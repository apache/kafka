--- conflicted
+++ resolved
@@ -94,11 +94,8 @@
                             @Override
                             public PersistentKeyValueFactory<K, V> persistent() {
                                 return new PersistentKeyValueFactory<K, V>() {
-<<<<<<< HEAD
                                     private long windowSize;
-=======
                                     private final Map<String, String> logConfig = new HashMap<>();
->>>>>>> 3759d7f7
                                     private int numSegments = 0;
                                     private long retentionPeriod = 0L;
                                     private boolean retainDuplicates = false;
@@ -131,14 +128,8 @@
                                     @Override
                                     public StateStoreSupplier build() {
                                         if (numSegments > 0) {
-<<<<<<< HEAD
-                                            return new RocksDBWindowStoreSupplier<>(name, retentionPeriod, numSegments,
-                                                                                    retainDuplicates, keySerde, valueSerde, windowSize);
-=======
-                                            return new RocksDBWindowStoreSupplier<>(name, retentionPeriod, numSegments, retainDuplicates, keySerde, valueSerde, logged, logConfig);
->>>>>>> 3759d7f7
+                                            return new RocksDBWindowStoreSupplier<>(name, retentionPeriod, numSegments, retainDuplicates, keySerde, valueSerde, windowSize, logged, logConfig);
                                         }
-
                                         return new RocksDBKeyValueStoreSupplier<>(name, keySerde, valueSerde, logged, logConfig);
                                     }
 
