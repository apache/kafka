/*
 * Licensed to the Apache Software Foundation (ASF) under one or more
 * contributor license agreements. See the NOTICE file distributed with
 * this work for additional information regarding copyright ownership.
 * The ASF licenses this file to You under the Apache License, Version 2.0
 * (the "License"); you may not use this file except in compliance with
 * the License. You may obtain a copy of the License at
 *
 *    http://www.apache.org/licenses/LICENSE-2.0
 *
 * Unless required by applicable law or agreed to in writing, software
 * distributed under the License is distributed on an "AS IS" BASIS,
 * WITHOUT WARRANTIES OR CONDITIONS OF ANY KIND, either express or implied.
 * See the License for the specific language governing permissions and
 * limitations under the License.
 */
package org.apache.kafka.streams;

import org.apache.kafka.common.serialization.Serdes;
import org.apache.kafka.streams.processor.AbstractProcessor;
import org.apache.kafka.streams.processor.MockProcessorContext;
import org.apache.kafka.streams.processor.MockProcessorContext.CapturedForward;
import org.apache.kafka.streams.processor.Processor;
import org.apache.kafka.streams.processor.ProcessorContext;
import org.apache.kafka.streams.processor.PunctuationType;
import org.apache.kafka.streams.processor.Punctuator;
import org.apache.kafka.streams.processor.TaskId;
import org.apache.kafka.streams.processor.To;
import org.apache.kafka.streams.state.KeyValueStore;

import org.apache.kafka.streams.state.StoreBuilder;
import org.apache.kafka.streams.state.Stores;
import org.junit.jupiter.api.Test;

import java.io.File;
import java.time.Duration;
import java.util.Iterator;
import java.util.Properties;

import static org.junit.jupiter.api.Assertions.assertEquals;
import static org.junit.jupiter.api.Assertions.assertFalse;
import static org.junit.jupiter.api.Assertions.assertNull;
import static org.junit.jupiter.api.Assertions.assertTrue;
import static org.junit.jupiter.api.Assertions.fail;

@SuppressWarnings("deprecation") // this is a test of a deprecated API
public class MockProcessorContextTest {
    @Test
    public void shouldCaptureOutputRecords() {
        final AbstractProcessor<String, Long> processor = new AbstractProcessor<String, Long>() {
            @Override
            public void process(final String key, final Long value) {
                context().forward(key + value, key.length() + value);
            }
        };

        final MockProcessorContext context = new MockProcessorContext();
        processor.init(context);

        processor.process("foo", 5L);
        processor.process("barbaz", 50L);

        final Iterator<CapturedForward> forwarded = context.forwarded().iterator();
        assertEquals(new KeyValue<>("foo5", 8L), forwarded.next().keyValue());
        assertEquals(new KeyValue<>("barbaz50", 56L), forwarded.next().keyValue());
        assertFalse(forwarded.hasNext());

        context.resetForwards();

        assertEquals(0, context.forwarded().size());
    }

    @Test
    public void shouldCaptureOutputRecordsUsingTo() {
        final AbstractProcessor<String, Long> processor = new AbstractProcessor<String, Long>() {
            @Override
            public void process(final String key, final Long value) {
                context().forward(key + value, key.length() + value, To.all());
            }
        };

        final MockProcessorContext context = new MockProcessorContext();

        processor.init(context);

        processor.process("foo", 5L);
        processor.process("barbaz", 50L);

        final Iterator<CapturedForward> forwarded = context.forwarded().iterator();
        assertEquals(new KeyValue<>("foo5", 8L), forwarded.next().keyValue());
        assertEquals(new KeyValue<>("barbaz50", 56L), forwarded.next().keyValue());
        assertFalse(forwarded.hasNext());

        context.resetForwards();

        assertEquals(0, context.forwarded().size());
    }

    @Test
    public void shouldCaptureRecordsOutputToChildByName() {
        final AbstractProcessor<String, Long> processor = new AbstractProcessor<String, Long>() {
            private int count = 0;

            @Override
            public void process(final String key, final Long value) {
                if (count == 0) {
                    context().forward("start", -1L, To.all()); // broadcast
                }
                final To toChild = count % 2 == 0 ? To.child("george") : To.child("pete");
                context().forward(key + value, key.length() + value, toChild);
                count++;
            }
        };

        final MockProcessorContext context = new MockProcessorContext();

        processor.init(context);

        processor.process("foo", 5L);
        processor.process("barbaz", 50L);

        {
            final Iterator<CapturedForward> forwarded = context.forwarded().iterator();

            final CapturedForward forward1 = forwarded.next();
            assertEquals(new KeyValue<>("start", -1L), forward1.keyValue());
            assertNull(forward1.childName());

            final CapturedForward forward2 = forwarded.next();
            assertEquals(new KeyValue<>("foo5", 8L), forward2.keyValue());
            assertEquals("george", forward2.childName());

            final CapturedForward forward3 = forwarded.next();
            assertEquals(new KeyValue<>("barbaz50", 56L), forward3.keyValue());
            assertEquals("pete", forward3.childName());

            assertFalse(forwarded.hasNext());
        }

        {
            final Iterator<CapturedForward> forwarded = context.forwarded("george").iterator();
            assertEquals(new KeyValue<>("start", -1L), forwarded.next().keyValue());
            assertEquals(new KeyValue<>("foo5", 8L), forwarded.next().keyValue());
            assertFalse(forwarded.hasNext());
        }

        {
            final Iterator<CapturedForward> forwarded = context.forwarded("pete").iterator();
            assertEquals(new KeyValue<>("start", -1L), forwarded.next().keyValue());
            assertEquals(new KeyValue<>("barbaz50", 56L), forwarded.next().keyValue());
            assertFalse(forwarded.hasNext());
        }

        {
            final Iterator<CapturedForward> forwarded = context.forwarded("steve").iterator();
            assertEquals(new KeyValue<>("start", -1L), forwarded.next().keyValue());
            assertFalse(forwarded.hasNext());
        }
    }

    @Test
    public void shouldCaptureCommitsAndAllowReset() {
        final AbstractProcessor<String, Long> processor = new AbstractProcessor<String, Long>() {
            private int count = 0;

            @Override
            public void process(final String key, final Long value) {
                if (++count > 2) {
                    context().commit();
                }
            }
        };

        final MockProcessorContext context = new MockProcessorContext();

        processor.init(context);

        processor.process("foo", 5L);
        processor.process("barbaz", 50L);

        assertFalse(context.committed());

        processor.process("foobar", 500L);

        assertTrue(context.committed());

        context.resetCommit();

        assertFalse(context.committed());
    }
<<<<<<< HEAD
    @SuppressWarnings({"deprecation", "unchecked"}) // TODO deprecation will be fixed in KAFKA-10437
=======

>>>>>>> 62e88657
    @Test
    public void shouldStoreAndReturnStateStores() {
        final AbstractProcessor<String, Long> processor = new AbstractProcessor<String, Long>() {
            @Override
            public void process(final String key, final Long value) {
                final KeyValueStore<String, Long> stateStore = context().getStateStore("my-state");
                stateStore.put(key, (stateStore.get(key) == null ? 0 : stateStore.get(key)) + value);
                stateStore.put("all", (stateStore.get("all") == null ? 0 : stateStore.get("all")) + value);
            }
        };

        final MockProcessorContext context = new MockProcessorContext();

        final StoreBuilder<KeyValueStore<String, Long>> storeBuilder = Stores.keyValueStoreBuilder(
                Stores.inMemoryKeyValueStore("my-state"),
                Serdes.String(),
                Serdes.Long()).withLoggingDisabled();

        final KeyValueStore<String, Long> store = storeBuilder.build();

        store.init(context, store);

        processor.init(context);

        processor.process("foo", 5L);
        processor.process("bar", 50L);

        assertEquals(5L, (long) store.get("foo"));
        assertEquals(50L, (long) store.get("bar"));
        assertEquals(55L, (long) store.get("all"));
    }

    @Test
    public void shouldCaptureApplicationAndRecordMetadata() {
        final Properties config = new Properties();
        config.put(StreamsConfig.APPLICATION_ID_CONFIG, "testMetadata");

        final AbstractProcessor<String, Object> processor = new AbstractProcessor<String, Object>() {
            @Override
            public void process(final String key, final Object value) {
                context().forward("appId", context().applicationId());
                context().forward("taskId", context().taskId());

                context().forward("topic", context().topic());
                context().forward("partition", context().partition());
                context().forward("offset", context().offset());
                context().forward("timestamp", context().timestamp());

                context().forward("key", key);
                context().forward("value", value);
            }
        };

        final MockProcessorContext context = new MockProcessorContext(config);
        processor.init(context);

        try {
            processor.process("foo", 5L);
            fail("Should have thrown an exception.");
        } catch (final IllegalStateException expected) {
            // expected, since the record metadata isn't initialized
        }

        context.resetForwards();
        context.setRecordMetadata("t1", 0, 0L, null, 0L);

        {
            processor.process("foo", 5L);
            final Iterator<CapturedForward> forwarded = context.forwarded().iterator();
            assertEquals(new KeyValue<>("appId", "testMetadata"), forwarded.next().keyValue());
            assertEquals(new KeyValue<>("taskId", new TaskId(0, 0)), forwarded.next().keyValue());
            assertEquals(new KeyValue<>("topic", "t1"), forwarded.next().keyValue());
            assertEquals(new KeyValue<>("partition", 0), forwarded.next().keyValue());
            assertEquals(new KeyValue<>("offset", 0L), forwarded.next().keyValue());
            assertEquals(new KeyValue<>("timestamp", 0L), forwarded.next().keyValue());
            assertEquals(new KeyValue<>("key", "foo"), forwarded.next().keyValue());
            assertEquals(new KeyValue<>("value", 5L), forwarded.next().keyValue());
        }

        context.resetForwards();

        // record metadata should be "sticky"
        context.setOffset(1L);
        context.setRecordTimestamp(10L);
        context.setCurrentSystemTimeMs(20L);
        context.setCurrentStreamTimeMs(30L);

        {
            processor.process("bar", 50L);
            final Iterator<CapturedForward> forwarded = context.forwarded().iterator();
            assertEquals(new KeyValue<>("appId", "testMetadata"), forwarded.next().keyValue());
            assertEquals(new KeyValue<>("taskId", new TaskId(0, 0)), forwarded.next().keyValue());
            assertEquals(new KeyValue<>("topic", "t1"), forwarded.next().keyValue());
            assertEquals(new KeyValue<>("partition", 0), forwarded.next().keyValue());
            assertEquals(new KeyValue<>("offset", 1L), forwarded.next().keyValue());
            assertEquals(new KeyValue<>("timestamp", 10L), forwarded.next().keyValue());
            assertEquals(new KeyValue<>("key", "bar"), forwarded.next().keyValue());
            assertEquals(new KeyValue<>("value", 50L), forwarded.next().keyValue());
            assertEquals(20L, context.currentSystemTimeMs());
            assertEquals(30L, context.currentStreamTimeMs());
        }

        context.resetForwards();
        // record metadata should be "sticky"
        context.setTopic("t2");
        context.setPartition(30);

        {
            processor.process("baz", 500L);
            final Iterator<CapturedForward> forwarded = context.forwarded().iterator();
            assertEquals(new KeyValue<>("appId", "testMetadata"), forwarded.next().keyValue());
            assertEquals(new KeyValue<>("taskId", new TaskId(0, 0)), forwarded.next().keyValue());
            assertEquals(new KeyValue<>("topic", "t2"), forwarded.next().keyValue());
            assertEquals(new KeyValue<>("partition", 30), forwarded.next().keyValue());
            assertEquals(new KeyValue<>("offset", 1L), forwarded.next().keyValue());
            assertEquals(new KeyValue<>("timestamp", 10L), forwarded.next().keyValue());
            assertEquals(new KeyValue<>("key", "baz"), forwarded.next().keyValue());
            assertEquals(new KeyValue<>("value", 500L), forwarded.next().keyValue());
        }
    }

    @Test
    public void shouldCapturePunctuator() {
        final Processor<String, Long> processor = new Processor<String, Long>() {
            @Override
            public void init(final ProcessorContext context) {
                context.schedule(
                    Duration.ofSeconds(1L),
                    PunctuationType.WALL_CLOCK_TIME,
                    timestamp -> context.commit()
                );
            }

            @Override
            public void process(final String key, final Long value) {
            }

            @Override
            public void close() {
            }
        };

        final MockProcessorContext context = new MockProcessorContext();

        processor.init(context);

        final MockProcessorContext.CapturedPunctuator capturedPunctuator = context.scheduledPunctuators().get(0);
        assertEquals(1000L, capturedPunctuator.getIntervalMs());
        assertEquals(PunctuationType.WALL_CLOCK_TIME, capturedPunctuator.getType());
        assertFalse(capturedPunctuator.cancelled());

        final Punctuator punctuator = capturedPunctuator.getPunctuator();
        assertFalse(context.committed());
        punctuator.punctuate(1234L);
        assertTrue(context.committed());
    }

    @Test
    public void fullConstructorShouldSetAllExpectedAttributes() {
        final Properties config = new Properties();
        config.put(StreamsConfig.APPLICATION_ID_CONFIG, "testFullConstructor");
        config.put(StreamsConfig.DEFAULT_KEY_SERDE_CLASS_CONFIG, Serdes.String().getClass());
        config.put(StreamsConfig.DEFAULT_VALUE_SERDE_CLASS_CONFIG, Serdes.Long().getClass());

        final File dummyFile = new File("");
        final MockProcessorContext context = new MockProcessorContext(config, new TaskId(1, 1), dummyFile);

        assertEquals("testFullConstructor", context.applicationId());
        assertEquals(new TaskId(1, 1), context.taskId());
        assertEquals("testFullConstructor", context.appConfigs().get(StreamsConfig.APPLICATION_ID_CONFIG));
        assertEquals("testFullConstructor", context.appConfigsWithPrefix("application.").get("id"));
        assertEquals(Serdes.String().getClass(), context.keySerde().getClass());
        assertEquals(Serdes.Long().getClass(), context.valueSerde().getClass());
        assertEquals(dummyFile, context.stateDir());
    }
}<|MERGE_RESOLUTION|>--- conflicted
+++ resolved
@@ -188,11 +188,7 @@
 
         assertFalse(context.committed());
     }
-<<<<<<< HEAD
-    @SuppressWarnings({"deprecation", "unchecked"}) // TODO deprecation will be fixed in KAFKA-10437
-=======
-
->>>>>>> 62e88657
+
     @Test
     public void shouldStoreAndReturnStateStores() {
         final AbstractProcessor<String, Long> processor = new AbstractProcessor<String, Long>() {
