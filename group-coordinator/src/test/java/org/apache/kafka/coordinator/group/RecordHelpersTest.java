/*
 * Licensed to the Apache Software Foundation (ASF) under one or more
 * contributor license agreements. See the NOTICE file distributed with
 * this work for additional information regarding copyright ownership.
 * The ASF licenses this file to You under the Apache License, Version 2.0
 * (the "License"); you may not use this file except in compliance with
 * the License. You may obtain a copy of the License at
 *
 *    http://www.apache.org/licenses/LICENSE-2.0
 *
 * Unless required by applicable law or agreed to in writing, software
 * distributed under the License is distributed on an "AS IS" BASIS,
 * WITHOUT WARRANTIES OR CONDITIONS OF ANY KIND, either express or implied.
 * See the License for the specific language governing permissions and
 * limitations under the License.
 */
package org.apache.kafka.coordinator.group;

import org.apache.kafka.common.Uuid;
import org.apache.kafka.common.message.JoinGroupRequestData.JoinGroupRequestProtocol;
import org.apache.kafka.common.message.JoinGroupRequestData.JoinGroupRequestProtocolCollection;
import org.apache.kafka.common.utils.LogContext;
import org.apache.kafka.common.utils.MockTime;
import org.apache.kafka.common.utils.Time;
import org.apache.kafka.coordinator.group.consumer.ClientAssignor;
import org.apache.kafka.coordinator.group.consumer.ConsumerGroupMember;
import org.apache.kafka.coordinator.group.consumer.TopicMetadata;
import org.apache.kafka.coordinator.group.consumer.VersionedMetadata;
import org.apache.kafka.coordinator.group.generated.ConsumerGroupCurrentMemberAssignmentKey;
import org.apache.kafka.coordinator.group.generated.ConsumerGroupCurrentMemberAssignmentValue;
import org.apache.kafka.coordinator.group.generated.ConsumerGroupMemberMetadataKey;
import org.apache.kafka.coordinator.group.generated.ConsumerGroupMemberMetadataValue;
import org.apache.kafka.coordinator.group.generated.ConsumerGroupMetadataKey;
import org.apache.kafka.coordinator.group.generated.ConsumerGroupMetadataValue;
import org.apache.kafka.coordinator.group.generated.ConsumerGroupPartitionMetadataKey;
import org.apache.kafka.coordinator.group.generated.ConsumerGroupPartitionMetadataValue;
import org.apache.kafka.coordinator.group.generated.ConsumerGroupTargetAssignmentMemberKey;
import org.apache.kafka.coordinator.group.generated.ConsumerGroupTargetAssignmentMemberValue;
import org.apache.kafka.coordinator.group.generated.ConsumerGroupTargetAssignmentMetadataKey;
import org.apache.kafka.coordinator.group.generated.ConsumerGroupTargetAssignmentMetadataValue;
import org.apache.kafka.coordinator.group.generated.GroupMetadataKey;
import org.apache.kafka.coordinator.group.generated.GroupMetadataValue;
import org.apache.kafka.coordinator.group.generated.OffsetCommitKey;
import org.apache.kafka.coordinator.group.generated.OffsetCommitValue;
import org.apache.kafka.coordinator.group.generic.GenericGroup;
import org.apache.kafka.coordinator.group.generic.GenericGroupMember;
import org.apache.kafka.coordinator.group.generic.GenericGroupState;
import org.apache.kafka.server.common.ApiMessageAndVersion;
import org.apache.kafka.server.common.MetadataVersion;
import org.junit.jupiter.api.Test;
import org.junit.jupiter.params.ParameterizedTest;
import org.junit.jupiter.params.provider.Arguments;
import org.junit.jupiter.params.provider.EnumSource;
import org.junit.jupiter.params.provider.MethodSource;

import java.nio.ByteBuffer;
import java.nio.charset.StandardCharsets;
import java.util.ArrayList;
import java.util.Arrays;
import java.util.Collections;
import java.util.HashMap;
import java.util.LinkedHashMap;
import java.util.List;
import java.util.Map;
import java.util.Optional;
import java.util.OptionalInt;
import java.util.OptionalLong;
import java.util.Set;
import java.util.stream.Stream;

import static org.apache.kafka.coordinator.group.AssignmentTestUtil.mkSortedAssignment;
import static org.apache.kafka.coordinator.group.AssignmentTestUtil.mkSortedTopicAssignment;
import static org.apache.kafka.coordinator.group.AssignmentTestUtil.mkTopicAssignment;
import static org.apache.kafka.coordinator.group.RecordHelpers.newCurrentAssignmentRecord;
import static org.apache.kafka.coordinator.group.RecordHelpers.newCurrentAssignmentTombstoneRecord;
import static org.apache.kafka.coordinator.group.RecordHelpers.newGroupEpochRecord;
import static org.apache.kafka.coordinator.group.RecordHelpers.newGroupEpochTombstoneRecord;
import static org.apache.kafka.coordinator.group.RecordHelpers.newGroupSubscriptionMetadataRecord;
import static org.apache.kafka.coordinator.group.RecordHelpers.newGroupSubscriptionMetadataTombstoneRecord;
import static org.apache.kafka.coordinator.group.RecordHelpers.newMemberSubscriptionRecord;
import static org.apache.kafka.coordinator.group.RecordHelpers.newMemberSubscriptionTombstoneRecord;
import static org.apache.kafka.coordinator.group.RecordHelpers.newTargetAssignmentEpochRecord;
import static org.apache.kafka.coordinator.group.RecordHelpers.newTargetAssignmentEpochTombstoneRecord;
import static org.apache.kafka.coordinator.group.RecordHelpers.newTargetAssignmentRecord;
import static org.apache.kafka.coordinator.group.RecordHelpers.newTargetAssignmentTombstoneRecord;
import static org.junit.jupiter.api.Assertions.assertEquals;
import static org.junit.jupiter.api.Assertions.assertThrows;

public class RecordHelpersTest {

    @Test
    public void testNewMemberSubscriptionRecord() {
        ConsumerGroupMember member = new ConsumerGroupMember.Builder("member-id")
            .setInstanceId("instance-id")
            .setRackId("rack-id")
            .setRebalanceTimeoutMs(5000)
            .setClientId("client-id")
            .setClientHost("client-host")
            .setSubscribedTopicNames(Arrays.asList("foo", "zar", "bar"))
            .setSubscribedTopicRegex("regex")
            .setServerAssignorName("range")
            .setClientAssignors(Collections.singletonList(new ClientAssignor(
                "assignor",
                (byte) 0,
                (byte) 1,
                (byte) 10,
                new VersionedMetadata(
                    (byte) 5,
                    ByteBuffer.wrap("hello".getBytes(StandardCharsets.UTF_8))))))
            .build();

        Record expectedRecord = new Record(
            new ApiMessageAndVersion(
                new ConsumerGroupMemberMetadataKey()
                    .setGroupId("group-id")
                    .setMemberId("member-id"),
                (short) 5),
            new ApiMessageAndVersion(
                new ConsumerGroupMemberMetadataValue()
                    .setInstanceId("instance-id")
                    .setRackId("rack-id")
                    .setRebalanceTimeoutMs(5000)
                    .setClientId("client-id")
                    .setClientHost("client-host")
                    .setSubscribedTopicNames(Arrays.asList("bar", "foo", "zar"))
                    .setSubscribedTopicRegex("regex")
                    .setServerAssignor("range")
                    .setAssignors(Collections.singletonList(new ConsumerGroupMemberMetadataValue.Assignor()
                        .setName("assignor")
                        .setMinimumVersion((short) 1)
                        .setMaximumVersion((short) 10)
                        .setVersion((short) 5)
                        .setMetadata("hello".getBytes(StandardCharsets.UTF_8)))),
                (short) 0));

        assertEquals(expectedRecord, newMemberSubscriptionRecord(
            "group-id",
            member
        ));
    }

    @Test
    public void testNewMemberSubscriptionTombstoneRecord() {
        Record expectedRecord = new Record(
            new ApiMessageAndVersion(
                new ConsumerGroupMemberMetadataKey()
                    .setGroupId("group-id")
                    .setMemberId("member-id"),
                (short) 5
            ),
            null);

        assertEquals(expectedRecord, newMemberSubscriptionTombstoneRecord(
            "group-id",
            "member-id"
        ));
    }

    @Test
    public void testNewGroupSubscriptionMetadataRecord() {
        Uuid fooTopicId = Uuid.randomUuid();
        Uuid barTopicId = Uuid.randomUuid();
        Map<String, TopicMetadata> subscriptionMetadata = new LinkedHashMap<>();

        subscriptionMetadata.put("foo", new TopicMetadata(
            fooTopicId,
            "foo",
            10,
            mkMapOfPartitionRacks(10)));
        subscriptionMetadata.put("bar", new TopicMetadata(
            barTopicId,
            "bar",
            20,
            mkMapOfPartitionRacks(20)));

        Record expectedRecord = new Record(
            new ApiMessageAndVersion(
                new ConsumerGroupPartitionMetadataKey()
                    .setGroupId("group-id"),
                (short) 4
            ),
            new ApiMessageAndVersion(
                new ConsumerGroupPartitionMetadataValue()
                    .setTopics(Arrays.asList(
                        new ConsumerGroupPartitionMetadataValue.TopicMetadata()
                            .setTopicId(fooTopicId)
                            .setTopicName("foo")
                            .setNumPartitions(10)
                            .setPartitionRacks(mkListOfPartitionRacks(10)),
                        new ConsumerGroupPartitionMetadataValue.TopicMetadata()
                            .setTopicId(barTopicId)
                            .setTopicName("bar")
                            .setNumPartitions(20)
                            .setPartitionRacks(mkListOfPartitionRacks(20)))),
                (short) 0));

        assertEquals(expectedRecord, newGroupSubscriptionMetadataRecord(
            "group-id",
            subscriptionMetadata
        ));
    }

    @Test
    public void testNewGroupSubscriptionMetadataTombstoneRecord() {
        Record expectedRecord = new Record(
            new ApiMessageAndVersion(
                new ConsumerGroupPartitionMetadataKey()
                    .setGroupId("group-id"),
                (short) 4
            ),
            null);

        assertEquals(expectedRecord, newGroupSubscriptionMetadataTombstoneRecord(
            "group-id"
        ));
    }

    @Test
    public void testNewGroupEpochRecord() {
        Record expectedRecord = new Record(
            new ApiMessageAndVersion(
                new ConsumerGroupMetadataKey()
                    .setGroupId("group-id"),
                (short) 3),
            new ApiMessageAndVersion(
                new ConsumerGroupMetadataValue()
                    .setEpoch(10),
                (short) 0));

        assertEquals(expectedRecord, newGroupEpochRecord(
            "group-id",
            10
        ));
    }

    @Test
    public void testNewGroupEpochTombstoneRecord() {
        Record expectedRecord = new Record(
            new ApiMessageAndVersion(
                new ConsumerGroupMetadataKey()
                    .setGroupId("group-id"),
                (short) 3),
            null);

        assertEquals(expectedRecord, newGroupEpochTombstoneRecord(
            "group-id"
        ));
    }

    @Test
    public void testNewTargetAssignmentRecord() {
        Uuid topicId1 = Uuid.randomUuid();
        Uuid topicId2 = Uuid.randomUuid();

        Map<Uuid, Set<Integer>> partitions = mkSortedAssignment(
            mkTopicAssignment(topicId1, 11, 12, 13),
            mkTopicAssignment(topicId2, 21, 22, 23)
        );

        Record expectedRecord = new Record(
            new ApiMessageAndVersion(
                new ConsumerGroupTargetAssignmentMemberKey()
                    .setGroupId("group-id")
                    .setMemberId("member-id"),
                (short) 7),
            new ApiMessageAndVersion(
                new ConsumerGroupTargetAssignmentMemberValue()
                    .setTopicPartitions(Arrays.asList(
                        new ConsumerGroupTargetAssignmentMemberValue.TopicPartition()
                            .setTopicId(topicId1)
                            .setPartitions(Arrays.asList(11, 12, 13)),
                        new ConsumerGroupTargetAssignmentMemberValue.TopicPartition()
                            .setTopicId(topicId2)
                            .setPartitions(Arrays.asList(21, 22, 23)))),
                (short) 0));

        assertEquals(expectedRecord, newTargetAssignmentRecord(
            "group-id",
            "member-id",
            partitions
        ));
    }

    @Test
    public void testNewTargetAssignmentTombstoneRecord() {
        Record expectedRecord = new Record(
            new ApiMessageAndVersion(
                new ConsumerGroupTargetAssignmentMemberKey()
                    .setGroupId("group-id")
                    .setMemberId("member-id"),
                (short) 7),
            null);

        assertEquals(expectedRecord, newTargetAssignmentTombstoneRecord(
            "group-id",
            "member-id"
        ));
    }

    @Test
    public void testNewTargetAssignmentEpochRecord() {
        Record expectedRecord = new Record(
            new ApiMessageAndVersion(
                new ConsumerGroupTargetAssignmentMetadataKey()
                    .setGroupId("group-id"),
                (short) 6),
            new ApiMessageAndVersion(
                new ConsumerGroupTargetAssignmentMetadataValue()
                    .setAssignmentEpoch(10),
                (short) 0));

        assertEquals(expectedRecord, newTargetAssignmentEpochRecord(
            "group-id",
            10
        ));
    }

    @Test
    public void testNewTargetAssignmentEpochTombstoneRecord() {
        Record expectedRecord = new Record(
            new ApiMessageAndVersion(
                new ConsumerGroupTargetAssignmentMetadataKey()
                    .setGroupId("group-id"),
                (short) 6),
            null);

        assertEquals(expectedRecord, newTargetAssignmentEpochTombstoneRecord(
            "group-id"
        ));
    }

    @Test
    public void testNewCurrentAssignmentRecord() {
        Uuid topicId1 = Uuid.randomUuid();
        Uuid topicId2 = Uuid.randomUuid();

        Map<Uuid, Set<Integer>> assigned = mkSortedAssignment(
            mkSortedTopicAssignment(topicId1, 11, 12, 13),
            mkSortedTopicAssignment(topicId2, 21, 22, 23)
        );

        Map<Uuid, Set<Integer>> revoking = mkSortedAssignment(
            mkSortedTopicAssignment(topicId1, 14, 15, 16),
            mkSortedTopicAssignment(topicId2, 24, 25, 26)
        );

        Map<Uuid, Set<Integer>> assigning = mkSortedAssignment(
            mkSortedTopicAssignment(topicId1, 17, 18, 19),
            mkSortedTopicAssignment(topicId2, 27, 28, 29)
        );

        Record expectedRecord = new Record(
            new ApiMessageAndVersion(
                new ConsumerGroupCurrentMemberAssignmentKey()
                    .setGroupId("group-id")
                    .setMemberId("member-id"),
                (short) 8),
            new ApiMessageAndVersion(
                new ConsumerGroupCurrentMemberAssignmentValue()
                    .setMemberEpoch(22)
                    .setPreviousMemberEpoch(21)
                    .setTargetMemberEpoch(23)
                    .setAssignedPartitions(Arrays.asList(
                        new ConsumerGroupCurrentMemberAssignmentValue.TopicPartitions()
                            .setTopicId(topicId1)
                            .setPartitions(Arrays.asList(11, 12, 13)),
                        new ConsumerGroupCurrentMemberAssignmentValue.TopicPartitions()
                            .setTopicId(topicId2)
                            .setPartitions(Arrays.asList(21, 22, 23))))
                    .setPartitionsPendingRevocation(Arrays.asList(
                        new ConsumerGroupCurrentMemberAssignmentValue.TopicPartitions()
                            .setTopicId(topicId1)
                            .setPartitions(Arrays.asList(14, 15, 16)),
                        new ConsumerGroupCurrentMemberAssignmentValue.TopicPartitions()
                            .setTopicId(topicId2)
                            .setPartitions(Arrays.asList(24, 25, 26))))
                    .setPartitionsPendingAssignment(Arrays.asList(
                        new ConsumerGroupCurrentMemberAssignmentValue.TopicPartitions()
                            .setTopicId(topicId1)
                            .setPartitions(Arrays.asList(17, 18, 19)),
                        new ConsumerGroupCurrentMemberAssignmentValue.TopicPartitions()
                            .setTopicId(topicId2)
                            .setPartitions(Arrays.asList(27, 28, 29)))),
                (short) 0));

        assertEquals(expectedRecord, newCurrentAssignmentRecord(
            "group-id",
            new ConsumerGroupMember.Builder("member-id")
                .setMemberEpoch(22)
                .setPreviousMemberEpoch(21)
                .setTargetMemberEpoch(23)
                .setAssignedPartitions(assigned)
                .setPartitionsPendingRevocation(revoking)
                .setPartitionsPendingAssignment(assigning)
                .build()
        ));
    }

    @Test
    public void testNewCurrentAssignmentTombstoneRecord() {
        Record expectedRecord = new Record(
            new ApiMessageAndVersion(
                new ConsumerGroupCurrentMemberAssignmentKey()
                    .setGroupId("group-id")
                    .setMemberId("member-id"),
                (short) 8),
            null);

        assertEquals(expectedRecord, newCurrentAssignmentTombstoneRecord(
            "group-id",
            "member-id"
        ));
    }

    private static Stream<Arguments> metadataToExpectedGroupMetadataValue() {
        return Stream.of(
            Arguments.arguments(MetadataVersion.IBP_0_10_0_IV0, (short) 0),
            Arguments.arguments(MetadataVersion.IBP_1_1_IV0, (short) 1),
            Arguments.arguments(MetadataVersion.IBP_2_2_IV0, (short) 2),
            Arguments.arguments(MetadataVersion.IBP_3_5_IV0, (short) 3)
        );
    }

    @ParameterizedTest
    @MethodSource("metadataToExpectedGroupMetadataValue")
    public void testNewGroupMetadataRecord(
        MetadataVersion metadataVersion,
        short expectedGroupMetadataValueVersion
    ) {
        Time time = new MockTime();

        List<GroupMetadataValue.MemberMetadata> expectedMembers = new ArrayList<>();
        expectedMembers.add(
            new GroupMetadataValue.MemberMetadata()
                .setMemberId("member-1")
                .setClientId("client-1")
                .setClientHost("host-1")
                .setRebalanceTimeout(1000)
                .setSessionTimeout(1500)
                .setGroupInstanceId("group-instance-1")
                .setSubscription(new byte[]{0, 1})
                .setAssignment(new byte[]{1, 2})
        );

        expectedMembers.add(
            new GroupMetadataValue.MemberMetadata()
                .setMemberId("member-2")
                .setClientId("client-2")
                .setClientHost("host-2")
                .setRebalanceTimeout(1000)
                .setSessionTimeout(1500)
                .setGroupInstanceId("group-instance-2")
                .setSubscription(new byte[]{1, 2})
                .setAssignment(new byte[]{2, 3})
        );

        Record expectedRecord = new Record(
            new ApiMessageAndVersion(
                new GroupMetadataKey()
                    .setGroup("group-id"),
                (short) 2),
            new ApiMessageAndVersion(
                new GroupMetadataValue()
                    .setProtocol("range")
                    .setProtocolType("consumer")
                    .setLeader("member-1")
                    .setGeneration(1)
                    .setCurrentStateTimestamp(time.milliseconds())
                    .setMembers(expectedMembers),
                expectedGroupMetadataValueVersion));

        GenericGroup group = new GenericGroup(
            new LogContext(),
            "group-id",
            GenericGroupState.PREPARING_REBALANCE,
            time
        );

        expectedMembers.forEach(member -> {
            JoinGroupRequestProtocolCollection protocols = new JoinGroupRequestProtocolCollection();
            protocols.add(new JoinGroupRequestProtocol()
                .setName("range")
                .setMetadata(member.subscription()));

            group.add(new GenericGroupMember(
                member.memberId(),
                Optional.of(member.groupInstanceId()),
                member.clientId(),
                member.clientHost(),
                member.rebalanceTimeout(),
                member.sessionTimeout(),
                "consumer",
                protocols,
                member.assignment()
            ));
        });

        group.initNextGeneration();
        Record groupMetadataRecord = RecordHelpers.newGroupMetadataRecord(
            group,
            metadataVersion
        );

        assertEquals(expectedRecord, groupMetadataRecord);
    }

    @Test
    public void testNewGroupMetadataTombstoneRecord() {
        Record expectedRecord = new Record(
            new ApiMessageAndVersion(
                new GroupMetadataKey()
                    .setGroup("group-id"),
                (short) 2),
            null);

        Record groupMetadataRecord = RecordHelpers.newGroupMetadataTombstoneRecord("group-id");
        assertEquals(expectedRecord, groupMetadataRecord);
    }

    @Test
    public void testNewGroupMetadataRecordThrowsWhenNullSubscription() {
        Time time = new MockTime();

        List<GroupMetadataValue.MemberMetadata> expectedMembers = new ArrayList<>();
        expectedMembers.add(
            new GroupMetadataValue.MemberMetadata()
                .setMemberId("member-1")
                .setClientId("client-1")
                .setClientHost("host-1")
                .setRebalanceTimeout(1000)
                .setSessionTimeout(1500)
                .setGroupInstanceId("group-instance-1")
                .setSubscription(new byte[]{0, 1})
                .setAssignment(new byte[]{1, 2})
        );

        GenericGroup group = new GenericGroup(
            new LogContext(),
            "group-id",
            GenericGroupState.PREPARING_REBALANCE,
            time
        );

        expectedMembers.forEach(member -> {
            JoinGroupRequestProtocolCollection protocols = new JoinGroupRequestProtocolCollection();
            protocols.add(new JoinGroupRequestProtocol()
                .setName("range")
                .setMetadata(null));

            group.add(new GenericGroupMember(
                member.memberId(),
                Optional.of(member.groupInstanceId()),
                member.clientId(),
                member.clientHost(),
                member.rebalanceTimeout(),
                member.sessionTimeout(),
                "consumer",
                protocols,
                member.assignment()
            ));
        });

        assertThrows(IllegalStateException.class, () ->
            RecordHelpers.newGroupMetadataRecord(
                group,
                MetadataVersion.IBP_3_5_IV2
            ));
    }

    @Test
    public void testNewGroupMetadataRecordThrowsWhenEmptyAssignment() {
        Time time = new MockTime();

        List<GroupMetadataValue.MemberMetadata> expectedMembers = new ArrayList<>();
        expectedMembers.add(
            new GroupMetadataValue.MemberMetadata()
                .setMemberId("member-1")
                .setClientId("client-1")
                .setClientHost("host-1")
                .setRebalanceTimeout(1000)
                .setSessionTimeout(1500)
                .setGroupInstanceId("group-instance-1")
                .setSubscription(new byte[]{0, 1})
                .setAssignment(null)
        );

        GenericGroup group = new GenericGroup(
            new LogContext(),
            "group-id",
            GenericGroupState.PREPARING_REBALANCE,
            time
        );

        expectedMembers.forEach(member -> {
            JoinGroupRequestProtocolCollection protocols = new JoinGroupRequestProtocolCollection();
            protocols.add(new JoinGroupRequestProtocol()
                .setName("range")
                .setMetadata(member.subscription()));

            group.add(new GenericGroupMember(
                member.memberId(),
                Optional.of(member.groupInstanceId()),
                member.clientId(),
                member.clientHost(),
                member.rebalanceTimeout(),
                member.sessionTimeout(),
                "consumer",
                protocols,
                member.assignment()
            ));
        });

        assertThrows(IllegalStateException.class, () ->
            RecordHelpers.newGroupMetadataRecord(
                group,
                MetadataVersion.IBP_3_5_IV2
            ));
    }

<<<<<<< HEAD
    private List<ConsumerGroupPartitionMetadataValue.PartitionRacks> mkListOfPartitionRacks(int numPartitions) {
        List<ConsumerGroupPartitionMetadataValue.PartitionRacks> partitionRacks = new ArrayList<>(numPartitions);
        for(int i = 0; i < numPartitions ; i++) {
            partitionRacks.add(
                new ConsumerGroupPartitionMetadataValue.PartitionRacks()
                    .setPartition(i)
                    .setRacks(new ArrayList<>())
            );
        }
        return partitionRacks;
    }

    private Map<Integer, Set<String>> mkMapOfPartitionRacks(int numPartitions) {
        Map<Integer, Set<String>> partitionRacks = new HashMap<>(numPartitions);
        for(int i = 0; i < numPartitions ; i++) {
            partitionRacks.put(i, Collections.emptySet());
        }
        return partitionRacks;
=======
    @ParameterizedTest
    @MethodSource("metadataToExpectedGroupMetadataValue")
    public void testEmptyGroupMetadataRecord(
        MetadataVersion metadataVersion,
        short expectedGroupMetadataValueVersion
    ) {
        Time time = new MockTime();

        List<GroupMetadataValue.MemberMetadata> expectedMembers = Collections.emptyList();

        Record expectedRecord = new Record(
            new ApiMessageAndVersion(
                new GroupMetadataKey()
                    .setGroup("group-id"),
                (short) 2),
            new ApiMessageAndVersion(
                new GroupMetadataValue()
                    .setProtocol(null)
                    .setProtocolType("")
                    .setLeader(null)
                    .setGeneration(0)
                    .setCurrentStateTimestamp(time.milliseconds())
                    .setMembers(expectedMembers),
                expectedGroupMetadataValueVersion));

        GenericGroup group = new GenericGroup(
            new LogContext(),
            "group-id",
            GenericGroupState.PREPARING_REBALANCE,
            time
        );

        group.initNextGeneration();
        Record groupMetadataRecord = RecordHelpers.newEmptyGroupMetadataRecord(
            group,
            metadataVersion
        );

        assertEquals(expectedRecord, groupMetadataRecord);
    }

    @ParameterizedTest
    @EnumSource(value = MetadataVersion.class)
    public void testNewOffsetCommitRecord(MetadataVersion metadataVersion) {
        OffsetCommitKey key = new OffsetCommitKey()
            .setGroup("group-id")
            .setTopic("foo")
            .setPartition(1);
        OffsetCommitValue value = new OffsetCommitValue()
            .setOffset(100L)
            .setLeaderEpoch(10)
            .setMetadata("metadata")
            .setCommitTimestamp(1234L)
            .setExpireTimestamp(-1L);

        Record expectedRecord = new Record(
            new ApiMessageAndVersion(
                key,
                (short) 1),
            new ApiMessageAndVersion(
                value,
                metadataVersion.offsetCommitValueVersion(false)
            )
        );

        assertEquals(expectedRecord, RecordHelpers.newOffsetCommitRecord(
            "group-id",
            "foo",
            1,
            new OffsetAndMetadata(
                100L,
                OptionalInt.of(10),
                "metadata",
                1234L,
                OptionalLong.empty()),
            metadataVersion
        ));

        value.setLeaderEpoch(-1);

        assertEquals(expectedRecord, RecordHelpers.newOffsetCommitRecord(
            "group-id",
            "foo",
            1,
            new OffsetAndMetadata(
                100L,
                OptionalInt.empty(),
                "metadata",
                1234L,
                OptionalLong.empty()),
            metadataVersion
        ));
    }

    @ParameterizedTest
    @EnumSource(value = MetadataVersion.class)
    public void testNewOffsetCommitRecordWithExpireTimestamp(MetadataVersion metadataVersion) {
        Record expectedRecord = new Record(
            new ApiMessageAndVersion(
                new OffsetCommitKey()
                    .setGroup("group-id")
                    .setTopic("foo")
                    .setPartition(1),
                (short) 1),
            new ApiMessageAndVersion(
                new OffsetCommitValue()
                    .setOffset(100L)
                    .setLeaderEpoch(10)
                    .setMetadata("metadata")
                    .setCommitTimestamp(1234L)
                    .setExpireTimestamp(5678L),
                (short) 1 // When expire timestamp is set, it is always version 1.
            )
        );

        assertEquals(expectedRecord, RecordHelpers.newOffsetCommitRecord(
            "group-id",
            "foo",
            1,
            new OffsetAndMetadata(
                100L,
                OptionalInt.of(10),
                "metadata",
                1234L,
                OptionalLong.of(5678L)),
            metadataVersion
        ));
    }

    @Test
    public void testNewOffsetCommitTombstoneRecord() {
        Record expectedRecord = new Record(
            new ApiMessageAndVersion(
                new OffsetCommitKey()
                    .setGroup("group-id")
                    .setTopic("foo")
                    .setPartition(1),
                (short) 1),
            null);

        Record record = RecordHelpers.newOffsetCommitTombstoneRecord("group-id", "foo", 1);
        assertEquals(expectedRecord, record);
>>>>>>> 1bf73d89
    }
}<|MERGE_RESOLUTION|>--- conflicted
+++ resolved
@@ -616,27 +616,7 @@
                 MetadataVersion.IBP_3_5_IV2
             ));
     }
-
-<<<<<<< HEAD
-    private List<ConsumerGroupPartitionMetadataValue.PartitionRacks> mkListOfPartitionRacks(int numPartitions) {
-        List<ConsumerGroupPartitionMetadataValue.PartitionRacks> partitionRacks = new ArrayList<>(numPartitions);
-        for(int i = 0; i < numPartitions ; i++) {
-            partitionRacks.add(
-                new ConsumerGroupPartitionMetadataValue.PartitionRacks()
-                    .setPartition(i)
-                    .setRacks(new ArrayList<>())
-            );
-        }
-        return partitionRacks;
-    }
-
-    private Map<Integer, Set<String>> mkMapOfPartitionRacks(int numPartitions) {
-        Map<Integer, Set<String>> partitionRacks = new HashMap<>(numPartitions);
-        for(int i = 0; i < numPartitions ; i++) {
-            partitionRacks.put(i, Collections.emptySet());
-        }
-        return partitionRacks;
-=======
+      
     @ParameterizedTest
     @MethodSource("metadataToExpectedGroupMetadataValue")
     public void testEmptyGroupMetadataRecord(
@@ -779,6 +759,25 @@
 
         Record record = RecordHelpers.newOffsetCommitTombstoneRecord("group-id", "foo", 1);
         assertEquals(expectedRecord, record);
->>>>>>> 1bf73d89
+    }
+  
+    private List<ConsumerGroupPartitionMetadataValue.PartitionRacks> mkListOfPartitionRacks(int numPartitions) {
+      List<ConsumerGroupPartitionMetadataValue.PartitionRacks> partitionRacks = new ArrayList<>(numPartitions);
+      for(int i = 0; i < numPartitions ; i++) {
+          partitionRacks.add(
+              new ConsumerGroupPartitionMetadataValue.PartitionRacks()
+                  .setPartition(i)
+                  .setRacks(new ArrayList<>())
+          );
+      }
+      return partitionRacks;
+    }
+
+    private Map<Integer, Set<String>> mkMapOfPartitionRacks(int numPartitions) {
+      Map<Integer, Set<String>> partitionRacks = new HashMap<>(numPartitions);
+      for(int i = 0; i < numPartitions ; i++) {
+          partitionRacks.put(i, Collections.emptySet());
+      }
+      return partitionRacks;
     }
 }