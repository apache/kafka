/**
 * Licensed to the Apache Software Foundation (ASF) under one or more
 * contributor license agreements.  See the NOTICE file distributed with
 * this work for additional information regarding copyright ownership.
 * The ASF licenses this file to You under the Apache License, Version 2.0
 * (the "License"); you may not use this file except in compliance with
 * the License.  You may obtain a copy of the License at
 *
 *    http://www.apache.org/licenses/LICENSE-2.0
 *
 * Unless required by applicable law or agreed to in writing, software
 * distributed under the License is distributed on an "AS IS" BASIS,
 * WITHOUT WARRANTIES OR CONDITIONS OF ANY KIND, either express or implied.
 * See the License for the specific language governing permissions and
 * limitations under the License.
 */

package kafka.network

import java.io.IOException
import java.net._
import java.nio.channels._
import java.nio.channels.{Selector => NSelector}
import java.util.concurrent._
import java.util.concurrent.atomic._

import com.yammer.metrics.core.Gauge
import kafka.cluster.{BrokerEndPoint, EndPoint}
import kafka.common.KafkaException
import kafka.metrics.KafkaMetricsGroup
import kafka.security.CredentialProvider
import kafka.server.KafkaConfig
import kafka.utils._
import org.apache.kafka.common.errors.InvalidRequestException
import org.apache.kafka.common.memory.{MemoryPool, SimpleMemoryPool}
import org.apache.kafka.common.metrics._
import org.apache.kafka.common.metrics.stats.Rate
import org.apache.kafka.common.network.{ChannelBuilder, ChannelBuilders, KafkaChannel, ListenerName, Selectable, Send, Selector => KSelector}
import org.apache.kafka.common.protocol.SecurityProtocol
import org.apache.kafka.common.security.auth.KafkaPrincipal
import org.apache.kafka.common.protocol.types.SchemaException
import org.apache.kafka.common.requests.{RequestContext, RequestHeader}
import org.apache.kafka.common.utils.{KafkaThread, LogContext, Time}

import scala.collection._
import JavaConverters._
import scala.util.control.ControlThrowable

/**
 * An NIO socket server. The threading model is
 *   1 Acceptor thread that handles new connections
 *   Acceptor has N Processor threads that each have their own selector and read requests from sockets
 *   M Handler threads that handle requests and produce responses back to the processor threads for writing.
 */
class SocketServer(val config: KafkaConfig, val metrics: Metrics, val time: Time, val credentialProvider: CredentialProvider) extends Logging with KafkaMetricsGroup {

  private val endpoints = config.listeners.map(l => l.listenerName -> l).toMap
  private val numProcessorThreads = config.numNetworkThreads
  private val maxQueuedRequests = config.queuedMaxRequests
  private val totalProcessorThreads = numProcessorThreads * endpoints.size

  private val maxConnectionsPerIp = config.maxConnectionsPerIp
  private val maxConnectionsPerIpOverrides = config.maxConnectionsPerIpOverrides

  private val logContext = new LogContext(s"[SocketServer brokerId=${config.brokerId}] ")
  this.logIdent = logContext.logPrefix

  private val memoryPoolSensor = metrics.sensor("MemoryPoolUtilization")
  private val memoryPoolDepletedPercentMetricName = metrics.metricName("MemoryPoolAvgDepletedPercent", "socket-server-metrics")
  memoryPoolSensor.add(memoryPoolDepletedPercentMetricName, new Rate(TimeUnit.MILLISECONDS))
  private val memoryPool = if (config.queuedMaxBytes > 0) new SimpleMemoryPool(config.queuedMaxBytes, config.socketRequestMaxBytes, false, memoryPoolSensor) else MemoryPool.NONE
  val requestChannel = new RequestChannel(totalProcessorThreads, maxQueuedRequests)
  private val processors = new Array[Processor](totalProcessorThreads)

  private[network] val acceptors = mutable.Map[EndPoint, Acceptor]()
  private var connectionQuotas: ConnectionQuotas = _

  /**
   * Start the socket server
   */
  def startup() {
    this.synchronized {

      connectionQuotas = new ConnectionQuotas(maxConnectionsPerIp, maxConnectionsPerIpOverrides)

      val sendBufferSize = config.socketSendBufferBytes
      val recvBufferSize = config.socketReceiveBufferBytes
      val brokerId = config.brokerId

      var processorBeginIndex = 0
      config.listeners.foreach { endpoint =>
        val listenerName = endpoint.listenerName
        val securityProtocol = endpoint.securityProtocol
        val processorEndIndex = processorBeginIndex + numProcessorThreads

        for (i <- processorBeginIndex until processorEndIndex)
          processors(i) = newProcessor(i, connectionQuotas, listenerName, securityProtocol, memoryPool)

        val acceptor = new Acceptor(endpoint, sendBufferSize, recvBufferSize, brokerId,
          processors.slice(processorBeginIndex, processorEndIndex), connectionQuotas)
        acceptors.put(endpoint, acceptor)
        KafkaThread.nonDaemon(s"kafka-socket-acceptor-$listenerName-$securityProtocol-${endpoint.port}", acceptor).start()
        acceptor.awaitStartup()

        processorBeginIndex = processorEndIndex
      }
    }

    newGauge("NetworkProcessorAvgIdlePercent",
      new Gauge[Double] {
        private val ioWaitRatioMetricNames = processors.map { p =>
          metrics.metricName("io-wait-ratio", "socket-server-metrics", p.metricTags)
        }

        def value = ioWaitRatioMetricNames.map { metricName =>
          Option(metrics.metric(metricName)).fold(0.0)(_.value)
        }.sum / totalProcessorThreads
      }
    )
    newGauge("MemoryPoolAvailable",
      new Gauge[Long] {
        def value = memoryPool.availableMemory()
      }
    )
    newGauge("MemoryPoolUsed",
      new Gauge[Long] {
        def value = memoryPool.size() - memoryPool.availableMemory()
      }
    )
    info("Started " + acceptors.size + " acceptor threads")
  }

  // register the processor threads for notification of responses
  requestChannel.addResponseListener(id => processors(id).wakeup())

  /**
   * Shutdown the socket server
   */
  def shutdown() = {
    info("Shutting down")
    this.synchronized {
      acceptors.values.foreach(_.shutdown)
      processors.foreach(_.shutdown)
    }
    info("Shutdown completed")
  }

  def boundPort(listenerName: ListenerName): Int = {
    try {
      acceptors(endpoints(listenerName)).serverChannel.socket.getLocalPort
    } catch {
      case e: Exception => throw new KafkaException("Tried to check server's port before server was started or checked for port of non-existing protocol", e)
    }
  }

  /* `protected` for test usage */
  protected[network] def newProcessor(id: Int, connectionQuotas: ConnectionQuotas, listenerName: ListenerName,
                                      securityProtocol: SecurityProtocol, memoryPool: MemoryPool): Processor = {
    new Processor(id,
      time,
      config.socketRequestMaxBytes,
      requestChannel,
      connectionQuotas,
      config.connectionsMaxIdleMs,
      listenerName,
      securityProtocol,
      config,
      metrics,
      credentialProvider,
      memoryPool,
      logContext
    )
  }

  /* For test usage */
  private[network] def connectionCount(address: InetAddress): Int =
    Option(connectionQuotas).fold(0)(_.get(address))

  /* For test usage */
  private[network] def processor(index: Int): Processor = processors(index)

}

/**
 * A base class with some helper variables and methods
 */
private[kafka] abstract class AbstractServerThread(connectionQuotas: ConnectionQuotas) extends Runnable with Logging {

  private val startupLatch = new CountDownLatch(1)

  // `shutdown()` is invoked before `startupComplete` and `shutdownComplete` if an exception is thrown in the constructor
  // (e.g. if the address is already in use). We want `shutdown` to proceed in such cases, so we first assign an open
  // latch and then replace it in `startupComplete()`.
  @volatile private var shutdownLatch = new CountDownLatch(0)

  private val alive = new AtomicBoolean(true)

  def wakeup(): Unit

  /**
   * Initiates a graceful shutdown by signaling to stop and waiting for the shutdown to complete
   */
  def shutdown(): Unit = {
    alive.set(false)
    wakeup()
    shutdownLatch.await()
  }

  /**
   * Wait for the thread to completely start up
   */
  def awaitStartup(): Unit = startupLatch.await

  /**
   * Record that the thread startup is complete
   */
  protected def startupComplete(): Unit = {
    // Replace the open latch with a closed one
    shutdownLatch = new CountDownLatch(1)
    startupLatch.countDown()
  }

  /**
   * Record that the thread shutdown is complete
   */
  protected def shutdownComplete(): Unit = shutdownLatch.countDown()

  /**
   * Is the server still running?
   */
  protected def isRunning: Boolean = alive.get

  /**
   * Close `channel` and decrement the connection count.
   */
  def close(channel: SocketChannel): Unit = {
    if (channel != null) {
      debug("Closing connection from " + channel.socket.getRemoteSocketAddress())
      connectionQuotas.dec(channel.socket.getInetAddress)
      swallowError(channel.socket().close())
      swallowError(channel.close())
    }
  }
}

/**
 * Thread that accepts and configures new connections. There is one of these per endpoint.
 */
private[kafka] class Acceptor(val endPoint: EndPoint,
                              val sendBufferSize: Int,
                              val recvBufferSize: Int,
                              brokerId: Int,
                              processors: Array[Processor],
                              connectionQuotas: ConnectionQuotas) extends AbstractServerThread(connectionQuotas) with KafkaMetricsGroup {

  private val nioSelector = NSelector.open()
  val serverChannel = openServerSocket(endPoint.host, endPoint.port)

  this.synchronized {
    processors.foreach { processor =>
      KafkaThread.nonDaemon(s"kafka-network-thread-$brokerId-${endPoint.listenerName}-${endPoint.securityProtocol}-${processor.id}",
        processor).start()
    }
  }

  /**
   * Accept loop that checks for new connection attempts
   */
  def run() {
    serverChannel.register(nioSelector, SelectionKey.OP_ACCEPT)
    startupComplete()
    try {
      var currentProcessor = 0
      while (isRunning) {
        try {
          val ready = nioSelector.select(500)
          if (ready > 0) {
            val keys = nioSelector.selectedKeys()
            val iter = keys.iterator()
            while (iter.hasNext && isRunning) {
              try {
                val key = iter.next
                iter.remove()
                if (key.isAcceptable)
                  accept(key, processors(currentProcessor))
                else
                  throw new IllegalStateException("Unrecognized key state for acceptor thread.")

                // round robin to the next processor thread
                currentProcessor = (currentProcessor + 1) % processors.length
              } catch {
                case e: Throwable => error("Error while accepting connection", e)
              }
            }
          }
        }
        catch {
          // We catch all the throwables to prevent the acceptor thread from exiting on exceptions due
          // to a select operation on a specific channel or a bad request. We don't want
          // the broker to stop responding to requests from other clients in these scenarios.
          case e: ControlThrowable => throw e
          case e: Throwable => error("Error occurred", e)
        }
      }
    } finally {
      debug("Closing server socket and selector.")
      swallowError(serverChannel.close())
      swallowError(nioSelector.close())
      shutdownComplete()
    }
  }

  /*
   * Create a server socket to listen for connections on.
   */
  private def openServerSocket(host: String, port: Int): ServerSocketChannel = {
    val socketAddress =
      if(host == null || host.trim.isEmpty)
        new InetSocketAddress(port)
      else
        new InetSocketAddress(host, port)
    val serverChannel = ServerSocketChannel.open()
    serverChannel.configureBlocking(false)
    if (recvBufferSize != Selectable.USE_DEFAULT_BUFFER_SIZE)
      serverChannel.socket().setReceiveBufferSize(recvBufferSize)

    try {
      serverChannel.socket.bind(socketAddress)
      info("Awaiting socket connections on %s:%d.".format(socketAddress.getHostString, serverChannel.socket.getLocalPort))
    } catch {
      case e: SocketException =>
        throw new KafkaException("Socket server failed to bind to %s:%d: %s.".format(socketAddress.getHostString, port, e.getMessage), e)
    }
    serverChannel
  }

  /*
   * Accept a new connection
   */
  def accept(key: SelectionKey, processor: Processor) {
    val serverSocketChannel = key.channel().asInstanceOf[ServerSocketChannel]
    val socketChannel = serverSocketChannel.accept()
    try {
      connectionQuotas.inc(socketChannel.socket().getInetAddress)
      socketChannel.configureBlocking(false)
      socketChannel.socket().setTcpNoDelay(true)
      socketChannel.socket().setKeepAlive(true)
      if (sendBufferSize != Selectable.USE_DEFAULT_BUFFER_SIZE)
        socketChannel.socket().setSendBufferSize(sendBufferSize)

      debug("Accepted connection from %s on %s and assigned it to processor %d, sendBufferSize [actual|requested]: [%d|%d] recvBufferSize [actual|requested]: [%d|%d]"
            .format(socketChannel.socket.getRemoteSocketAddress, socketChannel.socket.getLocalSocketAddress, processor.id,
                  socketChannel.socket.getSendBufferSize, sendBufferSize,
                  socketChannel.socket.getReceiveBufferSize, recvBufferSize))

      processor.accept(socketChannel)
    } catch {
      case e: TooManyConnectionsException =>
        info("Rejected connection from %s, address already has the configured maximum of %d connections.".format(e.ip, e.count))
        close(socketChannel)
    }
  }

  /**
   * Wakeup the thread for selection.
   */
  @Override
  def wakeup = nioSelector.wakeup()

}

/**
 * Thread that processes all requests from a single connection. There are N of these running in parallel
 * each of which has its own selector
 */
private[kafka] class Processor(val id: Int,
                               time: Time,
                               maxRequestSize: Int,
                               requestChannel: RequestChannel,
                               connectionQuotas: ConnectionQuotas,
                               connectionsMaxIdleMs: Long,
                               listenerName: ListenerName,
                               securityProtocol: SecurityProtocol,
                               config: KafkaConfig,
                               metrics: Metrics,
                               credentialProvider: CredentialProvider,
                               memoryPool: MemoryPool,
                               logContext: LogContext) extends AbstractServerThread(connectionQuotas) with KafkaMetricsGroup {

  private object ConnectionId {
    def fromString(s: String): Option[ConnectionId] = s.split("-") match {
      case Array(local, remote, index) => BrokerEndPoint.parseHostPort(local).flatMap { case (localHost, localPort) =>
        BrokerEndPoint.parseHostPort(remote).map { case (remoteHost, remotePort) =>
          ConnectionId(localHost, localPort, remoteHost, remotePort, Integer.parseInt(index))
        }
      }
      case _ => None
    }
  }

  private[network] case class ConnectionId(localHost: String, localPort: Int, remoteHost: String, remotePort: Int, index: Int) {
    override def toString: String = s"$localHost:$localPort-$remoteHost:$remotePort-$index"
  }

  private val newConnections = new ConcurrentLinkedQueue[SocketChannel]()
  private val inflightResponses = mutable.Map[String, RequestChannel.Response]()
  private[kafka] val metricTags = mutable.LinkedHashMap(
    "listener" -> listenerName.value,
    "networkProcessor" -> id.toString
  ).asJava

  newGauge("IdlePercent",
    new Gauge[Double] {
      def value = {
        Option(metrics.metric(metrics.metricName("io-wait-ratio", "socket-server-metrics", metricTags))).fold(0.0)(_.value)
      }
    },
    // for compatibility, only add a networkProcessor tag to the Yammer Metrics alias (the equivalent Selector metric
    // also includes the listener name)
    Map("networkProcessor" -> id.toString)
  )

  private val selector = createSelector(
      ChannelBuilders.serverChannelBuilder(listenerName, securityProtocol, config, credentialProvider.credentialCache))
  // Visible to override for testing
  protected[network] def createSelector(channelBuilder: ChannelBuilder): KSelector = new KSelector(
    maxRequestSize,
    connectionsMaxIdleMs,
    metrics,
    time,
    "socket-server",
    metricTags,
    false,
    true,
<<<<<<< HEAD
    ChannelBuilders.serverChannelBuilder(listenerName, securityProtocol, config, credentialProvider.credentialCache),
    memoryPool,
    logContext)
=======
    channelBuilder,
    memoryPool)
>>>>>>> 3728f4cd

  // Connection ids have the format `localAddr:localPort-remoteAddr:remotePort-index`. The index is a
  // non-negative incrementing value that ensures that even if remotePort is reused after a connection is
  // closed, connection ids are not reused while requests from the closed connection are being processed.
  private var nextConnectionIndex = 0

  override def run() {
    startupComplete()
    try {
      while (isRunning) {
        try {
          // setup any new connections that have been queued up
          configureNewConnections()
          // register any new responses for writing
          processNewResponses()
          poll()
          processCompletedReceives()
          processCompletedSends()
          processDisconnected()
        } catch {
          // We catch all the throwables here to prevent the processor thread from exiting. We do this because
          // letting a processor exit might cause a bigger impact on the broker. This behavior might need to be
          // reviewed if we see an exception that needs the entire broker to stop. Usually the exceptions thrown would
          // be either associated with a specific socket channel or a bad request. These exceptions are caught and
          // processed by the individual methods above which close the failing channel and continue processing other
          // channels. So this catch block should only ever see ControlThrowables.
          case e: Throwable => processException("Processor got uncaught exception.", e)
        }
      }
    } finally {
      debug("Closing selector - processor " + id)
      swallowError(closeAll())
      shutdownComplete()
    }
  }

  private def processException(errorMessage: String, throwable: Throwable) {
    throwable match {
      case e: ControlThrowable => throw e
      case e => error(errorMessage, e)
    }
  }

  private def processChannelException(channelId: String, errorMessage: String, throwable: Throwable) {
    if (openOrClosingChannel(channelId).isDefined) {
      error(s"Closing socket for ${channelId} because of error", throwable)
      close(channelId)
    }
    processException(errorMessage, throwable)
  }

  private def processNewResponses() {
    var curr: RequestChannel.Response = null
    while ({curr = requestChannel.receiveResponse(id); curr != null}) {
      val channelId = curr.request.context.connectionId
      try {
        curr.responseAction match {
          case RequestChannel.NoOpAction =>
            // There is no response to send to the client, we need to read more pipelined requests
            // that are sitting in the server's socket buffer
            updateRequestMetrics(curr)
            trace("Socket server received empty response to send, registering for read: " + curr)
            openOrClosingChannel(channelId).foreach(c => selector.unmute(c.id))
          case RequestChannel.SendAction =>
            val responseSend = curr.responseSend.getOrElse(
              throw new IllegalStateException(s"responseSend must be defined for SendAction, response: $curr"))
            sendResponse(curr, responseSend)
          case RequestChannel.CloseConnectionAction =>
            updateRequestMetrics(curr)
            trace("Closing socket connection actively according to the response code.")
            close(channelId)
        }
      } catch {
        case e: Throwable =>
          processChannelException(channelId, s"Exception while processing response for $channelId", e)
      }
    }
  }

  /* `protected` for test usage */
  protected[network] def sendResponse(response: RequestChannel.Response, responseSend: Send) {
    val connectionId = response.request.context.connectionId
    trace(s"Socket server received response to send to $connectionId, registering for write and sending data: $response")
    // `channel` can be None if the connection was closed remotely or if selector closed it for being idle for too long
    if (channel(connectionId).isEmpty) {
      warn(s"Attempting to send response via channel for which there is no open connection, connection id $connectionId")
      response.request.updateRequestMetrics(0L, response)
    }
    // Invoke send for closingChannel as well so that the send is failed and the channel closed properly and
    // removed from the Selector after discarding any pending staged receives.
    // `openOrClosingChannel` can be None if the selector closed the connection because it was idle for too long
    if (openOrClosingChannel(connectionId).isDefined) {
      selector.send(responseSend)
      inflightResponses += (connectionId -> response)
    }
  }

  private def poll() {
    try selector.poll(300)
    catch {
      case e @ (_: IllegalStateException | _: IOException) =>
        // The exception is not re-thrown and any completed sends/receives/connections/disconnections
        // from this poll will be processed.
        error(s"Processor $id poll failed due to illegal state or IO exception")
    }
  }

  private def processCompletedReceives() {
    selector.completedReceives.asScala.foreach { receive =>
      try {
        openOrClosingChannel(receive.source) match {
          case Some(channel) =>
            val principal = new KafkaPrincipal(KafkaPrincipal.USER_TYPE, channel.principal.getName)
            val header = RequestHeader.parse(receive.payload)
            val context = new RequestContext(header, receive.source, channel.socketAddress,
              principal, listenerName, securityProtocol)
            val req = new RequestChannel.Request(processor = id, context = context,
              startTimeNanos = time.nanoseconds, memoryPool, receive.payload)
            requestChannel.sendRequest(req)
            selector.mute(receive.source)
          case None =>
            // This should never happen since completed receives are processed immediately after `poll()`
            throw new IllegalStateException(s"Channel ${receive.source} removed from selector before processing completed receive")
        }
      } catch {
        // note that even though we got an exception, we can assume that receive.source is valid.
        // Issues with constructing a valid receive object were handled earlier
        case e: Throwable =>
          processChannelException(receive.source, s"Exception while processing request from ${receive.source}", e)
      }
    }
  }

  private def processCompletedSends() {
    selector.completedSends.asScala.foreach { send =>
      try {
        val resp = inflightResponses.remove(send.destination).getOrElse {
          throw new IllegalStateException(s"Send for ${send.destination} completed, but not in `inflightResponses`")
        }
        updateRequestMetrics(resp)
        selector.unmute(send.destination)
      } catch {
        case e: Throwable => processChannelException(send.destination,
            s"Exception while processing completed send to ${send.destination}", e)
      }
    }
  }

  private def updateRequestMetrics(response: RequestChannel.Response) {
    val request = response.request
    val networkThreadTimeNanos = openOrClosingChannel(request.context.connectionId).fold(0L)(_.getAndResetNetworkThreadTimeNanos())
    request.updateRequestMetrics(networkThreadTimeNanos, response)
  }

  private def processDisconnected() {
    selector.disconnected.keySet.asScala.foreach { connectionId =>
      try {
        val remoteHost = ConnectionId.fromString(connectionId).getOrElse {
          throw new IllegalStateException(s"connectionId has unexpected format: $connectionId")
        }.remoteHost
        inflightResponses.remove(connectionId).foreach(updateRequestMetrics)
        // the channel has been closed by the selector but the quotas still need to be updated
        connectionQuotas.dec(InetAddress.getByName(remoteHost))
      } catch {
        case e: Throwable => processException(s"Exception while processing disconnection of $connectionId", e)
      }
    }
  }

  /**
   * Close the connection identified by `connectionId` and decrement the connection count.
   * The channel will be immediately removed from the selector's `channels` or `closingChannels`
   * and no further disconnect notifications will be sent for this channel by the selector.
   * If responses are pending for the channel, they are dropped and metrics is updated.
   * If the channel has already been removed from selector, no action is taken.
   */
  private def close(connectionId: String): Unit = {
    openOrClosingChannel(connectionId).foreach { channel =>
      debug(s"Closing selector connection $connectionId")
      val address = channel.socketAddress
      if (address != null)
        connectionQuotas.dec(address)
      selector.close(connectionId)

      inflightResponses.remove(connectionId).foreach(response => updateRequestMetrics(response))
    }
  }

  /**
   * Queue up a new connection for reading
   */
  def accept(socketChannel: SocketChannel) {
    newConnections.add(socketChannel)
    wakeup()
  }

  /**
   * Register any new connections that have been queued up
   */
  private def configureNewConnections() {
    while (!newConnections.isEmpty) {
      val channel = newConnections.poll()
      try {
        debug(s"Processor $id listening to new connection from ${channel.socket.getRemoteSocketAddress}")
        selector.register(connectionId(channel.socket), channel)
      } catch {
        // We explicitly catch all exceptions and close the socket to avoid a socket leak.
        case e: Throwable =>
          val remoteAddress = channel.socket.getRemoteSocketAddress
          // need to close the channel here to avoid a socket leak.
          close(channel)
          processException(s"Processor $id closed connection from $remoteAddress", e)
      }
    }
  }

  /**
   * Close the selector and all open connections
   */
  private def closeAll() {
    selector.channels.asScala.foreach { channel =>
      close(channel.id)
    }
    selector.close()
  }

  // 'protected` to allow override for testing
  protected[network] def connectionId(socket: Socket): String = {
    val localHost = socket.getLocalAddress.getHostAddress
    val localPort = socket.getLocalPort
    val remoteHost = socket.getInetAddress.getHostAddress
    val remotePort = socket.getPort
    val connId = ConnectionId(localHost, localPort, remoteHost, remotePort, nextConnectionIndex).toString
    nextConnectionIndex = if (nextConnectionIndex == Int.MaxValue) 0 else nextConnectionIndex + 1
    connId
  }

  // Only for testing
  private[network] def inflightResponseCount: Int = inflightResponses.size

  // Visible for testing
  // Only methods that are safe to call on a disconnected channel should be invoked on 'openOrClosingChannel'.
  private[network] def openOrClosingChannel(connectionId: String): Option[KafkaChannel] =
     Option(selector.channel(connectionId)).orElse(Option(selector.closingChannel(connectionId)))

  /* For test usage */
  private[network] def channel(connectionId: String): Option[KafkaChannel] =
    Option(selector.channel(connectionId))

  // Visible for testing
  private[network] def numStagedReceives(connectionId: String): Int =
    openOrClosingChannel(connectionId).map(c => selector.numStagedReceives(c)).getOrElse(0)

  /**
   * Wakeup the thread for selection.
   */
  @Override
  def wakeup = selector.wakeup()

}

class ConnectionQuotas(val defaultMax: Int, overrideQuotas: Map[String, Int]) {

  private val overrides = overrideQuotas.map { case (host, count) => (InetAddress.getByName(host), count) }
  private val counts = mutable.Map[InetAddress, Int]()

  def inc(address: InetAddress) {
    counts.synchronized {
      val count = counts.getOrElseUpdate(address, 0)
      counts.put(address, count + 1)
      val max = overrides.getOrElse(address, defaultMax)
      if (count >= max)
        throw new TooManyConnectionsException(address, max)
    }
  }

  def dec(address: InetAddress) {
    counts.synchronized {
      val count = counts.getOrElse(address,
        throw new IllegalArgumentException(s"Attempted to decrease connection count for address with no connections, address: $address"))
      if (count == 1)
        counts.remove(address)
      else
        counts.put(address, count - 1)
    }
  }

  def get(address: InetAddress): Int = counts.synchronized {
    counts.getOrElse(address, 0)
  }

}

class TooManyConnectionsException(val ip: InetAddress, val count: Int) extends KafkaException("Too many connections from %s (maximum = %d)".format(ip, count))<|MERGE_RESOLUTION|>--- conflicted
+++ resolved
@@ -432,14 +432,9 @@
     metricTags,
     false,
     true,
-<<<<<<< HEAD
-    ChannelBuilders.serverChannelBuilder(listenerName, securityProtocol, config, credentialProvider.credentialCache),
+    channelBuilder,
     memoryPool,
     logContext)
-=======
-    channelBuilder,
-    memoryPool)
->>>>>>> 3728f4cd
 
   // Connection ids have the format `localAddr:localPort-remoteAddr:remotePort-index`. The index is a
   // non-negative incrementing value that ensures that even if remotePort is reused after a connection is
