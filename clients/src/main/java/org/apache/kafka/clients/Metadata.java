/**
 * Licensed to the Apache Software Foundation (ASF) under one or more contributor license agreements. See the NOTICE
 * file distributed with this work for additional information regarding copyright ownership. The ASF licenses this file
 * to You under the Apache License, Version 2.0 (the "License"); you may not use this file except in compliance with the
 * License. You may obtain a copy of the License at
 * 
 * http://www.apache.org/licenses/LICENSE-2.0
 * 
 * Unless required by applicable law or agreed to in writing, software distributed under the License is distributed on
 * an "AS IS" BASIS, WITHOUT WARRANTIES OR CONDITIONS OF ANY KIND, either express or implied. See the License for the
 * specific language governing permissions and limitations under the License.
 */
package org.apache.kafka.clients;

import java.util.ArrayList;
import java.util.Collection;
import java.util.Collections;
<<<<<<< HEAD
import java.util.concurrent.ConcurrentHashMap;
=======
import java.util.HashMap;
>>>>>>> 06a57cf1
import java.util.HashSet;
import java.util.Iterator;
import java.util.List;
import java.util.Map;
import java.util.Set;

import org.apache.kafka.common.Cluster;
import org.apache.kafka.common.Node;
import org.apache.kafka.common.PartitionInfo;
import org.apache.kafka.common.errors.TimeoutException;
import org.slf4j.Logger;
import org.slf4j.LoggerFactory;

/**
 * A class encapsulating some of the logic around metadata.
 * <p>
 * This class is shared by the client thread (for partitioning) and the background sender thread.
 * 
 * Metadata is maintained for only a subset of topics, which can be added to over time. When we request metadata for a
 * topic we don't have any metadata for it will trigger a metadata update.
 * <p>
 * If topic expiry is enabled for the metadata, any topic that has not been used within the expiry interval
 * is removed from the metadata refresh set after an update. Consumers disable topic expiry since they explicitly
 * manage topics while producers rely on topic expiry to limit the refresh set.
 */
public final class Metadata {
    /**
     * Synchronization policy: all the fields except {@link #cluster} and {@link #topics} are accessed via synchronized methods.
     *
     * KAFKA-3428: To allow high concurrency on {@link #fetch()}, which returns the pointer to {@link #cluster}, 
     * this method is not synchronized and safety is assured by {@link #cluster} being a volatile field 
     * and {@link org.apache.kafka.common.Cluster} being safe for concurrent access.
     *
     * KAFKA-3428: {@link #topics} is updated only within the synchronized methods. The read queries to topics however
     * are performed in {@link #containsTopic(String)} which is not synchronized. Safety is assured by
     * i) {@link #topics} being a final field, and
     * ii) {@link #topics} using an implementation that is safe for reads being performed concurrent with updates.
     */

    private static final Logger log = LoggerFactory.getLogger(Metadata.class);

    public static final long TOPIC_EXPIRY_MS = 5 * 60 * 1000;
    private static final long TOPIC_EXPIRY_NEEDS_UPDATE = -1L;

    private final long refreshBackoffMs;
    private final long metadataExpireMs;
    private int version;
    private long lastRefreshMs;
    private long lastSuccessfulRefreshMs;
    private boolean needUpdate;
<<<<<<< HEAD
=======
    /* Topics with expiry time */
    private final Map<String, Long> topics;
>>>>>>> 06a57cf1
    private final List<Listener> listeners;
    private boolean needMetadataForAllTopics;
    private final boolean topicExpiryEnabled;

    /**
     * KAFKA-3428: these fields are not protected by synchronized methods. Refer to synchronization policy in {@link org.apache.kafka.clients.Metadata}
     */
    private volatile Cluster cluster;
    private final Set<String> topics;

    /**
     * Create a metadata instance with reasonable defaults
     */
    public Metadata() {
        this(100L, 60 * 60 * 1000L);
    }

    public Metadata(long refreshBackoffMs, long metadataExpireMs) {
        this(refreshBackoffMs, metadataExpireMs, false);
    }

    /**
     * Create a new Metadata instance
     * @param refreshBackoffMs The minimum amount of time that must expire between metadata refreshes to avoid busy
     *        polling
     * @param metadataExpireMs The maximum amount of time that metadata can be retained without refresh
     * @param topicExpiryEnabled If true, enable expiry of unused topics
     */
    public Metadata(long refreshBackoffMs, long metadataExpireMs, boolean topicExpiryEnabled) {
        this.refreshBackoffMs = refreshBackoffMs;
        this.metadataExpireMs = metadataExpireMs;
        this.topicExpiryEnabled = topicExpiryEnabled;
        this.lastRefreshMs = 0L;
        this.lastSuccessfulRefreshMs = 0L;
        this.version = 0;
        this.cluster = Cluster.empty();
        this.needUpdate = false;
<<<<<<< HEAD
        this.topics = Collections.newSetFromMap(new ConcurrentHashMap<String, Boolean>());
=======
        this.topics = new HashMap<>();
>>>>>>> 06a57cf1
        this.listeners = new ArrayList<>();
        this.needMetadataForAllTopics = false;
    }

    /**
     * Get the current cluster info without blocking
     */
    public Cluster fetch() {
        return this.cluster;
    }

    /**
     * Add the topic to maintain in the metadata. If topic expiry is enabled, expiry will
     * time be reset on the next update.
     */
    public synchronized void add(String topic) {
        topics.put(topic, TOPIC_EXPIRY_NEEDS_UPDATE);
    }

    /**
     * The next time to update the cluster info is the maximum of the time the current info will expire and the time the
     * current info can be updated (i.e. backoff time has elapsed); If an update has been request then the expiry time
     * is now
     */
    public synchronized long timeToNextUpdate(long nowMs) {
        long timeToExpire = needUpdate ? 0 : Math.max(this.lastSuccessfulRefreshMs + this.metadataExpireMs - nowMs, 0);
        long timeToAllowUpdate = this.lastRefreshMs + this.refreshBackoffMs - nowMs;
        return Math.max(timeToExpire, timeToAllowUpdate);
    }

    /**
     * Request an update of the current cluster metadata info, return the current version before the update
     */
    public synchronized int requestUpdate() {
        this.needUpdate = true;
        return this.version;
    }

    /**
     * Check whether an update has been explicitly requested.
     * @return true if an update was requested, false otherwise
     */
    public synchronized boolean updateRequested() {
        return this.needUpdate;
    }

    /**
     * Wait for metadata update until the current version is larger than the last version we know of
     */
    public synchronized void awaitUpdate(final int lastVersion, final long maxWaitMs) throws InterruptedException {
        if (maxWaitMs < 0) {
            throw new IllegalArgumentException("Max time to wait for metadata updates should not be < 0 milli seconds");
        }
        long begin = System.currentTimeMillis();
        long remainingWaitMs = maxWaitMs;
        while (this.version <= lastVersion) {
            if (remainingWaitMs != 0)
                wait(remainingWaitMs);
            long elapsed = System.currentTimeMillis() - begin;
            if (elapsed >= maxWaitMs)
                throw new TimeoutException("Failed to update metadata after " + maxWaitMs + " ms.");
            remainingWaitMs = maxWaitMs - elapsed;
        }
    }

    /**
     * Replace the current set of topics maintained to the one provided.
     * If topic expiry is enabled, expiry time of the topics will be
     * reset on the next update.
     * @param topics
     */
    public synchronized void setTopics(Collection<String> topics) {
        if (!this.topics.keySet().containsAll(topics))
            requestUpdate();
        this.topics.clear();
        for (String topic : topics)
            this.topics.put(topic, TOPIC_EXPIRY_NEEDS_UPDATE);
    }

    /**
     * Get the list of topics we are currently maintaining metadata for
     */
    public synchronized Set<String> topics() {
        return new HashSet<>(this.topics.keySet());
    }

    /**
     * Check if a topic is already in the topic set.
     *
     * @param topic topic to check
     * @return true if the topic exists, false otherwise
     */
<<<<<<< HEAD
    public boolean containsTopic(String topic) {
        return this.topics.contains(topic);
=======
    public synchronized boolean containsTopic(String topic) {
        return this.topics.containsKey(topic);
>>>>>>> 06a57cf1
    }

    /**
     * Updates the cluster metadata. If topic expiry is enabled, expiry time
     * is set for topics if required and expired topics are removed from the metadata.
     */
    public synchronized void update(Cluster cluster, long now) {
        this.needUpdate = false;
        this.lastRefreshMs = now;
        this.lastSuccessfulRefreshMs = now;
        this.version += 1;

        if (topicExpiryEnabled) {
            // Handle expiry of topics from the metadata refresh set.
            for (Iterator<Map.Entry<String, Long>> it = topics.entrySet().iterator(); it.hasNext(); ) {
                Map.Entry<String, Long> entry = it.next();
                long expireMs = entry.getValue();
                if (expireMs == TOPIC_EXPIRY_NEEDS_UPDATE)
                    entry.setValue(now + TOPIC_EXPIRY_MS);
                else if (expireMs <= now) {
                    it.remove();
                    log.debug("Removing unused topic {} from the metadata list, expiryMs {} now {}", entry.getKey(), expireMs, now);
                }
            }
        }

        for (Listener listener: listeners)
            listener.onMetadataUpdate(cluster);

        // Do this after notifying listeners as subscribed topics' list can be changed by listeners
        this.cluster = this.needMetadataForAllTopics ? getClusterForCurrentTopics(cluster) : cluster;

        notifyAll();
        log.debug("Updated cluster metadata version {} to {}", this.version, this.cluster);
    }

    /**
     * Record an attempt to update the metadata that failed. We need to keep track of this
     * to avoid retrying immediately.
     */
    public synchronized void failedUpdate(long now) {
        this.lastRefreshMs = now;
    }
    
    /**
     * @return The current metadata version
     */
    public synchronized int version() {
        return this.version;
    }

    /**
     * The last time metadata was successfully updated.
     */
    public synchronized long lastSuccessfulUpdate() {
        return this.lastSuccessfulRefreshMs;
    }

    /**
     * The metadata refresh backoff in ms
     */
    public long refreshBackoff() {
        return refreshBackoffMs;
    }

    /**
     * Set state to indicate if metadata for all topics in Kafka cluster is required or not.
     * @param needMetadataForAllTopics boolean indicating need for metadata of all topics in cluster.
     */
    public synchronized void needMetadataForAllTopics(boolean needMetadataForAllTopics) {
        this.needMetadataForAllTopics = needMetadataForAllTopics;
    }

    /**
     * Get whether metadata for all topics is needed or not
     */
    public synchronized boolean needMetadataForAllTopics() {
        return this.needMetadataForAllTopics;
    }

    /**
     * Add a Metadata listener that gets notified of metadata updates
     */
    public synchronized void addListener(Listener listener) {
        this.listeners.add(listener);
    }

    /**
     * Stop notifying the listener of metadata updates
     */
    public synchronized void removeListener(Listener listener) {
        this.listeners.remove(listener);
    }

    /**
     * MetadataUpdate Listener
     */
    public interface Listener {
        void onMetadataUpdate(Cluster cluster);
    }

    private Cluster getClusterForCurrentTopics(Cluster cluster) {
        Set<String> unauthorizedTopics = new HashSet<>();
        Collection<PartitionInfo> partitionInfos = new ArrayList<>();
        List<Node> nodes = Collections.emptyList();
        if (cluster != null) {
            unauthorizedTopics.addAll(cluster.unauthorizedTopics());
            unauthorizedTopics.retainAll(this.topics.keySet());

            for (String topic : this.topics.keySet()) {
                partitionInfos.addAll(cluster.partitionsForTopic(topic));
            }
            nodes = cluster.nodes();
        }
        return new Cluster(nodes, partitionInfos, unauthorizedTopics);
    }
}<|MERGE_RESOLUTION|>--- conflicted
+++ resolved
@@ -15,11 +15,7 @@
 import java.util.ArrayList;
 import java.util.Collection;
 import java.util.Collections;
-<<<<<<< HEAD
 import java.util.concurrent.ConcurrentHashMap;
-=======
-import java.util.HashMap;
->>>>>>> 06a57cf1
 import java.util.HashSet;
 import java.util.Iterator;
 import java.util.List;
@@ -70,11 +66,6 @@
     private long lastRefreshMs;
     private long lastSuccessfulRefreshMs;
     private boolean needUpdate;
-<<<<<<< HEAD
-=======
-    /* Topics with expiry time */
-    private final Map<String, Long> topics;
->>>>>>> 06a57cf1
     private final List<Listener> listeners;
     private boolean needMetadataForAllTopics;
     private final boolean topicExpiryEnabled;
@@ -83,7 +74,8 @@
      * KAFKA-3428: these fields are not protected by synchronized methods. Refer to synchronization policy in {@link org.apache.kafka.clients.Metadata}
      */
     private volatile Cluster cluster;
-    private final Set<String> topics;
+    /* Topics with expiry time */
+    private final Map<String, Long> topics;
 
     /**
      * Create a metadata instance with reasonable defaults
@@ -112,11 +104,7 @@
         this.version = 0;
         this.cluster = Cluster.empty();
         this.needUpdate = false;
-<<<<<<< HEAD
-        this.topics = Collections.newSetFromMap(new ConcurrentHashMap<String, Boolean>());
-=======
-        this.topics = new HashMap<>();
->>>>>>> 06a57cf1
+        this.topics = new ConcurrentHashMap<String, Long>();
         this.listeners = new ArrayList<>();
         this.needMetadataForAllTopics = false;
     }
@@ -209,13 +197,8 @@
      * @param topic topic to check
      * @return true if the topic exists, false otherwise
      */
-<<<<<<< HEAD
     public boolean containsTopic(String topic) {
-        return this.topics.contains(topic);
-=======
-    public synchronized boolean containsTopic(String topic) {
         return this.topics.containsKey(topic);
->>>>>>> 06a57cf1
     }
 
     /**
