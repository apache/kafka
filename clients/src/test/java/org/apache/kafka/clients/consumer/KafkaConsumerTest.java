/*
 * Licensed to the Apache Software Foundation (ASF) under one or more
 * contributor license agreements. See the NOTICE file distributed with
 * this work for additional information regarding copyright ownership.
 * The ASF licenses this file to You under the Apache License, Version 2.0
 * (the "License"); you may not use this file except in compliance with
 * the License. You may obtain a copy of the License at
 *
 *    http://www.apache.org/licenses/LICENSE-2.0
 *
 * Unless required by applicable law or agreed to in writing, software
 * distributed under the License is distributed on an "AS IS" BASIS,
 * WITHOUT WARRANTIES OR CONDITIONS OF ANY KIND, either express or implied.
 * See the License for the specific language governing permissions and
 * limitations under the License.
 */
package org.apache.kafka.clients.consumer;

import org.apache.kafka.clients.ClientRequest;
import org.apache.kafka.clients.CommonClientConfigs;
import org.apache.kafka.clients.KafkaClient;
import org.apache.kafka.clients.MockClient;
import org.apache.kafka.clients.NodeApiVersions;
import org.apache.kafka.clients.consumer.internals.ConsumerMetadata;
import org.apache.kafka.clients.consumer.internals.ConsumerProtocol;
import org.apache.kafka.clients.consumer.internals.MockRebalanceListener;
import org.apache.kafka.clients.consumer.internals.SubscriptionState;
import org.apache.kafka.common.Cluster;
import org.apache.kafka.common.IsolationLevel;
import org.apache.kafka.common.KafkaException;
import org.apache.kafka.common.Metric;
import org.apache.kafka.common.MetricName;
import org.apache.kafka.common.Node;
import org.apache.kafka.common.TopicPartition;
import org.apache.kafka.common.TopicIdPartition;
import org.apache.kafka.common.Uuid;
import org.apache.kafka.common.config.SslConfigs;
import org.apache.kafka.common.errors.AuthenticationException;
import org.apache.kafka.common.errors.InterruptException;
import org.apache.kafka.common.errors.InvalidConfigurationException;
import org.apache.kafka.common.errors.InvalidGroupIdException;
import org.apache.kafka.common.errors.InvalidTopicException;
import org.apache.kafka.common.errors.RecordDeserializationException;
import org.apache.kafka.common.errors.SerializationException;
import org.apache.kafka.common.errors.UnsupportedVersionException;
import org.apache.kafka.common.errors.WakeupException;
import org.apache.kafka.common.header.Headers;
import org.apache.kafka.common.internals.ClusterResourceListeners;
import org.apache.kafka.common.message.FetchResponseData;
import org.apache.kafka.common.message.HeartbeatResponseData;
import org.apache.kafka.common.message.JoinGroupRequestData;
import org.apache.kafka.common.message.JoinGroupResponseData;
import org.apache.kafka.common.message.LeaveGroupResponseData;
import org.apache.kafka.common.message.ListOffsetsRequestData.ListOffsetsPartition;
import org.apache.kafka.common.message.ListOffsetsResponseData;
import org.apache.kafka.common.message.ListOffsetsResponseData.ListOffsetsPartitionResponse;
import org.apache.kafka.common.message.ListOffsetsResponseData.ListOffsetsTopicResponse;
import org.apache.kafka.common.message.SyncGroupResponseData;
import org.apache.kafka.common.metrics.Metrics;
import org.apache.kafka.common.metrics.Sensor;
import org.apache.kafka.common.metrics.stats.Avg;
import org.apache.kafka.common.network.Selectable;
import org.apache.kafka.common.protocol.ApiKeys;
import org.apache.kafka.common.protocol.Errors;
import org.apache.kafka.common.record.CompressionType;
import org.apache.kafka.common.record.MemoryRecords;
import org.apache.kafka.common.record.MemoryRecordsBuilder;
import org.apache.kafka.common.record.TimestampType;
import org.apache.kafka.common.requests.AbstractRequest;
import org.apache.kafka.common.requests.AbstractResponse;
import org.apache.kafka.common.requests.FetchRequest;
import org.apache.kafka.common.requests.FetchResponse;
import org.apache.kafka.common.requests.FindCoordinatorResponse;
import org.apache.kafka.common.requests.HeartbeatResponse;
import org.apache.kafka.common.requests.JoinGroupRequest;
import org.apache.kafka.common.requests.JoinGroupResponse;
import org.apache.kafka.common.requests.LeaveGroupResponse;
import org.apache.kafka.common.requests.ListOffsetsRequest;
import org.apache.kafka.common.requests.ListOffsetsResponse;
import org.apache.kafka.common.requests.MetadataResponse;
import org.apache.kafka.common.requests.OffsetCommitRequest;
import org.apache.kafka.common.requests.OffsetCommitResponse;
import org.apache.kafka.common.requests.OffsetFetchResponse;
import org.apache.kafka.common.requests.RequestTestUtils;
import org.apache.kafka.common.requests.SyncGroupResponse;
import org.apache.kafka.common.serialization.ByteArrayDeserializer;
import org.apache.kafka.common.serialization.Deserializer;
import org.apache.kafka.common.serialization.StringDeserializer;
import org.apache.kafka.common.utils.LogContext;
import org.apache.kafka.common.utils.MockTime;
import org.apache.kafka.common.utils.Time;
import org.apache.kafka.common.utils.Utils;
import org.apache.kafka.test.MockConsumerInterceptor;
import org.apache.kafka.test.MockMetricsReporter;
import org.apache.kafka.test.TestUtils;
import org.junit.jupiter.api.AfterEach;
import org.junit.jupiter.params.ParameterizedTest;
import org.junit.jupiter.params.provider.EnumSource;

import javax.management.MBeanServer;
import javax.management.ObjectName;
import java.lang.management.ManagementFactory;
import java.nio.ByteBuffer;
import java.time.Duration;
import java.util.AbstractMap;
import java.util.ArrayList;
import java.util.Arrays;
import java.util.Collection;
import java.util.Collections;
import java.util.ConcurrentModificationException;
import java.util.HashMap;
import java.util.HashSet;
import java.util.Iterator;
import java.util.LinkedHashMap;
import java.util.List;
import java.util.Locale;
import java.util.Map;
import java.util.Optional;
import java.util.OptionalLong;
import java.util.Properties;
import java.util.Queue;
import java.util.Set;
import java.util.concurrent.ExecutorService;
import java.util.concurrent.Executors;
import java.util.concurrent.Future;
import java.util.concurrent.ScheduledExecutorService;
import java.util.concurrent.TimeUnit;
import java.util.concurrent.TimeoutException;
import java.util.concurrent.atomic.AtomicBoolean;
import java.util.concurrent.atomic.AtomicInteger;
import java.util.concurrent.atomic.AtomicReference;
import java.util.regex.Pattern;
import java.util.stream.Collectors;
import java.util.stream.Stream;

import static java.util.Collections.singleton;
import static java.util.Collections.singletonList;
import static java.util.Collections.singletonMap;
import static org.apache.kafka.clients.consumer.internals.LegacyKafkaConsumer.DEFAULT_REASON;
import static org.apache.kafka.common.requests.FetchMetadata.INVALID_SESSION_ID;
import static org.apache.kafka.common.utils.Utils.propsToMap;
import static org.junit.jupiter.api.Assertions.assertEquals;
import static org.junit.jupiter.api.Assertions.assertFalse;
import static org.junit.jupiter.api.Assertions.assertNotEquals;
import static org.junit.jupiter.api.Assertions.assertNotNull;
import static org.junit.jupiter.api.Assertions.assertNotSame;
import static org.junit.jupiter.api.Assertions.assertNull;
import static org.junit.jupiter.api.Assertions.assertThrows;
import static org.junit.jupiter.api.Assertions.assertTrue;
import static org.junit.jupiter.api.Assertions.fail;
import static org.mockito.Mockito.spy;
import static org.mockito.Mockito.verify;

/**
 * Note to future authors in this class. If you close the consumer, close with DURATION.ZERO to reduce the duration of
 * the test.
 */
public class KafkaConsumerTest {

    private final String topic = "test";
    private final Uuid topicId = Uuid.randomUuid();
    private final TopicPartition tp0 = new TopicPartition(topic, 0);
    private final TopicPartition tp1 = new TopicPartition(topic, 1);

    private final String topic2 = "test2";
    private final Uuid topicId2 = Uuid.randomUuid();
    private final TopicPartition t2p0 = new TopicPartition(topic2, 0);

    private final String topic3 = "test3";
    private final Uuid topicId3 = Uuid.randomUuid();
    private final TopicPartition t3p0 = new TopicPartition(topic3, 0);

    private final int sessionTimeoutMs = 10000;
    private final int defaultApiTimeoutMs = 60000;
    private final int heartbeatIntervalMs = 1000;

    // Set auto commit interval lower than heartbeat so we don't need to deal with
    // a concurrent heartbeat request
    private final int autoCommitIntervalMs = 500;

    private final String groupId = "mock-group";
    private final String memberId = "memberId";
    private final String leaderId = "leaderId";
    private final Optional<String> groupInstanceId = Optional.of("mock-instance");
    private Map<String, Uuid> topicIds = Stream.of(
            new AbstractMap.SimpleEntry<>(topic, topicId),
            new AbstractMap.SimpleEntry<>(topic2, topicId2),
            new AbstractMap.SimpleEntry<>(topic3, topicId3))
            .collect(Collectors.toMap(Map.Entry::getKey, Map.Entry::getValue));
    private Map<Uuid, String> topicNames = Stream.of(
            new AbstractMap.SimpleEntry<>(topicId, topic),
            new AbstractMap.SimpleEntry<>(topicId2, topic2),
            new AbstractMap.SimpleEntry<>(topicId3, topic3))
            .collect(Collectors.toMap(Map.Entry::getKey, Map.Entry::getValue));

    private final String partitionRevoked = "Hit partition revoke ";
    private final String partitionAssigned = "Hit partition assign ";
    private final String partitionLost = "Hit partition lost ";

    private final Collection<TopicPartition> singleTopicPartition = Collections.singleton(new TopicPartition(topic, 0));
    private final Time time = new MockTime();
    private final SubscriptionState subscription = new SubscriptionState(new LogContext(), OffsetResetStrategy.EARLIEST);
    private final ConsumerPartitionAssignor assignor = new RoundRobinAssignor();

    private KafkaConsumer<?, ?> consumer;

    @AfterEach
    public void cleanup() {
        if (consumer != null) {
            consumer.close(Duration.ZERO);
        }
    }

    @ParameterizedTest
    @EnumSource(GroupProtocol.class)
    public void testMetricsReporterAutoGeneratedClientId(GroupProtocol groupProtocol) {
        Properties props = new Properties();
        props.setProperty(ConsumerConfig.GROUP_PROTOCOL_CONFIG, groupProtocol.name());
        props.setProperty(ConsumerConfig.BOOTSTRAP_SERVERS_CONFIG, "localhost:9999");
        props.setProperty(ConsumerConfig.METRIC_REPORTER_CLASSES_CONFIG, MockMetricsReporter.class.getName());
        consumer = newConsumer(props, new StringDeserializer(), new StringDeserializer());

        MockMetricsReporter mockMetricsReporter = (MockMetricsReporter) consumer.metricsRegistry().reporters().get(0);

        assertEquals(consumer.clientId(), mockMetricsReporter.clientId);
        assertEquals(2, consumer.metricsRegistry().reporters().size());
    }

    @ParameterizedTest
    @EnumSource(GroupProtocol.class)
    @SuppressWarnings("deprecation")
    public void testDisableJmxReporter(GroupProtocol groupProtocol) {
        Properties props = new Properties();
        props.setProperty(ConsumerConfig.GROUP_PROTOCOL_CONFIG, groupProtocol.name());
        props.setProperty(ConsumerConfig.BOOTSTRAP_SERVERS_CONFIG, "localhost:9999");
        props.setProperty(ConsumerConfig.AUTO_INCLUDE_JMX_REPORTER_CONFIG, "false");
        consumer = newConsumer(props, new StringDeserializer(), new StringDeserializer());
        assertTrue(consumer.metricsRegistry().reporters().isEmpty());
    }

    @ParameterizedTest
    @EnumSource(GroupProtocol.class)
    public void testExplicitlyEnableJmxReporter(GroupProtocol groupProtocol) {
        Properties props = new Properties();
        props.setProperty(ConsumerConfig.GROUP_PROTOCOL_CONFIG, groupProtocol.name());
        props.setProperty(ConsumerConfig.BOOTSTRAP_SERVERS_CONFIG, "localhost:9999");
        props.setProperty(ConsumerConfig.METRIC_REPORTER_CLASSES_CONFIG, "org.apache.kafka.common.metrics.JmxReporter");
        consumer = newConsumer(props, new StringDeserializer(), new StringDeserializer());
        assertEquals(1, consumer.metricsRegistry().reporters().size());
    }

    // TODO: this test requires rebalance logic which is not yet implemented in the CONSUMER group protocol.
    //       Once it is implemented, this should use both group protocols.
    @ParameterizedTest
    @EnumSource(value = GroupProtocol.class, names = "GENERIC")
    @SuppressWarnings("unchecked")
    public void testPollReturnsRecords(GroupProtocol groupProtocol) {
        consumer = setUpConsumerWithRecordsToPoll(groupProtocol, tp0, 5);

        ConsumerRecords<String, String> records = (ConsumerRecords<String, String>) consumer.poll(Duration.ZERO);

        assertEquals(records.count(), 5);
        assertEquals(records.partitions(), Collections.singleton(tp0));
        assertEquals(records.records(tp0).size(), 5);
    }

    // TODO: this test requires rebalance logic which is not yet implemented in the CONSUMER group protocol.
    //       Once it is implemented, this should use both group protocols.
    @ParameterizedTest
    @EnumSource(value = GroupProtocol.class, names = "GENERIC")
    @SuppressWarnings("unchecked")
    public void testSecondPollWithDeserializationErrorThrowsRecordDeserializationException(GroupProtocol groupProtocol) {
        int invalidRecordNumber = 4;
        int invalidRecordOffset = 3;
        StringDeserializer deserializer = mockErrorDeserializer(invalidRecordNumber);

        consumer = setUpConsumerWithRecordsToPoll(groupProtocol, tp0, 5, deserializer);
        ConsumerRecords<String, String> records = (ConsumerRecords<String, String>) consumer.poll(Duration.ZERO);

        assertEquals(invalidRecordNumber - 1, records.count());
        assertEquals(Collections.singleton(tp0), records.partitions());
        assertEquals(invalidRecordNumber - 1, records.records(tp0).size());
        long lastOffset = records.records(tp0).get(records.records(tp0).size() - 1).offset();
        assertEquals(invalidRecordNumber - 2, lastOffset);

        RecordDeserializationException rde = assertThrows(RecordDeserializationException.class, () -> consumer.poll(Duration.ZERO));
        assertEquals(invalidRecordOffset, rde.offset());
        assertEquals(tp0, rde.topicPartition());
        assertEquals(rde.offset(), consumer.position(tp0));
    }

    /*
        Create a mock deserializer which throws a SerializationException on the Nth record's value deserialization
     */
    private StringDeserializer mockErrorDeserializer(int recordNumber) {
        int recordIndex = recordNumber - 1;
        return new StringDeserializer() {
            int i = 0;
            @Override
            public String deserialize(String topic, byte[] data) {
                if (i == recordIndex) {
                    throw new SerializationException();
                } else {
                    i++;
                    return super.deserialize(topic, data);
                }
            }

            @Override
            public String deserialize(String topic, Headers headers, ByteBuffer data) {
                if (i == recordIndex) {
                    throw new SerializationException();
                } else {
                    i++;
                    return super.deserialize(topic, headers, data);
                }
            }
        };
    }

    private KafkaConsumer<?, ?> setUpConsumerWithRecordsToPoll(GroupProtocol groupProtocol,
                                                               TopicPartition tp,
                                                               int recordCount) {
        return setUpConsumerWithRecordsToPoll(groupProtocol, tp, recordCount, new StringDeserializer());
    }

    private KafkaConsumer<?, ?> setUpConsumerWithRecordsToPoll(GroupProtocol groupProtocol,
                                                               TopicPartition tp,
                                                               int recordCount,
                                                               Deserializer<String> deserializer) {
        Cluster cluster = TestUtils.singletonCluster(tp.topic(), 1);
        Node node = cluster.nodes().get(0);

        ConsumerMetadata metadata = createMetadata(subscription);
        MockClient client = new MockClient(time, metadata);
        initMetadata(client, Collections.singletonMap(topic, 1));
        consumer = newConsumer(groupProtocol, time, client, subscription, metadata, assignor,
                true, groupId, groupInstanceId, Optional.of(deserializer), false);
        consumer.subscribe(singleton(topic), getConsumerRebalanceListener(consumer));
        prepareRebalance(client, node, assignor, singletonList(tp), null);
        consumer.updateAssignmentMetadataIfNeeded(time.timer(Long.MAX_VALUE));
        client.prepareResponseFrom(fetchResponse(tp, 0, recordCount), node);
        return consumer;
    }

    @ParameterizedTest
    @EnumSource(GroupProtocol.class)
    public void testConstructorClose(GroupProtocol groupProtocol) {
        Properties props = new Properties();
        props.setProperty(ConsumerConfig.GROUP_PROTOCOL_CONFIG, groupProtocol.name());
        props.setProperty(ConsumerConfig.CLIENT_ID_CONFIG, "testConstructorClose");
        props.setProperty(ConsumerConfig.BOOTSTRAP_SERVERS_CONFIG, "invalid-23-8409-adsfsdj");
        props.setProperty(ConsumerConfig.METRIC_REPORTER_CLASSES_CONFIG, MockMetricsReporter.class.getName());

        final int oldInitCount = MockMetricsReporter.INIT_COUNT.get();
        final int oldCloseCount = MockMetricsReporter.CLOSE_COUNT.get();
        try {
            newConsumer(props, new ByteArrayDeserializer(), new ByteArrayDeserializer());
            fail("should have caught an exception and returned");
        } catch (KafkaException e) {
            assertEquals(oldInitCount + 1, MockMetricsReporter.INIT_COUNT.get());
            assertEquals(oldCloseCount + 1, MockMetricsReporter.CLOSE_COUNT.get());
            assertEquals("Failed to construct kafka consumer", e.getMessage());
        }
    }

    @ParameterizedTest
    @EnumSource(GroupProtocol.class)
    public void testOsDefaultSocketBufferSizes(GroupProtocol groupProtocol) {
        Map<String, Object> config = new HashMap<>();
        config.put(ConsumerConfig.GROUP_PROTOCOL_CONFIG, groupProtocol.name());
        config.put(ConsumerConfig.BOOTSTRAP_SERVERS_CONFIG, "localhost:9999");
        config.put(ConsumerConfig.SEND_BUFFER_CONFIG, Selectable.USE_DEFAULT_BUFFER_SIZE);
        config.put(ConsumerConfig.RECEIVE_BUFFER_CONFIG, Selectable.USE_DEFAULT_BUFFER_SIZE);
        consumer = newConsumer(config, new ByteArrayDeserializer(), new ByteArrayDeserializer());
    }

    @ParameterizedTest
    @EnumSource(GroupProtocol.class)
    public void testInvalidSocketSendBufferSize(GroupProtocol groupProtocol) {
        Map<String, Object> config = new HashMap<>();
        config.put(ConsumerConfig.GROUP_PROTOCOL_CONFIG, groupProtocol.name());
        config.put(ConsumerConfig.BOOTSTRAP_SERVERS_CONFIG, "localhost:9999");
        config.put(ConsumerConfig.SEND_BUFFER_CONFIG, -2);
        assertThrows(KafkaException.class,
            () -> newConsumer(config, new ByteArrayDeserializer(), new ByteArrayDeserializer()));
    }

    @ParameterizedTest
    @EnumSource(GroupProtocol.class)
    public void testInvalidSocketReceiveBufferSize(GroupProtocol groupProtocol) {
        Map<String, Object> config = new HashMap<>();
        config.put(ConsumerConfig.GROUP_PROTOCOL_CONFIG, groupProtocol.name());
        config.put(ConsumerConfig.BOOTSTRAP_SERVERS_CONFIG, "localhost:9999");
        config.put(ConsumerConfig.RECEIVE_BUFFER_CONFIG, -2);
        assertThrows(KafkaException.class,
            () -> newConsumer(config, new ByteArrayDeserializer(), new ByteArrayDeserializer()));
    }

    @ParameterizedTest
    @EnumSource(GroupProtocol.class)
    public void shouldIgnoreGroupInstanceIdForEmptyGroupId(GroupProtocol groupProtocol) {
        Map<String, Object> config = new HashMap<>();
        config.put(ConsumerConfig.GROUP_PROTOCOL_CONFIG, groupProtocol.name());
        config.put(ConsumerConfig.BOOTSTRAP_SERVERS_CONFIG, "localhost:9999");
        config.put(ConsumerConfig.GROUP_INSTANCE_ID_CONFIG, "instance_id");
        consumer = newConsumer(config, new ByteArrayDeserializer(), new ByteArrayDeserializer());
    }

    @ParameterizedTest
    @EnumSource(GroupProtocol.class)
    public void testSubscription(GroupProtocol groupProtocol) {
        consumer = newConsumer(groupProtocol, groupId);

        consumer.subscribe(singletonList(topic));
        assertEquals(singleton(topic), consumer.subscription());
        assertTrue(consumer.assignment().isEmpty());

        consumer.subscribe(Collections.emptyList());
        assertTrue(consumer.subscription().isEmpty());
        assertTrue(consumer.assignment().isEmpty());

        consumer.assign(singletonList(tp0));
        assertTrue(consumer.subscription().isEmpty());
        assertEquals(singleton(tp0), consumer.assignment());

        consumer.unsubscribe();
        assertTrue(consumer.subscription().isEmpty());
        assertTrue(consumer.assignment().isEmpty());
    }

    @ParameterizedTest
    @EnumSource(GroupProtocol.class)
    public void testSubscriptionOnNullTopicCollection(GroupProtocol groupProtocol) {
        consumer = newConsumer(groupProtocol, groupId);
        assertThrows(IllegalArgumentException.class, () -> consumer.subscribe((List<String>) null));
    }

    @ParameterizedTest
    @EnumSource(GroupProtocol.class)
    public void testSubscriptionOnNullTopic(GroupProtocol groupProtocol) {
        consumer = newConsumer(groupProtocol, groupId);
        assertThrows(IllegalArgumentException.class, () -> consumer.subscribe(singletonList(null)));
    }

    @ParameterizedTest
    @EnumSource(GroupProtocol.class)
    public void testSubscriptionOnEmptyTopic(GroupProtocol groupProtocol) {
        consumer = newConsumer(groupProtocol, groupId);
        String emptyTopic = "  ";
        assertThrows(IllegalArgumentException.class, () -> consumer.subscribe(singletonList(emptyTopic)));
    }

    @ParameterizedTest
    @EnumSource(GroupProtocol.class)
    public void testSubscriptionOnNullPattern(GroupProtocol groupProtocol) {
        consumer = newConsumer(groupProtocol, groupId);
        assertThrows(IllegalArgumentException.class,
            () -> consumer.subscribe((Pattern) null));
    }

    @ParameterizedTest
    @EnumSource(GroupProtocol.class)
    public void testSubscriptionOnEmptyPattern(GroupProtocol groupProtocol) {
        consumer = newConsumer(groupProtocol, groupId);
        assertThrows(IllegalArgumentException.class,
            () -> consumer.subscribe(Pattern.compile("")));
    }

    @ParameterizedTest
    @EnumSource(GroupProtocol.class)
    public void testSubscriptionWithEmptyPartitionAssignment(GroupProtocol groupProtocol) {
        Properties props = new Properties();
        props.setProperty(ConsumerConfig.GROUP_PROTOCOL_CONFIG, groupProtocol.name());
        props.setProperty(ConsumerConfig.BOOTSTRAP_SERVERS_CONFIG, "localhost:9999");
        props.setProperty(ConsumerConfig.PARTITION_ASSIGNMENT_STRATEGY_CONFIG, "");
        props.setProperty(ConsumerConfig.GROUP_ID_CONFIG, groupId);
        consumer = newConsumer(props, new ByteArrayDeserializer(), new ByteArrayDeserializer());
        assertThrows(IllegalStateException.class,
            () -> consumer.subscribe(singletonList(topic)));
    }

    @ParameterizedTest
    @EnumSource(GroupProtocol.class)
    public void testSeekNegative(GroupProtocol groupProtocol) {
        consumer = newConsumer(groupProtocol, null);
        consumer.assign(singleton(new TopicPartition("nonExistTopic", 0)));
        assertThrows(IllegalArgumentException.class,
            () -> consumer.seek(new TopicPartition("nonExistTopic", 0), -1));
    }

    @ParameterizedTest
    @EnumSource(GroupProtocol.class)
    public void testAssignOnNullTopicPartition(GroupProtocol groupProtocol) {
        consumer = newConsumer(groupProtocol, null);
        assertThrows(IllegalArgumentException.class, () -> consumer.assign(null));
    }

    @ParameterizedTest
    @EnumSource(GroupProtocol.class)
    public void testAssignOnEmptyTopicPartition(GroupProtocol groupProtocol) {
        consumer = newConsumer(groupProtocol, groupId);
        consumer.assign(Collections.emptyList());
        assertTrue(consumer.subscription().isEmpty());
        assertTrue(consumer.assignment().isEmpty());
    }

    @ParameterizedTest
    @EnumSource(GroupProtocol.class)
    public void testAssignOnNullTopicInPartition(GroupProtocol groupProtocol) {
        consumer = newConsumer(groupProtocol, null);
        assertThrows(IllegalArgumentException.class, () -> consumer.assign(singleton(new TopicPartition(null, 0))));
    }

    @ParameterizedTest
    @EnumSource(GroupProtocol.class)
    public void testAssignOnEmptyTopicInPartition(GroupProtocol groupProtocol) {
        consumer = newConsumer(groupProtocol, null);
        assertThrows(IllegalArgumentException.class, () -> consumer.assign(singleton(new TopicPartition("  ", 0))));
    }

    @ParameterizedTest
    @EnumSource(GroupProtocol.class)
    public void testInterceptorConstructorClose(GroupProtocol groupProtocol) {
        try {
            Properties props = new Properties();
            // test with client ID assigned by KafkaConsumer
            props.setProperty(ConsumerConfig.GROUP_PROTOCOL_CONFIG, groupProtocol.name());
            props.setProperty(ConsumerConfig.BOOTSTRAP_SERVERS_CONFIG, "localhost:9999");
            props.setProperty(ConsumerConfig.INTERCEPTOR_CLASSES_CONFIG, MockConsumerInterceptor.class.getName());

            consumer = newConsumer(
                    props, new StringDeserializer(), new StringDeserializer());
            assertEquals(1, MockConsumerInterceptor.INIT_COUNT.get());
            assertEquals(0, MockConsumerInterceptor.CLOSE_COUNT.get());

            consumer.close(Duration.ZERO);
            assertEquals(1, MockConsumerInterceptor.INIT_COUNT.get());
            assertEquals(1, MockConsumerInterceptor.CLOSE_COUNT.get());
            // Cluster metadata will only be updated on calling poll.
            assertNull(MockConsumerInterceptor.CLUSTER_META.get());

        } finally {
            // cleanup since we are using mutable static variables in MockConsumerInterceptor
            MockConsumerInterceptor.resetCounters();
        }
    }

    @ParameterizedTest
    @EnumSource(GroupProtocol.class)
    public void testInterceptorConstructorConfigurationWithExceptionShouldCloseRemainingInstances(GroupProtocol groupProtocol) {
        final int targetInterceptor = 3;

        try {
            Properties props = new Properties();
            props.setProperty(ConsumerConfig.GROUP_PROTOCOL_CONFIG, groupProtocol.name());
            props.setProperty(ConsumerConfig.BOOTSTRAP_SERVERS_CONFIG, "localhost:9999");
            props.setProperty(ConsumerConfig.INTERCEPTOR_CLASSES_CONFIG,  MockConsumerInterceptor.class.getName() + ", "
                    + MockConsumerInterceptor.class.getName() + ", "
                    + MockConsumerInterceptor.class.getName());

            MockConsumerInterceptor.setThrowOnConfigExceptionThreshold(targetInterceptor);

            assertThrows(KafkaException.class, () -> newConsumer(
                    props, new StringDeserializer(), new StringDeserializer()));

            assertEquals(3, MockConsumerInterceptor.CONFIG_COUNT.get());
            assertEquals(3, MockConsumerInterceptor.CLOSE_COUNT.get());

        } finally {
            MockConsumerInterceptor.resetCounters();
        }
    }

    @ParameterizedTest
    @EnumSource(GroupProtocol.class)
    public void testPause(GroupProtocol groupProtocol) {
        consumer = newConsumer(groupProtocol, groupId);

        consumer.assign(singletonList(tp0));
        assertEquals(singleton(tp0), consumer.assignment());
        assertTrue(consumer.paused().isEmpty());

        consumer.pause(singleton(tp0));
        assertEquals(singleton(tp0), consumer.paused());

        consumer.resume(singleton(tp0));
        assertTrue(consumer.paused().isEmpty());

        consumer.unsubscribe();
        assertTrue(consumer.paused().isEmpty());
    }

    @ParameterizedTest
    @EnumSource(GroupProtocol.class)
    public void testConsumerJmxPrefix(GroupProtocol groupProtocol) throws  Exception {
        Map<String, Object> config = new HashMap<>();
        config.put(ConsumerConfig.GROUP_PROTOCOL_CONFIG, groupProtocol.name());
        config.put(ConsumerConfig.BOOTSTRAP_SERVERS_CONFIG, "localhost:9999");
        config.put(ConsumerConfig.SEND_BUFFER_CONFIG, Selectable.USE_DEFAULT_BUFFER_SIZE);
        config.put(ConsumerConfig.RECEIVE_BUFFER_CONFIG, Selectable.USE_DEFAULT_BUFFER_SIZE);
        config.put("client.id", "client-1");
        consumer = newConsumer(config, new ByteArrayDeserializer(), new ByteArrayDeserializer());
        MBeanServer server = ManagementFactory.getPlatformMBeanServer();
        MetricName testMetricName = consumer.metricsRegistry().metricName("test-metric",
                "grp1", "test metric");
        consumer.metricsRegistry().addMetric(testMetricName, new Avg());
        assertNotNull(server.getObjectInstance(new ObjectName("kafka.consumer:type=grp1,client-id=client-1")));
    }

    private KafkaConsumer<byte[], byte[]> newConsumer(GroupProtocol groupProtocol, String groupId) {
        return newConsumer(groupProtocol, groupId, Optional.empty());
    }

    private KafkaConsumer<byte[], byte[]> newConsumer(GroupProtocol groupProtocol,
                                                      String groupId,
                                                      Optional<Boolean> enableAutoCommit) {
        Properties props = new Properties();
        props.setProperty(ConsumerConfig.GROUP_PROTOCOL_CONFIG, groupProtocol.name());
        props.setProperty(ConsumerConfig.CLIENT_ID_CONFIG, "my.consumer");
        props.setProperty(ConsumerConfig.BOOTSTRAP_SERVERS_CONFIG, "localhost:9999");
        props.setProperty(ConsumerConfig.METRIC_REPORTER_CLASSES_CONFIG, MockMetricsReporter.class.getName());
        if (groupId != null)
            props.setProperty(ConsumerConfig.GROUP_ID_CONFIG, groupId);
        enableAutoCommit.ifPresent(
            autoCommit -> props.setProperty(ConsumerConfig.ENABLE_AUTO_COMMIT_CONFIG, autoCommit.toString()));
        return newConsumer(props, new ByteArrayDeserializer(), new ByteArrayDeserializer());
    }

    private <K, V> KafkaConsumer<K, V> newConsumer(Properties props) {
        return newConsumer(props, null, null);
    }

    private <K, V> KafkaConsumer<K, V> newConsumer(Map<String, Object> configs,
                                                   Deserializer<K> keyDeserializer,
                                                   Deserializer<V> valueDeserializer) {
        return new KafkaConsumer<>(new ConsumerConfig(ConsumerConfig.appendDeserializerToConfig(configs, keyDeserializer, valueDeserializer)),
                keyDeserializer, valueDeserializer);
    }

    private <K, V> KafkaConsumer<K, V> newConsumer(Properties props,
                                                   Deserializer<K> keyDeserializer,
                                                   Deserializer<V> valueDeserializer) {
        return newConsumer(propsToMap(props), keyDeserializer, valueDeserializer);
    }

    // TODO: this test requires rebalance logic which is not yet implemented in the CONSUMER group protocol.
    //       Once it is implemented, this should use both group protocols.
    @ParameterizedTest
    @EnumSource(value = GroupProtocol.class, names = "GENERIC")
    public void verifyHeartbeatSent(GroupProtocol groupProtocol) throws Exception {
        ConsumerMetadata metadata = createMetadata(subscription);
        MockClient client = new MockClient(time, metadata);

        initMetadata(client, Collections.singletonMap(topic, 1));
        Node node = metadata.fetch().nodes().get(0);

        consumer = newConsumer(groupProtocol, time, client, subscription, metadata, assignor, true, groupInstanceId);

        consumer.subscribe(singleton(topic), getConsumerRebalanceListener(consumer));
        Node coordinator = prepareRebalance(client, node, assignor, singletonList(tp0), null);

        // initial fetch
        client.prepareResponseFrom(fetchResponse(tp0, 0, 0), node);
        consumer.updateAssignmentMetadataIfNeeded(time.timer(Long.MAX_VALUE));

        assertEquals(singleton(tp0), consumer.assignment());

        AtomicBoolean heartbeatReceived = prepareHeartbeatResponse(client, coordinator, Errors.NONE);

        // heartbeat interval is 2 seconds
        time.sleep(heartbeatIntervalMs);
        Thread.sleep(heartbeatIntervalMs);

        consumer.updateAssignmentMetadataIfNeeded(time.timer(Long.MAX_VALUE));

        assertTrue(heartbeatReceived.get());
    }

    // TODO: this test requires rebalance logic which is not yet implemented in the CONSUMER group protocol.
    //       Once it is implemented, this should use both group protocols.
    @ParameterizedTest
    @EnumSource(value = GroupProtocol.class, names = "GENERIC")
    public void verifyHeartbeatSentWhenFetchedDataReady(GroupProtocol groupProtocol) throws Exception {
        ConsumerMetadata metadata = createMetadata(subscription);
        MockClient client = new MockClient(time, metadata);

        initMetadata(client, Collections.singletonMap(topic, 1));
        Node node = metadata.fetch().nodes().get(0);

        consumer = newConsumer(groupProtocol, time, client, subscription, metadata, assignor, true, groupInstanceId);
        consumer.subscribe(singleton(topic), getConsumerRebalanceListener(consumer));
        Node coordinator = prepareRebalance(client, node, assignor, singletonList(tp0), null);

        consumer.updateAssignmentMetadataIfNeeded(time.timer(Long.MAX_VALUE));
        consumer.poll(Duration.ZERO);

        // respond to the outstanding fetch so that we have data available on the next poll
        client.respondFrom(fetchResponse(tp0, 0, 5), node);
        client.poll(0, time.milliseconds());

        client.prepareResponseFrom(fetchResponse(tp0, 5, 0), node);
        AtomicBoolean heartbeatReceived = prepareHeartbeatResponse(client, coordinator, Errors.NONE);

        time.sleep(heartbeatIntervalMs);
        Thread.sleep(heartbeatIntervalMs);

        consumer.poll(Duration.ZERO);

        assertTrue(heartbeatReceived.get());
    }

    @ParameterizedTest
    @EnumSource(GroupProtocol.class)
    public void verifyPollTimesOutDuringMetadataUpdate(GroupProtocol groupProtocol) {
        final ConsumerMetadata metadata = createMetadata(subscription);
        final MockClient client = new MockClient(time, metadata);

        initMetadata(client, Collections.singletonMap(topic, 1));
        Node node = metadata.fetch().nodes().get(0);

        consumer = newConsumer(groupProtocol, time, client, subscription, metadata, assignor, true, groupInstanceId);
        consumer.subscribe(singleton(topic), getConsumerRebalanceListener(consumer));
        // Since we would enable the heartbeat thread after received join-response which could
        // send the sync-group on behalf of the consumer if it is enqueued, we may still complete
        // the rebalance and send out the fetch; in order to avoid it we do not prepare sync response here.
        client.prepareResponseFrom(FindCoordinatorResponse.prepareResponse(Errors.NONE, groupId, node), node);
        Node coordinator = new Node(Integer.MAX_VALUE - node.id(), node.host(), node.port());
        client.prepareResponseFrom(joinGroupFollowerResponse(assignor, 1, memberId, leaderId, Errors.NONE), coordinator);

        consumer.poll(Duration.ZERO);

        final Queue<ClientRequest> requests = client.requests();
        assertEquals(0, requests.stream().filter(request -> request.apiKey().equals(ApiKeys.FETCH)).count());
    }

    // TODO: this test requires rebalance logic which is not yet implemented in the CONSUMER group protocol.
    //       Once it is implemented, this should use both group protocols.
    @ParameterizedTest
    @EnumSource(value = GroupProtocol.class, names = "GENERIC")
    @SuppressWarnings("deprecation")
    public void verifyDeprecatedPollDoesNotTimeOutDuringMetadataUpdate(GroupProtocol groupProtocol) {
        final ConsumerMetadata metadata = createMetadata(subscription);
        final MockClient client = new MockClient(time, metadata);

        initMetadata(client, Collections.singletonMap(topic, 1));
        Node node = metadata.fetch().nodes().get(0);

        consumer = newConsumer(groupProtocol, time, client, subscription, metadata, assignor, true, groupInstanceId);
        consumer.subscribe(singleton(topic), getConsumerRebalanceListener(consumer));
        prepareRebalance(client, node, assignor, singletonList(tp0), null);

        consumer.poll(0L);

        // The underlying client SHOULD get a fetch request
        final Queue<ClientRequest> requests = client.requests();
        assertEquals(1, requests.size());
        final Class<? extends AbstractRequest.Builder> aClass = requests.peek().requestBuilder().getClass();
        assertEquals(FetchRequest.Builder.class, aClass);
    }

    @ParameterizedTest
    @EnumSource(GroupProtocol.class)
    @SuppressWarnings("unchecked")
    public void verifyNoCoordinatorLookupForManualAssignmentWithSeek(GroupProtocol groupProtocol) {
        ConsumerMetadata metadata = createMetadata(subscription);
        MockClient client = new MockClient(time, metadata);

        initMetadata(client, Collections.singletonMap(topic, 1));

        consumer = newConsumer(groupProtocol, time, client, subscription, metadata, assignor, false, null, groupInstanceId, false);
        consumer.assign(singleton(tp0));
        consumer.seekToBeginning(singleton(tp0));

        // there shouldn't be any need to lookup the coordinator or fetch committed offsets.
        // we just lookup the starting position and send the record fetch.
        client.prepareResponse(listOffsetsResponse(Collections.singletonMap(tp0, 50L)));
        client.prepareResponse(fetchResponse(tp0, 50L, 5));

        ConsumerRecords<String, String> records = (ConsumerRecords<String, String>) consumer.poll(Duration.ofMillis(1));
        assertEquals(5, records.count());
        assertEquals(55L, consumer.position(tp0));
    }

    // TODO: this test triggers a bug with the CONSUMER group protocol implementation.
    //       The bug will be investigated and fixed so this test can use both group protocols.
    @ParameterizedTest
    @EnumSource(value = GroupProtocol.class, names = "GENERIC")
    public void verifyNoCoordinatorLookupForManualAssignmentWithOffsetCommit(GroupProtocol groupProtocol) {
        ConsumerMetadata metadata = createMetadata(subscription);
        MockClient client = new MockClient(time, metadata);

        initMetadata(client, Collections.singletonMap(topic, 1));
        Node node = metadata.fetch().nodes().get(0);

        // create a consumer with groupID with manual assignment
        consumer = newConsumer(groupProtocol, time, client, subscription, metadata, assignor, true, groupInstanceId);
        consumer.assign(singleton(tp0));

        // 1st coordinator error should cause coordinator unknown
        client.prepareResponseFrom(FindCoordinatorResponse.prepareResponse(Errors.COORDINATOR_NOT_AVAILABLE, groupId, node), node);
        consumer.poll(Duration.ofMillis(0));

        // 2nd coordinator error should find the correct coordinator and clear the findCoordinatorFuture
        client.prepareResponseFrom(FindCoordinatorResponse.prepareResponse(Errors.NONE, groupId, node), node);

        client.prepareResponse(offsetResponse(Collections.singletonMap(tp0, 50L), Errors.NONE));
        client.prepareResponse(fetchResponse(tp0, 50L, 5));

        @SuppressWarnings("unchecked")
        ConsumerRecords<String, String> records = (ConsumerRecords<String, String>) consumer.poll(Duration.ofMillis(0));
        assertEquals(5, records.count());
        assertEquals(55L, consumer.position(tp0));

        // after coordinator found, consumer should be able to commit the offset successfully
        client.prepareResponse(offsetCommitResponse(Collections.singletonMap(tp0, Errors.NONE)));
        consumer.commitSync(Collections.singletonMap(tp0, new OffsetAndMetadata(55L)));

        // verify the offset is committed
        client.prepareResponse(offsetResponse(Collections.singletonMap(tp0, 55L), Errors.NONE));
        assertEquals(55, consumer.committed(Collections.singleton(tp0), Duration.ZERO).get(tp0).offset());
    }

    // TODO: this test triggers a bug with the CONSUMER group protocol implementation.
    //       The bug will be investigated and fixed so this test can use both group protocols.
    @ParameterizedTest
    @EnumSource(value = GroupProtocol.class, names = "GENERIC")
    public void testFetchProgressWithMissingPartitionPosition(GroupProtocol groupProtocol) {
        // Verifies that we can make progress on one partition while we are awaiting
        // a reset on another partition.

        ConsumerMetadata metadata = createMetadata(subscription);
        MockClient client = new MockClient(time, metadata);
        initMetadata(client, Collections.singletonMap(topic, 2));
        Node node = metadata.fetch().nodes().get(0);

        consumer = newConsumerNoAutoCommit(groupProtocol, time, client, subscription, metadata);
        consumer.assign(Arrays.asList(tp0, tp1));
        consumer.seekToEnd(singleton(tp0));
        consumer.seekToBeginning(singleton(tp1));

        client.prepareResponse(body -> {
            ListOffsetsRequest request = (ListOffsetsRequest) body;
            List<ListOffsetsPartition> partitions = request.topics().stream().flatMap(t -> {
                if (t.name().equals(topic))
                    return Stream.of(t.partitions());
                else
                    return Stream.empty();
            }).flatMap(List::stream).collect(Collectors.toList());
            ListOffsetsPartition expectedTp0 = new ListOffsetsPartition()
                    .setPartitionIndex(tp0.partition())
                    .setTimestamp(ListOffsetsRequest.LATEST_TIMESTAMP);
            ListOffsetsPartition expectedTp1 = new ListOffsetsPartition()
                    .setPartitionIndex(tp1.partition())
                    .setTimestamp(ListOffsetsRequest.EARLIEST_TIMESTAMP);
            return partitions.contains(expectedTp0) && partitions.contains(expectedTp1);
        }, listOffsetsResponse(Collections.singletonMap(tp0, 50L), Collections.singletonMap(tp1, Errors.NOT_LEADER_OR_FOLLOWER)));
        client.prepareResponse(
            body -> {
                FetchRequest request = (FetchRequest) body;
                Map<TopicIdPartition, FetchRequest.PartitionData> fetchData = request.fetchData(topicNames);
                TopicIdPartition tidp0 = new TopicIdPartition(topicIds.get(tp0.topic()), tp0);
                return fetchData.keySet().equals(singleton(tidp0)) &&
                        fetchData.get(tidp0).fetchOffset == 50L;

            }, fetchResponse(tp0, 50L, 5));

        @SuppressWarnings("unchecked")
        ConsumerRecords<String, String> records = (ConsumerRecords<String, String>) consumer.poll(Duration.ofMillis(1));
        assertEquals(5, records.count());
        assertEquals(singleton(tp0), records.partitions());
    }

    private void initMetadata(MockClient mockClient, Map<String, Integer> partitionCounts) {
        Map<String, Uuid> metadataIds = new HashMap<>();
        for (String name : partitionCounts.keySet()) {
            metadataIds.put(name, topicIds.get(name));
        }
        MetadataResponse initialMetadata = RequestTestUtils.metadataUpdateWithIds(1, partitionCounts, metadataIds);

        mockClient.updateMetadata(initialMetadata);
    }

    // TODO: this test triggers a bug with the CONSUMER group protocol implementation.
    //       The bug will be investigated and fixed so this test can use both group protocols.
    @ParameterizedTest
    @EnumSource(value = GroupProtocol.class, names = "GENERIC")
    public void testMissingOffsetNoResetPolicy(GroupProtocol groupProtocol) {
        SubscriptionState subscription = new SubscriptionState(new LogContext(), OffsetResetStrategy.NONE);
        ConsumerMetadata metadata = createMetadata(subscription);
        MockClient client = new MockClient(time, metadata);

        initMetadata(client, Collections.singletonMap(topic, 1));
        Node node = metadata.fetch().nodes().get(0);

        consumer = newConsumer(groupProtocol, time, client, subscription, metadata, assignor,
                true, groupId, groupInstanceId, false);
        consumer.assign(singletonList(tp0));

        client.prepareResponseFrom(FindCoordinatorResponse.prepareResponse(Errors.NONE, groupId, node), node);
        Node coordinator = new Node(Integer.MAX_VALUE - node.id(), node.host(), node.port());

        // lookup committed offset and find nothing
        client.prepareResponseFrom(offsetResponse(Collections.singletonMap(tp0, -1L), Errors.NONE), coordinator);
        assertThrows(NoOffsetForPartitionException.class, () -> consumer.poll(Duration.ZERO));
    }

    // TODO: this test triggers a bug with the CONSUMER group protocol implementation.
    //       The bug will be investigated and fixed so this test can use both group protocols.
    @ParameterizedTest
    @EnumSource(value = GroupProtocol.class, names = "GENERIC")
    public void testResetToCommittedOffset(GroupProtocol groupProtocol) {
        SubscriptionState subscription = new SubscriptionState(new LogContext(), OffsetResetStrategy.NONE);
        ConsumerMetadata metadata = createMetadata(subscription);
        MockClient client = new MockClient(time, metadata);

        initMetadata(client, Collections.singletonMap(topic, 1));
        Node node = metadata.fetch().nodes().get(0);

        KafkaConsumer<String, String> consumer = newConsumer(groupProtocol, time, client, subscription, metadata, assignor,
                true, groupId, groupInstanceId, false);
        consumer.assign(singletonList(tp0));

        client.prepareResponseFrom(FindCoordinatorResponse.prepareResponse(Errors.NONE, groupId, node), node);
        Node coordinator = new Node(Integer.MAX_VALUE - node.id(), node.host(), node.port());

        client.prepareResponseFrom(offsetResponse(Collections.singletonMap(tp0, 539L), Errors.NONE), coordinator);
        consumer.poll(Duration.ZERO);

        assertEquals(539L, consumer.position(tp0));
    }

    // TODO: this test triggers a bug with the CONSUMER group protocol implementation.
    //       The bug will be investigated and fixed so this test can use both group protocols.
    @ParameterizedTest
    @EnumSource(value = GroupProtocol.class, names = "GENERIC")
    public void testResetUsingAutoResetPolicy(GroupProtocol groupProtocol) {
        SubscriptionState subscription = new SubscriptionState(new LogContext(), OffsetResetStrategy.LATEST);
        ConsumerMetadata metadata = createMetadata(subscription);
        MockClient client = new MockClient(time, metadata);

        initMetadata(client, Collections.singletonMap(topic, 1));
        Node node = metadata.fetch().nodes().get(0);

        consumer = newConsumer(groupProtocol, time, client, subscription, metadata, assignor,
                true, groupId, groupInstanceId, false);
        consumer.assign(singletonList(tp0));

        client.prepareResponseFrom(FindCoordinatorResponse.prepareResponse(Errors.NONE, groupId, node), node);
        Node coordinator = new Node(Integer.MAX_VALUE - node.id(), node.host(), node.port());

        client.prepareResponseFrom(offsetResponse(Collections.singletonMap(tp0, -1L), Errors.NONE), coordinator);
        client.prepareResponse(listOffsetsResponse(Collections.singletonMap(tp0, 50L)));

        consumer.poll(Duration.ZERO);

        assertEquals(50L, consumer.position(tp0));
    }

    @ParameterizedTest
    @EnumSource(GroupProtocol.class)
    public void testOffsetIsValidAfterSeek(GroupProtocol groupProtocol) {
        SubscriptionState subscription = new SubscriptionState(new LogContext(), OffsetResetStrategy.LATEST);
        ConsumerMetadata metadata = createMetadata(subscription);
        MockClient client = new MockClient(time, metadata);

        initMetadata(client, Collections.singletonMap(topic, 1));

        consumer = newConsumer(groupProtocol, time, client, subscription, metadata, assignor,
                true, groupId, Optional.empty(), false);
        consumer.assign(singletonList(tp0));
        consumer.seek(tp0, 20L);
        consumer.poll(Duration.ZERO);
        assertEquals(subscription.validPosition(tp0).offset, 20L);
    }

    // TODO: this test triggers a bug with the CONSUMER group protocol implementation.
    //       The bug will be investigated and fixed so this test can use both group protocols.
    @ParameterizedTest
    @EnumSource(value = GroupProtocol.class, names = "GENERIC")
    public void testCommitsFetchedDuringAssign(GroupProtocol groupProtocol) {
        long offset1 = 10000;
        long offset2 = 20000;

        ConsumerMetadata metadata = createMetadata(subscription);
        MockClient client = new MockClient(time, metadata);

        initMetadata(client, Collections.singletonMap(topic, 2));
        Node node = metadata.fetch().nodes().get(0);

        consumer = newConsumer(groupProtocol, time, client, subscription, metadata, assignor, true, groupInstanceId);
        consumer.assign(singletonList(tp0));

        // lookup coordinator
        client.prepareResponseFrom(FindCoordinatorResponse.prepareResponse(Errors.NONE, groupId, node), node);
        Node coordinator = new Node(Integer.MAX_VALUE - node.id(), node.host(), node.port());

        // fetch offset for one topic
        client.prepareResponseFrom(offsetResponse(Collections.singletonMap(tp0, offset1), Errors.NONE), coordinator);
        assertEquals(offset1, consumer.committed(Collections.singleton(tp0)).get(tp0).offset());

        consumer.assign(Arrays.asList(tp0, tp1));

        // fetch offset for two topics
        Map<TopicPartition, Long> offsets = new HashMap<>();
        offsets.put(tp0, offset1);
        client.prepareResponseFrom(offsetResponse(offsets, Errors.NONE), coordinator);
        assertEquals(offset1, consumer.committed(Collections.singleton(tp0)).get(tp0).offset());

        offsets.remove(tp0);
        offsets.put(tp1, offset2);
        client.prepareResponseFrom(offsetResponse(offsets, Errors.NONE), coordinator);
        assertEquals(offset2, consumer.committed(Collections.singleton(tp1)).get(tp1).offset());
    }

    // TODO: this test triggers a bug with the CONSUMER group protocol implementation.
    //       The bug will be investigated and fixed so this test can use both group protocols.
    @ParameterizedTest
    @EnumSource(value = GroupProtocol.class, names = "GENERIC")
    public void testFetchStableOffsetThrowInCommitted(GroupProtocol groupProtocol) {
        assertThrows(UnsupportedVersionException.class, () -> setupThrowableConsumer(groupProtocol).committed(Collections.singleton(tp0)));
    }

    // TODO: this test triggers a bug with the CONSUMER group protocol implementation.
    //       The bug will be investigated and fixed so this test can use both group protocols.
    @ParameterizedTest
    @EnumSource(value = GroupProtocol.class, names = "GENERIC")
    public void testFetchStableOffsetThrowInPoll(GroupProtocol groupProtocol) {
        assertThrows(UnsupportedVersionException.class, () -> setupThrowableConsumer(groupProtocol).poll(Duration.ZERO));
    }

    // TODO: this test triggers a bug with the CONSUMER group protocol implementation.
    //       The bug will be investigated and fixed so this test can use both group protocols.
    @ParameterizedTest
    @EnumSource(value = GroupProtocol.class, names = "GENERIC")
    public void testFetchStableOffsetThrowInPosition(GroupProtocol groupProtocol) {
        assertThrows(UnsupportedVersionException.class, () -> setupThrowableConsumer(groupProtocol).position(tp0));
    }

    private KafkaConsumer<?, ?> setupThrowableConsumer(GroupProtocol groupProtocol) {
        long offset1 = 10000;

        ConsumerMetadata metadata = createMetadata(subscription);
        MockClient client = new MockClient(time, metadata);

        initMetadata(client, Collections.singletonMap(topic, 2));
        client.setNodeApiVersions(NodeApiVersions.create(ApiKeys.OFFSET_FETCH.id, (short) 0, (short) 6));

        Node node = metadata.fetch().nodes().get(0);

        consumer = newConsumer(
                groupProtocol, time, client, subscription, metadata, assignor, true, groupId, groupInstanceId, true);
        consumer.assign(singletonList(tp0));

        client.prepareResponseFrom(FindCoordinatorResponse.prepareResponse(Errors.NONE, groupId, node), node);
        Node coordinator = new Node(Integer.MAX_VALUE - node.id(), node.host(), node.port());

        client.prepareResponseFrom(offsetResponse(
            Collections.singletonMap(tp0, offset1), Errors.NONE), coordinator);
        return consumer;
    }

    // TODO: this test triggers a bug with the CONSUMER group protocol implementation.
    //       The bug will be investigated and fixed so this test can use both group protocols.
    @ParameterizedTest
    @EnumSource(value = GroupProtocol.class, names = "GENERIC")
    public void testNoCommittedOffsets(GroupProtocol groupProtocol) {
        long offset1 = 10000;

        ConsumerMetadata metadata = createMetadata(subscription);
        MockClient client = new MockClient(time, metadata);

        initMetadata(client, Collections.singletonMap(topic, 2));
        Node node = metadata.fetch().nodes().get(0);

        consumer = newConsumer(groupProtocol, time, client, subscription, metadata, assignor, true, groupInstanceId);
        consumer.assign(Arrays.asList(tp0, tp1));

        // lookup coordinator
        client.prepareResponseFrom(FindCoordinatorResponse.prepareResponse(Errors.NONE, groupId, node), node);
        Node coordinator = new Node(Integer.MAX_VALUE - node.id(), node.host(), node.port());

        // fetch offset for one topic
        client.prepareResponseFrom(offsetResponse(Utils.mkMap(Utils.mkEntry(tp0, offset1), Utils.mkEntry(tp1, -1L)), Errors.NONE), coordinator);
        final Map<TopicPartition, OffsetAndMetadata> committed = consumer.committed(Utils.mkSet(tp0, tp1));
        assertEquals(2, committed.size());
        assertEquals(offset1, committed.get(tp0).offset());
        assertNull(committed.get(tp1));
    }

    // TODO: this test requires rebalance logic which is not yet implemented in the CONSUMER group protocol.
    //       Once it is implemented, this should use both group protocols.
    @ParameterizedTest
    @EnumSource(value = GroupProtocol.class, names = "GENERIC")
    public void testAutoCommitSentBeforePositionUpdate(GroupProtocol groupProtocol) {
        ConsumerMetadata metadata = createMetadata(subscription);
        MockClient client = new MockClient(time, metadata);

        initMetadata(client, Collections.singletonMap(topic, 1));
        Node node = metadata.fetch().nodes().get(0);

        consumer = newConsumer(groupProtocol, time, client, subscription, metadata, assignor, true, groupInstanceId);
        consumer.subscribe(singleton(topic), getConsumerRebalanceListener(consumer));
        Node coordinator = prepareRebalance(client, node, assignor, singletonList(tp0), null);

        consumer.updateAssignmentMetadataIfNeeded(time.timer(Long.MAX_VALUE));
        consumer.poll(Duration.ZERO);

        // respond to the outstanding fetch so that we have data available on the next poll
        client.respondFrom(fetchResponse(tp0, 0, 5), node);
        client.poll(0, time.milliseconds());

        time.sleep(autoCommitIntervalMs);

        client.prepareResponseFrom(fetchResponse(tp0, 5, 0), node);

        // no data has been returned to the user yet, so the committed offset should be 0
        AtomicBoolean commitReceived = prepareOffsetCommitResponse(client, coordinator, tp0, 0);

        consumer.poll(Duration.ZERO);

        assertTrue(commitReceived.get());
    }

    // TODO: this test requires rebalance logic which is not yet implemented in the CONSUMER group protocol.
    //       Once it is implemented, this should use both group protocols.
    @ParameterizedTest
    @EnumSource(value = GroupProtocol.class, names = "GENERIC")
    public void testRegexSubscription(GroupProtocol groupProtocol) {
        String unmatchedTopic = "unmatched";
        ConsumerMetadata metadata = createMetadata(subscription);
        MockClient client = new MockClient(time, metadata);

        Map<String, Integer> partitionCounts = new HashMap<>();
        partitionCounts.put(topic, 1);
        partitionCounts.put(unmatchedTopic, 1);
        topicIds.put(unmatchedTopic, Uuid.randomUuid());
        initMetadata(client, partitionCounts);
        Node node = metadata.fetch().nodes().get(0);

        consumer = newConsumer(groupProtocol, time, client, subscription, metadata, assignor, true, groupInstanceId);
        prepareRebalance(client, node, singleton(topic), assignor, singletonList(tp0), null);

        consumer.subscribe(Pattern.compile(topic), getConsumerRebalanceListener(consumer));

        client.prepareMetadataUpdate(RequestTestUtils.metadataUpdateWithIds(1, partitionCounts, topicIds));

        consumer.updateAssignmentMetadataIfNeeded(time.timer(Long.MAX_VALUE));

        assertEquals(singleton(topic), consumer.subscription());
        assertEquals(singleton(tp0), consumer.assignment());
    }

    // TODO: this test requires rebalance logic which is not yet implemented in the CONSUMER group protocol.
    //       Once it is implemented, this should use both group protocols.
    @ParameterizedTest
    @EnumSource(value = GroupProtocol.class, names = "GENERIC")
    public void testChangingRegexSubscription(GroupProtocol groupProtocol) {
        String otherTopic = "other";
        TopicPartition otherTopicPartition = new TopicPartition(otherTopic, 0);

        ConsumerMetadata metadata = createMetadata(subscription);
        MockClient client = new MockClient(time, metadata);

        Map<String, Integer> partitionCounts = new HashMap<>();
        partitionCounts.put(topic, 1);
        partitionCounts.put(otherTopic, 1);
        topicIds.put(otherTopic, Uuid.randomUuid());
        initMetadata(client, partitionCounts);
        Node node = metadata.fetch().nodes().get(0);

        consumer = newConsumer(groupProtocol, time, client, subscription, metadata, assignor, false, groupInstanceId);

        Node coordinator = prepareRebalance(client, node, singleton(topic), assignor, singletonList(tp0), null);
        consumer.subscribe(Pattern.compile(topic), getConsumerRebalanceListener(consumer));

        consumer.updateAssignmentMetadataIfNeeded(time.timer(Long.MAX_VALUE));
        consumer.poll(Duration.ZERO);

        assertEquals(singleton(topic), consumer.subscription());

        consumer.subscribe(Pattern.compile(otherTopic), getConsumerRebalanceListener(consumer));

        client.prepareMetadataUpdate(RequestTestUtils.metadataUpdateWithIds(1, partitionCounts, topicIds));
        prepareRebalance(client, node, singleton(otherTopic), assignor, singletonList(otherTopicPartition), coordinator);
        consumer.poll(Duration.ZERO);

        assertEquals(singleton(otherTopic), consumer.subscription());
    }

    // TODO: this test requires rebalance logic which is not yet implemented in the CONSUMER group protocol.
    //       Once it is implemented, this should use both group protocols.
    @ParameterizedTest
    @EnumSource(value = GroupProtocol.class, names = "GENERIC")
    public void testWakeupWithFetchDataAvailable(GroupProtocol groupProtocol) throws Exception {
        ConsumerMetadata metadata = createMetadata(subscription);
        MockClient client = new MockClient(time, metadata);

        initMetadata(client, Collections.singletonMap(topic, 1));
        Node node = metadata.fetch().nodes().get(0);

        consumer = newConsumer(groupProtocol, time, client, subscription, metadata, assignor, true, groupInstanceId);
        consumer.subscribe(singleton(topic), getConsumerRebalanceListener(consumer));
        prepareRebalance(client, node, assignor, singletonList(tp0), null);

        consumer.updateAssignmentMetadataIfNeeded(time.timer(Long.MAX_VALUE));
        consumer.poll(Duration.ZERO);

        // respond to the outstanding fetch so that we have data available on the next poll
        client.respondFrom(fetchResponse(tp0, 0, 5), node);
        client.poll(0, time.milliseconds());

        consumer.wakeup();

        assertThrows(WakeupException.class, () -> consumer.poll(Duration.ZERO));

        // make sure the position hasn't been updated
        assertEquals(0, consumer.position(tp0));

        // the next poll should return the completed fetch
        @SuppressWarnings("unchecked")
        ConsumerRecords<String, String> records = (ConsumerRecords<String, String>) consumer.poll(Duration.ZERO);
        assertEquals(5, records.count());
        // Increment time asynchronously to clear timeouts in closing the consumer
        final ScheduledExecutorService exec = Executors.newSingleThreadScheduledExecutor();
        exec.scheduleAtFixedRate(() -> time.sleep(sessionTimeoutMs), 0L, 10L, TimeUnit.MILLISECONDS);
        consumer.close();
        exec.shutdownNow();
        exec.awaitTermination(5L, TimeUnit.SECONDS);
    }

    // TODO: this test requires rebalance logic which is not yet implemented in the CONSUMER group protocol.
    //       Once it is implemented, this should use both group protocols.
    @ParameterizedTest
    @EnumSource(value = GroupProtocol.class, names = "GENERIC")
    public void testPollThrowsInterruptExceptionIfInterrupted(GroupProtocol groupProtocol) {
        final ConsumerMetadata metadata = createMetadata(subscription);
        final MockClient client = new MockClient(time, metadata);

        initMetadata(client, Collections.singletonMap(topic, 1));
        Node node = metadata.fetch().nodes().get(0);

        consumer = newConsumer(groupProtocol, time, client, subscription, metadata, assignor, false, groupInstanceId);
        consumer.subscribe(singleton(topic), getConsumerRebalanceListener(consumer));
        prepareRebalance(client, node, assignor, singletonList(tp0), null);

        consumer.updateAssignmentMetadataIfNeeded(time.timer(Long.MAX_VALUE));
        consumer.poll(Duration.ZERO);

        // interrupt the thread and call poll
        try {
            Thread.currentThread().interrupt();
            assertThrows(InterruptException.class, () -> consumer.poll(Duration.ZERO));
        } finally {
            // clear interrupted state again since this thread may be reused by JUnit
            Thread.interrupted();
        }
    }

    @ParameterizedTest
    @EnumSource(GroupProtocol.class)
    public void fetchResponseWithUnexpectedPartitionIsIgnored(GroupProtocol groupProtocol) {
        ConsumerMetadata metadata = createMetadata(subscription);
        MockClient client = new MockClient(time, metadata);

        initMetadata(client, Collections.singletonMap(topic, 1));
        Node node = metadata.fetch().nodes().get(0);

        consumer = newConsumer(groupProtocol, time, client, subscription, metadata, assignor, true, groupInstanceId);
        consumer.subscribe(singletonList(topic), getConsumerRebalanceListener(consumer));

        prepareRebalance(client, node, assignor, singletonList(tp0), null);

        Map<TopicPartition, FetchInfo> fetches1 = new HashMap<>();
        fetches1.put(tp0, new FetchInfo(0, 1));
        fetches1.put(t2p0, new FetchInfo(0, 10)); // not assigned and not fetched
        client.prepareResponseFrom(fetchResponse(fetches1), node);

        consumer.updateAssignmentMetadataIfNeeded(time.timer(Long.MAX_VALUE));

        @SuppressWarnings("unchecked")
        ConsumerRecords<String, String> records = (ConsumerRecords<String, String>) consumer.poll(Duration.ZERO);
        assertEquals(0, records.count());
    }

    /**
     * Verify that when a consumer changes its topic subscription its assigned partitions
     * do not immediately change, and the latest consumed offsets of its to-be-revoked
     * partitions are properly committed (when auto-commit is enabled).
     * Upon unsubscribing from subscribed topics the consumer subscription and assignment
     * are both updated right away but its consumed offsets are not auto committed.
     */
    // TODO: this test requires rebalance logic which is not yet implemented in the CONSUMER group protocol.
    //       Once it is implemented, this should use both group protocols.
    @ParameterizedTest
    @EnumSource(value = GroupProtocol.class, names = "GENERIC")
    @SuppressWarnings("unchecked")
    public void testSubscriptionChangesWithAutoCommitEnabled(GroupProtocol groupProtocol) {
        ConsumerMetadata metadata = createMetadata(subscription);
        MockClient client = new MockClient(time, metadata);

        Map<String, Integer> tpCounts = new HashMap<>();
        tpCounts.put(topic, 1);
        tpCounts.put(topic2, 1);
        tpCounts.put(topic3, 1);
        initMetadata(client, tpCounts);
        Node node = metadata.fetch().nodes().get(0);

        ConsumerPartitionAssignor assignor = new RangeAssignor();

        consumer = newConsumer(groupProtocol, time, client, subscription, metadata, assignor, true, groupInstanceId);

        // initial subscription
        consumer.subscribe(Arrays.asList(topic, topic2), getConsumerRebalanceListener(consumer));

        // verify that subscription has changed but assignment is still unchanged
        assertEquals(2, consumer.subscription().size());
        assertTrue(consumer.subscription().contains(topic) && consumer.subscription().contains(topic2));
        assertTrue(consumer.assignment().isEmpty());

        // mock rebalance responses
        Node coordinator = prepareRebalance(client, node, assignor, Arrays.asList(tp0, t2p0), null);

        consumer.updateAssignmentMetadataIfNeeded(time.timer(Long.MAX_VALUE));
        consumer.poll(Duration.ZERO);

        // verify that subscription is still the same, and now assignment has caught up
        assertEquals(2, consumer.subscription().size());
        assertTrue(consumer.subscription().contains(topic) && consumer.subscription().contains(topic2));
        assertEquals(2, consumer.assignment().size());
        assertTrue(consumer.assignment().contains(tp0) && consumer.assignment().contains(t2p0));

        // mock a response to the outstanding fetch so that we have data available on the next poll
        Map<TopicPartition, FetchInfo> fetches1 = new HashMap<>();
        fetches1.put(tp0, new FetchInfo(0, 1));
        fetches1.put(t2p0, new FetchInfo(0, 10));
        client.respondFrom(fetchResponse(fetches1), node);
        client.poll(0, time.milliseconds());

        ConsumerRecords<String, String> records = (ConsumerRecords<String, String>) consumer.poll(Duration.ofMillis(1));

        // clear out the prefetch so it doesn't interfere with the rest of the test
        fetches1.put(tp0, new FetchInfo(1, 0));
        fetches1.put(t2p0, new FetchInfo(10, 0));
        client.respondFrom(fetchResponse(fetches1), node);
        client.poll(0, time.milliseconds());

        // verify that the fetch occurred as expected
        assertEquals(11, records.count());
        assertEquals(1L, consumer.position(tp0));
        assertEquals(10L, consumer.position(t2p0));

        // subscription change
        consumer.subscribe(Arrays.asList(topic, topic3), getConsumerRebalanceListener(consumer));

        // verify that subscription has changed but assignment is still unchanged
        assertEquals(2, consumer.subscription().size());
        assertTrue(consumer.subscription().contains(topic) && consumer.subscription().contains(topic3));
        assertEquals(2, consumer.assignment().size());
        assertTrue(consumer.assignment().contains(tp0) && consumer.assignment().contains(t2p0));

        // mock the offset commit response for to be revoked partitions
        Map<TopicPartition, Long> partitionOffsets1 = new HashMap<>();
        partitionOffsets1.put(tp0, 1L);
        partitionOffsets1.put(t2p0, 10L);
        AtomicBoolean commitReceived = prepareOffsetCommitResponse(client, coordinator, partitionOffsets1);

        // mock rebalance responses
        prepareRebalance(client, node, assignor, Arrays.asList(tp0, t3p0), coordinator);

        // mock a response to the next fetch from the new assignment
        Map<TopicPartition, FetchInfo> fetches2 = new HashMap<>();
        fetches2.put(tp0, new FetchInfo(1, 1));
        fetches2.put(t3p0, new FetchInfo(0, 100));
        client.prepareResponse(fetchResponse(fetches2));

        records = (ConsumerRecords<String, String>) consumer.poll(Duration.ofMillis(1));

        // verify that the fetch occurred as expected
        assertEquals(101, records.count());
        assertEquals(2L, consumer.position(tp0));
        assertEquals(100L, consumer.position(t3p0));

        // verify that the offset commits occurred as expected
        assertTrue(commitReceived.get());

        // verify that subscription is still the same, and now assignment has caught up
        assertEquals(2, consumer.subscription().size());
        assertTrue(consumer.subscription().contains(topic) && consumer.subscription().contains(topic3));
        assertEquals(2, consumer.assignment().size());
        assertTrue(consumer.assignment().contains(tp0) && consumer.assignment().contains(t3p0));

        consumer.unsubscribe();

        // verify that subscription and assignment are both cleared
        assertTrue(consumer.subscription().isEmpty());
        assertTrue(consumer.assignment().isEmpty());

        client.requests().clear();
    }

    /**
     * Verify that when a consumer changes its topic subscription its assigned partitions
     * do not immediately change, and the consumed offsets of its to-be-revoked partitions
     * are not committed (when auto-commit is disabled).
     * Upon unsubscribing from subscribed topics, the assigned partitions immediately
     * change but if auto-commit is disabled the consumer offsets are not committed.
     */
    // TODO: this test requires rebalance logic which is not yet implemented in the CONSUMER group protocol.
    //       Once it is implemented, this should use both group protocols.
    @ParameterizedTest
    @EnumSource(value = GroupProtocol.class, names = "GENERIC")
    public void testSubscriptionChangesWithAutoCommitDisabled(GroupProtocol groupProtocol) {
        ConsumerMetadata metadata = createMetadata(subscription);
        MockClient client = new MockClient(time, metadata);

        Map<String, Integer> tpCounts = new HashMap<>();
        tpCounts.put(topic, 1);
        tpCounts.put(topic2, 1);
        initMetadata(client, tpCounts);
        Node node = metadata.fetch().nodes().get(0);

        ConsumerPartitionAssignor assignor = new RangeAssignor();

        consumer = newConsumer(groupProtocol, time, client, subscription, metadata, assignor, false, groupInstanceId);

        initializeSubscriptionWithSingleTopic(consumer, getConsumerRebalanceListener(consumer));

        // mock rebalance responses
        prepareRebalance(client, node, assignor, singletonList(tp0), null);

        consumer.updateAssignmentMetadataIfNeeded(time.timer(Long.MAX_VALUE));
        consumer.poll(Duration.ZERO);

        // verify that subscription is still the same, and now assignment has caught up
        assertEquals(singleton(topic), consumer.subscription());
        assertEquals(singleton(tp0), consumer.assignment());

        consumer.poll(Duration.ZERO);

        // subscription change
        consumer.subscribe(singleton(topic2), getConsumerRebalanceListener(consumer));

        // verify that subscription has changed but assignment is still unchanged
        assertEquals(singleton(topic2), consumer.subscription());
        assertEquals(singleton(tp0), consumer.assignment());

        // the auto commit is disabled, so no offset commit request should be sent
        for (ClientRequest req: client.requests())
            assertNotSame(ApiKeys.OFFSET_COMMIT, req.requestBuilder().apiKey());

        // subscription change
        consumer.unsubscribe();

        // verify that subscription and assignment are both updated
        assertEquals(Collections.emptySet(), consumer.subscription());
        assertEquals(Collections.emptySet(), consumer.assignment());

        // the auto commit is disabled, so no offset commit request should be sent
        for (ClientRequest req: client.requests())
            assertNotSame(ApiKeys.OFFSET_COMMIT, req.requestBuilder().apiKey());

        client.requests().clear();
    }

    // TODO: this test requires rebalance logic which is not yet implemented in the CONSUMER group protocol.
    //       Once it is implemented, this should use both group protocols.
    @ParameterizedTest
    @EnumSource(value = GroupProtocol.class, names = "GENERIC")
    public void testUnsubscribeShouldTriggerPartitionsRevokedWithValidGeneration(GroupProtocol groupProtocol) {
        ConsumerMetadata metadata = createMetadata(subscription);
        MockClient client = new MockClient(time, metadata);

        initMetadata(client, Collections.singletonMap(topic, 1));
        Node node = metadata.fetch().nodes().get(0);

        CooperativeStickyAssignor assignor = new CooperativeStickyAssignor();
        consumer = newConsumer(groupProtocol, time, client, subscription, metadata, assignor, false, groupInstanceId);

        initializeSubscriptionWithSingleTopic(consumer, getExceptionConsumerRebalanceListener());

        prepareRebalance(client, node, assignor, singletonList(tp0), null);

        RuntimeException assignmentException = assertThrows(RuntimeException.class,
            () -> consumer.updateAssignmentMetadataIfNeeded(time.timer(Long.MAX_VALUE)));
        assertEquals(partitionAssigned + singleTopicPartition, assignmentException.getCause().getMessage());

        RuntimeException unsubscribeException = assertThrows(RuntimeException.class, consumer::unsubscribe);
        assertEquals(partitionRevoked + singleTopicPartition, unsubscribeException.getCause().getMessage());
    }

    // TODO: this test requires rebalance logic which is not yet implemented in the CONSUMER group protocol.
    //       Once it is implemented, this should use both group protocols.
    @ParameterizedTest
    @EnumSource(value = GroupProtocol.class, names = "GENERIC")
    public void testUnsubscribeShouldTriggerPartitionsLostWithNoGeneration(GroupProtocol groupProtocol) throws Exception {
        ConsumerMetadata metadata = createMetadata(subscription);
        MockClient client = new MockClient(time, metadata);

        initMetadata(client, Collections.singletonMap(topic, 1));
        Node node = metadata.fetch().nodes().get(0);

        CooperativeStickyAssignor assignor = new CooperativeStickyAssignor();
        consumer = newConsumer(groupProtocol, time, client, subscription, metadata, assignor, false, groupInstanceId);

        initializeSubscriptionWithSingleTopic(consumer, getExceptionConsumerRebalanceListener());
        Node coordinator = prepareRebalance(client, node, assignor, singletonList(tp0), null);

        RuntimeException assignException = assertThrows(RuntimeException.class,
            () -> consumer.updateAssignmentMetadataIfNeeded(time.timer(Long.MAX_VALUE)));
        assertEquals(partitionAssigned + singleTopicPartition, assignException.getCause().getMessage());

        AtomicBoolean heartbeatReceived = prepareHeartbeatResponse(client, coordinator, Errors.UNKNOWN_MEMBER_ID);

        time.sleep(heartbeatIntervalMs);
        TestUtils.waitForCondition(heartbeatReceived::get, "Heartbeat response did not occur within timeout.");

        RuntimeException unsubscribeException = assertThrows(RuntimeException.class, consumer::unsubscribe);
        assertEquals(partitionLost + singleTopicPartition, unsubscribeException.getCause().getMessage());
    }

    private void initializeSubscriptionWithSingleTopic(KafkaConsumer<?, ?> consumer,
                                                       ConsumerRebalanceListener consumerRebalanceListener) {
        consumer.subscribe(singleton(topic), consumerRebalanceListener);
        // verify that subscription has changed but assignment is still unchanged
        assertEquals(singleton(topic), consumer.subscription());
        assertEquals(Collections.emptySet(), consumer.assignment());
    }

    // TODO: this test triggers a bug with the CONSUMER group protocol implementation.
    //       The bug will be investigated and fixed so this test can use both group protocols.
    @ParameterizedTest
    @EnumSource(value = GroupProtocol.class, names = "GENERIC")
    @SuppressWarnings("unchecked")
    public void testManualAssignmentChangeWithAutoCommitEnabled(GroupProtocol groupProtocol) {
        ConsumerMetadata metadata = createMetadata(subscription);
        MockClient client = new MockClient(time, metadata);

        Map<String, Integer> tpCounts = new HashMap<>();
        tpCounts.put(topic, 1);
        tpCounts.put(topic2, 1);
        initMetadata(client, tpCounts);
        Node node = metadata.fetch().nodes().get(0);

        ConsumerPartitionAssignor assignor = new RangeAssignor();

        consumer = newConsumer(groupProtocol, time, client, subscription, metadata, assignor, true, groupInstanceId);

        // lookup coordinator
        client.prepareResponseFrom(FindCoordinatorResponse.prepareResponse(Errors.NONE, groupId, node), node);
        Node coordinator = new Node(Integer.MAX_VALUE - node.id(), node.host(), node.port());

        // manual assignment
        consumer.assign(singleton(tp0));
        consumer.seekToBeginning(singleton(tp0));

        // fetch offset for one topic
        client.prepareResponseFrom(offsetResponse(Collections.singletonMap(tp0, 0L), Errors.NONE), coordinator);
        assertEquals(0, consumer.committed(Collections.singleton(tp0)).get(tp0).offset());

        // verify that assignment immediately changes
        assertEquals(consumer.assignment(), singleton(tp0));

        // there shouldn't be any need to lookup the coordinator or fetch committed offsets.
        // we just lookup the starting position and send the record fetch.
        client.prepareResponse(listOffsetsResponse(Collections.singletonMap(tp0, 10L)));
        client.prepareResponse(fetchResponse(tp0, 10L, 1));

        ConsumerRecords<String, String> records = (ConsumerRecords<String, String>) consumer.poll(Duration.ofMillis(100));

        assertEquals(1, records.count());
        assertEquals(11L, consumer.position(tp0));

        // mock the offset commit response for to be revoked partitions
        AtomicBoolean commitReceived = prepareOffsetCommitResponse(client, coordinator, tp0, 11);

        // new manual assignment
        consumer.assign(singleton(t2p0));

        // verify that assignment immediately changes
        assertEquals(consumer.assignment(), singleton(t2p0));
        // verify that the offset commits occurred as expected
        assertTrue(commitReceived.get());

        client.requests().clear();
    }

    // TODO: this test triggers a bug with the CONSUMER group protocol implementation.
    //       The bug will be investigated and fixed so this test can use both group protocols.
    @ParameterizedTest
    @EnumSource(value = GroupProtocol.class, names = "GENERIC")
    public void testManualAssignmentChangeWithAutoCommitDisabled(GroupProtocol groupProtocol) {
        ConsumerMetadata metadata = createMetadata(subscription);
        MockClient client = new MockClient(time, metadata);

        Map<String, Integer> tpCounts = new HashMap<>();
        tpCounts.put(topic, 1);
        tpCounts.put(topic2, 1);
        initMetadata(client, tpCounts);
        Node node = metadata.fetch().nodes().get(0);

        ConsumerPartitionAssignor assignor = new RangeAssignor();

        consumer = newConsumer(groupProtocol, time, client, subscription, metadata, assignor, false, groupInstanceId);

        // lookup coordinator
        client.prepareResponseFrom(FindCoordinatorResponse.prepareResponse(Errors.NONE, groupId, node), node);
        Node coordinator = new Node(Integer.MAX_VALUE - node.id(), node.host(), node.port());

        // manual assignment
        consumer.assign(singleton(tp0));
        consumer.seekToBeginning(singleton(tp0));

        // fetch offset for one topic
        client.prepareResponseFrom(
                offsetResponse(Collections.singletonMap(tp0, 0L), Errors.NONE),
                coordinator);
        assertEquals(0, consumer.committed(Collections.singleton(tp0)).get(tp0).offset());

        // verify that assignment immediately changes
        assertEquals(consumer.assignment(), singleton(tp0));

        // there shouldn't be any need to lookup the coordinator or fetch committed offsets.
        // we just lookup the starting position and send the record fetch.
        client.prepareResponse(listOffsetsResponse(Collections.singletonMap(tp0, 10L)));
        client.prepareResponse(fetchResponse(tp0, 10L, 1));

        @SuppressWarnings("unchecked")
        ConsumerRecords<String, String> records = (ConsumerRecords<String, String>) consumer.poll(Duration.ofMillis(1));
        assertEquals(1, records.count());
        assertEquals(11L, consumer.position(tp0));

        // new manual assignment
        consumer.assign(singleton(t2p0));

        // verify that assignment immediately changes
        assertEquals(consumer.assignment(), singleton(t2p0));

        // the auto commit is disabled, so no offset commit request should be sent
        for (ClientRequest req : client.requests())
            assertNotSame(req.requestBuilder().apiKey(), ApiKeys.OFFSET_COMMIT);

        client.requests().clear();
    }

    // TODO: this test triggers a bug with the CONSUMER group protocol implementation.
    //       The bug will be investigated and fixed so this test can use both group protocols.
    @ParameterizedTest
    @EnumSource(value = GroupProtocol.class, names = "GENERIC")
    public void testOffsetOfPausedPartitions(GroupProtocol groupProtocol) {
        ConsumerMetadata metadata = createMetadata(subscription);
        MockClient client = new MockClient(time, metadata);

        initMetadata(client, Collections.singletonMap(topic, 2));
        Node node = metadata.fetch().nodes().get(0);

        ConsumerPartitionAssignor assignor = new RangeAssignor();

        consumer = newConsumer(groupProtocol, time, client, subscription, metadata, assignor, true, groupInstanceId);

        // lookup coordinator
        client.prepareResponseFrom(FindCoordinatorResponse.prepareResponse(Errors.NONE, groupId, node), node);
        Node coordinator = new Node(Integer.MAX_VALUE - node.id(), node.host(), node.port());

        // manual assignment
        Set<TopicPartition> partitions = Utils.mkSet(tp0, tp1);
        consumer.assign(partitions);
        // verify consumer's assignment
        assertEquals(partitions, consumer.assignment());

        consumer.pause(partitions);
        consumer.seekToEnd(partitions);

        // fetch and verify committed offset of two partitions
        Map<TopicPartition, Long> offsets = new HashMap<>();
        offsets.put(tp0, 0L);
        offsets.put(tp1, 0L);

        client.prepareResponseFrom(offsetResponse(offsets, Errors.NONE), coordinator);
        assertEquals(0, consumer.committed(Collections.singleton(tp0)).get(tp0).offset());

        offsets.remove(tp0);
        offsets.put(tp1, 0L);
        client.prepareResponseFrom(offsetResponse(offsets, Errors.NONE), coordinator);
        assertEquals(0, consumer.committed(Collections.singleton(tp1)).get(tp1).offset());

        // fetch and verify consumer's position in the two partitions
        final Map<TopicPartition, Long> offsetResponse = new HashMap<>();
        offsetResponse.put(tp0, 3L);
        offsetResponse.put(tp1, 3L);
        client.prepareResponse(listOffsetsResponse(offsetResponse));
        assertEquals(3L, consumer.position(tp0));
        assertEquals(3L, consumer.position(tp1));

        client.requests().clear();
        consumer.unsubscribe();
    }

    @ParameterizedTest
    @EnumSource(GroupProtocol.class)
    public void testPollWithNoSubscription(GroupProtocol groupProtocol) {
        consumer = newConsumer(groupProtocol, null);
        assertThrows(IllegalStateException.class, () -> consumer.poll(Duration.ZERO));
    }

    @ParameterizedTest
    @EnumSource(GroupProtocol.class)
    public void testPollWithEmptySubscription(GroupProtocol groupProtocol) {
        consumer = newConsumer(groupProtocol, groupId);
        consumer.subscribe(Collections.emptyList());
        assertThrows(IllegalStateException.class, () -> consumer.poll(Duration.ZERO));
    }

    @ParameterizedTest
    @EnumSource(GroupProtocol.class)
    public void testPollWithEmptyUserAssignment(GroupProtocol groupProtocol) {
        consumer = newConsumer(groupProtocol, groupId);
        consumer.assign(Collections.emptySet());
        assertThrows(IllegalStateException.class, () -> consumer.poll(Duration.ZERO));
    }

    // TODO: this test references RPCs to be sent that are not part of the CONSUMER group protocol.
    //       We are deferring any attempts at generalizing this test for both group protocols to the future.
    @ParameterizedTest
    @EnumSource(value = GroupProtocol.class, names = "GENERIC")
    public void testGracefulClose(GroupProtocol groupProtocol) throws Exception {
        Map<TopicPartition, Errors> response = new HashMap<>();
        response.put(tp0, Errors.NONE);
        OffsetCommitResponse commitResponse = offsetCommitResponse(response);
        LeaveGroupResponse leaveGroupResponse = new LeaveGroupResponse(new LeaveGroupResponseData().setErrorCode(Errors.NONE.code()));
        FetchResponse closeResponse = FetchResponse.of(Errors.NONE, 0, INVALID_SESSION_ID, new LinkedHashMap<>());
        consumerCloseTest(groupProtocol, 5000, Arrays.asList(commitResponse, leaveGroupResponse, closeResponse), 0, false);
    }

    // TODO: this test references RPCs to be sent that are not part of the CONSUMER group protocol.
    //       We are deferring any attempts at generalizing this test for both group protocols to the future.
    @ParameterizedTest
    @EnumSource(value = GroupProtocol.class, names = "GENERIC")
    public void testCloseTimeoutDueToNoResponseForCloseFetchRequest(GroupProtocol groupProtocol) throws Exception {
        Map<TopicPartition, Errors> response = new HashMap<>();
        response.put(tp0, Errors.NONE);
        OffsetCommitResponse commitResponse = offsetCommitResponse(response);
        LeaveGroupResponse leaveGroupResponse = new LeaveGroupResponse(new LeaveGroupResponseData().setErrorCode(Errors.NONE.code()));
        final List<AbstractResponse> serverResponsesWithoutCloseResponse = Arrays.asList(commitResponse, leaveGroupResponse);

        // to ensure timeout due to no response for fetcher close request, we will ensure that we have successful
        // response from server for first two requests and the test is configured to wait for duration which is greater
        // than configured timeout.
        final int closeTimeoutMs = 5000;
        final int waitForCloseCompletionMs = closeTimeoutMs + 1000;
        consumerCloseTest(groupProtocol, closeTimeoutMs, serverResponsesWithoutCloseResponse, waitForCloseCompletionMs, false);
    }

    // TODO: this test requires rebalance logic which is not yet implemented in the CONSUMER group protocol.
    //       Once it is implemented, this should use both group protocols.
    @ParameterizedTest
    @EnumSource(value = GroupProtocol.class, names = "GENERIC")
    public void testCloseTimeout(GroupProtocol groupProtocol) throws Exception {
        consumerCloseTest(groupProtocol, 5000, Collections.emptyList(), 5000, false);
    }

    // TODO: this test requires rebalance logic which is not yet implemented in the CONSUMER group protocol.
    //       Once it is implemented, this should use both group protocols.
    @ParameterizedTest
    @EnumSource(value = GroupProtocol.class, names = "GENERIC")
    public void testLeaveGroupTimeout(GroupProtocol groupProtocol) throws Exception {
        Map<TopicPartition, Errors> response = new HashMap<>();
        response.put(tp0, Errors.NONE);
        OffsetCommitResponse commitResponse = offsetCommitResponse(response);
        consumerCloseTest(groupProtocol, 5000, singletonList(commitResponse), 5000, false);
    }

    // TODO: this test requires rebalance logic which is not yet implemented in the CONSUMER group protocol.
    //       Once it is implemented, this should use both group protocols.
    @ParameterizedTest
    @EnumSource(value = GroupProtocol.class, names = "GENERIC")
    public void testCloseNoWait(GroupProtocol groupProtocol) throws Exception {
        consumerCloseTest(groupProtocol, 0, Collections.emptyList(), 0, false);
    }

    // TODO: this test requires rebalance logic which is not yet implemented in the CONSUMER group protocol.
    //       Once it is implemented, this should use both group protocols.
    @ParameterizedTest
    @EnumSource(value = GroupProtocol.class, names = "GENERIC")
    public void testCloseInterrupt(GroupProtocol groupProtocol) throws Exception {
        consumerCloseTest(groupProtocol, Long.MAX_VALUE, Collections.emptyList(), 0, true);
    }

    // TODO: this test triggers a bug with the CONSUMER group protocol implementation.
    //       The bug will be investigated and fixed so this test can use both group protocols.
    @ParameterizedTest
    @EnumSource(value = GroupProtocol.class, names = "GENERIC")
    public void testCloseShouldBeIdempotent(GroupProtocol groupProtocol) {
        ConsumerMetadata metadata = createMetadata(subscription);
        MockClient client = spy(new MockClient(time, metadata));
        initMetadata(client, singletonMap(topic, 1));

        consumer = newConsumer(groupProtocol, time, client, subscription, metadata, assignor, false, groupInstanceId);

        consumer.close(Duration.ZERO);
        consumer.close(Duration.ZERO);

        // verify that the call is idempotent by checking that the network client is only closed once.
        verify(client).close();
    }

<<<<<<< HEAD
    @Test
    public void testOperationsBySubscribingConsumerWithDefaultGroupId() {
        try (KafkaConsumer<byte[], byte[]> consumer = newConsumer(null, Optional.of(Boolean.TRUE))) {
=======
    @ParameterizedTest
    @EnumSource(GroupProtocol.class)
    public void testOperationsBySubscribingConsumerWithDefaultGroupId(GroupProtocol groupProtocol) {
        try {
            newConsumer(groupProtocol, null, Optional.of(Boolean.TRUE));
>>>>>>> e7f4f5df
            fail("Expected an InvalidConfigurationException");
        } catch (InvalidConfigurationException e) {
            // OK, expected
        }

<<<<<<< HEAD
        try (KafkaConsumer<byte[], byte[]> consumer = newConsumer((String) null)) {
            consumer.subscribe(Collections.singleton(topic));
=======
        try {
            newConsumer(groupProtocol, null).subscribe(Collections.singleton(topic));
>>>>>>> e7f4f5df
            fail("Expected an InvalidGroupIdException");
        } catch (InvalidGroupIdException e) {
            // OK, expected
        }

<<<<<<< HEAD
        try (KafkaConsumer<byte[], byte[]> consumer = newConsumer((String) null)) {
            consumer.committed(Collections.singleton(tp0)).get(tp0);
=======
        try {
            newConsumer(groupProtocol, null).committed(Collections.singleton(tp0)).get(tp0);
>>>>>>> e7f4f5df
            fail("Expected an InvalidGroupIdException");
        } catch (InvalidGroupIdException e) {
            // OK, expected
        }

<<<<<<< HEAD
        try (KafkaConsumer<byte[], byte[]> consumer = newConsumer((String) null)) {
            consumer.commitAsync();
=======
        try {
            newConsumer(groupProtocol, null).commitAsync();
>>>>>>> e7f4f5df
            fail("Expected an InvalidGroupIdException");
        } catch (InvalidGroupIdException e) {
            // OK, expected
        }

<<<<<<< HEAD
        try (KafkaConsumer<byte[], byte[]> consumer = newConsumer((String) null)) {
            consumer.commitSync();
=======
        try {
            newConsumer(groupProtocol, null).commitSync();
>>>>>>> e7f4f5df
            fail("Expected an InvalidGroupIdException");
        } catch (InvalidGroupIdException e) {
            // OK, expected
        }
    }

    @ParameterizedTest
    @EnumSource(GroupProtocol.class)
    public void testOperationsByAssigningConsumerWithDefaultGroupId(GroupProtocol groupProtocol) {
        KafkaConsumer<byte[], byte[]> consumer = newConsumer(groupProtocol, null);
        consumer.assign(singleton(tp0));

        try {
            consumer.committed(Collections.singleton(tp0)).get(tp0);
            fail("Expected an InvalidGroupIdException");
        } catch (InvalidGroupIdException e) {
            // OK, expected
        }

        try {
            consumer.commitAsync();
            fail("Expected an InvalidGroupIdException");
        } catch (InvalidGroupIdException e) {
            // OK, expected
        }

        try {
            consumer.commitSync();
            fail("Expected an InvalidGroupIdException");
        } catch (InvalidGroupIdException e) {
            // OK, expected
        }

        consumer.close();
    }

    @ParameterizedTest
    @EnumSource(GroupProtocol.class)
    public void testMetricConfigRecordingLevelInfo(GroupProtocol groupProtocol) {
        Properties props = new Properties();
        props.put(ConsumerConfig.GROUP_PROTOCOL_CONFIG, groupProtocol.name());
        props.put(ConsumerConfig.BOOTSTRAP_SERVERS_CONFIG, "localhost:9000");
        KafkaConsumer<byte[], byte[]> consumer = newConsumer(props, new ByteArrayDeserializer(), new ByteArrayDeserializer());
        assertEquals(Sensor.RecordingLevel.INFO, consumer.metricsRegistry().config().recordLevel());
        consumer.close(Duration.ZERO);

        props.put(ConsumerConfig.METRICS_RECORDING_LEVEL_CONFIG, "DEBUG");
        KafkaConsumer<byte[], byte[]> consumer2 = newConsumer(props, new ByteArrayDeserializer(), new ByteArrayDeserializer());
        assertEquals(Sensor.RecordingLevel.DEBUG, consumer2.metricsRegistry().config().recordLevel());
        consumer2.close(Duration.ZERO);
    }

    // TODO: this test references RPCs to be sent that are not part of the CONSUMER group protocol.
    //       We are deferring any attempts at generalizing this test for both group protocols to the future.
    @ParameterizedTest
    @EnumSource(value = GroupProtocol.class, names = "GENERIC")
    @SuppressWarnings("unchecked")
    public void testShouldAttemptToRejoinGroupAfterSyncGroupFailed(GroupProtocol groupProtocol) throws Exception {
        ConsumerMetadata metadata = createMetadata(subscription);
        MockClient client = new MockClient(time, metadata);

        initMetadata(client, Collections.singletonMap(topic, 1));
        Node node = metadata.fetch().nodes().get(0);

        consumer = newConsumer(groupProtocol, time, client, subscription, metadata, assignor, false, groupInstanceId);
        consumer.subscribe(singleton(topic), getConsumerRebalanceListener(consumer));
        client.prepareResponseFrom(FindCoordinatorResponse.prepareResponse(Errors.NONE, groupId, node), node);
        Node coordinator = new Node(Integer.MAX_VALUE - node.id(), node.host(), node.port());


        client.prepareResponseFrom(joinGroupFollowerResponse(assignor, 1, memberId, leaderId, Errors.NONE), coordinator);
        client.prepareResponseFrom(syncGroupResponse(singletonList(tp0), Errors.NONE), coordinator);

        client.prepareResponseFrom(fetchResponse(tp0, 0, 1), node);
        client.prepareResponseFrom(fetchResponse(tp0, 1, 0), node);

        consumer.updateAssignmentMetadataIfNeeded(time.timer(Long.MAX_VALUE));
        consumer.poll(Duration.ZERO);

        // heartbeat fails due to rebalance in progress
        client.prepareResponseFrom(body -> true, new HeartbeatResponse(
            new HeartbeatResponseData().setErrorCode(Errors.REBALANCE_IN_PROGRESS.code())), coordinator);

        // join group
        final ByteBuffer byteBuffer = ConsumerProtocol.serializeSubscription(new ConsumerPartitionAssignor.Subscription(singletonList(topic)));

        // This member becomes the leader
        final JoinGroupResponse leaderResponse = new JoinGroupResponse(
                new JoinGroupResponseData()
                        .setErrorCode(Errors.NONE.code())
                        .setGenerationId(1).setProtocolName(assignor.name())
                        .setLeader(memberId).setMemberId(memberId)
                        .setMembers(Collections.singletonList(
                                new JoinGroupResponseData.JoinGroupResponseMember()
                                        .setMemberId(memberId)
                                        .setMetadata(byteBuffer.array())
                                )
                        ),
                ApiKeys.JOIN_GROUP.latestVersion()
        );

        client.prepareResponseFrom(leaderResponse, coordinator);

        // sync group fails due to disconnect
        client.prepareResponseFrom(syncGroupResponse(singletonList(tp0), Errors.NONE), coordinator, true);

        // should try and find the new coordinator
        client.prepareResponseFrom(FindCoordinatorResponse.prepareResponse(Errors.NONE, groupId, node), node);

        // rejoin group
        client.prepareResponseFrom(joinGroupFollowerResponse(assignor, 1, memberId, leaderId, Errors.NONE), coordinator);
        client.prepareResponseFrom(syncGroupResponse(singletonList(tp0), Errors.NONE), coordinator);

        client.prepareResponseFrom(body -> body instanceof FetchRequest 
            && ((FetchRequest) body).fetchData(topicNames).containsKey(new TopicIdPartition(topicId, tp0)), fetchResponse(tp0, 1, 1), node);
        time.sleep(heartbeatIntervalMs);
        Thread.sleep(heartbeatIntervalMs);
        consumer.updateAssignmentMetadataIfNeeded(time.timer(Long.MAX_VALUE));
        final ConsumerRecords<String, String> records = (ConsumerRecords<String, String>) consumer.poll(Duration.ZERO);
        assertFalse(records.isEmpty());
    }

    private void consumerCloseTest(GroupProtocol groupProtocol,
                                   final long closeTimeoutMs,
                                   List<? extends AbstractResponse> responses,
                                   long waitMs,
                                   boolean interrupt) throws Exception {
        ConsumerMetadata metadata = createMetadata(subscription);
        MockClient client = new MockClient(time, metadata);

        initMetadata(client, Collections.singletonMap(topic, 1));
        Node node = metadata.fetch().nodes().get(0);

        final KafkaConsumer<String, String> consumer = newConsumer(groupProtocol, time, client, subscription, metadata, assignor, false, Optional.empty());
        consumer.subscribe(singleton(topic), getConsumerRebalanceListener(consumer));
        Node coordinator = prepareRebalance(client, node, assignor, singletonList(tp0), null);

        client.prepareMetadataUpdate(RequestTestUtils.metadataUpdateWithIds(1, Collections.singletonMap(topic, 1), topicIds));

        consumer.updateAssignmentMetadataIfNeeded(time.timer(Long.MAX_VALUE));

        // Poll with responses
        client.prepareResponseFrom(fetchResponse(tp0, 0, 1), node);
        client.prepareResponseFrom(fetchResponse(tp0, 1, 0), node);
        consumer.poll(Duration.ZERO);

        // Initiate close() after a commit request on another thread.
        // Kafka consumer is single-threaded, but the implementation allows calls on a
        // different thread as long as the calls are not executed concurrently. So this is safe.
        ExecutorService executor = Executors.newSingleThreadExecutor();
        final AtomicReference<Exception> closeException = new AtomicReference<>();
        try {
            Future<?> future = executor.submit(() -> {
                consumer.commitAsync();
                try {
                    consumer.close(Duration.ofMillis(closeTimeoutMs));
                } catch (Exception e) {
                    closeException.set(e);
                }
            });

            // Close task should not complete until commit succeeds or close times out
            // if close timeout is not zero.
            try {
                future.get(100, TimeUnit.MILLISECONDS);
                if (closeTimeoutMs != 0)
                    fail("Close completed without waiting for commit or leave response");
            } catch (TimeoutException e) {
                // Expected exception
            }

            // Ensure close has started and queued at least one more request after commitAsync.
            //
            // Close enqueues two requests, but second is enqueued only after first has succeeded. First is
            // LEAVE_GROUP as part of coordinator close and second is FETCH with epoch=FINAL_EPOCH. At this stage
            // we expect only the first one to have been requested. Hence, waiting for total 2 requests, one for
            // commit and another for LEAVE_GROUP.
            client.waitForRequests(2, 1000);

            // In graceful mode, commit response results in close() completing immediately without a timeout
            // In non-graceful mode, close() times out without an exception even though commit response is pending
            int nonCloseRequests = 1;
            for (int i = 0; i < responses.size(); i++) {
                client.waitForRequests(1, 1000);
                if (i == responses.size() - 1 && responses.get(i) instanceof FetchResponse) {
                    // last request is the close session request which is sent to the leader of the partition.
                    client.respondFrom(responses.get(i), node);
                } else {
                    client.respondFrom(responses.get(i), coordinator);
                }
                if (i < nonCloseRequests) {
                    // the close request should not complete until non-close requests (commit requests) have completed.
                    try {
                        future.get(100, TimeUnit.MILLISECONDS);
                        fail("Close completed without waiting for response");
                    } catch (TimeoutException e) {
                        // Expected exception
                    }
                }
            }

            if (waitMs > 0)
                time.sleep(waitMs);
            if (interrupt) {
                assertTrue(future.cancel(true), "Close terminated prematurely");

                TestUtils.waitForCondition(
                    () -> closeException.get() != null, "InterruptException did not occur within timeout.");

                assertTrue(closeException.get() instanceof InterruptException, "Expected exception not thrown " + closeException);
            } else {
                future.get(closeTimeoutMs, TimeUnit.MILLISECONDS); // Should succeed without TimeoutException or ExecutionException
                assertNull(closeException.get(), "Unexpected exception during close");
            }
        } finally {
            executor.shutdownNow();
        }
    }

    // TODO: this test requires topic metadata logic which is not yet implemented in the CONSUMER group protocol.
    //       Once it is implemented, this should use both group protocols.
    @ParameterizedTest
    @EnumSource(value = GroupProtocol.class, names = "GENERIC")
    public void testPartitionsForNonExistingTopic(GroupProtocol groupProtocol) {
        ConsumerMetadata metadata = createMetadata(subscription);
        MockClient client = new MockClient(time, metadata);

        initMetadata(client, Collections.singletonMap(topic, 1));
        Cluster cluster = metadata.fetch();

        MetadataResponse updateResponse = RequestTestUtils.metadataResponse(cluster.nodes(),
            cluster.clusterResource().clusterId(),
            cluster.controller().id(),
            Collections.emptyList());
        client.prepareResponse(updateResponse);

        KafkaConsumer<String, String> consumer = newConsumer(groupProtocol, time, client, subscription, metadata, assignor, true, groupInstanceId);
        assertEquals(Collections.emptyList(), consumer.partitionsFor("non-exist-topic"));
    }

    // TODO: this test requires topic metadata logic which is not yet implemented in the CONSUMER group protocol.
    //       Once it is implemented, this should use both group protocols.
    @ParameterizedTest
    @EnumSource(value = GroupProtocol.class, names = "GENERIC")
    public void testPartitionsForAuthenticationFailure(GroupProtocol groupProtocol) {
        final KafkaConsumer<String, String> consumer = consumerWithPendingAuthenticationError(groupProtocol);
        assertThrows(AuthenticationException.class, () -> consumer.partitionsFor("some other topic"));
    }

    // TODO: this test triggers a bug with the CONSUMER group protocol implementation.
    //       The bug will be investigated and fixed so this test can use both group protocols.
    @ParameterizedTest
    @EnumSource(value = GroupProtocol.class, names = "GENERIC")
    public void testBeginningOffsetsAuthenticationFailure(GroupProtocol groupProtocol) {
        final KafkaConsumer<String, String> consumer = consumerWithPendingAuthenticationError(groupProtocol);
        assertThrows(AuthenticationException.class, () -> consumer.beginningOffsets(Collections.singleton(tp0)));
    }

    // TODO: this test triggers a bug with the CONSUMER group protocol implementation.
    //       The bug will be investigated and fixed so this test can use both group protocols.
    @ParameterizedTest
    @EnumSource(value = GroupProtocol.class, names = "GENERIC")
    public void testEndOffsetsAuthenticationFailure(GroupProtocol groupProtocol) {
        final KafkaConsumer<String, String> consumer = consumerWithPendingAuthenticationError(groupProtocol);
        assertThrows(AuthenticationException.class, () -> consumer.endOffsets(Collections.singleton(tp0)));
    }

    // TODO: this test requires rebalance logic which is not yet implemented in the CONSUMER group protocol.
    //       Once it is implemented, this should use both group protocols.
    @ParameterizedTest
    @EnumSource(value = GroupProtocol.class, names = "GENERIC")
    public void testPollAuthenticationFailure(GroupProtocol groupProtocol) {
        final KafkaConsumer<String, String> consumer = consumerWithPendingAuthenticationError(groupProtocol);
        consumer.subscribe(singleton(topic));
        assertThrows(AuthenticationException.class, () -> consumer.poll(Duration.ZERO));
    }

    // TODO: this test triggers a bug with the CONSUMER group protocol implementation.
    //       The bug will be investigated and fixed so this test can use both group protocols.
    @ParameterizedTest
    @EnumSource(value = GroupProtocol.class, names = "GENERIC")
    public void testOffsetsForTimesAuthenticationFailure(GroupProtocol groupProtocol) {
        final KafkaConsumer<String, String> consumer = consumerWithPendingAuthenticationError(groupProtocol);
        assertThrows(AuthenticationException.class, () -> consumer.offsetsForTimes(singletonMap(tp0, 0L)));
    }

    // TODO: this test triggers a bug with the CONSUMER group protocol implementation.
    //       The bug will be investigated and fixed so this test can use both group protocols.
    @ParameterizedTest
    @EnumSource(value = GroupProtocol.class, names = "GENERIC")
    public void testCommitSyncAuthenticationFailure(GroupProtocol groupProtocol) {
        final KafkaConsumer<String, String> consumer = consumerWithPendingAuthenticationError(groupProtocol);
        Map<TopicPartition, OffsetAndMetadata> offsets = new HashMap<>();
        offsets.put(tp0, new OffsetAndMetadata(10L));
        assertThrows(AuthenticationException.class, () -> consumer.commitSync(offsets));
    }

    // TODO: this test triggers a bug with the CONSUMER group protocol implementation.
    //       The bug will be investigated and fixed so this test can use both group protocols.
    @ParameterizedTest
    @EnumSource(value = GroupProtocol.class, names = "GENERIC")
    public void testCommittedAuthenticationFailure(GroupProtocol groupProtocol) {
        final KafkaConsumer<String, String> consumer = consumerWithPendingAuthenticationError(groupProtocol);
        assertThrows(AuthenticationException.class, () -> consumer.committed(Collections.singleton(tp0)).get(tp0));
    }

    // TODO: this test triggers a bug with the CONSUMER group protocol implementation.
    //       The bug will be investigated and fixed so this test can use both group protocols.
    @ParameterizedTest
    @EnumSource(value = GroupProtocol.class, names = "GENERIC")
    public void testMeasureCommitSyncDurationOnFailure(GroupProtocol groupProtocol) {
        final KafkaConsumer<String, String> consumer
            = consumerWithPendingError(groupProtocol, new MockTime(Duration.ofSeconds(1).toMillis()));

        try {
            consumer.commitSync(Collections.singletonMap(tp0, new OffsetAndMetadata(10L)));
        } catch (final RuntimeException e) {
        }

        final Metric metric = consumer.metrics()
            .get(consumer.metricsRegistry().metricName("commit-sync-time-ns-total", "consumer-metrics"));
        assertTrue((Double) metric.metricValue() >= Duration.ofMillis(999).toNanos());
    }

    // TODO: this test triggers a bug with the CONSUMER group protocol implementation.
    //       The bug will be investigated and fixed so this test can use both group protocols.
    @ParameterizedTest
    @EnumSource(value = GroupProtocol.class, names = "GENERIC")
    public void testMeasureCommitSyncDuration(GroupProtocol groupProtocol) {
        Time time = new MockTime(Duration.ofSeconds(1).toMillis());
        SubscriptionState subscription = new SubscriptionState(new LogContext(),
            OffsetResetStrategy.EARLIEST);
        ConsumerMetadata metadata = createMetadata(subscription);
        MockClient client = new MockClient(time, metadata);
        initMetadata(client, Collections.singletonMap(topic, 2));
        Node node = metadata.fetch().nodes().get(0);
        KafkaConsumer<String, String> consumer = newConsumer(groupProtocol, time, client, subscription, metadata,
            assignor, true, groupInstanceId);
        consumer.assign(singletonList(tp0));

        client.prepareResponseFrom(
            FindCoordinatorResponse.prepareResponse(Errors.NONE, groupId, node), node);
        Node coordinator = new Node(Integer.MAX_VALUE - node.id(), node.host(), node.port());
        client.prepareResponseFrom(
            offsetCommitResponse(Collections.singletonMap(tp0, Errors.NONE)),
            coordinator
        );

        consumer.commitSync(Collections.singletonMap(tp0, new OffsetAndMetadata(10L)));

        final Metric metric = consumer.metrics()
            .get(consumer.metricsRegistry().metricName("commit-sync-time-ns-total", "consumer-metrics"));
        assertTrue((Double) metric.metricValue() >= Duration.ofMillis(999).toNanos());
    }

    // TODO: this test triggers a bug with the CONSUMER group protocol implementation.
    //       The bug will be investigated and fixed so this test can use both group protocols.
    @ParameterizedTest
    @EnumSource(value = GroupProtocol.class, names = "GENERIC")
    public void testMeasureCommittedDurationOnFailure(GroupProtocol groupProtocol) {
        final KafkaConsumer<String, String> consumer
            = consumerWithPendingError(groupProtocol, new MockTime(Duration.ofSeconds(1).toMillis()));

        try {
            consumer.committed(Collections.singleton(tp0));
        } catch (final RuntimeException e) {
        }

        final Metric metric = consumer.metrics()
            .get(consumer.metricsRegistry().metricName("committed-time-ns-total", "consumer-metrics"));
        assertTrue((Double) metric.metricValue() >= Duration.ofMillis(999).toNanos());
    }

    // TODO: this test triggers a bug with the CONSUMER group protocol implementation.
    //       The bug will be investigated and fixed so this test can use both group protocols.
    @ParameterizedTest
    @EnumSource(value = GroupProtocol.class, names = "GENERIC")
    public void testMeasureCommittedDuration(GroupProtocol groupProtocol) {
        long offset1 = 10000;
        Time time = new MockTime(Duration.ofSeconds(1).toMillis());
        SubscriptionState subscription = new SubscriptionState(new LogContext(),
            OffsetResetStrategy.EARLIEST);
        ConsumerMetadata metadata = createMetadata(subscription);
        MockClient client = new MockClient(time, metadata);
        initMetadata(client, Collections.singletonMap(topic, 2));
        Node node = metadata.fetch().nodes().get(0);
        KafkaConsumer<String, String> consumer = newConsumer(groupProtocol, time, client, subscription, metadata,
            assignor, true, groupInstanceId);
        consumer.assign(singletonList(tp0));

        // lookup coordinator
        client.prepareResponseFrom(
            FindCoordinatorResponse.prepareResponse(Errors.NONE, groupId, node), node);
        Node coordinator = new Node(Integer.MAX_VALUE - node.id(), node.host(), node.port());

        // fetch offset for one topic
        client.prepareResponseFrom(
            offsetResponse(Collections.singletonMap(tp0, offset1), Errors.NONE), coordinator);

        consumer.committed(Collections.singleton(tp0)).get(tp0).offset();

        final Metric metric = consumer.metrics()
            .get(consumer.metricsRegistry().metricName("committed-time-ns-total", "consumer-metrics"));
        assertTrue((Double) metric.metricValue() >= Duration.ofMillis(999).toNanos());
    }

    // TODO: this test requires rebalance logic which is not yet implemented in the CONSUMER group protocol.
    //       Once it is implemented, this should use both group protocols.
    @ParameterizedTest
    @EnumSource(value = GroupProtocol.class, names = "GENERIC")
    public void testRebalanceException(GroupProtocol groupProtocol) {
        ConsumerMetadata metadata = createMetadata(subscription);
        MockClient client = new MockClient(time, metadata);

        initMetadata(client, Collections.singletonMap(topic, 1));
        Node node = metadata.fetch().nodes().get(0);

        KafkaConsumer<String, String> consumer = newConsumer(groupProtocol, time, client, subscription, metadata, assignor, true, groupInstanceId);

        consumer.subscribe(singleton(topic), getExceptionConsumerRebalanceListener());
        Node coordinator = new Node(Integer.MAX_VALUE - node.id(), node.host(), node.port());

        client.prepareResponseFrom(FindCoordinatorResponse.prepareResponse(Errors.NONE, groupId, node), node);
        client.prepareResponseFrom(joinGroupFollowerResponse(assignor, 1, memberId, leaderId, Errors.NONE), coordinator);
        client.prepareResponseFrom(syncGroupResponse(singletonList(tp0), Errors.NONE), coordinator);

        // assign throws
        try {
            consumer.updateAssignmentMetadataIfNeeded(time.timer(Long.MAX_VALUE));
            fail("Should throw exception");
        } catch (Throwable e) {
            assertEquals(partitionAssigned + singleTopicPartition, e.getCause().getMessage());
        }

        // the assignment is still updated regardless of the exception
        assertEquals(singleton(tp0), subscription.assignedPartitions());

        // close's revoke throws
        try {
            consumer.close(Duration.ofMillis(0));
            fail("Should throw exception");
        } catch (Throwable e) {
            assertEquals(partitionRevoked + singleTopicPartition, e.getCause().getCause().getMessage());
        }

        consumer.close(Duration.ofMillis(0));

        // the assignment is still updated regardless of the exception
        assertTrue(subscription.assignedPartitions().isEmpty());
    }

    // TODO: this test requires rebalance logic which is not yet implemented in the CONSUMER group protocol.
    //       Once it is implemented, this should use both group protocols.
    @ParameterizedTest
    @EnumSource(value = GroupProtocol.class, names = "GENERIC")
    public void testReturnRecordsDuringRebalance(GroupProtocol groupProtocol) throws InterruptedException {
        Time time = new MockTime(1L);
        ConsumerMetadata metadata = createMetadata(subscription);
        MockClient client = new MockClient(time, metadata);
        ConsumerPartitionAssignor assignor = new CooperativeStickyAssignor();
        KafkaConsumer<String, String> consumer = newConsumer(groupProtocol, time, client, subscription, metadata, assignor, true, groupInstanceId);

        initMetadata(client, Utils.mkMap(Utils.mkEntry(topic, 1), Utils.mkEntry(topic2, 1), Utils.mkEntry(topic3, 1)));

        consumer.subscribe(Arrays.asList(topic, topic2), getConsumerRebalanceListener(consumer));

        Node node = metadata.fetch().nodes().get(0);
        Node coordinator = prepareRebalance(client, node, assignor, Arrays.asList(tp0, t2p0), null);

        // a poll with non-zero milliseconds would complete three round-trips (discover, join, sync)
        TestUtils.waitForCondition(() -> {
            consumer.poll(Duration.ofMillis(100L));
            return consumer.assignment().equals(Utils.mkSet(tp0, t2p0));
        }, "Does not complete rebalance in time");

        assertEquals(Utils.mkSet(topic, topic2), consumer.subscription());
        assertEquals(Utils.mkSet(tp0, t2p0), consumer.assignment());

        // prepare a response of the outstanding fetch so that we have data available on the next poll
        Map<TopicPartition, FetchInfo> fetches1 = new HashMap<>();
        fetches1.put(tp0, new FetchInfo(0, 1));
        fetches1.put(t2p0, new FetchInfo(0, 10));
        client.respondFrom(fetchResponse(fetches1), node);

        ConsumerRecords<String, String> records = consumer.poll(Duration.ZERO);

        // verify that the fetch occurred as expected
        assertEquals(11, records.count());
        assertEquals(1L, consumer.position(tp0));
        assertEquals(10L, consumer.position(t2p0));

        // prepare the next response of the prefetch
        fetches1.clear();
        fetches1.put(tp0, new FetchInfo(1, 1));
        fetches1.put(t2p0, new FetchInfo(10, 20));
        client.respondFrom(fetchResponse(fetches1), node);

        // subscription change
        consumer.subscribe(Arrays.asList(topic, topic3), getConsumerRebalanceListener(consumer));

        // verify that subscription has changed but assignment is still unchanged
        assertEquals(Utils.mkSet(topic, topic3), consumer.subscription());
        assertEquals(Utils.mkSet(tp0, t2p0), consumer.assignment());

        // mock the offset commit response for to be revoked partitions
        Map<TopicPartition, Long> partitionOffsets1 = new HashMap<>();
        partitionOffsets1.put(t2p0, 10L);
        AtomicBoolean commitReceived = prepareOffsetCommitResponse(client, coordinator, partitionOffsets1);

        // poll once which would not complete the rebalance
        records = consumer.poll(Duration.ZERO);

        // clear out the prefetch so it doesn't interfere with the rest of the test
        fetches1.clear();
        fetches1.put(tp0, new FetchInfo(2, 1));
        client.respondFrom(fetchResponse(fetches1), node);

        // verify that the fetch still occurred as expected
        assertEquals(Utils.mkSet(topic, topic3), consumer.subscription());
        assertEquals(Collections.singleton(tp0), consumer.assignment());
        assertEquals(1, records.count());
        assertEquals(2L, consumer.position(tp0));

        // verify that the offset commits occurred as expected
        assertTrue(commitReceived.get());

        // mock rebalance responses
        client.respondFrom(joinGroupFollowerResponse(assignor, 2, "memberId", "leaderId", Errors.NONE), coordinator);

        // we need to poll 1) for getting the join response, and then send the sync request;
        //                 2) for getting the sync response
        records = consumer.poll(Duration.ZERO);

        // should not finish the response yet
        assertEquals(Utils.mkSet(topic, topic3), consumer.subscription());
        assertEquals(Collections.singleton(tp0), consumer.assignment());
        assertEquals(1, records.count());
        assertEquals(3L, consumer.position(tp0));

        fetches1.clear();
        fetches1.put(tp0, new FetchInfo(3, 1));
        client.respondFrom(fetchResponse(fetches1), node);

        // now complete the rebalance
        client.respondFrom(syncGroupResponse(Arrays.asList(tp0, t3p0), Errors.NONE), coordinator);

        AtomicInteger count = new AtomicInteger(0);
        TestUtils.waitForCondition(() -> {
            ConsumerRecords<String, String> recs = consumer.poll(Duration.ofMillis(100L));
            return consumer.assignment().equals(Utils.mkSet(tp0, t3p0)) && count.addAndGet(recs.count()) == 1;

        }, "Does not complete rebalance in time");

        // should have t3 but not sent yet the t3 records
        assertEquals(Utils.mkSet(topic, topic3), consumer.subscription());
        assertEquals(Utils.mkSet(tp0, t3p0), consumer.assignment());
        assertEquals(4L, consumer.position(tp0));
        assertEquals(0L, consumer.position(t3p0));

        fetches1.clear();
        fetches1.put(tp0, new FetchInfo(4, 1));
        fetches1.put(t3p0, new FetchInfo(0, 100));
        client.respondFrom(fetchResponse(fetches1), node);

        count.set(0);
        TestUtils.waitForCondition(() -> {
            ConsumerRecords<String, String> recs = consumer.poll(Duration.ofMillis(100L));
            return count.addAndGet(recs.count()) == 101;

        }, "Does not complete rebalance in time");

        assertEquals(5L, consumer.position(tp0));
        assertEquals(100L, consumer.position(t3p0));

        client.requests().clear();
        consumer.unsubscribe();
        consumer.close(Duration.ZERO);
    }

    // TODO: this test requires rebalance logic which is not yet implemented in the CONSUMER group protocol.
    //       Once it is implemented, this should use both group protocols.
    @ParameterizedTest
    @EnumSource(value = GroupProtocol.class, names = "GENERIC")
    public void testGetGroupMetadata(GroupProtocol groupProtocol) {
        final ConsumerMetadata metadata = createMetadata(subscription);
        final MockClient client = new MockClient(time, metadata);

        initMetadata(client, Collections.singletonMap(topic, 1));
        final Node node = metadata.fetch().nodes().get(0);

        final KafkaConsumer<String, String> consumer = newConsumer(groupProtocol, time, client, subscription, metadata, assignor, true, groupInstanceId);

        final ConsumerGroupMetadata groupMetadataOnStart = consumer.groupMetadata();
        assertEquals(groupId, groupMetadataOnStart.groupId());
        assertEquals(JoinGroupRequest.UNKNOWN_MEMBER_ID, groupMetadataOnStart.memberId());
        assertEquals(JoinGroupRequest.UNKNOWN_GENERATION_ID, groupMetadataOnStart.generationId());
        assertEquals(groupInstanceId, groupMetadataOnStart.groupInstanceId());

        consumer.subscribe(singleton(topic), getConsumerRebalanceListener(consumer));
        prepareRebalance(client, node, assignor, singletonList(tp0), null);

        // initial fetch
        client.prepareResponseFrom(fetchResponse(tp0, 0, 0), node);
        consumer.updateAssignmentMetadataIfNeeded(time.timer(Long.MAX_VALUE));

        final ConsumerGroupMetadata groupMetadataAfterPoll = consumer.groupMetadata();
        assertEquals(groupId, groupMetadataAfterPoll.groupId());
        assertEquals(memberId, groupMetadataAfterPoll.memberId());
        assertEquals(1, groupMetadataAfterPoll.generationId());
        assertEquals(groupInstanceId, groupMetadataAfterPoll.groupInstanceId());
    }

    // TODO: this test requires rebalance logic which is not yet implemented in the CONSUMER group protocol.
    //       Once it is implemented, this should use both group protocols.
    @ParameterizedTest
    @EnumSource(value = GroupProtocol.class, names = "GENERIC")
    public void testInvalidGroupMetadata(GroupProtocol groupProtocol) throws InterruptedException {
        ConsumerMetadata metadata = createMetadata(subscription);
        MockClient client = new MockClient(time, metadata);
        initMetadata(client, Collections.singletonMap(topic, 1));
        KafkaConsumer<String, String> consumer = newConsumer(groupProtocol, time, client, subscription, metadata,
                new RoundRobinAssignor(), true, groupInstanceId);
        consumer.subscribe(singletonList(topic));
        // concurrent access is illegal
        client.enableBlockingUntilWakeup(1);
        ExecutorService service = Executors.newSingleThreadExecutor();
        service.execute(() -> consumer.poll(Duration.ofSeconds(5)));
        try {
            TimeUnit.SECONDS.sleep(1);
            assertThrows(ConcurrentModificationException.class, consumer::groupMetadata);
            client.wakeup();
            consumer.wakeup();
        } finally {
            service.shutdown();
            assertTrue(service.awaitTermination(10, TimeUnit.SECONDS));
        }

        // accessing closed consumer is illegal
        consumer.close(Duration.ZERO);
        assertThrows(IllegalStateException.class, consumer::groupMetadata);
    }

    // TODO: this test triggers a bug with the CONSUMER group protocol implementation.
    //       The bug will be investigated and fixed so this test can use both group protocols.
    @ParameterizedTest
    @EnumSource(value = GroupProtocol.class, names = "GENERIC")
    @SuppressWarnings("unchecked")
    public void testCurrentLag(GroupProtocol groupProtocol) {
        final ConsumerMetadata metadata = createMetadata(subscription);
        final MockClient client = new MockClient(time, metadata);

        initMetadata(client, singletonMap(topic, 1));

        consumer = newConsumer(groupProtocol, time, client, subscription, metadata, assignor, true, groupInstanceId);

        // throws for unassigned partition
        assertThrows(IllegalStateException.class, () -> consumer.currentLag(tp0));

        consumer.assign(singleton(tp0));

        // poll once to update with the current metadata
        consumer.poll(Duration.ofMillis(0));
        client.respond(FindCoordinatorResponse.prepareResponse(Errors.NONE, groupId, metadata.fetch().nodes().get(0)));

        // no error for no current position
        assertEquals(OptionalLong.empty(), consumer.currentLag(tp0));
        assertEquals(0, client.inFlightRequestCount());

        // poll once again, which should send the list-offset request
        consumer.seek(tp0, 50L);
        consumer.poll(Duration.ofMillis(0));
        // requests: list-offset, fetch
        assertEquals(2, client.inFlightRequestCount());

        // no error for no end offset (so unknown lag)
        assertEquals(OptionalLong.empty(), consumer.currentLag(tp0));

        // poll once again, which should return the list-offset response
        // and hence next call would return correct lag result
        client.respond(listOffsetsResponse(singletonMap(tp0, 90L)));
        consumer.poll(Duration.ofMillis(0));

        assertEquals(OptionalLong.of(40L), consumer.currentLag(tp0));
        // requests: fetch
        assertEquals(1, client.inFlightRequestCount());

        // one successful fetch should update the log end offset and the position
        final FetchInfo fetchInfo = new FetchInfo(1L, 99L, 50L, 5);
        client.respond(fetchResponse(singletonMap(tp0, fetchInfo)));

        final ConsumerRecords<String, String> records = (ConsumerRecords<String, String>) consumer.poll(Duration.ofMillis(1));
        assertEquals(5, records.count());
        assertEquals(55L, consumer.position(tp0));

        // correct lag result
        assertEquals(OptionalLong.of(45L), consumer.currentLag(tp0));
    }

    // TODO: this test triggers a bug with the CONSUMER group protocol implementation.
    //       The bug will be investigated and fixed so this test can use both group protocols.
    @ParameterizedTest
    @EnumSource(value = GroupProtocol.class, names = "GENERIC")
    public void testListOffsetShouldUpdateSubscriptions(GroupProtocol groupProtocol) {
        final ConsumerMetadata metadata = createMetadata(subscription);
        final MockClient client = new MockClient(time, metadata);

        initMetadata(client, singletonMap(topic, 1));

        consumer = newConsumer(groupProtocol, time, client, subscription, metadata, assignor, true, groupInstanceId);

        consumer.assign(singleton(tp0));

        // poll once to update with the current metadata
        consumer.poll(Duration.ofMillis(0));
        client.respond(FindCoordinatorResponse.prepareResponse(Errors.NONE, groupId, metadata.fetch().nodes().get(0)));

        consumer.seek(tp0, 50L);
        client.prepareResponse(listOffsetsResponse(singletonMap(tp0, 90L)));

        assertEquals(singletonMap(tp0, 90L), consumer.endOffsets(Collections.singleton(tp0)));
        // correct lag result should be returned as well
        assertEquals(OptionalLong.of(40L), consumer.currentLag(tp0));
    }

    private KafkaConsumer<String, String> consumerWithPendingAuthenticationError(GroupProtocol groupProtocol,
                                                                                 final Time time) {
        ConsumerMetadata metadata = createMetadata(subscription);
        MockClient client = new MockClient(time, metadata);

        initMetadata(client, singletonMap(topic, 1));
        Node node = metadata.fetch().nodes().get(0);

        ConsumerPartitionAssignor assignor = new RangeAssignor();

        client.createPendingAuthenticationError(node, 0);
        return newConsumer(groupProtocol, time, client, subscription, metadata, assignor, false, groupInstanceId);
    }

    private KafkaConsumer<String, String> consumerWithPendingAuthenticationError(GroupProtocol groupProtocol) {
        return consumerWithPendingAuthenticationError(groupProtocol, new MockTime());
    }

    private KafkaConsumer<String, String> consumerWithPendingError(GroupProtocol groupProtocol, final Time time) {
        return consumerWithPendingAuthenticationError(groupProtocol, time);
    }

    private ConsumerRebalanceListener getConsumerRebalanceListener(final KafkaConsumer<?, ?> consumer) {
        return new ConsumerRebalanceListener() {
            @Override
            public void onPartitionsRevoked(Collection<TopicPartition> partitions) {
            }

            @Override
            public void onPartitionsAssigned(Collection<TopicPartition> partitions) {
                // set initial position so we don't need a lookup
                for (TopicPartition partition : partitions)
                    consumer.seek(partition, 0);
            }
        };
    }

    private ConsumerRebalanceListener getExceptionConsumerRebalanceListener() {
        return new ConsumerRebalanceListener() {
            @Override
            public void onPartitionsRevoked(Collection<TopicPartition> partitions) {
                throw new RuntimeException(partitionRevoked + partitions);
            }

            @Override
            public void onPartitionsAssigned(Collection<TopicPartition> partitions) {
                throw new RuntimeException(partitionAssigned + partitions);
            }

            @Override
            public void onPartitionsLost(Collection<TopicPartition> partitions) {
                throw new RuntimeException(partitionLost + partitions);
            }
        };
    }

    private ConsumerMetadata createMetadata(SubscriptionState subscription) {
        return new ConsumerMetadata(0, 0, Long.MAX_VALUE, false, false,
                                    subscription, new LogContext(), new ClusterResourceListeners());
    }

    private Node prepareRebalance(MockClient client, Node node, final Set<String> subscribedTopics, ConsumerPartitionAssignor assignor, List<TopicPartition> partitions, Node coordinator) {
        if (coordinator == null) {
            // lookup coordinator
            client.prepareResponseFrom(FindCoordinatorResponse.prepareResponse(Errors.NONE, groupId, node), node);
            coordinator = new Node(Integer.MAX_VALUE - node.id(), node.host(), node.port());
        }

        // join group
        client.prepareResponseFrom(body -> {
            JoinGroupRequest joinGroupRequest = (JoinGroupRequest) body;
            Iterator<JoinGroupRequestData.JoinGroupRequestProtocol> protocolIterator =
                    joinGroupRequest.data().protocols().iterator();
            assertTrue(protocolIterator.hasNext());

            ByteBuffer protocolMetadata = ByteBuffer.wrap(protocolIterator.next().metadata());
            ConsumerPartitionAssignor.Subscription subscription = ConsumerProtocol.deserializeSubscription(protocolMetadata);
            return subscribedTopics.equals(new HashSet<>(subscription.topics()));
        }, joinGroupFollowerResponse(assignor, 1, memberId, leaderId, Errors.NONE), coordinator);

        // sync group
        client.prepareResponseFrom(syncGroupResponse(partitions, Errors.NONE), coordinator);

        return coordinator;
    }

    private Node prepareRebalance(MockClient client, Node node, ConsumerPartitionAssignor assignor, List<TopicPartition> partitions, Node coordinator) {
        if (coordinator == null) {
            // lookup coordinator
            client.prepareResponseFrom(FindCoordinatorResponse.prepareResponse(Errors.NONE, groupId, node), node);
            coordinator = new Node(Integer.MAX_VALUE - node.id(), node.host(), node.port());
        }

        // join group
        client.prepareResponseFrom(joinGroupFollowerResponse(assignor, 1, memberId, leaderId, Errors.NONE), coordinator);

        // sync group
        client.prepareResponseFrom(syncGroupResponse(partitions, Errors.NONE), coordinator);

        return coordinator;
    }

    private AtomicBoolean prepareHeartbeatResponse(MockClient client, Node coordinator, Errors error) {
        final AtomicBoolean heartbeatReceived = new AtomicBoolean(false);
        client.prepareResponseFrom(body -> {
            heartbeatReceived.set(true);
            return true;
        }, new HeartbeatResponse(new HeartbeatResponseData().setErrorCode(error.code())), coordinator);
        return heartbeatReceived;
    }

    private AtomicBoolean prepareOffsetCommitResponse(MockClient client, Node coordinator, final Map<TopicPartition, Long> partitionOffsets) {
        final AtomicBoolean commitReceived = new AtomicBoolean(true);
        Map<TopicPartition, Errors> response = new HashMap<>();
        for (TopicPartition partition : partitionOffsets.keySet())
            response.put(partition, Errors.NONE);

        client.prepareResponseFrom(body -> {
            OffsetCommitRequest commitRequest = (OffsetCommitRequest) body;
            Map<TopicPartition, Long> commitErrors = commitRequest.offsets();

            for (Map.Entry<TopicPartition, Long> partitionOffset : partitionOffsets.entrySet()) {
                // verify that the expected offset has been committed
                if (!commitErrors.get(partitionOffset.getKey()).equals(partitionOffset.getValue())) {
                    commitReceived.set(false);
                    return false;
                }
            }
            return true;
        }, offsetCommitResponse(response), coordinator);
        return commitReceived;
    }

    private AtomicBoolean prepareOffsetCommitResponse(MockClient client, Node coordinator, final TopicPartition partition, final long offset) {
        return prepareOffsetCommitResponse(client, coordinator, Collections.singletonMap(partition, offset));
    }

    private OffsetCommitResponse offsetCommitResponse(Map<TopicPartition, Errors> responseData) {
        return new OffsetCommitResponse(responseData);
    }

    private JoinGroupResponse joinGroupFollowerResponse(ConsumerPartitionAssignor assignor, int generationId, String memberId, String leaderId, Errors error) {
        return new JoinGroupResponse(
                new JoinGroupResponseData()
                        .setErrorCode(error.code())
                        .setGenerationId(generationId)
                        .setProtocolName(assignor.name())
                        .setLeader(leaderId)
                        .setMemberId(memberId)
                        .setMembers(Collections.emptyList()),
                ApiKeys.JOIN_GROUP.latestVersion()
        );
    }

    private SyncGroupResponse syncGroupResponse(List<TopicPartition> partitions, Errors error) {
        ByteBuffer buf = ConsumerProtocol.serializeAssignment(new ConsumerPartitionAssignor.Assignment(partitions));
        return new SyncGroupResponse(
                new SyncGroupResponseData()
                        .setErrorCode(error.code())
                        .setAssignment(Utils.toArray(buf))
        );
    }

    private OffsetFetchResponse offsetResponse(Map<TopicPartition, Long> offsets, Errors error) {
        Map<TopicPartition, OffsetFetchResponse.PartitionData> partitionData = new HashMap<>();
        for (Map.Entry<TopicPartition, Long> entry : offsets.entrySet()) {
            partitionData.put(entry.getKey(), new OffsetFetchResponse.PartitionData(entry.getValue(),
                    Optional.empty(), "", error));
        }
        int throttleMs = 10;
        return new OffsetFetchResponse(
            throttleMs,
            Collections.singletonMap(groupId, Errors.NONE),
            Collections.singletonMap(groupId, partitionData));
    }

    private ListOffsetsResponse listOffsetsResponse(Map<TopicPartition, Long> offsets) {
        return listOffsetsResponse(offsets, Collections.emptyMap());
    }

    private ListOffsetsResponse listOffsetsResponse(Map<TopicPartition, Long> partitionOffsets,
                                                    Map<TopicPartition, Errors> partitionErrors) {
        Map<String, ListOffsetsTopicResponse> responses = new HashMap<>();
        for (Map.Entry<TopicPartition, Long> partitionOffset : partitionOffsets.entrySet()) {
            TopicPartition tp = partitionOffset.getKey();
            ListOffsetsTopicResponse topic = responses.computeIfAbsent(tp.topic(), k -> new ListOffsetsTopicResponse().setName(tp.topic()));
            topic.partitions().add(new ListOffsetsPartitionResponse()
                    .setPartitionIndex(tp.partition())
                    .setErrorCode(Errors.NONE.code())
                    .setTimestamp(ListOffsetsResponse.UNKNOWN_TIMESTAMP)
                    .setOffset(partitionOffset.getValue()));
        }

        for (Map.Entry<TopicPartition, Errors> partitionError : partitionErrors.entrySet()) {
            TopicPartition tp = partitionError.getKey();
            ListOffsetsTopicResponse topic = responses.computeIfAbsent(tp.topic(), k -> new ListOffsetsTopicResponse().setName(tp.topic()));
            topic.partitions().add(new ListOffsetsPartitionResponse()
                    .setPartitionIndex(tp.partition())
                    .setErrorCode(partitionError.getValue().code())
                    .setTimestamp(ListOffsetsResponse.UNKNOWN_TIMESTAMP)
                    .setOffset(ListOffsetsResponse.UNKNOWN_OFFSET));
        }
        ListOffsetsResponseData data = new ListOffsetsResponseData()
                .setTopics(new ArrayList<>(responses.values()));
        return new ListOffsetsResponse(data);
    }

    private FetchResponse fetchResponse(Map<TopicPartition, FetchInfo> fetches) {
        LinkedHashMap<TopicIdPartition, FetchResponseData.PartitionData> tpResponses = new LinkedHashMap<>();
        for (Map.Entry<TopicPartition, FetchInfo> fetchEntry : fetches.entrySet()) {
            TopicPartition partition = fetchEntry.getKey();
            long fetchOffset = fetchEntry.getValue().offset;
            int fetchCount = fetchEntry.getValue().count;
            final long highWatermark = fetchEntry.getValue().logLastOffset + 1;
            final long logStartOffset = fetchEntry.getValue().logFirstOffset;
            final MemoryRecords records;
            if (fetchCount == 0) {
                records = MemoryRecords.EMPTY;
            } else {
                try (MemoryRecordsBuilder builder = MemoryRecords.builder(ByteBuffer.allocate(1024), CompressionType.NONE,
                        TimestampType.CREATE_TIME, fetchOffset)) {
                    for (int i = 0; i < fetchCount; i++)
                        builder.append(0L, ("key-" + i).getBytes(), ("value-" + i).getBytes());
                    records = builder.build();
                }
            }
            tpResponses.put(new TopicIdPartition(topicIds.get(partition.topic()), partition),
                new FetchResponseData.PartitionData()
                    .setPartitionIndex(partition.partition())
                    .setHighWatermark(highWatermark)
                    .setLogStartOffset(logStartOffset)
                    .setRecords(records));
        }
        return FetchResponse.of(Errors.NONE, 0, INVALID_SESSION_ID, tpResponses);
    }

    private FetchResponse fetchResponse(TopicPartition partition, long fetchOffset, int count) {
        FetchInfo fetchInfo = new FetchInfo(fetchOffset, count);
        return fetchResponse(Collections.singletonMap(partition, fetchInfo));
    }

    private KafkaConsumer<String, String> newConsumer(GroupProtocol groupProtocol,
                                                      Time time,
                                                      KafkaClient client,
                                                      SubscriptionState subscription,
                                                      ConsumerMetadata metadata,
                                                      ConsumerPartitionAssignor assignor,
                                                      boolean autoCommitEnabled,
                                                      Optional<String> groupInstanceId) {
        return newConsumer(
            groupProtocol,
            time,
            client,
            subscription,
            metadata,
            assignor,
            autoCommitEnabled,
            groupId,
            groupInstanceId,
            false
        );
    }

    private KafkaConsumer<String, String> newConsumerNoAutoCommit(GroupProtocol groupProtocol,
                                                                  Time time,
                                                                  KafkaClient client,
                                                                  SubscriptionState subscription,
                                                                  ConsumerMetadata metadata) {
        return newConsumer(
            groupProtocol,
            time,
            client,
            subscription,
            metadata,
            new RangeAssignor(),
            false,
            groupId,
            groupInstanceId,
            false
        );
    }

    private KafkaConsumer<String, String> newConsumer(GroupProtocol groupProtocol,
                                                      Time time,
                                                      KafkaClient client,
                                                      SubscriptionState subscription,
                                                      ConsumerMetadata metadata,
                                                      ConsumerPartitionAssignor assignor,
                                                      boolean autoCommitEnabled,
                                                      String groupId,
                                                      Optional<String> groupInstanceId,
                                                      boolean throwOnStableOffsetNotSupported) {
        return newConsumer(
            groupProtocol,
            time,
            client,
            subscription,
            metadata,
            assignor,
            autoCommitEnabled,
            groupId,
            groupInstanceId,
            Optional.of(new StringDeserializer()),
            throwOnStableOffsetNotSupported
        );
    }

    private KafkaConsumer<String, String> newConsumer(GroupProtocol groupProtocol,
                                                      Time time,
                                                      KafkaClient client,
                                                      SubscriptionState subscriptions,
                                                      ConsumerMetadata metadata,
                                                      ConsumerPartitionAssignor assignor,
                                                      boolean autoCommitEnabled,
                                                      String groupId,
                                                      Optional<String> groupInstanceId,
                                                      Optional<Deserializer<String>> valueDeserializerOpt,
                                                      boolean throwOnStableOffsetNotSupported) {
        Deserializer<String> keyDeserializer = new StringDeserializer();
        Deserializer<String> valueDeserializer = valueDeserializerOpt.orElse(new StringDeserializer());
        LogContext logContext = new LogContext();
        List<ConsumerPartitionAssignor> assignors = singletonList(assignor);
        ConsumerConfig config = newConsumerConfig(
            groupProtocol,
            autoCommitEnabled,
            groupId,
            groupInstanceId,
            valueDeserializer,
            throwOnStableOffsetNotSupported
        );
        return new KafkaConsumer<>(
            logContext,
            time,
            config,
            keyDeserializer,
            valueDeserializer,
            client,
            subscriptions,
            metadata,
            assignors
        );
    }

    private ConsumerConfig newConsumerConfig(GroupProtocol groupProtocol,
                                             boolean autoCommitEnabled,
                                             String groupId,
                                             Optional<String> groupInstanceId,
                                             Deserializer<String> valueDeserializer,
                                             boolean throwOnStableOffsetNotSupported) {
        String clientId = "mock-consumer";
        long retryBackoffMs = 100;
        long retryBackoffMaxMs = 1000;
        int minBytes = 1;
        int maxBytes = Integer.MAX_VALUE;
        int maxWaitMs = 500;
        int fetchSize = 1024 * 1024;
        int maxPollRecords = Integer.MAX_VALUE;
        boolean checkCrcs = true;
        int rebalanceTimeoutMs = 60000;
        int requestTimeoutMs = defaultApiTimeoutMs / 2;

        Map<String, Object> configs = new HashMap<>();
        configs.put(ConsumerConfig.AUTO_COMMIT_INTERVAL_MS_CONFIG, autoCommitIntervalMs);
        configs.put(ConsumerConfig.CHECK_CRCS_CONFIG, checkCrcs);
        configs.put(ConsumerConfig.CLIENT_ID_CONFIG, clientId);
        configs.put(ConsumerConfig.CLIENT_RACK_CONFIG, CommonClientConfigs.DEFAULT_CLIENT_RACK);
        configs.put(ConsumerConfig.DEFAULT_API_TIMEOUT_MS_CONFIG, defaultApiTimeoutMs);
        configs.put(ConsumerConfig.ENABLE_AUTO_COMMIT_CONFIG, autoCommitEnabled);
        configs.put(ConsumerConfig.FETCH_MAX_BYTES_CONFIG, maxBytes);
        configs.put(ConsumerConfig.FETCH_MAX_WAIT_MS_CONFIG, maxWaitMs);
        configs.put(ConsumerConfig.FETCH_MIN_BYTES_CONFIG, minBytes);
        configs.put(ConsumerConfig.GROUP_ID_CONFIG, groupId);
        configs.put(ConsumerConfig.GROUP_PROTOCOL_CONFIG, groupProtocol.name());
        configs.put(ConsumerConfig.HEARTBEAT_INTERVAL_MS_CONFIG, heartbeatIntervalMs);
        configs.put(ConsumerConfig.ISOLATION_LEVEL_CONFIG, IsolationLevel.READ_UNCOMMITTED.name().toLowerCase(Locale.ROOT));
        configs.put(ConsumerConfig.KEY_DESERIALIZER_CLASS_CONFIG, StringDeserializer.class);
        configs.put(ConsumerConfig.MAX_PARTITION_FETCH_BYTES_CONFIG, fetchSize);
        configs.put(ConsumerConfig.MAX_POLL_INTERVAL_MS_CONFIG, rebalanceTimeoutMs);
        configs.put(ConsumerConfig.MAX_POLL_RECORDS_CONFIG, maxPollRecords);
        configs.put(ConsumerConfig.REQUEST_TIMEOUT_MS_CONFIG, requestTimeoutMs);
        configs.put(ConsumerConfig.RETRY_BACKOFF_MAX_MS_CONFIG, retryBackoffMaxMs);
        configs.put(ConsumerConfig.RETRY_BACKOFF_MS_CONFIG, retryBackoffMs);
        configs.put(ConsumerConfig.SESSION_TIMEOUT_MS_CONFIG, sessionTimeoutMs);
        configs.put(ConsumerConfig.THROW_ON_FETCH_STABLE_OFFSET_UNSUPPORTED, throwOnStableOffsetNotSupported);
        configs.put(ConsumerConfig.VALUE_DESERIALIZER_CLASS_CONFIG, valueDeserializer.getClass());
        groupInstanceId.ifPresent(gi -> configs.put(ConsumerConfig.GROUP_INSTANCE_ID_CONFIG, gi));

        return new ConsumerConfig(configs);
    }

    private static class FetchInfo {
        long logFirstOffset;
        long logLastOffset;
        long offset;
        int count;

        FetchInfo(long offset, int count) {
            this(0L, offset + count, offset, count);
        }

        FetchInfo(long logFirstOffset, long logLastOffset, long offset, int count) {
            this.logFirstOffset = logFirstOffset;
            this.logLastOffset = logLastOffset;
            this.offset = offset;
            this.count = count;
        }
    }

    // TODO: this test requires rebalance logic which is not yet implemented in the CONSUMER group protocol.
    //       Once it is implemented, this should use both group protocols.
    @ParameterizedTest
    @EnumSource(value = GroupProtocol.class, names = "GENERIC")
    public void testSubscriptionOnInvalidTopic(GroupProtocol groupProtocol) {
        ConsumerMetadata metadata = createMetadata(subscription);
        MockClient client = new MockClient(time, metadata);

        initMetadata(client, Collections.singletonMap(topic, 1));
        Cluster cluster = metadata.fetch();

        String invalidTopicName = "topic abc";  // Invalid topic name due to space

        List<MetadataResponse.TopicMetadata> topicMetadata = new ArrayList<>();
        topicMetadata.add(new MetadataResponse.TopicMetadata(Errors.INVALID_TOPIC_EXCEPTION,
                invalidTopicName, false, Collections.emptyList()));
        MetadataResponse updateResponse = RequestTestUtils.metadataResponse(cluster.nodes(),
                cluster.clusterResource().clusterId(),
                cluster.controller().id(),
                topicMetadata);
        client.prepareMetadataUpdate(updateResponse);

        KafkaConsumer<String, String> consumer = newConsumer(groupProtocol, time, client, subscription, metadata, assignor, true, groupInstanceId);
        consumer.subscribe(singleton(invalidTopicName), getConsumerRebalanceListener(consumer));

        assertThrows(InvalidTopicException.class, () -> consumer.poll(Duration.ZERO));
    }

    @ParameterizedTest
    @EnumSource(GroupProtocol.class)
    public void testPollTimeMetrics(GroupProtocol groupProtocol) {
        ConsumerMetadata metadata = createMetadata(subscription);
        MockClient client = new MockClient(time, metadata);
        initMetadata(client, Collections.singletonMap(topic, 1));

        KafkaConsumer<String, String> consumer = newConsumer(groupProtocol, time, client, subscription, metadata, assignor, true, groupInstanceId);
        consumer.subscribe(singletonList(topic));
        // MetricName objects to check
        Metrics metrics = consumer.metricsRegistry();
        MetricName lastPollSecondsAgoName = metrics.metricName("last-poll-seconds-ago", "consumer-metrics");
        MetricName timeBetweenPollAvgName = metrics.metricName("time-between-poll-avg", "consumer-metrics");
        MetricName timeBetweenPollMaxName = metrics.metricName("time-between-poll-max", "consumer-metrics");
        // Test default values
        assertEquals(-1.0d, consumer.metrics().get(lastPollSecondsAgoName).metricValue());
        assertEquals(Double.NaN, consumer.metrics().get(timeBetweenPollAvgName).metricValue());
        assertEquals(Double.NaN, consumer.metrics().get(timeBetweenPollMaxName).metricValue());
        // Call first poll
        consumer.poll(Duration.ZERO);
        assertEquals(0.0d, consumer.metrics().get(lastPollSecondsAgoName).metricValue());
        assertEquals(0.0d, consumer.metrics().get(timeBetweenPollAvgName).metricValue());
        assertEquals(0.0d, consumer.metrics().get(timeBetweenPollMaxName).metricValue());
        // Advance time by 5,000 (total time = 5,000)
        time.sleep(5 * 1000L);
        assertEquals(5.0d, consumer.metrics().get(lastPollSecondsAgoName).metricValue());
        // Call second poll
        consumer.poll(Duration.ZERO);
        assertEquals(2.5 * 1000d, consumer.metrics().get(timeBetweenPollAvgName).metricValue());
        assertEquals(5 * 1000d, consumer.metrics().get(timeBetweenPollMaxName).metricValue());
        // Advance time by 10,000 (total time = 15,000)
        time.sleep(10 * 1000L);
        assertEquals(10.0d, consumer.metrics().get(lastPollSecondsAgoName).metricValue());
        // Call third poll
        consumer.poll(Duration.ZERO);
        assertEquals(5 * 1000d, consumer.metrics().get(timeBetweenPollAvgName).metricValue());
        assertEquals(10 * 1000d, consumer.metrics().get(timeBetweenPollMaxName).metricValue());
        // Advance time by 5,000 (total time = 20,000)
        time.sleep(5 * 1000L);
        assertEquals(5.0d, consumer.metrics().get(lastPollSecondsAgoName).metricValue());
        // Call fourth poll
        consumer.poll(Duration.ZERO);
        assertEquals(5 * 1000d, consumer.metrics().get(timeBetweenPollAvgName).metricValue());
        assertEquals(10 * 1000d, consumer.metrics().get(timeBetweenPollMaxName).metricValue());
    }

    @ParameterizedTest
    @EnumSource(GroupProtocol.class)
public void testPollIdleRatio(GroupProtocol groupProtocol) {
        ConsumerMetadata metadata = createMetadata(subscription);
        MockClient client = new MockClient(time, metadata);
        initMetadata(client, Collections.singletonMap(topic, 1));

        KafkaConsumer<String, String> consumer = newConsumer(groupProtocol, time, client, subscription, metadata, assignor, true, groupInstanceId);
        // MetricName object to check
        Metrics metrics = consumer.metricsRegistry();
        MetricName pollIdleRatio = metrics.metricName("poll-idle-ratio-avg", "consumer-metrics");
        // Test default value
        assertEquals(Double.NaN, consumer.metrics().get(pollIdleRatio).metricValue());

        // 1st poll
        // Spend 50ms in poll so value = 1.0
        consumer.kafkaConsumerMetrics().recordPollStart(time.milliseconds());
        time.sleep(50);
        consumer.kafkaConsumerMetrics().recordPollEnd(time.milliseconds());

        assertEquals(1.0d, consumer.metrics().get(pollIdleRatio).metricValue());

        // 2nd poll
        // Spend 50m outside poll and 0ms in poll so value = 0.0
        time.sleep(50);
        consumer.kafkaConsumerMetrics().recordPollStart(time.milliseconds());
        consumer.kafkaConsumerMetrics().recordPollEnd(time.milliseconds());

        // Avg of first two data points
        assertEquals((1.0d + 0.0d) / 2, consumer.metrics().get(pollIdleRatio).metricValue());

        // 3rd poll
        // Spend 25ms outside poll and 25ms in poll so value = 0.5
        time.sleep(25);
        consumer.kafkaConsumerMetrics().recordPollStart(time.milliseconds());
        time.sleep(25);
        consumer.kafkaConsumerMetrics().recordPollEnd(time.milliseconds());

        // Avg of three data points
        assertEquals((1.0d + 0.0d + 0.5d) / 3, consumer.metrics().get(pollIdleRatio).metricValue());
    }

    private static boolean consumerMetricPresent(KafkaConsumer<String, String> consumer, String name) {
        MetricName metricName = new MetricName(name, "consumer-metrics", "", Collections.emptyMap());
        return consumer.metricsRegistry().metrics().containsKey(metricName);
    }

    @ParameterizedTest
    @EnumSource(GroupProtocol.class)
public void testClosingConsumerUnregistersConsumerMetrics(GroupProtocol groupProtocol) {
        Time time = new MockTime(1L);
        ConsumerMetadata metadata = createMetadata(subscription);
        MockClient client = new MockClient(time, metadata);
        initMetadata(client, Collections.singletonMap(topic, 1));
        KafkaConsumer<String, String> consumer = newConsumer(groupProtocol, time, client, subscription, metadata,
            new RoundRobinAssignor(), true, groupInstanceId);
        consumer.subscribe(singletonList(topic));
        assertTrue(consumerMetricPresent(consumer, "last-poll-seconds-ago"));
        assertTrue(consumerMetricPresent(consumer, "time-between-poll-avg"));
        assertTrue(consumerMetricPresent(consumer, "time-between-poll-max"));
        consumer.close();
        assertFalse(consumerMetricPresent(consumer, "last-poll-seconds-ago"));
        assertFalse(consumerMetricPresent(consumer, "time-between-poll-avg"));
        assertFalse(consumerMetricPresent(consumer, "time-between-poll-max"));
    }

    // NOTE: this test uses the enforceRebalance API which is not implemented in the CONSUMER group protocol.
    @ParameterizedTest
    @EnumSource(value = GroupProtocol.class, names = "GENERIC")
    public void testEnforceRebalanceWithManualAssignment(GroupProtocol groupProtocol) {
        consumer = newConsumer(groupProtocol, null);
        consumer.assign(singleton(new TopicPartition("topic", 0)));
        assertThrows(IllegalStateException.class, consumer::enforceRebalance);
    }

    // NOTE: this test uses the enforceRebalance API which is not implemented in the CONSUMER group protocol.
    @ParameterizedTest
    @EnumSource(value = GroupProtocol.class, names = "GENERIC")
    public void testEnforceRebalanceTriggersRebalanceOnNextPoll(GroupProtocol groupProtocol) {
        Time time = new MockTime(1L);
        ConsumerMetadata metadata = createMetadata(subscription);
        MockClient client = new MockClient(time, metadata);
        KafkaConsumer<String, String> consumer = newConsumer(groupProtocol, time, client, subscription, metadata, assignor, true, groupInstanceId);
        MockRebalanceListener countingRebalanceListener = new MockRebalanceListener();
        initMetadata(client, Utils.mkMap(Utils.mkEntry(topic, 1), Utils.mkEntry(topic2, 1), Utils.mkEntry(topic3, 1)));

        consumer.subscribe(Arrays.asList(topic, topic2), countingRebalanceListener);
        Node node = metadata.fetch().nodes().get(0);
        prepareRebalance(client, node, assignor, Arrays.asList(tp0, t2p0), null);

        // a first rebalance to get the assignment, we need two poll calls since we need two round trips to finish join / sync-group
        consumer.poll(Duration.ZERO);
        consumer.poll(Duration.ZERO);

        // onPartitionsRevoked is not invoked when first joining the group
        assertEquals(countingRebalanceListener.revokedCount, 0);
        assertEquals(countingRebalanceListener.assignedCount, 1);

        consumer.enforceRebalance();

        // the next poll should trigger a rebalance
        consumer.poll(Duration.ZERO);

        assertEquals(countingRebalanceListener.revokedCount, 1);
    }

    // NOTE: this test uses the enforceRebalance API which is not implemented in the CONSUMER group protocol.
    @ParameterizedTest
    @EnumSource(value = GroupProtocol.class, names = "GENERIC")
    public void testEnforceRebalanceReason(GroupProtocol groupProtocol) {
        Time time = new MockTime(1L);

        ConsumerMetadata metadata = createMetadata(subscription);
        MockClient client = new MockClient(time, metadata);
        initMetadata(client, Utils.mkMap(Utils.mkEntry(topic, 1)));
        Node node = metadata.fetch().nodes().get(0);

        consumer = newConsumer(
            groupProtocol,
            time,
            client,
            subscription,
            metadata,
            assignor,
            true,
            groupInstanceId
        );
        consumer.subscribe(Collections.singletonList(topic));

        // Lookup coordinator.
        client.prepareResponseFrom(FindCoordinatorResponse.prepareResponse(Errors.NONE, groupId, node), node);
        consumer.poll(Duration.ZERO);

        // Initial join sends an empty reason.
        prepareJoinGroupAndVerifyReason(client, node, "");
        consumer.poll(Duration.ZERO);

        // A null reason should be replaced by the default reason.
        consumer.enforceRebalance(null);
        prepareJoinGroupAndVerifyReason(client, node, DEFAULT_REASON);
        consumer.poll(Duration.ZERO);

        // An empty reason should be replaced by the default reason.
        consumer.enforceRebalance("");
        prepareJoinGroupAndVerifyReason(client, node, DEFAULT_REASON);
        consumer.poll(Duration.ZERO);

        // A non-null and non-empty reason is sent as-is.
        String customReason = "user provided reason";
        consumer.enforceRebalance(customReason);
        prepareJoinGroupAndVerifyReason(client, node, customReason);
        consumer.poll(Duration.ZERO);
    }

    private void prepareJoinGroupAndVerifyReason(
        MockClient client,
        Node node,
        String expectedReason
    ) {
        client.prepareResponseFrom(
            body -> {
                JoinGroupRequest joinGroupRequest = (JoinGroupRequest) body;
                return expectedReason.equals(joinGroupRequest.data().reason());
            },
            joinGroupFollowerResponse(assignor, 1, memberId, leaderId, Errors.NONE),
            node
        );
    }

    // TODO: this test triggers a bug with the CONSUMER group protocol implementation.
    //       The bug will be investigated and fixed so this test can use both group protocols.
    @ParameterizedTest
    @EnumSource(value = GroupProtocol.class, names = "GENERIC")
    public void configurableObjectsShouldSeeGeneratedClientId(GroupProtocol groupProtocol) {
        Properties props = new Properties();
        props.put(ConsumerConfig.GROUP_PROTOCOL_CONFIG, groupProtocol.name());
        props.put(ConsumerConfig.BOOTSTRAP_SERVERS_CONFIG, "localhost:9999");
        props.put(ConsumerConfig.KEY_DESERIALIZER_CLASS_CONFIG, DeserializerForClientId.class.getName());
        props.put(ConsumerConfig.VALUE_DESERIALIZER_CLASS_CONFIG, DeserializerForClientId.class.getName());
        props.put(ConsumerConfig.INTERCEPTOR_CLASSES_CONFIG, ConsumerInterceptorForClientId.class.getName());

        consumer = newConsumer(props);
        assertNotNull(consumer.clientId());
        assertNotEquals(0, consumer.clientId().length());
        assertEquals(3, CLIENT_IDS.size());
        CLIENT_IDS.forEach(id -> assertEquals(id, consumer.clientId()));
    }

    @ParameterizedTest
    @EnumSource(GroupProtocol.class)
    public void testUnusedConfigs(GroupProtocol groupProtocol) {
        Map<String, Object> props = new HashMap<>();
        props.put(ConsumerConfig.GROUP_PROTOCOL_CONFIG, groupProtocol.name());
        props.put(ConsumerConfig.BOOTSTRAP_SERVERS_CONFIG, "localhost:9999");
        props.put(SslConfigs.SSL_PROTOCOL_CONFIG, "TLS");
        ConsumerConfig config = new ConsumerConfig(ConsumerConfig.appendDeserializerToConfig(props, new StringDeserializer(), new StringDeserializer()));

        assertTrue(config.unused().contains(SslConfigs.SSL_PROTOCOL_CONFIG));

        consumer = new KafkaConsumer<>(config, null, null);
        assertTrue(config.unused().contains(SslConfigs.SSL_PROTOCOL_CONFIG));
    }

    @ParameterizedTest
    @EnumSource(GroupProtocol.class)
    public void testAssignorNameConflict(GroupProtocol groupProtocol) {
        Map<String, Object> configs = new HashMap<>();
        configs.put(ConsumerConfig.GROUP_PROTOCOL_CONFIG, groupProtocol.name());
        configs.put(ConsumerConfig.BOOTSTRAP_SERVERS_CONFIG, "localhost:9999");
        configs.put(ConsumerConfig.PARTITION_ASSIGNMENT_STRATEGY_CONFIG,
            Arrays.asList(RangeAssignor.class.getName(), ConsumerPartitionAssignorTest.TestConsumerPartitionAssignor.class.getName()));

        assertThrows(KafkaException.class,
            () -> newConsumer(configs, new StringDeserializer(), new StringDeserializer()));
    }

    // TODO: this test triggers a bug with the CONSUMER group protocol implementation.
    //       The bug will be investigated and fixed so this test can use both group protocols.
    @ParameterizedTest
    @EnumSource(value = GroupProtocol.class, names = "GENERIC")
    public void testOffsetsForTimesTimeout(GroupProtocol groupProtocol) {
        final KafkaConsumer<String, String> consumer = consumerForCheckingTimeoutException(groupProtocol);
        assertEquals(
            "Failed to get offsets by times in 60000ms",
            assertThrows(org.apache.kafka.common.errors.TimeoutException.class, () -> consumer.offsetsForTimes(singletonMap(tp0, 0L))).getMessage()
        );
    }

    // TODO: this test triggers a bug with the CONSUMER group protocol implementation.
    //       The bug will be investigated and fixed so this test can use both group protocols.
    @ParameterizedTest
    @EnumSource(value = GroupProtocol.class, names = "GENERIC")
    public void testBeginningOffsetsTimeout(GroupProtocol groupProtocol) {
        final KafkaConsumer<String, String> consumer = consumerForCheckingTimeoutException(groupProtocol);
        assertEquals(
            "Failed to get offsets by times in 60000ms",
            assertThrows(org.apache.kafka.common.errors.TimeoutException.class, () -> consumer.beginningOffsets(singletonList(tp0))).getMessage()
        );
    }

    // TODO: this test triggers a bug with the CONSUMER group protocol implementation.
    //       The bug will be investigated and fixed so this test can use both group protocols.
    @ParameterizedTest
    @EnumSource(value = GroupProtocol.class, names = "GENERIC")
    public void testEndOffsetsTimeout(GroupProtocol groupProtocol) {
        final KafkaConsumer<String, String> consumer = consumerForCheckingTimeoutException(groupProtocol);
        assertEquals(
            "Failed to get offsets by times in 60000ms",
            assertThrows(org.apache.kafka.common.errors.TimeoutException.class, () -> consumer.endOffsets(singletonList(tp0))).getMessage()
        );
    }

    private KafkaConsumer<String, String> consumerForCheckingTimeoutException(GroupProtocol groupProtocol) {
        ConsumerMetadata metadata = createMetadata(subscription);
        MockClient client = new MockClient(time, metadata);

        initMetadata(client, singletonMap(topic, 1));

        ConsumerPartitionAssignor assignor = new RangeAssignor();

        final KafkaConsumer<String, String> consumer = newConsumer(groupProtocol, time, client, subscription, metadata, assignor, false, groupInstanceId);

        for (int i = 0; i < 10; i++) {
            client.prepareResponse(
                request -> {
                    time.sleep(defaultApiTimeoutMs / 10);
                    return request instanceof ListOffsetsRequest;
                },
                listOffsetsResponse(
                    Collections.emptyMap(),
                    Collections.singletonMap(tp0, Errors.UNKNOWN_TOPIC_OR_PARTITION)
                ));
        }

        return consumer;
    }

    private static final List<String> CLIENT_IDS = new ArrayList<>();
    public static class DeserializerForClientId implements Deserializer<byte[]> {
        @Override
        public void configure(Map<String, ?> configs, boolean isKey) {
            CLIENT_IDS.add(configs.get(ConsumerConfig.CLIENT_ID_CONFIG).toString());
        }

        @Override
        public byte[] deserialize(String topic, byte[] data) {
            return data;
        }
    }

    public static class ConsumerInterceptorForClientId implements ConsumerInterceptor<byte[], byte[]> {

        @Override
        public ConsumerRecords<byte[], byte[]> onConsume(ConsumerRecords<byte[], byte[]> records) {
            return records;
        }

        @Override
        public void onCommit(Map<TopicPartition, OffsetAndMetadata> offsets) {

        }

        @Override
        public void close() {

        }

        @Override
        public void configure(Map<String, ?> configs) {
            CLIENT_IDS.add(configs.get(ConsumerConfig.CLIENT_ID_CONFIG).toString());
        }
    }
}<|MERGE_RESOLUTION|>--- conflicted
+++ resolved
@@ -1804,65 +1804,38 @@
         verify(client).close();
     }
 
-<<<<<<< HEAD
-    @Test
-    public void testOperationsBySubscribingConsumerWithDefaultGroupId() {
-        try (KafkaConsumer<byte[], byte[]> consumer = newConsumer(null, Optional.of(Boolean.TRUE))) {
-=======
     @ParameterizedTest
     @EnumSource(GroupProtocol.class)
     public void testOperationsBySubscribingConsumerWithDefaultGroupId(GroupProtocol groupProtocol) {
-        try {
-            newConsumer(groupProtocol, null, Optional.of(Boolean.TRUE));
->>>>>>> e7f4f5df
+        try (KafkaConsumer<byte[], byte[]> consumer = newConsumer(groupProtocol, null, Optional.of(Boolean.TRUE))) {
             fail("Expected an InvalidConfigurationException");
         } catch (InvalidConfigurationException e) {
             // OK, expected
         }
 
-<<<<<<< HEAD
-        try (KafkaConsumer<byte[], byte[]> consumer = newConsumer((String) null)) {
+        try (KafkaConsumer<byte[], byte[]> consumer = newConsumer(groupProtocol, (String) null)) {
             consumer.subscribe(Collections.singleton(topic));
-=======
-        try {
-            newConsumer(groupProtocol, null).subscribe(Collections.singleton(topic));
->>>>>>> e7f4f5df
             fail("Expected an InvalidGroupIdException");
         } catch (InvalidGroupIdException e) {
             // OK, expected
         }
 
-<<<<<<< HEAD
-        try (KafkaConsumer<byte[], byte[]> consumer = newConsumer((String) null)) {
+        try (KafkaConsumer<byte[], byte[]> consumer = newConsumer(groupProtocol, (String) null)) {
             consumer.committed(Collections.singleton(tp0)).get(tp0);
-=======
-        try {
-            newConsumer(groupProtocol, null).committed(Collections.singleton(tp0)).get(tp0);
->>>>>>> e7f4f5df
             fail("Expected an InvalidGroupIdException");
         } catch (InvalidGroupIdException e) {
             // OK, expected
         }
 
-<<<<<<< HEAD
-        try (KafkaConsumer<byte[], byte[]> consumer = newConsumer((String) null)) {
+        try (KafkaConsumer<byte[], byte[]> consumer = newConsumer(groupProtocol, (String) null)) {
             consumer.commitAsync();
-=======
-        try {
-            newConsumer(groupProtocol, null).commitAsync();
->>>>>>> e7f4f5df
             fail("Expected an InvalidGroupIdException");
         } catch (InvalidGroupIdException e) {
             // OK, expected
         }
 
-<<<<<<< HEAD
-        try (KafkaConsumer<byte[], byte[]> consumer = newConsumer((String) null)) {
+        try (KafkaConsumer<byte[], byte[]> consumer = newConsumer(groupProtocol, (String) null)) {
             consumer.commitSync();
-=======
-        try {
-            newConsumer(groupProtocol, null).commitSync();
->>>>>>> e7f4f5df
             fail("Expected an InvalidGroupIdException");
         } catch (InvalidGroupIdException e) {
             // OK, expected
