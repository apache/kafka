/**
 * Licensed to the Apache Software Foundation (ASF) under one or more
 * contributor license agreements.  See the NOTICE file distributed with
 * this work for additional information regarding copyright ownership.
 * The ASF licenses this file to You under the Apache License, Version 2.0
 * (the "License"); you may not use this file except in compliance with
 * the License.  You may obtain a copy of the License at
 * <p>
 * http://www.apache.org/licenses/LICENSE-2.0
 * <p>
 * Unless required by applicable law or agreed to in writing, software
 * distributed under the License is distributed on an "AS IS" BASIS,
 * WITHOUT WARRANTIES OR CONDITIONS OF ANY KIND, either express or implied.
 * See the License for the specific language governing permissions and
 * limitations under the License.
 */

package org.apache.kafka.streams;

import org.apache.kafka.clients.CommonClientConfigs;
import org.apache.kafka.clients.consumer.ConsumerConfig;
import org.apache.kafka.clients.producer.ProducerConfig;
import org.apache.kafka.common.config.AbstractConfig;
import org.apache.kafka.common.config.ConfigDef;
import org.apache.kafka.common.config.ConfigDef.Importance;
import org.apache.kafka.common.config.ConfigDef.Type;
import org.apache.kafka.common.serialization.Serde;
import org.apache.kafka.common.serialization.Serdes;
import org.apache.kafka.streams.processor.DefaultPartitionGrouper;
import org.apache.kafka.streams.processor.internals.StreamPartitionAssignor;
import org.apache.kafka.streams.processor.internals.StreamThread;
import org.apache.kafka.streams.processor.internals.WallclockTimestampExtractor;

import java.util.Map;

import static org.apache.kafka.common.config.ConfigDef.Range.atLeast;
import static org.apache.kafka.common.config.ConfigDef.ValidString.in;

/**
 * Configuration for Kafka Streams. Documentation for these configurations can be found in the <a
 * href="http://kafka.apache.org/documentation.html#streamsconfigs">Kafka documentation</a>
 */
public class StreamsConfig extends AbstractConfig {

    private static final ConfigDef CONFIG;

    /** <code>state.dir</code> */
    public static final String STATE_DIR_CONFIG = "state.dir";
    private static final String STATE_DIR_DOC = "Directory location for state store.";

    /** <code>zookeeper.connect<code/> */
    public static final String ZOOKEEPER_CONNECT_CONFIG = "zookeeper.connect";
    private static final String ZOOKEEPER_CONNECT_DOC = "Zookeeper connect string for Kafka topics management.";

    /** <code>commit.interval.ms</code> */
    public static final String COMMIT_INTERVAL_MS_CONFIG = "commit.interval.ms";
    private static final String COMMIT_INTERVAL_MS_DOC = "The frequency with which to save the position of the processor.";

    /** <code>poll.ms</code> */
    public static final String POLL_MS_CONFIG = "poll.ms";
    private static final String POLL_MS_DOC = "The amount of time in milliseconds to block waiting for input.";

    /** <code>num.stream.threads</code> */
    public static final String NUM_STREAM_THREADS_CONFIG = "num.stream.threads";
    private static final String NUM_STREAM_THREADS_DOC = "The number of threads to execute stream processing.";

    /** <code>num.stream.threads</code> */
    public static final String NUM_STANDBY_REPLICAS_CONFIG = "num.standby.replicas";
    private static final String NUM_STANDBY_REPLICAS_DOC = "The number of standby replicas for each task.";

    /** <code>buffered.records.per.partition</code> */
    public static final String BUFFERED_RECORDS_PER_PARTITION_CONFIG = "buffered.records.per.partition";
    private static final String BUFFERED_RECORDS_PER_PARTITION_DOC = "The maximum number of records to buffer per partition.";

    /** <code>state.cleanup.delay</code> */
    public static final String STATE_CLEANUP_DELAY_MS_CONFIG = "state.cleanup.delay.ms";
    private static final String STATE_CLEANUP_DELAY_MS_DOC = "The amount of time in milliseconds to wait before deleting state when a partition has migrated.";

    /** <code>timestamp.extractor</code> */
    public static final String TIMESTAMP_EXTRACTOR_CLASS_CONFIG = "timestamp.extractor";
    private static final String TIMESTAMP_EXTRACTOR_CLASS_DOC = "Timestamp extractor class that implements the <code>TimestampExtractor</code> interface.";

    /** <code>partition.grouper</code> */
    public static final String PARTITION_GROUPER_CLASS_CONFIG = "partition.grouper";
    private static final String PARTITION_GROUPER_CLASS_DOC = "Partition grouper class that implements the <code>PartitionGrouper</code> interface.";

    /** <code>application.id</code> */
    public static final String APPLICATION_ID_CONFIG = "application.id";
    public static final String APPLICATION_ID_DOC = "An identifier for the stream processing application. Must be unique within the Kafka cluster. It is used as 1) the default client-id prefix, 2) the group-id for membership management, 3) the changelog topic prefix.";

    /** <code>replication.factor</code> */
    public static final String REPLICATION_FACTOR_CONFIG = "replication.factor";
    public static final String REPLICATION_FACTOR_DOC = "The replication factor for change log topics and repartition topics created by the stream processing application.";

    /** <code>replication.factor</code> */
    public static final String KEY_SERDE_CLASS_CONFIG = "key.serde";
    public static final String KEY_SERDE_CLASS_DOC = "Serializer / deserializer class for key that implements the <code>Serde</code> interface.";

    /** <code>replication.factor</code> */
    public static final String VALUE_SERDE_CLASS_CONFIG = "value.serde";
    public static final String VALUE_SERDE_CLASS_DOC = "Serializer / deserializer class for value that implements the <code>Serde</code> interface.";

    /** <code>metrics.sample.window.ms</code> */
    public static final String METRICS_SAMPLE_WINDOW_MS_CONFIG = CommonClientConfigs.METRICS_SAMPLE_WINDOW_MS_CONFIG;

    /** <code>metrics.num.samples</code> */
    public static final String METRICS_NUM_SAMPLES_CONFIG = CommonClientConfigs.METRICS_NUM_SAMPLES_CONFIG;

    /** <code>metric.reporters</code> */
    public static final String METRIC_REPORTER_CLASSES_CONFIG = CommonClientConfigs.METRIC_REPORTER_CLASSES_CONFIG;

    /** <code>bootstrap.servers</code> */
    public static final String BOOTSTRAP_SERVERS_CONFIG = CommonClientConfigs.BOOTSTRAP_SERVERS_CONFIG;

    /** <code>client.id</code> */
    public static final String CLIENT_ID_CONFIG = CommonClientConfigs.CLIENT_ID_CONFIG;

    /** <code>auto.offset.reset</code> */
    public static final String AUTO_OFFSET_RESET_CONFIG = ConsumerConfig.AUTO_OFFSET_RESET_CONFIG;

    static {
        CONFIG = new ConfigDef().define(APPLICATION_ID_CONFIG,      // required with no default value
                                        Type.STRING,
                                        Importance.HIGH,
                                        StreamsConfig.APPLICATION_ID_DOC)
                                .define(BOOTSTRAP_SERVERS_CONFIG,       // required with no default value
                                        Type.STRING,
                                        Importance.HIGH,
                                        CommonClientConfigs.BOOSTRAP_SERVERS_DOC)
                                .define(CLIENT_ID_CONFIG,
                                        Type.STRING,
                                        "",
                                        Importance.HIGH,
                                        CommonClientConfigs.CLIENT_ID_DOC)
                                .define(ZOOKEEPER_CONNECT_CONFIG,
                                        Type.STRING,
                                        "",
                                        Importance.HIGH,
                                        StreamsConfig.ZOOKEEPER_CONNECT_DOC)
                                .define(STATE_DIR_CONFIG,
                                        Type.STRING,
                                        "/tmp/kafka-streams",
                                        Importance.MEDIUM,
                                        STATE_DIR_DOC)
                                .define(REPLICATION_FACTOR_CONFIG,
                                        Type.INT,
                                        1,
                                        Importance.MEDIUM,
                                        REPLICATION_FACTOR_DOC)
                                .define(TIMESTAMP_EXTRACTOR_CLASS_CONFIG,
                                        Type.CLASS,
                                        WallclockTimestampExtractor.class.getName(),
                                        Importance.MEDIUM,
                                        TIMESTAMP_EXTRACTOR_CLASS_DOC)
                                .define(PARTITION_GROUPER_CLASS_CONFIG,
                                        Type.CLASS,
                                        DefaultPartitionGrouper.class.getName(),
                                        Importance.MEDIUM,
                                        PARTITION_GROUPER_CLASS_DOC)
                                .define(KEY_SERDE_CLASS_CONFIG,
                                        Type.CLASS,
                                        Serdes.ByteArraySerde.class.getName(),
                                        Importance.MEDIUM,
                                        KEY_SERDE_CLASS_DOC)
                                .define(VALUE_SERDE_CLASS_CONFIG,
                                        Type.CLASS,
                                        Serdes.ByteArraySerde.class.getName(),
                                        Importance.MEDIUM,
                                        VALUE_SERDE_CLASS_DOC)
                                .define(COMMIT_INTERVAL_MS_CONFIG,
                                        Type.LONG,
                                        30000,
                                        Importance.LOW,
                                        COMMIT_INTERVAL_MS_DOC)
                                .define(POLL_MS_CONFIG,
                                        Type.LONG,
                                        100,
                                        Importance.LOW,
                                        POLL_MS_DOC)
                                .define(NUM_STREAM_THREADS_CONFIG,
                                        Type.INT,
                                        1,
                                        Importance.LOW,
                                        NUM_STREAM_THREADS_DOC)
                                .define(NUM_STANDBY_REPLICAS_CONFIG,
                                        Type.INT,
                                        0,
                                        Importance.LOW,
                                        NUM_STANDBY_REPLICAS_DOC)
                                .define(BUFFERED_RECORDS_PER_PARTITION_CONFIG,
                                        Type.INT,
                                        1000,
                                        Importance.LOW,
                                        BUFFERED_RECORDS_PER_PARTITION_DOC)
                                .define(STATE_CLEANUP_DELAY_MS_CONFIG,
                                        Type.LONG,
                                        60000,
                                        Importance.LOW,
                                        STATE_CLEANUP_DELAY_MS_DOC)
                                .define(AUTO_OFFSET_RESET_CONFIG,
                                        Type.STRING,
                                        "latest",
                                        in("latest", "earliest", "none"),
                                        Importance.MEDIUM,
                                        ConsumerConfig.AUTO_OFFSET_RESET_DOC)
                                .define(METRIC_REPORTER_CLASSES_CONFIG,
                                        Type.LIST,
                                        "",
                                        Importance.LOW,
                                        CommonClientConfigs.METRIC_REPORTER_CLASSES_DOC)
                                .define(METRICS_SAMPLE_WINDOW_MS_CONFIG,
                                        Type.LONG,
                                        30000,
                                        atLeast(0),
                                        Importance.LOW,
                                        CommonClientConfigs.METRICS_SAMPLE_WINDOW_MS_DOC)
                                .define(METRICS_NUM_SAMPLES_CONFIG,
                                        Type.INT,
                                        2,
                                        atLeast(1),
                                        Importance.LOW,
                                        CommonClientConfigs.METRICS_NUM_SAMPLES_DOC);
    }

    public static class InternalConfig {
        public static final String STREAM_THREAD_INSTANCE = "__stream.thread.instance__";
    }

    public StreamsConfig(Map<?, ?> props) {
        super(CONFIG, props);
    }

    public Map<String, Object> getConsumerConfigs(StreamThread streamThread, String groupId, String clientId) {
        Map<String, Object> props = getBaseConsumerConfigs();

        // add client id with stream client id prefix, and group id
        props.put(ConsumerConfig.GROUP_ID_CONFIG, groupId);
        props.put(CommonClientConfigs.CLIENT_ID_CONFIG, clientId + "-consumer");

        // add configs required for stream partition assignor
        props.put(StreamsConfig.InternalConfig.STREAM_THREAD_INSTANCE, streamThread);
        props.put(StreamsConfig.NUM_STANDBY_REPLICAS_CONFIG, getInt(StreamsConfig.NUM_STANDBY_REPLICAS_CONFIG));
        props.put(ConsumerConfig.PARTITION_ASSIGNMENT_STRATEGY_CONFIG, StreamPartitionAssignor.class.getName());

        return props;
    }

    public Map<String, Object> getRestoreConsumerConfigs(String clientId) {
        Map<String, Object> props = getBaseConsumerConfigs();

        // no need to set group id for a restore consumer
        props.remove(ConsumerConfig.GROUP_ID_CONFIG);

        // add client id with stream client id prefix
        props.put(CommonClientConfigs.CLIENT_ID_CONFIG, clientId + "-restore-consumer");

        return props;
    }

    private Map<String, Object> getBaseConsumerConfigs() {
        Map<String, Object> props = this.originals();

        // set consumer default property values
        props.put(ConsumerConfig.ENABLE_AUTO_COMMIT_CONFIG, "false");

        // remove properties that are not required for consumers
        removeStreamsSpecificConfigs(props);

        return props;
    }

    public Map<String, Object> getProducerConfigs(String clientId) {
        Map<String, Object> props = this.originals();

        // set producer default property values
        props.put(ProducerConfig.LINGER_MS_CONFIG, "100");

        // add client id with stream client id prefix
        props.put(CommonClientConfigs.CLIENT_ID_CONFIG, clientId + "-producer");

        // remove properties that are not required for producers
        removeStreamsSpecificConfigs(props);
<<<<<<< HEAD
        props.remove(StreamsConfig.KEY_DESERIALIZER_CLASS_CONFIG);
        props.remove(StreamsConfig.VALUE_DESERIALIZER_CLASS_CONFIG);
        props.remove(StreamsConfig.AUTO_OFFSET_RESET_CONFIG);
=======
        props.remove(ConsumerConfig.AUTO_OFFSET_RESET_CONFIG);

        props.put(CommonClientConfigs.CLIENT_ID_CONFIG, clientId + "-producer");
>>>>>>> dea0719e

        return props;
    }

<<<<<<< HEAD
    private AbstractConfig removeStreamsSpecificConfigs(AbstractConfig config) {
        config.ignore(StreamsConfig.POLL_MS_CONFIG);
        config.ignore(StreamsConfig.STATE_DIR_CONFIG);
        config.ignore(StreamsConfig.APPLICATION_ID_CONFIG);
        config.ignore(StreamsConfig.ZOOKEEPER_CONNECT_CONFIG);
        config.ignore(StreamsConfig.REPLICATION_FACTOR_CONFIG);
        config.ignore(StreamsConfig.COMMIT_INTERVAL_MS_CONFIG);
        config.ignore(StreamsConfig.NUM_STREAM_THREADS_CONFIG);
        config.ignore(StreamsConfig.NUM_STANDBY_REPLICAS_CONFIG);
        config.ignore(StreamsConfig.STATE_CLEANUP_DELAY_MS_CONFIG);
        config.ignore(StreamsConfig.PARTITION_GROUPER_CLASS_CONFIG);
        config.ignore(StreamsConfig.TIMESTAMP_EXTRACTOR_CLASS_CONFIG);
        config.ignore(StreamsConfig.BUFFERED_RECORDS_PER_PARTITION_CONFIG);
        config.ignore(StreamsConfig.InternalConfig.STREAM_THREAD_INSTANCE);

        return config;
=======
    private void removeStreamsSpecificConfigs(Map<String, Object> props) {
        props.remove(StreamsConfig.APPLICATION_ID_CONFIG);
        props.remove(StreamsConfig.STATE_DIR_CONFIG);
        props.remove(StreamsConfig.BUFFERED_RECORDS_PER_PARTITION_CONFIG);
        props.remove(StreamsConfig.NUM_STREAM_THREADS_CONFIG);
        props.remove(StreamsConfig.TIMESTAMP_EXTRACTOR_CLASS_CONFIG);
        props.remove(StreamsConfig.KEY_SERDE_CLASS_CONFIG);
        props.remove(StreamsConfig.VALUE_SERDE_CLASS_CONFIG);
        props.remove(InternalConfig.STREAM_THREAD_INSTANCE);
>>>>>>> dea0719e
    }

    public Serde keySerde() {
        return getConfiguredInstance(StreamsConfig.KEY_SERDE_CLASS_CONFIG, Serde.class);
    }

    public Serde valueSerde() {
        return getConfiguredInstance(StreamsConfig.VALUE_SERDE_CLASS_CONFIG, Serde.class);
    }

    public static void main(String[] args) {
        System.out.println(CONFIG.toHtmlTable());
    }
}<|MERGE_RESOLUTION|>--- conflicted
+++ resolved
@@ -239,8 +239,12 @@
 
         // add configs required for stream partition assignor
         props.put(StreamsConfig.InternalConfig.STREAM_THREAD_INSTANCE, streamThread);
-        props.put(StreamsConfig.NUM_STANDBY_REPLICAS_CONFIG, getInt(StreamsConfig.NUM_STANDBY_REPLICAS_CONFIG));
+        props.put(StreamsConfig.REPLICATION_FACTOR_CONFIG, getInt(REPLICATION_FACTOR_CONFIG));
+        props.put(StreamsConfig.NUM_STANDBY_REPLICAS_CONFIG, getInt(NUM_STANDBY_REPLICAS_CONFIG));
         props.put(ConsumerConfig.PARTITION_ASSIGNMENT_STRATEGY_CONFIG, StreamPartitionAssignor.class.getName());
+
+        if (!getString(ZOOKEEPER_CONNECT_CONFIG).equals(""))
+            props.put(StreamsConfig.ZOOKEEPER_CONNECT_CONFIG, getString(ZOOKEEPER_CONNECT_CONFIG));
 
         return props;
     }
@@ -260,67 +264,49 @@
     private Map<String, Object> getBaseConsumerConfigs() {
         Map<String, Object> props = this.originals();
 
+        // remove streams properties
+        removeStreamsSpecificConfigs(props);
+
         // set consumer default property values
         props.put(ConsumerConfig.ENABLE_AUTO_COMMIT_CONFIG, "false");
 
-        // remove properties that are not required for consumers
-        removeStreamsSpecificConfigs(props);
-
         return props;
     }
 
     public Map<String, Object> getProducerConfigs(String clientId) {
         Map<String, Object> props = this.originals();
 
+        // remove consumer properties that are not required for producers
+        props.remove(StreamsConfig.AUTO_OFFSET_RESET_CONFIG);
+
+        // remove streams properties
+        removeStreamsSpecificConfigs(props);
+
         // set producer default property values
         props.put(ProducerConfig.LINGER_MS_CONFIG, "100");
 
         // add client id with stream client id prefix
         props.put(CommonClientConfigs.CLIENT_ID_CONFIG, clientId + "-producer");
 
-        // remove properties that are not required for producers
-        removeStreamsSpecificConfigs(props);
-<<<<<<< HEAD
-        props.remove(StreamsConfig.KEY_DESERIALIZER_CLASS_CONFIG);
-        props.remove(StreamsConfig.VALUE_DESERIALIZER_CLASS_CONFIG);
-        props.remove(StreamsConfig.AUTO_OFFSET_RESET_CONFIG);
-=======
-        props.remove(ConsumerConfig.AUTO_OFFSET_RESET_CONFIG);
-
-        props.put(CommonClientConfigs.CLIENT_ID_CONFIG, clientId + "-producer");
->>>>>>> dea0719e
-
         return props;
     }
 
-<<<<<<< HEAD
-    private AbstractConfig removeStreamsSpecificConfigs(AbstractConfig config) {
-        config.ignore(StreamsConfig.POLL_MS_CONFIG);
-        config.ignore(StreamsConfig.STATE_DIR_CONFIG);
-        config.ignore(StreamsConfig.APPLICATION_ID_CONFIG);
-        config.ignore(StreamsConfig.ZOOKEEPER_CONNECT_CONFIG);
-        config.ignore(StreamsConfig.REPLICATION_FACTOR_CONFIG);
-        config.ignore(StreamsConfig.COMMIT_INTERVAL_MS_CONFIG);
-        config.ignore(StreamsConfig.NUM_STREAM_THREADS_CONFIG);
-        config.ignore(StreamsConfig.NUM_STANDBY_REPLICAS_CONFIG);
-        config.ignore(StreamsConfig.STATE_CLEANUP_DELAY_MS_CONFIG);
-        config.ignore(StreamsConfig.PARTITION_GROUPER_CLASS_CONFIG);
-        config.ignore(StreamsConfig.TIMESTAMP_EXTRACTOR_CLASS_CONFIG);
-        config.ignore(StreamsConfig.BUFFERED_RECORDS_PER_PARTITION_CONFIG);
-        config.ignore(StreamsConfig.InternalConfig.STREAM_THREAD_INSTANCE);
-
-        return config;
-=======
     private void removeStreamsSpecificConfigs(Map<String, Object> props) {
+        props.remove(StreamsConfig.POLL_MS_CONFIG);
+        props.remove(StreamsConfig.STATE_DIR_CONFIG);
         props.remove(StreamsConfig.APPLICATION_ID_CONFIG);
-        props.remove(StreamsConfig.STATE_DIR_CONFIG);
-        props.remove(StreamsConfig.BUFFERED_RECORDS_PER_PARTITION_CONFIG);
-        props.remove(StreamsConfig.NUM_STREAM_THREADS_CONFIG);
-        props.remove(StreamsConfig.TIMESTAMP_EXTRACTOR_CLASS_CONFIG);
         props.remove(StreamsConfig.KEY_SERDE_CLASS_CONFIG);
         props.remove(StreamsConfig.VALUE_SERDE_CLASS_CONFIG);
-        props.remove(InternalConfig.STREAM_THREAD_INSTANCE);
->>>>>>> dea0719e
+        props.remove(StreamsConfig.ZOOKEEPER_CONNECT_CONFIG);
+        props.remove(StreamsConfig.REPLICATION_FACTOR_CONFIG);
+        props.remove(StreamsConfig.COMMIT_INTERVAL_MS_CONFIG);
+        props.remove(StreamsConfig.NUM_STREAM_THREADS_CONFIG);
+        props.remove(StreamsConfig.NUM_STANDBY_REPLICAS_CONFIG);
+        props.remove(StreamsConfig.STATE_CLEANUP_DELAY_MS_CONFIG);
+        props.remove(StreamsConfig.PARTITION_GROUPER_CLASS_CONFIG);
+        props.remove(StreamsConfig.TIMESTAMP_EXTRACTOR_CLASS_CONFIG);
+        props.remove(StreamsConfig.BUFFERED_RECORDS_PER_PARTITION_CONFIG);
+        props.remove(StreamsConfig.InternalConfig.STREAM_THREAD_INSTANCE);
     }
 
     public Serde keySerde() {
