--- conflicted
+++ resolved
@@ -25,10 +25,7 @@
 
 import java.math.BigDecimal;
 import java.math.BigInteger;
-<<<<<<< HEAD
-=======
 import java.nio.charset.StandardCharsets;
->>>>>>> 62e88657
 import java.text.SimpleDateFormat;
 import java.util.ArrayList;
 import java.util.Arrays;
@@ -849,22 +846,14 @@
         );
         assertEquals(Schema.FLOAT32_SCHEMA, schemaAndValue.schema());
         assertTrue(schemaAndValue.value() instanceof Float);
-<<<<<<< HEAD
-        assertEquals(value.floatValue(), ((Float) schemaAndValue.value()).floatValue(), 0);
-=======
         assertEquals(value, (Float) schemaAndValue.value(), 0);
->>>>>>> 62e88657
         value = -Float.MAX_VALUE;
         schemaAndValue = Values.parseString(
             String.valueOf(value)
         );
         assertEquals(Schema.FLOAT32_SCHEMA, schemaAndValue.schema());
         assertTrue(schemaAndValue.value() instanceof Float);
-<<<<<<< HEAD
-        assertEquals(value.floatValue(), ((Float) schemaAndValue.value()).floatValue(), 0);
-=======
         assertEquals(value, (Float) schemaAndValue.value(), 0);
->>>>>>> 62e88657
     }
 
     @Test
@@ -875,22 +864,14 @@
         );
         assertEquals(Schema.FLOAT64_SCHEMA, schemaAndValue.schema());
         assertTrue(schemaAndValue.value() instanceof Double);
-<<<<<<< HEAD
-        assertEquals(value.doubleValue(), ((Double) schemaAndValue.value()).doubleValue(), 0);
-=======
         assertEquals(value, (Double) schemaAndValue.value(), 0);
->>>>>>> 62e88657
         value = -Double.MAX_VALUE;
         schemaAndValue = Values.parseString(
             String.valueOf(value)
         );
         assertEquals(Schema.FLOAT64_SCHEMA, schemaAndValue.schema());
         assertTrue(schemaAndValue.value() instanceof Double);
-<<<<<<< HEAD
-        assertEquals(value.doubleValue(), ((Double) schemaAndValue.value()).doubleValue(), 0);
-=======
         assertEquals(value, (Double) schemaAndValue.value(), 0);
->>>>>>> 62e88657
     }
 
     protected void assertParsed(String input) {
