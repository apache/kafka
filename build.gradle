// Licensed to the Apache Software Foundation (ASF) under one or more
// contributor license agreements.  See the NOTICE file distributed with
// this work for additional information regarding copyright ownership.
// The ASF licenses this file to You under the Apache License, Version 2.0
// (the "License"); you may not use this file except in compliance with
// the License.  You may obtain a copy of the License at
//
//    http://www.apache.org/licenses/LICENSE-2.0
//
// Unless required by applicable law or agreed to in writing, software
// distributed under the License is distributed on an "AS IS" BASIS,
// WITHOUT WARRANTIES OR CONDITIONS OF ANY KIND, either express or implied.
// See the License for the specific language governing permissions and
// limitations under the License.

import org.ajoberstar.grgit.Grgit

buildscript {
  repositories {
    mavenCentral()
    jcenter()
  }
  apply from: file('gradle/buildscript.gradle'), to: buildscript

  dependencies {
    // For Apache Rat plugin to ignore non-Git files
    classpath "org.ajoberstar:grgit:1.9.3"
    classpath 'com.github.ben-manes:gradle-versions-plugin:0.17.0'
    classpath 'org.scoverage:gradle-scoverage:2.3.0'
    classpath 'com.github.jengelman.gradle.plugins:shadow:2.0.4'
    classpath 'org.owasp:dependency-check-gradle:3.2.1'
  }
}

apply from: "$rootDir/gradle/dependencies.gradle"

allprojects {

  repositories {
    mavenCentral()
  }
  
  apply plugin: 'idea'
  apply plugin: 'org.owasp.dependencycheck'
  apply plugin: 'com.github.ben-manes.versions'

  dependencyUpdates {
    revision="release"
    resolutionStrategy = {
      componentSelection { rules ->
        rules.all { ComponentSelection selection ->
          boolean rejected = ['snap', 'alpha', 'beta', 'rc', 'cr', 'm'].any { qualifier ->
            selection.candidate.version ==~ /(?i).*[.-]${qualifier}[.\d-]*/
          }
          if (rejected) {
            selection.reject('Release candidate')
          }
        }
      }
    }
    configurations {
      runtime {
        resolutionStrategy {
          force "com.fasterxml.jackson.core:jackson-annotations:$versions.jackson"
        }
      }
    }
  }

  tasks.withType(Javadoc) {
    // disable the crazy super-strict doclint tool in Java 8
    // noinspection SpellCheckingInspection
    options.addStringOption('Xdoclint:none', '-quiet')
  }

}

ext {
  gradleVersion = "4.8"
  minJavaVersion = "8"
  buildVersionFileName = "kafka-version.properties"

  userMaxForks = project.hasProperty('maxParallelForks') ? maxParallelForks.toInteger() : null

  skipSigning = project.hasProperty('skipSigning') && skipSigning.toBoolean()
  shouldSign = !skipSigning && !version.endsWith("SNAPSHOT") && project.gradle.startParameter.taskNames.any { it.contains("upload") }

  mavenUrl = project.hasProperty('mavenUrl') ? project.mavenUrl : ''
  mavenUsername = project.hasProperty('mavenUsername') ? project.mavenUsername : ''
  mavenPassword = project.hasProperty('mavenPassword') ? project.mavenPassword : ''

  userShowStandardStreams = project.hasProperty("showStandardStreams") ? showStandardStreams : null

  userTestLoggingEvents = project.hasProperty("testLoggingEvents") ? Arrays.asList(testLoggingEvents.split(",")) : null

  generatedDocsDir = new File("${project.rootDir}/docs/generated")

  commitId = project.hasProperty('commitId') ? commitId : null
}

apply from: file('wrapper.gradle')

if (new File('.git').exists()) {
  apply from: file('gradle/rat.gradle')
  rat {
    // Exclude everything under the directory that git should be ignoring via .gitignore or that isn't checked in. These
    // restrict us only to files that are checked in or are staged.
    def repo = Grgit.open(project.file('.'))
    excludes = new ArrayList<String>(repo.clean(ignore: false, directories: true, dryRun: true))
    // And some of the files that we have checked in should also be excluded from this check
    excludes.addAll([
        '**/.git/**',
        '**/build/**',
        'CONTRIBUTING.md',
        'PULL_REQUEST_TEMPLATE.md',
        'gradlew',
        'gradlew.bat',
        'TROGDOR.md',
        '**/README.md',
        '**/id_rsa',
        '**/id_rsa.pub',
        'checkstyle/suppressions.xml',
        'streams/quickstart/java/src/test/resources/projects/basic/goal.txt',
        'streams/streams-scala/logs/*'
    ])
  }
}

subprojects {
  apply plugin: 'java'
  // apply the eclipse plugin only to subprojects that hold code. 'connect' is just a folder.
  if (!project.name.equals('connect')) {
    apply plugin: 'eclipse'
    fineTuneEclipseClasspathFile(eclipse, project)
  }
  apply plugin: 'maven'
  apply plugin: 'signing'
  apply plugin: 'checkstyle'

  if (!JavaVersion.current().isJava9Compatible())
    apply plugin: 'findbugs'

<<<<<<< HEAD
  sourceCompatibility = 1.8
  targetCompatibility = 1.8
=======
  sourceCompatibility = minJavaVersion
  targetCompatibility = minJavaVersion
>>>>>>> 37a4d5ea

  compileJava {
    options.encoding = 'UTF-8'
    options.compilerArgs << "-Xlint:deprecation,unchecked"
    // --release is the recommended way to select the target release, but it's only supported in Java 9 so we also
    // set --source and --target via `sourceCompatibility` and `targetCompatibility`. If/when Gradle supports `--release`
    // natively (https://github.com/gradle/gradle/issues/2510), we should switch to that.
    if (JavaVersion.current().isJava9Compatible())
      options.compilerArgs << "--release" << minJavaVersion
  }

  uploadArchives {
    repositories {
      signing {
          required { shouldSign }
          sign configurations.archives

          // To test locally, replace mavenUrl in ~/.gradle/gradle.properties to file://localhost/tmp/myRepo/
          mavenDeployer {
              beforeDeployment { MavenDeployment deployment -> signing.signPom(deployment) }
              repository(url: "${mavenUrl}") {
                  authentication(userName: "${mavenUsername}", password: "${mavenPassword}")
              }
              afterEvaluate {
                  pom.artifactId = "${archivesBaseName}"
                  pom.project {
                      name 'Apache Kafka'
                      packaging 'jar'
                      url 'http://kafka.apache.org'
                      licenses {
                          license {
                              name 'The Apache Software License, Version 2.0'
                              url 'http://www.apache.org/licenses/LICENSE-2.0.txt'
                              distribution 'repo'
                          }
                      }
                  }
              }
          }
      }
    }
  }

  def testLoggingEvents = ["passed", "skipped", "failed"]
  def testShowStandardStreams = false
  def testExceptionFormat = 'full'

  test {
    maxParallelForks = userMaxForks ?: Runtime.runtime.availableProcessors()

    minHeapSize = "256m"
    maxHeapSize = "2048m"

    testLogging {
      events = userTestLoggingEvents ?: testLoggingEvents
      showStandardStreams = userShowStandardStreams ?: testShowStandardStreams
      exceptionFormat = testExceptionFormat
    }

  }

  task integrationTest(type: Test, dependsOn: compileJava) {
    maxParallelForks = userMaxForks ?: Runtime.runtime.availableProcessors()

    minHeapSize = "256m"
    maxHeapSize = "2048m"

    testLogging {
      events = userTestLoggingEvents ?: testLoggingEvents
      showStandardStreams = userShowStandardStreams ?: testShowStandardStreams
      exceptionFormat = testExceptionFormat
    }

    useJUnit {
      includeCategories 'org.apache.kafka.test.IntegrationTest'
    }

  }

  task unitTest(type: Test, dependsOn: compileJava) {
    maxParallelForks = userMaxForks ?: Runtime.runtime.availableProcessors()

    minHeapSize = "256m"
    maxHeapSize = "2048m"

    testLogging {
      events = userTestLoggingEvents ?: testLoggingEvents
      showStandardStreams = userShowStandardStreams ?: testShowStandardStreams
      exceptionFormat = testExceptionFormat
    }

    useJUnit {
      excludeCategories 'org.apache.kafka.test.IntegrationTest'
    }
    
  }

  jar {
    from "$rootDir/LICENSE"
    from "$rootDir/NOTICE"
  }

  task srcJar(type: Jar) {
    classifier = 'sources'
    from "$rootDir/LICENSE"
    from "$rootDir/NOTICE"
    from sourceSets.main.allSource
  }

  task javadocJar(type: Jar, dependsOn: javadoc) {
    classifier 'javadoc'
    from "$rootDir/LICENSE"
    from "$rootDir/NOTICE"
    from javadoc.destinationDir
  }

  task docsJar(dependsOn: javadocJar)

  javadoc {
    options.charSet = 'UTF-8'
    options.docEncoding = 'UTF-8'
    options.encoding = 'UTF-8'
  }

  task systemTestLibs(dependsOn: jar)

  artifacts {
    archives srcJar
    archives javadocJar
  }

  if(!sourceSets.test.allSource.isEmpty()) {
    task testJar(type: Jar) {
      classifier = 'test'
      from "$rootDir/LICENSE"
      from "$rootDir/NOTICE"
      from sourceSets.test.output
    }

    task testSrcJar(type: Jar, dependsOn: testJar) {
      classifier = 'test-sources'
      from "$rootDir/LICENSE"
      from "$rootDir/NOTICE"
      from sourceSets.test.allSource
    }

    artifacts {
      archives testJar
      archives testSrcJar
    }
  }

  plugins.withType(ScalaPlugin) {
    task scaladocJar(type:Jar) {
      classifier = 'scaladoc'
      from "$rootDir/LICENSE"
      from "$rootDir/NOTICE"
      from scaladoc.destinationDir
    }

    //documentation task should also trigger building scala doc jar
    docsJar.dependsOn scaladocJar

    artifacts {
      archives scaladocJar
    }
  }

  tasks.withType(ScalaCompile) {
    scalaCompileOptions.additionalParameters = [
      "-deprecation",
      "-unchecked",
      "-encoding", "utf8",
      "-Xlog-reflective-calls",
      "-feature",
      "-language:postfixOps",
      "-language:implicitConversions",
      "-language:existentials",
      "-Xlint:by-name-right-associative",
      "-Xlint:delayedinit-select",
      "-Xlint:doc-detached",
      "-Xlint:missing-interpolator",
      "-Xlint:nullary-override",
      "-Xlint:nullary-unit",
      "-Xlint:option-implicit",
      "-Xlint:package-object-classes",
      "-Xlint:poly-implicit-overload",
      "-Xlint:private-shadow",
      "-Xlint:stars-align",
      "-Xlint:type-parameter-shadow",
      "-Xlint:unsound-match"
    ]

    if (versions.baseScala != '2.11') {
      scalaCompileOptions.additionalParameters += [
        "-Xlint:constant",
        "-Xlint:unused"
      ]
    }

    configure(scalaCompileOptions.forkOptions) {
      memoryMaximumSize = '1g'
      jvmArgs = ['-Xss2m']
    }
  }

  checkstyle {
    configFile = new File(rootDir, "checkstyle/checkstyle.xml")
    configProperties = [importControlFile: "$rootDir/checkstyle/import-control.xml"]
    toolVersion = '8.10'
  }
  test.dependsOn('checkstyleMain', 'checkstyleTest')

  if (!JavaVersion.current().isJava9Compatible()) {
    findbugs {
      toolVersion = "3.0.1"
      excludeFilter = file("$rootDir/gradle/findbugs-exclude.xml")
      ignoreFailures = false
    }
    test.dependsOn('findbugsMain')

    tasks.withType(FindBugs) {
      reports {
        xml.enabled(project.hasProperty('xmlFindBugsReport'))
        html.enabled(!project.hasProperty('xmlFindBugsReport'))
      }
    }
  }

  // Ignore core since its a scala project
  if (it.path != ':core') {
    apply plugin: "jacoco"

    jacoco {
      toolVersion = "0.8.1"
    }

    // NOTE: Jacoco Gradle plugin does not support "offline instrumentation" this means that classes mocked by PowerMock
    // may report 0 coverage, since the source was modified after initial instrumentation.
    // See https://github.com/jacoco/jacoco/issues/51
    jacocoTestReport {
      dependsOn tasks.test
      sourceSets sourceSets.main
      reports {
        html.enabled = true
        xml.enabled = true
        csv.enabled = false
      }
    }
  }

  def coverageGen = it.path == ':core' ? 'reportScoverage' : 'jacocoTestReport'
  task reportCoverage(dependsOn: [coverageGen])

}

gradle.taskGraph.whenReady { taskGraph ->
  taskGraph.getAllTasks().findAll { it.name.contains('findbugsScoverage') || it.name.contains('findbugsTest') }.each { task ->
    task.enabled = false
  }
}

def fineTuneEclipseClasspathFile(eclipse, project) {
  eclipse.classpath.file {
    beforeMerged { cp ->
      cp.entries.clear()
      // for the core project add the directories defined under test/scala as separate source directories
      if (project.name.equals('core')) {
        cp.entries.add(new org.gradle.plugins.ide.eclipse.model.SourceFolder("src/test/scala/integration", null))
        cp.entries.add(new org.gradle.plugins.ide.eclipse.model.SourceFolder("src/test/scala/other", null))
        cp.entries.add(new org.gradle.plugins.ide.eclipse.model.SourceFolder("src/test/scala/unit", null))
      }
    }
    whenMerged { cp ->
      // for the core project exclude the separate sub-directories defined under test/scala. These are added as source dirs above
      if (project.name.equals('core')) {
        cp.entries.findAll { it.kind == "src" && it.path.equals("src/test/scala") }*.excludes = ["integration/", "other/", "unit/"]
      }
      /* 
       * Set all eclipse build output to go to 'build_eclipse' directory. This is to ensure that gradle and eclipse use different 
       * build output directories, and also avoid using the eclpise default of 'bin' which clashes with some of our script directories.
       * https://discuss.gradle.org/t/eclipse-generated-files-should-be-put-in-the-same-place-as-the-gradle-generated-files/6986/2
       */
      cp.entries.findAll { it.kind == "output" }*.path = "build_eclipse"
      /*
       * Some projects have explicitly added test output dependencies. These are required for the gradle build but not required
       * in Eclipse since the dependent projects are added as dependencies. So clean up these from the generated classpath.
       */
      cp.entries.removeAll { it.kind == "lib" && it.path.matches(".*/build/(classes|resources)/test") }
    }
  }
}

// Aggregates all jacoco results into the root project directory
task jacocoRootReport(type: org.gradle.testing.jacoco.tasks.JacocoReport) {
  def javaProjects = subprojects.findAll { it.path != ':core' }

  description = 'Generates an aggregate report from all subprojects'
  dependsOn(javaProjects.test)

  additionalSourceDirs = files(javaProjects.sourceSets.main.allSource.srcDirs)
  sourceDirectories = files(javaProjects.sourceSets.main.allSource.srcDirs)
  classDirectories =  files(javaProjects.sourceSets.main.output)
  executionData = files(javaProjects.jacocoTestReport.executionData)

  reports {
    html.enabled = true
    xml.enabled = true
  }

  // workaround to ignore projects that don't have any tests at all
  onlyIf = { true }
  doFirst {
    executionData = files(executionData.findAll { it.exists() })
  }
}

task reportCoverage(dependsOn: ['jacocoRootReport', 'core:reportCoverage'])

for ( sv in availableScalaVersions ) {
  String taskSuffix = sv.replaceAll("\\.", "_")

  tasks.create(name: "jar_core_${taskSuffix}", type: GradleBuild) {
    startParameter = project.getGradle().getStartParameter().newInstance()
    startParameter.projectProperties += [scalaVersion: "${sv}"]
    tasks = ['core:jar']
  }

  tasks.create(name: "test_core_${taskSuffix}", type: GradleBuild) {
    startParameter = project.getGradle().getStartParameter().newInstance()
    startParameter.projectProperties += [scalaVersion: "${sv}"]
    tasks = ['core:test']
  }

  tasks.create(name: "srcJar_${taskSuffix}", type: GradleBuild) {
    startParameter = project.getGradle().getStartParameter().newInstance()
    startParameter.projectProperties += [scalaVersion: "${sv}"]
    tasks = ['core:srcJar']
  }

  tasks.create(name: "docsJar_${taskSuffix}", type: GradleBuild) {
    startParameter = project.getGradle().getStartParameter().newInstance()
    startParameter.projectProperties += [scalaVersion: "${sv}"]
    tasks = ['core:docsJar']
  }

  tasks.create(name: "install_${taskSuffix}", type: GradleBuild) {
    startParameter = project.getGradle().getStartParameter().newInstance()
    startParameter.projectProperties += [scalaVersion: "${sv}"]
    tasks = ['install']
  }

  tasks.create(name: "releaseTarGz_${taskSuffix}", type: GradleBuild) {
    startParameter = project.getGradle().getStartParameter().newInstance()
    startParameter.projectProperties += [scalaVersion: "${sv}"]
    tasks = ['releaseTarGz']
  }

  tasks.create(name: "uploadCoreArchives_${taskSuffix}", type: GradleBuild) {
    startParameter = project.getGradle().getStartParameter().newInstance()
    startParameter.projectProperties += [scalaVersion: "${sv}"]
    tasks = ['core:uploadArchives']
  }
}

def connectPkgs = ['connect:api', 'connect:runtime', 'connect:transforms', 'connect:json', 'connect:file', 'connect:basic-auth-extension']
def pkgs = ['clients', 'examples', 'log4j-appender', 'tools', 'streams', 'streams:streams-scala', 'streams:test-utils', 'streams:examples'] + connectPkgs

/** Create one task per default Scala version */
def withDefScalaVersions(taskName) {
  defaultScalaVersions.collect { taskName + '_' + it.replaceAll('\\.', '_') }
}

tasks.create(name: "jarConnect", dependsOn: connectPkgs.collect { it + ":jar" }) {}
tasks.create(name: "jarAll", dependsOn: withDefScalaVersions('jar_core') + pkgs.collect { it + ":jar" }) { }

tasks.create(name: "srcJarAll", dependsOn: withDefScalaVersions('srcJar') + pkgs.collect { it + ":srcJar" }) { }

tasks.create(name: "docsJarAll", dependsOn: withDefScalaVersions('docsJar') + pkgs.collect { it + ":docsJar" }) { }

tasks.create(name: "testConnect", dependsOn: connectPkgs.collect { it + ":test" }) {}
tasks.create(name: "testAll", dependsOn: withDefScalaVersions('test_core') + pkgs.collect { it + ":test" }) { }

tasks.create(name: "installAll", dependsOn: withDefScalaVersions('install') + pkgs.collect { it + ":install" }) { }

tasks.create(name: "releaseTarGzAll", dependsOn: withDefScalaVersions('releaseTarGz')) { }

tasks.create(name: "uploadArchivesAll", dependsOn: withDefScalaVersions('uploadCoreArchives') + pkgs.collect { it + ":uploadArchives" }) { }

project(':core') {
  println "Building project 'core' with Scala version ${versions.scala}"

  apply plugin: 'scala'
  apply plugin: "org.scoverage"
  archivesBaseName = "kafka_${versions.baseScala}"

  dependencies {
    compile project(':clients')
    compile libs.jacksonDatabind
    compile libs.joptSimple
    compile libs.metrics
    compile libs.scalaLibrary
    // only needed transitively, but set it explicitly to ensure it has the same version as scala-library
    compile libs.scalaReflect
    compile libs.scalaLogging
    compile libs.slf4jApi
    compile(libs.zkclient) {
      exclude module: 'zookeeper'
    }
    compile(libs.zookeeper) {
      exclude module: 'slf4j-log4j12'
      exclude module: 'log4j'
      exclude module: 'netty'
    }

    compileOnly libs.log4j

    testCompile project(':clients').sourceSets.test.output
    testCompile libs.bcpkix
    testCompile libs.easymock
    testCompile(libs.apacheda) {
      exclude group: 'xml-apis', module: 'xml-apis'
    }
    testCompile libs.apachedsCoreApi
    testCompile libs.apachedsInterceptorKerberos
    testCompile libs.apachedsProtocolShared
    testCompile libs.apachedsProtocolKerberos
    testCompile libs.apachedsProtocolLdap
    testCompile libs.apachedsLdifPartition
    testCompile libs.apachedsMavibotPartition
    testCompile libs.apachedsJdbmPartition
    testCompile libs.junit
    testCompile libs.scalatest
    testCompile libs.slf4jlog4j
    testCompile libs.jfreechart

    scoverage libs.scoveragePlugin
    scoverage libs.scoverageRuntime
  }
  
  scoverage {
    reportDir = file("${rootProject.buildDir}/scoverage")
    highlighting = false
  }
  checkScoverage {
    minimumRate = 0.0
  }
  checkScoverage.shouldRunAfter('test')

  configurations {
    // manually excludes some unnecessary dependencies
    compile.exclude module: 'javax'
    compile.exclude module: 'jline'
    compile.exclude module: 'jms'
    compile.exclude module: 'jmxri'
    compile.exclude module: 'jmxtools'
    compile.exclude module: 'mail'
    // To prevent a UniqueResourceException due the same resource existing in both
    // org.apache.directory.api/api-all and org.apache.directory.api/api-ldap-schema-data
    testCompile.exclude module: 'api-ldap-schema-data'
  }

  tasks.create(name: "copyDependantLibs", type: Copy) {
    from (configurations.testRuntime) {
      include('slf4j-log4j12*')
      include('log4j*jar')
    }
    from (configurations.runtime) {
      exclude('kafka-clients*')
    }
    into "$buildDir/dependant-libs-${versions.scala}"
    duplicatesStrategy 'exclude'
  }

  task genProtocolErrorDocs(type: JavaExec) {
    classpath = sourceSets.main.runtimeClasspath
    main = 'org.apache.kafka.common.protocol.Errors'
    if( !generatedDocsDir.exists() ) { generatedDocsDir.mkdirs() }
    standardOutput = new File(generatedDocsDir, "protocol_errors.html").newOutputStream()
  }

  task genProtocolTypesDocs(type: JavaExec) {
    classpath = sourceSets.main.runtimeClasspath
    main = 'org.apache.kafka.common.protocol.types.Type'
    if( !generatedDocsDir.exists() ) { generatedDocsDir.mkdirs() }
    standardOutput = new File(generatedDocsDir, "protocol_types.html").newOutputStream()
  }

  task genProtocolApiKeyDocs(type: JavaExec) {
    classpath = sourceSets.main.runtimeClasspath
    main = 'org.apache.kafka.common.protocol.ApiKeys'
    if( !generatedDocsDir.exists() ) { generatedDocsDir.mkdirs() }
    standardOutput = new File(generatedDocsDir, "protocol_api_keys.html").newOutputStream()
  }

  task genProtocolMessageDocs(type: JavaExec) {
    classpath = sourceSets.main.runtimeClasspath
    main = 'org.apache.kafka.common.protocol.Protocol'
    if( !generatedDocsDir.exists() ) { generatedDocsDir.mkdirs() }
    standardOutput = new File(generatedDocsDir, "protocol_messages.html").newOutputStream()
  }

  task genAdminClientConfigDocs(type: JavaExec) {
    classpath = sourceSets.main.runtimeClasspath
    main = 'org.apache.kafka.clients.admin.AdminClientConfig'
    if( !generatedDocsDir.exists() ) { generatedDocsDir.mkdirs() }
    standardOutput = new File(generatedDocsDir, "admin_client_config.html").newOutputStream()
  }

  task genProducerConfigDocs(type: JavaExec) {
    classpath = sourceSets.main.runtimeClasspath
    main = 'org.apache.kafka.clients.producer.ProducerConfig'
    if( !generatedDocsDir.exists() ) { generatedDocsDir.mkdirs() }
    standardOutput = new File(generatedDocsDir, "producer_config.html").newOutputStream()
  }

  task genConsumerConfigDocs(type: JavaExec) {
    classpath = sourceSets.main.runtimeClasspath
    main = 'org.apache.kafka.clients.consumer.ConsumerConfig'
    if( !generatedDocsDir.exists() ) { generatedDocsDir.mkdirs() }
    standardOutput = new File(generatedDocsDir, "consumer_config.html").newOutputStream()
  }

  task genKafkaConfigDocs(type: JavaExec) {
    classpath = sourceSets.main.runtimeClasspath
    main = 'kafka.server.KafkaConfig'
    if( !generatedDocsDir.exists() ) { generatedDocsDir.mkdirs() }
    standardOutput = new File(generatedDocsDir, "kafka_config.html").newOutputStream()
  }

  task genTopicConfigDocs(type: JavaExec) {
    classpath = sourceSets.main.runtimeClasspath
    main = 'kafka.log.LogConfig'
    if( !generatedDocsDir.exists() ) { generatedDocsDir.mkdirs() }
    standardOutput = new File(generatedDocsDir, "topic_config.html").newOutputStream()
  }

  task genConsumerMetricsDocs(type: JavaExec) {
    classpath = sourceSets.test.runtimeClasspath
    main = 'org.apache.kafka.clients.consumer.internals.ConsumerMetrics'
    if( !generatedDocsDir.exists() ) { generatedDocsDir.mkdirs() }
    standardOutput = new File(generatedDocsDir, "consumer_metrics.html").newOutputStream()
  }

  task genProducerMetricsDocs(type: JavaExec) {
    classpath = sourceSets.test.runtimeClasspath
    main = 'org.apache.kafka.clients.producer.internals.ProducerMetrics'
    if( !generatedDocsDir.exists() ) { generatedDocsDir.mkdirs() }
    standardOutput = new File(generatedDocsDir, "producer_metrics.html").newOutputStream()
  }

  task siteDocsTar(dependsOn: ['genProtocolErrorDocs', 'genProtocolTypesDocs', 'genProtocolApiKeyDocs', 'genProtocolMessageDocs',
                               'genAdminClientConfigDocs', 'genProducerConfigDocs', 'genConsumerConfigDocs',
                               'genKafkaConfigDocs', 'genTopicConfigDocs',
                               ':connect:runtime:genConnectConfigDocs', ':connect:runtime:genConnectTransformationDocs',
                               ':streams:genStreamsConfigDocs', 'genConsumerMetricsDocs', 'genProducerMetricsDocs',
                               ':connect:runtime:genConnectMetricsDocs'], type: Tar) {
    classifier = 'site-docs'
    compression = Compression.GZIP
    from project.file("$rootDir/docs")
    into 'site-docs'
    duplicatesStrategy 'exclude'
  }

  tasks.create(name: "releaseTarGz", dependsOn: configurations.archives.artifacts, type: Tar) {
    into "kafka_${versions.baseScala}-${version}"
    compression = Compression.GZIP
    from(project.file("$rootDir/bin")) { into "bin/" }
    from(project.file("$rootDir/config")) { into "config/" }
    from "$rootDir/LICENSE"
    from "$rootDir/NOTICE"
    from(configurations.runtime) { into("libs/") }
    from(configurations.archives.artifacts.files) { into("libs/") }
    from(project.siteDocsTar) { into("site-docs/") }
    from(project(':tools').jar) { into("libs/") }
    from(project(':tools').configurations.runtime) { into("libs/") }
    from(project(':connect:api').jar) { into("libs/") }
    from(project(':connect:api').configurations.runtime) { into("libs/") }
    from(project(':connect:runtime').jar) { into("libs/") }
    from(project(':connect:runtime').configurations.runtime) { into("libs/") }
    from(project(':connect:transforms').jar) { into("libs/") }
    from(project(':connect:transforms').configurations.runtime) { into("libs/") }
    from(project(':connect:json').jar) { into("libs/") }
    from(project(':connect:json').configurations.runtime) { into("libs/") }
    from(project(':connect:file').jar) { into("libs/") }
    from(project(':connect:file').configurations.runtime) { into("libs/") }
    from(project(':connect:basic-auth-extension').jar) { into("libs/") }
    from(project(':connect:basic-auth-extension').configurations.runtime) { into("libs/") }
    from(project(':streams').jar) { into("libs/") }
    from(project(':streams').configurations.runtime) { into("libs/") }
    from(project(':streams:streams-scala').jar) { into("libs/") }
    from(project(':streams:streams-scala').configurations.runtime) { into("libs/") }
    from(project(':streams:test-utils').jar) { into("libs/") }
    from(project(':streams:test-utils').configurations.runtime) { into("libs/") }
    from(project(':streams:examples').jar) { into("libs/") }
    from(project(':streams:examples').configurations.runtime) { into("libs/") }
    duplicatesStrategy 'exclude'
  }

  jar {
    dependsOn('copyDependantLibs')
  }

  jar.manifest {
    attributes(
      'Version': "${version}"
    )
  }

  tasks.create(name: "copyDependantTestLibs", type: Copy) {
    from (configurations.testRuntime) {
      include('*.jar')
    }
    into "$buildDir/dependant-testlibs"
    duplicatesStrategy 'exclude'
  }

  systemTestLibs.dependsOn('jar', 'testJar', 'copyDependantTestLibs')

  checkstyle {
    configProperties = [importControlFile: "$rootDir/checkstyle/import-control-core.xml"]
  }
}

project(':examples') {
  archivesBaseName = "kafka-examples"

  dependencies {
    compile project(':core')
  }

  javadoc {
    enabled = false
  }

  checkstyle {
    configProperties = [importControlFile: "$rootDir/checkstyle/import-control-core.xml"]
  }
}

project(':clients') {
  archivesBaseName = "kafka-clients"

  configurations {
    jacksonDatabindConfig
  }

  // add jacksonDatabindConfig as provided scope config with high priority (1000)
  conf2ScopeMappings.addMapping(1000, configurations.jacksonDatabindConfig, "provided")

  dependencies {
    compile libs.lz4
    compile libs.snappy
    compile libs.slf4jApi
    compileOnly libs.jacksonDatabind // for SASL/OAUTHBEARER bearer token parsing

    jacksonDatabindConfig libs.jacksonDatabind // to publish as provided scope dependency.

    testCompile libs.bcpkix
    testCompile libs.junit
    testCompile libs.easymock
    testCompile libs.powermockJunit4
    testCompile libs.powermockEasymock

    testRuntime libs.slf4jlog4j
    testRuntime libs.jacksonDatabind
  }

  task determineCommitId {
    def takeFromHash = 16
    if (commitId) {
      commitId = commitId.take(takeFromHash)
    } else if (file("$rootDir/.git/HEAD").exists()) {
      def headRef = file("$rootDir/.git/HEAD").text
      if (headRef.contains('ref: ')) {
        headRef = headRef.replaceAll('ref: ', '').trim()
        if (file("$rootDir/.git/$headRef").exists()) {
          commitId = file("$rootDir/.git/$headRef").text.trim().take(takeFromHash)
        }
      } else {
        commitId = headRef.trim().take(takeFromHash)
      }
    } else {
      commitId = "unknown"
    }
  }

  task createVersionFile(dependsOn: determineCommitId) {
    ext.receiptFile = file("$buildDir/kafka/$buildVersionFileName")
    outputs.file receiptFile
    outputs.upToDateWhen { false }
    doLast {
      def data = [
        commitId: commitId,
        version: version,
      ]

      receiptFile.parentFile.mkdirs()
      def content = data.entrySet().collect { "$it.key=$it.value" }.sort().join("\n")
      receiptFile.setText(content, "ISO-8859-1")
    }
  }

  jar {
    dependsOn createVersionFile
    from("$buildDir") {
        include "kafka/$buildVersionFileName"
    }
  }

  clean.doFirst {
    delete "$buildDir/kafka/"
  }

  javadoc {
    include "**/org/apache/kafka/clients/admin/*"
    include "**/org/apache/kafka/clients/consumer/*"
    include "**/org/apache/kafka/clients/producer/*"
    include "**/org/apache/kafka/common/*"
    include "**/org/apache/kafka/common/acl/*"
    include "**/org/apache/kafka/common/annotation/*"
    include "**/org/apache/kafka/common/errors/*"
    include "**/org/apache/kafka/common/header/*"
    include "**/org/apache/kafka/common/resource/*"
    include "**/org/apache/kafka/common/serialization/*"
    include "**/org/apache/kafka/common/config/*"
    include "**/org/apache/kafka/common/config/provider/*"
    include "**/org/apache/kafka/common/security/auth/*"
    include "**/org/apache/kafka/common/security/plain/*"
    include "**/org/apache/kafka/common/security/scram/*"
    include "**/org/apache/kafka/common/security/token/delegation/*"
    include "**/org/apache/kafka/common/security/oauthbearer/*"
    include "**/org/apache/kafka/server/policy/*"
  }
}

project(':tools') {
  archivesBaseName = "kafka-tools"

  dependencies {
    compile project(':clients')
    compile project(':log4j-appender')
    compile libs.argparse4j
    compile libs.jacksonDatabind
    compile libs.slf4jApi

    compile libs.jacksonJaxrsJsonProvider
    compile libs.jerseyContainerServlet
    compile libs.jerseyHk2
    compile libs.jaxbApi // Jersey dependency that was available in the JDK before Java 9
    compile libs.activation // Jersey dependency that was available in the JDK before Java 9
    compile libs.jettyServer
    compile libs.jettyServlet
    compile libs.jettyServlets

    testCompile project(':clients')
    testCompile libs.junit
    testCompile project(':clients').sourceSets.test.output
    testCompile libs.easymock
    testCompile libs.powermockJunit4
    testCompile libs.powermockEasymock

    testRuntime libs.slf4jlog4j
  }

  javadoc {
    enabled = false
  }

  tasks.create(name: "copyDependantLibs", type: Copy) {
    from (configurations.testRuntime) {
      include('slf4j-log4j12*')
      include('log4j*jar')
    }
    from (configurations.runtime) {
      exclude('kafka-clients*')
    }
    into "$buildDir/dependant-libs-${versions.scala}"
    duplicatesStrategy 'exclude'
  }

  jar {
    dependsOn 'copyDependantLibs'
  }
}

project(':streams') {
  archivesBaseName = "kafka-streams"

  dependencies {
    compile project(':clients')
    compile project(':connect:json')  // this dependency should be removed after we unify data API
    compile libs.slf4jApi
    compile libs.rocksDBJni

    // testCompileOnly prevents streams from exporting a dependency on test-utils, which would cause a dependency cycle
    testCompileOnly project(':streams:test-utils')
    testCompile project(':clients').sourceSets.test.output
    testCompile project(':core')
    testCompile project(':core').sourceSets.test.output
    testCompile libs.log4j
    testCompile libs.junit
    testCompile libs.easymock
    testCompile libs.bcpkix

    testRuntimeOnly project(':streams:test-utils')
    testRuntime libs.slf4jlog4j
  }

  javadoc {
    include "**/org/apache/kafka/streams/**"
    exclude "**/internals/**"
  }

  tasks.create(name: "copyDependantLibs", type: Copy) {
    from (configurations.testRuntime) {
      include('slf4j-log4j12*')
      include('log4j*jar')
    }
    from (configurations.runtime) {
      exclude('kafka-clients*')
    }
    into "$buildDir/dependant-libs-${versions.scala}"
    duplicatesStrategy 'exclude'
  }

  jar {
    dependsOn 'copyDependantLibs'
  }

  systemTestLibs {
    dependsOn testJar
  }

  task genStreamsConfigDocs(type: JavaExec) {
    classpath = sourceSets.main.runtimeClasspath
    main = 'org.apache.kafka.streams.StreamsConfig'
    if( !generatedDocsDir.exists() ) { generatedDocsDir.mkdirs() }
    standardOutput = new File(generatedDocsDir, "streams_config.html").newOutputStream()
  }
}

project(':streams:streams-scala') {
  println "Building project 'streams-scala' with Scala version ${versions.scala}"
  apply plugin: 'scala'
  archivesBaseName = "kafka-streams-scala_${versions.baseScala}"

  dependencies {
    compile project(':streams')

    compile libs.scalaLibrary

    testCompile project(':core')
    testCompile project(':core').sourceSets.test.output
    testCompile project(':streams').sourceSets.test.output
    testCompile project(':clients').sourceSets.test.output

    testCompile libs.junit
    testCompile libs.scalatest

    testRuntime libs.slf4jlog4j
  }

  javadoc {
    include "**/org/apache/kafka/streams/scala/**"
  }

  tasks.create(name: "copyDependantLibs", type: Copy) {
    from (configurations.runtime) {
      exclude('kafka-streams*')
    }
    into "$buildDir/dependant-libs-${versions.scala}"
    duplicatesStrategy 'exclude'
  }

  jar {
    dependsOn 'copyDependantLibs'
  }

}

project(':streams:test-utils') {
  archivesBaseName = "kafka-streams-test-utils"

  dependencies {
    compile project(':streams')
    compile project(':clients')

    testCompile project(':clients').sourceSets.test.output
    testCompile libs.junit
    testCompile libs.easymock

    testRuntime libs.slf4jlog4j
  }

  javadoc {
    include "**/org/apache/kafka/streams/test/**"
    exclude "**/internals/**"
  }

  tasks.create(name: "copyDependantLibs", type: Copy) {
    from (configurations.runtime) {
      exclude('kafka-streams*')
    }
    into "$buildDir/dependant-libs-${versions.scala}"
    duplicatesStrategy 'exclude'
  }

  jar {
    dependsOn 'copyDependantLibs'
  }

}

project(':streams:examples') {
  archivesBaseName = "kafka-streams-examples"

  dependencies {
    compile project(':streams')
    compile project(':connect:json')  // this dependency should be removed after we unify data API
    compile libs.slf4jlog4j

    testCompile project(':streams:test-utils')
    testCompile project(':clients').sourceSets.test.output // for org.apache.kafka.test.IntegrationTest
    testCompile libs.junit
  }

  javadoc {
    enabled = false
  }

  tasks.create(name: "copyDependantLibs", type: Copy) {
    from (configurations.runtime) {
      exclude('kafka-streams*')
    }
    into "$buildDir/dependant-libs-${versions.scala}"
    duplicatesStrategy 'exclude'
  }

  jar {
    dependsOn 'copyDependantLibs'
  }
}

project(':streams:upgrade-system-tests-0100') {
  archivesBaseName = "kafka-streams-upgrade-system-tests-0100"

  dependencies {
    testCompile libs.kafkaStreams_0100
  }

  systemTestLibs {
    dependsOn testJar
  }
}

project(':streams:upgrade-system-tests-0101') {
  archivesBaseName = "kafka-streams-upgrade-system-tests-0101"

  dependencies {
    testCompile libs.kafkaStreams_0101
  }

  systemTestLibs {
    dependsOn testJar
  }
}

project(':streams:upgrade-system-tests-0102') {
  archivesBaseName = "kafka-streams-upgrade-system-tests-0102"

  dependencies {
    testCompile libs.kafkaStreams_0102
  }

  systemTestLibs {
    dependsOn testJar
  }
}

project(':streams:upgrade-system-tests-0110') {
  archivesBaseName = "kafka-streams-upgrade-system-tests-0110"

  dependencies {
    testCompile libs.kafkaStreams_0110
  }

  systemTestLibs {
    dependsOn testJar
  }
}

project(':streams:upgrade-system-tests-10') {
  archivesBaseName = "kafka-streams-upgrade-system-tests-10"

  dependencies {
    testCompile libs.kafkaStreams_10
  }

  systemTestLibs {
    dependsOn testJar
  }
}

project(':streams:upgrade-system-tests-11') {
  archivesBaseName = "kafka-streams-upgrade-system-tests-11"

  dependencies {
    testCompile libs.kafkaStreams_11
  }

  systemTestLibs {
    dependsOn testJar
  }
}

project(':jmh-benchmarks') {

  apply plugin: 'com.github.johnrengelman.shadow'

  shadowJar {
    baseName = 'kafka-jmh-benchmarks-all'
    classifier = null
    version = null
  }

  dependencies {
    compile project(':clients')
    compile project(':streams')
    compile libs.jmhCore
    compile libs.jmhGeneratorAnnProcess
    compile libs.jmhCoreBenchmarks
  }

  jar {
    manifest {
      attributes "Main-Class": "org.openjdk.jmh.Main"
    }
  }


  task jmh(type: JavaExec, dependsOn: [':jmh-benchmarks:clean', ':jmh-benchmarks:shadowJar']) {

    main="-jar"

    doFirst {
      if (System.getProperty("jmhArgs")) {
          args System.getProperty("jmhArgs").split(',')
      }
      args = [shadowJar.archivePath, *args]
    }
  }

  javadoc {
     enabled = false
  }
}

project(':log4j-appender') {
  archivesBaseName = "kafka-log4j-appender"

  dependencies {
    compile project(':clients')
    compile libs.slf4jlog4j

    testCompile project(':clients').sourceSets.test.output
    testCompile libs.junit
  }

  javadoc {
    enabled = false
  }

}

project(':connect:api') {
  archivesBaseName = "connect-api"

  dependencies {
    compile project(':clients')
    compile libs.slf4jApi
    compile libs.jaxrsApi

    testCompile libs.junit

    testRuntime libs.slf4jlog4j
    testCompile project(':clients').sourceSets.test.output
  }

  javadoc {
    include "**/org/apache/kafka/connect/**" // needed for the `javadocAll` task
    options.links "http://docs.oracle.com/javase/7/docs/api/"
  }

  tasks.create(name: "copyDependantLibs", type: Copy) {
    from (configurations.testRuntime) {
      include('slf4j-log4j12*')
      include('log4j*jar')
    }
    from (configurations.runtime) {
      exclude('kafka-clients*')
      exclude('connect-*')
    }
    into "$buildDir/dependant-libs"
    duplicatesStrategy 'exclude'
  }

  jar {
    dependsOn copyDependantLibs
  }
}

project(':connect:transforms') {
  archivesBaseName = "connect-transforms"

  dependencies {
    compile project(':connect:api')
    compile libs.slf4jApi

    testCompile libs.easymock
    testCompile libs.junit
    testCompile libs.powermockJunit4
    testCompile libs.powermockEasymock

    testRuntime libs.slf4jlog4j
    testCompile project(':clients').sourceSets.test.output
  }

  javadoc {
    enabled = false
  }

  tasks.create(name: "copyDependantLibs", type: Copy) {
    from (configurations.testRuntime) {
      include('slf4j-log4j12*')
      include('log4j*jar')
    }
    from (configurations.runtime) {
      exclude('kafka-clients*')
      exclude('connect-*')
    }
    into "$buildDir/dependant-libs"
    duplicatesStrategy 'exclude'
  }

  jar {
    dependsOn copyDependantLibs
  }
}

project(':connect:json') {
  archivesBaseName = "connect-json"

  dependencies {
    compile project(':connect:api')
    compile libs.jacksonDatabind
    compile libs.slf4jApi

    testCompile libs.easymock
    testCompile libs.junit
    testCompile libs.powermockJunit4
    testCompile libs.powermockEasymock

    testRuntime libs.slf4jlog4j
    testCompile project(':clients').sourceSets.test.output
  }

  javadoc {
    enabled = false
  }

  tasks.create(name: "copyDependantLibs", type: Copy) {
    from (configurations.testRuntime) {
      include('slf4j-log4j12*')
      include('log4j*jar')
    }
    from (configurations.runtime) {
      exclude('kafka-clients*')
      exclude('connect-*')
    }
    into "$buildDir/dependant-libs"
    duplicatesStrategy 'exclude'
  }

  jar {
    dependsOn copyDependantLibs
  }
}

project(':connect:runtime') {
  archivesBaseName = "connect-runtime"

  dependencies {

    compile project(':connect:api')
    compile project(':clients')
    compile project(':tools')
    compile project(':connect:json')
    compile project(':connect:transforms')

    compile libs.slf4jApi
    compile libs.jacksonJaxrsJsonProvider
    compile libs.jerseyContainerServlet
    compile libs.jerseyHk2
    compile libs.jaxbApi // Jersey dependency that was available in the JDK before Java 9
    compile libs.activation // Jersey dependency that was available in the JDK before Java 9
    compile libs.jettyServer
    compile libs.jettyServlet
    compile libs.jettyServlets
    compile libs.jettyClient
    compile(libs.reflections)
    compile(libs.mavenArtifact)

    testCompile project(':clients').sourceSets.test.output
    testCompile libs.easymock
    testCompile libs.junit
    testCompile libs.powermockJunit4
    testCompile libs.powermockEasymock

    testCompile project(':clients').sourceSets.test.output

    testRuntime libs.slf4jlog4j
  }

  javadoc {
    enabled = false
  }

  tasks.create(name: "copyDependantLibs", type: Copy) {
    from (configurations.testRuntime) {
      include('slf4j-log4j12*')
      include('log4j*jar')
    }
    from (configurations.runtime) {
      exclude('kafka-clients*')
      exclude('connect-*')
    }
    into "$buildDir/dependant-libs"
    duplicatesStrategy 'exclude'
  }

  jar {
    dependsOn copyDependantLibs
  }

  task genConnectConfigDocs(type: JavaExec) {
    classpath = sourceSets.main.runtimeClasspath
    main = 'org.apache.kafka.connect.runtime.distributed.DistributedConfig'
    if( !generatedDocsDir.exists() ) { generatedDocsDir.mkdirs() }
    standardOutput = new File(generatedDocsDir, "connect_config.html").newOutputStream()
  }

  task genConnectTransformationDocs(type: JavaExec) {
    classpath = sourceSets.main.runtimeClasspath
    main = 'org.apache.kafka.connect.tools.TransformationDoc'
    if( !generatedDocsDir.exists() ) { generatedDocsDir.mkdirs() }
    standardOutput = new File(generatedDocsDir, "connect_transforms.html").newOutputStream()
  }

  task genConnectMetricsDocs(type: JavaExec) {
    classpath = sourceSets.test.runtimeClasspath
    main = 'org.apache.kafka.connect.runtime.ConnectMetrics'
    if( !generatedDocsDir.exists() ) { generatedDocsDir.mkdirs() }
    standardOutput = new File(generatedDocsDir, "connect_metrics.html").newOutputStream()
  }

}

project(':connect:file') {
  archivesBaseName = "connect-file"

  dependencies {
    compile project(':connect:api')
    compile libs.slf4jApi

    testCompile libs.easymock
    testCompile libs.junit
    testCompile libs.powermockJunit4
    testCompile libs.powermockEasymock

    testRuntime libs.slf4jlog4j
    testCompile project(':clients').sourceSets.test.output
  }

  javadoc {
    enabled = false
  }

  tasks.create(name: "copyDependantLibs", type: Copy) {
    from (configurations.testRuntime) {
      include('slf4j-log4j12*')
      include('log4j*jar')
    }
    from (configurations.runtime) {
      exclude('kafka-clients*')
      exclude('connect-*')
    }
    into "$buildDir/dependant-libs"
    duplicatesStrategy 'exclude'
  }

  jar {
    dependsOn copyDependantLibs
  }
}

project(':connect:basic-auth-extension') {
  archivesBaseName = "connect-basic-auth-extension"

  dependencies {
    compile project(':connect:api')
    compile libs.slf4jApi

    testCompile libs.bcpkix
    testCompile libs.easymock
    testCompile libs.junit
    testCompile libs.powermockJunit4
    testCompile libs.powermockEasymock
    testCompile project(':clients').sourceSets.test.output

    testRuntime libs.slf4jlog4j
    testRuntime libs.jerseyContainerServlet
  }

  javadoc {
    enabled = false
  }

  tasks.create(name: "copyDependantLibs", type: Copy) {
    from (configurations.testRuntime) {
      include('slf4j-log4j12*')
      include('log4j*jar')
    }
    from (configurations.runtime) {
      exclude('kafka-clients*')
      exclude('connect-*')
    }
    into "$buildDir/dependant-libs"
    duplicatesStrategy 'exclude'
  }

  jar {
    dependsOn copyDependantLibs
  }
}

task aggregatedJavadoc(type: Javadoc) {
  def projectsWithJavadoc = subprojects.findAll { it.javadoc.enabled }
  source = projectsWithJavadoc.collect { it.sourceSets.main.allJava }
  classpath = files(projectsWithJavadoc.collect { it.sourceSets.main.compileClasspath })
  includes = projectsWithJavadoc.collectMany { it.javadoc.getIncludes() }
  excludes = projectsWithJavadoc.collectMany { it.javadoc.getExcludes() }
  options.links "http://docs.oracle.com/javase/7/docs/api/"
}<|MERGE_RESOLUTION|>--- conflicted
+++ resolved
@@ -140,13 +140,9 @@
   if (!JavaVersion.current().isJava9Compatible())
     apply plugin: 'findbugs'
 
-<<<<<<< HEAD
-  sourceCompatibility = 1.8
-  targetCompatibility = 1.8
-=======
   sourceCompatibility = minJavaVersion
   targetCompatibility = minJavaVersion
->>>>>>> 37a4d5ea
+
 
   compileJava {
     options.encoding = 'UTF-8'
