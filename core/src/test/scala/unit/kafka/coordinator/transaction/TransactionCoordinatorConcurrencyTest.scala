/*
 * Licensed to the Apache Software Foundation (ASF) under one or more
 * contributor license agreements. See the NOTICE file distributed with
 * this work for additional information regarding copyright ownership.
 * The ASF licenses this file to You under the Apache License, Version 2.0
 * (the "License"); you may not use this file except in compliance with
 * the License. You may obtain a copy of the License at
 *
 *    http://www.apache.org/licenses/LICENSE-2.0
 *
 * Unless required by applicable law or agreed to in writing, software
 * distributed under the License is distributed on an "AS IS" BASIS,
 * WITHOUT WARRANTIES OR CONDITIONS OF ANY KIND, either express or implied.
 * See the License for the specific language governing permissions and
 * limitations under the License.
 */
package kafka.coordinator.transaction

import java.nio.ByteBuffer

import kafka.api.KAFKA_2_3_IV1
import kafka.coordinator.AbstractCoordinatorConcurrencyTest
import kafka.coordinator.AbstractCoordinatorConcurrencyTest._
import kafka.coordinator.transaction.TransactionCoordinatorConcurrencyTest._
import kafka.log.Log
import kafka.server.{DelayedOperationPurgatory, FetchDataInfo, FetchLogEnd, KafkaConfig, LogOffsetMetadata, MetadataCache}
import kafka.utils.timer.MockTimer
import kafka.utils.{Pool, TestUtils}
import org.apache.kafka.clients.{ClientResponse, NetworkClient}
import org.apache.kafka.common.internals.ProducerIdAndEpoch
import org.apache.kafka.common.internals.Topic.TRANSACTION_STATE_TOPIC_NAME
import org.apache.kafka.common.metrics.Metrics
import org.apache.kafka.common.protocol.{ApiKeys, Errors}
import org.apache.kafka.common.record.{CompressionType, FileRecords, MemoryRecords, RecordBatch, SimpleRecord}
import org.apache.kafka.common.requests._
import org.apache.kafka.common.utils.{LogContext, MockTime}
import org.apache.kafka.common.{Node, TopicPartition}
import org.easymock.{EasyMock, IAnswer}
import org.junit.Assert._
import org.junit.{After, Before, Test}

import scala.collection.JavaConverters._
import scala.collection.{Map, mutable}

class TransactionCoordinatorConcurrencyTest extends AbstractCoordinatorConcurrencyTest[Transaction] {
  private val nTransactions = nThreads * 10
  private val coordinatorEpoch = 10
  private val numPartitions = nThreads * 5

  private val txnConfig = TransactionConfig()
  private var transactionCoordinator: TransactionCoordinator = _
  private var txnStateManager: TransactionStateManager = _
  private var txnMarkerChannelManager: TransactionMarkerChannelManager = _

  private val allOperations = Seq(
      new InitProducerIdOperation,
      new AddPartitionsToTxnOperation(Set(new TopicPartition("topic", 0))),
      new EndTxnOperation)

  private val allTransactions = mutable.Set[Transaction]()
  private val txnRecordsByPartition: Map[Int, mutable.ArrayBuffer[SimpleRecord]] =
    (0 until numPartitions).map { i => (i, mutable.ArrayBuffer[SimpleRecord]()) }.toMap

  val producerId = 11
  private var bumpProducerId = false

  @Before
  override def setUp(): Unit = {
    super.setUp()

    EasyMock.expect(zkClient.getTopicPartitionCount(TRANSACTION_STATE_TOPIC_NAME))
      .andReturn(Some(numPartitions))
      .anyTimes()
    EasyMock.replay(zkClient)

<<<<<<< HEAD
    txnStateManager = new TransactionStateManager(0, zkClient, scheduler, replicaManager, txnConfig,
      time, KAFKA_2_3_IV1)
=======
    txnStateManager = new TransactionStateManager(0, zkClient, scheduler, replicaManager, txnConfig, time, new Metrics())
>>>>>>> 40432e31
    for (i <- 0 until numPartitions)
      txnStateManager.addLoadedTransactionsToCache(i, coordinatorEpoch, new Pool[String, TransactionMetadata]())

    val pidManager: ProducerIdManager = EasyMock.createNiceMock(classOf[ProducerIdManager])
    EasyMock.expect(pidManager.generateProducerId())
      .andAnswer(new IAnswer[Long]() {
        def answer(): Long = {
          if (bumpProducerId) producerId + 1 else producerId
        }
      })
      .anyTimes()
    val txnMarkerPurgatory = new DelayedOperationPurgatory[DelayedTxnMarker]("txn-purgatory-name",
      new MockTimer,
      reaperEnabled = false)
    val brokerNode = new Node(0, "host", 10)
    val metadataCache: MetadataCache = EasyMock.createNiceMock(classOf[MetadataCache])
    EasyMock.expect(metadataCache.getPartitionLeaderEndpoint(
      EasyMock.anyString(),
      EasyMock.anyInt(),
      EasyMock.anyObject())
    ).andReturn(Some(brokerNode)).anyTimes()
    val networkClient: NetworkClient = EasyMock.createNiceMock(classOf[NetworkClient])
    txnMarkerChannelManager = new TransactionMarkerChannelManager(
      KafkaConfig.fromProps(serverProps),
      metadataCache,
      networkClient,
      txnStateManager,
      txnMarkerPurgatory,
      time) {
        override def shutdown(): Unit = {
          txnMarkerPurgatory.shutdown()
        }
    }

    transactionCoordinator = new TransactionCoordinator(brokerId = 0,
      txnConfig,
      scheduler,
      pidManager,
      txnStateManager,
      txnMarkerChannelManager,
      time,
      new LogContext)
    EasyMock.replay(pidManager)
    EasyMock.replay(metadataCache)
    EasyMock.replay(networkClient)
  }

  @After
  override def tearDown(): Unit = {
    try {
      EasyMock.reset(zkClient, replicaManager)
      transactionCoordinator.shutdown()
    } finally {
      super.tearDown()
    }
  }

  @Test
  def testConcurrentGoodPathSequence(): Unit = {
    verifyConcurrentOperations(createTransactions, allOperations)
  }

  @Test
  def testConcurrentRandomSequences(): Unit = {
    verifyConcurrentRandomSequences(createTransactions, allOperations)
  }

  /**
    * Concurrently load one set of transaction state topic partitions and unload another
    * set of partitions. This tests partition leader changes of transaction state topic
    * that are handled by different threads concurrently. Verifies that the metadata of
    * unloaded partitions are removed from the transaction manager and that the transactions
    * from the newly loaded partitions are loaded correctly.
    */
  @Test
  def testConcurrentLoadUnloadPartitions(): Unit = {
    val partitionsToLoad = (0 until numPartitions / 2).toSet
    val partitionsToUnload = (numPartitions / 2 until numPartitions).toSet
    verifyConcurrentActions(loadUnloadActions(partitionsToLoad, partitionsToUnload))
  }

  /**
    * Concurrently load one set of transaction state topic partitions, unload a second set
    * of partitions and expire transactions on a third set of partitions. This tests partition
    * leader changes of transaction state topic that are handled by different threads concurrently
    * while expiry is performed on another thread. Verifies the state of transactions on all the partitions.
    */
  @Test
  def testConcurrentTransactionExpiration(): Unit = {
    val partitionsToLoad = (0 until numPartitions / 3).toSet
    val partitionsToUnload = (numPartitions / 3 until numPartitions * 2 / 3).toSet
    val partitionsWithExpiringTxn = (numPartitions * 2 / 3 until numPartitions).toSet
    val expiringTransactions = allTransactions.filter { txn =>
      partitionsWithExpiringTxn.contains(txnStateManager.partitionFor(txn.transactionalId))
    }.toSet
    val expireAction = new ExpireTransactionsAction(expiringTransactions)
    verifyConcurrentActions(loadUnloadActions(partitionsToLoad, partitionsToUnload) + expireAction)
  }

  @Test
  def testConcurrentNewInitProducerIdRequests(): Unit = {
    val transactions = (1 to 100).flatMap(i => createTransactions(s"testConcurrentInitProducerID$i-"))
    bumpProducerId = true
    transactions.foreach { txn =>
      val txnMetadata = prepareExhaustedEpochTxnMetadata(txn)
      txnStateManager.putTransactionStateIfNotExists(txn.transactionalId, txnMetadata)

      // Test simultaneous requests from an existing producer trying to bump the epoch and a new producer initializing
      val newProducerOp1 = new InitProducerIdOperation()
      val newProducerOp2 = new InitProducerIdOperation()
      verifyConcurrentActions(Set(newProducerOp1, newProducerOp2).map(_.actionNoVerify(txn)))

      // If only one request succeeds, assert that the epoch was successfully increased
      // If both requests succeed, the new producer must have run after the existing one and should have the higher epoch
      (newProducerOp1.result.get.error, newProducerOp2.result.get.error) match {
        case (Errors.NONE, Errors.NONE) =>
          assertNotEquals(newProducerOp1.result.get.producerEpoch, newProducerOp2.result.get.producerEpoch)
          // assertEquals(0, newProducerOp1.result.get.producerEpoch)
          // assertEquals(0, newProducerOp2.result.get.producerEpoch)
        case (Errors.NONE, _) =>
          assertEquals(0, newProducerOp1.result.get.producerEpoch)
        case (_, Errors.NONE) =>
          assertEquals(0, newProducerOp2.result.get.producerEpoch)
        case (_, _) => fail("One of two InitProducerId requests should succeed")
      }
    }
  }

  @Test
  def testConcurrentInitProducerIdRequests(): Unit = {
    val transactions = (1 to 10).flatMap(i => createTransactions(s"testConcurrentInitProducerID$i-"))
    transactions.foreach { txn =>
      val firstInitReq = new InitProducerIdOperation()
      firstInitReq.run(txn)
      firstInitReq.awaitAndVerify(txn)

      // Test simultaneous requests from an existing producer trying to bump the epoch and a new producer initializing
      val producerIdAndEpoch = new ProducerIdAndEpoch(firstInitReq.result.get.producerId, firstInitReq.result.get.producerEpoch)
      val bumpEpochOp = new InitProducerIdOperation(Some(producerIdAndEpoch))
      val newProducerOp = new InitProducerIdOperation()
      verifyConcurrentActions(Set(bumpEpochOp, newProducerOp).map(_.actionNoVerify(txn)))

      // If only one request succeeds, assert that the epoch was successfully increased
      // If both requests succeed, the new producer must have run after the existing one and should have the higher epoch
      (bumpEpochOp.result.get.error, newProducerOp.result.get.error) match {
        case (Errors.NONE, Errors.NONE) =>
          assertEquals(producerIdAndEpoch.epoch + 2, newProducerOp.result.get.producerEpoch)
          assertEquals(producerIdAndEpoch.epoch + 1, bumpEpochOp.result.get.producerEpoch)
        case (Errors.NONE, _) =>
          assertEquals(producerIdAndEpoch.epoch + 1, bumpEpochOp.result.get.producerEpoch)
        case (_, Errors.NONE) =>
          assertEquals(producerIdAndEpoch.epoch + 1, newProducerOp.result.get.producerEpoch)
        case (_, _) => fail("One of two InitProducerId requests should succeed")
      }
    }
  }

  @Test
  def testConcurrentInitProducerIdRequestsWithRetry(): Unit = {
    val transactions = (1 to 10).flatMap(i => createTransactions(s"testConcurrentInitProducerID$i-"))
    transactions.foreach { txn =>
      val firstInitReq = new InitProducerIdOperation()
      firstInitReq.run(txn)
      firstInitReq.awaitAndVerify(txn)

      val initialProducerIdAndEpoch = new ProducerIdAndEpoch(firstInitReq.result.get.producerId, firstInitReq.result.get.producerEpoch)
      val bumpEpochReq = new InitProducerIdOperation(Some(initialProducerIdAndEpoch))
      bumpEpochReq.run(txn)
      bumpEpochReq.awaitAndVerify(txn)

      // Test simultaneous requests from an existing producer retrying the epoch bump and a new producer initializing
      val bumpedProducerIdAndEpoch = new ProducerIdAndEpoch(bumpEpochReq.result.get.producerId, bumpEpochReq.result.get.producerEpoch)
      val retryBumpEpochOp = new InitProducerIdOperation(Some(initialProducerIdAndEpoch))
      val newProducerOp = new InitProducerIdOperation()
      verifyConcurrentActions(Set(retryBumpEpochOp, newProducerOp).map(_.actionNoVerify(txn)))

      // If both requests succeed, the new producer must have run after the existing one and should have the higher epoch
      // If the retry succeeds and the new producer doesn't, assert that the already-bumped epoch was returned
      // If the new producer succeeds and the retry doesn't, assert the epoch was bumped
      (retryBumpEpochOp.result.get.error, newProducerOp.result.get.error) match {
        case (Errors.NONE, Errors.NONE) =>
          assertEquals(bumpedProducerIdAndEpoch.epoch + 1, newProducerOp.result.get.producerEpoch)
          assertEquals(bumpedProducerIdAndEpoch.epoch, retryBumpEpochOp.result.get.producerEpoch)
        case (Errors.NONE, _) =>
          assertEquals(bumpedProducerIdAndEpoch.epoch, retryBumpEpochOp.result.get.producerEpoch)
        case (_, Errors.NONE) =>
          assertEquals(bumpedProducerIdAndEpoch.epoch + 1, newProducerOp.result.get.producerEpoch)
        case (_, _) => fail("At least one InitProducerId request should succeed")
      }
    }
  }

  @Test
  def testConcurrentInitProducerRequestsAtPidBoundary(): Unit = {
    val transactions = (1 to 10).flatMap(i => createTransactions(s"testConcurrentInitProducerID$i-"))
    bumpProducerId = true
    transactions.foreach { txn =>
      val txnMetadata = prepareExhaustedEpochTxnMetadata(txn)
      txnStateManager.putTransactionStateIfNotExists(txn.transactionalId, txnMetadata)

      // Test simultaneous requests from an existing producer attempting to bump the epoch and a new producer initializing
      val bumpEpochOp = new InitProducerIdOperation(Some(new ProducerIdAndEpoch(producerId, (Short.MaxValue - 1).toShort)))
      val newProducerOp = new InitProducerIdOperation()
      verifyConcurrentActions(Set(bumpEpochOp, newProducerOp).map(_.actionNoVerify(txn)))

      // If the retry succeeds and the new producer doesn't, assert that the already-bumped epoch was returned
      // If the new producer succeeds and the retry doesn't, assert the epoch was bumped
      // If both requests succeed, the new producer must have run after the existing one and should have the higher epoch
      (bumpEpochOp.result.get.error, newProducerOp.result.get.error) match {
        case (Errors.NONE, Errors.NONE) =>
          assertEquals(0, bumpEpochOp.result.get.producerEpoch)
          assertEquals(producerId + 1, bumpEpochOp.result.get.producerId)

          assertEquals(1, newProducerOp.result.get.producerEpoch)
          assertEquals(producerId + 1, newProducerOp.result.get.producerId)
        case (Errors.NONE, _) =>
          assertEquals(0, bumpEpochOp.result.get.producerEpoch)
          assertEquals(producerId + 1, bumpEpochOp.result.get.producerId)
        case (_, Errors.NONE) =>
          assertEquals(0, newProducerOp.result.get.producerEpoch)
          assertEquals(producerId + 1, newProducerOp.result.get.producerId)
        case (_, _) => fail("One of two InitProducerId requests should succeed")
      }
    }

    bumpProducerId = false
  }

  @Test
  def testConcurrentInitProducerRequestsWithRetryAtPidBoundary(): Unit = {
    val transactions = (1 to 10).flatMap(i => createTransactions(s"testConcurrentInitProducerID$i-"))
    bumpProducerId = true
    transactions.foreach { txn =>
      val txnMetadata = prepareExhaustedEpochTxnMetadata(txn)
      txnStateManager.putTransactionStateIfNotExists(txn.transactionalId, txnMetadata)

      val bumpEpochReq = new InitProducerIdOperation(Some(new ProducerIdAndEpoch(producerId, (Short.MaxValue - 1).toShort)))
      bumpEpochReq.run(txn)
      bumpEpochReq.awaitAndVerify(txn)

      // Test simultaneous requests from an existing producer attempting to bump the epoch and a new producer initializing
      val retryBumpEpochOp = new InitProducerIdOperation(Some(new ProducerIdAndEpoch(producerId, (Short.MaxValue - 1).toShort)))
      val newProducerOp = new InitProducerIdOperation()
      verifyConcurrentActions(Set(retryBumpEpochOp, newProducerOp).map(_.actionNoVerify(txn)))

      // If the retry succeeds and the new producer doesn't, assert that the already-bumped epoch was returned
      // If the new producer succeeds and the retry doesn't, assert the epoch was bumped
      // If both requests succeed, the new producer must have run after the existing one and should have the higher epoch
      (retryBumpEpochOp.result.get.error, newProducerOp.result.get.error) match {
        case (Errors.NONE, Errors.NONE) =>
          assertEquals(0, retryBumpEpochOp.result.get.producerEpoch)
          assertEquals(producerId + 1, retryBumpEpochOp.result.get.producerId)

          assertEquals(1, newProducerOp.result.get.producerEpoch)
          assertEquals(producerId + 1, newProducerOp.result.get.producerId)
        case (Errors.NONE, _) =>
          assertEquals(0, retryBumpEpochOp.result.get.producerEpoch)
          assertEquals(producerId + 1, retryBumpEpochOp.result.get.producerId)
        case (_, Errors.NONE) =>
          assertEquals(1, newProducerOp.result.get.producerEpoch)
          assertEquals(producerId + 1, newProducerOp.result.get.producerId)
        case (_, _) => fail("One of two InitProducerId requests should succeed")
      }
    }

    bumpProducerId = false
  }

  override def enableCompletion(): Unit = {
    super.enableCompletion()

    def createResponse(request: WriteTxnMarkersRequest): WriteTxnMarkersResponse  = {
      val pidErrorMap = request.markers.asScala.map { marker =>
        (marker.producerId.asInstanceOf[java.lang.Long], marker.partitions.asScala.map { tp => (tp, Errors.NONE) }.toMap.asJava)
      }.toMap.asJava
      new WriteTxnMarkersResponse(pidErrorMap)
    }
    synchronized {
      txnMarkerChannelManager.generateRequests().foreach { requestAndHandler =>
        val request = requestAndHandler.request.asInstanceOf[WriteTxnMarkersRequest.Builder].build()
        val response = createResponse(request)
        requestAndHandler.handler.onComplete(new ClientResponse(new RequestHeader(ApiKeys.PRODUCE, 0, "client", 1),
          null, null, 0, 0, false, null, null, response))
      }
    }
  }

  /**
    * Concurrently load `partitionsToLoad` and unload `partitionsToUnload`. Before the concurrent operations
    * are run `partitionsToLoad` must be unloaded first since all partitions were loaded during setUp.
    */
  private def loadUnloadActions(partitionsToLoad: Set[Int], partitionsToUnload: Set[Int]): Set[Action] = {
    val transactions = (1 to 10).flatMap(i => createTransactions(s"testConcurrentLoadUnloadPartitions$i-")).toSet
    transactions.foreach(txn => prepareTransaction(txn))
    val unload = partitionsToLoad.map(new UnloadTxnPartitionAction(_))
    unload.foreach(_.run())
    unload.foreach(_.await())
    partitionsToLoad.map(new LoadTxnPartitionAction(_)) ++ partitionsToUnload.map(new UnloadTxnPartitionAction(_))
  }

  private def createTransactions(txnPrefix: String): Set[Transaction] = {
    val transactions = (0 until nTransactions).map { i => new Transaction(s"$txnPrefix$i", i, time) }
    allTransactions ++= transactions
    transactions.toSet
  }

  private def verifyTransaction(txn: Transaction, expectedState: TransactionState): Unit = {
    val (metadata, success) = TestUtils.computeUntilTrue({
      enableCompletion()
      transactionMetadata(txn)
    })(metadata => metadata.nonEmpty && metadata.forall(m => m.state == expectedState && m.pendingState.isEmpty))
    assertTrue(s"Invalid metadata state $metadata", success)
  }

  private def transactionMetadata(txn: Transaction): Option[TransactionMetadata] = {
    txnStateManager.getTransactionState(txn.transactionalId) match {
      case Left(error) =>
        if (error == Errors.NOT_COORDINATOR)
          None
        else
          throw new AssertionError(s"Unexpected transaction error $error for $txn")
      case Right(Some(metadata)) =>
        Some(metadata.transactionMetadata)
      case Right(None) =>
        None
    }
  }

  private def prepareTransaction(txn: Transaction): Unit = {
    val partitionId = txnStateManager.partitionFor(txn.transactionalId)
    val txnRecords = txnRecordsByPartition(partitionId)
    val initPidOp = new InitProducerIdOperation()
    val addPartitionsOp = new AddPartitionsToTxnOperation(Set(new TopicPartition("topic", 0)))
    initPidOp.run(txn)
    initPidOp.awaitAndVerify(txn)
    addPartitionsOp.run(txn)
    addPartitionsOp.awaitAndVerify(txn)

    val txnMetadata = transactionMetadata(txn).getOrElse(throw new IllegalStateException(s"Transaction not found $txn"))
    txnRecords += new SimpleRecord(txn.txnMessageKeyBytes, TransactionLog.valueToBytes(txnMetadata.prepareNoTransit(), KAFKA_2_3_IV1))

    txnMetadata.state = PrepareCommit
    txnRecords += new SimpleRecord(txn.txnMessageKeyBytes, TransactionLog.valueToBytes(txnMetadata.prepareNoTransit(), KAFKA_2_3_IV1))

    prepareTxnLog(partitionId)
  }

  private def prepareTxnLog(partitionId: Int): Unit = {

    val logMock: Log =  EasyMock.mock(classOf[Log])
    val fileRecordsMock: FileRecords = EasyMock.mock(classOf[FileRecords])

    val topicPartition = new TopicPartition(TRANSACTION_STATE_TOPIC_NAME, partitionId)
    val startOffset = replicaManager.getLogEndOffset(topicPartition).getOrElse(20L)
    val records = MemoryRecords.withRecords(startOffset, CompressionType.NONE, txnRecordsByPartition(partitionId).toArray: _*)
    val endOffset = startOffset + records.records.asScala.size

    EasyMock.expect(logMock.logStartOffset).andStubReturn(startOffset)
    EasyMock.expect(logMock.read(EasyMock.eq(startOffset),
      maxLength = EasyMock.anyInt(),
      isolation = EasyMock.eq(FetchLogEnd),
      minOneMessage = EasyMock.eq(true)))
      .andReturn(FetchDataInfo(LogOffsetMetadata(startOffset), fileRecordsMock))

    EasyMock.expect(fileRecordsMock.sizeInBytes()).andStubReturn(records.sizeInBytes)

    val bufferCapture = EasyMock.newCapture[ByteBuffer]
    fileRecordsMock.readInto(EasyMock.capture(bufferCapture), EasyMock.anyInt())
    EasyMock.expectLastCall().andAnswer(new IAnswer[Unit] {
      override def answer: Unit = {
        val buffer = bufferCapture.getValue
        buffer.put(records.buffer.duplicate)
        buffer.flip()
      }
    })

    EasyMock.replay(logMock, fileRecordsMock)
    synchronized {
      replicaManager.updateLog(topicPartition, logMock, endOffset)
    }
  }

  private def prepareExhaustedEpochTxnMetadata(txn: Transaction): TransactionMetadata = {
    new TransactionMetadata(transactionalId = txn.transactionalId,
      producerId = producerId,
      lastProducerId = RecordBatch.NO_PRODUCER_ID,
      producerEpoch = (Short.MaxValue - 1).toShort,
      lastProducerEpoch = RecordBatch.NO_PRODUCER_EPOCH,
      txnTimeoutMs = 60000,
      state = Empty,
      topicPartitions = collection.mutable.Set.empty[TopicPartition],
      txnLastUpdateTimestamp = time.milliseconds())
  }

  abstract class TxnOperation[R] extends Operation {
    @volatile var result: Option[R] = None
    def resultCallback(r: R): Unit = this.result = Some(r)
  }

  class InitProducerIdOperation(val producerIdAndEpoch: Option[ProducerIdAndEpoch] = None) extends TxnOperation[InitProducerIdResult] {
    override def run(txn: Transaction): Unit = {
      transactionCoordinator.handleInitProducerId(txn.transactionalId, 60000, producerIdAndEpoch, resultCallback)
    }
    override def awaitAndVerify(txn: Transaction): Unit = {
      val initPidResult = result.getOrElse(throw new IllegalStateException("InitProducerId has not completed"))
      assertEquals(Errors.NONE, initPidResult.error)
      verifyTransaction(txn, Empty)
    }
  }

  class AddPartitionsToTxnOperation(partitions: Set[TopicPartition]) extends TxnOperation[Errors] {
    override def run(txn: Transaction): Unit = {
      transactionMetadata(txn).foreach { txnMetadata =>
        transactionCoordinator.handleAddPartitionsToTransaction(txn.transactionalId,
            txnMetadata.producerId,
            txnMetadata.producerEpoch,
            partitions,
            resultCallback)
      }
    }
    override def awaitAndVerify(txn: Transaction): Unit = {
      val error = result.getOrElse(throw new IllegalStateException("AddPartitionsToTransaction has not completed"))
      assertEquals(Errors.NONE, error)
      verifyTransaction(txn, Ongoing)
    }
  }

  class EndTxnOperation extends TxnOperation[Errors] {
    override def run(txn: Transaction): Unit = {
      transactionMetadata(txn).foreach { txnMetadata =>
        transactionCoordinator.handleEndTransaction(txn.transactionalId,
          txnMetadata.producerId,
          txnMetadata.producerEpoch,
          transactionResult(txn),
          resultCallback)
      }
    }
    override def awaitAndVerify(txn: Transaction): Unit = {
      val error = result.getOrElse(throw new IllegalStateException("EndTransaction has not completed"))
      if (!txn.ended) {
        txn.ended = true
        assertEquals(Errors.NONE, error)
        val expectedState = if (transactionResult(txn) == TransactionResult.COMMIT) CompleteCommit else CompleteAbort
        verifyTransaction(txn, expectedState)
      } else
        assertEquals(Errors.INVALID_TXN_STATE, error)
    }
    // Test both commit and abort. Transactional ids used in the test have the format <prefix><index>
    // Use the last digit of the index to decide between commit and abort.
    private def transactionResult(txn: Transaction): TransactionResult = {
      val txnId = txn.transactionalId
      val lastDigit = txnId(txnId.length - 1).toInt
      if (lastDigit % 2 == 0) TransactionResult.COMMIT else TransactionResult.ABORT
    }
  }

  class LoadTxnPartitionAction(txnTopicPartitionId: Int) extends Action {
    override def run(): Unit = {
      transactionCoordinator.handleTxnImmigration(txnTopicPartitionId, coordinatorEpoch)
    }
    override def await(): Unit = {
      allTransactions.foreach { txn =>
        if (txnStateManager.partitionFor(txn.transactionalId) == txnTopicPartitionId) {
          verifyTransaction(txn, CompleteCommit)
        }
      }
    }
  }

  class UnloadTxnPartitionAction(txnTopicPartitionId: Int) extends Action {
    val txnRecords: mutable.ArrayBuffer[SimpleRecord] = mutable.ArrayBuffer[SimpleRecord]()
    override def run(): Unit = {
      transactionCoordinator.handleTxnEmigration(txnTopicPartitionId, coordinatorEpoch)
    }
    override def await(): Unit = {
      allTransactions.foreach { txn =>
        if (txnStateManager.partitionFor(txn.transactionalId) == txnTopicPartitionId)
          assertTrue("Transaction metadata not removed", transactionMetadata(txn).isEmpty)
      }
    }
  }

  class ExpireTransactionsAction(transactions: Set[Transaction]) extends Action {
    override def run(): Unit = {
      transactions.foreach { txn =>
        transactionMetadata(txn).foreach { txnMetadata =>
          txnMetadata.txnLastUpdateTimestamp = time.milliseconds() - txnConfig.transactionalIdExpirationMs
        }
      }
      txnStateManager.enableTransactionalIdExpiration()
      time.sleep(txnConfig.removeExpiredTransactionalIdsIntervalMs + 1)
    }

    override def await(): Unit = {
      val (_, success) = TestUtils.computeUntilTrue({
        replicaManager.tryCompleteDelayedRequests()
        transactions.forall(txn => transactionMetadata(txn).isEmpty)
      })(identity)
      assertTrue("Transaction not expired", success)
    }
  }
}

object TransactionCoordinatorConcurrencyTest {

  class Transaction(val transactionalId: String, producerId: Long, time: MockTime) extends CoordinatorMember {
    val txnMessageKeyBytes: Array[Byte] = TransactionLog.keyToBytes(transactionalId)
    @volatile var ended = false
    override def toString: String = transactionalId
  }
}<|MERGE_RESOLUTION|>--- conflicted
+++ resolved
@@ -26,8 +26,8 @@
 import kafka.server.{DelayedOperationPurgatory, FetchDataInfo, FetchLogEnd, KafkaConfig, LogOffsetMetadata, MetadataCache}
 import kafka.utils.timer.MockTimer
 import kafka.utils.{Pool, TestUtils}
+import org.apache.kafka.clients.producer.internals.ProducerIdAndEpoch
 import org.apache.kafka.clients.{ClientResponse, NetworkClient}
-import org.apache.kafka.common.internals.ProducerIdAndEpoch
 import org.apache.kafka.common.internals.Topic.TRANSACTION_STATE_TOPIC_NAME
 import org.apache.kafka.common.metrics.Metrics
 import org.apache.kafka.common.protocol.{ApiKeys, Errors}
@@ -73,12 +73,8 @@
       .anyTimes()
     EasyMock.replay(zkClient)
 
-<<<<<<< HEAD
-    txnStateManager = new TransactionStateManager(0, zkClient, scheduler, replicaManager, txnConfig,
-      time, KAFKA_2_3_IV1)
-=======
-    txnStateManager = new TransactionStateManager(0, zkClient, scheduler, replicaManager, txnConfig, time, new Metrics())
->>>>>>> 40432e31
+    txnStateManager = new TransactionStateManager(0, zkClient, scheduler, replicaManager, txnConfig, time,
+      new Metrics(), KAFKA_2_3_IV1)
     for (i <- 0 until numPartitions)
       txnStateManager.addLoadedTransactionsToCache(i, coordinatorEpoch, new Pool[String, TransactionMetadata]())
 
