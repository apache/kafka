/**
 * Licensed to the Apache Software Foundation (ASF) under one or more
 * contributor license agreements.  See the NOTICE file distributed with
 * this work for additional information regarding copyright ownership.
 * The ASF licenses this file to You under the Apache License, Version 2.0
 * (the "License"); you may not use this file except in compliance with
 * the License.  You may obtain a copy of the License at
 * <p>
 * http://www.apache.org/licenses/LICENSE-2.0
 * <p>
 * Unless required by applicable law or agreed to in writing, software
 * distributed under the License is distributed on an "AS IS" BASIS,
 * WITHOUT WARRANTIES OR CONDITIONS OF ANY KIND, either express or implied.
 * See the License for the specific language governing permissions and
 * limitations under the License.
 */
package org.apache.kafka.test;

import java.util.ArrayList;
import java.util.Collection;
import java.util.Collections;
import java.util.HashMap;
import java.util.LinkedList;
import java.util.List;
import java.util.Map;
import java.util.Queue;
import java.util.concurrent.atomic.AtomicLong;
import org.apache.kafka.clients.consumer.ConsumerRecord;
import org.apache.kafka.clients.consumer.MockConsumer;
import org.apache.kafka.clients.consumer.OffsetResetStrategy;
import org.apache.kafka.clients.producer.MockProducer;
import org.apache.kafka.clients.producer.ProducerRecord;
import org.apache.kafka.common.PartitionInfo;
import org.apache.kafka.common.TopicPartition;
import org.apache.kafka.common.metrics.Metrics;
import org.apache.kafka.common.record.TimestampType;
import org.apache.kafka.common.serialization.ByteArraySerializer;
import org.apache.kafka.common.serialization.Deserializer;
import org.apache.kafka.common.serialization.Serializer;
import org.apache.kafka.common.utils.MockTime;
import org.apache.kafka.streams.StreamsConfig;
import org.apache.kafka.streams.processor.StateStore;
import org.apache.kafka.streams.processor.TaskId;
import org.apache.kafka.streams.processor.TopologyBuilder;
import org.apache.kafka.streams.processor.internals.InternalProcessorContext;
import org.apache.kafka.streams.processor.internals.ProcessorContextImpl;
import org.apache.kafka.streams.processor.internals.ProcessorRecordContext;
import org.apache.kafka.streams.processor.internals.ProcessorStateManager;
import org.apache.kafka.streams.processor.internals.ProcessorTopology;
import org.apache.kafka.streams.processor.internals.RecordCollectorImpl;
import org.apache.kafka.streams.processor.internals.StateDirectory;
import org.apache.kafka.streams.processor.internals.StreamTask;
import org.apache.kafka.streams.processor.internals.MockStreamsMetrics;
import org.apache.kafka.streams.state.KeyValueStore;
import org.apache.kafka.streams.state.internals.ThreadCache;

/**
 * This class makes it easier to write tests to verify the behavior of topologies created with a {@link TopologyBuilder}.
 * You can test simple topologies that have a single processor, or very complex topologies that have multiple sources, processors,
 * and sinks. And because it starts with a {@link TopologyBuilder}, you can create topologies specific to your tests or you
 * can use and test code you already have that uses a builder to create topologies. Best of all, the class works without a real
 * Kafka broker, so the tests execute very quickly with very little overhead.
 * <p>
 * Using the ProcessorTopologyTestDriver in tests is easy: simply instantiate the driver with a {@link StreamsConfig} and a
 * TopologyBuilder, use the driver to supply an input message to the topology, and then use the driver to read and verify any
 * messages output by the topology.
 * <p>
 * Although the driver doesn't use a real Kafka broker, it does simulate Kafka {@link org.apache.kafka.clients.consumer.Consumer}s
 * and {@link org.apache.kafka.clients.producer.Producer}s that read and write raw {@code byte[]} messages. You can either deal
 * with messages that have {@code byte[]} keys and values, or you can supply the {@link Serializer}s and {@link Deserializer}s
 * that the driver can use to convert the keys and values into objects.
 *
 * <h2>Driver setup</h2>
 * <p>
 * In order to create a ProcessorTopologyTestDriver instance, you need a TopologyBuilder and a {@link StreamsConfig}. The
 * configuration needs to be representative of what you'd supply to the real topology, so that means including several key
 * properties. For example, the following code fragment creates a configuration that specifies a local Kafka broker list
 * (which is needed but not used), a timestamp extractor, and default serializers and deserializers for string keys and values:
 *
 * <pre>
 * StringSerializer strSerializer = new StringSerializer();
 * StringDeserializer strDeserializer = new StringDeserializer();
 * Properties props = new Properties();
 * props.setProperty(StreamsConfig.BOOTSTRAP_SERVERS_CONFIG, "localhost:9091");
 * props.setProperty(StreamsConfig.TIMESTAMP_EXTRACTOR_CLASS_CONFIG, CustomTimestampExtractor.class.getName());
 * props.setProperty(StreamsConfig.KEY_SERIALIZER_CLASS_CONFIG, strSerializer.getClass().getName());
 * props.setProperty(StreamsConfig.KEY_DESERIALIZER_CLASS_CONFIG, strDeserializer.getClass().getName());
 * props.setProperty(StreamsConfig.VALUE_SERIALIZER_CLASS_CONFIG, strSerializer.getClass().getName());
 * props.setProperty(StreamsConfig.VALUE_DESERIALIZER_CLASS_CONFIG, strDeserializer.getClass().getName());
 * StreamsConfig config = new StreamsConfig(props);
 * TopologyBuilder builder = ...
 * ProcessorTopologyTestDriver driver = new ProcessorTopologyTestDriver(config, builder);
 * </pre>
 *
 * <h2>Processing messages</h2>
 * <p>
 * Your test can supply new input records on any of the topics that the topology's sources consume. Here's an example of an
 * input message on the topic named {@code input-topic}:
 *
 * <pre>
 * driver.process("input-topic", "key1", "value1", strSerializer, strSerializer);
 * </pre>
 *
 * Immediately, the driver will pass the input message through to the appropriate source that consumes the named topic,
 * and will invoke the processor(s) downstream of the source. If your topology's processors forward messages to sinks,
 * your test can then consume these output messages to verify they match the expected outcome. For example, if our topology
 * should have generated 2 messages on {@code output-topic-1} and 1 message on {@code output-topic-2}, then our test can
 * obtain these messages using the {@link #readOutput(String, Deserializer, Deserializer)} method:
 *
 * <pre>
 * ProducerRecord<String, String> record1 = driver.readOutput("output-topic-1", strDeserializer, strDeserializer);
 * ProducerRecord<String, String> record2 = driver.readOutput("output-topic-1", strDeserializer, strDeserializer);
 * ProducerRecord<String, String> record3 = driver.readOutput("output-topic-2", strDeserializer, strDeserializer);
 * </pre>
 *
 * Again, our example topology generates messages with string keys and values, so we supply our string deserializer instance
 * for use on both the keys and values. Your test logic can then verify whether these output records are correct.
 * <p>
 * Finally, when completed, make sure your tests {@link #close()} the driver to release all resources and
 * {@link org.apache.kafka.streams.processor.Processor}s.
 *
 * <h2>Processor state</h2>
 * <p>
 * Some processors use Kafka {@link StateStore state storage}, so this driver class provides the {@link #getStateStore(String)}
 * and {@link #getKeyValueStore(String)} methods so that your tests can check the underlying state store(s) used by your
 * topology's processors. In our previous example, after we supplied a single input message and checked the three output messages,
 * our test could also check the key value store to verify the processor correctly added, removed, or updated internal state.
 * Or, our test might have pre-populated some state <em>before</em> submitting the input message, and verified afterward that the
 * processor(s) correctly updated the state.
 */
public class ProcessorTopologyTestDriver {

    private final Serializer<byte[]> bytesSerializer = new ByteArraySerializer();

    private final String applicationId = "test-driver-application";

    private final TaskId id;
    private final ProcessorTopology topology;
    private final StreamTask task;
    private final MockConsumer<byte[], byte[]> consumer;
    private final MockProducer<byte[], byte[]> producer;
    private final MockConsumer<byte[], byte[]> restoreStateConsumer;
    private final Map<String, TopicPartition> partitionsByTopic = new HashMap<>();
    private final Map<TopicPartition, AtomicLong> offsetsByTopicPartition = new HashMap<>();
    private final Map<String, Queue<ProducerRecord<byte[], byte[]>>> outputRecordsByTopic = new HashMap<>();

    /**
     * Create a new test driver instance.
     * @param config the stream configuration for the topology
     * @param builder the topology builder that will be used to create the topology instance
     * @param storeNames the optional names of the state stores that are used by the topology
     */
    public ProcessorTopologyTestDriver(StreamsConfig config, TopologyBuilder builder, String... storeNames) {
        id = new TaskId(0, 0);
        topology = builder.setApplicationId("ProcessorTopologyTestDriver").build(null);

        // Set up the consumer and producer ...
        consumer = new MockConsumer<>(OffsetResetStrategy.EARLIEST);
        producer = new MockProducer<byte[], byte[]>(true, bytesSerializer, bytesSerializer) {
            @Override
            public List<PartitionInfo> partitionsFor(String topic) {
                return Collections.singletonList(new PartitionInfo(topic, 0, null, null, null));
            }
        };
        restoreStateConsumer = createRestoreConsumer(id, storeNames);

        // Set up all of the topic+partition information and subscribe the consumer to each ...
        for (String topic : topology.sourceTopics()) {
            TopicPartition tp = new TopicPartition(topic, 1);
            partitionsByTopic.put(topic, tp);
            offsetsByTopicPartition.put(tp, new AtomicLong());
        }
        consumer.assign(offsetsByTopicPartition.keySet());

        task = new StreamTask(id,
<<<<<<< HEAD
            applicationId,
            partitionsByTopic.values(),
            topology,
            consumer,
            producer,
            restoreStateConsumer,
            config,
            new MockStreamsMetrics(new Metrics()),
            new StateDirectory(applicationId, TestUtils.tempDirectory().getPath()),
            new ThreadCache("testCache", 1024 * 1024, new MockStreamsMetrics(new Metrics())),
            new MockTime());
=======
                              applicationId,
                              partitionsByTopic.values(),
                              topology,
                              consumer,
                              restoreStateConsumer,
                              config,
                              new StreamsMetrics() {
                @Override
                public Sensor addLatencySensor(String scopeName, String entityName, String operationName, String... tags) {
                    return null;
                }

                @Override
                public void recordLatency(Sensor sensor, long startNs, long endNs) {
                    // do nothing
                }
            }, new StateDirectory(applicationId, TestUtils.tempDirectory().getPath()), new ThreadCache(1024 * 1024), new RecordCollectorImpl(producer, "id"));
>>>>>>> 0cd5afdb
    }

    /**
     * Send an input message with the given key and value on the specified topic to the topology, and then commit the messages.
     *
     * @param topicName the name of the topic on which the message is to be sent
     * @param key the raw message key
     * @param value the raw message value
     */
    public void process(String topicName, byte[] key, byte[] value) {
        TopicPartition tp = partitionsByTopic.get(topicName);
        if (tp == null) {
            throw new IllegalArgumentException("Unexpected topic: " + topicName);
        }
        // Add the record ...
        long offset = offsetsByTopicPartition.get(tp).incrementAndGet();
        task.addRecords(tp, records(new ConsumerRecord<byte[], byte[]>(tp.topic(), tp.partition(), offset, 0L, TimestampType.CREATE_TIME, 0L, 0, 0, key, value)));
        producer.clear();
        // Process the record ...
        task.process();
        ((InternalProcessorContext) task.context()).setRecordContext(new ProcessorRecordContext(0L, offset, tp.partition(), topicName));
        task.commit();
        // Capture all the records sent to the producer ...
        for (ProducerRecord<byte[], byte[]> record : producer.history()) {
            Queue<ProducerRecord<byte[], byte[]>> outputRecords = outputRecordsByTopic.get(record.topic());
            if (outputRecords == null) {
                outputRecords = new LinkedList<>();
                outputRecordsByTopic.put(record.topic(), outputRecords);
            }
            outputRecords.add(record);
        }
    }

    /**
     * Send an input message with the given key and value on the specified topic to the topology.
     *
     * @param topicName the name of the topic on which the message is to be sent
     * @param key the raw message key
     * @param value the raw message value
     * @param keySerializer the serializer for the key
     * @param valueSerializer the serializer for the value
     */
    public <K, V> void process(String topicName, K key, V value, Serializer<K> keySerializer, Serializer<V> valueSerializer) {
        process(topicName, keySerializer.serialize(topicName, key), valueSerializer.serialize(topicName, value));
    }

    /**
     * Read the next record from the given topic. These records were output by the topology during the previous calls to
     * {@link #process(String, byte[], byte[])}.
     *
     * @param topic the name of the topic
     * @return the next record on that topic, or null if there is no record available
     */
    public ProducerRecord<byte[], byte[]> readOutput(String topic) {
        Queue<ProducerRecord<byte[], byte[]>> outputRecords = outputRecordsByTopic.get(topic);
        if (outputRecords == null) return null;
        return outputRecords.poll();
    }

    /**
     * Read the next record from the given topic. These records were output by the topology during the previous calls to
     * {@link #process(String, byte[], byte[])}.
     *
     * @param topic the name of the topic
     * @param keyDeserializer the deserializer for the key type
     * @param valueDeserializer the deserializer for the value type
     * @return the next record on that topic, or null if there is no record available
     */
    public <K, V> ProducerRecord<K, V> readOutput(String topic, Deserializer<K> keyDeserializer, Deserializer<V> valueDeserializer) {
        ProducerRecord<byte[], byte[]> record = readOutput(topic);
        if (record == null) return null;
        K key = keyDeserializer.deserialize(record.topic(), record.key());
        V value = valueDeserializer.deserialize(record.topic(), record.value());
        return new ProducerRecord<K, V>(record.topic(), record.partition(), key, value);
    }

    private Iterable<ConsumerRecord<byte[], byte[]>> records(ConsumerRecord<byte[], byte[]> record) {
        return Collections.singleton(record);
    }

    /**
     * Get the {@link StateStore} with the given name. The name should have been supplied via
     * {@link #ProcessorTopologyTestDriver(StreamsConfig, TopologyBuilder, String...) this object's constructor}, and is
     * presumed to be used by a Processor within the topology.
     * <p>
     * This is often useful in test cases to pre-populate the store before the test case instructs the topology to
     * {@link #process(String, byte[], byte[]) process an input message}, and/or to check the store afterward.
     *
     * @param name the name of the store
     * @return the state store, or null if no store has been registered with the given name
     * @see #getKeyValueStore(String)
     */
    public StateStore getStateStore(String name) {
        return ((ProcessorContextImpl) task.context()).getStateMgr().getStore(name);
    }

    /**
     * Get the {@link KeyValueStore} with the given name. The name should have been supplied via
     * {@link #ProcessorTopologyTestDriver(StreamsConfig, TopologyBuilder, String...) this object's constructor}, and is
     * presumed to be used by a Processor within the topology.
     * <p>
     * This is often useful in test cases to pre-populate the store before the test case instructs the topology to
     * {@link #process(String, byte[], byte[]) process an input message}, and/or to check the store afterward.
     * <p>
     *
     * @param name the name of the store
     * @return the key value store, or null if no {@link KeyValueStore} has been registered with the given name
     * @see #getStateStore(String)
     */
    @SuppressWarnings("unchecked")
    public <K, V> KeyValueStore<K, V> getKeyValueStore(String name) {
        StateStore store = getStateStore(name);
        return store instanceof KeyValueStore ? (KeyValueStore<K, V>) getStateStore(name) : null;
    }

    /**
     * Close the driver, its topology, and all processors.
     */
    public void close() {
        task.close();
    }

    /**
     * Utility method that creates the {@link MockConsumer} used for restoring state, which should not be done by this
     * driver object unless this method is overwritten with a functional consumer.
     *
     * @param id the ID of the stream task
     * @param storeNames the names of the stores that this
     * @return the mock consumer; never null
     */
    protected MockConsumer<byte[], byte[]> createRestoreConsumer(TaskId id, String... storeNames) {
        MockConsumer<byte[], byte[]> consumer = new MockConsumer<byte[], byte[]>(OffsetResetStrategy.LATEST) {
            @Override
            public synchronized void seekToEnd(Collection<TopicPartition> partitions) {
                // do nothing ...
            }

            @Override
            public synchronized void seekToBeginning(Collection<TopicPartition> partitions) {
                // do nothing ...
            }

            @Override
            public synchronized long position(TopicPartition partition) {
                // do nothing ...
                return 0L;
            }
        };
        // For each store name ...
        for (String storeName : storeNames) {
            String topicName = ProcessorStateManager.storeChangelogTopic(applicationId, storeName);
            // Set up the restore-state topic ...
            // consumer.subscribe(new TopicPartition(topicName, 1));
            // Set up the partition that matches the ID (which is what ProcessorStateManager expects) ...
            List<PartitionInfo> partitionInfos = new ArrayList<>();
            partitionInfos.add(new PartitionInfo(topicName, id.partition, null, null, null));
            consumer.updatePartitions(topicName, partitionInfos);
            consumer.updateEndOffsets(Collections.singletonMap(new TopicPartition(topicName, id.partition), 0L));
        }
        return consumer;
    }
}<|MERGE_RESOLUTION|>--- conflicted
+++ resolved
@@ -39,6 +39,7 @@
 import org.apache.kafka.common.serialization.Serializer;
 import org.apache.kafka.common.utils.MockTime;
 import org.apache.kafka.streams.StreamsConfig;
+import org.apache.kafka.streams.StreamsMetrics;
 import org.apache.kafka.streams.processor.StateStore;
 import org.apache.kafka.streams.processor.TaskId;
 import org.apache.kafka.streams.processor.TopologyBuilder;
@@ -171,39 +172,19 @@
             offsetsByTopicPartition.put(tp, new AtomicLong());
         }
         consumer.assign(offsetsByTopicPartition.keySet());
-
+        StreamsMetrics streamsMetrics = new MockStreamsMetrics(new Metrics());
         task = new StreamTask(id,
-<<<<<<< HEAD
             applicationId,
             partitionsByTopic.values(),
             topology,
             consumer,
-            producer,
             restoreStateConsumer,
             config,
-            new MockStreamsMetrics(new Metrics()),
+            streamsMetrics,
             new StateDirectory(applicationId, TestUtils.tempDirectory().getPath()),
-            new ThreadCache("testCache", 1024 * 1024, new MockStreamsMetrics(new Metrics())),
-            new MockTime());
-=======
-                              applicationId,
-                              partitionsByTopic.values(),
-                              topology,
-                              consumer,
-                              restoreStateConsumer,
-                              config,
-                              new StreamsMetrics() {
-                @Override
-                public Sensor addLatencySensor(String scopeName, String entityName, String operationName, String... tags) {
-                    return null;
-                }
-
-                @Override
-                public void recordLatency(Sensor sensor, long startNs, long endNs) {
-                    // do nothing
-                }
-            }, new StateDirectory(applicationId, TestUtils.tempDirectory().getPath()), new ThreadCache(1024 * 1024), new RecordCollectorImpl(producer, "id"));
->>>>>>> 0cd5afdb
+            new ThreadCache("testCache", 1024 * 1024, streamsMetrics),
+            new MockTime(),
+            new RecordCollectorImpl(producer, "id"));
     }
 
     /**
