--- conflicted
+++ resolved
@@ -44,15 +44,9 @@
 
     private static final String SINK_TOPIC = "streamsResilienceSink";
 
-<<<<<<< HEAD
     public static void main(String[] args) throws IOException {
         if (args.length < 1) {
             System.err.println("StreamsBrokerDownResilienceTest is expecting one parameter: propFile; but currently sees " + args.length + " parameter(s)");
-=======
-    public static void main(final String[] args) throws IOException {
-        if (args.length < 2) {
-            System.err.println("StreamsBrokerDownResilienceTest are expecting two parameters: propFile, additionalConfigs; but only see " + args.length + " parameter");
->>>>>>> 50a61c0d
             System.exit(1);
         }
 
@@ -73,18 +67,6 @@
         streamsProperties.put(StreamsConfig.DEFAULT_VALUE_SERDE_CLASS_CONFIG, Serdes.String().getClass());
         streamsProperties.put(StreamsConfig.COMMIT_INTERVAL_MS_CONFIG, 100);
 
-<<<<<<< HEAD
-=======
-
-        // it is expected that max.poll.interval, retries, request.timeout and max.block.ms set
-        // streams_broker_down_resilience_test and passed as args
-        if (additionalConfigs != null && !additionalConfigs.equalsIgnoreCase("none")) {
-            final Map<String, String> updated = updatedConfigs(additionalConfigs);
-            System.out.println("Updating configs with " + updated);
-            streamsProperties.putAll(updated);
-        }
-
->>>>>>> 50a61c0d
         if (!confirmCorrectConfigs(streamsProperties)) {
             System.err.println(String.format("ERROR: Did not have all required configs expected  to contain %s %s %s %s",
                                              StreamsConfig.consumerPrefix(ConsumerConfig.MAX_POLL_INTERVAL_MS_CONFIG),
@@ -99,7 +81,6 @@
         final Serde<String> stringSerde = Serdes.String();
 
         builder.stream(Collections.singletonList(SOURCE_TOPIC_1), Consumed.with(stringSerde, stringSerde))
-<<<<<<< HEAD
                .peek(new ForeachAction<String, String>() {
                    int messagesProcessed = 0;
                    @Override
@@ -110,18 +91,6 @@
                        System.out.flush();
                    }
                }).to(SINK_TOPIC);
-=======
-            .peek(new ForeachAction<String, String>() {
-                int messagesProcessed = 0;
-                @Override
-                public void apply(final String key, final String value) {
-                    System.out.println("received key " + key + " and value " + value);
-                    messagesProcessed++;
-                    System.out.println("processed" + messagesProcessed + "messages");
-                    System.out.flush();
-                }
-            }).to(SINK_TOPIC);
->>>>>>> 50a61c0d
 
         final KafkaStreams streams = new KafkaStreams(builder.build(), streamsProperties);
 
