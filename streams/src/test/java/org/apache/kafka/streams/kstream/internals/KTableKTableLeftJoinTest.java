--- conflicted
+++ resolved
@@ -67,13 +67,8 @@
     }
 
     @Test
-<<<<<<< HEAD
     public void testJoin() {
-        final KStreamBuilder builder = new KStreamBuilder();
-=======
-    public void testJoin() throws Exception {
         final StreamsBuilder builder = new StreamsBuilder();
->>>>>>> ae4100f8
 
         final int[] expectedKeys = new int[]{0, 1, 2, 3};
 
@@ -166,13 +161,8 @@
     }
 
     @Test
-<<<<<<< HEAD
     public void testNotSendingOldValue() {
-        final KStreamBuilder builder = new KStreamBuilder();
-=======
-    public void testNotSendingOldValue() throws Exception {
         final StreamsBuilder builder = new StreamsBuilder();
->>>>>>> ae4100f8
 
         final int[] expectedKeys = new int[]{0, 1, 2, 3};
 
@@ -252,13 +242,8 @@
     }
 
     @Test
-<<<<<<< HEAD
     public void testSendingOldValue() {
-        final KStreamBuilder builder = new KStreamBuilder();
-=======
-    public void testSendingOldValue() throws Exception {
         final StreamsBuilder builder = new StreamsBuilder();
->>>>>>> ae4100f8
 
         final int[] expectedKeys = new int[]{0, 1, 2, 3};
 
