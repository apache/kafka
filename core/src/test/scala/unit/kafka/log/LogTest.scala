/**
 * Licensed to the Apache Software Foundation (ASF) under one or more
 * contributor license agreements.  See the NOTICE file distributed with
 * this work for additional information regarding copyright ownership.
 * The ASF licenses this file to You under the Apache License, Version 2.0
 * (the "License"); you may not use this file except in compliance with
 * the License.  You may obtain a copy of the License at
 *
 *    http://www.apache.org/licenses/LICENSE-2.0
 *
 * Unless required by applicable law or agreed to in writing, software
 * distributed under the License is distributed on an "AS IS" BASIS,
 * WITHOUT WARRANTIES OR CONDITIONS OF ANY KIND, either express or implied.
 * See the License for the specific language governing permissions and
 * limitations under the License.
 */

package kafka.log

import java.io._
import java.nio.ByteBuffer
import java.nio.file.Files
import java.util.Properties

import org.apache.kafka.common.errors._
import kafka.api.ApiVersion
import kafka.common.KafkaException
import org.junit.Assert._
import org.junit.{After, Before, Test}
import kafka.utils._
import kafka.server.{BrokerTopicStats, KafkaConfig}
import kafka.server.epoch.{EpochEntry, LeaderEpochFileCache}
import org.apache.kafka.common.TopicPartition
import org.apache.kafka.common.record.MemoryRecords.RecordFilter
import org.apache.kafka.common.record.MemoryRecords.RecordFilter.BatchRetention
import org.apache.kafka.common.record._
import org.apache.kafka.common.requests.FetchResponse.AbortedTransaction
import org.apache.kafka.common.requests.IsolationLevel
import org.apache.kafka.common.utils.Utils
import org.easymock.EasyMock

import scala.collection.JavaConverters._
import scala.collection.mutable.ListBuffer

class LogTest {

  val tmpDir = TestUtils.tempDir()
  val logDir = TestUtils.randomPartitionLogDir(tmpDir)
  val time = new MockTime()
  var config: KafkaConfig = null
  val logConfig = LogConfig()
  val brokerTopicStats = new BrokerTopicStats

  @Before
  def setUp() {
    val props = TestUtils.createBrokerConfig(0, "127.0.0.1:1", port = -1)
    config = KafkaConfig.fromProps(props)
  }

  @After
  def tearDown() {
    brokerTopicStats.close()
    Utils.delete(tmpDir)
  }

  def createEmptyLogs(dir: File, offsets: Int*) {
    for(offset <- offsets) {
      Log.logFile(dir, offset).createNewFile()
      Log.offsetIndexFile(dir, offset).createNewFile()
    }
  }

  @Test
  def testOffsetFromFilename() {
    val offset = 23423423L

    val logFile = Log.logFile(tmpDir, offset)
    assertEquals(offset, Log.offsetFromFilename(logFile.getName))

    val offsetIndexFile = Log.offsetIndexFile(tmpDir, offset)
    assertEquals(offset, Log.offsetFromFilename(offsetIndexFile.getName))

    val timeIndexFile = Log.timeIndexFile(tmpDir, offset)
    assertEquals(offset, Log.offsetFromFilename(timeIndexFile.getName))

    val snapshotFile = Log.producerSnapshotFile(tmpDir, offset)
    assertEquals(offset, Log.offsetFromFilename(snapshotFile.getName))
  }

  /**
   * Tests for time based log roll. This test appends messages then changes the time
   * using the mock clock to force the log to roll and checks the number of segments.
   */
  @Test
  def testTimeBasedLogRoll() {
    def createRecords = TestUtils.singletonRecords("test".getBytes)

    val logProps = new Properties()
    logProps.put(LogConfig.SegmentMsProp, 1 * 60 * 60L: java.lang.Long)
    logProps.put(LogConfig.MessageTimestampDifferenceMaxMsProp, Long.MaxValue.toString)

    // create a log
    val log = Log(logDir,
      LogConfig(logProps),
      logStartOffset = 0L,
      recoveryPoint = 0L,
      maxProducerIdExpirationMs = 24 * 60,
      scheduler = time.scheduler,
      brokerTopicStats = brokerTopicStats,
      time = time)
    assertEquals("Log begins with a single empty segment.", 1, log.numberOfSegments)
    // Test the segment rolling behavior when messages do not have a timestamp.
    time.sleep(log.config.segmentMs + 1)
    log.appendAsLeader(createRecords, leaderEpoch = 0)
    assertEquals("Log doesn't roll if doing so creates an empty segment.", 1, log.numberOfSegments)

    log.appendAsLeader(createRecords, leaderEpoch = 0)
    assertEquals("Log rolls on this append since time has expired.", 2, log.numberOfSegments)

    for (numSegments <- 3 until 5) {
      time.sleep(log.config.segmentMs + 1)
      log.appendAsLeader(createRecords, leaderEpoch = 0)
      assertEquals("Changing time beyond rollMs and appending should create a new segment.", numSegments, log.numberOfSegments)
    }

    // Append a message with timestamp to a segment whose first message do not have a timestamp.
    val timestamp = time.milliseconds + log.config.segmentMs + 1
    def createRecordsWithTimestamp = TestUtils.singletonRecords(value = "test".getBytes, timestamp = timestamp)
    log.appendAsLeader(createRecordsWithTimestamp, leaderEpoch = 0)
    assertEquals("Segment should not have been rolled out because the log rolling should be based on wall clock.", 4, log.numberOfSegments)

    // Test the segment rolling behavior when messages have timestamps.
    time.sleep(log.config.segmentMs + 1)
    log.appendAsLeader(createRecordsWithTimestamp, leaderEpoch = 0)
    assertEquals("A new segment should have been rolled out", 5, log.numberOfSegments)

    // move the wall clock beyond log rolling time
    time.sleep(log.config.segmentMs + 1)
    log.appendAsLeader(createRecordsWithTimestamp, leaderEpoch = 0)
    assertEquals("Log should not roll because the roll should depend on timestamp of the first message.", 5, log.numberOfSegments)

    val recordWithExpiredTimestamp = TestUtils.singletonRecords(value = "test".getBytes, timestamp = time.milliseconds)
    log.appendAsLeader(recordWithExpiredTimestamp, leaderEpoch = 0)
    assertEquals("Log should roll because the timestamp in the message should make the log segment expire.", 6, log.numberOfSegments)

    val numSegments = log.numberOfSegments
    time.sleep(log.config.segmentMs + 1)
    log.appendAsLeader(MemoryRecords.withRecords(CompressionType.NONE), leaderEpoch = 0)
    assertEquals("Appending an empty message set should not roll log even if sufficient time has passed.", numSegments, log.numberOfSegments)

    log.close()
  }

  @Test(expected = classOf[OutOfOrderSequenceException])
  def testNonSequentialAppend(): Unit = {
    val logProps = new Properties()

    // create a log
    val log = Log(logDir,
      LogConfig(logProps),
      recoveryPoint = 0L,
      scheduler = time.scheduler,
      time = time,
      brokerTopicStats = new BrokerTopicStats)

    val pid = 1L
    val epoch: Short = 0

    val records = TestUtils.records(List(new SimpleRecord(time.milliseconds, "key".getBytes, "value".getBytes)), producerId = pid, producerEpoch = epoch, sequence = 0)
    log.appendAsLeader(records, leaderEpoch = 0)

<<<<<<< HEAD
    val nextRecords = TestUtils.records(List(new SimpleRecord(time.milliseconds, "key".getBytes, "value".getBytes)), pid = pid, epoch = epoch, sequence = 2)
    try {
      log.appendAsLeader(nextRecords, leaderEpoch = 0)
    } finally {
      log.close()
    }
=======
    val nextRecords = TestUtils.records(List(new SimpleRecord(time.milliseconds, "key".getBytes, "value".getBytes)), producerId = pid, producerEpoch = epoch, sequence = 2)
    log.appendAsLeader(nextRecords, leaderEpoch = 0)
>>>>>>> 7429f497
  }

  @Test
  def testInitializationOfProducerSnapshotsUpgradePath(): Unit = {
    // simulate the upgrade path by creating a new log with several segments, deleting the
    // snapshot files, and then reloading the log

    val log = createLog(64, messagesPerSegment = 10)
    assertEquals(None, log.oldestProducerSnapshotOffset)

    for (i <- 0 to 100) {
      val record = new SimpleRecord(time.milliseconds, i.toString.getBytes)
      log.appendAsLeader(TestUtils.records(List(record)), leaderEpoch = 0)
    }

    assertTrue(log.logSegments.size >= 2)
    log.close()

    logDir.listFiles.filter(f => f.isFile && f.getName.endsWith(Log.PidSnapshotFileSuffix)).foreach { file =>
      Files.delete(file.toPath)
    }

    val reloadedLog = createLog(64, messagesPerSegment = 10)
    val expectedSnapshotsOffsets = log.logSegments.toSeq.reverse.take(2).map(_.baseOffset) ++ Seq(reloadedLog.logEndOffset)
    expectedSnapshotsOffsets.foreach { offset =>
      assertTrue(Log.producerSnapshotFile(logDir, offset).exists)
    }
    reloadedLog.close()
  }

  @Test
  def testPidMapOffsetUpdatedForNonIdempotentData() {
    val log = createLog(2048)
    val records = TestUtils.records(List(new SimpleRecord(time.milliseconds, "key".getBytes, "value".getBytes)))
    log.appendAsLeader(records, leaderEpoch = 0)
    log.takeProducerSnapshot()
    assertEquals(Some(1), log.latestProducerSnapshotOffset)
    log.close()
  }

  @Test
  def testSkipLoadingIfEmptyProducerStateBeforeTruncation(): Unit = {
    val stateManager = EasyMock.mock(classOf[ProducerStateManager])

    // Load the log
    EasyMock.expect(stateManager.latestSnapshotOffset).andReturn(None)

    stateManager.updateMapEndOffset(0L)
    EasyMock.expectLastCall().anyTimes()

    EasyMock.expect(stateManager.mapEndOffset).andStubReturn(0L)
    EasyMock.expect(stateManager.isEmpty).andStubReturn(true)

    stateManager.takeSnapshot()
    EasyMock.expectLastCall().anyTimes()

    stateManager.truncateAndReload(EasyMock.eq(0L), EasyMock.eq(0L), EasyMock.anyLong)
    EasyMock.expectLastCall()

    EasyMock.expect(stateManager.firstUnstableOffset).andStubReturn(None)

    EasyMock.replay(stateManager)

    val config = LogConfig(new Properties())
    val log = new Log(logDir,
      config,
      logStartOffset = 0L,
      recoveryPoint = 0L,
      scheduler = time.scheduler,
      brokerTopicStats = brokerTopicStats,
      time = time,
      maxProducerIdExpirationMs = 300000,
      producerIdExpirationCheckIntervalMs = 30000,
      topicPartition = Log.parseTopicPartitionName(logDir),
      stateManager)

    EasyMock.verify(stateManager)

    // Append some messages
    EasyMock.reset(stateManager)
    EasyMock.expect(stateManager.firstUnstableOffset).andStubReturn(None)

    stateManager.updateMapEndOffset(1L)
    EasyMock.expectLastCall()
    stateManager.updateMapEndOffset(2L)
    EasyMock.expectLastCall()

    EasyMock.replay(stateManager)

    log.appendAsLeader(TestUtils.records(List(new SimpleRecord("a".getBytes))), leaderEpoch = 0)
    log.appendAsLeader(TestUtils.records(List(new SimpleRecord("b".getBytes))), leaderEpoch = 0)

    EasyMock.verify(stateManager)

    // Now truncate
    EasyMock.reset(stateManager)
    EasyMock.expect(stateManager.firstUnstableOffset).andStubReturn(None)
    EasyMock.expect(stateManager.latestSnapshotOffset).andReturn(None)
    EasyMock.expect(stateManager.isEmpty).andStubReturn(true)
    EasyMock.expect(stateManager.mapEndOffset).andReturn(2L)
    stateManager.truncateAndReload(EasyMock.eq(0L), EasyMock.eq(1L), EasyMock.anyLong)
    EasyMock.expectLastCall()
    // Truncation causes the map end offset to reset to 0
    EasyMock.expect(stateManager.mapEndOffset).andReturn(0L)
    // We skip directly to updating the map end offset
    stateManager.updateMapEndOffset(1L)
    EasyMock.expectLastCall()

    EasyMock.replay(stateManager)

    log.truncateTo(1L)

    EasyMock.verify(stateManager)
  }

  @Test
  def testSkipTruncateAndReloadIfOldMessageFormatAndNoCleanShutdown(): Unit = {
    val stateManager = EasyMock.mock(classOf[ProducerStateManager])

    EasyMock.expect(stateManager.latestSnapshotOffset).andReturn(None)

    stateManager.updateMapEndOffset(0L)
    EasyMock.expectLastCall().anyTimes()

    stateManager.takeSnapshot()
    EasyMock.expectLastCall().anyTimes()

    EasyMock.replay(stateManager)

    val logProps = new Properties()
    logProps.put(LogConfig.MessageFormatVersionProp, "0.10.2")
    val config = LogConfig(logProps)
    new Log(logDir,
      config,
      logStartOffset = 0L,
      recoveryPoint = 0L,
      scheduler = time.scheduler,
      brokerTopicStats = brokerTopicStats,
      time = time,
      maxProducerIdExpirationMs = 300000,
      producerIdExpirationCheckIntervalMs = 30000,
      topicPartition = Log.parseTopicPartitionName(logDir),
      stateManager)

    EasyMock.verify(stateManager)
  }

  @Test
  def testSkipTruncateAndReloadIfOldMessageFormatAndCleanShutdown(): Unit = {
    val stateManager = EasyMock.mock(classOf[ProducerStateManager])

    EasyMock.expect(stateManager.latestSnapshotOffset).andReturn(None)

    stateManager.updateMapEndOffset(0L)
    EasyMock.expectLastCall().anyTimes()

    stateManager.takeSnapshot()
    EasyMock.expectLastCall().anyTimes()

    EasyMock.replay(stateManager)

    val cleanShutdownFile = createCleanShutdownFile()

    val logProps = new Properties()
    logProps.put(LogConfig.MessageFormatVersionProp, "0.10.2")
    val config = LogConfig(logProps)
    new Log(logDir,
      config,
      logStartOffset = 0L,
      recoveryPoint = 0L,
      scheduler = time.scheduler,
      brokerTopicStats = brokerTopicStats,
      time = time,
      maxProducerIdExpirationMs = 300000,
      producerIdExpirationCheckIntervalMs = 30000,
      topicPartition = Log.parseTopicPartitionName(logDir),
      stateManager)

    EasyMock.verify(stateManager)
    cleanShutdownFile.delete()
  }

  @Test
  def testSkipTruncateAndReloadIfNewMessageFormatAndCleanShutdown(): Unit = {
    val stateManager = EasyMock.mock(classOf[ProducerStateManager])

    EasyMock.expect(stateManager.latestSnapshotOffset).andReturn(None)

    stateManager.updateMapEndOffset(0L)
    EasyMock.expectLastCall().anyTimes()

    stateManager.takeSnapshot()
    EasyMock.expectLastCall().anyTimes()

    EasyMock.replay(stateManager)

    val cleanShutdownFile = createCleanShutdownFile()

    val logProps = new Properties()
    logProps.put(LogConfig.MessageFormatVersionProp, "0.11.0")
    val config = LogConfig(logProps)
    new Log(logDir,
      config,
      logStartOffset = 0L,
      recoveryPoint = 0L,
      scheduler = time.scheduler,
      brokerTopicStats = brokerTopicStats,
      time = time,
      maxProducerIdExpirationMs = 300000,
      producerIdExpirationCheckIntervalMs = 30000,
      topicPartition = Log.parseTopicPartitionName(logDir),
      stateManager)

    EasyMock.verify(stateManager)
    cleanShutdownFile.delete()
  }

  @Test
  def testRebuildPidMapWithCompactedData() {
    val log = createLog(2048)
    val pid = 1L
    val epoch = 0.toShort
    val seq = 0
    val baseOffset = 23L

    // create a batch with a couple gaps to simulate compaction
    val records = TestUtils.records(producerId = pid, producerEpoch = epoch, sequence = seq, baseOffset = baseOffset, records = List(
      new SimpleRecord(System.currentTimeMillis(), "a".getBytes),
      new SimpleRecord(System.currentTimeMillis(), "key".getBytes, "b".getBytes),
      new SimpleRecord(System.currentTimeMillis(), "c".getBytes),
      new SimpleRecord(System.currentTimeMillis(), "key".getBytes, "d".getBytes)))
    records.batches.asScala.foreach(_.setPartitionLeaderEpoch(0))

    val filtered = ByteBuffer.allocate(2048)
    records.filterTo(new TopicPartition("foo", 0), new RecordFilter {
      override def checkBatchRetention(batch: RecordBatch): BatchRetention = RecordFilter.BatchRetention.DELETE_EMPTY
      override def shouldRetainRecord(recordBatch: RecordBatch, record: Record): Boolean = !record.hasKey
    }, filtered, Int.MaxValue, BufferSupplier.NO_CACHING)
    filtered.flip()
    val filteredRecords = MemoryRecords.readableRecords(filtered)

    log.appendAsFollower(filteredRecords)

    // append some more data and then truncate to force rebuilding of the PID map
    val moreRecords = TestUtils.records(baseOffset = baseOffset + 4, records = List(
      new SimpleRecord(System.currentTimeMillis(), "e".getBytes),
      new SimpleRecord(System.currentTimeMillis(), "f".getBytes)))
    moreRecords.batches.asScala.foreach(_.setPartitionLeaderEpoch(0))
    log.appendAsFollower(moreRecords)

    log.truncateTo(baseOffset + 4)

    val activeProducers = log.activeProducers
    assertTrue(activeProducers.contains(pid))

    val entry = activeProducers(pid)
    assertEquals(0, entry.firstSeq)
    assertEquals(baseOffset, entry.firstOffset)
    assertEquals(3, entry.lastSeq)
    assertEquals(baseOffset + 3, entry.lastOffset)

    log.close()
  }

  @Test
  def testRebuildProducerStateWithEmptyCompactedBatch() {
    val log = createLog(2048)
    val pid = 1L
    val epoch = 0.toShort
    val seq = 0
    val baseOffset = 23L

    // create an empty batch
    val records = TestUtils.records(producerId = pid, producerEpoch = epoch, sequence = seq, baseOffset = baseOffset, records = List(
      new SimpleRecord(System.currentTimeMillis(), "key".getBytes, "a".getBytes),
      new SimpleRecord(System.currentTimeMillis(), "key".getBytes, "b".getBytes)))
    records.batches.asScala.foreach(_.setPartitionLeaderEpoch(0))

    val filtered = ByteBuffer.allocate(2048)
    records.filterTo(new TopicPartition("foo", 0), new RecordFilter {
      override def checkBatchRetention(batch: RecordBatch): BatchRetention = RecordFilter.BatchRetention.RETAIN_EMPTY
      override def shouldRetainRecord(recordBatch: RecordBatch, record: Record): Boolean = false
    }, filtered, Int.MaxValue, BufferSupplier.NO_CACHING)
    filtered.flip()
    val filteredRecords = MemoryRecords.readableRecords(filtered)

    log.appendAsFollower(filteredRecords)

    // append some more data and then truncate to force rebuilding of the PID map
    val moreRecords = TestUtils.records(baseOffset = baseOffset + 2, records = List(
      new SimpleRecord(System.currentTimeMillis(), "e".getBytes),
      new SimpleRecord(System.currentTimeMillis(), "f".getBytes)))
    moreRecords.batches.asScala.foreach(_.setPartitionLeaderEpoch(0))
    log.appendAsFollower(moreRecords)

    log.truncateTo(baseOffset + 2)

    val activeProducers = log.activeProducers
    assertTrue(activeProducers.contains(pid))

    val entry = activeProducers(pid)
    assertEquals(0, entry.firstSeq)
    assertEquals(baseOffset, entry.firstOffset)
    assertEquals(1, entry.lastSeq)
    assertEquals(baseOffset + 1, entry.lastOffset)
  }

  @Test
  def testUpdatePidMapWithCompactedData() {
    val log = createLog(2048)
    val pid = 1L
    val epoch = 0.toShort
    val seq = 0
    val baseOffset = 23L

    // create a batch with a couple gaps to simulate compaction
    val records = TestUtils.records(producerId = pid, producerEpoch = epoch, sequence = seq, baseOffset = baseOffset, records = List(
      new SimpleRecord(System.currentTimeMillis(), "a".getBytes),
      new SimpleRecord(System.currentTimeMillis(), "key".getBytes, "b".getBytes),
      new SimpleRecord(System.currentTimeMillis(), "c".getBytes),
      new SimpleRecord(System.currentTimeMillis(), "key".getBytes, "d".getBytes)))
    records.batches.asScala.foreach(_.setPartitionLeaderEpoch(0))

    val filtered = ByteBuffer.allocate(2048)
    records.filterTo(new TopicPartition("foo", 0), new RecordFilter {
      override def checkBatchRetention(batch: RecordBatch): BatchRetention = RecordFilter.BatchRetention.DELETE_EMPTY
      override def shouldRetainRecord(recordBatch: RecordBatch, record: Record): Boolean = !record.hasKey
    }, filtered, Int.MaxValue, BufferSupplier.NO_CACHING)
    filtered.flip()
    val filteredRecords = MemoryRecords.readableRecords(filtered)

    log.appendAsFollower(filteredRecords)
    val activeProducers = log.activeProducers
    assertTrue(activeProducers.contains(pid))

    val entry = activeProducers(pid)
    assertEquals(0, entry.firstSeq)
    assertEquals(baseOffset, entry.firstOffset)
    assertEquals(3, entry.lastSeq)
    assertEquals(baseOffset + 3, entry.lastOffset)

    log.close()
  }

  @Test
  def testPidMapTruncateTo() {
    val log = createLog(2048)
    log.appendAsLeader(TestUtils.records(List(new SimpleRecord("a".getBytes))), leaderEpoch = 0)
    log.appendAsLeader(TestUtils.records(List(new SimpleRecord("b".getBytes))), leaderEpoch = 0)
    log.takeProducerSnapshot()

    log.appendAsLeader(TestUtils.records(List(new SimpleRecord("c".getBytes))), leaderEpoch = 0)
    log.takeProducerSnapshot()

    log.truncateTo(2)
    assertEquals(Some(2), log.latestProducerSnapshotOffset)
    assertEquals(2, log.latestProducerStateEndOffset)

    log.truncateTo(1)
    assertEquals(None, log.latestProducerSnapshotOffset)
    assertEquals(1, log.latestProducerStateEndOffset)

    log.close()
  }

  @Test
  def testPidMapTruncateToWithNoSnapshots() {
    // This ensures that the upgrade optimization path cannot be hit after initial loading

    val log = createLog(2048)
    val pid = 1L
    val epoch = 0.toShort

    log.appendAsLeader(TestUtils.records(List(new SimpleRecord("a".getBytes)), producerId = pid,
      producerEpoch = epoch, sequence = 0), leaderEpoch = 0)
    log.appendAsLeader(TestUtils.records(List(new SimpleRecord("b".getBytes)), producerId = pid,
      producerEpoch = epoch, sequence = 1), leaderEpoch = 0)

    // Delete all snapshots prior to truncating
    logDir.listFiles.filter(f => f.isFile && f.getName.endsWith(Log.PidSnapshotFileSuffix)).foreach { file =>
      Files.delete(file.toPath)
    }

    log.truncateTo(1L)
    assertEquals(1, log.activeProducers.size)

    val pidEntryOpt = log.activeProducers.get(pid)
    assertTrue(pidEntryOpt.isDefined)

    val pidEntry = pidEntryOpt.get
    assertEquals(0, pidEntry.lastSeq)
  }

  @Test
  def testLoadProducersAfterDeleteRecordsMidSegment(): Unit = {
    val log = createLog(2048)
    val pid1 = 1L
    val pid2 = 2L
    val epoch = 0.toShort

    log.appendAsLeader(TestUtils.records(List(new SimpleRecord(time.milliseconds(), "a".getBytes)), producerId = pid1,
      producerEpoch = epoch, sequence = 0), leaderEpoch = 0)
    log.appendAsLeader(TestUtils.records(List(new SimpleRecord(time.milliseconds(), "b".getBytes)), producerId = pid2,
      producerEpoch = epoch, sequence = 0), leaderEpoch = 0)
    assertEquals(2, log.activeProducers.size)

    log.maybeIncrementLogStartOffset(1L)

    assertEquals(1, log.activeProducers.size)
    val retainedEntryOpt = log.activeProducers.get(pid2)
    assertTrue(retainedEntryOpt.isDefined)
    assertEquals(0, retainedEntryOpt.get.lastSeq)

    log.close()

    val reloadedLog = createLog(2048, logStartOffset = 1L)
    assertEquals(1, reloadedLog.activeProducers.size)
    val reloadedEntryOpt = log.activeProducers.get(pid2)
    assertEquals(retainedEntryOpt, reloadedEntryOpt)
  }

  @Test
  def testLoadProducersAfterDeleteRecordsOnSegment(): Unit = {
    val log = createLog(2048)
    val pid1 = 1L
    val pid2 = 2L
    val epoch = 0.toShort

    log.appendAsLeader(TestUtils.records(List(new SimpleRecord(time.milliseconds(), "a".getBytes)), producerId = pid1,
      producerEpoch = epoch, sequence = 0), leaderEpoch = 0)
    log.roll()
    log.appendAsLeader(TestUtils.records(List(new SimpleRecord(time.milliseconds(), "b".getBytes)), producerId = pid2,
      producerEpoch = epoch, sequence = 0), leaderEpoch = 0)

    assertEquals(2, log.logSegments.size)
    assertEquals(2, log.activeProducers.size)

    log.maybeIncrementLogStartOffset(1L)
    log.deleteOldSegments()

    assertEquals(1, log.logSegments.size)
    assertEquals(1, log.activeProducers.size)
    val retainedEntryOpt = log.activeProducers.get(pid2)
    assertTrue(retainedEntryOpt.isDefined)
    assertEquals(0, retainedEntryOpt.get.lastSeq)

    log.close()

    val reloadedLog = createLog(2048, logStartOffset = 1L)
    assertEquals(1, reloadedLog.activeProducers.size)
    val reloadedEntryOpt = log.activeProducers.get(pid2)
    assertEquals(retainedEntryOpt, reloadedEntryOpt)
  }

  @Test
  def testPidMapTruncateFullyAndStartAt() {
    val records = TestUtils.singletonRecords("foo".getBytes)
    val log = createLog(records.sizeInBytes, messagesPerSegment = 1, retentionBytes = records.sizeInBytes * 2)
    log.appendAsLeader(records, leaderEpoch = 0)
    log.takeProducerSnapshot()

    log.appendAsLeader(TestUtils.singletonRecords("bar".getBytes), leaderEpoch = 0)
    log.appendAsLeader(TestUtils.singletonRecords("baz".getBytes), leaderEpoch = 0)
    log.takeProducerSnapshot()

    assertEquals(3, log.logSegments.size)
    assertEquals(3, log.latestProducerStateEndOffset)
    assertEquals(Some(3), log.latestProducerSnapshotOffset)

    log.truncateFullyAndStartAt(29)
    assertEquals(1, log.logSegments.size)
    assertEquals(None, log.latestProducerSnapshotOffset)
    assertEquals(29, log.latestProducerStateEndOffset)

    time.sleep(log.config.fileDeleteDelayMs + 1)
    log.close()
  }

  @Test
  def testPidExpirationOnSegmentDeletion() {
    val pid1 = 1L
    val records = TestUtils.records(Seq(new SimpleRecord("foo".getBytes)), producerId = pid1, producerEpoch = 0, sequence = 0)
    val log = createLog(records.sizeInBytes, messagesPerSegment = 1, retentionBytes = records.sizeInBytes * 2)
    log.appendAsLeader(records, leaderEpoch = 0)
    log.takeProducerSnapshot()

    val pid2 = 2L
    log.appendAsLeader(TestUtils.records(Seq(new SimpleRecord("bar".getBytes)), producerId = pid2, producerEpoch = 0, sequence = 0),
      leaderEpoch = 0)
    log.appendAsLeader(TestUtils.records(Seq(new SimpleRecord("baz".getBytes)), producerId = pid2, producerEpoch = 0, sequence = 1),
      leaderEpoch = 0)
    log.takeProducerSnapshot()

    assertEquals(3, log.logSegments.size)
    assertEquals(Set(pid1, pid2), log.activeProducers.keySet)

    log.deleteOldSegments()

    assertEquals(2, log.logSegments.size)
<<<<<<< HEAD
    assertEquals(Set(pid2), log.activePids.keySet)

    time.sleep(log.config.fileDeleteDelayMs + 1)
    log.close()
=======
    assertEquals(Set(pid2), log.activeProducers.keySet)
>>>>>>> 7429f497
  }

  @Test
  def testTakeSnapshotOnRollAndDeleteSnapshotOnFlush() {
    val log = createLog(2048)
    log.appendAsLeader(TestUtils.singletonRecords("a".getBytes), leaderEpoch = 0)
    log.roll(1L)
    assertEquals(Some(1L), log.latestProducerSnapshotOffset)
    assertEquals(Some(1L), log.oldestProducerSnapshotOffset)

    log.appendAsLeader(TestUtils.singletonRecords("b".getBytes), leaderEpoch = 0)
    log.roll(2L)
    assertEquals(Some(2L), log.latestProducerSnapshotOffset)
    assertEquals(Some(1L), log.oldestProducerSnapshotOffset)

    log.appendAsLeader(TestUtils.singletonRecords("c".getBytes), leaderEpoch = 0)
    log.roll(3L)
    assertEquals(Some(3L), log.latestProducerSnapshotOffset)

    // roll triggers a flush at the starting offset of the new segment. we should
    // retain the snapshots from the active segment and the previous segment, but
    // the oldest one should be gone
    assertEquals(Some(2L), log.oldestProducerSnapshotOffset)

    // even if we flush within the active segment, the snapshot should remain
    log.appendAsLeader(TestUtils.singletonRecords("baz".getBytes), leaderEpoch = 0)
    log.flush(4L)
    assertEquals(Some(3L), log.latestProducerSnapshotOffset)
    assertEquals(Some(2L), log.oldestProducerSnapshotOffset)

    log.close()
  }

  @Test
  def testRebuildTransactionalState(): Unit = {
    val log = createLog(1024 * 1024)

    val pid = 137L
    val epoch = 5.toShort
    val seq = 0

    // add some transactional records
    val records = MemoryRecords.withTransactionalRecords(CompressionType.NONE, pid, epoch, seq,
      new SimpleRecord("foo".getBytes),
      new SimpleRecord("bar".getBytes),
      new SimpleRecord("baz".getBytes))
    log.appendAsLeader(records, leaderEpoch = 0)
    val commitAppendInfo = log.appendAsLeader(endTxnRecords(ControlRecordType.ABORT, pid, epoch),
      isFromClient = false, leaderEpoch = 0)
    log.onHighWatermarkIncremented(commitAppendInfo.lastOffset + 1)

    // now there should be no first unstable offset
    assertEquals(None, log.firstUnstableOffset)

    log.close()

    val reopenedLog = createLog(1024 * 1024)
    reopenedLog.onHighWatermarkIncremented(commitAppendInfo.lastOffset + 1)
    assertEquals(None, reopenedLog.firstUnstableOffset)
    reopenedLog.close()
  }

  private def endTxnRecords(controlRecordType: ControlRecordType,
                            producerId: Long,
                            epoch: Short,
                            offset: Long = 0L,
                            coordinatorEpoch: Int = 0,
                            partitionLeaderEpoch: Int = 0): MemoryRecords = {
    val marker = new EndTransactionMarker(controlRecordType, coordinatorEpoch)
    MemoryRecords.withEndTransactionMarker(offset, time.milliseconds(), partitionLeaderEpoch, producerId, epoch, marker)
  }

  @Test
  def testPeriodicPidExpiration() {
    val maxPidExpirationMs = 200
    val expirationCheckInterval = 100

    val pid = 23L
    val log = createLog(2048, maxPidExpirationMs = maxPidExpirationMs,
      pidExpirationCheckIntervalMs = expirationCheckInterval)
    val records = Seq(new SimpleRecord(time.milliseconds(), "foo".getBytes))
    log.appendAsLeader(TestUtils.records(records, producerId = pid, producerEpoch = 0, sequence = 0), leaderEpoch = 0)

    assertEquals(Set(pid), log.activeProducers.keySet)

    time.sleep(expirationCheckInterval)
    assertEquals(Set(pid), log.activeProducers.keySet)

    time.sleep(expirationCheckInterval)
<<<<<<< HEAD
    assertEquals(Set(), log.activePids.keySet)

    log.close()
=======
    assertEquals(Set(), log.activeProducers.keySet)
>>>>>>> 7429f497
  }

  @Test
  def testDuplicateAppends(): Unit = {
    val logProps = new Properties()

    // create a log
    val log = Log(logDir,
      LogConfig(logProps),
      recoveryPoint = 0L,
      scheduler = time.scheduler,
      brokerTopicStats = brokerTopicStats,
      time = time)

    val pid = 1L
    val epoch: Short = 0

    var seq = 0
    // Pad the beginning of the log.
    for (_ <- 0 to 5) {
      val record = TestUtils.records(List(new SimpleRecord(time.milliseconds, "key".getBytes, "value".getBytes)),
        producerId = pid, producerEpoch = epoch, sequence = seq)
      log.appendAsLeader(record, leaderEpoch = 0)
      seq = seq + 1
    }
    // Append an entry with multiple log records.
    def createRecords = TestUtils.records(List(
      new SimpleRecord(time.milliseconds, s"key-$seq".getBytes, s"value-$seq".getBytes),
      new SimpleRecord(time.milliseconds, s"key-$seq".getBytes, s"value-$seq".getBytes),
      new SimpleRecord(time.milliseconds, s"key-$seq".getBytes, s"value-$seq".getBytes)
    ), producerId = pid, producerEpoch = epoch, sequence = seq)
    val multiEntryAppendInfo = log.appendAsLeader(createRecords, leaderEpoch = 0)
    assertEquals("should have appended 3 entries", multiEntryAppendInfo.lastOffset - multiEntryAppendInfo.firstOffset + 1, 3)

    // Append a Duplicate of the tail, when the entry at the tail has multiple records.
    val dupMultiEntryAppendInfo = log.appendAsLeader(createRecords, leaderEpoch = 0)
    assertEquals("Somehow appended a duplicate entry with multiple log records to the tail",
      multiEntryAppendInfo.firstOffset, dupMultiEntryAppendInfo.firstOffset)
    assertEquals("Somehow appended a duplicate entry with multiple log records to the tail",
      multiEntryAppendInfo.lastOffset, dupMultiEntryAppendInfo.lastOffset)

    seq = seq + 3

    // Append a partial duplicate of the tail. This is not allowed.
    try {
      val records = TestUtils.records(
        List(
          new SimpleRecord(time.milliseconds, s"key-$seq".getBytes, s"value-$seq".getBytes),
          new SimpleRecord(time.milliseconds, s"key-$seq".getBytes, s"value-$seq".getBytes)),
        producerId = pid, producerEpoch = epoch, sequence = seq - 2)
      log.appendAsLeader(records, leaderEpoch = 0)
      fail ("Should have received an OutOfOrderSequenceException since we attempted to append a duplicate of a records " +
        "in the middle of the log.")
    } catch {
      case _: OutOfOrderSequenceException => // Good!
    }

    // Append a Duplicate of an entry in the middle of the log. This is not allowed.
     try {
      val records = TestUtils.records(
        List(new SimpleRecord(time.milliseconds, s"key-1".getBytes, s"value-1".getBytes)),
        producerId = pid, producerEpoch = epoch, sequence = 1)
      log.appendAsLeader(records, leaderEpoch = 0)
      fail ("Should have received an OutOfOrderSequenceException since we attempted to append a duplicate of a records " +
        "in the middle of the log.")
    } catch {
      case _: OutOfOrderSequenceException => // Good!
    }

    // Append a duplicate entry with a single records at the tail of the log. This should return the appendInfo of the original entry.
    def createRecordsWithDuplicate = TestUtils.records(List(new SimpleRecord(time.milliseconds, "key".getBytes, "value".getBytes)),
      producerId = pid, producerEpoch = epoch, sequence = seq)
    val origAppendInfo = log.appendAsLeader(createRecordsWithDuplicate, leaderEpoch = 0)
    val newAppendInfo = log.appendAsLeader(createRecordsWithDuplicate, leaderEpoch = 0)
    assertEquals("Inserted a duplicate records into the log", origAppendInfo.firstOffset, newAppendInfo.firstOffset)
    assertEquals("Inserted a duplicate records into the log", origAppendInfo.lastOffset, newAppendInfo.lastOffset)

    log.close()
  }

  @Test
  def testMultiplePidsPerMemoryRecord() : Unit = {
    val logProps = new Properties()

    // create a log
    val log = Log(logDir,
      LogConfig(logProps),
      recoveryPoint = 0L,
      scheduler = time.scheduler,
      brokerTopicStats = brokerTopicStats,
      time = time)

    val epoch: Short = 0
    val buffer = ByteBuffer.allocate(512)

    var builder = MemoryRecords.builder(buffer, RecordBatch.MAGIC_VALUE_V2, CompressionType.NONE,
      TimestampType.LOG_APPEND_TIME, 0L, time.milliseconds(), 1L, epoch, 0, false, 0)
    builder.append(new SimpleRecord("key".getBytes, "value".getBytes))
    builder.close()

    builder = MemoryRecords.builder(buffer, RecordBatch.MAGIC_VALUE_V2, CompressionType.NONE,
      TimestampType.LOG_APPEND_TIME, 1L, time.milliseconds(), 2L, epoch, 0, false, 0)
    builder.append(new SimpleRecord("key".getBytes, "value".getBytes))
    builder.close()

    builder = MemoryRecords.builder(buffer, RecordBatch.MAGIC_VALUE_V2, CompressionType.NONE,
      TimestampType.LOG_APPEND_TIME, 2L, time.milliseconds(), 3L, epoch, 0, false, 0)
    builder.append(new SimpleRecord("key".getBytes, "value".getBytes))
    builder.close()

    builder = MemoryRecords.builder(buffer, RecordBatch.MAGIC_VALUE_V2, CompressionType.NONE,
      TimestampType.LOG_APPEND_TIME, 3L, time.milliseconds(), 4L, epoch, 0, false, 0)
    builder.append(new SimpleRecord("key".getBytes, "value".getBytes))
    builder.close()

    buffer.flip()
    val memoryRecords = MemoryRecords.readableRecords(buffer)

    log.appendAsFollower(memoryRecords)
    log.flush()

    val fetchedData = log.readUncommitted(0, Int.MaxValue)

    val origIterator = memoryRecords.batches.iterator()
    for (batch <- fetchedData.records.batches.asScala) {
      assertTrue(origIterator.hasNext)
      val origEntry = origIterator.next()
      assertEquals(origEntry.producerId, batch.producerId)
      assertEquals(origEntry.baseOffset, batch.baseOffset)
      assertEquals(origEntry.baseSequence, batch.baseSequence)
    }

    log.close()
  }

  @Test(expected = classOf[DuplicateSequenceNumberException])
  def testDuplicateAppendToFollower() : Unit = {
    val log = createLog(1024*1024)
    val epoch: Short = 0
    val pid = 1L
    val baseSequence = 0
    val partitionLeaderEpoch = 0
    // this is a bit contrived. to trigger the duplicate case for a follower append, we have to append
    // a batch with matching sequence numbers, but valid increasing offsets
    log.appendAsFollower(MemoryRecords.withIdempotentRecords(0L, CompressionType.NONE, pid, epoch, baseSequence,
      partitionLeaderEpoch, new SimpleRecord("a".getBytes), new SimpleRecord("b".getBytes)))

    try {
      log.appendAsFollower(MemoryRecords.withIdempotentRecords(2L, CompressionType.NONE, pid, epoch, baseSequence,
        partitionLeaderEpoch, new SimpleRecord("a".getBytes), new SimpleRecord("b".getBytes)))
    } finally {
      log.close()
    }
  }

  @Test(expected = classOf[DuplicateSequenceNumberException])
  def testMultipleProducersWithDuplicatesInSingleAppend() : Unit = {
    val log = createLog(1024*1024)

    val pid1 = 1L
    val pid2 = 2L
    val epoch: Short = 0

    val buffer = ByteBuffer.allocate(512)

    // pid1 seq = 0
    var builder = MemoryRecords.builder(buffer, RecordBatch.CURRENT_MAGIC_VALUE, CompressionType.NONE,
      TimestampType.LOG_APPEND_TIME, 0L, time.milliseconds(), pid1, epoch, 0)
    builder.append(new SimpleRecord("key".getBytes, "value".getBytes))
    builder.close()

    // pid2 seq = 0
    builder = MemoryRecords.builder(buffer, RecordBatch.CURRENT_MAGIC_VALUE, CompressionType.NONE,
      TimestampType.LOG_APPEND_TIME, 1L, time.milliseconds(), pid2, epoch, 0)
    builder.append(new SimpleRecord("key".getBytes, "value".getBytes))
    builder.close()

    // pid1 seq = 1
    builder = MemoryRecords.builder(buffer, RecordBatch.CURRENT_MAGIC_VALUE, CompressionType.NONE,
      TimestampType.LOG_APPEND_TIME, 2L, time.milliseconds(), pid1, epoch, 1)
    builder.append(new SimpleRecord("key".getBytes, "value".getBytes))
    builder.close()

    // pid2 seq = 1
    builder = MemoryRecords.builder(buffer, RecordBatch.CURRENT_MAGIC_VALUE, CompressionType.NONE,
      TimestampType.LOG_APPEND_TIME, 3L, time.milliseconds(), pid2, epoch, 1)
    builder.append(new SimpleRecord("key".getBytes, "value".getBytes))
    builder.close()

    // // pid1 seq = 1 (duplicate)
    builder = MemoryRecords.builder(buffer, RecordBatch.CURRENT_MAGIC_VALUE, CompressionType.NONE,
      TimestampType.LOG_APPEND_TIME, 4L, time.milliseconds(), pid1, epoch, 1)
    builder.append(new SimpleRecord("key".getBytes, "value".getBytes))
    builder.close()

    buffer.flip()

    val records = MemoryRecords.readableRecords(buffer)
    records.batches.asScala.foreach(_.setPartitionLeaderEpoch(0))
    try {
      log.appendAsFollower(records)
    } finally {
      log.close()
    }
    // Should throw a duplicate sequence exception here.
    fail("should have thrown a DuplicateSequenceNumberException.")
  }

  @Test(expected = classOf[ProducerFencedException])
  def testOldProducerEpoch(): Unit = {
    val logProps = new Properties()

    // create a log
    val log = Log(logDir,
      LogConfig(logProps),
      recoveryPoint = 0L,
      scheduler = time.scheduler,
      brokerTopicStats = brokerTopicStats,
      time = time)

    val pid = 1L
    val newEpoch: Short = 1
    val oldEpoch: Short = 0

    val records = TestUtils.records(List(new SimpleRecord(time.milliseconds, "key".getBytes, "value".getBytes)), producerId = pid, producerEpoch = newEpoch, sequence = 0)
    log.appendAsLeader(records, leaderEpoch = 0)

<<<<<<< HEAD
    val nextRecords = TestUtils.records(List(new SimpleRecord(time.milliseconds, "key".getBytes, "value".getBytes)), pid = pid, epoch = oldEpoch, sequence = 0)
    try {
      log.appendAsLeader(nextRecords, leaderEpoch = 0)
    } finally {
      log.close()
    }
=======
    val nextRecords = TestUtils.records(List(new SimpleRecord(time.milliseconds, "key".getBytes, "value".getBytes)), producerId = pid, producerEpoch = oldEpoch, sequence = 0)
    log.appendAsLeader(nextRecords, leaderEpoch = 0)
>>>>>>> 7429f497
  }

  /**
   * Test for jitter s for time based log roll. This test appends messages then changes the time
   * using the mock clock to force the log to roll and checks the number of segments.
   */
  @Test
  def testTimeBasedLogRollJitter() {
    var set = TestUtils.singletonRecords(value = "test".getBytes, timestamp = time.milliseconds)
    val maxJitter = 20 * 60L

    val logProps = new Properties()
    logProps.put(LogConfig.SegmentMsProp, 1 * 60 * 60L: java.lang.Long)
    logProps.put(LogConfig.SegmentJitterMsProp, maxJitter: java.lang.Long)
    // create a log
    val log = Log(logDir,
      LogConfig(logProps),
      logStartOffset = 0L,
      recoveryPoint = 0L,
      scheduler = time.scheduler,
      brokerTopicStats = brokerTopicStats,
      time = time)
    assertEquals("Log begins with a single empty segment.", 1, log.numberOfSegments)
    log.appendAsLeader(set, leaderEpoch = 0)

    time.sleep(log.config.segmentMs - maxJitter)
    set = TestUtils.singletonRecords(value = "test".getBytes, timestamp = time.milliseconds)
    log.appendAsLeader(set, leaderEpoch = 0)
    assertEquals("Log does not roll on this append because it occurs earlier than max jitter", 1, log.numberOfSegments)
    time.sleep(maxJitter - log.activeSegment.rollJitterMs + 1)
    set = TestUtils.singletonRecords(value = "test".getBytes, timestamp = time.milliseconds)
    log.appendAsLeader(set, leaderEpoch = 0)
    assertEquals("Log should roll after segmentMs adjusted by random jitter", 2, log.numberOfSegments)

    log.close()
  }

  /**
   * Test that appending more than the maximum segment size rolls the log
   */
  @Test
  def testSizeBasedLogRoll() {
    def createRecords = TestUtils.singletonRecords(value = "test".getBytes, timestamp = time.milliseconds)
    val setSize = createRecords.sizeInBytes
    val msgPerSeg = 10
    val segmentSize = msgPerSeg * (setSize - 1) // each segment will be 10 messages

    val logProps = new Properties()
    logProps.put(LogConfig.SegmentBytesProp, segmentSize: java.lang.Integer)
    // We use need to use magic value 1 here because the test is message size sensitive.
    logProps.put(LogConfig.MessageFormatVersionProp, ApiVersion.latestVersion.toString)
    // create a log
    val log = Log(logDir, LogConfig(logProps), logStartOffset = 0L, recoveryPoint = 0L, scheduler = time.scheduler,
      brokerTopicStats = brokerTopicStats, time = time)
    assertEquals("There should be exactly 1 segment.", 1, log.numberOfSegments)

    // segments expire in size
    for (_ <- 1 to (msgPerSeg + 1))
      log.appendAsLeader(createRecords, leaderEpoch = 0)
    assertEquals("There should be exactly 2 segments.", 2, log.numberOfSegments)

    log.close()
  }

  /**
   * Test that we can open and append to an empty log
   */
  @Test
  def testLoadEmptyLog() {
    createEmptyLogs(logDir, 0)
    val log = Log(logDir, logConfig, logStartOffset = 0L, recoveryPoint = 0L, scheduler = time.scheduler,
      brokerTopicStats = brokerTopicStats, time = time)
    log.appendAsLeader(TestUtils.singletonRecords(value = "test".getBytes, timestamp = time.milliseconds), leaderEpoch = 0)
    log.close()
  }

  /**
   * This test case appends a bunch of messages and checks that we can read them all back using sequential offsets.
   */
  @Test
  def testAppendAndReadWithSequentialOffsets() {
    val logProps = new Properties()
    logProps.put(LogConfig.SegmentBytesProp, 71: java.lang.Integer)
    // We use need to use magic value 1 here because the test is message size sensitive.
    logProps.put(LogConfig.MessageFormatVersionProp, ApiVersion.latestVersion.toString)
    val log = Log(logDir, LogConfig(logProps), logStartOffset = 0L, recoveryPoint = 0L, scheduler = time.scheduler,
      brokerTopicStats = brokerTopicStats, time = time)
    val values = (0 until 100 by 2).map(id => id.toString.getBytes).toArray

    for(value <- values)
      log.appendAsLeader(TestUtils.singletonRecords(value = value), leaderEpoch = 0)

    for(i <- values.indices) {
      val read = log.readUncommitted(i, 100, Some(i+1)).records.batches.iterator.next()
      assertEquals("Offset read should match order appended.", i, read.lastOffset)
      val actual = read.iterator.next()
      assertNull("Key should be null", actual.key)
      assertEquals("Values not equal", ByteBuffer.wrap(values(i)), actual.value)
    }
    assertEquals("Reading beyond the last message returns nothing.", 0,
      log.readUncommitted(values.length, 100, None).records.batches.asScala.size)
    log.close()
  }

  /**
   * This test appends a bunch of messages with non-sequential offsets and checks that we can read the correct message
   * from any offset less than the logEndOffset including offsets not appended.
   */
  @Test
  def testAppendAndReadWithNonSequentialOffsets() {
    val logProps = new Properties()
    logProps.put(LogConfig.SegmentBytesProp, 72: java.lang.Integer)
    val log = Log(logDir,  LogConfig(logProps), logStartOffset = 0L, recoveryPoint = 0L, scheduler = time.scheduler,
      brokerTopicStats = brokerTopicStats, time = time)
    val messageIds = ((0 until 50) ++ (50 until 200 by 7)).toArray
    val records = messageIds.map(id => new SimpleRecord(id.toString.getBytes))

    // now test the case that we give the offsets and use non-sequential offsets
    for(i <- records.indices)
      log.appendAsFollower(MemoryRecords.withRecords(messageIds(i), CompressionType.NONE, 0, records(i)))
    for(i <- 50 until messageIds.max) {
      val idx = messageIds.indexWhere(_ >= i)
      val read = log.readUncommitted(i, 100, None).records.records.iterator.next()
      assertEquals("Offset read should match message id.", messageIds(idx), read.offset)
      assertEquals("Message should match appended.", records(idx), new SimpleRecord(read))
    }

    log.close()
  }

  /**
   * This test covers an odd case where we have a gap in the offsets that falls at the end of a log segment.
   * Specifically we create a log where the last message in the first segment has offset 0. If we
   * then read offset 1, we should expect this read to come from the second segment, even though the
   * first segment has the greatest lower bound on the offset.
   */
  @Test
  def testReadAtLogGap() {
    val logProps = new Properties()
    logProps.put(LogConfig.SegmentBytesProp, 300: java.lang.Integer)
    val log = Log(logDir, LogConfig(logProps), logStartOffset = 0L, recoveryPoint = 0L, scheduler = time.scheduler,
      brokerTopicStats = brokerTopicStats, time = time)

    // keep appending until we have two segments with only a single message in the second segment
    while(log.numberOfSegments == 1)
      log.appendAsLeader(TestUtils.singletonRecords(value = "42".getBytes), leaderEpoch = 0)

    // now manually truncate off all but one message from the first segment to create a gap in the messages
    log.logSegments.head.truncateTo(1)

    assertEquals("A read should now return the last message in the log", log.logEndOffset - 1,
      log.readUncommitted(1, 200, None).records.batches.iterator.next().lastOffset)

    log.close()
  }

  @Test
  def testReadWithMinMessage() {
    val logProps = new Properties()
    logProps.put(LogConfig.SegmentBytesProp, 72: java.lang.Integer)
    val log = Log(logDir,  LogConfig(logProps), logStartOffset = 0L, recoveryPoint = 0L, scheduler = time.scheduler,
      brokerTopicStats = brokerTopicStats, time = time)
    val messageIds = ((0 until 50) ++ (50 until 200 by 7)).toArray
    val records = messageIds.map(id => new SimpleRecord(id.toString.getBytes))

    // now test the case that we give the offsets and use non-sequential offsets
    for (i <- records.indices)
      log.appendAsFollower(MemoryRecords.withRecords(messageIds(i), CompressionType.NONE, 0, records(i)))

    for (i <- 50 until messageIds.max) {
      val idx = messageIds.indexWhere(_ >= i)
      val reads = Seq(
        log.readUncommitted(i, 1, minOneMessage = true),
        log.readUncommitted(i, 100, minOneMessage = true),
        log.readUncommitted(i, 100, Some(10000), minOneMessage = true)
      ).map(_.records.records.iterator.next())
      reads.foreach { read =>
        assertEquals("Offset read should match message id.", messageIds(idx), read.offset)
        assertEquals("Message should match appended.", records(idx), new SimpleRecord(read))
      }

      assertEquals(Seq.empty, log.readUncommitted(i, 1, Some(1), minOneMessage = true).records.batches.asScala.toIndexedSeq)
    }

    log.close()
  }

  @Test
  def testReadWithTooSmallMaxLength() {
    val logProps = new Properties()
    logProps.put(LogConfig.SegmentBytesProp, 72: java.lang.Integer)
    val log = Log(logDir,  LogConfig(logProps), logStartOffset = 0L, recoveryPoint = 0L, scheduler = time.scheduler,
      brokerTopicStats = brokerTopicStats, time = time)
    val messageIds = ((0 until 50) ++ (50 until 200 by 7)).toArray
    val records = messageIds.map(id => new SimpleRecord(id.toString.getBytes))

    // now test the case that we give the offsets and use non-sequential offsets
    for (i <- records.indices)
      log.appendAsFollower(MemoryRecords.withRecords(messageIds(i), CompressionType.NONE, 0, records(i)))

    for (i <- 50 until messageIds.max) {
      assertEquals(MemoryRecords.EMPTY, log.readUncommitted(i, 0).records)

      // we return an incomplete message instead of an empty one for the case below
      // we use this mechanism to tell consumers of the fetch request version 2 and below that the message size is
      // larger than the fetch size
      // in fetch request version 3, we no longer need this as we return oversized messages from the first non-empty
      // partition
      val fetchInfo = log.readUncommitted(i, 1)
      assertTrue(fetchInfo.firstEntryIncomplete)
      assertTrue(fetchInfo.records.isInstanceOf[FileRecords])
      assertEquals(1, fetchInfo.records.sizeInBytes)
    }

    log.close()
  }

  /**
   * Test reading at the boundary of the log, specifically
   * - reading from the logEndOffset should give an empty message set
   * - reading from the maxOffset should give an empty message set
   * - reading beyond the log end offset should throw an OffsetOutOfRangeException
   */
  @Test
  def testReadOutOfRange() {
    createEmptyLogs(logDir, 1024)
    val logProps = new Properties()

    // set up replica log starting with offset 1024 and with one message (at offset 1024)
    logProps.put(LogConfig.SegmentBytesProp, 1024: java.lang.Integer)
    val log = Log(logDir, LogConfig(logProps), logStartOffset = 0L, recoveryPoint = 0L, scheduler = time.scheduler,
      brokerTopicStats = brokerTopicStats, time = time)
    log.appendAsLeader(TestUtils.singletonRecords(value = "42".getBytes), leaderEpoch = 0)

    assertEquals("Reading at the log end offset should produce 0 byte read.", 0,
      log.readUncommitted(1025, 1000).records.sizeInBytes)

    try {
      log.readUncommitted(0, 1000)
      fail("Reading below the log start offset should throw OffsetOutOfRangeException")
    } catch {
      case _: OffsetOutOfRangeException => // This is good.
    }

    try {
      log.readUncommitted(1026, 1000)
      fail("Reading at beyond the log end offset should throw OffsetOutOfRangeException")
    } catch {
      case _: OffsetOutOfRangeException => // This is good.
    }

    assertEquals("Reading from below the specified maxOffset should produce 0 byte read.", 0,
      log.readUncommitted(1025, 1000, Some(1024)).records.sizeInBytes)

    log.close()
  }

  /**
   * Test that covers reads and writes on a multisegment log. This test appends a bunch of messages
   * and then reads them all back and checks that the message read and offset matches what was appended.
   */
  @Test
  def testLogRolls() {
    /* create a multipart log with 100 messages */
    val logProps = new Properties()
    logProps.put(LogConfig.SegmentBytesProp, 100: java.lang.Integer)
    val log = Log(logDir, LogConfig(logProps), logStartOffset = 0L, recoveryPoint = 0L, scheduler = time.scheduler,
      brokerTopicStats = brokerTopicStats, time = time)
    val numMessages = 100
    val messageSets = (0 until numMessages).map(i => TestUtils.singletonRecords(value = i.toString.getBytes,
                                                                                timestamp = time.milliseconds))
    messageSets.foreach(log.appendAsLeader(_, leaderEpoch = 0))
    log.flush()

    /* do successive reads to ensure all our messages are there */
    var offset = 0L
    for(i <- 0 until numMessages) {
      val messages = log.readUncommitted(offset, 1024*1024).records.batches
      val head = messages.iterator.next()
      assertEquals("Offsets not equal", offset, head.lastOffset)

      val expected = messageSets(i).records.iterator.next()
      val actual = head.iterator.next()
      assertEquals(s"Keys not equal at offset $offset", expected.key, actual.key)
      assertEquals(s"Values not equal at offset $offset", expected.value, actual.value)
      assertEquals(s"Timestamps not equal at offset $offset", expected.timestamp, actual.timestamp)
      offset = head.lastOffset + 1
    }
    val lastRead = log.readUncommitted(startOffset = numMessages, maxLength = 1024*1024,
      maxOffset = Some(numMessages + 1)).records
    assertEquals("Should be no more messages", 0, lastRead.records.asScala.size)

    // check that rolling the log forced a flushed the log--the flush is asyn so retry in case of failure
    TestUtils.retry(1000L){
      assertTrue("Log role should have forced flush", log.recoveryPoint >= log.activeSegment.baseOffset)
    }

    log.close()
  }

  /**
   * Test reads at offsets that fall within compressed message set boundaries.
   */
  @Test
  def testCompressedMessages() {
    /* this log should roll after every messageset */
    val logProps = new Properties()
    logProps.put(LogConfig.SegmentBytesProp, 110: java.lang.Integer)
    val log = Log(logDir, LogConfig(logProps), logStartOffset = 0L, recoveryPoint = 0L, scheduler = time.scheduler,
      brokerTopicStats = brokerTopicStats, time = time)

    /* append 2 compressed message sets, each with two messages giving offsets 0, 1, 2, 3 */
    log.appendAsLeader(MemoryRecords.withRecords(CompressionType.GZIP, new SimpleRecord("hello".getBytes), new SimpleRecord("there".getBytes)), leaderEpoch = 0)
    log.appendAsLeader(MemoryRecords.withRecords(CompressionType.GZIP, new SimpleRecord("alpha".getBytes), new SimpleRecord("beta".getBytes)), leaderEpoch = 0)

    def read(offset: Int) = log.readUncommitted(offset, 4096).records.records

    /* we should always get the first message in the compressed set when reading any offset in the set */
    assertEquals("Read at offset 0 should produce 0", 0, read(0).iterator.next().offset)
    assertEquals("Read at offset 1 should produce 0", 0, read(1).iterator.next().offset)
    assertEquals("Read at offset 2 should produce 2", 2, read(2).iterator.next().offset)
    assertEquals("Read at offset 3 should produce 2", 2, read(3).iterator.next().offset)

    log.close()
  }

  /**
   * Test garbage collecting old segments
   */
  @Test
  def testThatGarbageCollectingSegmentsDoesntChangeOffset() {
    for(messagesToAppend <- List(0, 1, 25)) {
      logDir.mkdirs()
      // first test a log segment starting at 0
      val logProps = new Properties()
      logProps.put(LogConfig.SegmentBytesProp, 100: java.lang.Integer)
      logProps.put(LogConfig.RetentionMsProp, 0: java.lang.Integer)
      val log = Log(logDir, LogConfig(logProps), logStartOffset = 0L, recoveryPoint = 0L, scheduler = time.scheduler,
        brokerTopicStats = brokerTopicStats, time = time)
      for(i <- 0 until messagesToAppend)
        log.appendAsLeader(TestUtils.singletonRecords(value = i.toString.getBytes, timestamp = time.milliseconds - 10), leaderEpoch = 0)

      val currOffset = log.logEndOffset
      assertEquals(currOffset, messagesToAppend)

      // time goes by; the log file is deleted
      log.deleteOldSegments()
      time.sleep(log.config.fileDeleteDelayMs + 1)

      assertEquals("Deleting segments shouldn't have changed the logEndOffset", currOffset, log.logEndOffset)
      assertEquals("We should still have one segment left", 1, log.numberOfSegments)
      assertEquals("Further collection shouldn't delete anything", 0, log.deleteOldSegments())
      assertEquals("Still no change in the logEndOffset", currOffset, log.logEndOffset)
      assertEquals("Should still be able to append and should get the logEndOffset assigned to the new append",
                   currOffset,
                   log.appendAsLeader(TestUtils.singletonRecords(value = "hello".getBytes, timestamp = time.milliseconds), leaderEpoch = 0).firstOffset)

      // cleanup the log
      log.delete()
    }
  }

  /**
   *  MessageSet size shouldn't exceed the config.segmentSize, check that it is properly enforced by
   * appending a message set larger than the config.segmentSize setting and checking that an exception is thrown.
   */
  @Test
  def testMessageSetSizeCheck() {
    val messageSet = MemoryRecords.withRecords(CompressionType.NONE, new SimpleRecord("You".getBytes), new SimpleRecord("bethe".getBytes))
    // append messages to log
    val configSegmentSize = messageSet.sizeInBytes - 1
    val logProps = new Properties()
    logProps.put(LogConfig.SegmentBytesProp, configSegmentSize: java.lang.Integer)
    // We use need to use magic value 1 here because the test is message size sensitive.
    logProps.put(LogConfig.MessageFormatVersionProp, ApiVersion.latestVersion.toString)
    val log = Log(logDir, LogConfig(logProps), logStartOffset = 0L, recoveryPoint = 0L, scheduler = time.scheduler,
      brokerTopicStats = brokerTopicStats, time = time)

    try {
      log.appendAsLeader(messageSet, leaderEpoch = 0)
      fail("message set should throw RecordBatchTooLargeException.")
    } catch {
      case _: RecordBatchTooLargeException => // this is good
    } finally {
      log.close()
    }
  }

  @Test
  def testCompactedTopicConstraints() {
    val keyedMessage = new SimpleRecord("and here it is".getBytes, "this message has a key".getBytes)
    val anotherKeyedMessage = new SimpleRecord("another key".getBytes, "this message also has a key".getBytes)
    val unkeyedMessage = new SimpleRecord("this message does not have a key".getBytes)

    val messageSetWithUnkeyedMessage = MemoryRecords.withRecords(CompressionType.NONE, unkeyedMessage, keyedMessage)
    val messageSetWithOneUnkeyedMessage = MemoryRecords.withRecords(CompressionType.NONE, unkeyedMessage)
    val messageSetWithCompressedKeyedMessage = MemoryRecords.withRecords(CompressionType.GZIP, keyedMessage)
    val messageSetWithCompressedUnkeyedMessage = MemoryRecords.withRecords(CompressionType.GZIP, keyedMessage, unkeyedMessage)

    val messageSetWithKeyedMessage = MemoryRecords.withRecords(CompressionType.NONE, keyedMessage)
    val messageSetWithKeyedMessages = MemoryRecords.withRecords(CompressionType.NONE, keyedMessage, anotherKeyedMessage)

    val logProps = new Properties()
    logProps.put(LogConfig.CleanupPolicyProp, LogConfig.Compact)

    val log = Log(logDir, LogConfig(logProps), logStartOffset = 0L, recoveryPoint = 0L, scheduler = time.scheduler,
      brokerTopicStats = brokerTopicStats, time = time)

    try {
      log.appendAsLeader(messageSetWithUnkeyedMessage, leaderEpoch = 0)
      fail("Compacted topics cannot accept a message without a key.")
    } catch {
      case _: CorruptRecordException => // this is good
    }
    try {
      log.appendAsLeader(messageSetWithOneUnkeyedMessage, leaderEpoch = 0)
      fail("Compacted topics cannot accept a message without a key.")
    } catch {
      case _: CorruptRecordException => // this is good
    }
    try {
      log.appendAsLeader(messageSetWithCompressedUnkeyedMessage, leaderEpoch = 0)
      fail("Compacted topics cannot accept a message without a key.")
    } catch {
      case _: CorruptRecordException => // this is good
    }

    // the following should succeed without any InvalidMessageException
    log.appendAsLeader(messageSetWithKeyedMessage, leaderEpoch = 0)
    log.appendAsLeader(messageSetWithKeyedMessages, leaderEpoch = 0)
    log.appendAsLeader(messageSetWithCompressedKeyedMessage, leaderEpoch = 0)

    log.close()
  }

  /**
   * We have a max size limit on message appends, check that it is properly enforced by appending a message larger than the
   * setting and checking that an exception is thrown.
   */
  @Test
  def testMessageSizeCheck() {
    val first = MemoryRecords.withRecords(CompressionType.NONE, new SimpleRecord("You".getBytes), new SimpleRecord("bethe".getBytes))
    val second = MemoryRecords.withRecords(CompressionType.NONE,
      new SimpleRecord("change (I need more bytes)... blah blah blah.".getBytes),
      new SimpleRecord("More padding boo hoo".getBytes))

    // append messages to log
    val maxMessageSize = second.sizeInBytes - 1
    val logProps = new Properties()
    logProps.put(LogConfig.MaxMessageBytesProp, maxMessageSize: java.lang.Integer)
    val log = Log(logDir, LogConfig(logProps), logStartOffset = 0L, recoveryPoint = 0L, scheduler = time.scheduler,
      brokerTopicStats = brokerTopicStats, time = time)

    // should be able to append the small message
    log.appendAsLeader(first, leaderEpoch = 0)

    try {
      log.appendAsLeader(second, leaderEpoch = 0)
      fail("Second message set should throw MessageSizeTooLargeException.")
    } catch {
      case _: RecordTooLargeException => // this is good
    }

    log.close()
  }
  /**
   * Append a bunch of messages to a log and then re-open it both with and without recovery and check that the log re-initializes correctly.
   */
  @Test
  def testLogRecoversToCorrectOffset() {
    val numMessages = 100
    val messageSize = 100
    val segmentSize = 7 * messageSize
    val indexInterval = 3 * messageSize
    val logProps = new Properties()
    logProps.put(LogConfig.SegmentBytesProp, segmentSize: java.lang.Integer)
    logProps.put(LogConfig.IndexIntervalBytesProp, indexInterval: java.lang.Integer)
    logProps.put(LogConfig.SegmentIndexBytesProp, 4096: java.lang.Integer)
    val config = LogConfig(logProps)
    var log = Log(logDir, config, logStartOffset = 0L, recoveryPoint = 0L, scheduler = time.scheduler,
      brokerTopicStats = brokerTopicStats, time = time)
    for(i <- 0 until numMessages)
      log.appendAsLeader(TestUtils.singletonRecords(value = TestUtils.randomBytes(messageSize),
        timestamp = time.milliseconds + i * 10), leaderEpoch = 0)
    assertEquals("After appending %d messages to an empty log, the log end offset should be %d".format(numMessages, numMessages), numMessages, log.logEndOffset)
    val lastIndexOffset = log.activeSegment.index.lastOffset
    val numIndexEntries = log.activeSegment.index.entries
    val lastOffset = log.logEndOffset
    // After segment is closed, the last entry in the time index should be (largest timestamp -> last offset).
    val lastTimeIndexOffset = log.logEndOffset - 1
    val lastTimeIndexTimestamp  = log.activeSegment.largestTimestamp
    // Depending on when the last time index entry is inserted, an entry may or may not be inserted into the time index.
    val numTimeIndexEntries = log.activeSegment.timeIndex.entries + {
      if (log.activeSegment.timeIndex.lastEntry.offset == log.logEndOffset - 1) 0 else 1
    }
    log.close()

    def verifyRecoveredLog(log: Log) {
      assertEquals(s"Should have $numMessages messages when log is reopened w/o recovery", numMessages, log.logEndOffset)
      assertEquals("Should have same last index offset as before.", lastIndexOffset, log.activeSegment.index.lastOffset)
      assertEquals("Should have same number of index entries as before.", numIndexEntries, log.activeSegment.index.entries)
      assertEquals("Should have same last time index timestamp", lastTimeIndexTimestamp, log.activeSegment.timeIndex.lastEntry.timestamp)
      assertEquals("Should have same last time index offset", lastTimeIndexOffset, log.activeSegment.timeIndex.lastEntry.offset)
      assertEquals("Should have same number of time index entries as before.", numTimeIndexEntries, log.activeSegment.timeIndex.entries)
    }

    log = Log(logDir, config, logStartOffset = 0L, recoveryPoint = lastOffset, scheduler = time.scheduler,
      brokerTopicStats = brokerTopicStats, time = time)
    verifyRecoveredLog(log)
    log.close()

    // test recovery case
    log = Log(logDir, config, logStartOffset = 0L, recoveryPoint = 0L, scheduler = time.scheduler,
      brokerTopicStats = brokerTopicStats, time = time)
    verifyRecoveredLog(log)
    log.close()
  }

  /**
   * Test building the time index on the follower by setting assignOffsets to false.
   */
  @Test
  def testBuildTimeIndexWhenNotAssigningOffsets() {
    val numMessages = 100
    val logProps = new Properties()
    logProps.put(LogConfig.SegmentBytesProp, 10000: java.lang.Integer)
    logProps.put(LogConfig.IndexIntervalBytesProp, 1: java.lang.Integer)

    val config = LogConfig(logProps)
    val log = Log(logDir, config, logStartOffset = 0L, recoveryPoint = 0L, scheduler = time.scheduler,
      brokerTopicStats = brokerTopicStats, time = time)

    val messages = (0 until numMessages).map { i =>
      MemoryRecords.withRecords(100 + i, CompressionType.NONE, 0, new SimpleRecord(time.milliseconds + i, i.toString.getBytes()))
    }
    messages.foreach(log.appendAsFollower)
    val timeIndexEntries = log.logSegments.foldLeft(0) { (entries, segment) => entries + segment.timeIndex.entries }
    assertEquals(s"There should be ${numMessages - 1} time index entries", numMessages - 1, timeIndexEntries)
    assertEquals(s"The last time index entry should have timestamp ${time.milliseconds + numMessages - 1}",
      time.milliseconds + numMessages - 1, log.activeSegment.timeIndex.lastEntry.timestamp)

    log.close()
  }

  /**
   * Test that if we manually delete an index segment it is rebuilt when the log is re-opened
   */
  @Test
  def testIndexRebuild() {
    // publish the messages and close the log
    val numMessages = 200
    val logProps = new Properties()
    logProps.put(LogConfig.SegmentBytesProp, 200: java.lang.Integer)
    logProps.put(LogConfig.IndexIntervalBytesProp, 1: java.lang.Integer)

    val config = LogConfig(logProps)
    var log = Log(logDir, config, logStartOffset = 0L, recoveryPoint = 0L, scheduler = time.scheduler,
      brokerTopicStats = brokerTopicStats, time = time)
    for(i <- 0 until numMessages)
      log.appendAsLeader(TestUtils.singletonRecords(value = TestUtils.randomBytes(10), timestamp = time.milliseconds + i * 10), leaderEpoch = 0)
    val indexFiles = log.logSegments.map(_.index.file)
    val timeIndexFiles = log.logSegments.map(_.timeIndex.file)
    log.close()

    // delete all the index files
    indexFiles.foreach(_.delete())
    timeIndexFiles.foreach(_.delete())

    // reopen the log
    log = Log(logDir, config, logStartOffset = 0L, recoveryPoint = 0L, scheduler = time.scheduler,
      brokerTopicStats = brokerTopicStats, time = time)
    assertEquals("Should have %d messages when log is reopened".format(numMessages), numMessages, log.logEndOffset)
    assertTrue("The index should have been rebuilt", log.logSegments.head.index.entries > 0)
    assertTrue("The time index should have been rebuilt", log.logSegments.head.timeIndex.entries > 0)
    for(i <- 0 until numMessages) {
      assertEquals(i, log.readUncommitted(i, 100, None).records.batches.iterator.next().lastOffset)
      if (i == 0)
        assertEquals(log.logSegments.head.baseOffset, log.fetchOffsetsByTimestamp(time.milliseconds + i * 10).get.offset)
      else
        assertEquals(i, log.fetchOffsetsByTimestamp(time.milliseconds + i * 10).get.offset)
    }
    log.close()
  }

  /**
   * Test that if messages format version of the messages in a segment is before 0.10.0, the time index should be empty.
   */
  @Test
  def testRebuildTimeIndexForOldMessages() {
    val numMessages = 200
    val segmentSize = 200
    val logProps = new Properties()
    logProps.put(LogConfig.SegmentBytesProp, segmentSize: java.lang.Integer)
    logProps.put(LogConfig.IndexIntervalBytesProp, 1: java.lang.Integer)
    logProps.put(LogConfig.MessageFormatVersionProp, "0.9.0")

    val config = LogConfig(logProps)
    var log = Log(logDir, config, logStartOffset = 0L, recoveryPoint = 0L, scheduler = time.scheduler,
      brokerTopicStats = brokerTopicStats, time = time)
    for(i <- 0 until numMessages)
      log.appendAsLeader(TestUtils.singletonRecords(value = TestUtils.randomBytes(10),
        timestamp = time.milliseconds + i * 10, magicValue = RecordBatch.MAGIC_VALUE_V1), leaderEpoch = 0)
    val timeIndexFiles = log.logSegments.map(_.timeIndex.file)
    log.close()

    // Delete the time index.
    timeIndexFiles.foreach(_.delete())

    // The rebuilt time index should be empty
    log = Log(logDir, config, logStartOffset = 0L, recoveryPoint = numMessages + 1, scheduler = time.scheduler,
      brokerTopicStats = brokerTopicStats, time = time)
    val segArray = log.logSegments.toArray
    for (i <- segArray.indices.init) {
      assertEquals("The time index should be empty", 0, segArray(i).timeIndex.entries)
      assertEquals("The time index file size should be 0", 0, segArray(i).timeIndex.file.length)
    }

    log.close()
  }

  /**
   * Test that if we have corrupted an index segment it is rebuilt when the log is re-opened
   */
  @Test
  def testCorruptIndexRebuild() {
    // publish the messages and close the log
    val numMessages = 200
    val logProps = new Properties()
    logProps.put(LogConfig.SegmentBytesProp, 200: java.lang.Integer)
    logProps.put(LogConfig.IndexIntervalBytesProp, 1: java.lang.Integer)

    val config = LogConfig(logProps)
    var log = Log(logDir, config, logStartOffset = 0L, recoveryPoint = 0L, scheduler = time.scheduler,
      brokerTopicStats = brokerTopicStats, time = time)
    for(i <- 0 until numMessages)
      log.appendAsLeader(TestUtils.singletonRecords(value = TestUtils.randomBytes(10), timestamp = time.milliseconds + i * 10), leaderEpoch = 0)
    val indexFiles = log.logSegments.map(_.index.file)
    val timeIndexFiles = log.logSegments.map(_.timeIndex.file)
    log.close()

    // corrupt all the index files
    for( file <- indexFiles) {
      val bw = new BufferedWriter(new FileWriter(file))
      bw.write("  ")
      bw.close()
    }

    // corrupt all the index files
    for( file <- timeIndexFiles) {
      val bw = new BufferedWriter(new FileWriter(file))
      bw.write("  ")
      bw.close()
    }

    // reopen the log
    log = Log(logDir, config, logStartOffset = 0L, recoveryPoint = 200L, scheduler = time.scheduler,
      brokerTopicStats = brokerTopicStats, time = time)
    assertEquals("Should have %d messages when log is reopened".format(numMessages), numMessages, log.logEndOffset)
    for(i <- 0 until numMessages) {
      assertEquals(i, log.readUncommitted(i, 100, None).records.batches.iterator.next().lastOffset)
      if (i == 0)
        assertEquals(log.logSegments.head.baseOffset, log.fetchOffsetsByTimestamp(time.milliseconds + i * 10).get.offset)
      else
        assertEquals(i, log.fetchOffsetsByTimestamp(time.milliseconds + i * 10).get.offset)
    }
    log.close()
  }

  /**
   * Test the Log truncate operations
   */
  @Test
  def testTruncateTo() {
    def createRecords = TestUtils.singletonRecords(value = "test".getBytes, timestamp = time.milliseconds)
    val setSize = createRecords.sizeInBytes
    val msgPerSeg = 10
    val segmentSize = msgPerSeg * setSize  // each segment will be 10 messages

    val logProps = new Properties()
    logProps.put(LogConfig.SegmentBytesProp, segmentSize: java.lang.Integer)

    // create a log
    val log = Log(logDir, LogConfig(logProps), logStartOffset = 0L, recoveryPoint = 0L, scheduler = time.scheduler,
      brokerTopicStats = brokerTopicStats, time = time)
    assertEquals("There should be exactly 1 segment.", 1, log.numberOfSegments)

    for (_ <- 1 to msgPerSeg)
      log.appendAsLeader(createRecords, leaderEpoch = 0)

    assertEquals("There should be exactly 1 segments.", 1, log.numberOfSegments)
    assertEquals("Log end offset should be equal to number of messages", msgPerSeg, log.logEndOffset)

    val lastOffset = log.logEndOffset
    val size = log.size
    log.truncateTo(log.logEndOffset) // keep the entire log
    assertEquals("Should not change offset", lastOffset, log.logEndOffset)
    assertEquals("Should not change log size", size, log.size)
    log.truncateTo(log.logEndOffset + 1) // try to truncate beyond lastOffset
    assertEquals("Should not change offset but should log error", lastOffset, log.logEndOffset)
    assertEquals("Should not change log size", size, log.size)
    log.truncateTo(msgPerSeg/2) // truncate somewhere in between
    assertEquals("Should change offset", log.logEndOffset, msgPerSeg/2)
    assertTrue("Should change log size", log.size < size)
    log.truncateTo(0) // truncate the entire log
    assertEquals("Should change offset", 0, log.logEndOffset)
    assertEquals("Should change log size", 0, log.size)

    for (_ <- 1 to msgPerSeg)
      log.appendAsLeader(createRecords, leaderEpoch = 0)

    assertEquals("Should be back to original offset", log.logEndOffset, lastOffset)
    assertEquals("Should be back to original size", log.size, size)
    log.truncateFullyAndStartAt(log.logEndOffset - (msgPerSeg - 1))
    assertEquals("Should change offset", log.logEndOffset, lastOffset - (msgPerSeg - 1))
    assertEquals("Should change log size", log.size, 0)

    for (_ <- 1 to msgPerSeg)
      log.appendAsLeader(createRecords, leaderEpoch = 0)

    assertTrue("Should be ahead of to original offset", log.logEndOffset > msgPerSeg)
    assertEquals("log size should be same as before", size, log.size)
    log.truncateTo(0) // truncate before first start offset in the log
    assertEquals("Should change offset", 0, log.logEndOffset)
    assertEquals("Should change log size", log.size, 0)

    time.sleep(log.config.fileDeleteDelayMs + 1)
    log.close()
  }

  /**
   * Verify that when we truncate a log the index of the last segment is resized to the max index size to allow more appends
   */
  @Test
  def testIndexResizingAtTruncation() {
    val setSize = TestUtils.singletonRecords(value = "test".getBytes, timestamp = time.milliseconds).sizeInBytes
    val msgPerSeg = 10
    val segmentSize = msgPerSeg * setSize  // each segment will be 10 messages
    val logProps = new Properties()
    logProps.put(LogConfig.SegmentBytesProp, segmentSize: java.lang.Integer)
    logProps.put(LogConfig.IndexIntervalBytesProp, setSize - 1: java.lang.Integer)
    val config = LogConfig(logProps)
    val log = Log(logDir, config, logStartOffset = 0L, recoveryPoint = 0L, scheduler = time.scheduler,
      brokerTopicStats = brokerTopicStats, time = time)
    assertEquals("There should be exactly 1 segment.", 1, log.numberOfSegments)

    for (i<- 1 to msgPerSeg)
      log.appendAsLeader(TestUtils.singletonRecords(value = "test".getBytes, timestamp = time.milliseconds + i), leaderEpoch = 0)
    assertEquals("There should be exactly 1 segment.", 1, log.numberOfSegments)

    time.sleep(msgPerSeg)
    for (i<- 1 to msgPerSeg)
      log.appendAsLeader(TestUtils.singletonRecords(value = "test".getBytes, timestamp = time.milliseconds + i), leaderEpoch = 0)
    assertEquals("There should be exactly 2 segment.", 2, log.numberOfSegments)
    val expectedEntries = msgPerSeg - 1

    assertEquals(s"The index of the first segment should have $expectedEntries entries", expectedEntries, log.logSegments.toList.head.index.maxEntries)
    assertEquals(s"The time index of the first segment should have $expectedEntries entries", expectedEntries, log.logSegments.toList.head.timeIndex.maxEntries)

    log.truncateTo(0)
    assertEquals("There should be exactly 1 segment.", 1, log.numberOfSegments)
    assertEquals("The index of segment 1 should be resized to maxIndexSize", log.config.maxIndexSize/8, log.logSegments.toList.head.index.maxEntries)
    assertEquals("The time index of segment 1 should be resized to maxIndexSize", log.config.maxIndexSize/12, log.logSegments.toList.head.timeIndex.maxEntries)

    time.sleep(msgPerSeg)
    for (i<- 1 to msgPerSeg)
      log.appendAsLeader(TestUtils.singletonRecords(value = "test".getBytes, timestamp = time.milliseconds + i), leaderEpoch = 0)
    assertEquals("There should be exactly 1 segment.", 1, log.numberOfSegments)

    time.sleep(log.config.fileDeleteDelayMs + 1)
    log.close()
  }

  /**
   * When we open a log any index segments without an associated log segment should be deleted.
   */
  @Test
  def testBogusIndexSegmentsAreRemoved() {
    val bogusIndex1 = Log.offsetIndexFile(logDir, 0)
    val bogusTimeIndex1 = Log.timeIndexFile(logDir, 0)
    val bogusIndex2 = Log.offsetIndexFile(logDir, 5)
    val bogusTimeIndex2 = Log.timeIndexFile(logDir, 5)

    def createRecords = TestUtils.singletonRecords(value = "test".getBytes, timestamp = time.milliseconds)
    val logProps = new Properties()
    logProps.put(LogConfig.SegmentBytesProp, createRecords.sizeInBytes * 5: java.lang.Integer)
    logProps.put(LogConfig.SegmentIndexBytesProp, 1000: java.lang.Integer)
    logProps.put(LogConfig.IndexIntervalBytesProp, 1: java.lang.Integer)
    val log = Log(logDir,
      LogConfig(logProps),
      logStartOffset = 0L,
      recoveryPoint = 0L,
      scheduler = time.scheduler,
      brokerTopicStats = brokerTopicStats,
      time = time)

    assertTrue("The first index file should have been replaced with a larger file", bogusIndex1.length > 0)
    assertTrue("The first time index file should have been replaced with a larger file", bogusTimeIndex1.length > 0)
    assertFalse("The second index file should have been deleted.", bogusIndex2.exists)
    assertFalse("The second time index file should have been deleted.", bogusTimeIndex2.exists)

    // check that we can append to the log
    for (_ <- 0 until 10)
      log.appendAsLeader(createRecords, leaderEpoch = 0)

    log.delete()
  }

  /**
   * Verify that truncation works correctly after re-opening the log
   */
  @Test
  def testReopenThenTruncate() {
    def createRecords = TestUtils.singletonRecords(value = "test".getBytes, timestamp = time.milliseconds)
    val logProps = new Properties()
    logProps.put(LogConfig.SegmentBytesProp, createRecords.sizeInBytes * 5: java.lang.Integer)
    logProps.put(LogConfig.SegmentIndexBytesProp, 1000: java.lang.Integer)
    logProps.put(LogConfig.IndexIntervalBytesProp, 10000: java.lang.Integer)
    val config = LogConfig(logProps)

    // create a log
    var log = Log(logDir,
      config,
      logStartOffset = 0L,
      recoveryPoint = 0L,
      scheduler = time.scheduler,
      brokerTopicStats = brokerTopicStats,
      time = time)

    // add enough messages to roll over several segments then close and re-open and attempt to truncate
    for (_ <- 0 until 100)
      log.appendAsLeader(createRecords, leaderEpoch = 0)
    log.close()
    log = Log(logDir,
      config,
      logStartOffset = 0L,
      recoveryPoint = 0L,
      scheduler = time.scheduler,
      brokerTopicStats = brokerTopicStats,
      time = time)
    log.truncateTo(3)
    assertEquals("All but one segment should be deleted.", 1, log.numberOfSegments)
    assertEquals("Log end offset should be 3.", 3, log.logEndOffset)

    time.sleep(log.config.fileDeleteDelayMs + 1)
    log.close()
  }

  /**
   * Test that deleted files are deleted after the appropriate time.
   */
  @Test
  def testAsyncDelete() {
    def createRecords = TestUtils.singletonRecords(value = "test".getBytes, timestamp = time.milliseconds - 1000L)
    val asyncDeleteMs = 1000
    val logProps = new Properties()
    logProps.put(LogConfig.SegmentBytesProp, createRecords.sizeInBytes * 5: java.lang.Integer)
    logProps.put(LogConfig.SegmentIndexBytesProp, 1000: java.lang.Integer)
    logProps.put(LogConfig.IndexIntervalBytesProp, 10000: java.lang.Integer)
    logProps.put(LogConfig.FileDeleteDelayMsProp, asyncDeleteMs: java.lang.Integer)
    logProps.put(LogConfig.RetentionMsProp, 999: java.lang.Integer)
    val config = LogConfig(logProps)

    val log = Log(logDir,
      config,
      logStartOffset = 0L,
      recoveryPoint = 0L,
      scheduler = time.scheduler,
      brokerTopicStats = brokerTopicStats,
      time = time)

    // append some messages to create some segments
    for (_ <- 0 until 100)
      log.appendAsLeader(createRecords, leaderEpoch = 0)

    // files should be renamed
    val segments = log.logSegments.toArray
    val oldFiles = segments.map(_.log.file) ++ segments.map(_.index.file)

    log.deleteOldSegments()

    assertEquals("Only one segment should remain.", 1, log.numberOfSegments)
    assertTrue("All log and index files should end in .deleted", segments.forall(_.log.file.getName.endsWith(Log.DeletedFileSuffix)) &&
                                                                 segments.forall(_.index.file.getName.endsWith(Log.DeletedFileSuffix)))
    assertTrue("The .deleted files should still be there.", segments.forall(_.log.file.exists) &&
                                                            segments.forall(_.index.file.exists))
    assertTrue("The original file should be gone.", oldFiles.forall(!_.exists))

    // when enough time passes the files should be deleted
    val deletedFiles = segments.map(_.log.file) ++ segments.map(_.index.file)
    time.sleep(asyncDeleteMs + 1)
    assertTrue("Files should all be gone.", deletedFiles.forall(!_.exists))

    log.close()
  }

  /**
   * Any files ending in .deleted should be removed when the log is re-opened.
   */
  @Test
  def testOpenDeletesObsoleteFiles() {
    def createRecords = TestUtils.singletonRecords(value = "test".getBytes, timestamp = time.milliseconds - 1000)
    val logProps = new Properties()
    logProps.put(LogConfig.SegmentBytesProp, createRecords.sizeInBytes * 5: java.lang.Integer)
    logProps.put(LogConfig.SegmentIndexBytesProp, 1000: java.lang.Integer)
    logProps.put(LogConfig.RetentionMsProp, 999: java.lang.Integer)
    val config = LogConfig(logProps)
    var log = Log(logDir,
      config,
      logStartOffset = 0L,
      recoveryPoint = 0L,
      scheduler = time.scheduler,
      brokerTopicStats = brokerTopicStats,
      time = time)

    // append some messages to create some segments
    for (_ <- 0 until 100)
      log.appendAsLeader(createRecords, leaderEpoch = 0)

    // expire all segments
    log.deleteOldSegments()

<<<<<<< HEAD
    // The segment files scheduled for physical deletion remain open (until fileDeleteDelayMs has elapsed), causing
    // errors to arise on Windows if a new Log instance, pointed at those files, attempts to physically delete the
    // files itself during its startup.  Our solution here is to simply copy the log's files to a fresh directory
    // and point a new Log instance at those.
    val log2Dir = TestUtils.randomPartitionLogDir(tmpDir)
    TestUtils.copyDir(logDir.toPath, log2Dir.toPath)
    val log2 = new Log(log2Dir,
=======
    log = Log(logDir,
>>>>>>> 7429f497
      config,
      logStartOffset = 0L,
      recoveryPoint = 0L,
      scheduler = time.scheduler,
      brokerTopicStats = brokerTopicStats,
      time = time)
<<<<<<< HEAD
    assertEquals("The deleted segments should be gone.", 1, log2.numberOfSegments)

    time.sleep(log.config.fileDeleteDelayMs + 1)
    log.close()
    log2.close()
=======
    assertEquals("The deleted segments should be gone.", 1, log.numberOfSegments)
>>>>>>> 7429f497
  }

  @Test
  def testAppendMessageWithNullPayload() {
    val log = Log(logDir,
      LogConfig(),
      logStartOffset = 0L,
      recoveryPoint = 0L,
      scheduler = time.scheduler,
      brokerTopicStats = brokerTopicStats,
      time = time)
    log.appendAsLeader(TestUtils.singletonRecords(value = null), leaderEpoch = 0)
    val head = log.readUncommitted(0, 4096, None).records.records.iterator.next()
    assertEquals(0, head.offset)
    assertTrue("Message payload should be null.", !head.hasValue)
    log.close()
  }

  @Test(expected = classOf[IllegalArgumentException])
  def testAppendWithOutOfOrderOffsetsThrowsException() {
    val log = Log(logDir,
      LogConfig(),
      logStartOffset = 0L,
      recoveryPoint = 0L,
      scheduler = time.scheduler,
      brokerTopicStats = brokerTopicStats,
      time = time)
    val records = (0 until 2).map(id => new SimpleRecord(id.toString.getBytes)).toArray
    records.foreach(record => log.appendAsLeader(MemoryRecords.withRecords(CompressionType.NONE, record), leaderEpoch = 0))
    val invalidRecord = MemoryRecords.withRecords(CompressionType.NONE, new SimpleRecord(1.toString.getBytes))
    try {
      log.appendAsFollower(invalidRecord)
    } finally {
      log.close()
    }
  }

  @Test
  def testAppendWithNoTimestamp(): Unit = {
    val log = Log(logDir,
      LogConfig(),
      logStartOffset = 0L,
      recoveryPoint = 0L,
      scheduler = time.scheduler,
      brokerTopicStats = brokerTopicStats,
      time = time)
    log.appendAsLeader(MemoryRecords.withRecords(CompressionType.NONE,
      new SimpleRecord(RecordBatch.NO_TIMESTAMP, "key".getBytes, "value".getBytes)), leaderEpoch = 0)
    log.close()
  }

  @Test
  def testCorruptLog() {
    // append some messages to create some segments
    val logProps = new Properties()
    logProps.put(LogConfig.SegmentBytesProp, 1000: java.lang.Integer)
    logProps.put(LogConfig.IndexIntervalBytesProp, 1: java.lang.Integer)
    logProps.put(LogConfig.MaxMessageBytesProp, 64*1024: java.lang.Integer)
    val config = LogConfig(logProps)
    def createRecords = TestUtils.singletonRecords(value = "test".getBytes, timestamp = time.milliseconds)
    val recoveryPoint = 50L
    for (_ <- 0 until 10) {
      // create a log and write some messages to it
      logDir.mkdirs()
      var log = Log(logDir,
        config,
        logStartOffset = 0L,
        recoveryPoint = 0L,
        scheduler = time.scheduler,
        brokerTopicStats = brokerTopicStats,
        time = time)
      val numMessages = 50 + TestUtils.random.nextInt(50)
      for (_ <- 0 until numMessages)
        log.appendAsLeader(createRecords, leaderEpoch = 0)
      val records = log.logSegments.flatMap(_.log.records.asScala.toList).toList
      log.close()

      // corrupt index and log by appending random bytes
      TestUtils.appendNonsenseToFile(log.activeSegment.index.file, TestUtils.random.nextInt(1024) + 1)
      TestUtils.appendNonsenseToFile(log.activeSegment.log.file, TestUtils.random.nextInt(1024) + 1)

      // attempt recovery
      log = Log(logDir, config, 0L, recoveryPoint, time.scheduler, brokerTopicStats, time)
      assertEquals(numMessages, log.logEndOffset)

      val recovered = log.logSegments.flatMap(_.log.records.asScala.toList).toList
      assertEquals(records.size, recovered.size)

      for (i <- records.indices) {
        val expected = records(i)
        val actual = recovered(i)
        assertEquals(s"Keys not equal", expected.key, actual.key)
        assertEquals(s"Values not equal", expected.value, actual.value)
        assertEquals(s"Timestamps not equal", expected.timestamp, actual.timestamp)
      }

      log.close()
      Utils.delete(logDir)
    }
  }

  @Test
  def testOverCompactedLogRecovery(): Unit = {
    // append some messages to create some segments
    val logProps = new Properties()
    logProps.put(LogConfig.SegmentBytesProp, 1000: java.lang.Integer)
    logProps.put(LogConfig.MaxMessageBytesProp, 64*1024: java.lang.Integer)
    logProps.put(LogConfig.IndexIntervalBytesProp, 1: java.lang.Integer)
    val config = LogConfig(logProps)
    val log = Log(logDir,
      config,
      logStartOffset = 0L,
      recoveryPoint = 0L,
      scheduler = time.scheduler,
      brokerTopicStats = brokerTopicStats,
      time = time)
    val set1 = MemoryRecords.withRecords(0, CompressionType.NONE, 0, new SimpleRecord("v1".getBytes(), "k1".getBytes()))
    val set2 = MemoryRecords.withRecords(Integer.MAX_VALUE.toLong + 2, CompressionType.NONE, 0, new SimpleRecord("v3".getBytes(), "k3".getBytes()))
    val set3 = MemoryRecords.withRecords(Integer.MAX_VALUE.toLong + 3, CompressionType.NONE, 0, new SimpleRecord("v4".getBytes(), "k4".getBytes()))
    val set4 = MemoryRecords.withRecords(Integer.MAX_VALUE.toLong + 4, CompressionType.NONE, 0, new SimpleRecord("v5".getBytes(), "k5".getBytes()))
    //Writes into an empty log with baseOffset 0
    log.appendAsFollower(set1)
    assertEquals(0L, log.activeSegment.baseOffset)
    //This write will roll the segment, yielding a new segment with base offset = max(2, 1) = 2
    log.appendAsFollower(set2)
    assertEquals(2L, log.activeSegment.baseOffset)
    assertTrue(Log.producerSnapshotFile(logDir, 2L).exists)
    //This will also roll the segment, yielding a new segment with base offset = max(3, Integer.MAX_VALUE+3) = Integer.MAX_VALUE+3
    log.appendAsFollower(set3)
    assertEquals(Integer.MAX_VALUE.toLong + 3, log.activeSegment.baseOffset)
    assertTrue(Log.producerSnapshotFile(logDir, Integer.MAX_VALUE.toLong + 3).exists)
    //This will go into the existing log
    log.appendAsFollower(set4)
    assertEquals(Integer.MAX_VALUE.toLong + 3, log.activeSegment.baseOffset)
    log.close()
    val indexFiles = logDir.listFiles.filter(file => file.getName.contains(".index"))
    assertEquals(3, indexFiles.length)
    for (file <- indexFiles) {
      val offsetIndex = new OffsetIndex(file, file.getName.replace(".index","").toLong)
      assertTrue(offsetIndex.lastOffset >= 0)
      offsetIndex.close()
    }
    Utils.delete(logDir)
  }

  @Test
  def testCleanShutdownFile() {
    // append some messages to create some segments
    val logProps = new Properties()
    logProps.put(LogConfig.SegmentBytesProp, 1000: java.lang.Integer)
    logProps.put(LogConfig.MaxMessageBytesProp, 64*1024: java.lang.Integer)
    logProps.put(LogConfig.IndexIntervalBytesProp, 1: java.lang.Integer)
    val config = LogConfig(logProps)
    def createRecords = TestUtils.singletonRecords(value = "test".getBytes, timestamp = time.milliseconds)

    val cleanShutdownFile = createCleanShutdownFile()
    assertTrue(".kafka_cleanshutdown must exist", cleanShutdownFile.exists())
    var recoveryPoint = 0L
    // create a log and write some messages to it
    var log = Log(logDir,
      config,
      logStartOffset = 0L,
      recoveryPoint = 0L,
      scheduler = time.scheduler,
      brokerTopicStats = brokerTopicStats,
      time = time)
    for (_ <- 0 until 100)
      log.appendAsLeader(createRecords, leaderEpoch = 0)
    log.close()

    // check if recovery was attempted. Even if the recovery point is 0L, recovery should not be attempted as the
    // clean shutdown file exists.
    recoveryPoint = log.logEndOffset
    log = Log(logDir, config, 0L, 0L, time.scheduler, brokerTopicStats, time)
    assertEquals(recoveryPoint, log.logEndOffset)
    cleanShutdownFile.delete()
    log.close()
  }

  @Test
  def testParseTopicPartitionName() {
    val topic = "test_topic"
    val partition = "143"
    val dir = new File(logDir, topicPartitionName(topic, partition))
    val topicPartition = Log.parseTopicPartitionName(dir)
    assertEquals(topic, topicPartition.topic)
    assertEquals(partition.toInt, topicPartition.partition)
  }

  /**
   * Tests that log directories with a period in their name that have been marked for deletion
   * are parsed correctly by `Log.parseTopicPartitionName` (see KAFKA-5232 for details).
   */
  @Test
  def testParseTopicPartitionNameWithPeriodForDeletedTopic() {
    val topic = "foo.bar-testtopic"
    val partition = "42"
    val dir = new File(logDir, Log.logDeleteDirName(topicPartitionName(topic, partition)))
    val topicPartition = Log.parseTopicPartitionName(dir)
    assertEquals("Unexpected topic name parsed", topic, topicPartition.topic)
    assertEquals("Unexpected partition number parsed", partition.toInt, topicPartition.partition)
  }

  @Test
  def testParseTopicPartitionNameForEmptyName() {
    try {
      val dir = new File("")
      Log.parseTopicPartitionName(dir)
      fail("KafkaException should have been thrown for dir: " + dir.getCanonicalPath)
    } catch {
      case _: KafkaException => // its GOOD!
    }
  }

  @Test
  def testParseTopicPartitionNameForNull() {
    try {
      val dir: File = null
      Log.parseTopicPartitionName(dir)
      fail("KafkaException should have been thrown for dir: " + dir)
    } catch {
      case _: KafkaException => // its GOOD!
    }
  }

  @Test
  def testParseTopicPartitionNameForMissingSeparator() {
    val topic = "test_topic"
    val partition = "1999"
    val dir = new File(logDir, topic + partition)
    try {
      Log.parseTopicPartitionName(dir)
      fail("KafkaException should have been thrown for dir: " + dir.getCanonicalPath)
    } catch {
      case _: KafkaException => // expected
    }
    // also test the "-delete" marker case
    val deleteMarkerDir = new File(logDir, Log.logDeleteDirName(topic + partition))
    try {
      Log.parseTopicPartitionName(deleteMarkerDir)
      fail("KafkaException should have been thrown for dir: " + deleteMarkerDir.getCanonicalPath)
    } catch {
      case _: KafkaException => // expected
    }
  }

  @Test
  def testParseTopicPartitionNameForMissingTopic() {
    val topic = ""
    val partition = "1999"
    val dir = new File(logDir, topicPartitionName(topic, partition))
    try {
      Log.parseTopicPartitionName(dir)
      fail("KafkaException should have been thrown for dir: " + dir.getCanonicalPath)
    } catch {
      case _: KafkaException => // expected
    }
    // also test the "-delete" marker case
    val deleteMarkerDir = new File(logDir, Log.logDeleteDirName(topicPartitionName(topic, partition)))
    try {
      Log.parseTopicPartitionName(deleteMarkerDir)
      fail("KafkaException should have been thrown for dir: " + deleteMarkerDir.getCanonicalPath)
    } catch {
      case _: KafkaException => // expected
    }

  }

  @Test
  def testParseTopicPartitionNameForMissingPartition() {
    val topic = "test_topic"
    val partition = ""
    val dir = new File(logDir + topicPartitionName(topic, partition))
    try {
      Log.parseTopicPartitionName(dir)
      fail("KafkaException should have been thrown for dir: " + dir.getCanonicalPath)
    } catch {
      case _: KafkaException => // expected
    }
    // also test the "-delete" marker case
    val deleteMarkerDir = new File(logDir, Log.logDeleteDirName(topicPartitionName(topic, partition)))
    try {
      Log.parseTopicPartitionName(deleteMarkerDir)
      fail("KafkaException should have been thrown for dir: " + deleteMarkerDir.getCanonicalPath)
    } catch {
      case _: KafkaException => // expected
    }
  }

  @Test
  def testParseTopicPartitionNameForInvalidPartition() {
    val topic = "test_topic"
    val partition = "1999a"
    val dir = new File(logDir, topicPartitionName(topic, partition))
    try {
      Log.parseTopicPartitionName(dir)
      fail("KafkaException should have been thrown for dir: " + dir.getCanonicalPath)
    } catch {
      case _: KafkaException => // expected
    }
    // also test the "-delete" marker case
    val deleteMarkerDir = new File(logDir, Log.logDeleteDirName(topic + partition))
    try {
      Log.parseTopicPartitionName(deleteMarkerDir)
      fail("KafkaException should have been thrown for dir: " + deleteMarkerDir.getCanonicalPath)
    } catch {
      case _: KafkaException => // expected
    }
  }

  @Test
  def testParseTopicPartitionNameForExistingInvalidDir() {
    val dir1 = new File(logDir + "/non_kafka_dir")
    try {
      Log.parseTopicPartitionName(dir1)
      fail("KafkaException should have been thrown for dir: " + dir1.getCanonicalPath)
    } catch {
      case _: KafkaException => // should only throw KafkaException
    }
    val dir2 = new File(logDir + "/non_kafka_dir-delete")
    try {
      Log.parseTopicPartitionName(dir2)
      fail("KafkaException should have been thrown for dir: " + dir2.getCanonicalPath)
    } catch {
      case _: KafkaException => // should only throw KafkaException
    }
  }

  def topicPartitionName(topic: String, partition: String): String =
    topic + "-" + partition

  @Test
  def testDeleteOldSegmentsMethod() {
    def createRecords = TestUtils.singletonRecords(value = "test".getBytes, timestamp = time.milliseconds - 1000)
    val logProps = new Properties()
    logProps.put(LogConfig.SegmentBytesProp, createRecords.sizeInBytes * 5: java.lang.Integer)
    logProps.put(LogConfig.SegmentIndexBytesProp, 1000: java.lang.Integer)
    logProps.put(LogConfig.RetentionMsProp, 999: java.lang.Integer)
    val config = LogConfig(logProps)
    val log = Log(logDir,
      config,
      logStartOffset = 0L,
      recoveryPoint = 0L,
      scheduler = time.scheduler,
      brokerTopicStats = brokerTopicStats,
      time = time)

    // append some messages to create some segments
    for (_ <- 0 until 100)
      log.appendAsLeader(createRecords, leaderEpoch = 0)

    log.leaderEpochCache.assign(0, 40)
    log.leaderEpochCache.assign(1, 90)

    // expire all segments
    log.deleteOldSegments()
    assertEquals("The deleted segments should be gone.", 1, log.numberOfSegments)
    assertEquals("Epoch entries should have gone.", 1, epochCache(log).epochEntries().size)
    assertEquals("Epoch entry should be the latest epoch and the leo.", new EpochEntry(1, 100), epochCache(log).epochEntries().head)

    time.sleep(log.config.fileDeleteDelayMs + 1)

    // append some messages to create some segments
    for (_ <- 0 until 100)
      log.appendAsLeader(createRecords, leaderEpoch = 0)

    log.close()
    log.delete()
    assertEquals("The number of segments should be 0", 0, log.numberOfSegments)
    assertEquals("The number of deleted segments should be zero.", 0, log.deleteOldSegments())
    assertEquals("Epoch entries should have gone.", 0, epochCache(log).epochEntries().size)
  }

  @Test
  def testLogDeletionAfterDeleteRecords() {
    def createRecords = TestUtils.singletonRecords("test".getBytes)
    val log = createLog(createRecords.sizeInBytes)

    for (_ <- 0 until 15)
      log.appendAsLeader(createRecords, leaderEpoch = 0)
    assertEquals("should have 3 segments", 3, log.numberOfSegments)
    assertEquals(log.logStartOffset, 0)

    log.maybeIncrementLogStartOffset(1)
    log.deleteOldSegments()
    assertEquals("should have 3 segments", 3, log.numberOfSegments)
    assertEquals(log.logStartOffset, 1)

    log.maybeIncrementLogStartOffset(6)
    log.deleteOldSegments()
    assertEquals("should have 2 segments", 2, log.numberOfSegments)
    assertEquals(log.logStartOffset, 6)

    log.maybeIncrementLogStartOffset(15)
    log.deleteOldSegments()
    assertEquals("should have 1 segments", 1, log.numberOfSegments)
    assertEquals(log.logStartOffset, 15)

    time.sleep(log.config.fileDeleteDelayMs + 1)
    log.close()
  }

  def epochCache(log: Log): LeaderEpochFileCache = {
    log.leaderEpochCache.asInstanceOf[LeaderEpochFileCache]
  }

  @Test
  def shouldDeleteSizeBasedSegments() {
    def createRecords = TestUtils.singletonRecords("test".getBytes)
    val log = createLog(createRecords.sizeInBytes, retentionBytes = createRecords.sizeInBytes * 10)

    // append some messages to create some segments
    for (_ <- 0 until 15)
      log.appendAsLeader(createRecords, leaderEpoch = 0)

    log.deleteOldSegments
    assertEquals("should have 2 segments", 2,log.numberOfSegments)

    time.sleep(log.config.fileDeleteDelayMs + 1)
    log.close()
  }

  @Test
  def shouldNotDeleteSizeBasedSegmentsWhenUnderRetentionSize() {
    def createRecords = TestUtils.singletonRecords("test".getBytes)
    val log = createLog(createRecords.sizeInBytes, retentionBytes = createRecords.sizeInBytes * 15)

    // append some messages to create some segments
    for (_ <- 0 until 15)
      log.appendAsLeader(createRecords, leaderEpoch = 0)

    log.deleteOldSegments
    assertEquals("should have 3 segments", 3,log.numberOfSegments)

    log.close()
  }

  @Test
  def shouldDeleteTimeBasedSegmentsReadyToBeDeleted() {
    def createRecords = TestUtils.singletonRecords("test".getBytes, timestamp = 10)
    val log = createLog(createRecords.sizeInBytes, retentionMs = 10000)

    // append some messages to create some segments
    for (_ <- 0 until 15)
      log.appendAsLeader(createRecords, leaderEpoch = 0)

    log.deleteOldSegments()
    assertEquals("There should be 1 segment remaining", 1, log.numberOfSegments)

    time.sleep(log.config.fileDeleteDelayMs + 1)
    log.close()
  }

  @Test
  def shouldNotDeleteTimeBasedSegmentsWhenNoneReadyToBeDeleted() {
    def createRecords = TestUtils.singletonRecords("test".getBytes, timestamp = time.milliseconds)
    val log = createLog(createRecords.sizeInBytes, retentionMs = 10000000)

    // append some messages to create some segments
    for (_ <- 0 until 15)
      log.appendAsLeader(createRecords, leaderEpoch = 0)

    log.deleteOldSegments()
    assertEquals("There should be 3 segments remaining", 3, log.numberOfSegments)

    log.close()
  }

  @Test
  def shouldNotDeleteSegmentsWhenPolicyDoesNotIncludeDelete() {
    def createRecords = TestUtils.singletonRecords("test".getBytes, key = "test".getBytes(), timestamp = 10L)
    val log = createLog(createRecords.sizeInBytes,
      retentionMs = 10000,
      cleanupPolicy = "compact")

    // append some messages to create some segments
    for (_ <- 0 until 15)
      log.appendAsLeader(createRecords, leaderEpoch = 0)

    // mark oldest segment as older the retention.ms
    log.logSegments.head.lastModified = time.milliseconds - 20000

    val segments = log.numberOfSegments
    log.deleteOldSegments()
    assertEquals("There should be 3 segments remaining", segments, log.numberOfSegments)

    log.close()
  }

  @Test
  def shouldDeleteSegmentsReadyToBeDeletedWhenCleanupPolicyIsCompactAndDelete() {
    def createRecords = TestUtils.singletonRecords("test".getBytes, key = "test".getBytes, timestamp = 10L)
    val log = createLog(createRecords.sizeInBytes,
      retentionMs = 10000,
      cleanupPolicy = "compact,delete")

    // append some messages to create some segments
    for (_ <- 0 until 15)
      log.appendAsLeader(createRecords, leaderEpoch = 0)

    log.deleteOldSegments()
    assertEquals("There should be 1 segment remaining", 1, log.numberOfSegments)

    time.sleep(log.config.fileDeleteDelayMs + 1)
    log.close()
  }

  @Test
  def shouldApplyEpochToMessageOnAppendIfLeader() {
    val records = (0 until 50).toArray.map(id => new SimpleRecord(id.toString.getBytes))

    //Given this partition is on leader epoch 72
    val epoch = 72
    val log = Log(logDir, LogConfig(), recoveryPoint = 0L, scheduler = time.scheduler,
      brokerTopicStats = brokerTopicStats, time = time)
    log.leaderEpochCache.assign(epoch, records.size)

    //When appending messages as a leader (i.e. assignOffsets = true)
    for (record <- records)
      log.appendAsLeader(
        MemoryRecords.withRecords(CompressionType.NONE, record),
        leaderEpoch = epoch
      )

    //Then leader epoch should be set on messages
    for (i <- records.indices) {
      val read = log.readUncommitted(i, 100, Some(i+1)).records.batches.iterator.next()
      assertEquals("Should have set leader epoch", 72, read.partitionLeaderEpoch)
    }

    log.close()
  }

  @Test
  def followerShouldSaveEpochInformationFromReplicatedMessagesToTheEpochCache() {
    val messageIds = (0 until 50).toArray
    val records = messageIds.map(id => new SimpleRecord(id.toString.getBytes))

    //Given each message has an offset & epoch, as msgs from leader would
    def recordsForEpoch(i: Int): MemoryRecords = {
      val recs = MemoryRecords.withRecords(messageIds(i), CompressionType.NONE, records(i))
      recs.batches.asScala.foreach{record =>
        record.setPartitionLeaderEpoch(42)
        record.setLastOffset(i)
      }
      recs
    }

    val log = Log(logDir, LogConfig(), recoveryPoint = 0L, scheduler = time.scheduler,
      brokerTopicStats = brokerTopicStats, time = time)

    //When appending as follower (assignOffsets = false)
    for (i <- records.indices)
      log.appendAsFollower(recordsForEpoch(i))

    assertEquals(42, log.leaderEpochCache.asInstanceOf[LeaderEpochFileCache].latestEpoch())

    log.close()
  }

  @Test
  def shouldTruncateLeaderEpochsWhenDeletingSegments() {
    def createRecords = TestUtils.singletonRecords("test".getBytes)
    val log = createLog(createRecords.sizeInBytes, retentionBytes = createRecords.sizeInBytes * 10)
    val cache = epochCache(log)

    // Given three segments of 5 messages each
    for (e <- 0 until 15) {
      log.appendAsLeader(createRecords, leaderEpoch = 0)
    }

    //Given epochs
    cache.assign(0, 0)
    cache.assign(1, 5)
    cache.assign(2, 10)

    //When first segment is removed
    log.deleteOldSegments

    //The oldest epoch entry should have been removed
    assertEquals(ListBuffer(EpochEntry(1, 5), EpochEntry(2, 10)), cache.epochEntries)

    time.sleep(log.config.fileDeleteDelayMs + 1)
    log.close()
  }

  @Test
  def shouldUpdateOffsetForLeaderEpochsWhenDeletingSegments() {
    def createRecords = TestUtils.singletonRecords("test".getBytes)
    val log = createLog(createRecords.sizeInBytes, retentionBytes = createRecords.sizeInBytes * 10)
    val cache = epochCache(log)

    // Given three segments of 5 messages each
    for (e <- 0 until 15) {
      log.appendAsLeader(createRecords, leaderEpoch = 0)
    }

    //Given epochs
    cache.assign(0, 0)
    cache.assign(1, 7)
    cache.assign(2, 10)

    //When first segment removed (up to offset 5)
    log.deleteOldSegments

    //The the first entry should have gone from (0,0) => (0,5)
    assertEquals(ListBuffer(EpochEntry(0, 5), EpochEntry(1, 7), EpochEntry(2, 10)), cache.epochEntries)

    time.sleep(log.config.fileDeleteDelayMs + 1)
    log.close()
  }

  @Test
  def shouldTruncateLeaderEpochFileWhenTruncatingLog() {
    def createRecords = TestUtils.singletonRecords(value = "test".getBytes, timestamp = time.milliseconds)
    val logProps = CoreUtils.propsWith(LogConfig.SegmentBytesProp, (10 * createRecords.sizeInBytes).toString)
    val log = Log(logDir, LogConfig( logProps), recoveryPoint = 0L, scheduler = time.scheduler,
      brokerTopicStats = brokerTopicStats, time = time)
    val cache = epochCache(log)

    //Given 2 segments, 10 messages per segment
    for (epoch <- 1 to 20)
      log.appendAsLeader(createRecords, leaderEpoch = 0)

    //Simulate some leader changes at specific offsets
    cache.assign(0, 0)
    cache.assign(1, 10)
    cache.assign(2, 16)

    assertEquals(2, log.numberOfSegments)
    assertEquals(20, log.logEndOffset)

    //When truncate to LEO (no op)
    log.truncateTo(log.logEndOffset)

    //Then no change
    assertEquals(3, cache.epochEntries.size)

    //When truncate
    log.truncateTo(11)

    //Then no change
    assertEquals(2, cache.epochEntries.size)

    //When truncate
    log.truncateTo(10)

    //Then
    assertEquals(1, cache.epochEntries.size)

    //When truncate all
    log.truncateTo(0)

    //Then
    assertEquals(0, cache.epochEntries.size)

    time.sleep(log.config.fileDeleteDelayMs + 1)
    log.close()
  }

  /**
    * Append a bunch of messages to a log and then re-open it with recovery and check that the leader epochs are recovered properly.
    */
  @Test
  def testLogRecoversForLeaderEpoch() {
    val log = Log(logDir, LogConfig(new Properties()), recoveryPoint = 0L, scheduler = time.scheduler,
      brokerTopicStats = brokerTopicStats, time = time)
    val leaderEpochCache = epochCache(log)
    val firstBatch = singletonRecordsWithLeaderEpoch(value = "random".getBytes, leaderEpoch = 1, offset = 0)
    log.appendAsFollower(records = firstBatch)

    val secondBatch = singletonRecordsWithLeaderEpoch(value = "random".getBytes, leaderEpoch = 2, offset = 1)
    log.appendAsFollower(records = secondBatch)

    val thirdBatch = singletonRecordsWithLeaderEpoch(value = "random".getBytes, leaderEpoch = 2, offset = 2)
    log.appendAsFollower(records = thirdBatch)

    val fourthBatch = singletonRecordsWithLeaderEpoch(value = "random".getBytes, leaderEpoch = 3, offset = 3)
    log.appendAsFollower(records = fourthBatch)

    assertEquals(ListBuffer(EpochEntry(1, 0), EpochEntry(2, 1), EpochEntry(3, 3)), leaderEpochCache.epochEntries)

    // deliberately remove some of the epoch entries
    leaderEpochCache.clearAndFlushLatest(2)
    assertNotEquals(ListBuffer(EpochEntry(1, 0), EpochEntry(2, 1), EpochEntry(3, 3)), leaderEpochCache.epochEntries)
    log.close()

    // reopen the log and recover from the beginning
    val recoveredLog = Log(logDir, LogConfig(new Properties()), recoveryPoint = 0L, scheduler = time.scheduler,
      brokerTopicStats = brokerTopicStats, time = time)
    val recoveredLeaderEpochCache = epochCache(recoveredLog)

    // epoch entries should be recovered
    assertEquals(ListBuffer(EpochEntry(1, 0), EpochEntry(2, 1), EpochEntry(3, 3)), recoveredLeaderEpochCache.epochEntries)
    recoveredLog.close()
  }

  /**
    * Wrap a single record log buffer with leader epoch.
    */
  private def singletonRecordsWithLeaderEpoch(value: Array[Byte],
                                      key: Array[Byte] = null,
                                      leaderEpoch: Int,
                                      offset: Long,
                                      codec: CompressionType = CompressionType.NONE,
                                      timestamp: Long = RecordBatch.NO_TIMESTAMP,
                                      magicValue: Byte = RecordBatch.CURRENT_MAGIC_VALUE): MemoryRecords = {
    val records = Seq(new SimpleRecord(timestamp, key, value))

    val buf = ByteBuffer.allocate(DefaultRecordBatch.sizeInBytes(records.asJava))
    val builder = MemoryRecords.builder(buf, magicValue, codec, TimestampType.CREATE_TIME, offset,
      System.currentTimeMillis, leaderEpoch)
    records.foreach(builder.append)
    builder.build()
  }

  def testFirstUnstableOffsetNoTransactionalData() {
    val log = createLog(1024 * 1024)

    val records = MemoryRecords.withRecords(CompressionType.NONE,
      new SimpleRecord("foo".getBytes),
      new SimpleRecord("bar".getBytes),
      new SimpleRecord("baz".getBytes))

    log.appendAsLeader(records, leaderEpoch = 0)
    assertEquals(None, log.firstUnstableOffset)
  }

  @Test
  def testFirstUnstableOffsetWithTransactionalData() {
    val log = createLog(1024 * 1024)

    val pid = 137L
    val epoch = 5.toShort
    var seq = 0

    // add some transactional records
    val records = MemoryRecords.withTransactionalRecords(CompressionType.NONE, pid, epoch, seq,
      new SimpleRecord("foo".getBytes),
      new SimpleRecord("bar".getBytes),
      new SimpleRecord("baz".getBytes))

    val firstAppendInfo = log.appendAsLeader(records, leaderEpoch = 0)
    assertEquals(Some(firstAppendInfo.firstOffset), log.firstUnstableOffset.map(_.messageOffset))

    // add more transactional records
    seq += 3
    log.appendAsLeader(MemoryRecords.withTransactionalRecords(CompressionType.NONE, pid, epoch, seq,
      new SimpleRecord("blah".getBytes)), leaderEpoch = 0)

    // LSO should not have changed
    assertEquals(Some(firstAppendInfo.firstOffset), log.firstUnstableOffset.map(_.messageOffset))

    // now transaction is committed
    val commitAppendInfo = log.appendAsLeader(endTxnRecords(ControlRecordType.COMMIT, pid, epoch),
      isFromClient = false, leaderEpoch = 0)

    // first unstable offset is not updated until the high watermark is advanced
    assertEquals(Some(firstAppendInfo.firstOffset), log.firstUnstableOffset.map(_.messageOffset))
    log.onHighWatermarkIncremented(commitAppendInfo.lastOffset + 1)

    // now there should be no first unstable offset
    assertEquals(None, log.firstUnstableOffset)

    log.close()
  }

  @Test
  def testTransactionIndexUpdated(): Unit = {
    val log = createLog(1024 * 1024)
    val epoch = 0.toShort

    val pid1 = 1L
    val pid2 = 2L
    val pid3 = 3L
    val pid4 = 4L

    val appendPid1 = appendTransactionalAsLeader(log, pid1, epoch)
    val appendPid2 = appendTransactionalAsLeader(log, pid2, epoch)
    val appendPid3 = appendTransactionalAsLeader(log, pid3, epoch)
    val appendPid4 = appendTransactionalAsLeader(log, pid4, epoch)

    // mix transactional and non-transactional data
    appendPid1(5) // nextOffset: 5
    appendNonTransactionalAsLeader(log, 3) // 8
    appendPid2(2) // 10
    appendPid1(4) // 14
    appendPid3(3) // 17
    appendNonTransactionalAsLeader(log, 2) // 19
    appendPid1(10) // 29
    appendEndTxnMarkerAsLeader(log, pid1, epoch, ControlRecordType.ABORT) // 30
    appendPid2(6) // 36
    appendPid4(3) // 39
    appendNonTransactionalAsLeader(log, 10) // 49
    appendPid3(9) // 58
    appendEndTxnMarkerAsLeader(log, pid3, epoch, ControlRecordType.COMMIT) // 59
    appendPid4(8) // 67
    appendPid2(7) // 74
    appendEndTxnMarkerAsLeader(log, pid2, epoch, ControlRecordType.ABORT) // 75
    appendNonTransactionalAsLeader(log, 10) // 85
    appendPid4(4) // 89
    appendEndTxnMarkerAsLeader(log, pid4, epoch, ControlRecordType.COMMIT) // 90

    val abortedTransactions = allAbortedTransactions(log)
    assertEquals(List(new AbortedTxn(pid1, 0L, 29L, 8L), new AbortedTxn(pid2, 8L, 74L, 36L)), abortedTransactions)

    log.close()
  }

  @Test
  def testFullTransactionIndexRecovery(): Unit = {
    val log = createLog(128)
    val epoch = 0.toShort

    val pid1 = 1L
    val pid2 = 2L
    val pid3 = 3L
    val pid4 = 4L

    val appendPid1 = appendTransactionalAsLeader(log, pid1, epoch)
    val appendPid2 = appendTransactionalAsLeader(log, pid2, epoch)
    val appendPid3 = appendTransactionalAsLeader(log, pid3, epoch)
    val appendPid4 = appendTransactionalAsLeader(log, pid4, epoch)

    // mix transactional and non-transactional data
    appendPid1(5) // nextOffset: 5
    appendNonTransactionalAsLeader(log, 3) // 8
    appendPid2(2) // 10
    appendPid1(4) // 14
    appendPid3(3) // 17
    appendNonTransactionalAsLeader(log, 2) // 19
    appendPid1(10) // 29
    appendEndTxnMarkerAsLeader(log, pid1, epoch, ControlRecordType.ABORT) // 30
    appendPid2(6) // 36
    appendPid4(3) // 39
    appendNonTransactionalAsLeader(log, 10) // 49
    appendPid3(9) // 58
    appendEndTxnMarkerAsLeader(log, pid3, epoch, ControlRecordType.COMMIT) // 59
    appendPid4(8) // 67
    appendPid2(7) // 74
    appendEndTxnMarkerAsLeader(log, pid2, epoch, ControlRecordType.ABORT) // 75
    appendNonTransactionalAsLeader(log, 10) // 85
    appendPid4(4) // 89
    appendEndTxnMarkerAsLeader(log, pid4, epoch, ControlRecordType.COMMIT) // 90

    // delete all the offset and transaction index files to force recovery
    val indexFilePairs = log.logSegments.map(segment => (segment.index.file, segment.txnIndex.file))
    log.close()
    indexFilePairs.foreach { indexFilePair =>
      Files.deleteIfExists(indexFilePair._1.toPath)
      Files.deleteIfExists(indexFilePair._2.toPath)
    }

    val reloadedLog = createLog(1024)
    val abortedTransactions = allAbortedTransactions(reloadedLog)
    assertEquals(List(new AbortedTxn(pid1, 0L, 29L, 8L), new AbortedTxn(pid2, 8L, 74L, 36L)), abortedTransactions)
    reloadedLog.close()
  }

  @Test
  def testRecoverOnlyLastSegment(): Unit = {
    val log = createLog(128)
    val epoch = 0.toShort

    val pid1 = 1L
    val pid2 = 2L
    val pid3 = 3L
    val pid4 = 4L

    val appendPid1 = appendTransactionalAsLeader(log, pid1, epoch)
    val appendPid2 = appendTransactionalAsLeader(log, pid2, epoch)
    val appendPid3 = appendTransactionalAsLeader(log, pid3, epoch)
    val appendPid4 = appendTransactionalAsLeader(log, pid4, epoch)

    // mix transactional and non-transactional data
    appendPid1(5) // nextOffset: 5
    appendNonTransactionalAsLeader(log, 3) // 8
    appendPid2(2) // 10
    appendPid1(4) // 14
    appendPid3(3) // 17
    appendNonTransactionalAsLeader(log, 2) // 19
    appendPid1(10) // 29
    appendEndTxnMarkerAsLeader(log, pid1, epoch, ControlRecordType.ABORT) // 30
    appendPid2(6) // 36
    appendPid4(3) // 39
    appendNonTransactionalAsLeader(log, 10) // 49
    appendPid3(9) // 58
    appendEndTxnMarkerAsLeader(log, pid3, epoch, ControlRecordType.COMMIT) // 59
    appendPid4(8) // 67
    appendPid2(7) // 74
    appendEndTxnMarkerAsLeader(log, pid2, epoch, ControlRecordType.ABORT) // 75
    appendNonTransactionalAsLeader(log, 10) // 85
    appendPid4(4) // 89
    appendEndTxnMarkerAsLeader(log, pid4, epoch, ControlRecordType.COMMIT) // 90

    // delete the last offset and transaction index files to force recovery
    val lastSegment = log.logSegments.last
    val recoveryPoint = lastSegment.baseOffset
    val indexFilePair = (lastSegment.index.file, lastSegment.txnIndex.file)
    log.close()
    Files.deleteIfExists(indexFilePair._1.toPath)
    Files.deleteIfExists(indexFilePair._2.toPath)

    val reloadedLog = createLog(1024, recoveryPoint = recoveryPoint)
    val abortedTransactions = allAbortedTransactions(reloadedLog)
    assertEquals(List(new AbortedTxn(pid1, 0L, 29L, 8L), new AbortedTxn(pid2, 8L, 74L, 36L)), abortedTransactions)
    reloadedLog.close()
  }

  @Test
  def testRecoverLastSegmentWithNoSnapshots(): Unit = {
    val log = createLog(128)
    val epoch = 0.toShort

    val pid1 = 1L
    val pid2 = 2L
    val pid3 = 3L
    val pid4 = 4L

    val appendPid1 = appendTransactionalAsLeader(log, pid1, epoch)
    val appendPid2 = appendTransactionalAsLeader(log, pid2, epoch)
    val appendPid3 = appendTransactionalAsLeader(log, pid3, epoch)
    val appendPid4 = appendTransactionalAsLeader(log, pid4, epoch)

    // mix transactional and non-transactional data
    appendPid1(5) // nextOffset: 5
    appendNonTransactionalAsLeader(log, 3) // 8
    appendPid2(2) // 10
    appendPid1(4) // 14
    appendPid3(3) // 17
    appendNonTransactionalAsLeader(log, 2) // 19
    appendPid1(10) // 29
    appendEndTxnMarkerAsLeader(log, pid1, epoch, ControlRecordType.ABORT) // 30
    appendPid2(6) // 36
    appendPid4(3) // 39
    appendNonTransactionalAsLeader(log, 10) // 49
    appendPid3(9) // 58
    appendEndTxnMarkerAsLeader(log, pid3, epoch, ControlRecordType.COMMIT) // 59
    appendPid4(8) // 67
    appendPid2(7) // 74
    appendEndTxnMarkerAsLeader(log, pid2, epoch, ControlRecordType.ABORT) // 75
    appendNonTransactionalAsLeader(log, 10) // 85
    appendPid4(4) // 89
    appendEndTxnMarkerAsLeader(log, pid4, epoch, ControlRecordType.COMMIT) // 90

    log.close()

    // delete all snapshot files
    logDir.listFiles.filter(f => f.isFile && f.getName.endsWith(Log.PidSnapshotFileSuffix)).foreach { file =>
      Files.delete(file.toPath)
    }

    // delete the last offset and transaction index files to force recovery. this should force us to rebuild
    // the producer state from the start of the log
    val lastSegment = log.logSegments.last
    val recoveryPoint = lastSegment.baseOffset
    val indexFilePair = (lastSegment.index.file, lastSegment.txnIndex.file)
    Files.deleteIfExists(indexFilePair._1.toPath)
    Files.deleteIfExists(indexFilePair._2.toPath)

    val reloadedLog = createLog(1024, recoveryPoint = recoveryPoint)
    val abortedTransactions = allAbortedTransactions(reloadedLog)
    assertEquals(List(new AbortedTxn(pid1, 0L, 29L, 8L), new AbortedTxn(pid2, 8L, 74L, 36L)), abortedTransactions)
    reloadedLog.close()
  }

  @Test
  def testTransactionIndexUpdatedThroughReplication(): Unit = {
    val epoch = 0.toShort
    val log = createLog(1024 * 1024)
    val buffer = ByteBuffer.allocate(2048)

    val pid1 = 1L
    val pid2 = 2L
    val pid3 = 3L
    val pid4 = 4L

    val appendPid1 = appendTransactionalToBuffer(buffer, pid1, epoch)
    val appendPid2 = appendTransactionalToBuffer(buffer, pid2, epoch)
    val appendPid3 = appendTransactionalToBuffer(buffer, pid3, epoch)
    val appendPid4 = appendTransactionalToBuffer(buffer, pid4, epoch)

    appendPid1(0L, 5)
    appendNonTransactionalToBuffer(buffer, 5L, 3)
    appendPid2(8L, 2)
    appendPid1(10L, 4)
    appendPid3(14L, 3)
    appendNonTransactionalToBuffer(buffer, 17L, 2)
    appendPid1(19L, 10)
    appendEndTxnMarkerToBuffer(buffer, pid1, epoch, 29L, ControlRecordType.ABORT)
    appendPid2(30L, 6)
    appendPid4(36L, 3)
    appendNonTransactionalToBuffer(buffer, 39L, 10)
    appendPid3(49L, 9)
    appendEndTxnMarkerToBuffer(buffer, pid3, epoch, 58L, ControlRecordType.COMMIT)
    appendPid4(59L, 8)
    appendPid2(67L, 7)
    appendEndTxnMarkerToBuffer(buffer, pid2, epoch, 74L, ControlRecordType.ABORT)
    appendNonTransactionalToBuffer(buffer, 75L, 10)
    appendPid4(85L, 4)
    appendEndTxnMarkerToBuffer(buffer, pid4, epoch, 89L, ControlRecordType.COMMIT)

    buffer.flip()

    appendAsFollower(log, MemoryRecords.readableRecords(buffer))

    val abortedTransactions = allAbortedTransactions(log)
    assertEquals(List(new AbortedTxn(pid1, 0L, 29L, 8L), new AbortedTxn(pid2, 8L, 74L, 36L)), abortedTransactions)

    log.close()
  }

  @Test(expected = classOf[TransactionCoordinatorFencedException])
  def testZombieCoordinatorFenced(): Unit = {
    val pid = 1L
    val epoch = 0.toShort
    val log = createLog(1024 * 1024)

    val append = appendTransactionalAsLeader(log, pid, epoch)

    append(10)
    appendEndTxnMarkerAsLeader(log, pid, epoch, ControlRecordType.ABORT, coordinatorEpoch = 1)

    append(5)
    appendEndTxnMarkerAsLeader(log, pid, epoch, ControlRecordType.COMMIT, coordinatorEpoch = 2)

    try {
      appendEndTxnMarkerAsLeader(log, pid, epoch, ControlRecordType.ABORT, coordinatorEpoch = 1)
    } finally {
      log.close()
    }
  }

  @Test
  def testFirstUnstableOffsetDoesNotExceedLogStartOffsetMidSegment(): Unit = {
    val log = createLog(1024 * 1024)
    val epoch = 0.toShort
    val pid = 1L
    val appendPid = appendTransactionalAsLeader(log, pid, epoch)

    appendPid(5)
    appendNonTransactionalAsLeader(log, 3)
    assertEquals(8L, log.logEndOffset)

    log.roll()
    assertEquals(2, log.logSegments.size)
    appendPid(5)

    assertEquals(Some(0L), log.firstUnstableOffset.map(_.messageOffset))

    log.maybeIncrementLogStartOffset(5L)

    // the first unstable offset should be lower bounded by the log start offset
    assertEquals(Some(5L), log.firstUnstableOffset.map(_.messageOffset))
  }

  @Test
  def testFirstUnstableOffsetDoesNotExceedLogStartOffsetAfterSegmentDeletion(): Unit = {
    val log = createLog(1024 * 1024)
    val epoch = 0.toShort
    val pid = 1L
    val appendPid = appendTransactionalAsLeader(log, pid, epoch)

    appendPid(5)
    appendNonTransactionalAsLeader(log, 3)
    assertEquals(8L, log.logEndOffset)

    log.roll()
    assertEquals(2, log.logSegments.size)
    appendPid(5)

    assertEquals(Some(0L), log.firstUnstableOffset.map(_.messageOffset))

    log.maybeIncrementLogStartOffset(8L)
    log.deleteOldSegments()
    assertEquals(1, log.logSegments.size)

    // the first unstable offset should be lower bounded by the log start offset
    assertEquals(Some(8L), log.firstUnstableOffset.map(_.messageOffset))
  }

  @Test
  def testLastStableOffsetWithMixedProducerData() {
    val log = createLog(1024 * 1024)

    // for convenience, both producers share the same epoch
    val epoch = 5.toShort

    val pid1 = 137L
    val seq1 = 0
    val pid2 = 983L
    val seq2 = 0

    // add some transactional records
    val firstAppendInfo = log.appendAsLeader(MemoryRecords.withTransactionalRecords(CompressionType.NONE, pid1, epoch, seq1,
      new SimpleRecord("a".getBytes),
      new SimpleRecord("b".getBytes),
      new SimpleRecord("c".getBytes)), leaderEpoch = 0)
    assertEquals(Some(firstAppendInfo.firstOffset), log.firstUnstableOffset.map(_.messageOffset))

    // mix in some non-transactional data
    log.appendAsLeader(MemoryRecords.withRecords(CompressionType.NONE,
      new SimpleRecord("g".getBytes),
      new SimpleRecord("h".getBytes),
      new SimpleRecord("i".getBytes)), leaderEpoch = 0)

    // append data from a second transactional producer
    val secondAppendInfo = log.appendAsLeader(MemoryRecords.withTransactionalRecords(CompressionType.NONE, pid2, epoch, seq2,
      new SimpleRecord("d".getBytes),
      new SimpleRecord("e".getBytes),
      new SimpleRecord("f".getBytes)), leaderEpoch = 0)

    // LSO should not have changed
    assertEquals(Some(firstAppendInfo.firstOffset), log.firstUnstableOffset.map(_.messageOffset))

    // now first producer's transaction is aborted
    val abortAppendInfo = log.appendAsLeader(endTxnRecords(ControlRecordType.ABORT, pid1, epoch),
      isFromClient = false, leaderEpoch = 0)
    log.onHighWatermarkIncremented(abortAppendInfo.lastOffset + 1)

    // LSO should now point to one less than the first offset of the second transaction
    assertEquals(Some(secondAppendInfo.firstOffset), log.firstUnstableOffset.map(_.messageOffset))

    // commit the second transaction
    val commitAppendInfo = log.appendAsLeader(endTxnRecords(ControlRecordType.COMMIT, pid2, epoch),
      isFromClient = false, leaderEpoch = 0)
    log.onHighWatermarkIncremented(commitAppendInfo.lastOffset + 1)

    // now there should be no first unstable offset
    assertEquals(None, log.firstUnstableOffset)

    log.close()
  }

  @Test
  def testAbortedTransactionSpanningMultipleSegments() {
    val pid = 137L
    val epoch = 5.toShort
    var seq = 0

    val records = MemoryRecords.withTransactionalRecords(CompressionType.NONE, pid, epoch, seq,
      new SimpleRecord("a".getBytes),
      new SimpleRecord("b".getBytes),
      new SimpleRecord("c".getBytes))

    val log = createLog(messageSizeInBytes = records.sizeInBytes, messagesPerSegment = 1)

    val firstAppendInfo = log.appendAsLeader(records, leaderEpoch = 0)
    assertEquals(Some(firstAppendInfo.firstOffset), log.firstUnstableOffset.map(_.messageOffset))
    assertEquals(Some(0L), log.firstUnstableOffset.map(_.segmentBaseOffset))

    // this write should spill to the second segment
    seq = 3
    log.appendAsLeader(MemoryRecords.withTransactionalRecords(CompressionType.NONE, pid, epoch, seq,
      new SimpleRecord("d".getBytes),
      new SimpleRecord("e".getBytes),
      new SimpleRecord("f".getBytes)), leaderEpoch = 0)
    assertEquals(Some(firstAppendInfo.firstOffset), log.firstUnstableOffset.map(_.messageOffset))
    assertEquals(Some(0L), log.firstUnstableOffset.map(_.segmentBaseOffset))
    assertEquals(3L, log.logEndOffsetMetadata.segmentBaseOffset)

    // now abort the transaction
    val appendInfo = log.appendAsLeader(endTxnRecords(ControlRecordType.ABORT, pid, epoch),
      isFromClient = false, leaderEpoch = 0)
    log.onHighWatermarkIncremented(appendInfo.lastOffset + 1)
    assertEquals(None, log.firstUnstableOffset.map(_.messageOffset))

    // now check that a fetch includes the aborted transaction
    val fetchDataInfo = log.read(0L, 2048, isolationLevel = IsolationLevel.READ_COMMITTED)
    assertEquals(1, fetchDataInfo.abortedTransactions.size)

    assertTrue(fetchDataInfo.abortedTransactions.isDefined)
    assertEquals(new AbortedTransaction(pid, 0), fetchDataInfo.abortedTransactions.get.head)

    log.close()
  }

  private def createLog(messageSizeInBytes: Int, retentionMs: Int = -1, retentionBytes: Int = -1,
                        cleanupPolicy: String = "delete", messagesPerSegment: Int = 5,
                        maxPidExpirationMs: Int = 300000, pidExpirationCheckIntervalMs: Int = 30000,
                        recoveryPoint: Long = 0L, logStartOffset: Long = 0L): Log = {
    val logProps = new Properties()
    logProps.put(LogConfig.SegmentBytesProp, messageSizeInBytes * messagesPerSegment: Integer)
    logProps.put(LogConfig.RetentionMsProp, retentionMs: Integer)
    logProps.put(LogConfig.RetentionBytesProp, retentionBytes: Integer)
    logProps.put(LogConfig.CleanupPolicyProp, cleanupPolicy)
    logProps.put(LogConfig.MessageTimestampDifferenceMaxMsProp, Long.MaxValue.toString)
    val config = LogConfig(logProps)
    Log(logDir,
      config,
      logStartOffset = logStartOffset,
      recoveryPoint = recoveryPoint,
      scheduler = time.scheduler,
      brokerTopicStats = brokerTopicStats,
      time = time,
      maxProducerIdExpirationMs = maxPidExpirationMs,
      producerIdExpirationCheckIntervalMs = pidExpirationCheckIntervalMs)
  }

  private def allAbortedTransactions(log: Log) = log.logSegments.flatMap(_.txnIndex.allAbortedTxns)

  private def appendTransactionalAsLeader(log: Log, producerId: Long, producerEpoch: Short): Int => Unit = {
    var sequence = 0
    numRecords: Int => {
      val simpleRecords = (sequence until sequence + numRecords).map { seq =>
        new SimpleRecord(s"$seq".getBytes)
      }
      val records = MemoryRecords.withTransactionalRecords(CompressionType.NONE, producerId,
        producerEpoch, sequence, simpleRecords: _*)
      log.appendAsLeader(records, leaderEpoch = 0)
      sequence += numRecords
    }
  }

  private def appendEndTxnMarkerAsLeader(log: Log, producerId: Long, producerEpoch: Short,
                                         controlType: ControlRecordType, coordinatorEpoch: Int = 0): Unit = {
    val records = endTxnRecords(controlType, producerId, producerEpoch, coordinatorEpoch = coordinatorEpoch)
    log.appendAsLeader(records, isFromClient = false, leaderEpoch = 0)
  }

  private def appendNonTransactionalAsLeader(log: Log, numRecords: Int): Unit = {
    val simpleRecords = (0 until numRecords).map { seq =>
      new SimpleRecord(s"$seq".getBytes)
    }
    val records = MemoryRecords.withRecords(CompressionType.NONE, simpleRecords: _*)
    log.appendAsLeader(records, leaderEpoch = 0)
  }

  private def appendTransactionalToBuffer(buffer: ByteBuffer, producerId: Long, producerEpoch: Short): (Long, Int) => Unit = {
    var sequence = 0
    (offset: Long, numRecords: Int) => {
      val builder = MemoryRecords.builder(buffer, CompressionType.NONE, offset, producerId, producerEpoch, sequence, true)
      for (seq <- sequence until sequence + numRecords) {
        val record = new SimpleRecord(s"$seq".getBytes)
        builder.append(record)
      }

      sequence += numRecords
      builder.close()
    }
  }

  private def appendEndTxnMarkerToBuffer(buffer: ByteBuffer, producerId: Long, producerEpoch: Short, offset: Long,
                                         controlType: ControlRecordType, coordinatorEpoch: Int = 0): Unit = {
    val marker = new EndTransactionMarker(controlType, coordinatorEpoch)
    MemoryRecords.writeEndTransactionalMarker(buffer, offset, time.milliseconds(), 0, producerId, producerEpoch, marker)
  }

  private def appendNonTransactionalToBuffer(buffer: ByteBuffer, offset: Long, numRecords: Int): Unit = {
    val builder = MemoryRecords.builder(buffer, CompressionType.NONE, TimestampType.CREATE_TIME, offset)
    (0 until numRecords).foreach { seq =>
      builder.append(new SimpleRecord(s"$seq".getBytes))
    }
    builder.close()
  }

  private def appendAsFollower(log: Log, records: MemoryRecords, leaderEpoch: Int = 0): Unit = {
    records.batches.asScala.foreach(_.setPartitionLeaderEpoch(leaderEpoch))
    log.appendAsFollower(records)
  }

  private def createCleanShutdownFile(): File = {
    val parentLogDir = logDir.getParentFile
    assertTrue("Data directory %s must exist", parentLogDir.isDirectory)
    val cleanShutdownFile = new File(parentLogDir, Log.CleanShutdownFile)
    cleanShutdownFile.createNewFile()
    assertTrue(".kafka_cleanshutdown must exist", cleanShutdownFile.exists())
    cleanShutdownFile
  }

}<|MERGE_RESOLUTION|>--- conflicted
+++ resolved
@@ -169,17 +169,12 @@
     val records = TestUtils.records(List(new SimpleRecord(time.milliseconds, "key".getBytes, "value".getBytes)), producerId = pid, producerEpoch = epoch, sequence = 0)
     log.appendAsLeader(records, leaderEpoch = 0)
 
-<<<<<<< HEAD
-    val nextRecords = TestUtils.records(List(new SimpleRecord(time.milliseconds, "key".getBytes, "value".getBytes)), pid = pid, epoch = epoch, sequence = 2)
+    val nextRecords = TestUtils.records(List(new SimpleRecord(time.milliseconds, "key".getBytes, "value".getBytes)), producerId = pid, producerEpoch = epoch, sequence = 2)
     try {
       log.appendAsLeader(nextRecords, leaderEpoch = 0)
     } finally {
       log.close()
     }
-=======
-    val nextRecords = TestUtils.records(List(new SimpleRecord(time.milliseconds, "key".getBytes, "value".getBytes)), producerId = pid, producerEpoch = epoch, sequence = 2)
-    log.appendAsLeader(nextRecords, leaderEpoch = 0)
->>>>>>> 7429f497
   }
 
   @Test
@@ -679,14 +674,10 @@
     log.deleteOldSegments()
 
     assertEquals(2, log.logSegments.size)
-<<<<<<< HEAD
-    assertEquals(Set(pid2), log.activePids.keySet)
+    assertEquals(Set(pid2), log.activeProducers.keySet)
 
     time.sleep(log.config.fileDeleteDelayMs + 1)
     log.close()
-=======
-    assertEquals(Set(pid2), log.activeProducers.keySet)
->>>>>>> 7429f497
   }
 
   @Test
@@ -776,13 +767,9 @@
     assertEquals(Set(pid), log.activeProducers.keySet)
 
     time.sleep(expirationCheckInterval)
-<<<<<<< HEAD
-    assertEquals(Set(), log.activePids.keySet)
-
-    log.close()
-=======
     assertEquals(Set(), log.activeProducers.keySet)
->>>>>>> 7429f497
+
+	log.close()
   }
 
   @Test
@@ -1010,17 +997,12 @@
     val records = TestUtils.records(List(new SimpleRecord(time.milliseconds, "key".getBytes, "value".getBytes)), producerId = pid, producerEpoch = newEpoch, sequence = 0)
     log.appendAsLeader(records, leaderEpoch = 0)
 
-<<<<<<< HEAD
-    val nextRecords = TestUtils.records(List(new SimpleRecord(time.milliseconds, "key".getBytes, "value".getBytes)), pid = pid, epoch = oldEpoch, sequence = 0)
+    val nextRecords = TestUtils.records(List(new SimpleRecord(time.milliseconds, "key".getBytes, "value".getBytes)), producerId = pid, producerEpoch = oldEpoch, sequence = 0)
     try {
       log.appendAsLeader(nextRecords, leaderEpoch = 0)
     } finally {
       log.close()
     }
-=======
-    val nextRecords = TestUtils.records(List(new SimpleRecord(time.milliseconds, "key".getBytes, "value".getBytes)), producerId = pid, producerEpoch = oldEpoch, sequence = 0)
-    log.appendAsLeader(nextRecords, leaderEpoch = 0)
->>>>>>> 7429f497
   }
 
   /**
@@ -1927,7 +1909,7 @@
     logProps.put(LogConfig.SegmentIndexBytesProp, 1000: java.lang.Integer)
     logProps.put(LogConfig.RetentionMsProp, 999: java.lang.Integer)
     val config = LogConfig(logProps)
-    var log = Log(logDir,
+    val log = Log(logDir,
       config,
       logStartOffset = 0L,
       recoveryPoint = 0L,
@@ -1942,32 +1924,24 @@
     // expire all segments
     log.deleteOldSegments()
 
-<<<<<<< HEAD
     // The segment files scheduled for physical deletion remain open (until fileDeleteDelayMs has elapsed), causing
     // errors to arise on Windows if a new Log instance, pointed at those files, attempts to physically delete the
     // files itself during its startup.  Our solution here is to simply copy the log's files to a fresh directory
     // and point a new Log instance at those.
     val log2Dir = TestUtils.randomPartitionLogDir(tmpDir)
     TestUtils.copyDir(logDir.toPath, log2Dir.toPath)
-    val log2 = new Log(log2Dir,
-=======
-    log = Log(logDir,
->>>>>>> 7429f497
+    val log2 = Log(log2Dir,
       config,
       logStartOffset = 0L,
       recoveryPoint = 0L,
       scheduler = time.scheduler,
       brokerTopicStats = brokerTopicStats,
       time = time)
-<<<<<<< HEAD
     assertEquals("The deleted segments should be gone.", 1, log2.numberOfSegments)
 
     time.sleep(log.config.fileDeleteDelayMs + 1)
     log.close()
     log2.close()
-=======
-    assertEquals("The deleted segments should be gone.", 1, log.numberOfSegments)
->>>>>>> 7429f497
   }
 
   @Test
