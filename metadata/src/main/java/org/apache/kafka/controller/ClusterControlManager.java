--- conflicted
+++ resolved
@@ -256,19 +256,10 @@
             features.put(feature.name(), new VersionRange(
                 feature.minSupportedVersion(), feature.maxSupportedVersion()));
         }
-<<<<<<< HEAD
-        // Normally, all newly registered brokers start off in the fenced state.
-        // If this registration record is for a broker incarnation that was already
-        // registered, though, we preserve the existing fencing state.
-        boolean fenced = true;
-        controllerMetrics.setFencedBrokerCount(controllerMetrics.fencedBrokerCount() + 1);
-        BrokerRegistration prevRegistration = brokerRegistrations.get(brokerId);
-        if (prevRegistration != null &&
-                prevRegistration.incarnationId().equals(record.incarnationId())) {
-            fenced = prevRegistration.fenced();
-        }
-=======
->>>>>>> 68223d32
+       
+        if (record.fenced()) {
+            controllerMetrics.setFencedBrokerCount(controllerMetrics.fencedBrokerCount() + 1);
+        }
         // Update broker registrations.
         BrokerRegistration prevRegistration = brokerRegistrations.put(brokerId,
                 new BrokerRegistration(brokerId, record.brokerEpoch(),
