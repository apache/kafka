--- conflicted
+++ resolved
@@ -800,12 +800,7 @@
         }
     }
 
-<<<<<<< HEAD
-    private CompletableFuture<Void> commit(final CommitApplicationEvent commitEvent) {
-=======
     private CompletableFuture<Void> commit(final CommitEvent commitEvent) {
-        maybeInvokeCommitCallbacks();
->>>>>>> d066b94c
         maybeThrowFencedInstanceException();
         maybeInvokeCommitCallbacks();
         maybeThrowInvalidGroupIdException();
