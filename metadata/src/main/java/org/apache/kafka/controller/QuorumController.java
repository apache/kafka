--- conflicted
+++ resolved
@@ -336,12 +336,7 @@
         private final ExponentialBackoff exponentialBackoff = new ExponentialBackoff(10, 2, 5000, 0);
         private SnapshotGenerator generator = null;
 
-<<<<<<< HEAD
-
         void createSnapshotGenerator(long committedOffset, int committedEpoch, long committedTimestamp) {
-=======
-        void createSnapshotGenerator(long committedOffset, int committedEpoch) {
->>>>>>> 1b7ab8eb
             if (generator != null) {
                 throw new RuntimeException("Snapshot generator already exists.");
             }
@@ -679,11 +674,8 @@
 
                         lastCommittedOffset = offset;
                         lastCommittedEpoch = batch.epoch();
-<<<<<<< HEAD
                         lastCommittedTimestamp = batch.appendTimestamp();
-=======
                         processedRecordsSize += batch.sizeInBytes();
->>>>>>> 1b7ab8eb
                     }
 
                     checkSnapshotGeneration(processedRecordsSize);
@@ -909,7 +901,7 @@
             log.info("Generating a snapshot that includes (epoch={}, offset={}) after {} committed bytes since the last snapshot.",
                 lastCommittedEpoch, lastCommittedOffset, newBytesSinceLastSnapshot);
 
-            snapshotGeneratorManager.createSnapshotGenerator(lastCommittedOffset, lastCommittedEpoch);
+            snapshotGeneratorManager.createSnapshotGenerator(lastCommittedOffset, lastCommittedEpoch, lastCommittedTimestamp);
             newBytesSinceLastSnapshot = 0;
         }
     }
