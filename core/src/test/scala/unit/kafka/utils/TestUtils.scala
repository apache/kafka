/**
 * Licensed to the Apache Software Foundation (ASF) under one or more
 * contributor license agreements.  See the NOTICE file distributed with
 * this work for additional information regarding copyright ownership.
 * The ASF licenses this file to You under the Apache License, Version 2.0
 * (the "License"); you may not use this file except in compliance with
 * the License.  You may obtain a copy of the License at
 *
 *    http://www.apache.org/licenses/LICENSE-2.0
 *
 * Unless required by applicable law or agreed to in writing, software
 * distributed under the License is distributed on an "AS IS" BASIS,
 * WITHOUT WARRANTIES OR CONDITIONS OF ANY KIND, either express or implied.
 * See the License for the specific language governing permissions and
 * limitations under the License.
 */
package kafka.utils

import java.io._
import java.nio._
import java.nio.channels._
import java.nio.charset.{Charset, StandardCharsets}
import java.nio.file.{Files, StandardOpenOption}
import java.security.cert.X509Certificate
import java.time.Duration
import java.util.concurrent.atomic.{AtomicBoolean, AtomicInteger, AtomicReference}
import java.util.{Arrays, Collections, Properties}
import java.util.concurrent.{Callable, ExecutionException, Executors, TimeUnit}

import javax.net.ssl.X509TrustManager
import kafka.api._
import kafka.cluster.{Broker, EndPoint, IsrChangeListener, TopicConfigFetcher}
import kafka.log._
import kafka.security.auth.{Acl, Resource, Authorizer => LegacyAuthorizer}
import kafka.server._
import kafka.server.checkpoints.OffsetCheckpointFile
import com.yammer.metrics.core.Meter
import kafka.controller.LeaderIsrAndControllerEpoch
import kafka.metrics.KafkaYammerMetrics
<<<<<<< HEAD
import kafka.server.metadata.LocalConfigRepository
=======
import kafka.server.metadata.MetadataBroker
>>>>>>> 131d4753
import kafka.utils.Implicits._
import kafka.zk._
import org.apache.kafka.clients.CommonClientConfigs
import org.apache.kafka.clients.admin.AlterConfigOp.OpType
import org.apache.kafka.clients.admin._
import org.apache.kafka.clients.consumer._
import org.apache.kafka.clients.producer.{KafkaProducer, ProducerConfig, ProducerRecord}
import org.apache.kafka.common.acl.{AccessControlEntry, AccessControlEntryFilter, AclBinding, AclBindingFilter}
import org.apache.kafka.common.config.ConfigResource
import org.apache.kafka.common.errors.{KafkaStorageException, UnknownTopicOrPartitionException}
import org.apache.kafka.common.header.Header
import org.apache.kafka.common.internals.Topic
import org.apache.kafka.common.message.UpdateMetadataRequestData.UpdateMetadataPartitionState
import org.apache.kafka.common.network.{ListenerName, Mode}
import org.apache.kafka.common.protocol.Errors
import org.apache.kafka.common.quota.{ClientQuotaAlteration, ClientQuotaEntity}
import org.apache.kafka.common.record._
import org.apache.kafka.common.resource.ResourcePattern
import org.apache.kafka.common.security.auth.SecurityProtocol
import org.apache.kafka.common.serialization.{ByteArrayDeserializer, ByteArraySerializer, Deserializer, IntegerSerializer, Serializer}
import org.apache.kafka.common.utils.{Time, Utils}
import org.apache.kafka.common.utils.Utils._
import org.apache.kafka.common.{KafkaFuture, Node, TopicPartition}
import org.apache.kafka.metadata.BrokerState
import org.apache.kafka.server.authorizer.{Authorizer => JAuthorizer}
import org.apache.kafka.test.{TestSslUtils, TestUtils => JTestUtils}
import org.apache.zookeeper.KeeperException.SessionExpiredException
import org.apache.zookeeper.ZooDefs._
import org.apache.zookeeper.data.ACL
import org.junit.jupiter.api.Assertions._

import scala.jdk.CollectionConverters._
import scala.collection.mutable.{ArrayBuffer, ListBuffer}
import scala.collection.{Map, Seq, mutable}
import scala.concurrent.duration.FiniteDuration
import scala.concurrent.{Await, ExecutionContext, Future}

/**
 * Utility functions to help with testing
 */
object TestUtils extends Logging {

  val random = JTestUtils.RANDOM

  /* 0 gives a random port; you can then retrieve the assigned port from the Socket object. */
  val RandomPort = 0

  /* Incorrect broker port which can used by kafka clients in tests. This port should not be used
   by any other service and hence we use a reserved port. */
  val IncorrectBrokerPort = 225

  /** Port to use for unit tests that mock/don't require a real ZK server. */
  val MockZkPort = 1
  /** ZooKeeper connection string to use for unit tests that mock/don't require a real ZK server. */
  val MockZkConnect = "127.0.0.1:" + MockZkPort
  // CN in SSL certificates - this is used for endpoint validation when enabled
  val SslCertificateCn = "localhost"

  private val transactionStatusKey = "transactionStatus"
  private val committedValue : Array[Byte] = "committed".getBytes(StandardCharsets.UTF_8)
  private val abortedValue : Array[Byte] = "aborted".getBytes(StandardCharsets.UTF_8)

  sealed trait LogDirFailureType
  case object Roll extends LogDirFailureType
  case object Checkpoint extends LogDirFailureType

  /**
   * Create a temporary directory
   */
  def tempDir(): File = JTestUtils.tempDirectory()

  def tempTopic(): String = "testTopic" + random.nextInt(1000000)

  /**
   * Create a temporary relative directory
   */
  def tempRelativeDir(parent: String): File = {
    val parentFile = new File(parent)
    parentFile.mkdirs()

    JTestUtils.tempDirectory(parentFile.toPath, null)
  }

  /**
   * Create a random log directory in the format <string>-<int> used for Kafka partition logs.
   * It is the responsibility of the caller to set up a shutdown hook for deletion of the directory.
   */
  def randomPartitionLogDir(parentDir: File): File = {
    val attempts = 1000
    val f = Iterator.continually(new File(parentDir, "kafka-" + random.nextInt(1000000)))
                                  .take(attempts).find(_.mkdir())
                                  .getOrElse(sys.error(s"Failed to create directory after $attempts attempts"))
    f.deleteOnExit()
    f
  }

  /**
   * Create a temporary file
   */
  def tempFile(): File = JTestUtils.tempFile()

  /**
   * Create a temporary file and return an open file channel for this file
   */
  def tempChannel(): FileChannel =
    FileChannel.open(tempFile().toPath, StandardOpenOption.READ, StandardOpenOption.WRITE)

  /**
   * Create a kafka server instance with appropriate test settings
   * USING THIS IS A SIGN YOU ARE NOT WRITING A REAL UNIT TEST
   *
   * @param config The configuration of the server
   */
  def createServer(config: KafkaConfig, time: Time = Time.SYSTEM): KafkaServer = {
    createServer(config, time, None)
  }

  def createServer(config: KafkaConfig, threadNamePrefix: Option[String]): KafkaServer = {
    createServer(config, Time.SYSTEM, threadNamePrefix)
  }

  def createServer(config: KafkaConfig, time: Time, threadNamePrefix: Option[String]): KafkaServer = {
    createServer(config, time, threadNamePrefix, enableForwarding = false)
  }

  def createServer(config: KafkaConfig, time: Time, threadNamePrefix: Option[String], enableForwarding: Boolean): KafkaServer = {
    val server = new KafkaServer(config, time, threadNamePrefix, enableForwarding)
    server.startup()
    server
  }

  def boundPort(server: KafkaServer, securityProtocol: SecurityProtocol = SecurityProtocol.PLAINTEXT): Int =
    server.boundPort(ListenerName.forSecurityProtocol(securityProtocol))

  def createBroker(id: Int, host: String, port: Int, securityProtocol: SecurityProtocol = SecurityProtocol.PLAINTEXT): Broker =
    new Broker(id, host, port, ListenerName.forSecurityProtocol(securityProtocol), securityProtocol)

  def createMetadataBroker(id: Int,
                           host: String = "localhost",
                           port: Int = 9092,
                           securityProtocol: SecurityProtocol = SecurityProtocol.PLAINTEXT,
                           rack: Option[String] = None,
                           fenced: Boolean = false): MetadataBroker = {
    MetadataBroker(id, rack.getOrElse(null),
      Map(securityProtocol.name -> new Node(id, host, port, rack.getOrElse(null))), fenced)
  }

  def createBrokerAndEpoch(id: Int, host: String, port: Int, securityProtocol: SecurityProtocol = SecurityProtocol.PLAINTEXT,
                           epoch: Long = 0): (Broker, Long) = {
    (new Broker(id, host, port, ListenerName.forSecurityProtocol(securityProtocol), securityProtocol), epoch)
  }

  /**
   * Create a test config for the provided parameters.
   *
   * Note that if `interBrokerSecurityProtocol` is defined, the listener for the `SecurityProtocol` will be enabled.
   */
  def createBrokerConfigs(numConfigs: Int,
    zkConnect: String,
    enableControlledShutdown: Boolean = true,
    enableDeleteTopic: Boolean = true,
    interBrokerSecurityProtocol: Option[SecurityProtocol] = None,
    trustStoreFile: Option[File] = None,
    saslProperties: Option[Properties] = None,
    enablePlaintext: Boolean = true,
    enableSsl: Boolean = false,
    enableSaslPlaintext: Boolean = false,
    enableSaslSsl: Boolean = false,
    rackInfo: Map[Int, String] = Map(),
    logDirCount: Int = 1,
    enableToken: Boolean = false,
    numPartitions: Int = 1,
    defaultReplicationFactor: Short = 1): Seq[Properties] = {
    (0 until numConfigs).map { node =>
      createBrokerConfig(node, zkConnect, enableControlledShutdown, enableDeleteTopic, RandomPort,
        interBrokerSecurityProtocol, trustStoreFile, saslProperties, enablePlaintext = enablePlaintext, enableSsl = enableSsl,
        enableSaslPlaintext = enableSaslPlaintext, enableSaslSsl = enableSaslSsl, rack = rackInfo.get(node), logDirCount = logDirCount, enableToken = enableToken,
        numPartitions = numPartitions, defaultReplicationFactor = defaultReplicationFactor)
    }
  }

  def getBrokerListStrFromServers(servers: Seq[KafkaServer], protocol: SecurityProtocol = SecurityProtocol.PLAINTEXT): String = {
    servers.map { s =>
      val listener = s.config.advertisedListeners.find(_.securityProtocol == protocol).getOrElse(
        sys.error(s"Could not find listener with security protocol $protocol"))
      formatAddress(listener.host, boundPort(s, protocol))
    }.mkString(",")
  }

  def bootstrapServers(servers: Seq[KafkaServer], listenerName: ListenerName): String = {
    servers.map { s =>
      val listener = s.config.advertisedListeners.find(_.listenerName == listenerName).getOrElse(
        sys.error(s"Could not find listener with name ${listenerName.value}"))
      formatAddress(listener.host, s.boundPort(listenerName))
    }.mkString(",")
  }

  /**
    * Shutdown `servers` and delete their log directories.
    */
  def shutdownServers(servers: Seq[KafkaServer]): Unit = {
    import ExecutionContext.Implicits._
    val future = Future.traverse(servers) { s =>
      Future {
        s.shutdown()
        CoreUtils.delete(s.config.logDirs)
      }
    }
    Await.result(future, FiniteDuration(5, TimeUnit.MINUTES))
  }

  /**
    * Create a test config for the provided parameters.
    *
    * Note that if `interBrokerSecurityProtocol` is defined, the listener for the `SecurityProtocol` will be enabled.
    */
  def createBrokerConfig(nodeId: Int,
                         zkConnect: String,
                         enableControlledShutdown: Boolean = true,
                         enableDeleteTopic: Boolean = true,
                         port: Int = RandomPort,
                         interBrokerSecurityProtocol: Option[SecurityProtocol] = None,
                         trustStoreFile: Option[File] = None,
                         saslProperties: Option[Properties] = None,
                         enablePlaintext: Boolean = true,
                         enableSaslPlaintext: Boolean = false,
                         saslPlaintextPort: Int = RandomPort,
                         enableSsl: Boolean = false,
                         sslPort: Int = RandomPort,
                         enableSaslSsl: Boolean = false,
                         saslSslPort: Int = RandomPort,
                         rack: Option[String] = None,
                         logDirCount: Int = 1,
                         enableToken: Boolean = false,
                         numPartitions: Int = 1,
                         defaultReplicationFactor: Short = 1): Properties = {
    def shouldEnable(protocol: SecurityProtocol) = interBrokerSecurityProtocol.fold(false)(_ == protocol)

    val protocolAndPorts = ArrayBuffer[(SecurityProtocol, Int)]()
    if (enablePlaintext || shouldEnable(SecurityProtocol.PLAINTEXT))
      protocolAndPorts += SecurityProtocol.PLAINTEXT -> port
    if (enableSsl || shouldEnable(SecurityProtocol.SSL))
      protocolAndPorts += SecurityProtocol.SSL -> sslPort
    if (enableSaslPlaintext || shouldEnable(SecurityProtocol.SASL_PLAINTEXT))
      protocolAndPorts += SecurityProtocol.SASL_PLAINTEXT -> saslPlaintextPort
    if (enableSaslSsl || shouldEnable(SecurityProtocol.SASL_SSL))
      protocolAndPorts += SecurityProtocol.SASL_SSL -> saslSslPort

    val listeners = protocolAndPorts.map { case (protocol, port) =>
      s"${protocol.name}://localhost:$port"
    }.mkString(",")

    val props = new Properties
    if (nodeId >= 0) props.put(KafkaConfig.BrokerIdProp, nodeId.toString)
    props.put(KafkaConfig.ListenersProp, listeners)
    if (logDirCount > 1) {
      val logDirs = (1 to logDirCount).toList.map(i =>
        // We would like to allow user to specify both relative path and absolute path as log directory for backward-compatibility reason
        // We can verify this by using a mixture of relative path and absolute path as log directories in the test
        if (i % 2 == 0) tempDir().getAbsolutePath else tempRelativeDir("data")
      ).mkString(",")
      props.put(KafkaConfig.LogDirsProp, logDirs)
    } else {
      props.put(KafkaConfig.LogDirProp, tempDir().getAbsolutePath)
    }
    props.put(KafkaConfig.ZkConnectProp, zkConnect)
    props.put(KafkaConfig.ZkConnectionTimeoutMsProp, "10000")
    props.put(KafkaConfig.ReplicaSocketTimeoutMsProp, "1500")
    props.put(KafkaConfig.ControllerSocketTimeoutMsProp, "1500")
    props.put(KafkaConfig.ControlledShutdownEnableProp, enableControlledShutdown.toString)
    props.put(KafkaConfig.DeleteTopicEnableProp, enableDeleteTopic.toString)
    props.put(KafkaConfig.LogDeleteDelayMsProp, "1000")
    props.put(KafkaConfig.ControlledShutdownRetryBackoffMsProp, "100")
    props.put(KafkaConfig.LogCleanerDedupeBufferSizeProp, "2097152")
    props.put(KafkaConfig.LogMessageTimestampDifferenceMaxMsProp, Long.MaxValue.toString)
    props.put(KafkaConfig.OffsetsTopicReplicationFactorProp, "1")
    if (!props.containsKey(KafkaConfig.OffsetsTopicPartitionsProp))
      props.put(KafkaConfig.OffsetsTopicPartitionsProp, "5")
    if (!props.containsKey(KafkaConfig.GroupInitialRebalanceDelayMsProp))
      props.put(KafkaConfig.GroupInitialRebalanceDelayMsProp, "0")
    rack.foreach(props.put(KafkaConfig.RackProp, _))

    if (protocolAndPorts.exists { case (protocol, _) => usesSslTransportLayer(protocol) })
      props ++= sslConfigs(Mode.SERVER, false, trustStoreFile, s"server$nodeId")

    if (protocolAndPorts.exists { case (protocol, _) => usesSaslAuthentication(protocol) })
      props ++= JaasTestUtils.saslConfigs(saslProperties)

    interBrokerSecurityProtocol.foreach { protocol =>
      props.put(KafkaConfig.InterBrokerSecurityProtocolProp, protocol.name)
    }

    if (enableToken)
      props.put(KafkaConfig.DelegationTokenSecretKeyProp, "secretkey")

    props.put(KafkaConfig.NumPartitionsProp, numPartitions.toString)
    props.put(KafkaConfig.DefaultReplicationFactorProp, defaultReplicationFactor.toString)

    props
  }

  /**
   * Create a topic in ZooKeeper.
   * Wait until the leader is elected and the metadata is propagated to all brokers.
   * Return the leader for each partition.
   */
  def createTopic(zkClient: KafkaZkClient,
                  topic: String,
                  numPartitions: Int = 1,
                  replicationFactor: Int = 1,
                  servers: Seq[KafkaServer],
                  topicConfig: Properties = new Properties): scala.collection.immutable.Map[Int, Int] = {
    val adminZkClient = new AdminZkClient(zkClient)
    // create topic
    waitUntilTrue( () => {
      var hasSessionExpirationException = false
      try {
        adminZkClient.createTopic(topic, numPartitions, replicationFactor, topicConfig)
      } catch {
        case _: SessionExpiredException => hasSessionExpirationException = true
        case e: Throwable => throw e // let other exceptions propagate
      }
      !hasSessionExpirationException},
      s"Can't create topic $topic")

    // wait until we've propagated all partitions metadata to all servers
    val allPartitionsMetadata = waitForAllPartitionsMetadata(servers, topic, numPartitions)

    (0 until numPartitions).map { i =>
      i -> allPartitionsMetadata.get(new TopicPartition(topic, i)).map(_.leader()).getOrElse(
        throw new IllegalStateException(s"Cannot get the partition leader for topic: $topic, partition: $i in server metadata cache"))
    }.toMap
  }

  /**
   * Create a topic in ZooKeeper using a customized replica assignment.
   * Wait until the leader is elected and the metadata is propagated to all brokers.
   * Return the leader for each partition.
   */
  def createTopic(zkClient: KafkaZkClient,
                  topic: String,
                  partitionReplicaAssignment: collection.Map[Int, Seq[Int]],
                  servers: Seq[KafkaServer]): scala.collection.immutable.Map[Int, Int] = {
    createTopic(zkClient, topic, partitionReplicaAssignment, servers, new Properties())
  }

  /**
   * Create a topic in ZooKeeper using a customized replica assignment.
   * Wait until the leader is elected and the metadata is propagated to all brokers.
   * Return the leader for each partition.
   */
  def createTopic(zkClient: KafkaZkClient,
                  topic: String,
                  partitionReplicaAssignment: collection.Map[Int, Seq[Int]],
                  servers: Seq[KafkaServer],
                  topicConfig: Properties): scala.collection.immutable.Map[Int, Int] = {
    val adminZkClient = new AdminZkClient(zkClient)
    // create topic
    waitUntilTrue( () => {
      var hasSessionExpirationException = false
      try {
        adminZkClient.createTopicWithAssignment(topic, topicConfig, partitionReplicaAssignment)
      } catch {
        case _: SessionExpiredException => hasSessionExpirationException = true
        case e: Throwable => throw e // let other exceptions propagate
      }
      !hasSessionExpirationException},
      s"Can't create topic $topic")

    // wait until we've propagated all partitions metadata to all servers
    val allPartitionsMetadata = waitForAllPartitionsMetadata(servers, topic, partitionReplicaAssignment.size)

    partitionReplicaAssignment.keySet.map { i =>
      i -> allPartitionsMetadata.get(new TopicPartition(topic, i)).map(_.leader()).getOrElse(
        throw new IllegalStateException(s"Cannot get the partition leader for topic: $topic, partition: $i in server metadata cache"))
    }.toMap
  }

  /**
    * Create the consumer offsets/group metadata topic and wait until the leader is elected and metadata is propagated
    * to all brokers.
    */
  def createOffsetsTopic(zkClient: KafkaZkClient, servers: Seq[KafkaServer]): Unit = {
    val server = servers.head
    createTopic(zkClient, Topic.GROUP_METADATA_TOPIC_NAME,
      server.config.getInt(KafkaConfig.OffsetsTopicPartitionsProp),
      server.config.getShort(KafkaConfig.OffsetsTopicReplicationFactorProp).toInt,
      servers,
      server.groupCoordinator.offsetsTopicConfigs)
  }

  /**
   * Wrap a single record log buffer.
   */
  def singletonRecords(value: Array[Byte],
                       key: Array[Byte] = null,
                       codec: CompressionType = CompressionType.NONE,
                       timestamp: Long = RecordBatch.NO_TIMESTAMP,
                       magicValue: Byte = RecordBatch.CURRENT_MAGIC_VALUE): MemoryRecords = {
    records(Seq(new SimpleRecord(timestamp, key, value)), magicValue = magicValue, codec = codec)
  }

  def recordsWithValues(magicValue: Byte,
                        codec: CompressionType,
                        values: Array[Byte]*): MemoryRecords = {
    records(values.map(value => new SimpleRecord(value)), magicValue, codec)
  }

  def records(records: Iterable[SimpleRecord],
              magicValue: Byte = RecordBatch.CURRENT_MAGIC_VALUE,
              codec: CompressionType = CompressionType.NONE,
              producerId: Long = RecordBatch.NO_PRODUCER_ID,
              producerEpoch: Short = RecordBatch.NO_PRODUCER_EPOCH,
              sequence: Int = RecordBatch.NO_SEQUENCE,
              baseOffset: Long = 0L,
              partitionLeaderEpoch: Int = RecordBatch.NO_PARTITION_LEADER_EPOCH): MemoryRecords = {
    val buf = ByteBuffer.allocate(DefaultRecordBatch.sizeInBytes(records.asJava))
    val builder = MemoryRecords.builder(buf, magicValue, codec, TimestampType.CREATE_TIME, baseOffset,
      System.currentTimeMillis, producerId, producerEpoch, sequence, false, partitionLeaderEpoch)
    records.foreach(builder.append)
    builder.build()
  }

  /**
   * Generate an array of random bytes
   *
   * @param numBytes The size of the array
   */
  def randomBytes(numBytes: Int): Array[Byte] = JTestUtils.randomBytes(numBytes)

  /**
   * Generate a random string of letters and digits of the given length
   *
   * @param len The length of the string
   * @return The random string
   */
  def randomString(len: Int): String = JTestUtils.randomString(len)

  /**
   * Check that the buffer content from buffer.position() to buffer.limit() is equal
   */
  def checkEquals(b1: ByteBuffer, b2: ByteBuffer): Unit = {
    assertEquals(b1.limit() - b1.position(), b2.limit() - b2.position(), "Buffers should have equal length")
    for(i <- 0 until b1.limit() - b1.position())
      assertEquals(b1.get(b1.position() + i), b2.get(b1.position() + i), "byte " + i + " byte not equal.")
  }

  /**
   *  Throw an exception if an iterable has different length than expected
   *
   */
  def checkLength[T](s1: Iterator[T], expectedLength:Int): Unit = {
    var n = 0
    while (s1.hasNext) {
      n += 1
      s1.next()
    }
    assertEquals(expectedLength, n)
  }

  /**
   * Throw an exception if the two iterators are of differing lengths or contain
   * different messages on their Nth element
   */
  def checkEquals[T](s1: java.util.Iterator[T], s2: java.util.Iterator[T]): Unit = {
    while(s1.hasNext && s2.hasNext)
      assertEquals(s1.next, s2.next)
    assertFalse(s1.hasNext, "Iterators have uneven length--first has more")
    assertFalse(s2.hasNext, "Iterators have uneven length--second has more")
  }

  def stackedIterator[T](s: Iterator[T]*): Iterator[T] = {
    new Iterator[T] {
      var cur: Iterator[T] = null
      val topIterator = s.iterator

      def hasNext: Boolean = {
        while (true) {
          if (cur == null) {
            if (topIterator.hasNext)
              cur = topIterator.next()
            else
              return false
          }
          if (cur.hasNext)
            return true
          cur = null
        }
        // should never reach here
        throw new RuntimeException("should not reach here")
      }

      def next() : T = cur.next()
    }
  }

  /**
   * Create a hexadecimal string for the given bytes
   */
  def hexString(bytes: Array[Byte]): String = hexString(ByteBuffer.wrap(bytes))

  /**
   * Create a hexadecimal string for the given bytes
   */
  def hexString(buffer: ByteBuffer): String = {
    val builder = new StringBuilder("0x")
    for(i <- 0 until buffer.limit())
      builder.append(String.format("%x", Integer.valueOf(buffer.get(buffer.position() + i))))
    builder.toString
  }

  /**
   * Returns security configuration options for broker or clients
   *
   * @param mode Client or server mode
   * @param securityProtocol Security protocol which indicates if SASL or SSL or both configs are included
   * @param trustStoreFile Trust store file must be provided for SSL and SASL_SSL
   * @param certAlias Alias of certificate in SSL key store
   * @param certCn CN for certificate
   * @param saslProperties SASL configs if security protocol is SASL_SSL or SASL_PLAINTEXT
   * @param tlsProtocol TLS version
   * @param needsClientCert If not empty, a flag which indicates if client certificates are required. By default
   *                        client certificates are generated only if securityProtocol is SSL (not for SASL_SSL).
   */
  def securityConfigs(mode: Mode,
                      securityProtocol: SecurityProtocol,
                      trustStoreFile: Option[File],
                      certAlias: String,
                      certCn: String,
                      saslProperties: Option[Properties],
                      tlsProtocol: String = TestSslUtils.DEFAULT_TLS_PROTOCOL_FOR_TESTS,
                      needsClientCert: Option[Boolean] = None): Properties = {
    val props = new Properties
    if (usesSslTransportLayer(securityProtocol)) {
      val addClientCert = needsClientCert.getOrElse(securityProtocol == SecurityProtocol.SSL)
      props ++= sslConfigs(mode, addClientCert, trustStoreFile, certAlias, certCn, tlsProtocol)
    }

    if (usesSaslAuthentication(securityProtocol))
      props ++= JaasTestUtils.saslConfigs(saslProperties)
    props.put(CommonClientConfigs.SECURITY_PROTOCOL_CONFIG, securityProtocol.name)
    props
  }

  def producerSecurityConfigs(securityProtocol: SecurityProtocol,
                              trustStoreFile: Option[File],
                              saslProperties: Option[Properties]): Properties =
    securityConfigs(Mode.CLIENT, securityProtocol, trustStoreFile, "producer", SslCertificateCn, saslProperties)

  /**
   * Create a (new) producer with a few pre-configured properties.
   */
  def createProducer[K, V](brokerList: String,
                           acks: Int = -1,
                           maxBlockMs: Long = 60 * 1000L,
                           bufferSize: Long = 1024L * 1024L,
                           retries: Int = Int.MaxValue,
                           deliveryTimeoutMs: Int = 30 * 1000,
                           lingerMs: Int = 0,
                           batchSize: Int = 16384,
                           compressionType: String = "none",
                           requestTimeoutMs: Int = 20 * 1000,
                           securityProtocol: SecurityProtocol = SecurityProtocol.PLAINTEXT,
                           trustStoreFile: Option[File] = None,
                           saslProperties: Option[Properties] = None,
                           keySerializer: Serializer[K] = new ByteArraySerializer,
                           valueSerializer: Serializer[V] = new ByteArraySerializer,
                           enableIdempotence: Boolean = false): KafkaProducer[K, V] = {
    val producerProps = new Properties
    producerProps.put(ProducerConfig.BOOTSTRAP_SERVERS_CONFIG, brokerList)
    producerProps.put(ProducerConfig.ACKS_CONFIG, acks.toString)
    producerProps.put(ProducerConfig.MAX_BLOCK_MS_CONFIG, maxBlockMs.toString)
    producerProps.put(ProducerConfig.BUFFER_MEMORY_CONFIG, bufferSize.toString)
    producerProps.put(ProducerConfig.RETRIES_CONFIG, retries.toString)
    producerProps.put(ProducerConfig.DELIVERY_TIMEOUT_MS_CONFIG, deliveryTimeoutMs.toString)
    producerProps.put(ProducerConfig.REQUEST_TIMEOUT_MS_CONFIG, requestTimeoutMs.toString)
    producerProps.put(ProducerConfig.LINGER_MS_CONFIG, lingerMs.toString)
    producerProps.put(ProducerConfig.BATCH_SIZE_CONFIG, batchSize.toString)
    producerProps.put(ProducerConfig.COMPRESSION_TYPE_CONFIG, compressionType)
    producerProps.put(ProducerConfig.ENABLE_IDEMPOTENCE_CONFIG, enableIdempotence.toString)
    producerProps ++= producerSecurityConfigs(securityProtocol, trustStoreFile, saslProperties)
    new KafkaProducer[K, V](producerProps, keySerializer, valueSerializer)
  }

  def usesSslTransportLayer(securityProtocol: SecurityProtocol): Boolean = securityProtocol match {
    case SecurityProtocol.SSL | SecurityProtocol.SASL_SSL => true
    case _ => false
  }

  def usesSaslAuthentication(securityProtocol: SecurityProtocol): Boolean = securityProtocol match {
    case SecurityProtocol.SASL_PLAINTEXT | SecurityProtocol.SASL_SSL => true
    case _ => false
  }

  def consumerSecurityConfigs(securityProtocol: SecurityProtocol, trustStoreFile: Option[File], saslProperties: Option[Properties]): Properties =
    securityConfigs(Mode.CLIENT, securityProtocol, trustStoreFile, "consumer", SslCertificateCn, saslProperties)

  def adminClientSecurityConfigs(securityProtocol: SecurityProtocol, trustStoreFile: Option[File], saslProperties: Option[Properties]): Properties =
    securityConfigs(Mode.CLIENT, securityProtocol, trustStoreFile, "admin-client", SslCertificateCn, saslProperties)

  /**
   * Create a consumer with a few pre-configured properties.
   */
  def createConsumer[K, V](brokerList: String,
                           groupId: String = "group",
                           autoOffsetReset: String = "earliest",
                           enableAutoCommit: Boolean = true,
                           readCommitted: Boolean = false,
                           maxPollRecords: Int = 500,
                           securityProtocol: SecurityProtocol = SecurityProtocol.PLAINTEXT,
                           trustStoreFile: Option[File] = None,
                           saslProperties: Option[Properties] = None,
                           keyDeserializer: Deserializer[K] = new ByteArrayDeserializer,
                           valueDeserializer: Deserializer[V] = new ByteArrayDeserializer): KafkaConsumer[K, V] = {
    val consumerProps = new Properties
    consumerProps.put(ConsumerConfig.BOOTSTRAP_SERVERS_CONFIG, brokerList)
    consumerProps.put(ConsumerConfig.AUTO_OFFSET_RESET_CONFIG, autoOffsetReset)
    consumerProps.put(ConsumerConfig.GROUP_ID_CONFIG, groupId)
    consumerProps.put(ConsumerConfig.ENABLE_AUTO_COMMIT_CONFIG, enableAutoCommit.toString)
    consumerProps.put(ConsumerConfig.MAX_POLL_RECORDS_CONFIG, maxPollRecords.toString)
    consumerProps.put(ConsumerConfig.ISOLATION_LEVEL_CONFIG, if (readCommitted) "read_committed" else "read_uncommitted")
    consumerProps ++= consumerSecurityConfigs(securityProtocol, trustStoreFile, saslProperties)
    new KafkaConsumer[K, V](consumerProps, keyDeserializer, valueDeserializer)
  }

  def createBrokersInZk(zkClient: KafkaZkClient, ids: Seq[Int]): Seq[Broker] =
    createBrokersInZk(ids.map(kafka.admin.BrokerMetadata(_, None)), zkClient)

  def createBrokersInZk(brokerMetadatas: Seq[kafka.admin.BrokerMetadata], zkClient: KafkaZkClient): Seq[Broker] = {
    zkClient.makeSurePersistentPathExists(BrokerIdsZNode.path)
    val brokers = brokerMetadatas.map { b =>
      val protocol = SecurityProtocol.PLAINTEXT
      val listenerName = ListenerName.forSecurityProtocol(protocol)
      Broker(b.id, Seq(EndPoint("localhost", 6667, listenerName, protocol)), b.rack)
    }
    brokers.foreach(b => zkClient.registerBroker(BrokerInfo(Broker(b.id, b.endPoints, rack = b.rack),
      ApiVersion.latestVersion, jmxPort = -1)))
    brokers
  }

  def deleteBrokersInZk(zkClient: KafkaZkClient, ids: Seq[Int]): Seq[Broker] = {
    val brokers = ids.map(createBroker(_, "localhost", 6667, SecurityProtocol.PLAINTEXT))
    ids.foreach(b => zkClient.deletePath(BrokerIdsZNode.path + "/" + b))
    brokers
  }

  def getMsgStrings(n: Int): Seq[String] = {
    val buffer = new ListBuffer[String]
    for (i <- 0 until  n)
      buffer += ("msg" + i)
    buffer
  }

  def makeLeaderForPartition(zkClient: KafkaZkClient,
                             topic: String,
                             leaderPerPartitionMap: scala.collection.immutable.Map[Int, Int],
                             controllerEpoch: Int): Unit = {
    val newLeaderIsrAndControllerEpochs = leaderPerPartitionMap.map { case (partition, leader) =>
      val topicPartition = new TopicPartition(topic, partition)
      val newLeaderAndIsr = zkClient.getTopicPartitionState(topicPartition)
        .map(_.leaderAndIsr.newLeader(leader))
        .getOrElse(LeaderAndIsr(leader, List(leader)))
      topicPartition -> LeaderIsrAndControllerEpoch(newLeaderAndIsr, controllerEpoch)
    }
    zkClient.setTopicPartitionStatesRaw(newLeaderIsrAndControllerEpochs, ZkVersion.MatchAnyVersion)
  }

  /**
   *  If neither oldLeaderOpt nor newLeaderOpt is defined, wait until the leader of a partition is elected.
   *  If oldLeaderOpt is defined, it waits until the new leader is different from the old leader.
   *  If newLeaderOpt is defined, it waits until the new leader becomes the expected new leader.
   *
   * @return The new leader (note that negative values are used to indicate conditions like NoLeader and
   *         LeaderDuringDelete).
   * @throws AssertionError if the expected condition is not true within the timeout.
   */
  def waitUntilLeaderIsElectedOrChanged(zkClient: KafkaZkClient, topic: String, partition: Int, timeoutMs: Long = 30000L,
                                        oldLeaderOpt: Option[Int] = None, newLeaderOpt: Option[Int] = None): Int = {
    require(!(oldLeaderOpt.isDefined && newLeaderOpt.isDefined), "Can't define both the old and the new leader")
    val startTime = System.currentTimeMillis()
    val topicPartition = new TopicPartition(topic, partition)

    trace(s"Waiting for leader to be elected or changed for partition $topicPartition, old leader is $oldLeaderOpt, " +
      s"new leader is $newLeaderOpt")

    var leader: Option[Int] = None
    var electedOrChangedLeader: Option[Int] = None
    while (electedOrChangedLeader.isEmpty && System.currentTimeMillis() < startTime + timeoutMs) {
      // check if leader is elected
      leader = zkClient.getLeaderForPartition(topicPartition)
      leader match {
        case Some(l) => (newLeaderOpt, oldLeaderOpt) match {
          case (Some(newLeader), _) if newLeader == l =>
            trace(s"Expected new leader $l is elected for partition $topicPartition")
            electedOrChangedLeader = leader
          case (_, Some(oldLeader)) if oldLeader != l =>
            trace(s"Leader for partition $topicPartition is changed from $oldLeader to $l")
            electedOrChangedLeader = leader
          case (None, None) =>
            trace(s"Leader $l is elected for partition $topicPartition")
            electedOrChangedLeader = leader
          case _ =>
            trace(s"Current leader for partition $topicPartition is $l")
        }
        case None =>
          trace(s"Leader for partition $topicPartition is not elected yet")
      }
      Thread.sleep(math.min(timeoutMs, 100L))
    }
    electedOrChangedLeader.getOrElse {
      val errorMessage = (newLeaderOpt, oldLeaderOpt) match {
        case (Some(newLeader), _) =>
          s"Timing out after $timeoutMs ms since expected new leader $newLeader was not elected for partition $topicPartition, leader is $leader"
        case (_, Some(oldLeader)) =>
          s"Timing out after $timeoutMs ms since a new leader that is different from $oldLeader was not elected for partition $topicPartition, " +
            s"leader is $leader"
        case _ =>
          s"Timing out after $timeoutMs ms since a leader was not elected for partition $topicPartition"
      }
      throw new AssertionError(errorMessage)
    }
  }

  /**
   * Execute the given block. If it throws an assert error, retry. Repeat
   * until no error is thrown or the time limit elapses
   */
  def retry(maxWaitMs: Long)(block: => Unit): Unit = {
    var wait = 1L
    val startTime = System.currentTimeMillis()
    while(true) {
      try {
        block
        return
      } catch {
        case e: AssertionError =>
          val elapsed = System.currentTimeMillis - startTime
          if (elapsed > maxWaitMs) {
            throw e
          } else {
            info("Attempt failed, sleeping for " + wait + ", and then retrying.")
            Thread.sleep(wait)
            wait += math.min(wait, 1000)
          }
      }
    }
  }

  def pollUntilTrue(consumer: Consumer[_, _],
                    action: () => Boolean,
                    msg: => String,
                    waitTimeMs: Long = JTestUtils.DEFAULT_MAX_WAIT_MS): Unit = {
    waitUntilTrue(() => {
      consumer.poll(Duration.ofMillis(100))
      action()
    }, msg = msg, pause = 0L, waitTimeMs = waitTimeMs)
  }

  def pollRecordsUntilTrue[K, V](consumer: Consumer[K, V],
                                 action: ConsumerRecords[K, V] => Boolean,
                                 msg: => String,
                                 waitTimeMs: Long = JTestUtils.DEFAULT_MAX_WAIT_MS): Unit = {
    waitUntilTrue(() => {
      val records = consumer.poll(Duration.ofMillis(100))
      action(records)
    }, msg = msg, pause = 0L, waitTimeMs = waitTimeMs)
  }

  def subscribeAndWaitForRecords(topic: String,
                                 consumer: KafkaConsumer[Array[Byte], Array[Byte]],
                                 waitTimeMs: Long = JTestUtils.DEFAULT_MAX_WAIT_MS): Unit = {
    consumer.subscribe(Collections.singletonList(topic))
    pollRecordsUntilTrue(
      consumer,
      (records: ConsumerRecords[Array[Byte], Array[Byte]]) => !records.isEmpty,
      "Expected records",
      waitTimeMs)
  }

  /**
   * Wait for the presence of an optional value.
   *
   * @param func The function defining the optional value
   * @param msg Error message in the case that the value never appears
   * @param waitTimeMs Maximum time to wait
   * @return The unwrapped value returned by the function
   */
  def awaitValue[T](func: () => Option[T], msg: => String, waitTimeMs: Long = JTestUtils.DEFAULT_MAX_WAIT_MS): T = {
    var value: Option[T] = None
    waitUntilTrue(() => {
      value = func()
      value.isDefined
    }, msg, waitTimeMs)
    value.get
  }

  /**
    * Wait until the given condition is true or throw an exception if the given wait time elapses.
    *
    * @param condition condition to check
    * @param msg error message
    * @param waitTimeMs maximum time to wait and retest the condition before failing the test
    * @param pause delay between condition checks
    */
  def waitUntilTrue(condition: () => Boolean, msg: => String,
                    waitTimeMs: Long = JTestUtils.DEFAULT_MAX_WAIT_MS, pause: Long = 100L): Unit = {
    val startTime = System.currentTimeMillis()
    while (true) {
      if (condition())
        return
      if (System.currentTimeMillis() > startTime + waitTimeMs)
        fail(msg)
      Thread.sleep(waitTimeMs.min(pause))
    }

    // should never hit here
    throw new RuntimeException("unexpected error")
  }

  /**
    * Invoke `compute` until `predicate` is true or `waitTime` elapses.
    *
    * Return the last `compute` result and a boolean indicating whether `predicate` succeeded for that value.
    *
    * This method is useful in cases where `waitUntilTrue` makes it awkward to provide good error messages.
    */
  def computeUntilTrue[T](compute: => T, waitTime: Long = JTestUtils.DEFAULT_MAX_WAIT_MS, pause: Long = 100L)(
                          predicate: T => Boolean): (T, Boolean) = {
    val startTime = System.currentTimeMillis()
    while (true) {
      val result = compute
      if (predicate(result))
        return result -> true
      if (System.currentTimeMillis() > startTime + waitTime)
        return result -> false
      Thread.sleep(waitTime.min(pause))
    }
    // should never hit here
    throw new RuntimeException("unexpected error")
  }

  def isLeaderLocalOnBroker(topic: String, partitionId: Int, server: KafkaServer): Boolean = {
    server.replicaManager.onlinePartition(new TopicPartition(topic, partitionId)).exists(_.leaderLogIfLocal.isDefined)
  }

  def findLeaderEpoch(brokerId: Int,
                      topicPartition: TopicPartition,
                      servers: Iterable[KafkaServer]): Int = {
    val leaderServer = servers.find(_.config.brokerId == brokerId)
    val leaderPartition = leaderServer.flatMap(_.replicaManager.onlinePartition(topicPartition))
      .getOrElse(throw new AssertionError(s"Failed to find expected replica on broker $brokerId"))
    leaderPartition.getLeaderEpoch
  }

  def findFollowerId(topicPartition: TopicPartition,
                     servers: Iterable[KafkaServer]): Int = {
    val followerOpt = servers.find { server =>
      server.replicaManager.onlinePartition(topicPartition) match {
        case Some(partition) => !partition.leaderReplicaIdOpt.contains(server.config.brokerId)
        case None => false
      }
    }
    followerOpt
      .map(_.config.brokerId)
      .getOrElse(throw new AssertionError(s"Unable to locate follower for $topicPartition"))
  }

  /**
    * Wait until all brokers know about each other.
    *
    * @param servers The Kafka broker servers.
    * @param timeout The amount of time waiting on this condition before assert to fail
    */
  def waitUntilBrokerMetadataIsPropagated(servers: Seq[KafkaServer],
                                          timeout: Long = JTestUtils.DEFAULT_MAX_WAIT_MS): Unit = {
    val expectedBrokerIds = servers.map(_.config.brokerId).toSet
    waitUntilTrue(() => servers.forall(server =>
      expectedBrokerIds == server.dataPlaneRequestProcessor.metadataCache.getAliveBrokers.map(_.id).toSet
    ), "Timed out waiting for broker metadata to propagate to all servers", timeout)
  }

  /**
   * Wait until the expected number of partitions is in the metadata cache in each broker.
   *
   * @param servers The list of servers that the metadata should reach to
   * @param topic The topic name
   * @param expectedNumPartitions The expected number of partitions
   * @return all partitions metadata
   */
  def waitForAllPartitionsMetadata(servers: Seq[KafkaServer],
                                   topic: String, expectedNumPartitions: Int): Map[TopicPartition, UpdateMetadataPartitionState] = {
    waitUntilTrue(
      () => servers.forall { server =>
        server.metadataCache.numPartitions(topic) match {
          case Some(numPartitions) => numPartitions == expectedNumPartitions
          case _ => false
        }
      },
      s"Topic [$topic] metadata not propagated after 60000 ms", waitTimeMs = 60000L)

    // since the metadata is propagated, we should get the same metadata from each server
    (0 until expectedNumPartitions).map { i =>
      new TopicPartition(topic, i) -> servers.head.metadataCache.getPartitionInfo(topic, i).getOrElse(
          throw new IllegalStateException(s"Cannot get topic: $topic, partition: $i in server metadata cache"))
    }.toMap
  }

  /**
   * Wait until a valid leader is propagated to the metadata cache in each broker.
   * It assumes that the leader propagated to each broker is the same.
   *
   * @param servers The list of servers that the metadata should reach to
   * @param topic The topic name
   * @param partition The partition Id
   * @param timeout The amount of time waiting on this condition before assert to fail
   * @return The metadata of the partition.
   */
  def waitForPartitionMetadata(servers: Seq[KafkaServer], topic: String, partition: Int,
                               timeout: Long = JTestUtils.DEFAULT_MAX_WAIT_MS): UpdateMetadataPartitionState = {
    waitUntilTrue(
      () => servers.forall { server =>
        server.metadataCache.getPartitionInfo(topic, partition) match {
          case Some(partitionState) => Request.isValidBrokerId(partitionState.leader)
          case _ => false
        }
      },
      "Partition [%s,%d] metadata not propagated after %d ms".format(topic, partition, timeout),
      waitTimeMs = timeout)

    servers.head.metadataCache.getPartitionInfo(topic, partition).getOrElse(
      throw new IllegalStateException(s"Cannot get topic: $topic, partition: $partition in server metadata cache"))
  }

  def waitUntilControllerElected(zkClient: KafkaZkClient, timeout: Long = JTestUtils.DEFAULT_MAX_WAIT_MS): Int = {
    val (controllerId, _) = computeUntilTrue(zkClient.getControllerId, waitTime = timeout)(_.isDefined)
    controllerId.getOrElse(throw new AssertionError(s"Controller not elected after $timeout ms"))
  }

  def awaitLeaderChange(servers: Seq[KafkaServer],
                        tp: TopicPartition,
                        oldLeader: Int,
                        timeout: Long = JTestUtils.DEFAULT_MAX_WAIT_MS): Int = {
    def newLeaderExists: Option[Int] = {
      servers.find { server =>
        server.config.brokerId != oldLeader &&
          server.replicaManager.onlinePartition(tp).exists(_.leaderLogIfLocal.isDefined)
      }.map(_.config.brokerId)
    }

    waitUntilTrue(() => newLeaderExists.isDefined,
      s"Did not observe leader change for partition $tp after $timeout ms", waitTimeMs = timeout)

    newLeaderExists.get
  }

  def waitUntilLeaderIsKnown(servers: Seq[KafkaServer],
                             tp: TopicPartition,
                             timeout: Long = JTestUtils.DEFAULT_MAX_WAIT_MS): Int = {
    def leaderIfExists: Option[Int] = {
      servers.find { server =>
        server.replicaManager.onlinePartition(tp).exists(_.leaderLogIfLocal.isDefined)
      }.map(_.config.brokerId)
    }

    waitUntilTrue(() => leaderIfExists.isDefined,
      s"Partition $tp leaders not made yet after $timeout ms", waitTimeMs = timeout)

    leaderIfExists.get
  }

  def writeNonsenseToFile(fileName: File, position: Long, size: Int): Unit = {
    val file = new RandomAccessFile(fileName, "rw")
    file.seek(position)
    for (_ <- 0 until size)
      file.writeByte(random.nextInt(255))
    file.close()
  }

  def appendNonsenseToFile(file: File, size: Int): Unit = {
    val outputStream = Files.newOutputStream(file.toPath(), StandardOpenOption.APPEND)
    try {
      for (_ <- 0 until size)
        outputStream.write(random.nextInt(255))
    } finally outputStream.close()
  }

  def checkForPhantomInSyncReplicas(zkClient: KafkaZkClient, topic: String, partitionToBeReassigned: Int, assignedReplicas: Seq[Int]): Unit = {
    val inSyncReplicas = zkClient.getInSyncReplicasForPartition(new TopicPartition(topic, partitionToBeReassigned))
    // in sync replicas should not have any replica that is not in the new assigned replicas
    val phantomInSyncReplicas = inSyncReplicas.get.toSet -- assignedReplicas.toSet
    assertTrue(phantomInSyncReplicas.isEmpty,
      "All in sync replicas %s must be in the assigned replica list %s".format(inSyncReplicas, assignedReplicas))
  }

  def ensureNoUnderReplicatedPartitions(zkClient: KafkaZkClient, topic: String, partitionToBeReassigned: Int, assignedReplicas: Seq[Int],
                                                servers: Seq[KafkaServer]): Unit = {
    val topicPartition = new TopicPartition(topic, partitionToBeReassigned)
    waitUntilTrue(() => {
        val inSyncReplicas = zkClient.getInSyncReplicasForPartition(topicPartition)
        inSyncReplicas.get.size == assignedReplicas.size
      },
      "Reassigned partition [%s,%d] is under replicated".format(topic, partitionToBeReassigned))
    var leader: Option[Int] = None
    waitUntilTrue(() => {
        leader = zkClient.getLeaderForPartition(topicPartition)
        leader.isDefined
      },
      "Reassigned partition [%s,%d] is unavailable".format(topic, partitionToBeReassigned))
    waitUntilTrue(() => {
        val leaderBroker = servers.filter(s => s.config.brokerId == leader.get).head
        leaderBroker.replicaManager.underReplicatedPartitionCount == 0
      },
      "Reassigned partition [%s,%d] is under-replicated as reported by the leader %d".format(topic, partitionToBeReassigned, leader.get))
  }

  // Note: Call this method in the test itself, rather than the @AfterEach method.
  // Because of the assert, if assertNoNonDaemonThreads fails, nothing after would be executed.
  def assertNoNonDaemonThreads(threadNamePrefix: String): Unit = {
    val threadCount = Thread.getAllStackTraces.keySet.asScala.count { t =>
      !t.isDaemon && t.isAlive && t.getName.startsWith(threadNamePrefix)
    }
    assertEquals(0, threadCount)
  }

  def allThreadStackTraces(): String = {
    Thread.getAllStackTraces.asScala.map { case (thread, stackTrace) =>
      thread.getName + "\n\t" + stackTrace.toList.map(_.toString).mkString("\n\t")
    }.mkString("\n")
  }

  /**
   * Create new LogManager instance with default configuration for testing
   */
  def createLogManager(logDirs: Seq[File] = Seq.empty[File],
                       defaultConfig: LogConfig = LogConfig(),
                       cleanerConfig: CleanerConfig = CleanerConfig(enableCleaner = false),
                       time: MockTime = new MockTime()): LogManager = {
    new LogManager(logDirs = logDirs.map(_.getAbsoluteFile),
                   initialOfflineDirs = Array.empty[File],
                   configRepository = new LocalConfigRepository(),
                   initialDefaultConfig = defaultConfig,
                   cleanerConfig = cleanerConfig,
                   recoveryThreadsPerDataDir = 4,
                   flushCheckMs = 1000L,
                   flushRecoveryOffsetCheckpointMs = 10000L,
                   flushStartOffsetCheckpointMs = 10000L,
                   retentionCheckMs = 1000L,
                   maxPidExpirationMs = 60 * 60 * 1000,
                   scheduler = time.scheduler,
                   time = time,
                   brokerState = new AtomicReference[BrokerState](BrokerState.NOT_RUNNING),
                   brokerTopicStats = new BrokerTopicStats,
                   logDirFailureChannel = new LogDirFailureChannel(logDirs.size))
  }

  class MockAlterIsrManager extends AlterIsrManager {
    val isrUpdates: mutable.Queue[AlterIsrItem] = new mutable.Queue[AlterIsrItem]()
    val inFlight: AtomicBoolean = new AtomicBoolean(false)

    override def submit(alterIsrItem: AlterIsrItem): Boolean = {
      if (inFlight.compareAndSet(false, true)) {
        isrUpdates += alterIsrItem
        true
      } else {
        false
      }
    }

    override def clearPending(topicPartition: TopicPartition): Unit = {
      inFlight.set(false);
    }

    def completeIsrUpdate(newZkVersion: Int): Unit = {
      if (inFlight.compareAndSet(true, false)) {
        val item = isrUpdates.head
        item.callback.apply(Right(item.leaderAndIsr.withZkVersion(newZkVersion)))
      } else {
        fail("Expected an in-flight ISR update, but there was none")
      }
    }

    def failIsrUpdate(error: Errors): Unit = {
      if (inFlight.compareAndSet(true, false)) {
        val item = isrUpdates.dequeue()
        item.callback.apply(Left(error))
      } else {
        fail("Expected an in-flight ISR update, but there was none")
      }
    }
  }

  def createAlterIsrManager(): MockAlterIsrManager = {
    new MockAlterIsrManager()
  }

  class MockIsrChangeListener extends IsrChangeListener {
    val expands: AtomicInteger = new AtomicInteger(0)
    val shrinks: AtomicInteger = new AtomicInteger(0)
    val failures: AtomicInteger = new AtomicInteger(0)

    override def markExpand(): Unit = expands.incrementAndGet()

    override def markShrink(): Unit = shrinks.incrementAndGet()

    override def markFailed(): Unit = failures.incrementAndGet()

    def reset(): Unit = {
      expands.set(0)
      shrinks.set(0)
      failures.set(0)
    }
  }

  def createIsrChangeListener(): MockIsrChangeListener = {
    new MockIsrChangeListener()
  }

  class MockTopicConfigFetcher(var props: Properties) extends TopicConfigFetcher {
    override def fetch(): Properties = props
  }

  def createTopicConfigProvider(props: Properties): MockTopicConfigFetcher = {
    new MockTopicConfigFetcher(props)
  }

  def produceMessages(servers: Seq[KafkaServer],
                      records: Seq[ProducerRecord[Array[Byte], Array[Byte]]],
                      acks: Int = -1): Unit = {
    val producer = createProducer(TestUtils.getBrokerListStrFromServers(servers), acks = acks)
    try {
      val futures = records.map(producer.send)
      futures.foreach(_.get)
    } finally {
      producer.close()
    }

    val topics = records.map(_.topic).distinct
    debug(s"Sent ${records.size} messages for topics ${topics.mkString(",")}")
  }

  def generateAndProduceMessages(servers: Seq[KafkaServer],
                                 topic: String,
                                 numMessages: Int,
                                 acks: Int = -1): Seq[String] = {
    val values = (0 until numMessages).map(x =>  s"test-$x")
    val intSerializer = new IntegerSerializer()
    val records = values.zipWithIndex.map { case (v, i) =>
      new ProducerRecord(topic, intSerializer.serialize(topic, i), v.getBytes)
    }
    produceMessages(servers, records, acks)
    values
  }

  def produceMessage(servers: Seq[KafkaServer], topic: String, message: String,
                     deliveryTimeoutMs: Int = 30 * 1000, requestTimeoutMs: Int = 20 * 1000): Unit = {
    val producer = createProducer(TestUtils.getBrokerListStrFromServers(servers),
      deliveryTimeoutMs = deliveryTimeoutMs, requestTimeoutMs = requestTimeoutMs)
    try {
      producer.send(new ProducerRecord(topic, topic.getBytes, message.getBytes)).get
    } finally {
      producer.close()
    }
  }

  def verifyTopicDeletion(zkClient: KafkaZkClient, topic: String, numPartitions: Int, servers: Seq[KafkaServer]): Unit = {
    val topicPartitions = (0 until numPartitions).map(new TopicPartition(topic, _))
    // wait until admin path for delete topic is deleted, signaling completion of topic deletion
    waitUntilTrue(() => !zkClient.isTopicMarkedForDeletion(topic),
      "Admin path /admin/delete_topics/%s path not deleted even after a replica is restarted".format(topic))
    waitUntilTrue(() => !zkClient.topicExists(topic),
      "Topic path /brokers/topics/%s not deleted after /admin/delete_topics/%s path is deleted".format(topic, topic))
    // ensure that the topic-partition has been deleted from all brokers' replica managers
    waitUntilTrue(() =>
      servers.forall(server => topicPartitions.forall(tp => server.replicaManager.onlinePartition(tp).isEmpty)),
      "Replica manager's should have deleted all of this topic's partitions")
    // ensure that logs from all replicas are deleted if delete topic is marked successful in ZooKeeper
    assertTrue(servers.forall(server => topicPartitions.forall(tp => server.getLogManager.getLog(tp).isEmpty)),
      "Replica logs not deleted after delete topic is complete")
    // ensure that topic is removed from all cleaner offsets
    waitUntilTrue(() => servers.forall(server => topicPartitions.forall { tp =>
      val checkpoints = server.getLogManager.liveLogDirs.map { logDir =>
        new OffsetCheckpointFile(new File(logDir, "cleaner-offset-checkpoint")).read()
      }
      checkpoints.forall(checkpointsPerLogDir => !checkpointsPerLogDir.contains(tp))
    }), "Cleaner offset for deleted partition should have been removed")
    waitUntilTrue(() => servers.forall(server =>
      server.config.logDirs.forall { logDir =>
        topicPartitions.forall { tp =>
          !new File(logDir, tp.topic + "-" + tp.partition).exists()
        }
      }
    ), "Failed to soft-delete the data to a delete directory")
    waitUntilTrue(() => servers.forall(server =>
      server.config.logDirs.forall { logDir =>
        topicPartitions.forall { tp =>
          !Arrays.asList(new File(logDir).list()).asScala.exists { partitionDirectoryName =>
            partitionDirectoryName.startsWith(tp.topic + "-" + tp.partition) &&
              partitionDirectoryName.endsWith(Log.DeleteDirSuffix)
          }
        }
      }
    ), "Failed to hard-delete the delete directory")
  }


  def causeLogDirFailure(failureType: LogDirFailureType, leaderServer: KafkaServer, partition: TopicPartition): Unit = {
    // Make log directory of the partition on the leader broker inaccessible by replacing it with a file
    val localLog = leaderServer.replicaManager.localLogOrException(partition)
    val logDir = localLog.dir.getParentFile
    CoreUtils.swallow(Utils.delete(logDir), this)
    logDir.createNewFile()
    assertTrue(logDir.isFile)

    if (failureType == Roll) {
      assertThrows(classOf[KafkaStorageException], () => leaderServer.replicaManager.getLog(partition).get.roll())
    } else if (failureType == Checkpoint) {
      leaderServer.replicaManager.checkpointHighWatermarks()
    }

    // Wait for ReplicaHighWatermarkCheckpoint to happen so that the log directory of the topic will be offline
    waitUntilTrue(() => !leaderServer.logManager.isLogDirOnline(logDir.getAbsolutePath), "Expected log directory offline", 3000L)
    assertTrue(leaderServer.replicaManager.localLog(partition).isEmpty)
  }

  /**
   * Translate the given buffer into a string
   *
   * @param buffer The buffer to translate
   * @param encoding The encoding to use in translating bytes to characters
   */
  def readString(buffer: ByteBuffer, encoding: String = Charset.defaultCharset.toString): String = {
    val bytes = new Array[Byte](buffer.remaining)
    buffer.get(bytes)
    new String(bytes, encoding)
  }

  def copyOf(props: Properties): Properties = {
    val copy = new Properties()
    copy ++= props
    copy
  }

  def sslConfigs(mode: Mode, clientCert: Boolean, trustStoreFile: Option[File], certAlias: String,
                 certCn: String = SslCertificateCn,
                 tlsProtocol: String = TestSslUtils.DEFAULT_TLS_PROTOCOL_FOR_TESTS): Properties = {
    val trustStore = trustStoreFile.getOrElse {
      throw new Exception("SSL enabled but no trustStoreFile provided")
    }

    val sslConfigs = new TestSslUtils.SslConfigsBuilder(mode)
      .useClientCert(clientCert)
      .createNewTrustStore(trustStore)
      .certAlias(certAlias)
      .cn(certCn)
      .tlsProtocol(tlsProtocol)
      .build()

    val sslProps = new Properties()
    sslConfigs.forEach { (k, v) => sslProps.put(k, v) }
    sslProps
  }

  // a X509TrustManager to trust self-signed certs for unit tests.
  def trustAllCerts: X509TrustManager = {
    val trustManager = new X509TrustManager() {
      override def getAcceptedIssuers: Array[X509Certificate] = {
        null
      }
      override def checkClientTrusted(certs: Array[X509Certificate], authType: String): Unit = {
      }
      override def checkServerTrusted(certs: Array[X509Certificate], authType: String): Unit = {
      }
    }
    trustManager
  }

  def waitAndVerifyAcls(expected: Set[AccessControlEntry],
                        authorizer: JAuthorizer,
                        resource: ResourcePattern,
                        accessControlEntryFilter: AccessControlEntryFilter = AccessControlEntryFilter.ANY): Unit = {
    val newLine = scala.util.Properties.lineSeparator

    val filter = new AclBindingFilter(resource.toFilter, accessControlEntryFilter)
    waitUntilTrue(() => authorizer.acls(filter).asScala.map(_.entry).toSet == expected,
      s"expected acls:${expected.mkString(newLine + "\t", newLine + "\t", newLine)}" +
        s"but got:${authorizer.acls(filter).asScala.map(_.entry).mkString(newLine + "\t", newLine + "\t", newLine)}")
  }

  @deprecated("Use org.apache.kafka.server.authorizer.Authorizer", "Since 2.5")
  def waitAndVerifyAcls(expected: Set[Acl], authorizer: LegacyAuthorizer, resource: Resource): Unit = {
    val newLine = scala.util.Properties.lineSeparator

    waitUntilTrue(() => authorizer.getAcls(resource) == expected,
      s"expected acls:${expected.mkString(newLine + "\t", newLine + "\t", newLine)}" +
        s"but got:${authorizer.getAcls(resource).mkString(newLine + "\t", newLine + "\t", newLine)}")
  }

  /**
   * Verifies that this ACL is the secure one.
   */
  def isAclSecure(acl: ACL, sensitive: Boolean): Boolean = {
    debug(s"ACL $acl")
    acl.getPerms match {
      case Perms.READ => !sensitive && acl.getId.getScheme == "world"
      case Perms.ALL => acl.getId.getScheme == "sasl"
      case _ => false
    }
  }

  /**
   * Verifies that the ACL corresponds to the unsecure one that
   * provides ALL access to everyone (world).
   */
  def isAclUnsecure(acl: ACL): Boolean = {
    debug(s"ACL $acl")
    acl.getPerms match {
      case Perms.ALL => acl.getId.getScheme == "world"
      case _ => false
    }
  }

  private def secureZkPaths(zkClient: KafkaZkClient): Seq[String] = {
    def subPaths(path: String): Seq[String] = {
      if (zkClient.pathExists(path))
        path +: zkClient.getChildren(path).map(c => path + "/" + c).flatMap(subPaths)
      else
        Seq.empty
    }
    val topLevelPaths = ZkData.SecureRootPaths ++ ZkData.SensitiveRootPaths
    topLevelPaths.flatMap(subPaths)
  }

  /**
   * Verifies that all secure paths in ZK are created with the expected ACL.
   */
  def verifySecureZkAcls(zkClient: KafkaZkClient, usersWithAccess: Int): Unit = {
    secureZkPaths(zkClient).foreach(path => {
      if (zkClient.pathExists(path)) {
        val sensitive = ZkData.sensitivePath(path)
        // usersWithAccess have ALL access to path. For paths that are
        // not sensitive, world has READ access.
        val aclCount = if (sensitive) usersWithAccess else usersWithAccess + 1
        val acls = zkClient.getAcl(path)
        assertEquals(aclCount, acls.size, s"Invalid ACLs for $path $acls")
        acls.foreach(acl => isAclSecure(acl, sensitive))
      }
    })
  }

  /**
   * Verifies that secure paths in ZK have no access control. This is
   * the case when zookeeper.set.acl=false and no ACLs have been configured.
   */
  def verifyUnsecureZkAcls(zkClient: KafkaZkClient): Unit = {
    secureZkPaths(zkClient).foreach(path => {
      if (zkClient.pathExists(path)) {
        val acls = zkClient.getAcl(path)
        assertEquals(1, acls.size, s"Invalid ACLs for $path $acls")
        acls.foreach(isAclUnsecure)
      }
    })
  }

  /**
    * To use this you pass in a sequence of functions that are your arrange/act/assert test on the SUT.
    * They all run at the same time in the assertConcurrent method; the chances of triggering a multithreading code error,
    * and thereby failing some assertion are greatly increased.
    */
  def assertConcurrent(message: String, functions: Seq[() => Any], timeoutMs: Int): Unit = {

    def failWithTimeout(): Unit = {
      fail(s"$message. Timed out, the concurrent functions took more than $timeoutMs milliseconds")
    }

    val numThreads = functions.size
    val threadPool = Executors.newFixedThreadPool(numThreads)
    val exceptions = ArrayBuffer[Throwable]()
    try {
      val runnables = functions.map { function =>
        new Callable[Unit] {
          override def call(): Unit = function()
        }
      }.asJava
      val futures = threadPool.invokeAll(runnables, timeoutMs, TimeUnit.MILLISECONDS).asScala
      futures.foreach { future =>
        if (future.isCancelled)
          failWithTimeout()
        else
          try future.get()
          catch { case e: Exception =>
            exceptions += e
          }
      }
    } catch {
      case _: InterruptedException => failWithTimeout()
      case e: Throwable => exceptions += e
    } finally {
      threadPool.shutdownNow()
    }
    assertTrue(exceptions.isEmpty, s"$message failed with exception(s) $exceptions")
  }

  def consumeTopicRecords[K, V](servers: Seq[KafkaServer],
                                topic: String,
                                numMessages: Int,
                                groupId: String = "group",
                                securityProtocol: SecurityProtocol = SecurityProtocol.PLAINTEXT,
                                trustStoreFile: Option[File] = None,
                                waitTime: Long = JTestUtils.DEFAULT_MAX_WAIT_MS): Seq[ConsumerRecord[Array[Byte], Array[Byte]]] = {
    val consumer = createConsumer(TestUtils.getBrokerListStrFromServers(servers, securityProtocol),
      groupId = groupId,
      securityProtocol = securityProtocol,
      trustStoreFile = trustStoreFile)
    try {
      consumer.subscribe(Collections.singleton(topic))
      consumeRecords(consumer, numMessages, waitTime)
    } finally consumer.close()
  }

  def pollUntilAtLeastNumRecords[K, V](consumer: Consumer[K, V],
                                       numRecords: Int,
                                       waitTimeMs: Long = JTestUtils.DEFAULT_MAX_WAIT_MS): Seq[ConsumerRecord[K, V]] = {
    val records = new ArrayBuffer[ConsumerRecord[K, V]]()
    def pollAction(polledRecords: ConsumerRecords[K, V]): Boolean = {
      records ++= polledRecords.asScala
      records.size >= numRecords
    }
    pollRecordsUntilTrue(consumer, pollAction,
      waitTimeMs = waitTimeMs,
      msg = s"Consumed ${records.size} records before timeout instead of the expected $numRecords records")
    records
  }

  def consumeRecords[K, V](consumer: Consumer[K, V],
                           numRecords: Int,
                           waitTimeMs: Long = JTestUtils.DEFAULT_MAX_WAIT_MS): Seq[ConsumerRecord[K, V]] = {
    val records = pollUntilAtLeastNumRecords(consumer, numRecords, waitTimeMs)
    assertEquals(numRecords, records.size, "Consumed more records than expected")
    records
  }

  /**
    * Will consume all the records for the given consumer for the specified duration. If you want to drain all the
    * remaining messages in the partitions the consumer is subscribed to, the duration should be set high enough so
    * that the consumer has enough time to poll everything. This would be based on the number of expected messages left
    * in the topic, and should not be too large (ie. more than a second) in our tests.
    *
    * @return All the records consumed by the consumer within the specified duration.
    */
  def consumeRecordsFor[K, V](consumer: KafkaConsumer[K, V], duration: Long = JTestUtils.DEFAULT_MAX_WAIT_MS): Seq[ConsumerRecord[K, V]] = {
    val startTime = System.currentTimeMillis()
    val records = new ArrayBuffer[ConsumerRecord[K, V]]()
    waitUntilTrue(() => {
      records ++= consumer.poll(Duration.ofMillis(50)).asScala
      System.currentTimeMillis() - startTime > duration
    }, s"The timeout $duration was greater than the maximum wait time.")
    records
  }

  def createTransactionalProducer(transactionalId: String,
                                  servers: Seq[KafkaServer],
                                  batchSize: Int = 16384,
                                  transactionTimeoutMs: Long = 60000,
                                  maxBlockMs: Long = 60000,
                                  deliveryTimeoutMs: Int = 120000,
                                  requestTimeoutMs: Int = 30000,
                                  maxInFlight: Int = 5): KafkaProducer[Array[Byte], Array[Byte]] = {
    val props = new Properties()
    props.put(ProducerConfig.BOOTSTRAP_SERVERS_CONFIG, getBrokerListStrFromServers(servers))
    props.put(ProducerConfig.ACKS_CONFIG, "all")
    props.put(ProducerConfig.BATCH_SIZE_CONFIG, batchSize.toString)
    props.put(ProducerConfig.TRANSACTIONAL_ID_CONFIG, transactionalId)
    props.put(ProducerConfig.ENABLE_IDEMPOTENCE_CONFIG, "true")
    props.put(ProducerConfig.TRANSACTION_TIMEOUT_CONFIG, transactionTimeoutMs.toString)
    props.put(ProducerConfig.MAX_BLOCK_MS_CONFIG, maxBlockMs.toString)
    props.put(ProducerConfig.DELIVERY_TIMEOUT_MS_CONFIG, deliveryTimeoutMs.toString)
    props.put(ProducerConfig.REQUEST_TIMEOUT_MS_CONFIG, requestTimeoutMs.toString)
    props.put(ProducerConfig.MAX_IN_FLIGHT_REQUESTS_PER_CONNECTION, maxInFlight.toString)
    new KafkaProducer[Array[Byte], Array[Byte]](props, new ByteArraySerializer, new ByteArraySerializer)
  }

  // Seeds the given topic with records with keys and values in the range [0..numRecords)
  def seedTopicWithNumberedRecords(topic: String, numRecords: Int, servers: Seq[KafkaServer]): Unit = {
    val props = new Properties()
    props.put(ProducerConfig.ENABLE_IDEMPOTENCE_CONFIG, "true")
    props.put(ProducerConfig.BOOTSTRAP_SERVERS_CONFIG, getBrokerListStrFromServers(servers))
    val producer = new KafkaProducer[Array[Byte], Array[Byte]](props, new ByteArraySerializer, new ByteArraySerializer)
    try {
      for (i <- 0 until numRecords) {
        producer.send(new ProducerRecord[Array[Byte], Array[Byte]](topic, asBytes(i.toString), asBytes(i.toString)))
      }
      producer.flush()
    } finally {
      producer.close()
    }
  }

  private def asString(bytes: Array[Byte]) = new String(bytes, StandardCharsets.UTF_8)

  private def asBytes(string: String) = string.getBytes(StandardCharsets.UTF_8)

  // Verifies that the record was intended to be committed by checking the headers for an expected transaction status
  // If true, this will return the value as a string. It is expected that the record in question should have been created
  // by the `producerRecordWithExpectedTransactionStatus` method.
  def assertCommittedAndGetValue(record: ConsumerRecord[Array[Byte], Array[Byte]]) : String = {
    record.headers.headers(transactionStatusKey).asScala.headOption match {
      case Some(header) =>
        assertEquals(asString(committedValue), asString(header.value), s"Got ${asString(header.value)} but expected the value to indicate " +
          s"committed status.")
      case None =>
        fail("expected the record header to include an expected transaction status, but received nothing.")
    }
    recordValueAsString(record)
  }

  def recordValueAsString(record: ConsumerRecord[Array[Byte], Array[Byte]]) : String = {
    asString(record.value)
  }

  def producerRecordWithExpectedTransactionStatus(topic: String, partition: Integer, key: Array[Byte], value: Array[Byte], willBeCommitted: Boolean): ProducerRecord[Array[Byte], Array[Byte]] = {
    val header = new Header {override def key() = transactionStatusKey
      override def value() = if (willBeCommitted)
        committedValue
      else
        abortedValue
    }
    new ProducerRecord[Array[Byte], Array[Byte]](topic, partition, key, value, Collections.singleton(header))
  }

  def producerRecordWithExpectedTransactionStatus(topic: String, partition: Integer, key: String, value: String, willBeCommitted: Boolean): ProducerRecord[Array[Byte], Array[Byte]] = {
    producerRecordWithExpectedTransactionStatus(topic, partition, asBytes(key), asBytes(value), willBeCommitted)
  }

  // Collect the current positions for all partition in the consumers current assignment.
  def consumerPositions(consumer: KafkaConsumer[Array[Byte], Array[Byte]]) : Map[TopicPartition, OffsetAndMetadata]  = {
    val offsetsToCommit = new mutable.HashMap[TopicPartition, OffsetAndMetadata]()
    consumer.assignment.forEach { topicPartition =>
      offsetsToCommit.put(topicPartition, new OffsetAndMetadata(consumer.position(topicPartition)))
    }
    offsetsToCommit.toMap
  }

  def resetToCommittedPositions(consumer: KafkaConsumer[Array[Byte], Array[Byte]]): Unit = {
    val committed = consumer.committed(consumer.assignment).asScala.filter(_._2 != null).map { case (k, v) => k -> v.offset }

    consumer.assignment.forEach { topicPartition =>
      if (committed.contains(topicPartition))
        consumer.seek(topicPartition, committed(topicPartition))
      else
        consumer.seekToBeginning(Collections.singletonList(topicPartition))
    }
  }

  def incrementalAlterConfigs(servers: Seq[KafkaServer], adminClient: Admin, props: Properties,
                              perBrokerConfig: Boolean, opType: OpType = OpType.SET): AlterConfigsResult  = {
    val configEntries = props.asScala.map { case (k, v) => new AlterConfigOp(new ConfigEntry(k, v), opType) }.toList.asJavaCollection
    val configs = if (perBrokerConfig) {
      servers.map { server =>
        val resource = new ConfigResource(ConfigResource.Type.BROKER, server.config.brokerId.toString)
        (resource, configEntries)
      }.toMap.asJava
    } else {
      Map(new ConfigResource(ConfigResource.Type.BROKER, "") -> configEntries).asJava
    }
    adminClient.incrementalAlterConfigs(configs)
  }

  def alterClientQuotas(adminClient: Admin, request: Map[ClientQuotaEntity, Map[String, Option[Double]]]): AlterClientQuotasResult = {
    val entries = request.map { case (entity, alter) =>
      val ops = alter.map { case (key, value) =>
        new ClientQuotaAlteration.Op(key, value.map(Double.box).getOrElse(null))
      }.asJavaCollection
      new ClientQuotaAlteration(entity, ops)
    }.asJavaCollection
    adminClient.alterClientQuotas(entries)
  }

  def assertLeader(client: Admin, topicPartition: TopicPartition, expectedLeader: Int): Unit = {
    waitForLeaderToBecome(client, topicPartition, Some(expectedLeader))
  }

  def assertNoLeader(client: Admin, topicPartition: TopicPartition): Unit = {
    waitForLeaderToBecome(client, topicPartition, None)
  }

  def waitForLeaderToBecome(client: Admin, topicPartition: TopicPartition, leader: Option[Int]): Unit = {
    val topic = topicPartition.topic
    val partition = topicPartition.partition

    waitUntilTrue(() => {
      try {
        val topicResult = client.describeTopics(Arrays.asList(topic)).all.get.get(topic)
        val partitionResult = topicResult.partitions.get(partition)
        Option(partitionResult.leader).map(_.id) == leader
      } catch {
        case e: ExecutionException if e.getCause.isInstanceOf[UnknownTopicOrPartitionException] => false
      }
    }, "Timed out waiting for leader metadata")
  }

  def waitForBrokersOutOfIsr(client: Admin, partition: Set[TopicPartition], brokerIds: Set[Int]): Unit = {
    waitUntilTrue(
      () => {
        val description = client.describeTopics(partition.map(_.topic).asJava).all.get.asScala
        val isr = description
          .values
          .flatMap(_.partitions.asScala.flatMap(_.isr.asScala))
          .map(_.id)
          .toSet

        brokerIds.intersect(isr).isEmpty
      },
      s"Expected brokers $brokerIds to no longer in the ISR for $partition"
    )
  }

  def waitForBrokersInIsr(client: Admin, partition: TopicPartition, brokerIds: Set[Int]): Unit = {
    waitUntilTrue(
      () => {
        val description = client.describeTopics(Set(partition.topic).asJava).all.get.asScala
        val isr = description
          .values
          .flatMap(_.partitions.asScala.flatMap(_.isr.asScala))
          .map(_.id)
          .toSet

        brokerIds.subsetOf(isr)
      },
      s"Expected brokers $brokerIds to be in the ISR for $partition"
    )
  }

  def waitForReplicasAssigned(client: Admin, partition: TopicPartition, brokerIds: Seq[Int]): Unit = {
    waitUntilTrue(
      () => {
        val description = client.describeTopics(Set(partition.topic).asJava).all.get.asScala
        val replicas = description
          .values
          .flatMap(_.partitions.asScala.flatMap(_.replicas.asScala))
          .map(_.id)
          .toSeq

        brokerIds == replicas
      },
      s"Expected brokers $brokerIds to be the replicas for $partition"
    )
  }

  /**
   * Capture the console output during the execution of the provided function.
   */
  def grabConsoleOutput(f: => Unit) : String = {
    val out = new ByteArrayOutputStream
    try scala.Console.withOut(out)(f)
    finally scala.Console.out.flush()
    out.toString
  }

  /**
   * Capture the console error during the execution of the provided function.
   */
  def grabConsoleError(f: => Unit) : String = {
    val err = new ByteArrayOutputStream
    try scala.Console.withErr(err)(f)
    finally scala.Console.err.flush()
    err.toString
  }

  /**
   * Capture both the console output and console error during the execution of the provided function.
   */
  def grabConsoleOutputAndError(f: => Unit) : (String, String) = {
    val out = new ByteArrayOutputStream
    val err = new ByteArrayOutputStream
    try scala.Console.withOut(out)(scala.Console.withErr(err)(f))
    finally {
      scala.Console.out.flush()
      scala.Console.err.flush()
    }
    (out.toString, err.toString)
  }

  def assertFutureExceptionTypeEquals(future: KafkaFuture[_], clazz: Class[_ <: Throwable],
                                      expectedErrorMessage: Option[String] = None): Unit = {
    val cause = assertThrows(classOf[ExecutionException], () => future.get()).getCause
    assertTrue(clazz.isInstance(cause), "Expected an exception of type " + clazz.getName + "; got type " +
      cause.getClass.getName)
    expectedErrorMessage.foreach(message => assertTrue(cause.getMessage.contains(message), s"Received error message : ${cause.getMessage}" +
      s" does not contain expected error message : $message"))
  }

  def totalMetricValue(server: KafkaServer, metricName: String): Long = {
    val allMetrics = server.metrics.metrics
    val total = allMetrics.values().asScala.filter(_.metricName().name() == metricName)
      .foldLeft(0.0)((total, metric) => total + metric.metricValue.asInstanceOf[Double])
    total.toLong
  }

  def meterCount(metricName: String): Long = {
    KafkaYammerMetrics.defaultRegistry.allMetrics.asScala
      .filter { case (k, _) => k.getMBeanName.endsWith(metricName) }
      .values
      .headOption
      .getOrElse(fail(s"Unable to find metric $metricName"))
      .asInstanceOf[Meter]
      .count
  }

  def clearYammerMetrics(): Unit = {
    for (metricName <- KafkaYammerMetrics.defaultRegistry.allMetrics.keySet.asScala)
      KafkaYammerMetrics.defaultRegistry.removeMetric(metricName)
  }

  def stringifyTopicPartitions(partitions: Set[TopicPartition]): String = {
    Json.encodeAsString(Map("partitions" ->
      partitions.map(tp => Map("topic" -> tp.topic, "partition" -> tp.partition).asJava).asJava).asJava)
  }

  def resource[R <: AutoCloseable, A](resource: R)(func: R => A): A = {
    try {
      func(resource)
    } finally {
      resource.close()
    }
  }

  /**
   * Set broker replication quotas and enable throttling for a set of partitions. This
   * will override any previous replication quotas, but will leave the throttling status
   * of other partitions unaffected.
   */
  def setReplicationThrottleForPartitions(admin: Admin,
                                          brokerIds: Seq[Int],
                                          partitions: Set[TopicPartition],
                                          throttleBytes: Int): Unit = {
    throttleAllBrokersReplication(admin, brokerIds, throttleBytes)
    assignThrottledPartitionReplicas(admin, partitions.map(_ -> brokerIds).toMap)
  }

  /**
   * Remove a set of throttled partitions and reset the overall replication quota.
   */
  def removeReplicationThrottleForPartitions(admin: Admin,
                                             brokerIds: Seq[Int],
                                             partitions: Set[TopicPartition]): Unit = {
    removePartitionReplicaThrottles(admin, partitions)
    resetBrokersThrottle(admin, brokerIds)
  }

  /**
    * Throttles all replication across the cluster.
    * @param adminClient is the adminClient to use for making connection with the cluster
    * @param brokerIds all broker ids in the cluster
    * @param throttleBytes is the target throttle
    */
  def throttleAllBrokersReplication(adminClient: Admin, brokerIds: Seq[Int], throttleBytes: Int): Unit = {
    val throttleConfigs = Seq(
      new AlterConfigOp(new ConfigEntry(DynamicConfig.Broker.LeaderReplicationThrottledRateProp, throttleBytes.toString), AlterConfigOp.OpType.SET),
      new AlterConfigOp(new ConfigEntry(DynamicConfig.Broker.FollowerReplicationThrottledRateProp, throttleBytes.toString), AlterConfigOp.OpType.SET)
    ).asJavaCollection

    adminClient.incrementalAlterConfigs(
      brokerIds.map { brokerId =>
        new ConfigResource(ConfigResource.Type.BROKER, brokerId.toString) -> throttleConfigs
      }.toMap.asJava
    ).all().get()
  }

  def resetBrokersThrottle(adminClient: Admin, brokerIds: Seq[Int]): Unit =
    throttleAllBrokersReplication(adminClient, brokerIds, Int.MaxValue)

  def assignThrottledPartitionReplicas(adminClient: Admin, allReplicasByPartition: Map[TopicPartition, Seq[Int]]): Unit = {
    val throttles = allReplicasByPartition.groupBy(_._1.topic()).map {
      case (topic, replicasByPartition) =>
        new ConfigResource(ConfigResource.Type.TOPIC, topic) -> Seq(
          new AlterConfigOp(new ConfigEntry(LogConfig.LeaderReplicationThrottledReplicasProp, formatReplicaThrottles(replicasByPartition)), AlterConfigOp.OpType.SET),
          new AlterConfigOp(new ConfigEntry(LogConfig.FollowerReplicationThrottledReplicasProp, formatReplicaThrottles(replicasByPartition)), AlterConfigOp.OpType.SET)
        ).asJavaCollection
    }
    adminClient.incrementalAlterConfigs(throttles.asJava).all().get()
  }

  def removePartitionReplicaThrottles(adminClient: Admin, partitions: Set[TopicPartition]): Unit = {
    val throttles = partitions.map {
      tp =>
        new ConfigResource(ConfigResource.Type.TOPIC, tp.topic()) -> Seq(
          new AlterConfigOp(new ConfigEntry(LogConfig.LeaderReplicationThrottledReplicasProp, ""), AlterConfigOp.OpType.DELETE),
          new AlterConfigOp(new ConfigEntry(LogConfig.FollowerReplicationThrottledReplicasProp, ""), AlterConfigOp.OpType.DELETE)
        ).asJavaCollection
    }.toMap
    adminClient.incrementalAlterConfigs(throttles.asJava).all().get()
  }

  def formatReplicaThrottles(moves: Map[TopicPartition, Seq[Int]]): String =
    moves.flatMap { case (tp, assignment) =>
      assignment.map(replicaId => s"${tp.partition}:$replicaId")
    }.mkString(",")

  def waitForAllReassignmentsToComplete(adminClient: Admin, pause: Long = 100L): Unit = {
    waitUntilTrue(() => adminClient.listPartitionReassignments().reassignments().get().isEmpty,
      s"There still are ongoing reassignments", pause = pause)
  }

  def addAndVerifyAcls(server: KafkaServer, acls: Set[AccessControlEntry], resource: ResourcePattern): Unit = {
    val authorizer = server.dataPlaneRequestProcessor.authorizer.get
    val aclBindings = acls.map { acl => new AclBinding(resource, acl) }
    authorizer.createAcls(null, aclBindings.toList.asJava).asScala
      .map(_.toCompletableFuture.get)
      .foreach { result =>
        result.exception.ifPresent { e => throw e }
      }
    val aclFilter = new AclBindingFilter(resource.toFilter, AccessControlEntryFilter.ANY)
    waitAndVerifyAcls(
      authorizer.acls(aclFilter).asScala.map(_.entry).toSet ++ acls,
      authorizer, resource)
  }

}<|MERGE_RESOLUTION|>--- conflicted
+++ resolved
@@ -37,11 +37,8 @@
 import com.yammer.metrics.core.Meter
 import kafka.controller.LeaderIsrAndControllerEpoch
 import kafka.metrics.KafkaYammerMetrics
-<<<<<<< HEAD
-import kafka.server.metadata.LocalConfigRepository
-=======
+import kafka.server.metadata.CachedConfigRepository
 import kafka.server.metadata.MetadataBroker
->>>>>>> 131d4753
 import kafka.utils.Implicits._
 import kafka.zk._
 import org.apache.kafka.clients.CommonClientConfigs
@@ -1081,7 +1078,7 @@
                        time: MockTime = new MockTime()): LogManager = {
     new LogManager(logDirs = logDirs.map(_.getAbsoluteFile),
                    initialOfflineDirs = Array.empty[File],
-                   configRepository = new LocalConfigRepository(),
+                   configRepository = new CachedConfigRepository(),
                    initialDefaultConfig = defaultConfig,
                    cleanerConfig = cleanerConfig,
                    recoveryThreadsPerDataDir = 4,
