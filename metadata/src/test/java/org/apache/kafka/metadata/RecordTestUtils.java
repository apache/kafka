/*
 * Licensed to the Apache Software Foundation (ASF) under one or more
 * contributor license agreements. See the NOTICE file distributed with
 * this work for additional information regarding copyright ownership.
 * The ASF licenses this file to You under the Apache License, Version 2.0
 * (the "License"); you may not use this file except in compliance with
 * the License. You may obtain a copy of the License at
 *
 *    http://www.apache.org/licenses/LICENSE-2.0
 *
 * Unless required by applicable law or agreed to in writing, software
 * distributed under the License is distributed on an "AS IS" BASIS,
 * WITHOUT WARRANTIES OR CONDITIONS OF ANY KIND, either express or implied.
 * See the License for the specific language governing permissions and
 * limitations under the License.
 */

package org.apache.kafka.metadata;

import org.apache.kafka.common.Uuid;
import org.apache.kafka.common.metadata.RegisterControllerRecord;
import org.apache.kafka.common.metadata.TopicRecord;
import org.apache.kafka.common.protocol.ApiMessage;
import org.apache.kafka.common.protocol.Message;
import org.apache.kafka.common.protocol.ObjectSerializationCache;
import org.apache.kafka.common.security.auth.SecurityProtocol;
import org.apache.kafka.common.utils.ImplicitLinkedHashCollection;
import org.apache.kafka.raft.Batch;
import org.apache.kafka.raft.BatchReader;
import org.apache.kafka.raft.internals.MemoryBatchReader;
import org.apache.kafka.server.common.ApiMessageAndVersion;
import org.apache.kafka.server.common.MetadataVersion;
import org.apache.kafka.server.util.MockRandom;

import java.lang.reflect.Field;
import java.lang.reflect.InvocationTargetException;
import java.lang.reflect.Method;
import java.util.ArrayList;
import java.util.Arrays;
import java.util.Collections;
import java.util.Comparator;
import java.util.HashSet;
import java.util.Iterator;
import java.util.List;
import java.util.Objects;
import java.util.Optional;
import java.util.Set;
import java.util.function.Function;
import java.util.function.Supplier;

import static org.junit.jupiter.api.Assertions.assertEquals;
import static org.junit.jupiter.api.Assertions.assertTrue;


/**
 * Utilities for testing classes that deal with metadata records.
 */
public class RecordTestUtils {
    /**
     * Replay a list of records.
     *
     * @param target                The object to invoke the replay function on.
     * @param recordsAndVersions    A list of records.
     */
    public static void replayAll(Object target,
                                 List<ApiMessageAndVersion> recordsAndVersions) {
        for (ApiMessageAndVersion recordAndVersion : recordsAndVersions) {
            ApiMessage record = recordAndVersion.message();
            try {
                try {
                    Method method = target.getClass().getMethod("replay", record.getClass());
                    method.invoke(target, record);
                } catch (NoSuchMethodException e) {
                    try {
                        Method method = target.getClass().getMethod("replay",
                            record.getClass(),
                            long.class);
                        method.invoke(target, record, 0L);
                    } catch (NoSuchMethodException i) {
                        // ignore
                    }
                }
            } catch (InvocationTargetException e) {
                throw new RuntimeException(e.getCause());
            } catch (IllegalAccessException e) {
                throw new RuntimeException(e);
            }
        }
    }

    public static void replayOne(
        Object target,
        ApiMessageAndVersion recordAndVersion
    ) {
        replayAll(target, Collections.singletonList(recordAndVersion));
    }

<<<<<<< HEAD
    public static class ImageDeltaPair<I, D> {
        private final Supplier<I> imageSupplier;
        private final Function<I, D> deltaCreator;

        public ImageDeltaPair(Supplier<I> imageSupplier, Function<I, D> deltaCreator) {
            this.imageSupplier = imageSupplier;
            this.deltaCreator = deltaCreator;
        }

        public Supplier<I> imageSupplier() {
            return imageSupplier;
        }

        public Function<I, D> deltaCreator() {
            return deltaCreator;
=======
    public static <T extends ApiMessage> Optional<T> recordAtIndexAs(
            Class<T> recordClazz,
            List<ApiMessageAndVersion> recordsAndVersions,
            int recordIndex
    ) {
        if (recordIndex > recordsAndVersions.size() - 1) {
            return Optional.empty();
        } else {
            if (recordIndex == -1) {
                return recordsAndVersions.stream().map(ApiMessageAndVersion::message)
                    .filter(record -> record.getClass().isAssignableFrom(recordClazz))
                    .map(recordClazz::cast)
                    .findFirst();
            } else {
                ApiMessageAndVersion messageAndVersion = recordsAndVersions.get(recordIndex);
                ApiMessage record = messageAndVersion.message();
                if (record.getClass().isAssignableFrom(recordClazz)) {
                    return Optional.of(recordClazz.cast(record));
                } else {
                    return Optional.empty();
                }
            }

>>>>>>> b0883076
        }
    }

    public static class TestThroughAllIntermediateImagesLeadingToFinalImageHelper<D, I> {
        private final Supplier<I> emptyImageSupplier;
        private final Function<I, D> deltaUponImageCreator;

        public TestThroughAllIntermediateImagesLeadingToFinalImageHelper(
            Supplier<I> emptyImageSupplier, Function<I, D> deltaUponImageCreator
        ) {
            this.emptyImageSupplier = Objects.requireNonNull(emptyImageSupplier);
            this.deltaUponImageCreator = Objects.requireNonNull(deltaUponImageCreator);
        }

        public I getEmptyImage() {
            return this.emptyImageSupplier.get();
        }

        public D createDeltaUponImage(I image) {
            return this.deltaUponImageCreator.apply(image);
        }

        @SuppressWarnings("unchecked")
        public I createImageByApplyingDelta(D delta) {
            try {
                try {
                    Method method = delta.getClass().getMethod("apply");
                    return (I) method.invoke(delta);
                } catch (NoSuchMethodException e) {
                    throw new RuntimeException(e);
                }
            } catch (InvocationTargetException e) {
                throw new RuntimeException(e.getCause());
            } catch (IllegalAccessException e) {
                throw new RuntimeException(e);
            }
        }

        public void test(I finalImage, List<ApiMessageAndVersion> fromRecords) {
            for (int numRecordsForfirstImage = 1; numRecordsForfirstImage <= fromRecords.size(); ++numRecordsForfirstImage) {
                // create first image from first numRecordsForfirstImage records
                D delta = createDeltaUponImage(getEmptyImage());
                RecordTestUtils.replayAll(delta, fromRecords.subList(0, numRecordsForfirstImage));
                I firstImage = createImageByApplyingDelta(delta);
                // for all possible further batch sizes, apply as many batches as it takes to get to the final image
                int remainingRecords = fromRecords.size() - numRecordsForfirstImage;
                if (remainingRecords == 0) {
                    assertEquals(finalImage, firstImage);
                } else {
                    // for all possible further batch sizes...
                    for (int maxRecordsForSuccessiveBatches = 1; maxRecordsForSuccessiveBatches <= remainingRecords; ++maxRecordsForSuccessiveBatches) {
                        I latestIntermediateImage = firstImage;
                        // ... apply as many batches as it takes to get to the final image
                        int numAdditionalBatches = (int) Math.ceil(remainingRecords * 1.0 / maxRecordsForSuccessiveBatches);
                        for (int additionalBatchNum = 0; additionalBatchNum < numAdditionalBatches; ++additionalBatchNum) {
                            // apply up to maxRecordsForSuccessiveBatches records on top of the latest intermediate image
                            // to obtain the next intermediate image.
                            delta = createDeltaUponImage(latestIntermediateImage);
                            int applyFromIndex = numRecordsForfirstImage + additionalBatchNum * maxRecordsForSuccessiveBatches;
                            int applyToIndex = Math.min(fromRecords.size(), applyFromIndex + maxRecordsForSuccessiveBatches);
                            RecordTestUtils.replayAll(delta, fromRecords.subList(applyFromIndex, applyToIndex));
                            latestIntermediateImage = createImageByApplyingDelta(delta);
                        }
                        // The final intermediate image received should be the expected final image
                        assertEquals(finalImage, latestIntermediateImage);
                    }
                }
            }
        }

        /**
         * Tests applying records in all variations of batch sizes will result in the same image as applying all records in one batch.
         * @param fromRecords    The list of records to apply.
         */
        public void test(List<ApiMessageAndVersion> fromRecords) {
            D finalImageDelta = createDeltaUponImage(getEmptyImage());
            RecordTestUtils.replayAll(finalImageDelta, fromRecords);
            I finalImage = createImageByApplyingDelta(finalImageDelta);

            test(finalImage, fromRecords);
        }
    }

    /**
     * Replay a list of record batches.
     *
     * @param target        The object to invoke the replay function on.
     * @param batches       A list of batches of records.
     */
    public static void replayAllBatches(Object target,
                                        List<List<ApiMessageAndVersion>> batches) {
        for (List<ApiMessageAndVersion> batch : batches) {
            replayAll(target, batch);
        }
    }

    /**
     * Materialize the output of an iterator into a set.
     *
     * @param iterator      The input iterator.
     *
     * @return              The output set.
     */
    public static <T> Set<T> iteratorToSet(Iterator<T> iterator) {
        HashSet<T> set = new HashSet<>();
        while (iterator.hasNext()) {
            set.add(iterator.next());
        }
        return set;
    }

    /**
     * Assert that a batch iterator yields a given set of record batches.
     *
     * @param batches       A list of record batches.
     * @param iterator      The input iterator.
     */
    public static void assertBatchIteratorContains(List<List<ApiMessageAndVersion>> batches,
                                                   Iterator<List<ApiMessageAndVersion>> iterator) throws Exception {
        List<List<ApiMessageAndVersion>> actual = new ArrayList<>();
        while (iterator.hasNext()) {
            actual.add(new ArrayList<>(iterator.next()));
        }
        deepSortRecords(actual);
        List<List<ApiMessageAndVersion>> expected = new ArrayList<>();
        for (List<ApiMessageAndVersion> batch : batches) {
            expected.add(new ArrayList<>(batch));
        }
        deepSortRecords(expected);
        assertEquals(expected, actual);
    }

    /**
     * Sort the contents of an object which contains records.
     *
     * @param o     The input object. It will be modified in-place.
     */
    @SuppressWarnings("unchecked")
    public static void deepSortRecords(Object o) throws Exception {
        if (o == null) {
            return;
        } else if (o instanceof List) {
            List<?> list = (List<?>) o;
            for (Object entry : list) {
                if (entry != null) {
                    if (Number.class.isAssignableFrom(entry.getClass())) {
                        return;
                    }
                    deepSortRecords(entry);
                }
            }
            list.sort(Comparator.comparing(Object::toString));
        } else if (o instanceof ImplicitLinkedHashCollection) {
            ImplicitLinkedHashCollection<?> coll = (ImplicitLinkedHashCollection<?>) o;
            for (Object entry : coll) {
                deepSortRecords(entry);
            }
            coll.sort(Comparator.comparing(Object::toString));
        } else if (o instanceof Message || o instanceof ApiMessageAndVersion) {
            for (Field field : o.getClass().getDeclaredFields()) {
                field.setAccessible(true);
                deepSortRecords(field.get(o));
            }
        }
    }

    /**
     * Create a batch reader for testing.
     *
     * @param lastOffset the last offset of the given list of records
     * @param appendTimestamp the append timestamp for the batches created
     * @param records the records
     * @return a batch reader which will return the given records
     */
    public static BatchReader<ApiMessageAndVersion> mockBatchReader(
        long lastOffset,
        long appendTimestamp,
        List<ApiMessageAndVersion> records
    ) {
        List<Batch<ApiMessageAndVersion>> batches = new ArrayList<>();
        long offset = lastOffset - records.size() + 1;
        Iterator<ApiMessageAndVersion> iterator = records.iterator();
        List<ApiMessageAndVersion> curRecords = new ArrayList<>();
        assertTrue(iterator.hasNext()); // At least one record is required
        while (true) {
            if (!iterator.hasNext() || curRecords.size() >= 2) {
                batches.add(Batch.data(offset, 0, appendTimestamp, sizeInBytes(curRecords), curRecords));
                if (!iterator.hasNext()) {
                    break;
                }
                offset += curRecords.size();
                curRecords = new ArrayList<>();
            }
            curRecords.add(iterator.next());
        }
        return MemoryBatchReader.of(batches, __ -> { });
    }


    private static int sizeInBytes(List<ApiMessageAndVersion> records) {
        int size = 0;
        for (ApiMessageAndVersion record : records) {
            ObjectSerializationCache cache = new ObjectSerializationCache();
            size += MetadataRecordSerde.INSTANCE.recordSize(record, cache);
        }
        return size;
    }

    public static ApiMessageAndVersion testRecord(int index) {
        MockRandom random = new MockRandom(index);
        return new ApiMessageAndVersion(
            new TopicRecord().setName("test" + index).
            setTopicId(new Uuid(random.nextLong(), random.nextLong())), (short) 0);
    }

    public static RegisterControllerRecord createTestControllerRegistration(
        int id,
        boolean zkMigrationReady
    ) {
        return new RegisterControllerRecord().
            setControllerId(id).
            setIncarnationId(new Uuid(3465346L, id)).
            setZkMigrationReady(zkMigrationReady).
            setEndPoints(new RegisterControllerRecord.ControllerEndpointCollection(
                Arrays.asList(
                    new RegisterControllerRecord.ControllerEndpoint().
                        setName("CONTROLLER").
                        setHost("localhost").
                        setPort(8000 + id).
                        setSecurityProtocol(SecurityProtocol.PLAINTEXT.id),
                    new RegisterControllerRecord.ControllerEndpoint().
                        setName("CONTROLLER_SSL").
                        setHost("localhost").
                        setPort(9000 + id).
                        setSecurityProtocol(SecurityProtocol.SSL.id)
                ).iterator()
            )).
            setFeatures(new RegisterControllerRecord.ControllerFeatureCollection(
                Arrays.asList(
                    new RegisterControllerRecord.ControllerFeature().
                        setName(MetadataVersion.FEATURE_NAME).
                        setMinSupportedVersion(MetadataVersion.MINIMUM_KRAFT_VERSION.featureLevel()).
                        setMaxSupportedVersion(MetadataVersion.IBP_3_6_IV1.featureLevel())
                ).iterator()
            ));
    }
}<|MERGE_RESOLUTION|>--- conflicted
+++ resolved
@@ -95,23 +95,6 @@
         replayAll(target, Collections.singletonList(recordAndVersion));
     }
 
-<<<<<<< HEAD
-    public static class ImageDeltaPair<I, D> {
-        private final Supplier<I> imageSupplier;
-        private final Function<I, D> deltaCreator;
-
-        public ImageDeltaPair(Supplier<I> imageSupplier, Function<I, D> deltaCreator) {
-            this.imageSupplier = imageSupplier;
-            this.deltaCreator = deltaCreator;
-        }
-
-        public Supplier<I> imageSupplier() {
-            return imageSupplier;
-        }
-
-        public Function<I, D> deltaCreator() {
-            return deltaCreator;
-=======
     public static <T extends ApiMessage> Optional<T> recordAtIndexAs(
             Class<T> recordClazz,
             List<ApiMessageAndVersion> recordsAndVersions,
@@ -135,7 +118,24 @@
                 }
             }
 
->>>>>>> b0883076
+        }
+    }
+
+    public static class ImageDeltaPair<I, D> {
+        private final Supplier<I> imageSupplier;
+        private final Function<I, D> deltaCreator;
+
+        public ImageDeltaPair(Supplier<I> imageSupplier, Function<I, D> deltaCreator) {
+            this.imageSupplier = imageSupplier;
+            this.deltaCreator = deltaCreator;
+        }
+
+        public Supplier<I> imageSupplier() {
+            return imageSupplier;
+        }
+
+        public Function<I, D> deltaCreator() {
+            return deltaCreator;
         }
     }
 
