/*
 * Licensed to the Apache Software Foundation (ASF) under one or more
 * contributor license agreements. See the NOTICE file distributed with
 * this work for additional information regarding copyright ownership.
 * The ASF licenses this file to You under the Apache License, Version 2.0
 * (the "License"); you may not use this file except in compliance with
 * the License. You may obtain a copy of the License at
 *
 *    http://www.apache.org/licenses/LICENSE-2.0
 *
 * Unless required by applicable law or agreed to in writing, software
 * distributed under the License is distributed on an "AS IS" BASIS,
 * WITHOUT WARRANTIES OR CONDITIONS OF ANY KIND, either express or implied.
 * See the License for the specific language governing permissions and
 * limitations under the License.
 */
package org.apache.kafka.streams.kstream.internals;

import org.apache.kafka.common.header.Header;
import org.apache.kafka.common.header.internals.RecordHeader;
import org.apache.kafka.common.header.internals.RecordHeaders;
import org.apache.kafka.common.serialization.IntegerSerializer;
import org.apache.kafka.common.serialization.LongSerializer;
import org.apache.kafka.common.serialization.Serdes;
import org.apache.kafka.common.serialization.StringSerializer;
import org.apache.kafka.streams.KeyValueTimestamp;
import org.apache.kafka.streams.StreamsBuilder;
import org.apache.kafka.streams.TestInputTopic;
import org.apache.kafka.streams.TopologyTestDriver;
import org.apache.kafka.streams.TopologyWrapper;
import org.apache.kafka.streams.kstream.Consumed;
import org.apache.kafka.streams.kstream.JoinWindows;
import org.apache.kafka.streams.kstream.KStream;
import org.apache.kafka.streams.kstream.StreamJoined;
import org.apache.kafka.streams.processor.api.Record;
import org.apache.kafka.streams.state.BuiltInDslStoreSuppliers;
import org.apache.kafka.streams.state.DslKeyValueParams;
import org.apache.kafka.streams.state.KeyValueBytesStoreSupplier;
import org.apache.kafka.streams.state.Stores;
import org.apache.kafka.streams.state.WindowBytesStoreSupplier;
import org.apache.kafka.streams.state.internals.WrappedStateStore;
import org.apache.kafka.streams.test.TestRecord;
import org.apache.kafka.test.MockApiProcessor;
import org.apache.kafka.test.MockApiProcessorSupplier;
import org.apache.kafka.test.MockValueJoiner;
import org.apache.kafka.test.StreamsTestUtils;
import org.junit.Test;

import java.time.Duration;
import java.time.Instant;
import java.util.Arrays;
import java.util.Collection;
import java.util.HashSet;
import java.util.Properties;
import java.util.Set;
import java.util.concurrent.atomic.AtomicReference;

import static java.time.Duration.ZERO;
import static java.time.Duration.ofMillis;
import static org.hamcrest.MatcherAssert.assertThat;
import static org.junit.Assert.assertEquals;

public class KStreamKStreamOuterJoinTest {
    private final String topic1 = "topic1";
    private final String topic2 = "topic2";
    private final Consumed<Integer, String> consumed = Consumed.with(Serdes.Integer(), Serdes.String());
<<<<<<< HEAD
    private final Consumed<Integer, Long> consumed2 = Consumed.with(Serdes.Integer(), Serdes.Long());
    private final static Properties PROPS = StreamsTestUtils.getStreamsConfig(Serdes.String(), Serdes.String());
=======
    private static final Properties PROPS = StreamsTestUtils.getStreamsConfig(Serdes.String(), Serdes.String());
>>>>>>> 133f2b0f

    @SuppressWarnings("deprecation") // old join semantics; can be removed when `JoinWindows.of()` is removed
    @Test
    public void testOuterJoinDuplicatesWithFixDisabledOldApi() {
        final StreamsBuilder builder = new StreamsBuilder();

        final KStream<Integer, String> stream1;
        final KStream<Integer, Long> stream2;
        final KStream<Integer, String> joined;
        final MockApiProcessorSupplier<Integer, String, Void, Void> supplier = new MockApiProcessorSupplier<>();
        stream1 = builder.stream(topic1, consumed);
        stream2 = builder.stream(topic2, consumed2);

        joined = stream1.outerJoin(
                stream2,
                MockValueJoiner.TOSTRING_JOINER,
                JoinWindows.of(ofMillis(100L)).grace(ofMillis(10L)),
                StreamJoined.with(Serdes.Integer(), Serdes.String(), Serdes.Long())
        );
        joined.process(supplier);

        try (final TopologyTestDriver driver = new TopologyTestDriver(builder.build(PROPS), PROPS)) {
            final TestInputTopic<Integer, String> inputTopic1 =
                    driver.createInputTopic(topic1, new IntegerSerializer(), new StringSerializer(), Instant.ofEpochMilli(0L), Duration.ZERO);
            final TestInputTopic<Integer, Long> inputTopic2 =
                    driver.createInputTopic(topic2, new IntegerSerializer(), new LongSerializer(), Instant.ofEpochMilli(0L), Duration.ZERO);
            final MockApiProcessor<Integer, String, Void, Void> processor = supplier.theCapturedProcessor();

            // Only 2 window stores should be available
            assertEquals(2, driver.getAllStateStores().size());

            inputTopic1.pipeInput(0, "A0", 0L);
            inputTopic1.pipeInput(0, "A0-0", 0L);
            inputTopic2.pipeInput(0, 10L, 0L);
            inputTopic2.pipeInput(1, 21L, 0L);

            processor.checkAndClearProcessResult(
                new KeyValueTimestamp<>(0, "A0+null", 0L),
                new KeyValueTimestamp<>(0, "A0-0+null", 0L),
                new KeyValueTimestamp<>(0, "A0+10", 0L),
                new KeyValueTimestamp<>(0, "A0-0+10", 0L),
                new KeyValueTimestamp<>(1, "null+21", 0L)
            );
        }
    }

    @Test
    public void testOuterJoinDuplicates() {
        final StreamsBuilder builder = new StreamsBuilder();

        final KStream<Integer, String> stream1;
        final KStream<Integer, Long> stream2;
        final KStream<Integer, String> joined;
        final MockApiProcessorSupplier<Integer, String, Void, Void> supplier = new MockApiProcessorSupplier<>();
        stream1 = builder.stream(topic1, consumed);
        stream2 = builder.stream(topic2, consumed2);

        joined = stream1.outerJoin(
            stream2,
            MockValueJoiner.TOSTRING_JOINER,
            JoinWindows.ofTimeDifferenceAndGrace(ofMillis(100L), ofMillis(10L)),
            StreamJoined.with(Serdes.Integer(), Serdes.String(), Serdes.Long())
        );
        joined.process(supplier);

        try (final TopologyTestDriver driver = new TopologyTestDriver(builder.build(), PROPS)) {
            final TestInputTopic<Integer, String> inputTopic1 =
                driver.createInputTopic(topic1, new IntegerSerializer(), new StringSerializer(), Instant.ofEpochMilli(0L), Duration.ZERO);
            final TestInputTopic<Integer, Long> inputTopic2 =
                driver.createInputTopic(topic2, new IntegerSerializer(), new LongSerializer(), Instant.ofEpochMilli(0L), Duration.ZERO);
            final MockApiProcessor<Integer, String, Void, Void> processor = supplier.theCapturedProcessor();

            // verifies non-joined duplicates are emitted when window has closed
            inputTopic1.pipeInput(0, "A0", 0L);
            inputTopic1.pipeInput(0, "A0-0", 0L);
            inputTopic2.pipeInput(1, 11L, 0L);
            inputTopic2.pipeInput(1, 12L, 0L);
            inputTopic2.pipeInput(1, 10L, 111L);
            // bump stream-time to trigger outer-join results
            inputTopic2.pipeInput(3, 100L, 211);

            processor.checkAndClearProcessResult(
                new KeyValueTimestamp<>(1, "null+11", 0L),
                new KeyValueTimestamp<>(1, "null+12", 0L),
                new KeyValueTimestamp<>(0, "A0+null", 0L),
                new KeyValueTimestamp<>(0, "A0-0+null", 0L)
            );

            // verifies joined duplicates are emitted
            inputTopic1.pipeInput(2, "A2", 200L);
            inputTopic1.pipeInput(2, "A2-0", 200L);
            inputTopic2.pipeInput(2, 13L, 201L);
            inputTopic2.pipeInput(2, 14L, 201L);

            processor.checkAndClearProcessResult(
                new KeyValueTimestamp<>(2, "A2+13", 201L),
                new KeyValueTimestamp<>(2, "A2-0+13", 201L),
                new KeyValueTimestamp<>(2, "A2+14", 201L),
                new KeyValueTimestamp<>(2, "A2-0+14", 201L)
            );

            // this record should expired non-joined records; only null+10 will be emitted because
            // it did not have a join
            inputTopic2.pipeInput(3, 100L, 1500L);

            processor.checkAndClearProcessResult(
                new KeyValueTimestamp<>(1, "null+10", 111L),
                new KeyValueTimestamp<>(3, "null+100", 211)
            );
        }
    }

    @Test
    public void testLeftExpiredNonJoinedRecordsAreEmittedByTheLeftProcessor() {
        final StreamsBuilder builder = new StreamsBuilder();

        final KStream<Integer, String> stream1;
        final KStream<Integer, Long> stream2;
        final KStream<Integer, String> joined;
        final MockApiProcessorSupplier<Integer, String, Void, Void> supplier = new MockApiProcessorSupplier<>();

        stream1 = builder.stream(topic1, consumed);
        stream2 = builder.stream(topic2, consumed2);
        joined = stream1.outerJoin(
            stream2,
            MockValueJoiner.TOSTRING_JOINER,
            JoinWindows.ofTimeDifferenceWithNoGrace(ofMillis(100L)),
            StreamJoined.with(Serdes.Integer(), Serdes.String(), Serdes.Long())
        );
        joined.process(supplier);

        try (final TopologyTestDriver driver = new TopologyTestDriver(builder.build(), PROPS)) {
            final TestInputTopic<Integer, String> inputTopic1 =
                driver.createInputTopic(topic1, new IntegerSerializer(), new StringSerializer(), Instant.ofEpochMilli(0L), Duration.ZERO);
            final TestInputTopic<Integer, Long> inputTopic2 =
                driver.createInputTopic(topic2, new IntegerSerializer(), new LongSerializer(), Instant.ofEpochMilli(0L), Duration.ZERO);
            final MockApiProcessor<Integer, String, Void, Void> processor = supplier.theCapturedProcessor();

            final long windowStart = 0L;

            // No joins detected; No null-joins emitted
            inputTopic1.pipeInput(0, "A0", windowStart + 1L);
            inputTopic1.pipeInput(1, "A1", windowStart + 2L);
            inputTopic1.pipeInput(0, "A0-0", windowStart + 3L);
            processor.checkAndClearProcessResult();

            // Join detected; No null-joins emitted
            inputTopic2.pipeInput(1, 11L, windowStart + 3L);
            processor.checkAndClearProcessResult(
                new KeyValueTimestamp<>(1, "A1+11", windowStart + 3L)
            );

            // Dummy record in left topic will emit expired non-joined records from the left topic
            inputTopic1.pipeInput(2, "dummy", windowStart + 401L);
            processor.checkAndClearProcessResult(
                new KeyValueTimestamp<>(0, "A0+null", windowStart + 1L),
                new KeyValueTimestamp<>(0, "A0-0+null", windowStart + 3L)
            );

            // Flush internal non-joined state store by joining the dummy record
            inputTopic2.pipeInput(2, 100L, windowStart + 401L);
            processor.checkAndClearProcessResult(
                new KeyValueTimestamp<>(2, "dummy+100", windowStart + 401L)
            );
        }
    }

    @Test
    public void testLeftExpiredNonJoinedRecordsAreEmittedByTheRightProcessor() {
        final StreamsBuilder builder = new StreamsBuilder();

        final KStream<Integer, String> stream1;
        final KStream<Integer, Long> stream2;
        final KStream<Integer, String> joined;
        final MockApiProcessorSupplier<Integer, String, Void, Void> supplier = new MockApiProcessorSupplier<>();

        stream1 = builder.stream(topic1, consumed);
        stream2 = builder.stream(topic2, consumed2);
        joined = stream1.outerJoin(
            stream2,
            MockValueJoiner.TOSTRING_JOINER,
            JoinWindows.ofTimeDifferenceAndGrace(ofMillis(100L), ofMillis(0L)),
            StreamJoined.with(Serdes.Integer(), Serdes.String(), Serdes.Long())
        );
        joined.process(supplier);

        try (final TopologyTestDriver driver = new TopologyTestDriver(builder.build(), PROPS)) {
            final TestInputTopic<Integer, String> inputTopic1 =
                driver.createInputTopic(topic1, new IntegerSerializer(), new StringSerializer(), Instant.ofEpochMilli(0L), Duration.ZERO);
            final TestInputTopic<Integer, Long> inputTopic2 =
                driver.createInputTopic(topic2, new IntegerSerializer(), new LongSerializer(), Instant.ofEpochMilli(0L), Duration.ZERO);
            final MockApiProcessor<Integer, String, Void, Void> processor = supplier.theCapturedProcessor();

            final long windowStart = 0L;

            // No joins detected; No null-joins emitted
            inputTopic1.pipeInput(0, "A0", windowStart + 1L);
            inputTopic1.pipeInput(1, "A1", windowStart + 2L);
            inputTopic1.pipeInput(0, "A0-0", windowStart + 3L);
            processor.checkAndClearProcessResult();

            // Join detected; No null-joins emitted
            inputTopic2.pipeInput(1, 11L, windowStart + 3L);
            processor.checkAndClearProcessResult(
                new KeyValueTimestamp<>(1, "A1+11", windowStart + 3L)
            );

            // Dummy record in right topic will emit expired non-joined records from the left topic
            inputTopic2.pipeInput(2, 100L, windowStart + 401L);
            processor.checkAndClearProcessResult(
                new KeyValueTimestamp<>(0, "A0+null", windowStart + 1L),
                new KeyValueTimestamp<>(0, "A0-0+null", windowStart + 3L)
            );

            // Flush internal non-joined state store by joining the dummy record
            inputTopic1.pipeInput(2, "dummy", windowStart + 402L);
            processor.checkAndClearProcessResult(
                new KeyValueTimestamp<>(2, "dummy+100", windowStart + 402L)
            );
        }
    }

    @Test
    public void testRightExpiredNonJoinedRecordsAreEmittedByTheLeftProcessor() {
        final StreamsBuilder builder = new StreamsBuilder();

        final KStream<Integer, String> stream1;
        final KStream<Integer, Long> stream2;
        final KStream<Integer, String> joined;
        final MockApiProcessorSupplier<Integer, String, Void, Void> supplier = new MockApiProcessorSupplier<>();

        stream1 = builder.stream(topic1, consumed);
        stream2 = builder.stream(topic2, consumed2);
        joined = stream1.outerJoin(
            stream2,
            MockValueJoiner.TOSTRING_JOINER,
            JoinWindows.ofTimeDifferenceWithNoGrace(ofMillis(100L)),
            StreamJoined.with(Serdes.Integer(), Serdes.String(), Serdes.Long())
        );
        joined.process(supplier);

        try (final TopologyTestDriver driver = new TopologyTestDriver(builder.build(), PROPS)) {
            final TestInputTopic<Integer, String> inputTopic1 =
                driver.createInputTopic(topic1, new IntegerSerializer(), new StringSerializer(), Instant.ofEpochMilli(0L), Duration.ZERO);
            final TestInputTopic<Integer, Long> inputTopic2 =
                driver.createInputTopic(topic2, new IntegerSerializer(), new LongSerializer(), Instant.ofEpochMilli(0L), Duration.ZERO);
            final MockApiProcessor<Integer, String, Void, Void> processor = supplier.theCapturedProcessor();

            final long windowStart = 0L;

            // No joins detected; No null-joins emitted
            inputTopic2.pipeInput(0, 10L, windowStart + 1L);
            inputTopic2.pipeInput(1, 11L, windowStart + 2L);
            inputTopic2.pipeInput(0, 12L, windowStart + 3L);
            processor.checkAndClearProcessResult();

            // Join detected; No null-joins emitted
            inputTopic1.pipeInput(1, "A1", windowStart + 3L);
            processor.checkAndClearProcessResult(
                new KeyValueTimestamp<>(1, "A1+11", windowStart + 3L)
            );

            // Dummy record in left topic will emit expired non-joined records from the right topic
            inputTopic1.pipeInput(2, "dummy", windowStart + 401L);
            processor.checkAndClearProcessResult(
                new KeyValueTimestamp<>(0, "null+10", windowStart + 1L),
                new KeyValueTimestamp<>(0, "null+12", windowStart + 3L)
            );

            // Process the dummy joined record
            inputTopic2.pipeInput(2, 100L, windowStart + 402L);
            processor.checkAndClearProcessResult(
                new KeyValueTimestamp<>(2, "dummy+100", windowStart + 402L)
            );
        }
    }

    @Test
    public void testRightExpiredNonJoinedRecordsAreEmittedByTheRightProcessor() {
        final StreamsBuilder builder = new StreamsBuilder();

        final KStream<Integer, String> stream1;
        final KStream<Integer, Long> stream2;
        final KStream<Integer, String> joined;
        final MockApiProcessorSupplier<Integer, String, Void, Void> supplier = new MockApiProcessorSupplier<>();

        stream1 = builder.stream(topic1, consumed);
        stream2 = builder.stream(topic2, consumed2);
        joined = stream1.outerJoin(
            stream2,
            MockValueJoiner.TOSTRING_JOINER,
            JoinWindows.ofTimeDifferenceAndGrace(ofMillis(100L), ofMillis(0L)),
            StreamJoined.with(Serdes.Integer(), Serdes.String(), Serdes.Long())
        );
        joined.process(supplier);

        try (final TopologyTestDriver driver = new TopologyTestDriver(builder.build(), PROPS)) {
            final TestInputTopic<Integer, String> inputTopic1 =
                driver.createInputTopic(topic1, new IntegerSerializer(), new StringSerializer(), Instant.ofEpochMilli(0L), Duration.ZERO);
            final TestInputTopic<Integer, Long> inputTopic2 =
                driver.createInputTopic(topic2, new IntegerSerializer(), new LongSerializer(), Instant.ofEpochMilli(0L), Duration.ZERO);
            final MockApiProcessor<Integer, String, Void, Void> processor = supplier.theCapturedProcessor();

            final long windowStart = 0L;

            // No joins detected; No null-joins emitted
            inputTopic2.pipeInput(0, 10L, windowStart + 1L);
            inputTopic2.pipeInput(1, 11L, windowStart + 2L);
            inputTopic2.pipeInput(0, 12L, windowStart + 3L);
            processor.checkAndClearProcessResult();

            // Join detected; No null-joins emitted
            inputTopic1.pipeInput(1, "A1", windowStart + 3L);
            processor.checkAndClearProcessResult(
                new KeyValueTimestamp<>(1, "A1+11", windowStart + 3L)
            );

            // Dummy record in right topic will emit expired non-joined records from the right topic
            inputTopic2.pipeInput(2, 100L, windowStart + 401L);
            processor.checkAndClearProcessResult(
                new KeyValueTimestamp<>(0, "null+10", windowStart + 1L),
                new KeyValueTimestamp<>(0, "null+12", windowStart + 3L)
            );

            // Process the dummy joined record
            inputTopic1.pipeInput(2, "dummy", windowStart + 402L);
            processor.checkAndClearProcessResult(
                new KeyValueTimestamp<>(2, "dummy+100", windowStart + 402L)
            );
        }
    }

    @Test
    public void testOrdering() {
        final StreamsBuilder builder = new StreamsBuilder();

        final KStream<Integer, String> stream1;
        final KStream<Integer, Long> stream2;
        final KStream<Integer, String> joined;
        final MockApiProcessorSupplier<Integer, String, Void, Void> supplier = new MockApiProcessorSupplier<>();
        stream1 = builder.stream(topic1, consumed);
        stream2 = builder.stream(topic2, consumed2);

        joined = stream1.outerJoin(
            stream2,
            MockValueJoiner.TOSTRING_JOINER,
            JoinWindows.ofTimeDifferenceWithNoGrace(ofMillis(100)),
            StreamJoined.with(Serdes.Integer(), Serdes.String(), Serdes.Long())
        );
        joined.process(supplier);

        try (final TopologyTestDriver driver = new TopologyTestDriver(builder.build(), PROPS)) {
            final TestInputTopic<Integer, String> inputTopic1 =
                driver.createInputTopic(topic1, new IntegerSerializer(), new StringSerializer(), Instant.ofEpochMilli(0L), Duration.ZERO);
            final TestInputTopic<Integer, Long> inputTopic2 =
                driver.createInputTopic(topic2, new IntegerSerializer(), new LongSerializer(), Instant.ofEpochMilli(0L), Duration.ZERO);
            final MockApiProcessor<Integer, String, Void, Void> processor = supplier.theCapturedProcessor();

            // push two items to the primary stream; the other window is empty; this should not produce any item yet
            // w1 = {}
            // w2 = {}
            // --> w1 = { 0:A0 (ts: 0), 1:A1 (ts: 100) }
            // --> w2 = {}
            inputTopic1.pipeInput(0, "A0", 0L);
            inputTopic1.pipeInput(1, "A1", 100L);
            processor.checkAndClearProcessResult();

            // push one item to the other window that has a join;
            // this should produce the not-joined record first;
            // then the joined record
            // w1 = { 0:A0 (ts: 0), 1:A1 (ts: 100) }
            // w2 = { }
            // --> w1 = { 0:A0 (ts: 0), 1:A1 (ts: 100) }
            // --> w2 = { 1:11 (ts: 110) }
            inputTopic2.pipeInput(1, 11L, 110L);
            processor.checkAndClearProcessResult(
                new KeyValueTimestamp<>(0, "A0+null", 0L),
                new KeyValueTimestamp<>(1, "A1+11", 110L)
            );
        }
    }

    @Test
    public void testGracePeriod() {
        final StreamsBuilder builder = new StreamsBuilder();

        final KStream<Integer, String> stream1;
        final KStream<Integer, Long> stream2;
        final KStream<Integer, String> joined;
        final MockApiProcessorSupplier<Integer, String, Void, Void> supplier = new MockApiProcessorSupplier<>();
        stream1 = builder.stream(topic1, consumed);
        stream2 = builder.stream(topic2, consumed2);

        joined = stream1.outerJoin(
            stream2,
            MockValueJoiner.TOSTRING_JOINER,
            JoinWindows.ofTimeDifferenceAndGrace(ofMillis(100), ofMillis(10)),
            StreamJoined.with(Serdes.Integer(), Serdes.String(), Serdes.Long())
        );
        joined.process(supplier);

        final Collection<Set<String>> copartitionGroups =
            TopologyWrapper.getInternalTopologyBuilder(builder.build()).copartitionGroups();

        assertEquals(1, copartitionGroups.size());
        assertEquals(new HashSet<>(Arrays.asList(topic1, topic2)), copartitionGroups.iterator().next());

        try (final TopologyTestDriver driver = new TopologyTestDriver(builder.build(), PROPS)) {
            final TestInputTopic<Integer, String> inputTopic1 =
                driver.createInputTopic(topic1, new IntegerSerializer(), new StringSerializer(), Instant.ofEpochMilli(0L), Duration.ZERO);
            final TestInputTopic<Integer, Long> inputTopic2 =
                driver.createInputTopic(topic2, new IntegerSerializer(), new LongSerializer(), Instant.ofEpochMilli(0L), Duration.ZERO);
            final MockApiProcessor<Integer, String, Void, Void> processor = supplier.theCapturedProcessor();

            // push one item to the primary stream; and one item in other stream; this should not produce items because there are no joins
            // and window has not ended
            // w1 = {}
            // w2 = {}
            // --> w1 = { 0:A0 (ts: 0) }
            // --> w2 = { 1:11 (ts: 0) }
            inputTopic1.pipeInput(0, "A0", 0L);
            inputTopic2.pipeInput(1, 11L, 0L);
            processor.checkAndClearProcessResult();

            // push one item on each stream with a window time after the previous window ended (not closed); this should not produce
            // joined records because the window has ended, but will not produce non-joined records because the window has not closed.
            // w1 = { 0:A0 (ts: 0) }
            // w2 = { 1:11 (ts: 0) }
            // --> w1 = { 0:A0 (ts: 0), 1:A1 (ts: 101) }
            // --> w2 = { 1:11 (ts: 0), 0:10 (ts: 101) }
            inputTopic1.pipeInput(1, "A1", 101L);
            inputTopic2.pipeInput(0, 10L, 101L);
            processor.checkAndClearProcessResult();

            // push a 100 item to the any stream after the window is closed; this should produced all expired non-joined records because
            // the window has closed
            // w1 = { 0:A0 (ts: 0), 1:A1 (ts: 0) }
            // w2 = { 0:10 (ts: 101), 1:11 (ts: 101) }
            // --> w1 = { 0:A0 (ts: 0), 1:A1 (ts: 0) }
            // --> w2 = { 0:10 (ts: 101), 1:11 (ts: 101), 0:100 (ts: 112) }
            inputTopic2.pipeInput(0, 100L, 112);
            processor.checkAndClearProcessResult(
                new KeyValueTimestamp<>(1, "null+11", 0L),
                new KeyValueTimestamp<>(0, "A0+null", 0L)
            );
        }
    }

    @Test
    public void testEmitAllNonJoinedResultsForAsymmetricWindow() {
        final StreamsBuilder builder = new StreamsBuilder();

        final KStream<Integer, String> stream1;
        final KStream<Integer, Long> stream2;
        final KStream<Integer, String> joined;
        final MockApiProcessorSupplier<Integer, String, Void, Void> supplier = new MockApiProcessorSupplier<>();
        stream1 = builder.stream(topic1, consumed);
        stream2 = builder.stream(topic2, consumed2);

        joined = stream1.outerJoin(
            stream2,
            MockValueJoiner.TOSTRING_JOINER,
            JoinWindows.ofTimeDifferenceWithNoGrace(ofMillis(5)).after(ofMillis(20)),
            StreamJoined.with(Serdes.Integer(), Serdes.String(), Serdes.Long())
        );
        joined.process(supplier);

        final Collection<Set<String>> copartitionGroups =
            TopologyWrapper.getInternalTopologyBuilder(builder.build()).copartitionGroups();

        assertEquals(1, copartitionGroups.size());
        assertEquals(new HashSet<>(Arrays.asList(topic1, topic2)), copartitionGroups.iterator().next());

        try (final TopologyTestDriver driver = new TopologyTestDriver(builder.build(), PROPS)) {
            final TestInputTopic<Integer, String> inputTopic1 =
                driver.createInputTopic(topic1, new IntegerSerializer(), new StringSerializer(), Instant.ofEpochMilli(0L), Duration.ZERO);
            final TestInputTopic<Integer, Long> inputTopic2 =
                driver.createInputTopic(topic2, new IntegerSerializer(), new LongSerializer(), Instant.ofEpochMilli(0L), Duration.ZERO);
            final MockApiProcessor<Integer, String, Void, Void> processor = supplier.theCapturedProcessor();

            // push one item to the primary stream; this should not produce any items because there are no matching keys
            // and window has not ended
            // w1 = {}
            // w2 = {}
            // --> w1 = { 0:A0 (ts: 29) }
            // --> w2 = {}
            inputTopic1.pipeInput(0, "A0", 29L);
            processor.checkAndClearProcessResult();

            // push another item to the primary stream; this should not produce any items because there are no matching keys
            // and window has not ended
            // w1 = { 0:A0 (ts: 29) }
            // w2 = {}
            // --> w1 = { 0:A0 (ts: 29), 1:A1 (ts: 30) }
            // --> w2 = {}
            inputTopic1.pipeInput(1, "A1", 30L);
            processor.checkAndClearProcessResult();

            // push one item to the other stream; this should not produce any items because there are no matching keys
            // and window has not ended
            // w1 = { 0:A0 (ts: 0), 1:A1 (ts: 30) }
            // w2 = {}
            // --> w1 = { 0:A0 (ts: 29), 1:A1 (ts: 30) }
            // --> w2 = { 2:12 (ts: 31) }
            inputTopic2.pipeInput(2, 12L, 31L);
            processor.checkAndClearProcessResult();

            // push another item to the other stream; this should produce no inner joined-items because there are no matching keys 
            // and window has not ended
            // w1 = { 0:A0 (ts: 0), 1:A1 (ts: 30) }
            // w2 = { 2:12 (ts: 31) }
            // --> w1 = { 0:A0 (ts: 29), 1:A1 (ts: 30) }
            // --> w2 = { 2:12 (ts: 31), 3:13 (ts: 36) }
            inputTopic2.pipeInput(3, 13L, 36L);
            processor.checkAndClearProcessResult();

            // push another item to the other stream; this should produce no inner joined-items because there are no matching keys 
            // and should produce a right-join-item because before window has ended
            // w1 = { 0:A0 (ts: 0), 1:A1 (ts: 30) }
            // w2 = { 2:12 (ts: 31), 3:13 (ts: 36) }
            // --> w1 = { 0:A0 (ts: 29), 1:A1 (ts: 30) }
            // --> w2 = { 2:12 (ts: 31), 3:13 (ts: 36), 4:14 (ts: 37) }
            inputTopic2.pipeInput(4, 14L, 37L);
            processor.checkAndClearProcessResult(
                    new KeyValueTimestamp<>(2, "null+12", 31L)
            );

            // push another item to the other stream; this should produce no inner joined-items because there are no matching keys 
            // and should produce a left-join-item because after window has ended
            // and should produce two right-join-items because before window has ended
            // w1 = { 0:A0 (ts: 29), 1:A1 (ts: 30) }
            // w2 = { 2:10 (ts: 31), 3:13 (ts: 36), 4:14 (ts: 37) }
            // --> w1 = { 0:A0 (ts: 29), 1:A1 (ts: 30) }
            // --> w2 = { 2:12 (ts: 31), 3:13 (ts: 36), 4:14 (ts: 37), 5:15 (ts: 50) }
            inputTopic2.pipeInput(5, 15L, 50L);
            processor.checkAndClearProcessResult(
                new KeyValueTimestamp<>(0, "A0+null", 29L),
                new KeyValueTimestamp<>(3, "null+13", 36L),
                new KeyValueTimestamp<>(4, "null+14", 37L)
            );
        }
    }
    
    @Test
    public void testOuterJoinWithInMemoryCustomSuppliers() {
        final JoinWindows joinWindows = JoinWindows.ofTimeDifferenceWithNoGrace(ofMillis(100L));

        final WindowBytesStoreSupplier thisStoreSupplier = Stores.inMemoryWindowStore(
            "in-memory-join-store",
            Duration.ofMillis(joinWindows.size() + joinWindows.gracePeriodMs()),
            Duration.ofMillis(joinWindows.size()),
            true
        );

        final WindowBytesStoreSupplier otherStoreSupplier = Stores.inMemoryWindowStore(
            "in-memory-join-store-other",
            Duration.ofMillis(joinWindows.size() + joinWindows.gracePeriodMs()),
            Duration.ofMillis(joinWindows.size()),
            true
        );

        final StreamJoined<Integer, String, Long> streamJoined = StreamJoined.with(Serdes.Integer(), Serdes.String(), Serdes.Long());

        runOuterJoin(streamJoined.withThisStoreSupplier(thisStoreSupplier).withOtherStoreSupplier(otherStoreSupplier), joinWindows);
    }

    @Test
    public void testOuterJoinWithDefaultSuppliers() {
        final JoinWindows joinWindows = JoinWindows.ofTimeDifferenceWithNoGrace(ofMillis(100L));
        final StreamJoined<Integer, String, Long> streamJoined = StreamJoined.with(Serdes.Integer(), Serdes.String(), Serdes.Long());

        runOuterJoin(streamJoined, joinWindows);
    }

    public void runOuterJoin(final StreamJoined<Integer, String, Long> streamJoined,
                             final JoinWindows joinWindows) {
        final StreamsBuilder builder = new StreamsBuilder();

        final int[] expectedKeys = new int[] {0, 1, 2, 3};

        final KStream<Integer, String> stream1;
        final KStream<Integer, Long> stream2;
        final KStream<Integer, String> joined;
        final MockApiProcessorSupplier<Integer, String, Void, Void> supplier = new MockApiProcessorSupplier<>();
        stream1 = builder.stream(topic1, consumed);
        stream2 = builder.stream(topic2, consumed2);

        joined = stream1.outerJoin(
            stream2,
            MockValueJoiner.TOSTRING_JOINER,
            joinWindows,
            streamJoined
        );
        joined.process(supplier);

        final Collection<Set<String>> copartitionGroups =
            TopologyWrapper.getInternalTopologyBuilder(builder.build()).copartitionGroups();

        assertEquals(1, copartitionGroups.size());
        assertEquals(new HashSet<>(Arrays.asList(topic1, topic2)), copartitionGroups.iterator().next());

        try (final TopologyTestDriver driver = new TopologyTestDriver(builder.build(), PROPS)) {
            final TestInputTopic<Integer, String> inputTopic1 =
                driver.createInputTopic(topic1, new IntegerSerializer(), new StringSerializer(), Instant.ofEpochMilli(0L), Duration.ZERO);
            final TestInputTopic<Integer, Long> inputTopic2 =
                driver.createInputTopic(topic2, new IntegerSerializer(), new LongSerializer(), Instant.ofEpochMilli(0L), Duration.ZERO);
            final MockApiProcessor<Integer, String, Void, Void> processor = supplier.theCapturedProcessor();

            // 2 window stores + 1 shared window store should be available
            assertEquals(3, driver.getAllStateStores().size());

            // push two items to the primary stream; the other window is empty; this should not
            // produce any items because window has not expired
            // w1 {}
            // w2 {}
            // --> w1 = { 0:A0, 1:A1 }
            // --> w2 = {}
            for (int i = 0; i < 2; i++) {
                inputTopic1.pipeInput(expectedKeys[i], "A" + expectedKeys[i]);
            }
            processor.checkAndClearProcessResult();

            // push two items to the other stream; this should produce two full-joined items
            // w1 = { 0:A0, 1:A1 }
            // w2 {}
            // --> w1 = { 0:A0, 1:A1 }
            // --> w2 = { 0:10, 1:11 }
            for (int i = 0; i < 2; i++) {
                inputTopic2.pipeInput(expectedKeys[i], (long) expectedKeys[i] + 10);
            }
            processor.checkAndClearProcessResult(
                new KeyValueTimestamp<>(0, "A0+10", 0L),
                new KeyValueTimestamp<>(1, "A1+11", 0L)
            );

            // push three items to the primary stream; this should produce two full-joined items
            // w1 = { 0:A0, 1:A1 }
            // w2 = { 0:10, 1:11 }
            // --> w1 = { 0:A0, 1:A1, 0:B0, 1:B1, 2:B2 }
            // --> w2 = { 0:10, 1:11 }
            for (int i = 0; i < 3; i++) {
                inputTopic1.pipeInput(expectedKeys[i], "B" + expectedKeys[i]);
            }
            processor.checkAndClearProcessResult(
                new KeyValueTimestamp<>(0, "B0+10", 0L),
                new KeyValueTimestamp<>(1, "B1+11", 0L)
            );

            // push all items to the other stream; this should produce five full-joined items
            // w1 = { 0:A0, 1:A1, 0:B0, 1:B1, 2:B2 }
            // w2 = { 0:10, 1:11 }
            // --> w1 = { 0:A0, 1:A1, 0:B0, 1:B1, 2:B2 }
            // --> w2 = { 0:10, 1:11, 0:20, 1:21, 2:22, 3:23 }
            for (final int expectedKey : expectedKeys) {
                inputTopic2.pipeInput(expectedKey, (long) expectedKey + 20);
            }
            processor.checkAndClearProcessResult(
                new KeyValueTimestamp<>(0, "A0+20", 0L),
                new KeyValueTimestamp<>(0, "B0+20", 0L),
                new KeyValueTimestamp<>(1, "A1+21", 0L),
                new KeyValueTimestamp<>(1, "B1+21", 0L),
                new KeyValueTimestamp<>(2, "B2+22", 0L)
            );

            // push all four items to the primary stream; this should produce six full-joined items
            // w1 = { 0:A0, 1:A1, 0:B0, 1:B1, 2:B2 }
            // w2 = { 0:10, 1:11, 0:20, 1:21, 2:22, 3:23 }
            // --> w1 = { 0:A0, 1:A1, 0:B0, 1:B1, 2:B2, 0:C0, 1:C1, 2:C2, 3:C3 }
            // --> w2 = { 0:10, 1:11, 0:20, 1:21, 2:22, 3:23 }
            for (final int expectedKey : expectedKeys) {
                inputTopic1.pipeInput(expectedKey, "C" + expectedKey);
            }
            processor.checkAndClearProcessResult(
                new KeyValueTimestamp<>(0, "C0+10", 0L),
                new KeyValueTimestamp<>(0, "C0+20", 0L),
                new KeyValueTimestamp<>(1, "C1+11", 0L),
                new KeyValueTimestamp<>(1, "C1+21", 0L),
                new KeyValueTimestamp<>(2, "C2+22", 0L),
                new KeyValueTimestamp<>(3, "C3+23", 0L)
            );

            // push a dummy record that should expire non-joined items; it should not produce any items because
            // all of them are joined
            inputTopic1.pipeInput(0, "dummy", 400L);
            processor.checkAndClearProcessResult();
        }
    }

    @Test
    public void testWindowing() {
        final StreamsBuilder builder = new StreamsBuilder();
        final int[] expectedKeys = new int[]{0, 1, 2, 3};

        final KStream<Integer, String> stream1;
        final KStream<Integer, Long> stream2;
        final KStream<Integer, String> joined;
        final MockApiProcessorSupplier<Integer, String, Void, Void> supplier = new MockApiProcessorSupplier<>();
        stream1 = builder.stream(topic1, consumed);
        stream2 = builder.stream(topic2, consumed2);

        joined = stream1.outerJoin(
            stream2,
            MockValueJoiner.TOSTRING_JOINER,
            JoinWindows.ofTimeDifferenceWithNoGrace(ofMillis(100)),
            StreamJoined.with(Serdes.Integer(), Serdes.String(), Serdes.Long())
        );
        joined.process(supplier);

        final Collection<Set<String>> copartitionGroups =
            TopologyWrapper.getInternalTopologyBuilder(builder.build()).copartitionGroups();

        assertEquals(1, copartitionGroups.size());
        assertEquals(new HashSet<>(Arrays.asList(topic1, topic2)), copartitionGroups.iterator().next());

        try (final TopologyTestDriver driver = new TopologyTestDriver(builder.build(), PROPS)) {
            final TestInputTopic<Integer, String> inputTopic1 =
                driver.createInputTopic(topic1, new IntegerSerializer(), new StringSerializer(), Instant.ofEpochMilli(0L), Duration.ZERO);
            final TestInputTopic<Integer, Long> inputTopic2 =
                driver.createInputTopic(topic2, new IntegerSerializer(), new LongSerializer(), Instant.ofEpochMilli(0L), Duration.ZERO);
            final MockApiProcessor<Integer, String, Void, Void> processor = supplier.theCapturedProcessor();
            final long time = 0L;

            // push two items to the primary stream; the other window is empty; this should not produce items because window has not closed
            // w1 = {}
            // w2 = {}
            // --> w1 = { 0:A0 (ts: 0), 1:A1 (ts: 0) }
            // --> w2 = {}
            for (int i = 0; i < 2; i++) {
                inputTopic1.pipeInput(expectedKeys[i], "A" + expectedKeys[i], time);
            }
            processor.checkAndClearProcessResult();

            // push four items to the other stream; this should produce two full-join items
            // w1 = { 0:A0 (ts: 0), 1:A1 (ts: 0) }
            // w2 = {}
            // --> w1 = { 0:A0 (ts: 0), 1:A1 (ts: 0) }
            // --> w2 = { 0:10 (ts: 0), 1:11 (ts: 0), 2:12 (ts: 0), 3:13 (ts: 0) }
            for (final int expectedKey : expectedKeys) {
                inputTopic2.pipeInput(expectedKey, (long) expectedKey + 10, time);
            }
            processor.checkAndClearProcessResult(
                new KeyValueTimestamp<>(0, "A0+10", 0L),
                new KeyValueTimestamp<>(1, "A1+11", 0L)
            );

            testUpperWindowBound(expectedKeys, driver, processor);
            testLowerWindowBound(expectedKeys, driver, processor);
        }
    }

    @Test
    public void testShouldNotEmitLeftJoinResultForAsymmetricBeforeWindow() {
        final StreamsBuilder builder = new StreamsBuilder();
        final int[] expectedKeys = new int[] {0, 1, 2, 3};

        final KStream<Integer, String> stream1;
        final KStream<Integer, Long> stream2;
        final KStream<Integer, String> joined;
        final MockApiProcessorSupplier<Integer, String, Void, Void> supplier = new MockApiProcessorSupplier<>();
        stream1 = builder.stream(topic1, consumed);
        stream2 = builder.stream(topic2, consumed2);

        joined = stream1.outerJoin(
            stream2,
            MockValueJoiner.TOSTRING_JOINER,
            JoinWindows.ofTimeDifferenceWithNoGrace(ofMillis(100)).before(ZERO),
            StreamJoined.with(Serdes.Integer(), Serdes.String(), Serdes.Long())
        );
        joined.process(supplier);

        try (final TopologyTestDriver driver = new TopologyTestDriver(builder.build(), PROPS)) {
            final TestInputTopic<Integer, String> inputTopic1 =
                driver.createInputTopic(topic1, new IntegerSerializer(), new StringSerializer(), Instant.ofEpochMilli(0L), Duration.ZERO);
            final TestInputTopic<Integer, Long> inputTopic2 =
                driver.createInputTopic(topic2, new IntegerSerializer(), new LongSerializer(), Instant.ofEpochMilli(0L), Duration.ZERO);
            final MockApiProcessor<Integer, String, Void, Void> processor = supplier.theCapturedProcessor();
            long time = 0L;

            // push two items to the primary stream; the other window is empty; this should not produce any items
            // w1 = {}
            // w2 = {}
            // --> w1 = { 0:A0 (ts: 0), 1:A1 (ts: 1) }
            // --> w2 = {}
            for (int i = 0; i < 2; i++) {
                inputTopic1.pipeInput(expectedKeys[i], "A" + expectedKeys[i], time + i);
            }
            processor.checkAndClearProcessResult();

            // push one item to the other stream; this should produce one full-join item
            // w1 = { 0:A0 (ts: 0), 1:A1 (ts: 1) }
            // w2 = {}
            // --> w1 = { 0:A0 (ts: 0), 1:A1 (ts: 1) }
            // --> w2 = { 0:10 (ts: 100) }
            time += 100L;
            inputTopic2.pipeInput(expectedKeys[0], (long) expectedKeys[0] + 10, time);

            processor.checkAndClearProcessResult(
                new KeyValueTimestamp<>(0, "A0+10", 100L)
            );

            // push one item to the other stream; this should produce one left-join item
            // w1 = { 0:A0 (ts: 0), 1:A1 (ts: 1) }
            // w2 = { 0:10 (ts: 100) }
            // --> w1 = { 0:A0 (ts: 0), 1:A1 (ts: 1) }
            // --> w2 = { 0:10 (ts: 100), 1:11 (ts: 102) }
            time += 2;
            inputTopic2.pipeInput(expectedKeys[1], (long) expectedKeys[1] + 10, time);

            processor.checkAndClearProcessResult(
                new KeyValueTimestamp<>(1, "A1+null", 1L)
            );

            // push one item to the other stream; this should produce one right-join item
            // w1 = { 0:A0 (ts: 0), 1:A1 (ts: 1) }
            // w2 = { 0:10 (ts: 100), 1:11 (ts: 102) }
            // --> w1 = { 0:A0 (ts: 0), 1:A1 (ts: 1) }
            // --> w2 = { 0:10 (ts: 100), 1:11 (ts: 102), 2:12 (ts: 103) }
            time += 1;
            inputTopic2.pipeInput(expectedKeys[2], (long) expectedKeys[2] + 10, time);

            processor.checkAndClearProcessResult(
                new KeyValueTimestamp<>(1, "null+11", 102L)
            );

            // push one item to the first stream; this should not produce one full-join item
            // w1 = { 0:A0 (ts: 0), 1:A1 (ts: 1) }
            // w2 = { 0:10 (ts: 100), 1:11 (ts: 102), 2:12 (ts: 103) }
            // --> w1 = { 0:A0 (ts: 0), 1:A1 (ts: 1), 2:A2 (ts: 103) }
            // --> w2 = { 0:10 (ts: 100), 1:11 (ts: 102), 2:12 (ts: 103)  }
            inputTopic1.pipeInput(expectedKeys[2], "A" + expectedKeys[2], time);

            processor.checkAndClearProcessResult(
                new KeyValueTimestamp<>(2, "A2+12", 103L)
            );
        }
    }

    @Test
    public void testShouldNotEmitLeftJoinResultForAsymmetricAfterWindow() {
        final StreamsBuilder builder = new StreamsBuilder();
        final int[] expectedKeys = new int[] {0, 1, 2, 3};

        final KStream<Integer, String> stream1;
        final KStream<Integer, Long> stream2;
        final KStream<Integer, String> joined;
        final MockApiProcessorSupplier<Integer, String, Void, Void> supplier = new MockApiProcessorSupplier<>();
        stream1 = builder.stream(topic1, consumed);
        stream2 = builder.stream(topic2, consumed2);

        joined = stream1.outerJoin(
            stream2,
            MockValueJoiner.TOSTRING_JOINER,
            JoinWindows.ofTimeDifferenceWithNoGrace(ofMillis(100)).after(ZERO),
            StreamJoined.with(Serdes.Integer(), Serdes.String(), Serdes.Long())
        );
        joined.process(supplier);

        try (final TopologyTestDriver driver = new TopologyTestDriver(builder.build(), PROPS)) {
            final TestInputTopic<Integer, String> inputTopic1 =
                driver.createInputTopic(topic1, new IntegerSerializer(), new StringSerializer(), Instant.ofEpochMilli(0L), Duration.ZERO);
            final TestInputTopic<Integer, Long> inputTopic2 =
                driver.createInputTopic(topic2, new IntegerSerializer(), new LongSerializer(), Instant.ofEpochMilli(0L), Duration.ZERO);
            final MockApiProcessor<Integer, String, Void, Void> processor = supplier.theCapturedProcessor();
            long time = 0L;

            // push two items to the primary stream; the other window is empty; 
            // this should produce one left-joined item
            // w1 = {}
            // w2 = {}
            // --> w1 = { 0:A0 (ts: 0), 1:A1 (ts: 1) }
            // --> w2 = {}
            for (int i = 0; i < 2; i++) {
                inputTopic1.pipeInput(expectedKeys[i], "A" + expectedKeys[i], time + i);
            }
            processor.checkAndClearProcessResult(
                new KeyValueTimestamp<>(0, "A0+null", 0L)
            );

            // push one item to the other stream; this should produce one full-join item
            // w1 = { 0:A0 (ts: 0), 1:A1 (ts: 1) }
            // w2 = {}
            // --> w1 = { 0:A0 (ts: 0), 1:A1 (ts: 1) }
            // --> w2 = { 1:11 (ts: 1) }
            time += 1;
            inputTopic2.pipeInput(expectedKeys[1], (long) expectedKeys[1] + 10, time);

            processor.checkAndClearProcessResult(
                new KeyValueTimestamp<>(1, "A1+11", 1L)
            );

            // push one item to the other stream;
            // this should not produce any item
            // w1 = { 0:A0 (ts: 0), 1:A1 (ts: 1) }
            // w2 = { 1:11 (ts: 1) }
            // --> w1 = { 0:A0 (ts: 0), 1:A1 (ts: 1) }
            // --> w2 = { 1:11 (ts: 1), 2:12 (ts: 101) }
            time += 100;
            inputTopic2.pipeInput(expectedKeys[2], (long) expectedKeys[2] + 10, time);

            processor.checkAndClearProcessResult();

            // push one item to the other stream; this should not produce any item
            // w1 = { 0:A0 (ts: 0), 1:A1 (ts: 1) }
            // w2 = { 1:11 (ts: 1), 2:12 (ts: 101) }
            // --> w1 = { 0:A0 (ts: 0), 1:A1 (ts: 1) }
            // --> w2 = { 1:11 (ts: 1), 2:12 (ts: 101), 3:13 (ts: 101) }
            inputTopic2.pipeInput(expectedKeys[3], (long) expectedKeys[3] + 10, time);

            processor.checkAndClearProcessResult();

            // push one item to the first stream;
            // this should produce one inner-join item;
            // w1 = { 0:A0 (ts: 0), 1:A1 (ts: 1) }
            // w2 = { 1:11 (ts: 1), 2:12 (ts: 101), 3:13 (ts: 101) }
            // --> w1 = { 0:A0 (ts: 0), 1:A1 (ts: 1), 2:A2 (ts: 201) }
            // --> w2 = { 1:11 (ts: 1), 2:12 (ts: 101), 3:13 (ts: 101) }
            time += 100;
            inputTopic1.pipeInput(expectedKeys[2], "A" + expectedKeys[2], time);

            processor.checkAndClearProcessResult(
                new KeyValueTimestamp<>(2, "A2+12", 201L)
            );
        }
    }

    /**
     * NOTE: Header forwarding is undefined behavior, but we still want to understand the
     * behavior so that we can make decisions about defining it in the future.
     */
    @Test
    public void testShouldForwardCurrentHeaders() {
        final StreamsBuilder builder = new StreamsBuilder();

        final KStream<Integer, String> stream1;
        final KStream<Integer, Long> stream2;
        final KStream<Integer, String> joined;
        final MockApiProcessorSupplier<Integer, String, Void, Void> supplier = new MockApiProcessorSupplier<>();
        stream1 = builder.stream(topic1, consumed);
        stream2 = builder.stream(topic2, consumed2);

        joined = stream1.outerJoin(
            stream2,
            MockValueJoiner.TOSTRING_JOINER,
            JoinWindows.ofTimeDifferenceAndGrace(ofMillis(100L), ofMillis(10L)),
            StreamJoined.with(Serdes.Integer(), Serdes.String(), Serdes.Long())
        );
        joined.process(supplier);

        try (final TopologyTestDriver driver = new TopologyTestDriver(builder.build(), PROPS)) {
            final TestInputTopic<Integer, String> inputTopic1 =
                driver.createInputTopic(topic1, new IntegerSerializer(), new StringSerializer(), Instant.ofEpochMilli(0L), Duration.ZERO);
            final TestInputTopic<Integer, Long> inputTopic2 =
                driver.createInputTopic(topic2, new IntegerSerializer(), new LongSerializer(), Instant.ofEpochMilli(0L), Duration.ZERO);
            final MockApiProcessor<Integer, String, Void, Void> processor = supplier.theCapturedProcessor();

            inputTopic1.pipeInput(new TestRecord<>(
                0,
                "A0",
                new RecordHeaders(new Header[]{new RecordHeader("h", new byte[]{0x1})}),
                0L
            ));
            inputTopic2.pipeInput(new TestRecord<>(
                1,
                10L,
                new RecordHeaders(new Header[]{new RecordHeader("h", new byte[]{0x2})}),
                0L
            ));
            // bump stream-time to trigger outer-join results
            inputTopic2.pipeInput(new TestRecord<>(
                3,
                100L,
                new RecordHeaders(new Header[]{new RecordHeader("h", new byte[]{0x3})}),
                (long) 211
            ));

            // Again, header forwarding is undefined, but the current observed behavior is that
            // the headers pass through the forwarding record.
            processor.checkAndClearProcessedRecords(
                new Record<>(
                    1,
                    "null+10",
                    0L,
                    new RecordHeaders(new Header[]{new RecordHeader("h", new byte[]{0x3})})
                ),
                new Record<>(
                    0,
                    "A0+null",
                    0L,
                    new RecordHeaders(new Header[]{new RecordHeader("h", new byte[]{0x3})})
                )
            );

            // verifies joined duplicates are emitted
            inputTopic1.pipeInput(new TestRecord<>(
                2,
                "A2",
                new RecordHeaders(new Header[]{new RecordHeader("h", new byte[]{0x4})}),
                200L
            ));
            inputTopic2.pipeInput(new TestRecord<>(
                2,
                12L,
                new RecordHeaders(new Header[]{new RecordHeader("h", new byte[]{0x5})}),
                200L
            ));

            processor.checkAndClearProcessedRecords(
                new Record<>(
                    2,
                    "A2+12",
                    200L,
                    new RecordHeaders(new Header[]{new RecordHeader("h", new byte[]{0x5})})
                )
            );
        }
    }

    private void testUpperWindowBound(final int[] expectedKeys,
                                      final TopologyTestDriver driver,
                                      final MockApiProcessor<Integer, String, Void, Void> processor) {
        long time;

        final TestInputTopic<Integer, String> inputTopic1 =
            driver.createInputTopic(topic1, new IntegerSerializer(), new StringSerializer(), Instant.ofEpochMilli(0L), Duration.ZERO);
        final TestInputTopic<Integer, Long> inputTopic2 =
            driver.createInputTopic(topic2, new IntegerSerializer(), new LongSerializer(), Instant.ofEpochMilli(0L), Duration.ZERO);

        // push four items with larger and increasing timestamp (out of window) to the other stream; this should produced 2 expired non-joined records
        // w1 = { 0:A0 (ts: 0), 1:A1 (ts: 0) }
        // w2 = { 0:10 (ts: 0), 1:11 (ts: 0), 2:12 (ts: 0), 3:13 (ts: 0) }
        // --> w1 = { 0:A0 (ts: 0), 1:A1 (ts: 0) }
        // --> w2 = { 0:10 (ts: 0), 1:11 (ts: 0), 2:12 (ts: 0), 3:13 (ts: 0),
        //            0:20 (ts: 1000), 1:21 (ts: 1001), 2:22 (ts: 1002), 3:23 (ts: 1003) }
        time = 1000L;
        for (int i = 0; i < expectedKeys.length; i++) {
            inputTopic2.pipeInput(expectedKeys[i], (long) expectedKeys[i] + 20, time + i);
        }
        processor.checkAndClearProcessResult(
            new KeyValueTimestamp<>(2, "null+12", 0L),
            new KeyValueTimestamp<>(3, "null+13", 0L)
        );

        // push four items with larger timestamp to the primary stream; this should produce four full-join items
        // w1 = { 0:A0 (ts: 0), 1:A1 (ts: 0) }
        // w2 = { 0:10 (ts: 0), 1:11 (ts: 0), 2:12 (ts: 0), 3:13 (ts: 0),
        //        0:20 (ts: 1000), 1:21 (ts: 1001), 2:22 (ts: 1002), 3:23 (ts: 1003) }
        // --> w1 = { 0:A0 (ts: 0), 1:A1 (ts: 0),
        //            0:B0 (ts: 1100), 1:B1 (ts: 1100), 2:B2 (ts: 1100), 3:B3 (ts: 1100) }
        // --> w2 = { 0:10 (ts: 0), 1:11 (ts: 0), 2:12 (ts: 0), 3:13 (ts: 0),
        //            0:20 (ts: 1000), 1:21 (ts: 1001), 2:22 (ts: 1002), 3:23 (ts: 1003) }
        time = 1000L + 100L;
        for (final int expectedKey : expectedKeys) {
            inputTopic1.pipeInput(expectedKey, "B" + expectedKey, time);
        }
        processor.checkAndClearProcessResult(
            new KeyValueTimestamp<>(0, "B0+20", 1100L),
            new KeyValueTimestamp<>(1, "B1+21", 1100L),
            new KeyValueTimestamp<>(2, "B2+22", 1100L),
            new KeyValueTimestamp<>(3, "B3+23", 1100L)
        );

        // push four items with increased timestamp to the primary stream; this should produce three full-join items (non-joined item is not produced yet)
        // w1 = { 0:A0 (ts: 0), 1:A1 (ts: 0),
        //        0:B0 (ts: 1100), 1:B1 (ts: 1100), 2:B2 (ts: 1100), 3:B3 (ts: 1100) }
        // w2 = { 0:10 (ts: 0), 1:11 (ts: 0), 2:12 (ts: 0), 3:13 (ts: 0),
        //        0:20 (ts: 1000), 1:21 (ts: 1001), 2:22 (ts: 1002), 3:23 (ts: 1003) }
        // --> w1 = { 0:A0 (ts: 0), 1:A1 (ts: 0),
        //            0:B0 (ts: 1100), 1:B1 (ts: 1100), 2:B2 (ts: 1100), 3:B3 (ts: 1100),
        //            0:C0 (ts: 1101), 1:C1 (ts: 1101), 2:C2 (ts: 1101), 3:C3 (ts: 1101) }
        // --> w2 = { 0:10 (ts: 0), 1:11 (ts: 0), 2:12 (ts: 0), 3:13 (ts: 0),
        //            0:20 (ts: 1000), 1:21 (ts: 1001), 2:22 (ts: 1002), 3:23 (ts: 1003) }
        time += 1L;
        for (final int expectedKey : expectedKeys) {
            inputTopic1.pipeInput(expectedKey, "C" + expectedKey, time);
        }
        processor.checkAndClearProcessResult(
            new KeyValueTimestamp<>(1, "C1+21", 1101L),
            new KeyValueTimestamp<>(2, "C2+22", 1101L),
            new KeyValueTimestamp<>(3, "C3+23", 1101L)
        );

        // push four items with increased timestamp to the primary stream; this should produce two full-join items (non-joined items are not produced yet)
        // w1 = { 0:A0 (ts: 0), 1:A1 (ts: 0),
        //        0:B0 (ts: 1100), 1:B1 (ts: 1100), 2:B2 (ts: 1100), 3:B3 (ts: 1100),
        //        0:C0 (ts: 1101), 1:C1 (ts: 1101), 2:C2 (ts: 1101), 3:C3 (ts: 1101) }
        // w2 = { 0:10 (ts: 0), 1:11 (ts: 0), 2:12 (ts: 0), 3:13 (ts: 0),
        //        0:20 (ts: 1000), 1:21 (ts: 1001), 2:22 (ts: 1002), 3:23 (ts: 1003) }
        // --> w1 = { 0:A0 (ts: 0), 1:A1 (ts: 0),
        //            0:B0 (ts: 1100), 1:B1 (ts: 1100), 2:B2 (ts: 1100), 3:B3 (ts: 1100),
        //            0:C0 (ts: 1101), 1:C1 (ts: 1101), 2:C2 (ts: 1101), 3:C3 (ts: 1101),
        //            0:D0 (ts: 1102), 1:D1 (ts: 1102), 2:D2 (ts: 1102), 3:D3 (ts: 1102) }
        // --> w2 = { 0:10 (ts: 0), 1:11 (ts: 0), 2:12 (ts: 0), 3:13 (ts: 0),
        //            0:20 (ts: 1000), 1:21 (ts: 1001), 2:22 (ts: 1002), 3:23 (ts: 1003) }
        time += 1L;
        for (final int expectedKey : expectedKeys) {
            inputTopic1.pipeInput(expectedKey, "D" + expectedKey, time);
        }
        processor.checkAndClearProcessResult(
            new KeyValueTimestamp<>(2, "D2+22", 1102L),
            new KeyValueTimestamp<>(3, "D3+23", 1102L)
        );

        // push four items with increased timestamp to the primary stream; this should produce one full-join items (three non-joined left-join are not produced yet)
        // w1 = { 0:A0 (ts: 0), 1:A1 (ts: 0),
        //        0:B0 (ts: 1100), 1:B1 (ts: 1100), 2:B2 (ts: 1100), 3:B3 (ts: 1100),
        //        0:C0 (ts: 1101), 1:C1 (ts: 1101), 2:C2 (ts: 1101), 3:C3 (ts: 1101),
        //        0:D0 (ts: 1102), 1:D1 (ts: 1102), 2:D2 (ts: 1102), 3:D3 (ts: 1102) }
        // w2 = { 0:10 (ts: 0), 1:11 (ts: 0), 2:12 (ts: 0), 3:13 (ts: 0),
        //        0:20 (ts: 1000), 1:21 (ts: 1001), 2:22 (ts: 1002), 3:23 (ts: 1003) }
        // --> w1 = { 0:A0 (ts: 0), 1:A1 (ts: 0),
        //            0:B0 (ts: 1100), 1:B1 (ts: 1100), 2:B2 (ts: 1100), 3:B3 (ts: 1100),
        //            0:C0 (ts: 1101), 1:C1 (ts: 1101), 2:C2 (ts: 1101), 3:C3 (ts: 1101),
        //            0:D0 (ts: 1102), 1:D1 (ts: 1102), 2:D2 (ts: 1102), 3:D3 (ts: 1102),
        //            0:E0 (ts: 1103), 1:E1 (ts: 1103), 2:E2 (ts: 1103), 3:E3 (ts: 1103) }
        // --> w2 = { 0:10 (ts: 0), 1:11 (ts: 0), 2:12 (ts: 0), 3:13 (ts: 0),
        //            0:20 (ts: 1000), 1:21 (ts: 1001), 2:22 (ts: 1002), 3:23 (ts: 1003) }
        time += 1L;
        for (final int expectedKey : expectedKeys) {
            inputTopic1.pipeInput(expectedKey, "E" + expectedKey, time);
        }
        processor.checkAndClearProcessResult(
            new KeyValueTimestamp<>(3, "E3+23", 1103L)
        );

        // push four items with increased timestamp to the primary stream; this should produce no full-join items (four non-joined left-join are not produced yet)
        // w1 = { 0:A0 (ts: 0), 1:A1 (ts: 0),
        //        0:B0 (ts: 1100), 1:B1 (ts: 1100), 2:B2 (ts: 1100), 3:B3 (ts: 1100),
        //        0:C0 (ts: 1101), 1:C1 (ts: 1101), 2:C2 (ts: 1101), 3:C3 (ts: 1101),
        //        0:D0 (ts: 1102), 1:D1 (ts: 1102), 2:D2 (ts: 1102), 3:D3 (ts: 1102),
        //        0:E0 (ts: 1103), 1:E1 (ts: 1103), 2:E2 (ts: 1103), 3:E3 (ts: 1103) }
        // w2 = { 0:10 (ts: 0), 1:11 (ts: 0), 2:12 (ts: 0), 3:13 (ts: 0),
        //        0:20 (ts: 1000), 1:21 (ts: 1001), 2:22 (ts: 1002), 3:23 (ts: 1003) }
        // --> w1 = { 0:A0 (ts: 0), 1:A1 (ts: 0),
        //            0:B0 (ts: 1100), 1:B1 (ts: 1100), 2:B2 (ts: 1100), 3:B3 (ts: 1100),
        //            0:C0 (ts: 1101), 1:C1 (ts: 1101), 2:C2 (ts: 1101), 3:C3 (ts: 1101),
        //            0:D0 (ts: 1102), 1:D1 (ts: 1102), 2:D2 (ts: 1102), 3:D3 (ts: 1102),
        //            0:E0 (ts: 1103), 1:E1 (ts: 1103), 2:E2 (ts: 1103), 3:E3 (ts: 1103),
        //            0:F0 (ts: 1104), 1:F1 (ts: 1104), 2:F2 (ts: 1104), 3:F3 (ts: 1104) }
        // --> w2 = { 0:10 (ts: 0), 1:11 (ts: 0), 2:12 (ts: 0), 3:13 (ts: 0),
        //            0:20 (ts: 1000), 1:21 (ts: 1001), 2:22 (ts: 1002), 3:23 (ts: 1003) }
        time += 1L;
        for (final int expectedKey : expectedKeys) {
            inputTopic1.pipeInput(expectedKey, "F" + expectedKey, time);
        }
        processor.checkAndClearProcessResult();

        // push a dummy record to produce all left-join non-joined items
        time += 301L;
        inputTopic1.pipeInput(0, "dummy", time);
        processor.checkAndClearProcessResult(
            new KeyValueTimestamp<>(0, "C0+null", 1101L),
            new KeyValueTimestamp<>(0, "D0+null", 1102L),
            new KeyValueTimestamp<>(1, "D1+null", 1102L),
            new KeyValueTimestamp<>(0, "E0+null", 1103L),
            new KeyValueTimestamp<>(1, "E1+null", 1103L),
            new KeyValueTimestamp<>(2, "E2+null", 1103L),
            new KeyValueTimestamp<>(0, "F0+null", 1104L),
            new KeyValueTimestamp<>(1, "F1+null", 1104L),
            new KeyValueTimestamp<>(2, "F2+null", 1104L),
            new KeyValueTimestamp<>(3, "F3+null", 1104L)
        );
    }

    private void testLowerWindowBound(final int[] expectedKeys,
                                      final TopologyTestDriver driver,
                                      final MockApiProcessor<Integer, String, Void, Void> processor) {
        long time;
        final TestInputTopic<Integer, String> inputTopic1 = driver.createInputTopic(topic1, new IntegerSerializer(), new StringSerializer());

        // push four items with smaller timestamp (before the window) to the primary stream; this should produce four left-join and no full-join items
        // w1 = { 0:A0 (ts: 0), 1:A1 (ts: 0),
        //        0:B0 (ts: 1100), 1:B1 (ts: 1100), 2:B2 (ts: 1100), 3:B3 (ts: 1100),
        //        0:C0 (ts: 1101), 1:C1 (ts: 1101), 2:C2 (ts: 1101), 3:C3 (ts: 1101),
        //        0:D0 (ts: 1102), 1:D1 (ts: 1102), 2:D2 (ts: 1102), 3:D3 (ts: 1102),
        //        0:E0 (ts: 1103), 1:E1 (ts: 1103), 2:E2 (ts: 1103), 3:E3 (ts: 1103),
        //        0:F0 (ts: 1104), 1:F1 (ts: 1104), 2:F2 (ts: 1104), 3:F3 (ts: 1104) }
        // w2 = { 0:10 (ts: 0), 1:11 (ts: 0), 2:12 (ts: 0), 3:13 (ts: 0),
        //        0:20 (ts: 1000), 1:21 (ts: 1001), 2:22 (ts: 1002), 3:23 (ts: 1003) }
        // --> w1 = { 0:A0 (ts: 0), 1:A1 (ts: 0),
        //            0:B0 (ts: 1100), 1:B1 (ts: 1100), 2:B2 (ts: 1100), 3:B3 (ts: 1100),
        //            0:C0 (ts: 1101), 1:C1 (ts: 1101), 2:C2 (ts: 1101), 3:C3 (ts: 1101),
        //            0:D0 (ts: 1102), 1:D1 (ts: 1102), 2:D2 (ts: 1102), 3:D3 (ts: 1102),
        //            0:E0 (ts: 1103), 1:E1 (ts: 1103), 2:E2 (ts: 1103), 3:E3 (ts: 1103),
        //            0:F0 (ts: 1104), 1:F1 (ts: 1104), 2:F2 (ts: 1104), 3:F3 (ts: 1104),
        //            0:G0 (ts: 899), 1:G1 (ts: 899), 2:G2 (ts: 899), 3:G3 (ts: 899) }
        // --> w2 = { 0:10 (ts: 0), 1:11 (ts: 0), 2:12 (ts: 0), 3:13 (ts: 0),
        //            0:20 (ts: 1000), 1:21 (ts: 1001), 2:22 (ts: 1002), 3:23 (ts: 1003) }
        time = 1000L - 100L - 1L;
        for (final int expectedKey : expectedKeys) {
            inputTopic1.pipeInput(expectedKey, "G" + expectedKey, time);
        }
        processor.checkAndClearProcessResult(
            new KeyValueTimestamp<>(0, "G0+null", 899L),
            new KeyValueTimestamp<>(1, "G1+null", 899L),
            new KeyValueTimestamp<>(2, "G2+null", 899L),
            new KeyValueTimestamp<>(3, "G3+null", 899L)
        );

        // push four items with increase timestamp to the primary stream; this should produce three left-join and one full-join items
        // w1 = { 0:A0 (ts: 0), 1:A1 (ts: 0),
        //        0:B0 (ts: 1100), 1:B1 (ts: 1100), 2:B2 (ts: 1100), 3:B3 (ts: 1100),
        //        0:C0 (ts: 1101), 1:C1 (ts: 1101), 2:C2 (ts: 1101), 3:C3 (ts: 1101),
        //        0:D0 (ts: 1102), 1:D1 (ts: 1102), 2:D2 (ts: 1102), 3:D3 (ts: 1102),
        //        0:E0 (ts: 1103), 1:E1 (ts: 1103), 2:E2 (ts: 1103), 3:E3 (ts: 1103),
        //        0:F0 (ts: 1104), 1:F1 (ts: 1104), 2:F2 (ts: 1104), 3:F3 (ts: 1104),
        //        0:G0 (ts: 899), 1:G1 (ts: 899), 2:G2 (ts: 899), 3:G3 (ts: 899) }
        // w2 = { 0:10 (ts: 0), 1:11 (ts: 0), 2:12 (ts: 0), 3:13 (ts: 0),
        //        0:20 (ts: 1000), 1:21 (ts: 1001), 2:22 (ts: 1002), 3:23 (ts: 1003) }
        // --> w1 = { 0:A0 (ts: 0), 1:A1 (ts: 0),
        //            0:B0 (ts: 1100), 1:B1 (ts: 1100), 2:B2 (ts: 1100), 3:B3 (ts: 1100),
        //            0:C0 (ts: 1101), 1:C1 (ts: 1101), 2:C2 (ts: 1101), 3:C3 (ts: 1101),
        //            0:D0 (ts: 1102), 1:D1 (ts: 1102), 2:D2 (ts: 1102), 3:D3 (ts: 1102),
        //            0:E0 (ts: 1103), 1:E1 (ts: 1103), 2:E2 (ts: 1103), 3:E3 (ts: 1103),
        //            0:F0 (ts: 1104), 1:F1 (ts: 1104), 2:F2 (ts: 1104), 3:F3 (ts: 1104),
        //            0:G0 (ts: 899), 1:G1 (ts: 899), 2:G2 (ts: 899), 3:G3 (ts: 899),
        //            0:H0 (ts: 900), 1:H1 (ts: 900), 2:H2 (ts: 900), 3:H3 (ts: 900) }
        // --> w2 = { 0:10 (ts: 0), 1:11 (ts: 0), 2:12 (ts: 0), 3:13 (ts: 0),
        //            0:20 (ts: 1000), 1:21 (ts: 1001), 2:22 (ts: 1002), 3:23 (ts: 1003) }
        time += 1L;
        for (final int expectedKey : expectedKeys) {
            inputTopic1.pipeInput(expectedKey, "H" + expectedKey, time);
        }
        processor.checkAndClearProcessResult(
            new KeyValueTimestamp<>(0, "H0+20", 1000L),
            new KeyValueTimestamp<>(1, "H1+null", 900L),
            new KeyValueTimestamp<>(2, "H2+null", 900L),
            new KeyValueTimestamp<>(3, "H3+null", 900L)
        );

        // push four items with increase timestamp to the primary stream; this should produce two left-join and two full-join items
        // w1 = { 0:A0 (ts: 0), 1:A1 (ts: 0),
        //        0:B0 (ts: 1100), 1:B1 (ts: 1100), 2:B2 (ts: 1100), 3:B3 (ts: 1100),
        //        0:C0 (ts: 1101), 1:C1 (ts: 1101), 2:C2 (ts: 1101), 3:C3 (ts: 1101),
        //        0:D0 (ts: 1102), 1:D1 (ts: 1102), 2:D2 (ts: 1102), 3:D3 (ts: 1102),
        //        0:E0 (ts: 1103), 1:E1 (ts: 1103), 2:E2 (ts: 1103), 3:E3 (ts: 1103),
        //        0:F0 (ts: 1104), 1:F1 (ts: 1104), 2:F2 (ts: 1104), 3:F3 (ts: 1104),
        //        0:G0 (ts: 899), 1:G1 (ts: 899), 2:G2 (ts: 899), 3:G3 (ts: 899),
        //        0:H0 (ts: 900), 1:H1 (ts: 900), 2:H2 (ts: 900), 3:H3 (ts: 900) }
        // w2 = { 0:10 (ts: 0), 1:11 (ts: 0), 2:12 (ts: 0), 3:13 (ts: 0),
        //        0:20 (ts: 1000), 1:21 (ts: 1001), 2:22 (ts: 1002), 3:23 (ts: 1003) }
        // --> w1 = { 0:A0 (ts: 0), 1:A1 (ts: 0),
        //            0:B0 (ts: 1100), 1:B1 (ts: 1100), 2:B2 (ts: 1100), 3:B3 (ts: 1100),
        //            0:C0 (ts: 1101), 1:C1 (ts: 1101), 2:C2 (ts: 1101), 3:C3 (ts: 1101),
        //            0:D0 (ts: 1102), 1:D1 (ts: 1102), 2:D2 (ts: 1102), 3:D3 (ts: 1102),
        //            0:E0 (ts: 1103), 1:E1 (ts: 1103), 2:E2 (ts: 1103), 3:E3 (ts: 1103),
        //            0:F0 (ts: 1104), 1:F1 (ts: 1104), 2:F2 (ts: 1104), 3:F3 (ts: 1104),
        //            0:G0 (ts: 899), 1:G1 (ts: 899), 2:G2 (ts: 899), 3:G3 (ts: 899),
        //            0:H0 (ts: 900), 1:H1 (ts: 900), 2:H2 (ts: 900), 3:H3 (ts: 900),
        //            0:I0 (ts: 901), 1:I1 (ts: 901), 2:I2 (ts: 901), 3:I3 (ts: 901) }
        // --> w2 = { 0:10 (ts: 0), 1:11 (ts: 0), 2:12 (ts: 0), 3:13 (ts: 0),
        //            0:20 (ts: 1000), 1:21 (ts: 1001), 2:22 (ts: 1002), 3:23 (ts: 1003) }
        time += 1L;
        for (final int expectedKey : expectedKeys) {
            inputTopic1.pipeInput(expectedKey, "I" + expectedKey, time);
        }
        processor.checkAndClearProcessResult(
            new KeyValueTimestamp<>(0, "I0+20", 1000L),
            new KeyValueTimestamp<>(1, "I1+21", 1001L),
            new KeyValueTimestamp<>(2, "I2+null", 901L),
            new KeyValueTimestamp<>(3, "I3+null", 901L)
        );

        // push four items with increase timestamp to the primary stream; this should produce one left-join and three full-join items
        // w1 = { 0:A0 (ts: 0), 1:A1 (ts: 0),
        //        0:B0 (ts: 1100), 1:B1 (ts: 1100), 2:B2 (ts: 1100), 3:B3 (ts: 1100),
        //        0:C0 (ts: 1101), 1:C1 (ts: 1101), 2:C2 (ts: 1101), 3:C3 (ts: 1101),
        //        0:D0 (ts: 1102), 1:D1 (ts: 1102), 2:D2 (ts: 1102), 3:D3 (ts: 1102),
        //        0:E0 (ts: 1103), 1:E1 (ts: 1103), 2:E2 (ts: 1103), 3:E3 (ts: 1103),
        //        0:F0 (ts: 1104), 1:F1 (ts: 1104), 2:F2 (ts: 1104), 3:F3 (ts: 1104),
        //        0:G0 (ts: 899), 1:G1 (ts: 899), 2:G2 (ts: 899), 3:G3 (ts: 899),
        //        0:H0 (ts: 900), 1:H1 (ts: 900), 2:H2 (ts: 900), 3:H3 (ts: 900),
        //        0:I0 (ts: 901), 1:I1 (ts: 901), 2:I2 (ts: 901), 3:I3 (ts: 901) }
        // w2 = { 0:10 (ts: 0), 1:11 (ts: 0), 2:12 (ts: 0), 3:13 (ts: 0),
        //        0:20 (ts: 1000), 1:21 (ts: 1001), 2:22 (ts: 1002), 3:23 (ts: 1003) }
        // --> w1 = { 0:A0 (ts: 0), 1:A1 (ts: 0),
        //            0:B0 (ts: 1100), 1:B1 (ts: 1100), 2:B2 (ts: 1100), 3:B3 (ts: 1100),
        //            0:C0 (ts: 1101), 1:C1 (ts: 1101), 2:C2 (ts: 1101), 3:C3 (ts: 1101),
        //            0:D0 (ts: 1102), 1:D1 (ts: 1102), 2:D2 (ts: 1102), 3:D3 (ts: 1102),
        //            0:E0 (ts: 1103), 1:E1 (ts: 1103), 2:E2 (ts: 1103), 3:E3 (ts: 1103),
        //            0:F0 (ts: 1104), 1:F1 (ts: 1104), 2:F2 (ts: 1104), 3:F3 (ts: 1104),
        //            0:G0 (ts: 899), 1:G1 (ts: 899), 2:G2 (ts: 899), 3:G3 (ts: 899),
        //            0:H0 (ts: 900), 1:H1 (ts: 900), 2:H2 (ts: 900), 3:H3 (ts: 900),
        //            0:I0 (ts: 901), 1:I1 (ts: 901), 2:I2 (ts: 901), 3:I3 (ts: 901),
        //            0:J0 (ts: 902), 1:J1 (ts: 902), 2:J2 (ts: 902), 3:J3 (ts: 902) }
        // --> w2 = { 0:10 (ts: 0), 1:11 (ts: 0), 2:12 (ts: 0), 3:13 (ts: 0),
        //            0:20 (ts: 1000), 1:21 (ts: 1001), 2:22 (ts: 1002), 3:23 (ts: 1003) }
        time += 1L;
        for (final int expectedKey : expectedKeys) {
            inputTopic1.pipeInput(expectedKey, "J" + expectedKey, time);
        }
        processor.checkAndClearProcessResult(
            new KeyValueTimestamp<>(0, "J0+20", 1000L),
            new KeyValueTimestamp<>(1, "J1+21", 1001L),
            new KeyValueTimestamp<>(2, "J2+22", 1002L),
            new KeyValueTimestamp<>(3, "J3+null", 902L)
        );

        // push four items with increase timestamp to the primary stream; this should produce one left-join and three full-join items
        // w1 = { 0:A0 (ts: 0), 1:A1 (ts: 0),
        //        0:B0 (ts: 1100), 1:B1 (ts: 1100), 2:B2 (ts: 1100), 3:B3 (ts: 1100),
        //        0:C0 (ts: 1101), 1:C1 (ts: 1101), 2:C2 (ts: 1101), 3:C3 (ts: 1101),
        //        0:D0 (ts: 1102), 1:D1 (ts: 1102), 2:D2 (ts: 1102), 3:D3 (ts: 1102),
        //        0:E0 (ts: 1103), 1:E1 (ts: 1103), 2:E2 (ts: 1103), 3:E3 (ts: 1103),
        //        0:F0 (ts: 1104), 1:F1 (ts: 1104), 2:F2 (ts: 1104), 3:F3 (ts: 1104),
        //        0:G0 (ts: 899), 1:G1 (ts: 899), 2:G2 (ts: 899), 3:G3 (ts: 899),
        //        0:H0 (ts: 900), 1:H1 (ts: 900), 2:H2 (ts: 900), 3:H3 (ts: 900),
        //        0:I0 (ts: 901), 1:I1 (ts: 901), 2:I2 (ts: 901), 3:I3 (ts: 901),
        //        0:J0 (ts: 902), 1:J1 (ts: 902), 2:J2 (ts: 902), 3:J3 (ts: 902) }
        // w2 = { 0:10 (ts: 0), 1:11 (ts: 0), 2:12 (ts: 0), 3:13 (ts: 0),
        //        0:20 (ts: 1000), 1:21 (ts: 1001), 2:22 (ts: 1002), 3:23 (ts: 1003) }
        // --> w1 = { 0:A0 (ts: 0), 1:A1 (ts: 0),
        //            0:B0 (ts: 1100), 1:B1 (ts: 1100), 2:B2 (ts: 1100), 3:B3 (ts: 1100),
        //            0:C0 (ts: 1101), 1:C1 (ts: 1101), 2:C2 (ts: 1101), 3:C3 (ts: 1101),
        //            0:D0 (ts: 1102), 1:D1 (ts: 1102), 2:D2 (ts: 1102), 3:D3 (ts: 1102),
        //            0:E0 (ts: 1103), 1:E1 (ts: 1103), 2:E2 (ts: 1103), 3:E3 (ts: 1103),
        //            0:F0 (ts: 1104), 1:F1 (ts: 1104), 2:F2 (ts: 1104), 3:F3 (ts: 1104),
        //            0:G0 (ts: 899), 1:G1 (ts: 899), 2:G2 (ts: 899), 3:G3 (ts: 899),
        //            0:H0 (ts: 900), 1:H1 (ts: 900), 2:H2 (ts: 900), 3:H3 (ts: 900),
        //            0:I0 (ts: 901), 1:I1 (ts: 901), 2:I2 (ts: 901), 3:I3 (ts: 901),
        //            0:J0 (ts: 902), 1:J1 (ts: 902), 2:J2 (ts: 902), 3:J3 (ts: 902),
        //            0:K0 (ts: 903), 1:K1 (ts: 903), 2:K2 (ts: 903), 3:K3 (ts: 903) }
        // --> w2 = { 0:10 (ts: 0), 1:11 (ts: 0), 2:12 (ts: 0), 3:13 (ts: 0),
        //            0:20 (ts: 1000), 1:21 (ts: 1001), 2:22 (ts: 1002), 3:23 (ts: 1003) }
        time += 1L;
        for (final int expectedKey : expectedKeys) {
            inputTopic1.pipeInput(expectedKey, "K" + expectedKey, time);
        }
        processor.checkAndClearProcessResult(
            new KeyValueTimestamp<>(0, "K0+20", 1000L),
            new KeyValueTimestamp<>(1, "K1+21", 1001L),
            new KeyValueTimestamp<>(2, "K2+22", 1002L),
            new KeyValueTimestamp<>(3, "K3+23", 1003L)
        );

        // push a dummy record to verify there are no expired records to produce
        // dummy window is behind the max. stream time seen (1205 used in testUpperWindowBound)
        inputTopic1.pipeInput(0, "dummy", time + 200L);
        processor.checkAndClearProcessResult(
            new KeyValueTimestamp<>(0, "dummy+null", 1103L)
        );
    }

    public static class CapturingStoreSuppliers extends BuiltInDslStoreSuppliers.RocksDBDslStoreSuppliers {

        final AtomicReference<KeyValueBytesStoreSupplier> capture = new AtomicReference<>();

        @Override
        public KeyValueBytesStoreSupplier keyValueStore(final DslKeyValueParams params) {
            final KeyValueBytesStoreSupplier result = super.keyValueStore(params);
            capture.set(result);
            return result;
        }
    }

    @Test
    public void testShouldJoinWithNonTimestampedStore() {
        final CapturingStoreSuppliers suppliers = new CapturingStoreSuppliers();
        final StreamJoined<Integer, String, String> streamJoined =
                StreamJoined.with(Serdes.Integer(), Serdes.String(), Serdes.String())
                        .withDslStoreSuppliers(suppliers);

        final StreamsBuilder builder = new StreamsBuilder();

        final KStream<Integer, String> stream1;
        final KStream<Integer, String> stream2;
        final KStream<Integer, String> joined;
        final MockApiProcessorSupplier<Integer, String, Void, Void> supplier = new MockApiProcessorSupplier<>();
        stream1 = builder.stream(topic1, consumed);
        stream2 = builder.stream(topic2, consumed);

        joined = stream1.outerJoin(
                stream2,
                MockValueJoiner.TOSTRING_JOINER,
                JoinWindows.ofTimeDifferenceWithNoGrace(ofMillis(100L)),
                streamJoined
        );
        joined.process(supplier);

        // create a TTD so that the topology gets built
        try (final TopologyTestDriver ignored = new TopologyTestDriver(builder.build(PROPS), PROPS)) {
            assertThat("Expected stream joined to supply builders that create non-timestamped stores",
                    !WrappedStateStore.isTimestamped(suppliers.capture.get().get()));
        }
    }
}<|MERGE_RESOLUTION|>--- conflicted
+++ resolved
@@ -64,12 +64,8 @@
     private final String topic1 = "topic1";
     private final String topic2 = "topic2";
     private final Consumed<Integer, String> consumed = Consumed.with(Serdes.Integer(), Serdes.String());
-<<<<<<< HEAD
     private final Consumed<Integer, Long> consumed2 = Consumed.with(Serdes.Integer(), Serdes.Long());
-    private final static Properties PROPS = StreamsTestUtils.getStreamsConfig(Serdes.String(), Serdes.String());
-=======
     private static final Properties PROPS = StreamsTestUtils.getStreamsConfig(Serdes.String(), Serdes.String());
->>>>>>> 133f2b0f
 
     @SuppressWarnings("deprecation") // old join semantics; can be removed when `JoinWindows.of()` is removed
     @Test
