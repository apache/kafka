#!/bin/bash
# Licensed to the Apache Software Foundation (ASF) under one or more
# contributor license agreements.  See the NOTICE file distributed with
# this work for additional information regarding copyright ownership.
# The ASF licenses this file to You under the Apache License, Version 2.0
# (the "License"); you may not use this file except in compliance with
# the License.  You may obtain a copy of the License at
# 
#    http://www.apache.org/licenses/LICENSE-2.0
# 
# Unless required by applicable law or agreed to in writing, software
# distributed under the License is distributed on an "AS IS" BASIS,
# WITHOUT WARRANTIES OR CONDITIONS OF ANY KIND, either express or implied.
# See the License for the specific language governing permissions and
# limitations under the License.

<<<<<<< HEAD
PROJECT_NAMES="clients core" exec $(dirname $0)/kafka-run-class.sh kafka.admin.AclCommand $@
=======
exec $(dirname $0)/kafka-run-class.sh kafka.admin.AclCommand "$@"
>>>>>>> fbd38065
<|MERGE_RESOLUTION|>--- conflicted
+++ resolved
@@ -14,8 +14,4 @@
 # See the License for the specific language governing permissions and
 # limitations under the License.
 
-<<<<<<< HEAD
-PROJECT_NAMES="clients core" exec $(dirname $0)/kafka-run-class.sh kafka.admin.AclCommand $@
-=======
-exec $(dirname $0)/kafka-run-class.sh kafka.admin.AclCommand "$@"
->>>>>>> fbd38065
+PROJECT_NAMES="clients core" exec $(dirname $0)/kafka-run-class.sh kafka.admin.AclCommand "$@"