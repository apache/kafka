/**
 * Licensed to the Apache Software Foundation (ASF) under one or more
 * contributor license agreements.  See the NOTICE file distributed with
 * this work for additional information regarding copyright ownership.
 * The ASF licenses this file to You under the Apache License, Version 2.0
 * (the "License"); you may not use this file except in compliance with
 * the License.  You may obtain a copy of the License at
 * <p>
 * http://www.apache.org/licenses/LICENSE-2.0
 * <p>
 * Unless required by applicable law or agreed to in writing, software
 * distributed under the License is distributed on an "AS IS" BASIS,
 * WITHOUT WARRANTIES OR CONDITIONS OF ANY KIND, either express or implied.
 * See the License for the specific language governing permissions and
 * limitations under the License.
 */

package org.apache.kafka.streams.processor;

import org.apache.kafka.common.serialization.Deserializer;
import org.apache.kafka.common.serialization.Serializer;
import org.apache.kafka.common.utils.Utils;
import org.apache.kafka.streams.errors.TopologyBuilderException;
import org.apache.kafka.streams.kstream.KStream;
import org.apache.kafka.streams.kstream.KTable;
import org.apache.kafka.streams.processor.internals.InternalTopicConfig;
import org.apache.kafka.streams.processor.internals.ProcessorNode;
import org.apache.kafka.streams.processor.internals.ProcessorStateManager;
import org.apache.kafka.streams.processor.internals.ProcessorTopology;
import org.apache.kafka.streams.processor.internals.QuickUnion;
import org.apache.kafka.streams.processor.internals.SinkNode;
import org.apache.kafka.streams.processor.internals.SourceNode;
import org.apache.kafka.streams.processor.internals.StreamPartitionAssignor.SubscriptionUpdates;
import org.apache.kafka.streams.state.internals.WindowStoreSupplier;
import org.slf4j.Logger;
import org.slf4j.LoggerFactory;

import java.util.ArrayList;
import java.util.Arrays;
import java.util.Collection;
import java.util.Collections;
import java.util.HashMap;
import java.util.HashSet;
import java.util.Iterator;
import java.util.LinkedHashMap;
import java.util.List;
import java.util.Map;
import java.util.Objects;
import java.util.Set;
import java.util.regex.Pattern;

/**
 * A component that is used to build a {@link ProcessorTopology}. A topology contains an acyclic graph of sources, processors,
 * and sinks. A {@link SourceNode source} is a node in the graph that consumes one or more Kafka topics and forwards them to
 * its child nodes. A {@link Processor processor} is a node in the graph that receives input records from upstream nodes,
 * processes that records, and optionally forwarding new records to one or all of its children. Finally, a {@link SinkNode sink}
 * is a node in the graph that receives records from upstream nodes and writes them to a Kafka topic. This builder allows you
 * to construct an acyclic graph of these nodes, and the builder is then passed into a new {@link org.apache.kafka.streams.KafkaStreams}
 * instance that will then {@link org.apache.kafka.streams.KafkaStreams#start() begin consuming, processing, and producing records}.
 */
public class TopologyBuilder {

    private static final Logger log = LoggerFactory.getLogger(TopologyBuilder.class);

    // node factories in a topological order
    private final LinkedHashMap<String, NodeFactory> nodeFactories = new LinkedHashMap<>();

    // state factories
    private final Map<String, StateStoreFactory> stateFactories = new HashMap<>();

    // global state factories
    private final Map<String, StateStore> globalStateStores = new LinkedHashMap<>();

    // all topics subscribed from source processors (without application-id prefix for internal topics)
    private final Set<String> sourceTopicNames = new HashSet<>();

    // all internal topics auto-created by the topology builder and used in source / sink processors
    private final Set<String> internalTopicNames = new HashSet<>();

    // groups of source processors that need to be copartitioned
    private final List<Set<String>> copartitionSourceGroups = new ArrayList<>();

    // map from source processor names to subscribed topics (without application-id prefix for internal topics)
    private final HashMap<String, String[]> nodeToSourceTopics = new HashMap<>();

    // map from source processor names to regex subscription patterns
    private final HashMap<String, Pattern> nodeToSourcePatterns = new LinkedHashMap<>();

    // map from sink processor names to subscribed topic (without application-id prefix for internal topics)
    private final HashMap<String, String> nodeToSinkTopic = new HashMap<>();

    // map from topics to their matched regex patterns, this is to ensure one topic is passed through on source node
    // even if it can be matched by multiple regex patterns
    private final HashMap<String, Pattern> topicToPatterns = new HashMap<>();

    // map from state store names to all the topics subscribed from source processors that
    // are connected to these state stores
    private final Map<String, Set<String>> stateStoreNameToSourceTopics = new HashMap<>();

    // map from state store names to ths state store's corresponding changelog topic if possible,
    // this is used in the extended KStreamBuilder.
    private final Map<String, String> storeToChangelogTopic = new HashMap<>();

    // all global topics
    private final Set<String> globalTopics = new HashSet<>();

    private final Set<String> earliestResetTopics = new HashSet<>();

    private final Set<String> latestResetTopics = new HashSet<>();

    private final Set<Pattern> earliestResetPatterns = new HashSet<>();

    private final Set<Pattern> latestResetPatterns = new HashSet<>();

    private static final Pattern EMPTY_ZERO_LENGTH_PATTERN = Pattern.compile("");

    private final QuickUnion<String> nodeGrouper = new QuickUnion<>();

    private SubscriptionUpdates subscriptionUpdates = new SubscriptionUpdates();

    private String applicationId = null;

    private Pattern topicPattern = null;

    private Map<Integer, Set<String>> nodeGroups = null;

    private static class StateStoreFactory {
        public final Set<String> users;

        public final StateStoreSupplier supplier;

        StateStoreFactory(StateStoreSupplier supplier) {
            this.supplier = supplier;
            this.users = new HashSet<>();
        }
    }

    private static abstract class NodeFactory {
        public final String name;

        NodeFactory(String name) {
            this.name = name;
        }

        public abstract ProcessorNode build();
    }

    private static class ProcessorNodeFactory extends NodeFactory {
        public final String[] parents;
        private final ProcessorSupplier supplier;
        private final Set<String> stateStoreNames = new HashSet<>();

        public ProcessorNodeFactory(String name, String[] parents, ProcessorSupplier supplier) {
            super(name);
            this.parents = parents.clone();
            this.supplier = supplier;
        }

        public void addStateStore(String stateStoreName) {
            stateStoreNames.add(stateStoreName);
        }

        @SuppressWarnings("unchecked")
        @Override
        public ProcessorNode build() {
            return new ProcessorNode(name, supplier.get(), stateStoreNames);
        }
    }

    private class SourceNodeFactory extends NodeFactory {
        private final String[] topics;
        public final Pattern pattern;
        private Deserializer keyDeserializer;
        private Deserializer valDeserializer;

        private SourceNodeFactory(String name, String[] topics, Pattern pattern, Deserializer keyDeserializer, Deserializer valDeserializer) {
            super(name);
            this.topics = topics != null ? topics.clone() : null;
            this.pattern = pattern;
            this.keyDeserializer = keyDeserializer;
            this.valDeserializer = valDeserializer;
        }

        String[] getTopics() {
            return topics;
        }

        String[] getTopics(Collection<String> subscribedTopics) {
            // if it is subscribed via patterns, it is possible that the topic metadata has not been updated
            // yet and hence the map from source node to topics is stale, in this case we put the pattern as a place holder;
            // this should only happen for debugging since during runtime this function should always be called after the metadata has updated.
            if (subscribedTopics.isEmpty())
                return new String[] {"Pattern[" + pattern + "]"};

            List<String> matchedTopics = new ArrayList<>();
            for (String update : subscribedTopics) {
                if (this.pattern == topicToPatterns.get(update)) {
                    matchedTopics.add(update);
                } else if (topicToPatterns.containsKey(update) && isMatch(update)) {
                    // the same topic cannot be matched to more than one pattern
                    // TODO: we should lift this requirement in the future
                    throw new TopologyBuilderException("Topic " + update +
                            " is already matched for another regex pattern " + topicToPatterns.get(update) +
                            " and hence cannot be matched to this regex pattern " + pattern + " any more.");
                } else if (isMatch(update)) {
                    topicToPatterns.put(update, this.pattern);
                    matchedTopics.add(update);
                }
            }
            return matchedTopics.toArray(new String[matchedTopics.size()]);
        }

        @SuppressWarnings("unchecked")
        @Override
        public ProcessorNode build() {
            final String[] sourceTopics = nodeToSourceTopics.get(name);

            // if it is subscribed via patterns, it is possible that the topic metadata has not been updated
            // yet and hence the map from source node to topics is stale, in this case we put the pattern as a place holder;
            // this should only happen for debugging since during runtime this function should always be called after the metadata has updated.
            if (sourceTopics == null)
                return new SourceNode(name, new String[] {"Pattern[" + pattern + "]"}, keyDeserializer, valDeserializer);
            else
                return new SourceNode(name, maybeDecorateInternalSourceTopics(sourceTopics).toArray(new String[sourceTopics.length]), keyDeserializer, valDeserializer);
        }

        private boolean isMatch(String topic) {
            return this.pattern.matcher(topic).matches();
        }
    }

    private class SinkNodeFactory extends NodeFactory {
        public final String[] parents;
        public final String topic;
        private Serializer keySerializer;
        private Serializer valSerializer;
        private final StreamPartitioner partitioner;

        private SinkNodeFactory(String name, String[] parents, String topic, Serializer keySerializer, Serializer valSerializer, StreamPartitioner partitioner) {
            super(name);
            this.parents = parents.clone();
            this.topic = topic;
            this.keySerializer = keySerializer;
            this.valSerializer = valSerializer;
            this.partitioner = partitioner;
        }

        @SuppressWarnings("unchecked")
        @Override
        public ProcessorNode build() {
            if (internalTopicNames.contains(topic)) {
                // prefix the internal topic name with the application id
                return new SinkNode(name, decorateTopic(topic), keySerializer, valSerializer, partitioner);
            } else {
                return new SinkNode(name, topic, keySerializer, valSerializer, partitioner);
            }
        }
    }

    public static class TopicsInfo {
        public Set<String> sinkTopics;
        public Set<String> sourceTopics;
        public Map<String, InternalTopicConfig> stateChangelogTopics;
        public Map<String, InternalTopicConfig> repartitionSourceTopics;

        public TopicsInfo(Set<String> sinkTopics, Set<String> sourceTopics, Map<String, InternalTopicConfig> repartitionSourceTopics, Map<String, InternalTopicConfig> stateChangelogTopics) {
            this.sinkTopics = sinkTopics;
            this.sourceTopics = sourceTopics;
            this.stateChangelogTopics = stateChangelogTopics;
            this.repartitionSourceTopics = repartitionSourceTopics;
        }

        @Override
        public boolean equals(Object o) {
            if (o instanceof TopicsInfo) {
                TopicsInfo other = (TopicsInfo) o;
                return other.sourceTopics.equals(this.sourceTopics) && other.stateChangelogTopics.equals(this.stateChangelogTopics);
            } else {
                return false;
            }
        }

        @Override
        public int hashCode() {
            long n = ((long) sourceTopics.hashCode() << 32) | (long) stateChangelogTopics.hashCode();
            return (int) (n % 0xFFFFFFFFL);
        }

        @Override
        public String toString() {
            return "TopicsInfo{" +
                    "sinkTopics=" + sinkTopics +
                    ", sourceTopics=" + sourceTopics +
                    ", repartitionSourceTopics=" + repartitionSourceTopics +
                    ", stateChangelogTopics=" + stateChangelogTopics +
                    '}';
        }
    }

    /**
     * Enum used to define auto offset reset policy when creating {@link KStream} or {@link KTable}
     */
    public enum AutoOffsetReset {
        EARLIEST , LATEST
    }

    /**
     * Create a new builder.
     */
    public TopologyBuilder() {}

    /**
     * Set the applicationId to be used for auto-generated internal topics.
     *
     * This is required before calling {@link #sourceTopics}, {@link #topicGroups},
     * {@link #copartitionSources}, {@link #stateStoreNameToSourceTopics} and {@link #build(Integer)}.
     *
     * @param applicationId the streams applicationId. Should be the same as set by
     * {@link org.apache.kafka.streams.StreamsConfig#APPLICATION_ID_CONFIG}
     */
    public synchronized final TopologyBuilder setApplicationId(String applicationId) {
        Objects.requireNonNull(applicationId, "applicationId can't be null");
        this.applicationId = applicationId;

        return this;
    }

    /**
     * Add a new source that consumes the named topics and forward the records to child processor and/or sink nodes.
     * The source will use the {@link org.apache.kafka.streams.StreamsConfig#KEY_SERDE_CLASS_CONFIG default key deserializer} and
     * {@link org.apache.kafka.streams.StreamsConfig#VALUE_SERDE_CLASS_CONFIG default value deserializer} specified in the
     * {@link org.apache.kafka.streams.StreamsConfig stream configuration}.
     *
     * @param name the unique name of the source used to reference this node when
     * {@link #addProcessor(String, ProcessorSupplier, String...) adding processor children}.
     * @param topics the name of one or more Kafka topics that this source is to consume
     * @return this builder instance so methods can be chained together; never null
     */
    public synchronized final TopologyBuilder addSource(String name, String... topics) {
        return addSource(null, name, (Deserializer) null, (Deserializer) null, topics);
    }

    /**
     * Add a new source that consumes the named topics and forward the records to child processor and/or sink nodes.
     * The source will use the {@link org.apache.kafka.streams.StreamsConfig#KEY_SERDE_CLASS_CONFIG default key deserializer} and
     * {@link org.apache.kafka.streams.StreamsConfig#VALUE_SERDE_CLASS_CONFIG default value deserializer} specified in the
     * {@link org.apache.kafka.streams.StreamsConfig stream configuration}.
     *
     * @param offsetReset the auto offset reset policy to use for this source if no committed offsets found; acceptable values earliest or latest
     * @param name the unique name of the source used to reference this node when
     * {@link #addProcessor(String, ProcessorSupplier, String...) adding processor children}.
     * @param topics the name of one or more Kafka topics that this source is to consume
     * @return this builder instance so methods can be chained together; never null
     */
    public synchronized final TopologyBuilder addSource(AutoOffsetReset offsetReset, String name,  String... topics) {
        return addSource(offsetReset, name, (Deserializer) null, (Deserializer) null, topics);
    }


    /**
     * Add a new source that consumes from topics matching the given pattern
     * and forward the records to child processor and/or sink nodes.
     * The source will use the {@link org.apache.kafka.streams.StreamsConfig#KEY_SERDE_CLASS_CONFIG default key deserializer} and
     * {@link org.apache.kafka.streams.StreamsConfig#VALUE_SERDE_CLASS_CONFIG default value deserializer} specified in the
     * {@link org.apache.kafka.streams.StreamsConfig stream configuration}.
     *
     * @param name the unique name of the source used to reference this node when
     * {@link #addProcessor(String, ProcessorSupplier, String...) adding processor children}.
     * @param topicPattern regular expression pattern to match Kafka topics that this source is to consume
     * @return this builder instance so methods can be chained together; never null
     */
    public synchronized final TopologyBuilder addSource(String name, Pattern topicPattern) {
        return addSource(null, name, (Deserializer) null, (Deserializer) null, topicPattern);
    }

    /**
     * Add a new source that consumes from topics matching the given pattern
     * and forward the records to child processor and/or sink nodes.
     * The source will use the {@link org.apache.kafka.streams.StreamsConfig#KEY_SERDE_CLASS_CONFIG default key deserializer} and
     * {@link org.apache.kafka.streams.StreamsConfig#VALUE_SERDE_CLASS_CONFIG default value deserializer} specified in the
     * {@link org.apache.kafka.streams.StreamsConfig stream configuration}.
     *
     * @param offsetReset the auto offset reset policy value for this source if no committed offsets found; acceptable values earliest or latest.
     * @param name the unique name of the source used to reference this node when
     * {@link #addProcessor(String, ProcessorSupplier, String...) adding processor children}.
     * @param topicPattern regular expression pattern to match Kafka topics that this source is to consume
     * @return this builder instance so methods can be chained together; never null
     */
    public synchronized final TopologyBuilder addSource(AutoOffsetReset offsetReset, String name,  Pattern topicPattern) {
        return addSource(offsetReset, name, (Deserializer) null, (Deserializer) null, topicPattern);
    }


    /**
     * Add a new source that consumes the named topics and forwards the records to child processor and/or sink nodes.
     * The source will use the specified key and value deserializers.
     *
     * @param name the unique name of the source used to reference this node when
     * {@link #addProcessor(String, ProcessorSupplier, String...) adding processor children}.
     * @param keyDeserializer the {@link Deserializer key deserializer} used when consuming records; may be null if the source
     * should use the {@link org.apache.kafka.streams.StreamsConfig#KEY_SERDE_CLASS_CONFIG default key deserializer} specified in the
     * {@link org.apache.kafka.streams.StreamsConfig stream configuration}
     * @param valDeserializer the {@link Deserializer value deserializer} used when consuming records; may be null if the source
     * should use the {@link org.apache.kafka.streams.StreamsConfig#VALUE_SERDE_CLASS_CONFIG default value deserializer} specified in the
     * {@link org.apache.kafka.streams.StreamsConfig stream configuration}
     * @param topics the name of one or more Kafka topics that this source is to consume
     * @return this builder instance so methods can be chained together; never null
     * @throws TopologyBuilderException if processor is already added or if topics have already been registered by another source
     */
    public synchronized final TopologyBuilder addSource(String name, Deserializer keyDeserializer, Deserializer valDeserializer, String... topics) {
        return addSource(null, name, keyDeserializer, valDeserializer, topics);

    }

    /**
     * Add a new source that consumes the named topics and forwards the records to child processor and/or sink nodes.
     * The source will use the specified key and value deserializers.
     *
     * @param offsetReset the auto offset reset policy to use for this stream if no committed offsets found; acceptable values are earliest or latest.
     * @param name the unique name of the source used to reference this node when
     * {@link #addProcessor(String, ProcessorSupplier, String...) adding processor children}.
     * @param keyDeserializer the {@link Deserializer key deserializer} used when consuming records; may be null if the source
     * should use the {@link org.apache.kafka.streams.StreamsConfig#KEY_SERDE_CLASS_CONFIG default key deserializer} specified in the
     * {@link org.apache.kafka.streams.StreamsConfig stream configuration}
     * @param valDeserializer the {@link Deserializer value deserializer} used when consuming records; may be null if the source
     * should use the {@link org.apache.kafka.streams.StreamsConfig#VALUE_SERDE_CLASS_CONFIG default value deserializer} specified in the
     * {@link org.apache.kafka.streams.StreamsConfig stream configuration}
     * @param topics the name of one or more Kafka topics that this source is to consume
     * @return this builder instance so methods can be chained together; never null
     * @throws TopologyBuilderException if processor is already added or if topics have already been registered by another source
     */
    public synchronized final TopologyBuilder addSource(AutoOffsetReset offsetReset, String name, Deserializer keyDeserializer, Deserializer valDeserializer, String... topics) {
        if (topics.length == 0) {
            throw new TopologyBuilderException("You must provide at least one topic");
        }
        Objects.requireNonNull(name, "name must not be null");
        if (nodeFactories.containsKey(name))
            throw new TopologyBuilderException("Processor " + name + " is already added.");

        for (String topic : topics) {
            Objects.requireNonNull(topic, "topic names cannot be null");
            validateTopicNotAlreadyRegistered(topic);
            maybeAddToResetList(earliestResetTopics, latestResetTopics, offsetReset, topic);
            sourceTopicNames.add(topic);
        }

        nodeFactories.put(name, new SourceNodeFactory(name, topics, null, keyDeserializer, valDeserializer));
        nodeToSourceTopics.put(name, topics.clone());
        nodeGrouper.add(name);

        return this;
    }

    /**
     * Adds a global {@link StateStore} to the topology. The {@link StateStore} sources its data
     * from all partitions of the provided input topic. There will be exactly one instance of this
     * {@link StateStore} per Kafka Streams instance.
     * <p>
     * A {@link SourceNode} with the provided sourceName will be added to consume the data arriving
     * from the partitions of the input topic.
     * <p>
     * The provided {@link ProcessorSupplier} will be used to create an {@link ProcessorNode} that will
     * receive all records forwarded from the {@link SourceNode}. This
     * {@link ProcessorNode} should be used to keep the {@link StateStore} up-to-date.
     *
     * @param store                 the instance of {@link StateStore}
     * @param sourceName            name of the {@link SourceNode} that will be automatically added
     * @param keyDeserializer       the {@link Deserializer} to deserialize keys with
     * @param valueDeserializer     the {@link Deserializer} to deserialize values with
     * @param topic                 the topic to source the data from
     * @param processorName         the name of the {@link ProcessorSupplier}
     * @param stateUpdateSupplier   the instance of {@link ProcessorSupplier}
     * @return
     */
    public synchronized TopologyBuilder addGlobalStore(final StateStore store,
                                                       final String sourceName,
                                                       final Deserializer keyDeserializer,
                                                       final Deserializer valueDeserializer,
                                                       final String topic,
                                                       final String processorName,
                                                       final ProcessorSupplier stateUpdateSupplier) {
        Objects.requireNonNull(store, "store must not be null");
        Objects.requireNonNull(sourceName, "sourceName must not be null");
        Objects.requireNonNull(topic, "topic must not be null");
        Objects.requireNonNull(stateUpdateSupplier, "supplier must not be null");
        Objects.requireNonNull(processorName, "processorName must not be null");
        if (nodeFactories.containsKey(sourceName)) {
            throw new TopologyBuilderException("Processor " + sourceName + " is already added.");
        }
        if (nodeFactories.containsKey(processorName)) {
            throw new TopologyBuilderException("Processor " + processorName + " is already added.");
        }
        if (stateFactories.containsKey(store.name()) || globalStateStores.containsKey(store.name())) {
            throw new TopologyBuilderException("StateStore " + store.name() + " is already added.");
        }

        validateTopicNotAlreadyRegistered(topic);

        globalTopics.add(topic);
        final String[] topics = {topic};
        nodeFactories.put(sourceName, new SourceNodeFactory(sourceName, topics, null, keyDeserializer, valueDeserializer));
        nodeToSourceTopics.put(sourceName, topics.clone());
        nodeGrouper.add(sourceName);

        final String[] parents = {sourceName};
        final ProcessorNodeFactory nodeFactory = new ProcessorNodeFactory(processorName, parents, stateUpdateSupplier);
        nodeFactory.addStateStore(store.name());
        nodeFactories.put(processorName, nodeFactory);
        nodeGrouper.add(processorName);
        nodeGrouper.unite(processorName, parents);

        globalStateStores.put(store.name(), store);
        connectSourceStoreAndTopic(store.name(), topic);
        return this;

    }

    private void validateTopicNotAlreadyRegistered(final String topic) {
        if (sourceTopicNames.contains(topic) || globalTopics.contains(topic)) {
            throw new TopologyBuilderException("Topic " + topic + " has already been registered by another source.");
        }

        for (Pattern pattern : nodeToSourcePatterns.values()) {
            if (pattern.matcher(topic).matches()) {
                throw new TopologyBuilderException("Topic " + topic + " matches a Pattern already registered by another source.");
            }
        }
    }

    /**
     * Add a new source that consumes from topics matching the given pattern
     * and forwards the records to child processor and/or sink nodes.
     * The source will use the specified key and value deserializers. The provided
     * de-/serializers will be used for all matched topics, so care should be taken to specify patterns for
     * topics that share the same key-value data format.
     *
     * @param name the unique name of the source used to reference this node when
     * {@link #addProcessor(String, ProcessorSupplier, String...) adding processor children}.
     * @param keyDeserializer the {@link Deserializer key deserializer} used when consuming records; may be null if the source
     * should use the {@link org.apache.kafka.streams.StreamsConfig#KEY_SERDE_CLASS_CONFIG default key deserializer} specified in the
     * {@link org.apache.kafka.streams.StreamsConfig stream configuration}
     * @param valDeserializer the {@link Deserializer value deserializer} used when consuming records; may be null if the source
     * should use the {@link org.apache.kafka.streams.StreamsConfig#VALUE_SERDE_CLASS_CONFIG default value deserializer} specified in the
     * {@link org.apache.kafka.streams.StreamsConfig stream configuration}
     * @param topicPattern regular expression pattern to match Kafka topics that this source is to consume
     * @return this builder instance so methods can be chained together; never null
     * @throws TopologyBuilderException if processor is already added or if topics have already been registered by name
     */

    public synchronized final TopologyBuilder addSource(String name, Deserializer keyDeserializer, Deserializer valDeserializer, Pattern topicPattern) {
        return addSource(null, name,  keyDeserializer, valDeserializer, topicPattern);

    }

    /**
     * Add a new source that consumes from topics matching the given pattern
     * and forwards the records to child processor and/or sink nodes.
     * The source will use the specified key and value deserializers. The provided
     * de-/serializers will be used for all matched topics, so care should be taken to specify patterns for
     * topics that share the same key-value data format.
     *
     * @param offsetReset  the auto offset reset policy to use for this stream if no committed offsets found; acceptable values are earliest or latest
     * @param name the unique name of the source used to reference this node when
     * {@link #addProcessor(String, ProcessorSupplier, String...) adding processor children}.
     * @param keyDeserializer the {@link Deserializer key deserializer} used when consuming records; may be null if the source
     * should use the {@link org.apache.kafka.streams.StreamsConfig#KEY_SERDE_CLASS_CONFIG default key deserializer} specified in the
     * {@link org.apache.kafka.streams.StreamsConfig stream configuration}
     * @param valDeserializer the {@link Deserializer value deserializer} used when consuming records; may be null if the source
     * should use the {@link org.apache.kafka.streams.StreamsConfig#VALUE_SERDE_CLASS_CONFIG default value deserializer} specified in the
     * {@link org.apache.kafka.streams.StreamsConfig stream configuration}
     * @param topicPattern regular expression pattern to match Kafka topics that this source is to consume
     * @return this builder instance so methods can be chained together; never null
     * @throws TopologyBuilderException if processor is already added or if topics have already been registered by name
     */

    public synchronized final TopologyBuilder addSource(AutoOffsetReset offsetReset, String name,  Deserializer keyDeserializer, Deserializer valDeserializer, Pattern topicPattern) {
        Objects.requireNonNull(topicPattern, "topicPattern can't be null");
        Objects.requireNonNull(name, "name can't be null");

        if (nodeFactories.containsKey(name)) {
            throw new TopologyBuilderException("Processor " + name + " is already added.");
        }

        for (String sourceTopicName : sourceTopicNames) {
            if (topicPattern.matcher(sourceTopicName).matches()) {
                throw new TopologyBuilderException("Pattern  " + topicPattern + " will match a topic that has already been registered by another source.");
            }
        }

        maybeAddToResetList(earliestResetPatterns, latestResetPatterns, offsetReset, topicPattern);

        nodeFactories.put(name, new SourceNodeFactory(name, null, topicPattern, keyDeserializer, valDeserializer));
        nodeToSourcePatterns.put(name, topicPattern);
        nodeGrouper.add(name);

        return this;
    }

    /**
     * Add a new sink that forwards records from upstream parent processor and/or source nodes to the named Kafka topic.
     * The sink will use the {@link org.apache.kafka.streams.StreamsConfig#KEY_SERDE_CLASS_CONFIG default key serializer} and
     * {@link org.apache.kafka.streams.StreamsConfig#VALUE_SERDE_CLASS_CONFIG default value serializer} specified in the
     * {@link org.apache.kafka.streams.StreamsConfig stream configuration}.
     *
     * @param name the unique name of the sink
     * @param topic the name of the Kafka topic to which this sink should write its records
     * @param parentNames the name of one or more source or processor nodes whose output records this sink should consume
     * and write to its topic
     * @return this builder instance so methods can be chained together; never null
     * @see #addSink(String, String, StreamPartitioner, String...)
     * @see #addSink(String, String, Serializer, Serializer, String...)
     * @see #addSink(String, String, Serializer, Serializer, StreamPartitioner, String...)
     */
    public synchronized final TopologyBuilder addSink(String name, String topic, String... parentNames) {
        return addSink(name, topic, (Serializer) null, (Serializer) null, parentNames);
    }

    /**
     * Add a new sink that forwards records from upstream parent processor and/or source nodes to the named Kafka topic, using
     * the supplied partitioner.
     * The sink will use the {@link org.apache.kafka.streams.StreamsConfig#KEY_SERDE_CLASS_CONFIG default key serializer} and
     * {@link org.apache.kafka.streams.StreamsConfig#VALUE_SERDE_CLASS_CONFIG default value serializer} specified in the
     * {@link org.apache.kafka.streams.StreamsConfig stream configuration}.
     * <p>
     * The sink will also use the specified {@link StreamPartitioner} to determine how records are distributed among
     * the named Kafka topic's partitions. Such control is often useful with topologies that use
     * {@link #addStateStore(StateStoreSupplier, String...) state stores}
     * in its processors. In most other cases, however, a partitioner needs not be specified and Kafka will automatically distribute
     * records among partitions using Kafka's default partitioning logic.
     *
     * @param name the unique name of the sink
     * @param topic the name of the Kafka topic to which this sink should write its records
     * @param partitioner the function that should be used to determine the partition for each record processed by the sink
     * @param parentNames the name of one or more source or processor nodes whose output records this sink should consume
     * and write to its topic
     * @return this builder instance so methods can be chained together; never null
     * @see #addSink(String, String, String...)
     * @see #addSink(String, String, Serializer, Serializer, String...)
     * @see #addSink(String, String, Serializer, Serializer, StreamPartitioner, String...)
     */
    public synchronized final TopologyBuilder addSink(String name, String topic, StreamPartitioner partitioner, String... parentNames) {
        return addSink(name, topic, (Serializer) null, (Serializer) null, partitioner, parentNames);
    }

    /**
     * Add a new sink that forwards records from upstream parent processor and/or source nodes to the named Kafka topic.
     * The sink will use the specified key and value serializers.
     *
     * @param name the unique name of the sink
     * @param topic the name of the Kafka topic to which this sink should write its records
     * @param keySerializer the {@link Serializer key serializer} used when consuming records; may be null if the sink
     * should use the {@link org.apache.kafka.streams.StreamsConfig#KEY_SERDE_CLASS_CONFIG default key serializer} specified in the
     * {@link org.apache.kafka.streams.StreamsConfig stream configuration}
     * @param valSerializer the {@link Serializer value serializer} used when consuming records; may be null if the sink
     * should use the {@link org.apache.kafka.streams.StreamsConfig#VALUE_SERDE_CLASS_CONFIG default value serializer} specified in the
     * {@link org.apache.kafka.streams.StreamsConfig stream configuration}
     * @param parentNames the name of one or more source or processor nodes whose output records this sink should consume
     * and write to its topic
     * @return this builder instance so methods can be chained together; never null
     * @see #addSink(String, String, String...)
     * @see #addSink(String, String, StreamPartitioner, String...)
     * @see #addSink(String, String, Serializer, Serializer, StreamPartitioner, String...)
     */
    public synchronized final TopologyBuilder addSink(String name, String topic, Serializer keySerializer, Serializer valSerializer, String... parentNames) {
        return addSink(name, topic, keySerializer, valSerializer, (StreamPartitioner) null, parentNames);
    }

    /**
     * Add a new sink that forwards records from upstream parent processor and/or source nodes to the named Kafka topic.
     * The sink will use the specified key and value serializers, and the supplied partitioner.
     *
     * @param name the unique name of the sink
     * @param topic the name of the Kafka topic to which this sink should write its records
     * @param keySerializer the {@link Serializer key serializer} used when consuming records; may be null if the sink
     * should use the {@link org.apache.kafka.streams.StreamsConfig#KEY_SERDE_CLASS_CONFIG default key serializer} specified in the
     * {@link org.apache.kafka.streams.StreamsConfig stream configuration}
     * @param valSerializer the {@link Serializer value serializer} used when consuming records; may be null if the sink
     * should use the {@link org.apache.kafka.streams.StreamsConfig#VALUE_SERDE_CLASS_CONFIG default value serializer} specified in the
     * {@link org.apache.kafka.streams.StreamsConfig stream configuration}
     * @param partitioner the function that should be used to determine the partition for each record processed by the sink
     * @param parentNames the name of one or more source or processor nodes whose output records this sink should consume
     * and write to its topic
     * @return this builder instance so methods can be chained together; never null
     * @see #addSink(String, String, String...)
     * @see #addSink(String, String, StreamPartitioner, String...)
     * @see #addSink(String, String, Serializer, Serializer, String...)
     * @throws TopologyBuilderException if parent processor is not added yet, or if this processor's name is equal to the parent's name
     */
    public synchronized final <K, V> TopologyBuilder addSink(String name, String topic, Serializer<K> keySerializer, Serializer<V> valSerializer, StreamPartitioner<? super K, ? super V> partitioner, String... parentNames) {
        Objects.requireNonNull(name, "name must not be null");
        Objects.requireNonNull(topic, "topic must not be null");
        if (nodeFactories.containsKey(name))
            throw new TopologyBuilderException("Processor " + name + " is already added.");

        if (parentNames != null) {
            for (String parent : parentNames) {
                if (parent.equals(name)) {
                    throw new TopologyBuilderException("Processor " + name + " cannot be a parent of itself.");
                }
                if (!nodeFactories.containsKey(parent)) {
                    throw new TopologyBuilderException("Parent processor " + parent + " is not added yet.");
                }
            }
        }

        nodeFactories.put(name, new SinkNodeFactory(name, parentNames, topic, keySerializer, valSerializer, partitioner));
        nodeToSinkTopic.put(name, topic);
        nodeGrouper.add(name);
        nodeGrouper.unite(name, parentNames);
        return this;
    }

    /**
     * Add a new processor node that receives and processes records output by one or more parent source or processor node.
     * Any new record output by this processor will be forwarded to its child processor or sink nodes.
     * @param name the unique name of the processor node
     * @param supplier the supplier used to obtain this node's {@link Processor} instance
     * @param parentNames the name of one or more source or processor nodes whose output records this processor should receive
     * and process
     * @return this builder instance so methods can be chained together; never null
     * @throws TopologyBuilderException if parent processor is not added yet, or if this processor's name is equal to the parent's name
     */
    public synchronized final TopologyBuilder addProcessor(String name, ProcessorSupplier supplier, String... parentNames) {
        Objects.requireNonNull(name, "name must not be null");
        Objects.requireNonNull(supplier, "supplier must not be null");
        if (nodeFactories.containsKey(name))
            throw new TopologyBuilderException("Processor " + name + " is already added.");

        if (parentNames != null) {
            for (String parent : parentNames) {
                if (parent.equals(name)) {
                    throw new TopologyBuilderException("Processor " + name + " cannot be a parent of itself.");
                }
                if (!nodeFactories.containsKey(parent)) {
                    throw new TopologyBuilderException("Parent processor " + parent + " is not added yet.");
                }
            }
        }

        nodeFactories.put(name, new ProcessorNodeFactory(name, parentNames, supplier));
        nodeGrouper.add(name);
        nodeGrouper.unite(name, parentNames);
        return this;
    }
    /**
     * Adds a state store
     *
     * @param supplier the supplier used to obtain this state store {@link StateStore} instance
     * @return this builder instance so methods can be chained together; never null
     * @throws TopologyBuilderException if state store supplier is already added
     */
    public synchronized final TopologyBuilder addStateStore(StateStoreSupplier supplier, String... processorNames) {
        Objects.requireNonNull(supplier, "supplier can't be null");
        if (stateFactories.containsKey(supplier.name())) {
            throw new TopologyBuilderException("StateStore " + supplier.name() + " is already added.");
        }

        stateFactories.put(supplier.name(), new StateStoreFactory(supplier));

        if (processorNames != null) {
            for (String processorName : processorNames) {
                connectProcessorAndStateStore(processorName, supplier.name());
            }
        }

        return this;
    }

    /**
     * Connects the processor and the state stores
     *
     * @param processorName the name of the processor
     * @param stateStoreNames the names of state stores that the processor uses
     * @return this builder instance so methods can be chained together; never null
     */
    public synchronized final TopologyBuilder connectProcessorAndStateStores(String processorName, String... stateStoreNames) {
        Objects.requireNonNull(processorName, "processorName can't be null");
        if (stateStoreNames != null) {
            for (String stateStoreName : stateStoreNames) {
                connectProcessorAndStateStore(processorName, stateStoreName);
            }
        }

        return this;
    }

    /**
     * This is used only for KStreamBuilder: when adding a KTable from a source topic,
     * we need to add the topic as the KTable's materialized state store's changelog.
     */
    protected synchronized final TopologyBuilder connectSourceStoreAndTopic(String sourceStoreName, String topic) {
        if (storeToChangelogTopic.containsKey(sourceStoreName)) {
            throw new TopologyBuilderException("Source store " + sourceStoreName + " is already added.");
        }
        storeToChangelogTopic.put(sourceStoreName, topic);
        return this;
    }

    /**
     * Connects a list of processors.
     *
     * NOTE this function would not needed by developers working with the processor APIs, but only used
     * for the high-level DSL parsing functionalities.
     *
     * @param processorNames the name of the processors
     * @return this builder instance so methods can be chained together; never null
     * @throws TopologyBuilderException if less than two processors are specified, or if one of the processors is not added yet
     */
    public synchronized final TopologyBuilder connectProcessors(String... processorNames) {
        if (processorNames.length < 2)
            throw new TopologyBuilderException("At least two processors need to participate in the connection.");

        for (String processorName : processorNames) {
            if (!nodeFactories.containsKey(processorName))
                throw new TopologyBuilderException("Processor " + processorName + " is not added yet.");

        }

        String firstProcessorName = processorNames[0];

        nodeGrouper.unite(firstProcessorName, Arrays.copyOfRange(processorNames, 1, processorNames.length));

        return this;
    }

    /**
     * Adds an internal topic
     *
     * @param topicName the name of the topic
     * @return this builder instance so methods can be chained together; never null
     */
    public synchronized final TopologyBuilder addInternalTopic(String topicName) {
        Objects.requireNonNull(topicName, "topicName can't be null");
        this.internalTopicNames.add(topicName);

        return this;
    }

    /**
     * Asserts that the streams of the specified source nodes must be copartitioned.
     *
     * @param sourceNodes a set of source node names
     * @return this builder instance so methods can be chained together; never null
     */
    public synchronized final TopologyBuilder copartitionSources(Collection<String> sourceNodes) {
        copartitionSourceGroups.add(Collections.unmodifiableSet(new HashSet<>(sourceNodes)));
        return this;
    }

    private void connectProcessorAndStateStore(String processorName, String stateStoreName) {
        if (!stateFactories.containsKey(stateStoreName))
            throw new TopologyBuilderException("StateStore " + stateStoreName + " is not added yet.");
        if (!nodeFactories.containsKey(processorName))
            throw new TopologyBuilderException("Processor " + processorName + " is not added yet.");

        StateStoreFactory stateStoreFactory = stateFactories.get(stateStoreName);
        Iterator<String> iter = stateStoreFactory.users.iterator();
        if (iter.hasNext()) {
            String user = iter.next();
            nodeGrouper.unite(user, processorName);
        }
        stateStoreFactory.users.add(processorName);

        NodeFactory nodeFactory = nodeFactories.get(processorName);
        if (nodeFactory instanceof ProcessorNodeFactory) {
            ProcessorNodeFactory processorNodeFactory = (ProcessorNodeFactory) nodeFactory;
            processorNodeFactory.addStateStore(stateStoreName);
            connectStateStoreNameToSourceTopics(stateStoreName, processorNodeFactory);
        } else {
            throw new TopologyBuilderException("cannot connect a state store " + stateStoreName + " to a source node or a sink node.");
        }
    }

    private Set<String> findSourceTopicsForProcessorParents(String [] parents) {
        final Set<String> sourceTopics = new HashSet<>();
        for (String parent : parents) {
            NodeFactory nodeFactory = nodeFactories.get(parent);
            if (nodeFactory instanceof SourceNodeFactory) {
                sourceTopics.addAll(Arrays.asList(((SourceNodeFactory) nodeFactory).getTopics()));
            } else if (nodeFactory instanceof ProcessorNodeFactory) {
                sourceTopics.addAll(findSourceTopicsForProcessorParents(((ProcessorNodeFactory) nodeFactory).parents));
            }
        }
        return sourceTopics;
    }

    private void connectStateStoreNameToSourceTopics(final String stateStoreName,
                                                     final ProcessorNodeFactory processorNodeFactory) {

        // we should never update the mapping from state store names to source topics if the store name already exists
        // in the map; this scenario is possible, for example, that a state store underlying a source KTable is
        // connecting to a join operator whose source topic is not the original KTable's source topic but an internal repartition topic.
        if (stateStoreNameToSourceTopics.containsKey(stateStoreName)) {
            return;
        }

        final Set<String> sourceTopics = findSourceTopicsForProcessorParents(processorNodeFactory.parents);
        if (sourceTopics.isEmpty()) {
            throw new TopologyBuilderException("can't find source topic for state store " +
                    stateStoreName);
        }
        stateStoreNameToSourceTopics.put(stateStoreName,
                Collections.unmodifiableSet(sourceTopics));
    }


    private <T> void maybeAddToResetList(Collection<T> earliestResets, Collection<T> latestResets, AutoOffsetReset offsetReset, T item) {
        if (offsetReset != null) {
            switch (offsetReset) {
                case EARLIEST:
                    earliestResets.add(item);
                    break;
                case LATEST:
                    latestResets.add(item);
                    break;
                default:
                    throw new TopologyBuilderException(String.format("Unrecognized reset format %s", offsetReset));
            }
        }
    }

    /**
     * Returns the map of node groups keyed by the topic group id.
     *
     * @return groups of node names
     */
    public synchronized Map<Integer, Set<String>> nodeGroups() {
        if (nodeGroups == null)
            nodeGroups = makeNodeGroups();

        return nodeGroups;
    }

    private Map<Integer, Set<String>> makeNodeGroups() {
        HashMap<Integer, Set<String>> nodeGroups = new LinkedHashMap<>();
        HashMap<String, Set<String>> rootToNodeGroup = new HashMap<>();

        int nodeGroupId = 0;

        // Go through source nodes first. This makes the group id assignment easy to predict in tests
        final HashSet<String> allSourceNodes = new HashSet<>(nodeToSourceTopics.keySet());
        allSourceNodes.addAll(nodeToSourcePatterns.keySet());

        for (String nodeName : Utils.sorted(allSourceNodes)) {
            String root = nodeGrouper.root(nodeName);
            Set<String> nodeGroup = rootToNodeGroup.get(root);
            if (nodeGroup == null) {
                nodeGroup = new HashSet<>();
                rootToNodeGroup.put(root, nodeGroup);
                nodeGroups.put(nodeGroupId++, nodeGroup);
            }
            nodeGroup.add(nodeName);
        }

        // Go through non-source nodes
        for (String nodeName : Utils.sorted(nodeFactories.keySet())) {
            if (!nodeToSourceTopics.containsKey(nodeName)) {
                String root = nodeGrouper.root(nodeName);
                Set<String> nodeGroup = rootToNodeGroup.get(root);
                if (nodeGroup == null) {
                    nodeGroup = new HashSet<>();
                    rootToNodeGroup.put(root, nodeGroup);
                    nodeGroups.put(nodeGroupId++, nodeGroup);
                }
                nodeGroup.add(nodeName);
            }
        }

        return nodeGroups;
    }

    /**
     * Build the topology for the specified topic group. This is called automatically when passing this builder into the
     * {@link org.apache.kafka.streams.KafkaStreams#KafkaStreams(TopologyBuilder, org.apache.kafka.streams.StreamsConfig)} constructor.
     *
     * @see org.apache.kafka.streams.KafkaStreams#KafkaStreams(TopologyBuilder, org.apache.kafka.streams.StreamsConfig)
     */
    public synchronized ProcessorTopology build(Integer topicGroupId) {
        Set<String> nodeGroup;
        if (topicGroupId != null) {
            nodeGroup = nodeGroups().get(topicGroupId);
        } else {
            // when topicGroupId is null, we build the full topology minus the global groups
            final Set<String> globalNodeGroups = globalNodeGroups();
            final Collection<Set<String>> values = nodeGroups().values();
            nodeGroup = new HashSet<>();
            for (Set<String> value : values) {
                nodeGroup.addAll(value);
            }
            nodeGroup.removeAll(globalNodeGroups);


        }
        return build(nodeGroup);
    }

    /**
     * Builds the topology for any global state stores
     * @return ProcessorTopology
     */
    public synchronized ProcessorTopology buildGlobalStateTopology() {
        final Set<String> globalGroups = globalNodeGroups();
        if (globalGroups.isEmpty()) {
            return null;
        }
        return build(globalGroups);
    }

    private Set<String> globalNodeGroups() {
        final Set<String> globalGroups = new HashSet<>();
        for (final Map.Entry<Integer, Set<String>> nodeGroup : nodeGroups().entrySet()) {
            final Set<String> nodes = nodeGroup.getValue();
            for (String node : nodes) {
                final NodeFactory nodeFactory = nodeFactories.get(node);
                if (nodeFactory instanceof SourceNodeFactory) {
                    final String[] topics = ((SourceNodeFactory) nodeFactory).getTopics();
                    if (topics != null && topics.length == 1 && globalTopics.contains(topics[0])) {
                        globalGroups.addAll(nodes);
                    }
                }
            }
        }
        return globalGroups;
    }

    @SuppressWarnings("unchecked")
    private ProcessorTopology build(Set<String> nodeGroup) {
        List<ProcessorNode> processorNodes = new ArrayList<>(nodeFactories.size());
        Map<String, ProcessorNode> processorMap = new HashMap<>();
        Map<String, SourceNode> topicSourceMap = new HashMap<>();
        Map<String, SinkNode> topicSinkMap = new HashMap<>();
        Map<String, StateStore> stateStoreMap = new LinkedHashMap<>();

        // create processor nodes in a topological order ("nodeFactories" is already topologically sorted)
        for (NodeFactory factory : nodeFactories.values()) {
            if (nodeGroup == null || nodeGroup.contains(factory.name)) {
                final ProcessorNode node = factory.build();
                processorNodes.add(node);
                processorMap.put(node.name(), node);

                if (factory instanceof ProcessorNodeFactory) {
                    for (String parent : ((ProcessorNodeFactory) factory).parents) {
                        processorMap.get(parent).addChild(node);
                    }
                    for (String stateStoreName : ((ProcessorNodeFactory) factory).stateStoreNames) {
                        if (!stateStoreMap.containsKey(stateStoreName)) {
                            final StateStore stateStore = getStateStore(stateStoreName);
                            stateStoreMap.put(stateStoreName, stateStore);

                            // remember the changelog topic if this state store is change-logging enabled
                            if (supplier.loggingEnabled() && !storeToChangelogTopic.containsKey(stateStoreName)) {
                                final String changelogTopic = ProcessorStateManager.storeChangelogTopic(this.applicationId, stateStoreName);
                                storeToChangelogTopic.put(stateStoreName, changelogTopic);
                            }
                        }
                    }
                } else if (factory instanceof SourceNodeFactory) {
                    SourceNodeFactory sourceNodeFactory = (SourceNodeFactory) factory;
                    String[] topics = (sourceNodeFactory.pattern != null) ?
                            sourceNodeFactory.getTopics(subscriptionUpdates.getUpdates()) :
                            sourceNodeFactory.getTopics();

                    for (String topic : topics) {
                        if (internalTopicNames.contains(topic)) {
                            // prefix the internal topic name with the application id
                            topicSourceMap.put(decorateTopic(topic), (SourceNode) node);
                        } else {
                            topicSourceMap.put(topic, (SourceNode) node);
                        }
                    }
                } else if (factory instanceof SinkNodeFactory) {
                    SinkNodeFactory sinkNodeFactory = (SinkNodeFactory) factory;
                    for (String parent : sinkNodeFactory.parents) {
                        processorMap.get(parent).addChild(node);
                        if (internalTopicNames.contains(sinkNodeFactory.topic)) {
                            // prefix the internal topic name with the application id
                            topicSinkMap.put(decorateTopic(sinkNodeFactory.topic), (SinkNode) node);
                        } else {
                            topicSinkMap.put(sinkNodeFactory.topic, (SinkNode) node);
                        }
                    }
                } else {
                    throw new TopologyBuilderException("Unknown definition class: " + factory.getClass().getName());
                }
            }
        }

<<<<<<< HEAD
        return new ProcessorTopology(processorNodes, topicSourceMap, topicSinkMap, new ArrayList<>(stateStoreMap.values()), storeToChangelogTopic);
=======
        return new ProcessorTopology(processorNodes,
                                     topicSourceMap,
                                     topicSinkMap,
                                     new ArrayList<>(stateStoreMap.values()),
                                     sourceStoreToSourceTopic,
                                     storeToProcessorNodeMap,
                                     new ArrayList<>(globalStateStores.values()));
    }

    /**
     * Get any global {@link StateStore}s that are part of the
     * topology
     * @return map containing all global {@link StateStore}s
     */
    public Map<String, StateStore> globalStateStores() {
        return Collections.unmodifiableMap(globalStateStores);
    }

    private StateStore getStateStore(final String stateStoreName) {
        if (stateFactories.containsKey(stateStoreName)) {
            return stateFactories.get(stateStoreName).supplier.get();
        }
        return globalStateStores.get(stateStoreName);
>>>>>>> 8d9d8479
    }

    /**
     * Returns the map of topic groups keyed by the group id.
     * A topic group is a group of topics in the same task.
     *
     * @return groups of topic names
     */
    public synchronized Map<Integer, TopicsInfo> topicGroups() {
        Map<Integer, TopicsInfo> topicGroups = new LinkedHashMap<>();

        if (nodeGroups == null)
            nodeGroups = makeNodeGroups();

        for (Map.Entry<Integer, Set<String>> entry : nodeGroups.entrySet()) {
            Set<String> sinkTopics = new HashSet<>();
            Set<String> sourceTopics = new HashSet<>();
            Map<String, InternalTopicConfig> internalSourceTopics = new HashMap<>();
            Map<String, InternalTopicConfig> stateChangelogTopics = new HashMap<>();
            for (String node : entry.getValue()) {
                // if the node is a source node, add to the source topics
                String[] topics = nodeToSourceTopics.get(node);
                if (topics != null) {
                    // if some of the topics are internal, add them to the internal topics
                    for (String topic : topics) {
                        // skip global topic as they don't need partition assignment
                        if (globalTopics.contains(topic)) {
                            continue;
                        }
                        if (this.internalTopicNames.contains(topic)) {
                            // prefix the internal topic name with the application id
                            String internalTopic = decorateTopic(topic);
                            internalSourceTopics.put(internalTopic, new InternalTopicConfig(internalTopic,
                                                                                            Collections.singleton(InternalTopicConfig.CleanupPolicy.delete),
                                                                                            Collections.<String, String>emptyMap()));
                            sourceTopics.add(internalTopic);
                        } else {
                            sourceTopics.add(topic);
                        }
                    }
                }

                // if the node is a sink node, add to the sink topics
                String topic = nodeToSinkTopic.get(node);
                if (topic != null) {
                    if (internalTopicNames.contains(topic)) {
                        // prefix the change log topic name with the application id
                        sinkTopics.add(decorateTopic(topic));
                    } else {
                        sinkTopics.add(topic);
                    }
                }

                // if the node is connected to a state, add to the state topics
                for (StateStoreFactory stateFactory : stateFactories.values()) {
                    final StateStoreSupplier supplier = stateFactory.supplier;
                    if (supplier.loggingEnabled() && stateFactory.users.contains(node)) {
                        final String name = ProcessorStateManager.storeChangelogTopic(applicationId, supplier.name());
                        final InternalTopicConfig internalTopicConfig = createInternalTopicConfig(supplier, name);
                        stateChangelogTopics.put(name, internalTopicConfig);
                    }
                }
            }
            if (!sourceTopics.isEmpty()) {
                topicGroups.put(entry.getKey(), new TopicsInfo(
                        Collections.unmodifiableSet(sinkTopics),
                        Collections.unmodifiableSet(sourceTopics),
                        Collections.unmodifiableMap(internalSourceTopics),
                        Collections.unmodifiableMap(stateChangelogTopics)));
            }
        }

        return Collections.unmodifiableMap(topicGroups);
    }

    private void setRegexMatchedTopicsToSourceNodes() {
        if (subscriptionUpdates.hasUpdates()) {
            for (Map.Entry<String, Pattern> stringPatternEntry : nodeToSourcePatterns.entrySet()) {
                SourceNodeFactory sourceNode = (SourceNodeFactory) nodeFactories.get(stringPatternEntry.getKey());
                //need to update nodeToSourceTopics with topics matched from given regex
                nodeToSourceTopics.put(stringPatternEntry.getKey(), sourceNode.getTopics(subscriptionUpdates.getUpdates()));
                log.debug("nodeToSourceTopics {}", nodeToSourceTopics);
            }
        }
    }

    private InternalTopicConfig createInternalTopicConfig(final StateStoreSupplier supplier, final String name) {
        if (!(supplier instanceof WindowStoreSupplier)) {
            return new InternalTopicConfig(name, Collections.singleton(InternalTopicConfig.CleanupPolicy.compact), supplier.logConfig());
        }

        final WindowStoreSupplier windowStoreSupplier = (WindowStoreSupplier) supplier;
        final InternalTopicConfig config = new InternalTopicConfig(name,
                                                                   Utils.mkSet(InternalTopicConfig.CleanupPolicy.compact,
                                                                               InternalTopicConfig.CleanupPolicy.delete),
                                                                   supplier.logConfig());
        config.setRetentionMs(windowStoreSupplier.retentionPeriod());
        return config;
    }


    /**
     * Get the names of topics that are to be consumed by the source nodes created by this builder.
     * @return the unmodifiable set of topic names used by source nodes, which changes as new sources are added; never null
     */
    public synchronized Set<String> sourceTopics() {
        Set<String> topics = maybeDecorateInternalSourceTopics(sourceTopicNames);
        return Collections.unmodifiableSet(topics);
    }

    /**
     * Get the Pattern to match all topics requiring to start reading from earliest available offset
     * @return the Pattern for matching all topics reading from earliest offset, never null
     */
    public synchronized Pattern earliestResetTopicsPattern() {
        Set<String> topics = maybeDecorateInternalSourceTopics(earliestResetTopics);

        String[] sourceTopicNames = topics.toArray(new String[topics.size()]);
        Pattern[] sourceTopicPatterns = earliestResetPatterns.toArray(new Pattern[earliestResetPatterns.size()]);

        Pattern earliestPattern =  buildPatternForOffsetResetTopics(sourceTopicNames, sourceTopicPatterns);

        ensureNoRegexOverlap(earliestPattern, latestResetPatterns, latestResetTopics);

        return earliestPattern;
    }

    /**
     * Get the Pattern to match all topics requiring to start reading from latest available offset
     * @return the Pattern for matching all topics reading from latest offset, never null
     */
    public synchronized Pattern latestResetTopicsPattern() {
        Set<String> topics = maybeDecorateInternalSourceTopics(latestResetTopics);

        String[] sourceTopicNames = topics.toArray(new String[topics.size()]);
        Pattern[] sourceTopicPatterns = latestResetPatterns.toArray(new Pattern[latestResetPatterns.size()]);

        Pattern latestPattern = buildPatternForOffsetResetTopics(sourceTopicNames, sourceTopicPatterns);

        ensureNoRegexOverlap(latestPattern, earliestResetPatterns, earliestResetTopics);

        return  latestPattern;
    }

    private void ensureNoRegexOverlap(Pattern builtPattern, Set<Pattern> otherPatterns, Set<String> otherTopics) {

        for (Pattern otherPattern : otherPatterns) {
            if (builtPattern.pattern().contains(otherPattern.pattern())) {
                throw new TopologyBuilderException(String.format("Found overlapping regex [%s] against [%s] for a KStream with auto offset resets", otherPattern.pattern(), builtPattern.pattern()));
            }
        }

        for (String otherTopic : otherTopics) {
            if (builtPattern.matcher(otherTopic).matches()) {
                throw new TopologyBuilderException(String.format("Found overlapping regex [%s] matching topic [%s] for a KStream with auto offset resets", builtPattern.pattern(), otherTopic));
            }
        }

    }


    /**
     * Builds a composite pattern out of topic names and Pattern object for matching topic names.  If the provided
     * arrays are empty a Pattern.compile("") instance is returned.
     *
     * @param sourceTopics  the name of source topics to add to a composite pattern
     * @param sourcePatterns Patterns for matching source topics to add to a composite pattern
     * @return a Pattern that is composed of the literal source topic names and any Patterns for matching source topics
     */
    private static synchronized Pattern buildPatternForOffsetResetTopics(String[] sourceTopics, Pattern[] sourcePatterns) {
        StringBuilder builder = new StringBuilder();

        for (String topic : sourceTopics) {
            builder.append(topic).append("|");
        }

        for (Pattern sourcePattern : sourcePatterns) {
            builder.append(sourcePattern.pattern()).append("|");
        }

        if (builder.length() > 0) {
            builder.setLength(builder.length() - 1);
            return Pattern.compile(builder.toString());
        }

        return EMPTY_ZERO_LENGTH_PATTERN;
    }

    /**
     * @return a mapping from state store name to a Set of source Topics.
     */
    public Map<String, Set<String>> stateStoreNameToSourceTopics() {
        final Map<String, Set<String>> results = new HashMap<>();
        for (Map.Entry<String, Set<String>> entry : stateStoreNameToSourceTopics.entrySet()) {
            results.put(entry.getKey(), maybeDecorateInternalSourceTopics(entry.getValue()));

        }
        return results;
    }

    /**
     * Returns the copartition groups.
     * A copartition group is a group of source topics that are required to be copartitioned.
     *
     * @return groups of topic names
     */
    public synchronized Collection<Set<String>> copartitionGroups() {
        List<Set<String>> list = new ArrayList<>(copartitionSourceGroups.size());
        for (Set<String> nodeNames : copartitionSourceGroups) {
            Set<String> copartitionGroup = new HashSet<>();
            for (String node : nodeNames) {
                String[] topics = nodeToSourceTopics.get(node);
                if (topics != null)
                    copartitionGroup.addAll(maybeDecorateInternalSourceTopics(topics));
            }
            list.add(Collections.unmodifiableSet(copartitionGroup));
        }
        return Collections.unmodifiableList(list);
    }

    private Set<String> maybeDecorateInternalSourceTopics(final Set<String> sourceTopics) {
        return maybeDecorateInternalSourceTopics(sourceTopics.toArray(new String[sourceTopics.size()]));
    }

    private Set<String> maybeDecorateInternalSourceTopics(String ... sourceTopics) {
        final Set<String> decoratedTopics = new HashSet<>();
        for (String topic : sourceTopics) {
            if (internalTopicNames.contains(topic)) {
                decoratedTopics.add(decorateTopic(topic));
            } else {
                decoratedTopics.add(topic);
            }
        }
        return decoratedTopics;
    }

    private String decorateTopic(String topic) {
        if (applicationId == null) {
            throw new TopologyBuilderException("there are internal topics and "
                    + "applicationId hasn't been set. Call "
                    + "setApplicationId first");
        }

        return applicationId + "-" + topic;
    }

    public synchronized Pattern sourceTopicPattern() {
        if (this.topicPattern == null && !nodeToSourcePatterns.isEmpty()) {

            List<String> allNodeToSourceTopics = new ArrayList<>();
            if (!nodeToSourceTopics.isEmpty()) {
                for (String[] topics : nodeToSourceTopics.values()) {
                    allNodeToSourceTopics.addAll(Arrays.asList(topics));

                }
            }
            int numPatterns = nodeToSourcePatterns.values().size();
            int numTopics = allNodeToSourceTopics.size();

            Pattern[] patterns = nodeToSourcePatterns.values().toArray(new Pattern[numPatterns]);
            String[] allTopics = allNodeToSourceTopics.toArray(new String[numTopics]);

            this.topicPattern = buildPatternForOffsetResetTopics(allTopics, patterns);
        }
        return this.topicPattern;
    }

    public synchronized void updateSubscriptions(SubscriptionUpdates subscriptionUpdates, String threadId) {
        log.debug("stream-thread [{}] updating builder with {} topic(s) with possible matching regex subscription(s)", threadId, subscriptionUpdates);
        this.subscriptionUpdates = subscriptionUpdates;
        setRegexMatchedTopicsToSourceNodes();
    }
}<|MERGE_RESOLUTION|>--- conflicted
+++ resolved
@@ -1044,14 +1044,22 @@
                     }
                     for (String stateStoreName : ((ProcessorNodeFactory) factory).stateStoreNames) {
                         if (!stateStoreMap.containsKey(stateStoreName)) {
-                            final StateStore stateStore = getStateStore(stateStoreName);
+                            StateStore stateStore;
+
+                            if (stateFactories.containsKey(stateStoreName)) {
+                                final StateStoreSupplier supplier = stateFactories.get(stateStoreName).supplier;
+                                stateStore = supplier.get();
+
+                                // remember the changelog topic if this state store is change-logging enabled
+                                if (supplier.loggingEnabled() && !storeToChangelogTopic.containsKey(stateStoreName)) {
+                                    final String changelogTopic = ProcessorStateManager.storeChangelogTopic(this.applicationId, stateStoreName);
+                                    storeToChangelogTopic.put(stateStoreName, changelogTopic);
+                                }
+                            } else {
+                                stateStore = globalStateStores.get(stateStoreName);
+                            }
+
                             stateStoreMap.put(stateStoreName, stateStore);
-
-                            // remember the changelog topic if this state store is change-logging enabled
-                            if (supplier.loggingEnabled() && !storeToChangelogTopic.containsKey(stateStoreName)) {
-                                final String changelogTopic = ProcessorStateManager.storeChangelogTopic(this.applicationId, stateStoreName);
-                                storeToChangelogTopic.put(stateStoreName, changelogTopic);
-                            }
                         }
                     }
                 } else if (factory instanceof SourceNodeFactory) {
@@ -1085,16 +1093,7 @@
             }
         }
 
-<<<<<<< HEAD
-        return new ProcessorTopology(processorNodes, topicSourceMap, topicSinkMap, new ArrayList<>(stateStoreMap.values()), storeToChangelogTopic);
-=======
-        return new ProcessorTopology(processorNodes,
-                                     topicSourceMap,
-                                     topicSinkMap,
-                                     new ArrayList<>(stateStoreMap.values()),
-                                     sourceStoreToSourceTopic,
-                                     storeToProcessorNodeMap,
-                                     new ArrayList<>(globalStateStores.values()));
+        return new ProcessorTopology(processorNodes, topicSourceMap, topicSinkMap, new ArrayList<>(stateStoreMap.values()), storeToChangelogTopic, new ArrayList<>(globalStateStores.values()));
     }
 
     /**
@@ -1111,7 +1110,6 @@
             return stateFactories.get(stateStoreName).supplier.get();
         }
         return globalStateStores.get(stateStoreName);
->>>>>>> 8d9d8479
     }
 
     /**
