--- conflicted
+++ resolved
@@ -289,13 +289,8 @@
         "completing transaction state transition while it does not have a pending state")
     }
 
-<<<<<<< HEAD
-    if (toState != transitMetadata.txnState || txnLastUpdateTimestamp > transitMetadata.txnLastUpdateTimestamp) {
+    if (toState != transitMetadata.txnState) {
       throwStateTransitionFailure(transitMetadata)
-=======
-    if (toState != transitMetadata.txnState) {
-      throwStateTransitionFailure(toState)
->>>>>>> 1e03b711
     } else {
       toState match {
         case Empty => // from initPid
@@ -378,7 +373,7 @@
 
   def pendingTransitionInProgress: Boolean = pendingState.isDefined
 
-  override def toString = {
+  override def toString: String = {
     "TransactionMetadata(" +
       s"transactionalId=$transactionalId, " +
       s"producerId=$producerId, " +
