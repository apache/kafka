--- conflicted
+++ resolved
@@ -77,7 +77,6 @@
 import org.mockito.Mock;
 import org.mockito.junit.MockitoJUnitRunner;
 import org.mockito.stubbing.Answer;
-import org.mockito.stubbing.OngoingStubbing;
 
 import javax.crypto.SecretKey;
 import java.util.ArrayList;
@@ -2563,37 +2562,14 @@
         expectRebalance(1, Collections.emptyList(), Collections.emptyList());
         doNothing().when(member).poll(anyLong());
 
-        OngoingStubbing<RestClient.HttpResponse<Object>> expectRequest = when(restClient.httpRequest(
-                any(), eq("PUT"), isNull(), isNull(), isNull(), any(), any()
-        ));
-
-<<<<<<< HEAD
-        expectAnyTicks();
-
-        // There's a race condition in DistributedHerder::addRequest that isn't triggered
-        // often under normal circumstances, but becomes more likely during this test
-        // because we mock out member::poll and the herder no longer blocks when invoking
-        // that method
-        // This can cause the herder to skip a call to member::wakeup during that method, and
-        // since the number of calls to that method isn't vital to our testing coverage, we permit
-        // any number of calls
-        // The race condition itself is benign and should have no negative impact on herder logic;
-        // see DistributedHerder::addRequest for more detail
-        member.wakeup();
-        EasyMock.expectLastCall().anyTimes();
-        restClient.httpRequest(
-                anyObject(), EasyMock.eq("PUT"), EasyMock.isNull(), EasyMock.isNull(), anyObject(), anyObject()
+        doAnswer(invocation -> {
+            if (!succeed) {
+                throw new ConnectRestException(409, "Rebalance :(");
+            }
+            return null;
+        }).when(restClient).httpRequest(
+                any(), eq("PUT"), isNull(), isNull(), any(), any()
         );
-        org.easymock.IExpectationSetters<Object> expectRequest = PowerMock.expectLastCall();
-        if (succeed) {
-            expectRequest.andVoid();
-=======
-        if (succeed) {
-            expectRequest.thenReturn(null);
->>>>>>> 364bc3c5
-        } else {
-            expectRequest.thenThrow(new ConnectRestException(409, "Rebalance :("));
-        }
 
         ArgumentCaptor<Runnable> forwardRequest = ArgumentCaptor.forClass(Runnable.class);
 
@@ -3181,10 +3157,10 @@
         changedTaskConfigs.add(TASK_CONFIG);
         when(worker.connectorTaskConfigs(CONN1, sinkConnectorConfig)).thenReturn(changedTaskConfigs);
 
-        when(restClient.httpRequest(any(), eq("POST"), any(), any(), any(), any(), any()))
-                .thenThrow(new ConnectException("Request to leader to reconfigure connector tasks failed"))
-                .thenThrow(new ConnectException("Request to leader to reconfigure connector tasks failed"))
-                .thenReturn(null);
+        doThrow(new ConnectException("Request to leader to reconfigure connector tasks failed"))
+                .doThrow(new ConnectException("Request to leader to reconfigure connector tasks failed"))
+                .doNothing()
+                .when(restClient).httpRequest(any(), eq("POST"), any(), any(), any(), any());
 
         expectAndVerifyTaskReconfigurationRetries();
     }
