/*
 * Licensed to the Apache Software Foundation (ASF) under one or more
 * contributor license agreements. See the NOTICE file distributed with
 * this work for additional information regarding copyright ownership.
 * The ASF licenses this file to You under the Apache License, Version 2.0
 * (the "License"); you may not use this file except in compliance with
 * the License. You may obtain a copy of the License at
 *
 *    http://www.apache.org/licenses/LICENSE-2.0
 *
 * Unless required by applicable law or agreed to in writing, software
 * distributed under the License is distributed on an "AS IS" BASIS,
 * WITHOUT WARRANTIES OR CONDITIONS OF ANY KIND, either express or implied.
 * See the License for the specific language governing permissions and
 * limitations under the License.
 */

package kafka.test.junit;

import kafka.test.ClusterConfig;
import kafka.test.ClusterGenerator;
import kafka.test.annotation.AutoStart;
import kafka.test.annotation.ClusterTestDefaults;
import kafka.test.annotation.ClusterConfigProperty;
import kafka.test.annotation.ClusterTemplate;
import kafka.test.annotation.ClusterTest;
import kafka.test.annotation.ClusterTests;
import kafka.test.annotation.Type;
import org.junit.jupiter.api.extension.ExtensionContext;
import org.junit.jupiter.api.extension.TestTemplateInvocationContext;
import org.junit.jupiter.api.extension.TestTemplateInvocationContextProvider;
import org.junit.platform.commons.util.ReflectionUtils;

import java.lang.reflect.Method;
import java.util.ArrayList;
import java.util.HashMap;
import java.util.List;
import java.util.Map;
import java.util.Optional;
import java.util.function.Consumer;
import java.util.stream.Stream;

/**
 * This class is a custom JUnit extension that will generate some number of test invocations depending on the processing
 * of a few custom annotations. These annotations are placed on so-called test template methods. Template methods look
 * like normal JUnit test methods, but instead of being invoked directly, they are used as templates for generating
 * multiple test invocations.
 *
 * Test class that use this extension should use one of the following annotations on each template method:
 *
 * <ul>
 *     <li>{@link ClusterTest}, define a single cluster configuration</li>
 *     <li>{@link ClusterTests}, provide multiple instances of @ClusterTest</li>
 *     <li>{@link ClusterTemplate}, define a static method that generates cluster configurations</li>
 * </ul>
 *
 * Any combination of these annotations may be used on a given test template method. If no test invocations are
 * generated after processing the annotations, an error is thrown.
 *
 * Depending on which annotations are used, and what values are given, different {@link ClusterConfig} will be
 * generated. Each ClusterConfig is used to create an underlying Kafka cluster that is used for the actual test
 * invocation.
 *
 * For example:
 *
 * <pre>
 * &#64;ExtendWith(value = Array(classOf[ClusterTestExtensions]))
 * class SomeIntegrationTest {
 *   &#64;ClusterTest(brokers = 1, controllers = 1, clusterType = ClusterType.Both)
 *   def someTest(): Unit = {
 *     assertTrue(condition)
 *   }
 * }
 * </pre>
 *
 * will generate two invocations of "someTest" (since ClusterType.Both was given). For each invocation, the test class
 * SomeIntegrationTest will be instantiated, lifecycle methods (before/after) will be run, and "someTest" will be invoked.
 *
 */
public class ClusterTestExtensions implements TestTemplateInvocationContextProvider {
    @Override
    public boolean supportsTestTemplate(ExtensionContext context) {
        return true;
    }

    @Override
    public Stream<TestTemplateInvocationContext> provideTestTemplateInvocationContexts(ExtensionContext context) {
        ClusterTestDefaults defaults = getClusterTestDefaults(context.getRequiredTestClass());
        List<TestTemplateInvocationContext> generatedContexts = new ArrayList<>();

        // Process the @ClusterTemplate annotation
        ClusterTemplate clusterTemplateAnnot = context.getRequiredTestMethod().getDeclaredAnnotation(ClusterTemplate.class);
        if (clusterTemplateAnnot != null) {
            processClusterTemplate(context, clusterTemplateAnnot, generatedContexts::add);
            if (generatedContexts.isEmpty()) {
                throw new IllegalStateException("ClusterConfig generator method should provide at least one config");
            }
        }

        // Process single @ClusterTest annotation
        ClusterTest clusterTestAnnot = context.getRequiredTestMethod().getDeclaredAnnotation(ClusterTest.class);
        if (clusterTestAnnot != null) {
            processClusterTest(context, clusterTestAnnot, defaults, generatedContexts::add);
        }

        // Process multiple @ClusterTest annotation within @ClusterTests
        ClusterTests clusterTestsAnnot = context.getRequiredTestMethod().getDeclaredAnnotation(ClusterTests.class);
        if (clusterTestsAnnot != null) {
            for (ClusterTest annot : clusterTestsAnnot.value()) {
                processClusterTest(context, annot, defaults, generatedContexts::add);
            }
        }

        if (generatedContexts.isEmpty()) {
            throw new IllegalStateException("Please annotate test methods with @ClusterTemplate, @ClusterTest, or " +
                    "@ClusterTests when using the ClusterTestExtensions provider");
        }

        return generatedContexts.stream();
    }

    void processClusterTemplate(ExtensionContext context, ClusterTemplate annot,
                                        Consumer<TestTemplateInvocationContext> testInvocations) {
        // If specified, call cluster config generated method (must be static)
        List<ClusterConfig> generatedClusterConfigs = new ArrayList<>();
        if (annot.value().trim().isEmpty()) {
            throw new IllegalStateException("ClusterTemplate value can't be empty string.");
        }
        generateClusterConfigurations(context, annot.value(), generatedClusterConfigs::add);

        String baseDisplayName = context.getRequiredTestMethod().getName();
        generatedClusterConfigs.forEach(config -> config.clusterType().invocationContexts(baseDisplayName, config, testInvocations));
    }

    private void generateClusterConfigurations(ExtensionContext context, String generateClustersMethods, ClusterGenerator generator) {
        Object testInstance = context.getTestInstance().orElse(null);
        Method method = ReflectionUtils.getRequiredMethod(context.getRequiredTestClass(), generateClustersMethods, ClusterGenerator.class);
        ReflectionUtils.invokeMethod(method, testInstance, generator);
    }

    private void processClusterTest(ExtensionContext context, ClusterTest annot, ClusterTestDefaults defaults,
                                    Consumer<TestTemplateInvocationContext> testInvocations) {
        Type type = annot.clusterType() == Type.DEFAULT ? defaults.clusterType() : annot.clusterType();

        Map<String, String> serverProperties = new HashMap<>();
        Map<Integer, Map<String, String>> perServerProperties = new HashMap<>();
        for (ClusterConfigProperty property : defaults.serverProperties()) {
            processClusterConfigProperty(property, serverProperties, perServerProperties);
        }
        for (ClusterConfigProperty property : annot.serverProperties()) {
            processClusterConfigProperty(property, serverProperties, perServerProperties);
        }
<<<<<<< HEAD
        configBuilder.setServerProperties(serverProperties)
            .setPerServerProperties(perServerProperties);
        type.invocationContexts(context.getRequiredTestMethod().getName(), configBuilder.build(), testInvocations);
=======
        ClusterConfig config = ClusterConfig.builder()
                .setType(type)
                .setBrokers(annot.brokers() == 0 ? defaults.brokers() : annot.brokers())
                .setControllers(annot.controllers() == 0 ? defaults.controllers() : annot.controllers())
                .setDisksPerBroker(annot.disksPerBroker() == 0 ? defaults.disksPerBroker() : annot.disksPerBroker())
                .setAutoStart(annot.autoStart() == AutoStart.DEFAULT ? defaults.autoStart() : annot.autoStart() == AutoStart.YES)
                .setName(annot.name().trim().isEmpty() ? null : annot.name())
                .setListenerName(annot.listener().trim().isEmpty() ? null : annot.listener())
                .setServerProperties(serverProperties)
                .setSecurityProtocol(annot.securityProtocol())
                .setMetadataVersion(annot.metadataVersion())
                .build();
        type.invocationContexts(context.getRequiredTestMethod().getName(), config, testInvocations);
>>>>>>> 2c0b8b69
    }

    private void processClusterConfigProperty(ClusterConfigProperty property,
                                              Map<String, String> serverProperties,
                                              Map<Integer, Map<String, String>> perServerProperties) {
        if (property.id() == -1) {
            serverProperties.put(property.key(), property.value());
        } else {
            perServerProperties.computeIfAbsent(property.id(), ignored -> new HashMap<>())
                    .put(property.key(), property.value());
        }
    }

    private ClusterTestDefaults getClusterTestDefaults(Class<?> testClass) {
        return Optional.ofNullable(testClass.getDeclaredAnnotation(ClusterTestDefaults.class))
            .orElseGet(() -> EmptyClass.class.getDeclaredAnnotation(ClusterTestDefaults.class));
    }

    @ClusterTestDefaults
    private final static class EmptyClass {
        // Just used as a convenience to get default values from the annotation
    }
}<|MERGE_RESOLUTION|>--- conflicted
+++ resolved
@@ -150,11 +150,6 @@
         for (ClusterConfigProperty property : annot.serverProperties()) {
             processClusterConfigProperty(property, serverProperties, perServerProperties);
         }
-<<<<<<< HEAD
-        configBuilder.setServerProperties(serverProperties)
-            .setPerServerProperties(perServerProperties);
-        type.invocationContexts(context.getRequiredTestMethod().getName(), configBuilder.build(), testInvocations);
-=======
         ClusterConfig config = ClusterConfig.builder()
                 .setType(type)
                 .setBrokers(annot.brokers() == 0 ? defaults.brokers() : annot.brokers())
@@ -164,11 +159,11 @@
                 .setName(annot.name().trim().isEmpty() ? null : annot.name())
                 .setListenerName(annot.listener().trim().isEmpty() ? null : annot.listener())
                 .setServerProperties(serverProperties)
+                .setPerServerProperties(perServerProperties)
                 .setSecurityProtocol(annot.securityProtocol())
                 .setMetadataVersion(annot.metadataVersion())
                 .build();
         type.invocationContexts(context.getRequiredTestMethod().getName(), config, testInvocations);
->>>>>>> 2c0b8b69
     }
 
     private void processClusterConfigProperty(ClusterConfigProperty property,
