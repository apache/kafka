--- conflicted
+++ resolved
@@ -148,15 +148,9 @@
 
 
     @Test
-<<<<<<< HEAD
     public void testSubscription() {
-        builder.addSource("source1", "topic1");
-        builder.addSource("source2", "topic2");
-=======
-    public void testSubscription() throws Exception {
         builder.addSource(null, "source1", null, null, null, "topic1");
         builder.addSource(null, "source2", null, null, null, "topic2");
->>>>>>> ae4100f8
         builder.addProcessor("processor", new MockProcessorSupplier(), "source1", "source2");
 
         final Set<TaskId> prevTasks = Utils.mkSet(
@@ -183,15 +177,9 @@
 
 
     @Test
-<<<<<<< HEAD
     public void testAssignBasic() {
-        builder.addSource("source1", "topic1");
-        builder.addSource("source2", "topic2");
-=======
-    public void testAssignBasic() throws Exception {
         builder.addSource(null, "source1", null, null, null, "topic1");
         builder.addSource(null, "source2", null, null, null, "topic2");
->>>>>>> ae4100f8
         builder.addProcessor("processor", new MockProcessorSupplier(), "source1", "source2");
         List<String> topics = Utils.mkList("topic1", "topic2");
         Set<TaskId> allTasks = Utils.mkSet(task0, task1, task2);
@@ -292,15 +280,9 @@
 
 
     @Test
-<<<<<<< HEAD
     public void testAssignEmptyMetadata() {
-        builder.addSource("source1", "topic1");
-        builder.addSource("source2", "topic2");
-=======
-    public void testAssignEmptyMetadata() throws Exception {
         builder.addSource(null, "source1", null, null, null, "topic1");
         builder.addSource(null, "source2", null, null, null, "topic2");
->>>>>>> ae4100f8
         builder.addProcessor("processor", new MockProcessorSupplier(), "source1", "source2");
         List<String> topics = Utils.mkList("topic1", "topic2");
         Set<TaskId> allTasks = Utils.mkSet(task0, task1, task2);
@@ -353,17 +335,10 @@
     }
 
     @Test
-<<<<<<< HEAD
     public void testAssignWithNewTasks() {
-        builder.addSource("source1", "topic1");
-        builder.addSource("source2", "topic2");
-        builder.addSource("source3", "topic3");
-=======
-    public void testAssignWithNewTasks() throws Exception {
         builder.addSource(null, "source1", null, null, null, "topic1");
         builder.addSource(null, "source2", null, null, null, "topic2");
         builder.addSource(null, "source3", null, null, null, "topic3");
->>>>>>> ae4100f8
         builder.addProcessor("processor", new MockProcessorSupplier(), "source1", "source2", "source3");
         List<String> topics = Utils.mkList("topic1", "topic2", "topic3");
         Set<TaskId> allTasks = Utils.mkSet(task0, task1, task2, task3);
@@ -667,14 +642,7 @@
     }
 
     @Test
-<<<<<<< HEAD
     public void shouldAddUserDefinedEndPointToSubscription() {
-        final Properties properties = configProps();
-        properties.put(StreamsConfig.APPLICATION_SERVER_CONFIG, "localhost:8080");
-        final StreamsConfig config = new StreamsConfig(properties);
-=======
-    public void shouldAddUserDefinedEndPointToSubscription() throws Exception {
->>>>>>> ae4100f8
         final String applicationId = "application-id";
         builder.setApplicationId(applicationId);
         builder.addSource(null, "source", null, null, null, "input");
@@ -693,15 +661,7 @@
     }
 
     @Test
-<<<<<<< HEAD
     public void shouldMapUserEndPointToTopicPartitions() {
-        final Properties properties = configProps();
-        final String myEndPoint = "localhost:8080";
-        properties.put(StreamsConfig.APPLICATION_SERVER_CONFIG, myEndPoint);
-        final StreamsConfig config = new StreamsConfig(properties);
-=======
-    public void shouldMapUserEndPointToTopicPartitions() throws Exception {
->>>>>>> ae4100f8
         final String applicationId = "application-id";
         builder.setApplicationId(applicationId);
         builder.addSource(null, "source", null, null, null, "topic1");
@@ -731,12 +691,7 @@
     }
 
     @Test
-<<<<<<< HEAD
     public void shouldThrowExceptionIfApplicationServerConfigIsNotHostPortPair() {
-        final Properties properties = configProps();
-=======
-    public void shouldThrowExceptionIfApplicationServerConfigIsNotHostPortPair() throws Exception {
->>>>>>> ae4100f8
         final String myEndPoint = "localhost";
         final String applicationId = "application-id";
         builder.setApplicationId(applicationId);
@@ -753,12 +708,7 @@
     }
 
     @Test
-<<<<<<< HEAD
     public void shouldThrowExceptionIfApplicationServerConfigPortIsNotAnInteger() {
-        final Properties properties = configProps();
-=======
-    public void shouldThrowExceptionIfApplicationServerConfigPortIsNotAnInteger() throws Exception {
->>>>>>> ae4100f8
         final String myEndPoint = "localhost:j87yhk";
         final String applicationId = "application-id";
         builder.setApplicationId(applicationId);
@@ -966,15 +916,7 @@
     }
 
     @Test
-<<<<<<< HEAD
     public void shouldNotAddStandbyTaskPartitionsToPartitionsForHost() {
-        final Properties props = configProps();
-        props.setProperty(StreamsConfig.NUM_STANDBY_REPLICAS_CONFIG, "1");
-        final StreamsConfig config = new StreamsConfig(props);
-        final KStreamBuilder builder = new KStreamBuilder();
-=======
-    public void shouldNotAddStandbyTaskPartitionsToPartitionsForHost() throws Exception {
->>>>>>> ae4100f8
         final String applicationId = "appId";
         final StreamsBuilder builder = new StreamsBuilder();
 
@@ -1031,11 +973,7 @@
     }
 
     @Test(expected = KafkaException.class)
-<<<<<<< HEAD
-    public void shouldThrowKafkaExceptionIfStreamThreadConfigIsNotStreamThreadInstance() {
-=======
-    public void shouldThrowKafkaExceptionIfStreamThreadConfigIsNotThreadDataProviderInstance() throws Exception {
->>>>>>> ae4100f8
+    public void shouldThrowKafkaExceptionIfStreamThreadConfigIsNotThreadDataProviderInstance() {
         final Map<String, Object> config = new HashMap<>();
         config.put(StreamsConfig.NUM_STANDBY_REPLICAS_CONFIG, 1);
         config.put(StreamsConfig.InternalConfig.STREAM_THREAD_INSTANCE, "i am not a stream thread");
