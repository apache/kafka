/*
 * Licensed to the Apache Software Foundation (ASF) under one or more
 * contributor license agreements. See the NOTICE file distributed with
 * this work for additional information regarding copyright ownership.
 * The ASF licenses this file to You under the Apache License, Version 2.0
 * (the "License"); you may not use this file except in compliance with
 * the License. You may obtain a copy of the License at
 *
 *    http://www.apache.org/licenses/LICENSE-2.0
 *
 * Unless required by applicable law or agreed to in writing, software
 * distributed under the License is distributed on an "AS IS" BASIS,
 * WITHOUT WARRANTIES OR CONDITIONS OF ANY KIND, either express or implied.
 * See the License for the specific language governing permissions and
 * limitations under the License.
 */
package org.apache.kafka.streams.kstream.internals;

import org.apache.kafka.streams.KeyValue;
import org.apache.kafka.streams.kstream.Transformer;
import org.apache.kafka.streams.kstream.TransformerSupplier;
import org.apache.kafka.streams.processor.AbstractProcessor;
import org.apache.kafka.streams.processor.Processor;
import org.apache.kafka.streams.processor.ProcessorContext;
import org.apache.kafka.streams.processor.ProcessorSupplier;

public class KStreamTransform<Ki, Vi, Ko, Vo> implements ProcessorSupplier<Ki, Vi> {

    private final TransformerSupplier<? super Ki, ? super Vi, ? extends KeyValue<? extends Ko, ? extends Vo>> transformerSupplier;

<<<<<<< HEAD
    public KStreamTransform(final TransformerSupplier<? super Ki, ? super Vi, ? extends KeyValue<? extends Ko, ? extends Vo>> transformerSupplier) {
=======
    public KStreamTransform(final TransformerSupplier<? super K, ? super V, ? extends KeyValue<? extends K1, ? extends V1>> transformerSupplier) {
>>>>>>> 0d535b16
        this.transformerSupplier = transformerSupplier;
    }

    @Override
    public Processor<Ki, Vi> get() {
        return new KStreamTransformProcessor<>(transformerSupplier.get());
    }

    public static class KStreamTransformProcessor<Ki, Vi, Ko, Vo> extends AbstractProcessor<Ki, Vi> {

        private final Transformer<? super Ki, ? super Vi, ? extends KeyValue<? extends Ko, ? extends Vo>> transformer;

<<<<<<< HEAD
        public KStreamTransformProcessor(final Transformer<? super Ki, ? super Vi, ? extends KeyValue<? extends Ko, ? extends Vo>> transformer) {
=======
        public KStreamTransformProcessor(final Transformer<? super K1, ? super V1, ? extends KeyValue<? extends K2, ? extends V2>> transformer) {
>>>>>>> 0d535b16
            this.transformer = transformer;
        }

        @Override
        public void init(final ProcessorContext context) {
            super.init(context);
            transformer.init(context);
        }

        @Override
<<<<<<< HEAD
        public void process(final Ki key, final Vi value) {
            KeyValue<? extends Ko, ? extends Vo> pair = transformer.transform(key, value);
=======
        public void process(final K1 key, final V1 value) {
            final KeyValue<? extends K2, ? extends V2> pair = transformer.transform(key, value);
>>>>>>> 0d535b16

            if (pair != null)
                context().forward(pair.key, pair.value);
        }

        @Override
        public void close() {
            transformer.close();
        }
    }
}<|MERGE_RESOLUTION|>--- conflicted
+++ resolved
@@ -28,11 +28,7 @@
 
     private final TransformerSupplier<? super Ki, ? super Vi, ? extends KeyValue<? extends Ko, ? extends Vo>> transformerSupplier;
 
-<<<<<<< HEAD
     public KStreamTransform(final TransformerSupplier<? super Ki, ? super Vi, ? extends KeyValue<? extends Ko, ? extends Vo>> transformerSupplier) {
-=======
-    public KStreamTransform(final TransformerSupplier<? super K, ? super V, ? extends KeyValue<? extends K1, ? extends V1>> transformerSupplier) {
->>>>>>> 0d535b16
         this.transformerSupplier = transformerSupplier;
     }
 
@@ -45,11 +41,7 @@
 
         private final Transformer<? super Ki, ? super Vi, ? extends KeyValue<? extends Ko, ? extends Vo>> transformer;
 
-<<<<<<< HEAD
         public KStreamTransformProcessor(final Transformer<? super Ki, ? super Vi, ? extends KeyValue<? extends Ko, ? extends Vo>> transformer) {
-=======
-        public KStreamTransformProcessor(final Transformer<? super K1, ? super V1, ? extends KeyValue<? extends K2, ? extends V2>> transformer) {
->>>>>>> 0d535b16
             this.transformer = transformer;
         }
 
@@ -60,13 +52,8 @@
         }
 
         @Override
-<<<<<<< HEAD
         public void process(final Ki key, final Vi value) {
-            KeyValue<? extends Ko, ? extends Vo> pair = transformer.transform(key, value);
-=======
-        public void process(final K1 key, final V1 value) {
-            final KeyValue<? extends K2, ? extends V2> pair = transformer.transform(key, value);
->>>>>>> 0d535b16
+            final KeyValue<? extends Ko, ? extends Vo> pair = transformer.transform(key, value);
 
             if (pair != null)
                 context().forward(pair.key, pair.value);
