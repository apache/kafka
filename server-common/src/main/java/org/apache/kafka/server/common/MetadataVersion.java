/*
 * Licensed to the Apache Software Foundation (ASF) under one or more
 * contributor license agreements. See the NOTICE file distributed with
 * this work for additional information regarding copyright ownership.
 * The ASF licenses this file to You under the Apache License, Version 2.0
 * (the "License"); you may not use this file except in compliance with
 * the License. You may obtain a copy of the License at
 *
 *    http://www.apache.org/licenses/LICENSE-2.0
 *
 * Unless required by applicable law or agreed to in writing, software
 * distributed under the License is distributed on an "AS IS" BASIS,
 * WITHOUT WARRANTIES OR CONDITIONS OF ANY KIND, either express or implied.
 * See the License for the specific language governing permissions and
 * limitations under the License.
 */
package org.apache.kafka.server.common;

import java.util.Arrays;
import java.util.HashMap;
import java.util.Map;
import java.util.Optional;
import java.util.regex.Pattern;
import org.apache.kafka.common.record.RecordVersion;

/**
 * This class contains the different Kafka versions.
 * Right now, we use them for upgrades - users can configure the version of the API brokers will use to communicate between themselves.
 * This is only for inter-broker communications - when communicating with clients, the client decides on the API version.
 *
 * Note that the ID we initialize for each version is important.
 * We consider a version newer than another if it is lower in the enum list (to avoid depending on lexicographic order)
 *
 * Since the api protocol may change more than once within the same release and to facilitate people deploying code from
 * trunk, we have the concept of internal versions (first introduced during the 0.10.0 development cycle). For example,
 * the first time we introduce a version change in a release, say 0.10.0, we will add a config value "0.10.0-IV0" and a
 * corresponding enum constant IBP_0_10_0-IV0. We will also add a config value "0.10.0" that will be mapped to the
 * latest internal version object, which is IBP_0_10_0-IV0. When we change the protocol a second time while developing
 * 0.10.0, we will add a new config value "0.10.0-IV1" and a corresponding enum constant IBP_0_10_0-IV1. We will change
 * the config value "0.10.0" to map to the latest internal version IBP_0_10_0-IV1. The config value of
 * "0.10.0-IV0" is still mapped to IBP_0_10_0-IV0. This way, if people are deploying from trunk, they can use
 * "0.10.0-IV0" and "0.10.0-IV1" to upgrade one internal version at a time. For most people who just want to use
 * released version, they can use "0.10.0" when upgrading to the 0.10.0 release.
 */
public enum MetadataVersion {
    UNINITIALIZED(-1, "0.0", ""),

    IBP_0_8_0(-1, "0.8.0", ""),
    IBP_0_8_1(-1, "0.8.1", ""),
    IBP_0_8_2(-1, "0.8.2", ""),
    IBP_0_9_0(-1, "0.9.0", ""),

    // 0.10.0-IV0 is introduced for KIP-31/32 which changes the message format.
    IBP_0_10_0_IV0(-1, "0.10.0", "IV0"),

    // 0.10.0-IV1 is introduced for KIP-36(rack awareness) and KIP-43(SASL handshake).
    IBP_0_10_0_IV1(-1, "0.10.0", "IV1"),

    // introduced for JoinGroup protocol change in KIP-62
    IBP_0_10_1_IV0(-1, "0.10.1", "IV0"),

    // 0.10.1-IV1 is introduced for KIP-74(fetch response size limit).
    IBP_0_10_1_IV1(-1, "0.10.1", "IV1"),

    // introduced ListOffsetRequest v1 in KIP-79
    IBP_0_10_1_IV2(-1, "0.10.1", "IV2"),

    // introduced UpdateMetadataRequest v3 in KIP-103
    IBP_0_10_2_IV0(-1, "0.10.2", "IV0"),

    // KIP-98 (idempotent and transactional producer support)
    IBP_0_11_0_IV0(-1, "0.11.0", "IV0"),

    // introduced DeleteRecordsRequest v0 and FetchRequest v4 in KIP-107
    IBP_0_11_0_IV1(-1, "0.11.0", "IV1"),

    // Introduced leader epoch fetches to the replica fetcher via KIP-101
    IBP_0_11_0_IV2(-1, "0.11.0", "IV2"),

    // Introduced LeaderAndIsrRequest V1, UpdateMetadataRequest V4 and FetchRequest V6 via KIP-112
    IBP_1_0_IV0(-1, "1.0", "IV0"),

    // Introduced DeleteGroupsRequest V0 via KIP-229, plus KIP-227 incremental fetch requests,
    // and KafkaStorageException for fetch requests.
    IBP_1_1_IV0(-1, "1.1", "IV0"),

    // Introduced OffsetsForLeaderEpochRequest V1 via KIP-279 (Fix log divergence between leader and follower after fast leader fail over)
    IBP_2_0_IV0(-1, "2.0", "IV0"),

    // Several request versions were bumped due to KIP-219 (Improve quota communication)
    IBP_2_0_IV1(-1, "2.0", "IV1"),

    // Introduced new schemas for group offset (v2) and group metadata (v2) (KIP-211)
    IBP_2_1_IV0(-1, "2.1", "IV0"),

    // New Fetch, OffsetsForLeaderEpoch, and ListOffsets schemas (KIP-320)
    IBP_2_1_IV1(-1, "2.1", "IV1"),

    // Support ZStandard Compression Codec (KIP-110)
    IBP_2_1_IV2(-1, "2.1", "IV2"),

    // Introduced broker generation (KIP-380), and
    // LeaderAdnIsrRequest V2, UpdateMetadataRequest V5, StopReplicaRequest V1
    IBP_2_2_IV0(-1, "2.2", "IV0"),

    // New error code for ListOffsets when a new leader is lagging behind former HW (KIP-207)
    IBP_2_2_IV1(-1, "2.2", "IV1"),

    // Introduced static membership.
    IBP_2_3_IV0(-1, "2.3", "IV0"),

    // Add rack_id to FetchRequest, preferred_read_replica to FetchResponse, and replica_id to OffsetsForLeaderRequest
    IBP_2_3_IV1(-1, "2.3", "IV1"),

    // Add adding_replicas and removing_replicas fields to LeaderAndIsrRequest
    IBP_2_4_IV0(-1, "2.4", "IV0"),

    // Flexible version support in inter-broker APIs
    IBP_2_4_IV1(-1, "2.4", "IV1"),

    // No new APIs, equivalent to 2.4-IV1
    IBP_2_5_IV0(-1, "2.5", "IV0"),

    // Introduced StopReplicaRequest V3 containing the leader epoch for each partition (KIP-570)
    IBP_2_6_IV0(-1, "2.6", "IV0"),

    // Introduced feature versioning support (KIP-584)
    IBP_2_7_IV0(-1, "2.7", "IV0"),

    // Bup Fetch protocol for Raft protocol (KIP-595)
    IBP_2_7_IV1(-1, "2.7", "IV1"),

    // Introduced AlterPartition (KIP-497)
    IBP_2_7_IV2(-1, "2.7", "IV2"),

    // Flexible versioning on ListOffsets, WriteTxnMarkers and OffsetsForLeaderEpoch. Also adds topic IDs (KIP-516)
    IBP_2_8_IV0(-1, "2.8", "IV0"),

    // Introduced topic IDs to LeaderAndIsr and UpdateMetadata requests/responses (KIP-516)
    IBP_2_8_IV1(-1, "2.8", "IV1"),

    // Introduce AllocateProducerIds (KIP-730)
    IBP_3_0_IV0(1, "3.0", "IV0", true),

    // Introduce ListOffsets V7 which supports listing offsets by max timestamp (KIP-734)
    // Assume message format version is 3.0 (KIP-724)
    IBP_3_0_IV1(2, "3.0", "IV1", false),

    // Adds topic IDs to Fetch requests/responses (KIP-516)
    IBP_3_1_IV0(3, "3.1", "IV0", false),

    // Support for leader recovery for unclean leader election (KIP-704)
    IBP_3_2_IV0(4, "3.2", "IV0", true),

    // Support for metadata.version feature flag and Removes min_version_level from the finalized version range that is written to ZooKeeper (KIP-778)
    IBP_3_3_IV0(5, "3.3", "IV0", false),

<<<<<<< HEAD
    // In KRaft mode, use BrokerRegistrationChangeRecord instead of UnfenceBrokerRecord and FenceBrokerRecord.
=======
    // Support NoopRecord for the cluster metadata log (KIP-835)
>>>>>>> 7d1b0926
    IBP_3_3_IV1(6, "3.3", "IV1", true);

    public static final String FEATURE_NAME = "metadata.version";

    public static final MetadataVersion[] VERSIONS;

    private final short featureLevel;
    private final String release;
    private final String ibpVersion;
    private final boolean didMetadataChange;

    MetadataVersion(int featureLevel, String release, String subVersion) {
        this(featureLevel, release, subVersion, true);
    }

    MetadataVersion(int featureLevel, String release, String subVersion, boolean didMetadataChange) {
        this.featureLevel = (short) featureLevel;
        this.release = release;
        if (subVersion.isEmpty()) {
            this.ibpVersion = release;
        } else {
            this.ibpVersion = String.format("%s-%s", release, subVersion);
        }
        this.didMetadataChange = didMetadataChange;
    }

    public short featureLevel() {
        return featureLevel;
    }

    public boolean isSaslInterBrokerHandshakeRequestEnabled() {
        return this.isAtLeast(IBP_0_10_0_IV1);
    }

    public boolean isOffsetForLeaderEpochSupported() {
        return this.isAtLeast(IBP_0_11_0_IV2);
    }

    public boolean isFeatureVersioningSupported() {
        return this.isAtLeast(IBP_2_7_IV0);
    }

    public boolean isTruncationOnFetchSupported() {
        return this.isAtLeast(IBP_2_7_IV1);
    }

    public boolean isAlterPartitionSupported() {
        return this.isAtLeast(IBP_2_7_IV2);
    }

    public boolean isTopicIdsSupported() {
        return this.isAtLeast(IBP_2_8_IV0);
    }

    public boolean isAllocateProducerIdsSupported() {
        return this.isAtLeast(IBP_3_0_IV0);
    }

    public boolean isLeaderRecoverySupported() {
        return this.isAtLeast(IBP_3_2_IV0);
    }

    public boolean isNoOpRecordSupported() {
        return this.isAtLeast(IBP_3_3_IV1);
    }

    public boolean isKRaftSupported() {
        return this.featureLevel > 0;
    }

    public RecordVersion highestSupportedRecordVersion() {
        if (this.isLessThan(IBP_0_10_0_IV0)) {
            return RecordVersion.V0;
        } else if (this.isLessThan(IBP_0_11_0_IV0)) {
            return RecordVersion.V1;
        } else {
            return RecordVersion.V2;
        }
    }

    public boolean isBrokerRegistrationChangeRecordSupported() {
        return this.isAtLeast(IBP_3_3_IV1);
    }

    private static final Map<String, MetadataVersion> IBP_VERSIONS;
    static {
        {
            // Make a copy of values() and omit UNINITIALIZED
            MetadataVersion[] enumValues = MetadataVersion.values();
            VERSIONS = Arrays.copyOfRange(enumValues, 1, enumValues.length);

            IBP_VERSIONS = new HashMap<>();
            Map<String, MetadataVersion> maxInterVersion = new HashMap<>();
            for (MetadataVersion metadataVersion : VERSIONS) {
                maxInterVersion.put(metadataVersion.release, metadataVersion);
                IBP_VERSIONS.put(metadataVersion.ibpVersion, metadataVersion);
            }
            IBP_VERSIONS.putAll(maxInterVersion);
        }
    }

    public String shortVersion() {
        return release;
    }

    public String version() {
        return ibpVersion;
    }

    public boolean didMetadataChange() {
        return didMetadataChange;
    }

    Optional<MetadataVersion> previous() {
        int idx = this.ordinal();
        if (idx > 1) {
            return Optional.of(VERSIONS[idx - 2]);
        } else {
            return Optional.empty();
        }
    }

    /**
     * Return an `MetadataVersion` instance for `versionString`, which can be in a variety of formats (e.g. "0.8.0", "0.8.0.x",
     * "0.10.0", "0.10.0-IV1"). `IllegalArgumentException` is thrown if `versionString` cannot be mapped to an `MetadataVersion`.
     * Note that 'misconfigured' values such as "1.0.1" will be parsed to `IBP_1_0_IV0` as we ignore anything after the first
     * two digits for versions that don't start with "0."
     */
    public static MetadataVersion fromVersionString(String versionString) {
        String[] versionSegments = versionString.split(Pattern.quote("."));
        int numSegments = (versionString.startsWith("0.")) ? 3 : 2;
        String key;
        if (numSegments >= versionSegments.length) {
            key = versionString;
        } else {
            key = String.join(".", Arrays.copyOfRange(versionSegments, 0, numSegments));
        }
        return Optional.ofNullable(IBP_VERSIONS.get(key)).orElseThrow(() ->
            new IllegalArgumentException("Version " + versionString + " is not a valid version")
        );
    }

    public static MetadataVersion fromFeatureLevel(short version) {
        for (MetadataVersion metadataVersion: MetadataVersion.values()) {
            if (metadataVersion.featureLevel() == version) {
                return metadataVersion;
            }
        }
        throw new IllegalArgumentException("No MetadataVersion with metadata version " + version);
    }

    /**
     * Return the minimum `MetadataVersion` that supports `RecordVersion`.
     */
    public static MetadataVersion minSupportedFor(RecordVersion recordVersion) {
        switch (recordVersion) {
            case V0:
                return IBP_0_8_0;
            case V1:
                return IBP_0_10_0_IV0;
            case V2:
                return IBP_0_11_0_IV0;
            default:
                throw new IllegalArgumentException("Invalid message format version " + recordVersion);
        }
    }

    public static MetadataVersion latest() {
        return VERSIONS[VERSIONS.length - 1];
    }

    public static boolean checkIfMetadataChanged(MetadataVersion sourceVersion, MetadataVersion targetVersion) {
        if (sourceVersion == targetVersion) {
            return false;
        }

        final MetadataVersion highVersion, lowVersion;
        if (sourceVersion.compareTo(targetVersion) < 0) {
            highVersion = targetVersion;
            lowVersion = sourceVersion;
        } else {
            highVersion = sourceVersion;
            lowVersion = targetVersion;
        }
        return checkIfMetadataChangedOrdered(highVersion, lowVersion);
    }

    private static boolean checkIfMetadataChangedOrdered(MetadataVersion highVersion, MetadataVersion lowVersion) {
        MetadataVersion version = highVersion;
        while (!version.didMetadataChange() && version != lowVersion) {
            Optional<MetadataVersion> prev = version.previous();
            if (prev.isPresent()) {
                version = prev.get();
            } else {
                break;
            }
        }
        return version != lowVersion;
    }

    public boolean isAtLeast(MetadataVersion otherVersion) {
        return this.compareTo(otherVersion) >= 0;
    }

    public boolean isLessThan(MetadataVersion otherVersion) {
        return this.compareTo(otherVersion) < 0;
    }

    @Override
    public String toString() {
        return ibpVersion;
    }
}<|MERGE_RESOLUTION|>--- conflicted
+++ resolved
@@ -155,11 +155,8 @@
     // Support for metadata.version feature flag and Removes min_version_level from the finalized version range that is written to ZooKeeper (KIP-778)
     IBP_3_3_IV0(5, "3.3", "IV0", false),
 
-<<<<<<< HEAD
     // In KRaft mode, use BrokerRegistrationChangeRecord instead of UnfenceBrokerRecord and FenceBrokerRecord.
-=======
-    // Support NoopRecord for the cluster metadata log (KIP-835)
->>>>>>> 7d1b0926
+    // Also, use NoopRecord as specified in KIP-835.
     IBP_3_3_IV1(6, "3.3", "IV1", true);
 
     public static final String FEATURE_NAME = "metadata.version";
