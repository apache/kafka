--- conflicted
+++ resolved
@@ -26,13 +26,9 @@
 import org.apache.kafka.common.message.ConsumerGroupDescribeResponseData;
 import org.apache.kafka.common.message.ListGroupsResponseData;
 import org.apache.kafka.common.protocol.Errors;
-<<<<<<< HEAD
-import org.apache.kafka.common.protocol.types.SchemaException;
 import org.apache.kafka.common.utils.LogContext;
 import org.apache.kafka.common.utils.Time;
 import org.apache.kafka.common.utils.Utils;
-=======
->>>>>>> 62105d91
 import org.apache.kafka.coordinator.group.Group;
 import org.apache.kafka.coordinator.group.OffsetExpirationCondition;
 import org.apache.kafka.coordinator.group.OffsetExpirationConditionImpl;
@@ -1267,10 +1263,8 @@
                     targetAssignment().get(classicGroupMember.memberId()).partitions(),
                     metadataImage.topics()
                 )),
-                deserializeVersion(
-                    classicGroupMember.metadata(classicGroup.protocolName().orElse("")),
-                    log,
-                    "group downgrade"
+                ConsumerProtocol.deserializeVersion(
+                    ByteBuffer.wrap(classicGroupMember.metadata(classicGroup.protocolName().orElse("")))
                 )
             ));
 
