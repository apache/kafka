--- conflicted
+++ resolved
@@ -74,17 +74,8 @@
             close();
             currentSegment = segments.next();
             try {
-<<<<<<< HEAD
-                if (from == null && to == null) {
-                    if (forward) {
-                        currentIterator = currentSegment.all();
-                    } else {
-                        currentIterator = currentSegment.reverseAll();
-                    }
-=======
                 if (forward) {
                     currentIterator = currentSegment.range(from, to);
->>>>>>> 6d7a7859
                 } else {
                     currentIterator = currentSegment.reverseRange(from, to);
                 }
