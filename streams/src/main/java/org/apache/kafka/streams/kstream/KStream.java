/**
 * Licensed to the Apache Software Foundation (ASF) under one or more
 * contributor license agreements.  See the NOTICE file distributed with
 * this work for additional information regarding copyright ownership.
 * The ASF licenses this file to You under the Apache License, Version 2.0
 * (the "License"); you may not use this file except in compliance with
 * the License.  You may obtain a copy of the License at
 *
 *    http://www.apache.org/licenses/LICENSE-2.0
 *
 * Unless required by applicable law or agreed to in writing, software
 * distributed under the License is distributed on an "AS IS" BASIS,
 * WITHOUT WARRANTIES OR CONDITIONS OF ANY KIND, either express or implied.
 * See the License for the specific language governing permissions and
 * limitations under the License.
 */

package org.apache.kafka.streams.kstream;

import org.apache.kafka.common.serialization.Deserializer;
import org.apache.kafka.common.serialization.Serializer;
import org.apache.kafka.streams.processor.ProcessorSupplier;

<<<<<<< HEAD
import java.lang.reflect.Type;
import java.util.Collection;
=======
>>>>>>> 23b8740d

/**
 * KStream is an abstraction of a stream of key-value pairs.
 *
 * @param <K> the type of keys
 * @param <V> the type of values
 */
public interface KStream<K, V> {

    /**
     * Explicitly specifies the information of the key type and the value type.
     *
     * @param keyType an instance of Type that represents the key type
     * @param valueType an instance of Type that represents the value type
     * @return the new instance of KStream with explicit type information
     */
    KStream<K, V> returns(Type keyType, Type valueType);

    /**
     * Creates a new instance of KStream consists of all elements of this stream which satisfy a predicate
     *
     * @param predicate the instance of Predicate
     * @return the instance of KStream with only those elements that satisfy the predicate
     */
    KStream<K, V> filter(Predicate<K, V> predicate);

    /**
     * Creates a new instance of KStream consists all elements of this stream which do not satisfy a predicate
     *
     * @param predicate the instance of Predicate
     * @return the instance of KStream with only those elements that do not satisfy the predicate
     */
    KStream<K, V> filterOut(Predicate<K, V> predicate);

    /**
     * Creates a new instance of KStream by applying transforming each element in this stream into a different element in the new stream.
     *
     * @param mapper the instance of KeyValueMapper
     * @param <K1>   the key type of the new stream
     * @param <V1>   the value type of the new stream
     * @return the instance of KStream
     */
    <K1, V1> KStream<K1, V1> map(KeyValueMapper<K, V, KeyValue<K1, V1>> mapper);

    /**
     * Creates a new instance of KStream by transforming each value in this stream into a different value in the new stream.
     *
     * @param mapper the instance of ValueMapper
     * @param <V1>   the value type of the new stream
     * @return the instance of KStream
     */
    <V1> KStream<K, V1> mapValues(ValueMapper<V, V1> mapper);

    /**
     * Creates a new instance of KStream by transforming each element in this stream into zero or more elements in the new stream.
     *
     * @param mapper the instance of KeyValueMapper
     * @param <K1>   the key type of the new stream
     * @param <V1>   the value type of the new stream
     * @return the instance of KStream
     */
    <K1, V1> KStream<K1, V1> flatMap(KeyValueMapper<K, V, Iterable<KeyValue<K1, V1>>> mapper);

    /**
     * Creates a new stream by transforming each value in this stream into zero or more values in the new stream.
     *
     * @param processor the instance of Processor
     * @param <V1>      the value type of the new stream
     * @return the instance of KStream
     */
    <V1> KStream<K, V1> flatMapValues(ValueMapper<V, Iterable<V1>> processor);

    /**
     * Creates an array of streams from this stream. Each stream in the array corresponds to a predicate in
     * supplied predicates in the same order. Predicates are evaluated in order. An element is streamed to
     * a corresponding stream for the first predicate is evaluated true.
     * An element will be dropped if none of the predicates evaluate true.
     *
     * @param predicates the ordered list of Predicate instances
     * @return the instances of KStream that each contain those elements for which their Predicate evaluated to true.
     */
    KStream<K, V>[] branch(Predicate<K, V>... predicates);

    /**
     * Sends key-value to a topic, also creates a new instance of KStream from the topic.
     * This is equivalent to calling to(topic) and from(topic).
     *
     * @param topic           the topic name
     * @return the instance of KStream that consumes the given topic
     */
    KStream<K, V> through(String topic);

    /**
     * Sends key-value to a topic, also creates a new instance of KStream from the topic.
     * This is equivalent to calling to(topic) and from(topic).
     *
     * @param topic           the topic name
     * @param keySerializer   key serializer used to send key-value pairs,
     *                        if not specified the default key serializer defined in the configuration will be used
     * @param valSerializer   value serializer used to send key-value pairs,
     *                        if not specified the default value serializer defined in the configuration will be used
     * @param keyDeserializer key deserializer used to create the new KStream,
     *                        if not specified the default key deserializer defined in the configuration will be used
     * @param valDeserializer value deserializer used to create the new KStream,
     *                        if not specified the default value deserializer defined in the configuration will be used
     * @return the instance of KStream that consumes the given topic
     */
    KStream<K, V> through(String topic, Serializer<K> keySerializer, Serializer<V> valSerializer, Deserializer<K> keyDeserializer, Deserializer<V> valDeserializer);

    /**
     * Sends key-value to a topic using default serializers specified in the config.
     *
     * @param topic         the topic name
     */
    void to(String topic);

    /**
     * Sends key-value to a topic.
     *
     * @param topic         the topic name
     * @param keySerializer key serializer used to send key-value pairs,
     *                      if not specified the default serializer defined in the configs will be used
     * @param valSerializer value serializer used to send key-value pairs,
     *                      if not specified the default serializer defined in the configs will be used
     */
    void to(String topic, Serializer<K> keySerializer, Serializer<V> valSerializer);

    /**
     * Applies a stateful transformation to all elements in this stream.
     *
     * @param transformerSupplier the class of valueTransformerSupplier
     * @param stateStoreNames the names of the state store used by the processor
     * @return the instance of KStream that contains transformed keys and values
     */
    <K1, V1> KStream<K1, V1> transform(TransformerSupplier<K, V, KeyValue<K1, V1>> transformerSupplier, String... stateStoreNames);

    /**
     * Applies a stateful transformation to all values in this stream.
     *
     * @param valueTransformerSupplier the class of valueTransformerSupplier
     * @param stateStoreNames the names of the state store used by the processor
     * @return the instance of KStream that contains the keys and transformed values
     */
    <R> KStream<K, R> transformValues(ValueTransformerSupplier<V, R> valueTransformerSupplier, String... stateStoreNames);

    /**
     * Processes all elements in this stream by applying a processor.
     *
     * @param processorSupplier the supplier of the Processor to use
     * @param stateStoreNames the names of the state store used by the processor
     */
    void process(ProcessorSupplier<K, V> processorSupplier, String... stateStoreNames);

    /**
     * Combines values of this stream with another KStream using Windowed Inner Join.
     *
     * @param otherStream the instance of KStream joined with this stream
     * @param joiner ValueJoiner
     * @param windows the specification of the join window
     * @param <V1>   the value type of the other stream
     * @param <R>   the value type of the new stream
     */
    <V1, R> KStream<K, R> join(
            KStream<K, V1> otherStream,
<<<<<<< HEAD
            ValueJoiner<V, V1, V2> joiner,
            JoinWindows windows);
=======
            ValueJoiner<V, V1, R> joiner,
            JoinWindows windows,
            Serializer<K> keySerializer,
            Serializer<V> thisValueSerializer,
            Serializer<V1> otherValueSerializer,
            Deserializer<K> keyDeserializer,
            Deserializer<V> thisValueDeserializer,
            Deserializer<V1> otherValueDeserializer);
>>>>>>> 23b8740d

    /**
     * Combines values of this stream with another KStream using Windowed Outer Join.
     *
     * @param otherStream the instance of KStream joined with this stream
     * @param joiner ValueJoiner
     * @param windows the specification of the join window
     * @param <V1>   the value type of the other stream
     * @param <R>   the value type of the new stream
     */
    <V1, R> KStream<K, R> outerJoin(
            KStream<K, V1> otherStream,
<<<<<<< HEAD
            ValueJoiner<V, V1, V2> joiner,
            JoinWindows windows);
=======
            ValueJoiner<V, V1, R> joiner,
            JoinWindows windows,
            Serializer<K> keySerializer,
            Serializer<V> thisValueSerializer,
            Serializer<V1> otherValueSerializer,
            Deserializer<K> keyDeserializer,
            Deserializer<V> thisValueDeserializer,
            Deserializer<V1> otherValueDeserializer);
>>>>>>> 23b8740d

    /**
     * Combines values of this stream with another KStream using Windowed Left Join.
     *
     * @param otherStream the instance of KStream joined with this stream
     * @param joiner ValueJoiner
     * @param windows the specification of the join window
     * @param <V1>   the value type of the other stream
     * @param <R>   the value type of the new stream
     */
    <V1, R> KStream<K, R> leftJoin(
            KStream<K, V1> otherStream,
<<<<<<< HEAD
            ValueJoiner<V, V1, V2> joiner,
            JoinWindows windows);
=======
            ValueJoiner<V, V1, R> joiner,
            JoinWindows windows,
            Serializer<K> keySerializer,
            Serializer<V1> otherValueSerializer,
            Deserializer<K> keyDeserializer,
            Deserializer<V1> otherValueDeserializer);
>>>>>>> 23b8740d

    /**
     * Combines values of this stream with KTable using Left Join.
     *
     * @param ktable the instance of KTable joined with this stream
     * @param joiner ValueJoiner
     * @param <V1>   the value type of the table
     * @param <V2>   the value type of the new stream
     */
    <V1, V2> KStream<K, V2> leftJoin(KTable<K, V1> ktable, ValueJoiner<V, V1, V2> joiner);

    /**
     * Aggregate values of this stream by key on a window basis.
     *
     * @param aggregatorSupplier the class of aggregatorSupplier
     * @param windows the specification of the aggregation window
     * @param <T>   the value type of the aggregated table
     */
    <T, W extends Window> KTable<Windowed<K>, T> aggregateByKey(AggregatorSupplier<K, V, T> aggregatorSupplier,
                                                                Windows<W> windows,
                                                                Serializer<K> keySerializer,
                                                                Serializer<T> aggValueSerializer,
                                                                Deserializer<K> keyDeserializer,
                                                                Deserializer<T> aggValueDeserializer);

    /**
     * Sum extracted long integer values of this stream by key on a window basis.
     *
     * @param valueSelector the class of KeyValueToLongMapper to extract the long integer from value
     * @param windows the specification of the aggregation window
     */
    <W extends Window> KTable<Windowed<K>, Long> sumByKey(KeyValueToLongMapper<K, V> valueSelector,
                                                          Windows<W> windows,
                                                          Serializer<K> keySerializer,
                                                          Deserializer<K> keyDeserializer);

    /**
     * Count number of records of this stream by key on a window basis.
     *
     * @param windows the specification of the aggregation window
     */
    <W extends Window> KTable<Windowed<K>, Long> countByKey(Windows<W> windows,
                                                            Serializer<K> keySerializer,
                                                            Deserializer<K> keyDeserializer);

<<<<<<< HEAD
    /**
     * Get the top-k values of this stream by key on a window basis.
     *
     * @param k parameter of the top-k computation
     * @param valueSelector the class of KeyValueMapper to extract the comparable value
     * @param windows the specification of the aggregation window
     */
    <W extends Window, V1 extends Comparable<V1>> KTable<Windowed<K>, Collection<V1>> topKByKey(int k,
                                                                                                KeyValueMapper<K, V, V1> valueSelector,
                                                                                                Windows<W> windows,
                                                                                                Serializer<K> keySerializer,
                                                                                                Serializer<V1> aggValueSerializer,
                                                                                                Deserializer<K> keyDeserializer,
                                                                                                Deserializer<V1> aggValueDeserializer);

=======
>>>>>>> 23b8740d
}<|MERGE_RESOLUTION|>--- conflicted
+++ resolved
@@ -21,11 +21,7 @@
 import org.apache.kafka.common.serialization.Serializer;
 import org.apache.kafka.streams.processor.ProcessorSupplier;
 
-<<<<<<< HEAD
 import java.lang.reflect.Type;
-import java.util.Collection;
-=======
->>>>>>> 23b8740d
 
 /**
  * KStream is an abstraction of a stream of key-value pairs.
@@ -190,19 +186,8 @@
      */
     <V1, R> KStream<K, R> join(
             KStream<K, V1> otherStream,
-<<<<<<< HEAD
-            ValueJoiner<V, V1, V2> joiner,
+            ValueJoiner<V, V1, R> joiner,
             JoinWindows windows);
-=======
-            ValueJoiner<V, V1, R> joiner,
-            JoinWindows windows,
-            Serializer<K> keySerializer,
-            Serializer<V> thisValueSerializer,
-            Serializer<V1> otherValueSerializer,
-            Deserializer<K> keyDeserializer,
-            Deserializer<V> thisValueDeserializer,
-            Deserializer<V1> otherValueDeserializer);
->>>>>>> 23b8740d
 
     /**
      * Combines values of this stream with another KStream using Windowed Outer Join.
@@ -215,19 +200,8 @@
      */
     <V1, R> KStream<K, R> outerJoin(
             KStream<K, V1> otherStream,
-<<<<<<< HEAD
-            ValueJoiner<V, V1, V2> joiner,
+            ValueJoiner<V, V1, R> joiner,
             JoinWindows windows);
-=======
-            ValueJoiner<V, V1, R> joiner,
-            JoinWindows windows,
-            Serializer<K> keySerializer,
-            Serializer<V> thisValueSerializer,
-            Serializer<V1> otherValueSerializer,
-            Deserializer<K> keyDeserializer,
-            Deserializer<V> thisValueDeserializer,
-            Deserializer<V1> otherValueDeserializer);
->>>>>>> 23b8740d
 
     /**
      * Combines values of this stream with another KStream using Windowed Left Join.
@@ -240,17 +214,8 @@
      */
     <V1, R> KStream<K, R> leftJoin(
             KStream<K, V1> otherStream,
-<<<<<<< HEAD
-            ValueJoiner<V, V1, V2> joiner,
+            ValueJoiner<V, V1, R> joiner,
             JoinWindows windows);
-=======
-            ValueJoiner<V, V1, R> joiner,
-            JoinWindows windows,
-            Serializer<K> keySerializer,
-            Serializer<V1> otherValueSerializer,
-            Deserializer<K> keyDeserializer,
-            Deserializer<V1> otherValueDeserializer);
->>>>>>> 23b8740d
 
     /**
      * Combines values of this stream with KTable using Left Join.
@@ -296,22 +261,4 @@
                                                             Serializer<K> keySerializer,
                                                             Deserializer<K> keyDeserializer);
 
-<<<<<<< HEAD
-    /**
-     * Get the top-k values of this stream by key on a window basis.
-     *
-     * @param k parameter of the top-k computation
-     * @param valueSelector the class of KeyValueMapper to extract the comparable value
-     * @param windows the specification of the aggregation window
-     */
-    <W extends Window, V1 extends Comparable<V1>> KTable<Windowed<K>, Collection<V1>> topKByKey(int k,
-                                                                                                KeyValueMapper<K, V, V1> valueSelector,
-                                                                                                Windows<W> windows,
-                                                                                                Serializer<K> keySerializer,
-                                                                                                Serializer<V1> aggValueSerializer,
-                                                                                                Deserializer<K> keyDeserializer,
-                                                                                                Deserializer<V1> aggValueDeserializer);
-
-=======
->>>>>>> 23b8740d
 }