--- conflicted
+++ resolved
@@ -599,13 +599,6 @@
     }
 
     @Test
-<<<<<<< HEAD
-    public void testCallbackHandlerConfig() throws InterruptedException {
-        buildRequestManager();
-        shareConsumeRequestManager.setAcknowledgementCommitCallbackRegistered(true);
-
-        assignFromSubscribed(Collections.singleton(tp0));
-=======
     public void testRetryAcknowledgementsWithLeaderChange() throws InterruptedException {
         buildRequestManager();
 
@@ -620,55 +613,19 @@
         Node nodeId0 = metadata.fetch().nodeById(0);
         Node nodeId1 = metadata.fetch().nodeById(1);
         LinkedList<Node> nodeList = new LinkedList<>(Arrays.asList(nodeId0, nodeId1));
->>>>>>> 19629174
 
         // normal fetch
         assertEquals(1, sendFetches());
         assertFalse(shareConsumeRequestManager.hasCompletedFetches());
 
-<<<<<<< HEAD
-        client.prepareResponse(fullFetchResponse(tip0, records, acquiredRecords, Errors.NONE));
-=======
         client.prepareResponse(fullFetchResponse(tip0, buildRecords(1L, 6, 1),
             ShareCompletedFetchTest.acquiredRecords(1L, 6), Errors.NONE));
->>>>>>> 19629174
         networkClientDelegate.poll(time.timer(0));
         assertTrue(shareConsumeRequestManager.hasCompletedFetches());
 
         Acknowledgements acknowledgements = Acknowledgements.empty();
         acknowledgements.add(1L, AcknowledgeType.ACCEPT);
         acknowledgements.add(2L, AcknowledgeType.ACCEPT);
-<<<<<<< HEAD
-
-        shareConsumeRequestManager.commitAsync(Collections.singletonMap(tip0, acknowledgements));
-
-        assertEquals(1, shareConsumeRequestManager.sendAcknowledgements());
-
-        client.prepareResponse(fullAcknowledgeResponse(tip0, Errors.NONE));
-        networkClientDelegate.poll(time.timer(0));
-        assertTrue(shareConsumeRequestManager.hasCompletedFetches());
-
-        assertEquals(Collections.singletonMap(tip0, acknowledgements), completedAcknowledgements.get(0));
-
-        completedAcknowledgements.clear();
-
-        // Setting the boolean to false, indicating there is no callback handler registered.
-        shareConsumeRequestManager.setAcknowledgementCommitCallbackRegistered(false);
-
-        Acknowledgements acknowledgements2 = Acknowledgements.empty();
-        acknowledgements2.add(3L, AcknowledgeType.ACCEPT);
-
-        shareConsumeRequestManager.commitAsync(Collections.singletonMap(tip0, acknowledgements2));
-
-        TestUtils.retryOnExceptionWithTimeout(() -> assertEquals(1, shareConsumeRequestManager.sendAcknowledgements()));
-
-        client.prepareResponse(fullAcknowledgeResponse(tip0, Errors.NONE));
-        networkClientDelegate.poll(time.timer(0));
-        assertTrue(shareConsumeRequestManager.hasCompletedFetches());
-
-        // We expect no acknowledgements to be added as the callback handler is not configured.
-        assertEquals(0, completedAcknowledgements.size());
-=======
         acknowledgements.add(3L, AcknowledgeType.REJECT);
         acknowledgements.add(4L, AcknowledgeType.ACCEPT);
         acknowledgements.add(5L, AcknowledgeType.RELEASE);
@@ -692,7 +649,55 @@
 
         assertEquals(0, shareConsumeRequestManager.requestStates(0).getSyncRequestQueue().peek().getInFlightAcknowledgementsCount(tip0));
         assertEquals(0, shareConsumeRequestManager.requestStates(0).getSyncRequestQueue().peek().getIncompleteAcknowledgementsCount(tip0));
->>>>>>> 19629174
+    }
+
+    @Test
+    public void testCallbackHandlerConfig() throws InterruptedException {
+        buildRequestManager();
+        shareConsumeRequestManager.setAcknowledgementCommitCallbackRegistered(true);
+
+        assignFromSubscribed(Collections.singleton(tp0));
+
+        // normal fetch
+        assertEquals(1, sendFetches());
+        assertFalse(shareConsumeRequestManager.hasCompletedFetches());
+
+        client.prepareResponse(fullFetchResponse(tip0, records, acquiredRecords, Errors.NONE));
+        networkClientDelegate.poll(time.timer(0));
+        assertTrue(shareConsumeRequestManager.hasCompletedFetches());
+
+        Acknowledgements acknowledgements = Acknowledgements.empty();
+        acknowledgements.add(1L, AcknowledgeType.ACCEPT);
+        acknowledgements.add(2L, AcknowledgeType.ACCEPT);
+
+        shareConsumeRequestManager.commitAsync(Collections.singletonMap(tip0, acknowledgements));
+
+        assertEquals(1, shareConsumeRequestManager.sendAcknowledgements());
+
+        client.prepareResponse(fullAcknowledgeResponse(tip0, Errors.NONE));
+        networkClientDelegate.poll(time.timer(0));
+        assertTrue(shareConsumeRequestManager.hasCompletedFetches());
+
+        assertEquals(Collections.singletonMap(tip0, acknowledgements), completedAcknowledgements.get(0));
+
+        completedAcknowledgements.clear();
+
+        // Setting the boolean to false, indicating there is no callback handler registered.
+        shareConsumeRequestManager.setAcknowledgementCommitCallbackRegistered(false);
+
+        Acknowledgements acknowledgements2 = Acknowledgements.empty();
+        acknowledgements2.add(3L, AcknowledgeType.ACCEPT);
+
+        shareConsumeRequestManager.commitAsync(Collections.singletonMap(tip0, acknowledgements2));
+
+        TestUtils.retryOnExceptionWithTimeout(() -> assertEquals(1, shareConsumeRequestManager.sendAcknowledgements()));
+
+        client.prepareResponse(fullAcknowledgeResponse(tip0, Errors.NONE));
+        networkClientDelegate.poll(time.timer(0));
+        assertTrue(shareConsumeRequestManager.hasCompletedFetches());
+
+        // We expect no acknowledgements to be added as the callback handler is not configured.
+        assertEquals(0, completedAcknowledgements.size());
     }
 
     @Test
