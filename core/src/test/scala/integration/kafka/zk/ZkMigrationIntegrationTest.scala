/**
 * Licensed to the Apache Software Foundation (ASF) under one or more
 * contributor license agreements.  See the NOTICE file distributed with
 * this work for additional information regarding copyright ownership.
 * The ASF licenses this file to You under the Apache License, Version 2.0
 * (the "License"); you may not use this file except in compliance with
 * the License.  You may obtain a copy of the License at
 *
 *    http://www.apache.org/licenses/LICENSE-2.0
 *
 * Unless required by applicable law or agreed to in writing, software
 * distributed under the License is distributed on an "AS IS" BASIS,
 * WITHOUT WARRANTIES OR CONDITIONS OF ANY KIND, either express or implied.
 * See the License for the specific language governing permissions and
 * limitations under the License.
 */
package kafka.zk

import kafka.security.authorizer.AclEntry.{WildcardHost, WildcardPrincipalString}
import kafka.server.{ConfigType, KafkaConfig}
import kafka.test.ClusterInstance
import kafka.test.annotation.{AutoStart, ClusterConfigProperty, ClusterTest, Type}
import kafka.test.junit.ClusterTestExtensions
import kafka.test.junit.ZkClusterInvocationContext.ZkClusterInstance
import kafka.testkit.{KafkaClusterTestKit, TestKitNodes}
import kafka.utils.{PasswordEncoder, TestUtils}
import org.apache.kafka.clients.admin._
import org.apache.kafka.clients.producer.{KafkaProducer, ProducerRecord}
import org.apache.kafka.common.{TopicPartition, Uuid}
import org.apache.kafka.common.acl.AclOperation.{DESCRIBE, READ, WRITE}
import org.apache.kafka.common.acl.AclPermissionType.ALLOW
import org.apache.kafka.common.acl.{AccessControlEntry, AclBinding}
import org.apache.kafka.common.config.{ConfigResource, TopicConfig}
import org.apache.kafka.common.quota.{ClientQuotaAlteration, ClientQuotaEntity}
import org.apache.kafka.common.resource.PatternType.{LITERAL, PREFIXED}
import org.apache.kafka.common.resource.ResourcePattern
import org.apache.kafka.common.resource.ResourceType.TOPIC
import org.apache.kafka.common.security.auth.KafkaPrincipal
import org.apache.kafka.common.security.scram.internals.ScramCredentialUtils
import org.apache.kafka.common.serialization.StringSerializer
import org.apache.kafka.common.utils.SecurityUtils
import org.apache.kafka.image.{MetadataDelta, MetadataImage, MetadataProvenance}
import org.apache.kafka.metadata.authorizer.StandardAcl
import org.apache.kafka.metadata.migration.ZkMigrationLeadershipState
import org.apache.kafka.raft.RaftConfig
import org.apache.kafka.server.common.{ApiMessageAndVersion, MetadataVersion, ProducerIdsBlock}
import org.junit.jupiter.api.Assertions.{assertEquals, assertFalse, assertNotNull, assertTrue}
import org.junit.jupiter.api.Timeout
import org.junit.jupiter.api.extension.ExtendWith
import org.slf4j.LoggerFactory

import java.util
import java.util.concurrent.TimeUnit
import java.util.{Properties, UUID}
import scala.collection.Seq
import scala.jdk.CollectionConverters._


@ExtendWith(value = Array(classOf[ClusterTestExtensions]))
@Timeout(120)
class ZkMigrationIntegrationTest {

  val log = LoggerFactory.getLogger(classOf[ZkMigrationIntegrationTest])

  class MetadataDeltaVerifier {
    val metadataDelta = new MetadataDelta(MetadataImage.EMPTY)
    var offset = 0
    def accept(batch: java.util.List[ApiMessageAndVersion]): Unit = {
      batch.forEach(message => {
        metadataDelta.replay(message.message())
        offset += 1
      })
    }

    def verify(verifier: MetadataImage => Unit): Unit = {
      val image = metadataDelta.apply(new MetadataProvenance(offset, 0, 0))
      verifier.apply(image)
    }
  }

  @ClusterTest(
    brokers = 3, clusterType = Type.ZK, autoStart = AutoStart.YES,
    metadataVersion = MetadataVersion.IBP_3_4_IV0,
    serverProperties = Array(
      new ClusterConfigProperty(key="authorizer.class.name", value="kafka.security.authorizer.AclAuthorizer"),
      new ClusterConfigProperty(key="super.users", value="User:ANONYMOUS")
    )
  )
  def testMigrateAcls(clusterInstance: ClusterInstance): Unit = {
    val admin = clusterInstance.createAdminClient()

    val resource1 = new ResourcePattern(TOPIC, "foo-" + UUID.randomUUID(), LITERAL)
    val resource2 = new ResourcePattern(TOPIC, "bar-" + UUID.randomUUID(), LITERAL)
    val prefixedResource = new ResourcePattern(TOPIC, "bar-", PREFIXED)
    val username = "alice"
    val principal = new KafkaPrincipal(KafkaPrincipal.USER_TYPE, username)
    val wildcardPrincipal = SecurityUtils.parseKafkaPrincipal(WildcardPrincipalString)

    val acl1 = new AclBinding(resource1, new AccessControlEntry(principal.toString, WildcardHost, READ, ALLOW))
    val acl2 = new AclBinding(resource1, new AccessControlEntry(principal.toString, "192.168.0.1", WRITE, ALLOW))
    val acl3 = new AclBinding(resource2, new AccessControlEntry(principal.toString, WildcardHost, DESCRIBE, ALLOW))
    val acl4 = new AclBinding(prefixedResource, new AccessControlEntry(wildcardPrincipal.toString, WildcardHost, READ, ALLOW))

    val result = admin.createAcls(List(acl1, acl2, acl3, acl4).asJava)
    result.all().get

    val underlying = clusterInstance.asInstanceOf[ZkClusterInstance].getUnderlying()
    val zkClient = underlying.zkClient
    val migrationClient = ZkMigrationClient(zkClient, PasswordEncoder.noop())
    val verifier = new MetadataDeltaVerifier()
    migrationClient.readAllMetadata(batch => verifier.accept(batch), _ => { })
    verifier.verify { image =>
      val aclMap = image.acls().acls()
      assertEquals(4, aclMap.size())
      assertTrue(aclMap.values().containsAll(Seq(
        StandardAcl.fromAclBinding(acl1),
        StandardAcl.fromAclBinding(acl2),
        StandardAcl.fromAclBinding(acl3),
        StandardAcl.fromAclBinding(acl4)
      ).asJava))
    }
  }

  /**
   * Test ZkMigrationClient against a real ZooKeeper-backed Kafka cluster. This test creates a ZK cluster
   * and modifies data using AdminClient. The ZkMigrationClient is then used to read the metadata from ZK
   * as would happen during a migration. The generated records are then verified.
   */
  @ClusterTest(brokers = 3, clusterType = Type.ZK, metadataVersion = MetadataVersion.IBP_3_4_IV0)
  def testMigrate(clusterInstance: ClusterInstance): Unit = {
    val admin = clusterInstance.createAdminClient()
    val newTopics = new util.ArrayList[NewTopic]()
    newTopics.add(new NewTopic("test-topic-1", 2, 3.toShort)
      .configs(Map(TopicConfig.SEGMENT_BYTES_CONFIG -> "102400", TopicConfig.SEGMENT_MS_CONFIG -> "300000").asJava))
    newTopics.add(new NewTopic("test-topic-2", 1, 3.toShort))
    newTopics.add(new NewTopic("test-topic-3", 10, 3.toShort))
    val createTopicResult = admin.createTopics(newTopics)
    createTopicResult.all().get(60, TimeUnit.SECONDS)

    val quotas = new util.ArrayList[ClientQuotaAlteration]()
    quotas.add(new ClientQuotaAlteration(
      new ClientQuotaEntity(Map("user" -> "user1").asJava),
      List(new ClientQuotaAlteration.Op("consumer_byte_rate", 1000.0)).asJava))
    quotas.add(new ClientQuotaAlteration(
      new ClientQuotaEntity(Map("user" -> "user1", "client-id" -> "clientA").asJava),
      List(new ClientQuotaAlteration.Op("consumer_byte_rate", 800.0), new ClientQuotaAlteration.Op("producer_byte_rate", 100.0)).asJava))
    quotas.add(new ClientQuotaAlteration(
      new ClientQuotaEntity(Map("ip" -> "8.8.8.8").asJava),
      List(new ClientQuotaAlteration.Op("connection_creation_rate", 10.0)).asJava))
    admin.alterClientQuotas(quotas).all().get(60, TimeUnit.SECONDS)

    val zkClient = clusterInstance.asInstanceOf[ZkClusterInstance].getUnderlying().zkClient
    val kafkaConfig = clusterInstance.asInstanceOf[ZkClusterInstance].getUnderlying.servers.head.config
    val zkConfigEncoder = kafkaConfig.passwordEncoderSecret match {
      case Some(secret) =>
        PasswordEncoder.encrypting(secret,
          kafkaConfig.passwordEncoderKeyFactoryAlgorithm,
          kafkaConfig.passwordEncoderCipherAlgorithm,
          kafkaConfig.passwordEncoderKeyLength,
          kafkaConfig.passwordEncoderIterations)
      case None => PasswordEncoder.noop()
    }

    val migrationClient = ZkMigrationClient(zkClient, zkConfigEncoder)
    var migrationState = migrationClient.getOrCreateMigrationRecoveryState(ZkMigrationLeadershipState.EMPTY)
    migrationState = migrationState.withNewKRaftController(3000, 42)
    migrationState = migrationClient.claimControllerLeadership(migrationState)

    val brokers = new java.util.HashSet[Integer]()
    val verifier = new MetadataDeltaVerifier()
    migrationClient.readAllMetadata(batch => verifier.accept(batch), brokerId => brokers.add(brokerId))
    assertEquals(Seq(0, 1, 2), brokers.asScala.toSeq)

    verifier.verify { image =>
      assertNotNull(image.topics().getTopic("test-topic-1"))
      assertEquals(2, image.topics().getTopic("test-topic-1").partitions().size())

      assertNotNull(image.topics().getTopic("test-topic-2"))
      assertEquals(1, image.topics().getTopic("test-topic-2").partitions().size())

      assertNotNull(image.topics().getTopic("test-topic-3"))
      assertEquals(10, image.topics().getTopic("test-topic-3").partitions().size())

      val clientQuotas = image.clientQuotas().entities()
      assertEquals(3, clientQuotas.size())
    }

    migrationState = migrationClient.releaseControllerLeadership(migrationState)
  }

  // SCRAM and Quota are intermixed. Test SCRAM Only here
  @ClusterTest(clusterType = Type.ZK, brokers = 3, metadataVersion = MetadataVersion.IBP_3_5_IV2, serverProperties = Array(
    new ClusterConfigProperty(key = "inter.broker.listener.name", value = "EXTERNAL"),
    new ClusterConfigProperty(key = "listeners", value = "PLAINTEXT://localhost:0,EXTERNAL://localhost:0"),
    new ClusterConfigProperty(key = "advertised.listeners", value = "PLAINTEXT://localhost:0,EXTERNAL://localhost:0"),
    new ClusterConfigProperty(key = "listener.security.protocol.map", value = "EXTERNAL:PLAINTEXT,PLAINTEXT:PLAINTEXT"),
  ))
  def testDualWriteScram(zkCluster: ClusterInstance): Unit = {
    var admin = zkCluster.createAdminClient()
    createUserScramCredentials(admin).all().get(60, TimeUnit.SECONDS)
    admin.close()

    val zkClient = zkCluster.asInstanceOf[ZkClusterInstance].getUnderlying().zkClient

    // Bootstrap the ZK cluster ID into KRaft
    val clusterId = zkCluster.clusterId()
    val kraftCluster = new KafkaClusterTestKit.Builder(
      new TestKitNodes.Builder().
        setBootstrapMetadataVersion(MetadataVersion.IBP_3_5_IV2).
        setClusterId(Uuid.fromString(clusterId)).
        setNumBrokerNodes(0).
        setNumControllerNodes(1).build())
      .setConfigProp(KafkaConfig.MigrationEnabledProp, "true")
      .setConfigProp(KafkaConfig.ZkConnectProp, zkCluster.asInstanceOf[ZkClusterInstance].getUnderlying.zkConnect)
      .build()
    try {
      kraftCluster.format()
      kraftCluster.startup()
      val readyFuture = kraftCluster.controllers().values().asScala.head.controller.waitForReadyBrokers(3)

      // Enable migration configs and restart brokers
      log.info("Restart brokers in migration mode")
      val clientProps = kraftCluster.controllerClientProperties()
      val voters = clientProps.get(RaftConfig.QUORUM_VOTERS_CONFIG)
      zkCluster.config().serverProperties().put(KafkaConfig.MigrationEnabledProp, "true")
      zkCluster.config().serverProperties().put(RaftConfig.QUORUM_VOTERS_CONFIG, voters)
      zkCluster.config().serverProperties().put(KafkaConfig.ControllerListenerNamesProp, "CONTROLLER")
      zkCluster.config().serverProperties().put(KafkaConfig.ListenerSecurityProtocolMapProp, "CONTROLLER:PLAINTEXT,EXTERNAL:PLAINTEXT,PLAINTEXT:PLAINTEXT")
      zkCluster.rollingBrokerRestart()
      zkCluster.waitForReadyBrokers()
      readyFuture.get(30, TimeUnit.SECONDS)

      // Wait for migration to begin
      log.info("Waiting for ZK migration to begin")
      TestUtils.waitUntilTrue(() => zkClient.getControllerId.contains(3000), "Timed out waiting for KRaft controller to take over")

      // Alter the metadata
      log.info("Updating metadata with AdminClient")
      admin = zkCluster.createAdminClient()
      alterUserScramCredentials(admin).all().get(60, TimeUnit.SECONDS)

      // Verify the changes made to KRaft are seen in ZK
      log.info("Verifying metadata changes with ZK")
      verifyUserScramCredentials(zkClient)
    } finally {
      zkCluster.stop()
      kraftCluster.close()
    }
  }

  // SCRAM and Quota are intermixed. Test Quota Only here
  @ClusterTest(clusterType = Type.ZK, brokers = 3, metadataVersion = MetadataVersion.IBP_3_4_IV0, serverProperties = Array(
    new ClusterConfigProperty(key = "inter.broker.listener.name", value = "EXTERNAL"),
    new ClusterConfigProperty(key = "listeners", value = "PLAINTEXT://localhost:0,EXTERNAL://localhost:0"),
    new ClusterConfigProperty(key = "advertised.listeners", value = "PLAINTEXT://localhost:0,EXTERNAL://localhost:0"),
    new ClusterConfigProperty(key = "listener.security.protocol.map", value = "EXTERNAL:PLAINTEXT,PLAINTEXT:PLAINTEXT"),
  ))
  def testDualWrite(zkCluster: ClusterInstance): Unit = {
    // Create a topic in ZK mode
    var admin = zkCluster.createAdminClient()
    val newTopics = new util.ArrayList[NewTopic]()
    newTopics.add(new NewTopic("test", 2, 3.toShort)
      .configs(Map(TopicConfig.SEGMENT_BYTES_CONFIG -> "102400", TopicConfig.SEGMENT_MS_CONFIG -> "300000").asJava))
    val createTopicResult = admin.createTopics(newTopics)
    createTopicResult.all().get(60, TimeUnit.SECONDS)
    admin.close()

    // Verify the configs exist in ZK
    val zkClient = zkCluster.asInstanceOf[ZkClusterInstance].getUnderlying().zkClient
    val propsBefore = zkClient.getEntityConfigs(ConfigType.Topic, "test")
    assertEquals("102400", propsBefore.getProperty(TopicConfig.SEGMENT_BYTES_CONFIG))
    assertEquals("300000", propsBefore.getProperty(TopicConfig.SEGMENT_MS_CONFIG))

    // Bootstrap the ZK cluster ID into KRaft
    val clusterId = zkCluster.clusterId()
    val kraftCluster = new KafkaClusterTestKit.Builder(
      new TestKitNodes.Builder().
        setBootstrapMetadataVersion(MetadataVersion.IBP_3_4_IV0).
        setClusterId(Uuid.fromString(clusterId)).
        setNumBrokerNodes(0).
        setNumControllerNodes(1).build())
      .setConfigProp(KafkaConfig.MigrationEnabledProp, "true")
      .setConfigProp(KafkaConfig.ZkConnectProp, zkCluster.asInstanceOf[ZkClusterInstance].getUnderlying.zkConnect)
      .build()
    try {
      kraftCluster.format()
      kraftCluster.startup()
      val readyFuture = kraftCluster.controllers().values().asScala.head.controller.waitForReadyBrokers(3)

      // Allocate a transactional producer ID while in ZK mode
      allocateProducerId(zkCluster.bootstrapServers())
      val producerIdBlock = readProducerIdBlock(zkClient)

      // Enable migration configs and restart brokers
      log.info("Restart brokers in migration mode")
      val clientProps = kraftCluster.controllerClientProperties()
      val voters = clientProps.get(RaftConfig.QUORUM_VOTERS_CONFIG)
      zkCluster.config().serverProperties().put(KafkaConfig.MigrationEnabledProp, "true")
      zkCluster.config().serverProperties().put(RaftConfig.QUORUM_VOTERS_CONFIG, voters)
      zkCluster.config().serverProperties().put(KafkaConfig.ControllerListenerNamesProp, "CONTROLLER")
      zkCluster.config().serverProperties().put(KafkaConfig.ListenerSecurityProtocolMapProp, "CONTROLLER:PLAINTEXT,EXTERNAL:PLAINTEXT,PLAINTEXT:PLAINTEXT")
      zkCluster.rollingBrokerRestart()
      zkCluster.waitForReadyBrokers()
      readyFuture.get(30, TimeUnit.SECONDS)

      // Wait for migration to begin
      log.info("Waiting for ZK migration to begin")
      TestUtils.waitUntilTrue(() => zkClient.getControllerId.contains(3000), "Timed out waiting for KRaft controller to take over")

      // Alter the metadata
      log.info("Updating metadata with AdminClient")
      admin = zkCluster.createAdminClient()
      alterTopicConfig(admin).all().get(60, TimeUnit.SECONDS)
      alterClientQuotas(admin).all().get(60, TimeUnit.SECONDS)

      // Verify the changes made to KRaft are seen in ZK
      log.info("Verifying metadata changes with ZK")
      verifyTopicConfigs(zkClient)
      verifyClientQuotas(zkClient)
      allocateProducerId(zkCluster.bootstrapServers())
      verifyProducerId(producerIdBlock, zkClient)

    } finally {
      zkCluster.stop()
      kraftCluster.close()
    }
  }

<<<<<<< HEAD
  @ClusterTest(clusterType = Type.ZK, brokers = 3, metadataVersion = MetadataVersion.IBP_3_4_IV0, serverProperties = Array(
=======
  // SCRAM and Quota are intermixed. Test both here
  @ClusterTest(clusterType = Type.ZK, brokers = 3, metadataVersion = MetadataVersion.IBP_3_5_IV2, serverProperties = Array(
>>>>>>> 6846f514
    new ClusterConfigProperty(key = "inter.broker.listener.name", value = "EXTERNAL"),
    new ClusterConfigProperty(key = "listeners", value = "PLAINTEXT://localhost:0,EXTERNAL://localhost:0"),
    new ClusterConfigProperty(key = "advertised.listeners", value = "PLAINTEXT://localhost:0,EXTERNAL://localhost:0"),
    new ClusterConfigProperty(key = "listener.security.protocol.map", value = "EXTERNAL:PLAINTEXT,PLAINTEXT:PLAINTEXT"),
  ))
<<<<<<< HEAD
  def testNewAndChangedTopicsInDualWrite(zkCluster: ClusterInstance): Unit = {
    // Create a topic in ZK mode
    val topicName = "test"
    var admin = zkCluster.createAdminClient()
=======
  def testDualWriteQuotaAndScram(zkCluster: ClusterInstance): Unit = {
    var admin = zkCluster.createAdminClient()
    createUserScramCredentials(admin).all().get(60, TimeUnit.SECONDS)
    admin.close()

>>>>>>> 6846f514
    val zkClient = zkCluster.asInstanceOf[ZkClusterInstance].getUnderlying().zkClient

    // Bootstrap the ZK cluster ID into KRaft
    val clusterId = zkCluster.clusterId()
    val kraftCluster = new KafkaClusterTestKit.Builder(
      new TestKitNodes.Builder().
<<<<<<< HEAD
        setBootstrapMetadataVersion(MetadataVersion.IBP_3_4_IV0).
=======
        setBootstrapMetadataVersion(MetadataVersion.IBP_3_5_IV2).
>>>>>>> 6846f514
        setClusterId(Uuid.fromString(clusterId)).
        setNumBrokerNodes(0).
        setNumControllerNodes(1).build())
      .setConfigProp(KafkaConfig.MigrationEnabledProp, "true")
      .setConfigProp(KafkaConfig.ZkConnectProp, zkCluster.asInstanceOf[ZkClusterInstance].getUnderlying.zkConnect)
      .build()
    try {
      kraftCluster.format()
      kraftCluster.startup()
      val readyFuture = kraftCluster.controllers().values().asScala.head.controller.waitForReadyBrokers(3)

      // Enable migration configs and restart brokers
      log.info("Restart brokers in migration mode")
      val clientProps = kraftCluster.controllerClientProperties()
      val voters = clientProps.get(RaftConfig.QUORUM_VOTERS_CONFIG)
      zkCluster.config().serverProperties().put(KafkaConfig.MigrationEnabledProp, "true")
      zkCluster.config().serverProperties().put(RaftConfig.QUORUM_VOTERS_CONFIG, voters)
      zkCluster.config().serverProperties().put(KafkaConfig.ControllerListenerNamesProp, "CONTROLLER")
      zkCluster.config().serverProperties().put(KafkaConfig.ListenerSecurityProtocolMapProp, "CONTROLLER:PLAINTEXT,EXTERNAL:PLAINTEXT,PLAINTEXT:PLAINTEXT")
      zkCluster.rollingBrokerRestart()
      zkCluster.waitForReadyBrokers()
      readyFuture.get(30, TimeUnit.SECONDS)

      // Wait for migration to begin
      log.info("Waiting for ZK migration to begin")
      TestUtils.waitUntilTrue(() => zkClient.getControllerId.contains(3000), "Timed out waiting for KRaft controller to take over")

      // Alter the metadata
<<<<<<< HEAD
      log.info("Create new topic with AdminClient")
      admin = zkCluster.createAdminClient()
      val newTopics = new util.ArrayList[NewTopic]()
      newTopics.add(new NewTopic(topicName, 2, 3.toShort))
      val createTopicResult = admin.createTopics(newTopics)
      createTopicResult.all().get(60, TimeUnit.SECONDS)

      val existingPartitions = Seq(new TopicPartition(topicName, 0), new TopicPartition(topicName, 1))
      // Verify the changes made to KRaft are seen in ZK
      verifyTopicPartitionMetadata(topicName, existingPartitions, zkClient)

      log.info("Create new partitions with AdminClient")
      admin.createPartitions(Map(topicName -> NewPartitions.increaseTo(3)).asJava).all().get(60, TimeUnit.SECONDS)

      // Verify the changes seen in Zk.
      verifyTopicPartitionMetadata(topicName, existingPartitions ++ Seq(new TopicPartition(topicName, 2)), zkClient)
=======
      log.info("Updating metadata with AdminClient")
      admin = zkCluster.createAdminClient()
      alterUserScramCredentials(admin).all().get(60, TimeUnit.SECONDS)
      alterClientQuotas(admin).all().get(60, TimeUnit.SECONDS)

      // Verify the changes made to KRaft are seen in ZK
      log.info("Verifying metadata changes with ZK")
      verifyUserScramCredentials(zkClient)
      verifyClientQuotas(zkClient)
>>>>>>> 6846f514
    } finally {
      zkCluster.stop()
      kraftCluster.close()
    }
  }

<<<<<<< HEAD
  def verifyTopicPartitionMetadata(topicName: String, partitions: Seq[TopicPartition], zkClient: KafkaZkClient): Unit = {
    val (topicIdReplicaAssignment, success) = TestUtils.computeUntilTrue(
      zkClient.getReplicaAssignmentAndTopicIdForTopics(Set(topicName)).headOption) {
      x => x.exists(_.assignment.size == partitions.size)
    }
    assertTrue(success, "Unable to find topic metadata in Zk")
    TestUtils.waitUntilTrue(() =>{
      val lisrMap = zkClient.getTopicPartitionStates(partitions.toSeq)
      lisrMap.size == partitions.size &&
        lisrMap.forall { case (tp, lisr) =>
          lisr.leaderAndIsr.leader >= 0 &&
            topicIdReplicaAssignment.exists(_.assignment(tp).replicas == lisr.leaderAndIsr.isr)
        }
    }, "Unable to find topic partition metadata")
  }

=======
>>>>>>> 6846f514
  def allocateProducerId(bootstrapServers: String): Unit = {
    val props = new Properties()
    props.put("bootstrap.servers", bootstrapServers)
    props.put("transactional.id", "some-transaction-id")
    val producer = new KafkaProducer[String, String](props, new StringSerializer(), new StringSerializer())
    producer.initTransactions()
    producer.beginTransaction()
    producer.send(new ProducerRecord[String, String]("test", "", "one"))
    producer.commitTransaction()
    producer.flush()
    producer.close()
  }

  def readProducerIdBlock(zkClient: KafkaZkClient): ProducerIdsBlock = {
    val (dataOpt, _) = zkClient.getDataAndVersion(ProducerIdBlockZNode.path)
    dataOpt.map(ProducerIdBlockZNode.parseProducerIdBlockData).get
  }

  def alterTopicConfig(admin: Admin): AlterConfigsResult = {
    val topicResource = new ConfigResource(ConfigResource.Type.TOPIC, "test")
    val alterConfigs = Seq(
      new AlterConfigOp(new ConfigEntry(TopicConfig.SEGMENT_BYTES_CONFIG, "204800"), AlterConfigOp.OpType.SET),
      new AlterConfigOp(new ConfigEntry(TopicConfig.SEGMENT_MS_CONFIG, null), AlterConfigOp.OpType.DELETE)
    ).asJavaCollection
    admin.incrementalAlterConfigs(Map(topicResource -> alterConfigs).asJava)
  }

  def alterClientQuotas(admin: Admin): AlterClientQuotasResult = {
    val quotas = new util.ArrayList[ClientQuotaAlteration]()
    quotas.add(new ClientQuotaAlteration(
      new ClientQuotaEntity(Map("user" -> "user1").asJava),
      List(new ClientQuotaAlteration.Op("consumer_byte_rate", 1000.0)).asJava))
    quotas.add(new ClientQuotaAlteration(
      new ClientQuotaEntity(Map("user" -> "user1", "client-id" -> "clientA").asJava),
      List(new ClientQuotaAlteration.Op("consumer_byte_rate", 800.0), new ClientQuotaAlteration.Op("producer_byte_rate", 100.0)).asJava))
    quotas.add(new ClientQuotaAlteration(
      new ClientQuotaEntity(Map("ip" -> "8.8.8.8").asJava),
      List(new ClientQuotaAlteration.Op("connection_creation_rate", 10.0)).asJava))
    admin.alterClientQuotas(quotas)
  }

  def createUserScramCredentials(admin: Admin): AlterUserScramCredentialsResult = {
    val alterations = new util.ArrayList[UserScramCredentialAlteration]()
    alterations.add(new UserScramCredentialUpsertion("user1",
        new ScramCredentialInfo(ScramMechanism.SCRAM_SHA_256, 8190), "password0"))
    admin.alterUserScramCredentials(alterations)
  }

  def alterUserScramCredentials(admin: Admin): AlterUserScramCredentialsResult = {
    val alterations = new util.ArrayList[UserScramCredentialAlteration]()
    alterations.add(new UserScramCredentialUpsertion("user1",
        new ScramCredentialInfo(ScramMechanism.SCRAM_SHA_256, 8191), "password1"))
    alterations.add(new UserScramCredentialUpsertion("user2",
        new ScramCredentialInfo(ScramMechanism.SCRAM_SHA_256, 8192), "password2"))
    admin.alterUserScramCredentials(alterations)
  }

  def verifyTopicConfigs(zkClient: KafkaZkClient): Unit = {
    TestUtils.retry(10000) {
      val propsAfter = zkClient.getEntityConfigs(ConfigType.Topic, "test")
      assertEquals("204800", propsAfter.getProperty(TopicConfig.SEGMENT_BYTES_CONFIG))
      assertFalse(propsAfter.containsKey(TopicConfig.SEGMENT_MS_CONFIG))
    }
  }

  def verifyClientQuotas(zkClient: KafkaZkClient): Unit = {
    TestUtils.retry(10000) {
      assertEquals("1000", zkClient.getEntityConfigs(ConfigType.User, "user1").getProperty("consumer_byte_rate"))
      assertEquals("800", zkClient.getEntityConfigs("users/user1/clients", "clientA").getProperty("consumer_byte_rate"))
      assertEquals("100", zkClient.getEntityConfigs("users/user1/clients", "clientA").getProperty("producer_byte_rate"))
      assertEquals("10", zkClient.getEntityConfigs(ConfigType.Ip, "8.8.8.8").getProperty("connection_creation_rate"))
    }
  }

  def verifyUserScramCredentials(zkClient: KafkaZkClient): Unit = {
    TestUtils.retry(10000) {
      val propertyValue1 = zkClient.getEntityConfigs(ConfigType.User, "user1").getProperty("SCRAM-SHA-256")
      val scramCredentials1 = ScramCredentialUtils.credentialFromString(propertyValue1)
      assertEquals(8191, scramCredentials1.iterations)

      val propertyValue2 = zkClient.getEntityConfigs(ConfigType.User, "user2").getProperty("SCRAM-SHA-256")
      assertNotNull(propertyValue2)
      val scramCredentials2 = ScramCredentialUtils.credentialFromString(propertyValue2)
      assertEquals(8192, scramCredentials2.iterations)
    }
  }

  def verifyProducerId(firstProducerIdBlock: ProducerIdsBlock, zkClient: KafkaZkClient): Unit = {
    TestUtils.retry(10000) {
      val producerIdBlock = readProducerIdBlock(zkClient)
      assertTrue(firstProducerIdBlock.firstProducerId() < producerIdBlock.firstProducerId())
    }
  }
}<|MERGE_RESOLUTION|>--- conflicted
+++ resolved
@@ -326,40 +326,25 @@
     }
   }
 
-<<<<<<< HEAD
-  @ClusterTest(clusterType = Type.ZK, brokers = 3, metadataVersion = MetadataVersion.IBP_3_4_IV0, serverProperties = Array(
-=======
   // SCRAM and Quota are intermixed. Test both here
   @ClusterTest(clusterType = Type.ZK, brokers = 3, metadataVersion = MetadataVersion.IBP_3_5_IV2, serverProperties = Array(
->>>>>>> 6846f514
     new ClusterConfigProperty(key = "inter.broker.listener.name", value = "EXTERNAL"),
     new ClusterConfigProperty(key = "listeners", value = "PLAINTEXT://localhost:0,EXTERNAL://localhost:0"),
     new ClusterConfigProperty(key = "advertised.listeners", value = "PLAINTEXT://localhost:0,EXTERNAL://localhost:0"),
     new ClusterConfigProperty(key = "listener.security.protocol.map", value = "EXTERNAL:PLAINTEXT,PLAINTEXT:PLAINTEXT"),
   ))
-<<<<<<< HEAD
-  def testNewAndChangedTopicsInDualWrite(zkCluster: ClusterInstance): Unit = {
-    // Create a topic in ZK mode
-    val topicName = "test"
-    var admin = zkCluster.createAdminClient()
-=======
   def testDualWriteQuotaAndScram(zkCluster: ClusterInstance): Unit = {
     var admin = zkCluster.createAdminClient()
     createUserScramCredentials(admin).all().get(60, TimeUnit.SECONDS)
     admin.close()
 
->>>>>>> 6846f514
     val zkClient = zkCluster.asInstanceOf[ZkClusterInstance].getUnderlying().zkClient
 
     // Bootstrap the ZK cluster ID into KRaft
     val clusterId = zkCluster.clusterId()
     val kraftCluster = new KafkaClusterTestKit.Builder(
       new TestKitNodes.Builder().
-<<<<<<< HEAD
-        setBootstrapMetadataVersion(MetadataVersion.IBP_3_4_IV0).
-=======
         setBootstrapMetadataVersion(MetadataVersion.IBP_3_5_IV2).
->>>>>>> 6846f514
         setClusterId(Uuid.fromString(clusterId)).
         setNumBrokerNodes(0).
         setNumControllerNodes(1).build())
@@ -388,7 +373,66 @@
       TestUtils.waitUntilTrue(() => zkClient.getControllerId.contains(3000), "Timed out waiting for KRaft controller to take over")
 
       // Alter the metadata
-<<<<<<< HEAD
+      log.info("Updating metadata with AdminClient")
+      admin = zkCluster.createAdminClient()
+      alterUserScramCredentials(admin).all().get(60, TimeUnit.SECONDS)
+      alterClientQuotas(admin).all().get(60, TimeUnit.SECONDS)
+
+      // Verify the changes made to KRaft are seen in ZK
+      log.info("Verifying metadata changes with ZK")
+      verifyUserScramCredentials(zkClient)
+      verifyClientQuotas(zkClient)
+    } finally {
+      zkCluster.stop()
+      kraftCluster.close()
+    }
+  }
+
+  @ClusterTest(clusterType = Type.ZK, brokers = 3, metadataVersion = MetadataVersion.IBP_3_4_IV0, serverProperties = Array(
+    new ClusterConfigProperty(key = "inter.broker.listener.name", value = "EXTERNAL"),
+    new ClusterConfigProperty(key = "listeners", value = "PLAINTEXT://localhost:0,EXTERNAL://localhost:0"),
+    new ClusterConfigProperty(key = "advertised.listeners", value = "PLAINTEXT://localhost:0,EXTERNAL://localhost:0"),
+    new ClusterConfigProperty(key = "listener.security.protocol.map", value = "EXTERNAL:PLAINTEXT,PLAINTEXT:PLAINTEXT"),
+  ))
+  def testNewAndChangedTopicsInDualWrite(zkCluster: ClusterInstance): Unit = {
+    // Create a topic in ZK mode
+    val topicName = "test"
+    var admin = zkCluster.createAdminClient()
+    val zkClient = zkCluster.asInstanceOf[ZkClusterInstance].getUnderlying().zkClient
+
+    // Bootstrap the ZK cluster ID into KRaft
+    val clusterId = zkCluster.clusterId()
+    val kraftCluster = new KafkaClusterTestKit.Builder(
+      new TestKitNodes.Builder().
+        setBootstrapMetadataVersion(MetadataVersion.IBP_3_4_IV0).
+        setClusterId(Uuid.fromString(clusterId)).
+        setNumBrokerNodes(0).
+        setNumControllerNodes(1).build())
+      .setConfigProp(KafkaConfig.MigrationEnabledProp, "true")
+      .setConfigProp(KafkaConfig.ZkConnectProp, zkCluster.asInstanceOf[ZkClusterInstance].getUnderlying.zkConnect)
+      .build()
+    try {
+      kraftCluster.format()
+      kraftCluster.startup()
+      val readyFuture = kraftCluster.controllers().values().asScala.head.controller.waitForReadyBrokers(3)
+
+      // Enable migration configs and restart brokers
+      log.info("Restart brokers in migration mode")
+      val clientProps = kraftCluster.controllerClientProperties()
+      val voters = clientProps.get(RaftConfig.QUORUM_VOTERS_CONFIG)
+      zkCluster.config().serverProperties().put(KafkaConfig.MigrationEnabledProp, "true")
+      zkCluster.config().serverProperties().put(RaftConfig.QUORUM_VOTERS_CONFIG, voters)
+      zkCluster.config().serverProperties().put(KafkaConfig.ControllerListenerNamesProp, "CONTROLLER")
+      zkCluster.config().serverProperties().put(KafkaConfig.ListenerSecurityProtocolMapProp, "CONTROLLER:PLAINTEXT,EXTERNAL:PLAINTEXT,PLAINTEXT:PLAINTEXT")
+      zkCluster.rollingBrokerRestart()
+      zkCluster.waitForReadyBrokers()
+      readyFuture.get(30, TimeUnit.SECONDS)
+
+      // Wait for migration to begin
+      log.info("Waiting for ZK migration to begin")
+      TestUtils.waitUntilTrue(() => zkClient.getControllerId.contains(3000), "Timed out waiting for KRaft controller to take over")
+
+      // Alter the metadata
       log.info("Create new topic with AdminClient")
       admin = zkCluster.createAdminClient()
       val newTopics = new util.ArrayList[NewTopic]()
@@ -405,24 +449,12 @@
 
       // Verify the changes seen in Zk.
       verifyTopicPartitionMetadata(topicName, existingPartitions ++ Seq(new TopicPartition(topicName, 2)), zkClient)
-=======
-      log.info("Updating metadata with AdminClient")
-      admin = zkCluster.createAdminClient()
-      alterUserScramCredentials(admin).all().get(60, TimeUnit.SECONDS)
-      alterClientQuotas(admin).all().get(60, TimeUnit.SECONDS)
-
-      // Verify the changes made to KRaft are seen in ZK
-      log.info("Verifying metadata changes with ZK")
-      verifyUserScramCredentials(zkClient)
-      verifyClientQuotas(zkClient)
->>>>>>> 6846f514
     } finally {
       zkCluster.stop()
       kraftCluster.close()
     }
   }
 
-<<<<<<< HEAD
   def verifyTopicPartitionMetadata(topicName: String, partitions: Seq[TopicPartition], zkClient: KafkaZkClient): Unit = {
     val (topicIdReplicaAssignment, success) = TestUtils.computeUntilTrue(
       zkClient.getReplicaAssignmentAndTopicIdForTopics(Set(topicName)).headOption) {
@@ -439,8 +471,6 @@
     }, "Unable to find topic partition metadata")
   }
 
-=======
->>>>>>> 6846f514
   def allocateProducerId(bootstrapServers: String): Unit = {
     val props = new Properties()
     props.put("bootstrap.servers", bootstrapServers)
