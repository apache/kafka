/*
 * Licensed to the Apache Software Foundation (ASF) under one or more
 * contributor license agreements. See the NOTICE file distributed with
 * this work for additional information regarding copyright ownership.
 * The ASF licenses this file to You under the Apache License, Version 2.0
 * (the "License"); you may not use this file except in compliance with
 * the License. You may obtain a copy of the License at
 *
 *    http://www.apache.org/licenses/LICENSE-2.0
 *
 * Unless required by applicable law or agreed to in writing, software
 * distributed under the License is distributed on an "AS IS" BASIS,
 * WITHOUT WARRANTIES OR CONDITIONS OF ANY KIND, either express or implied.
 * See the License for the specific language governing permissions and
 * limitations under the License.
 */
package org.apache.kafka.jmh.record;

import org.apache.kafka.common.record.CompressionType;
import org.apache.kafka.common.record.MemoryRecords;
import org.apache.kafka.common.record.MutableRecordBatch;
import org.apache.kafka.common.record.Record;
import org.apache.kafka.common.record.RecordBatch;
import org.apache.kafka.common.utils.CloseableIterator;
import org.openjdk.jmh.annotations.Benchmark;
import org.openjdk.jmh.annotations.Fork;
import org.openjdk.jmh.annotations.Measurement;
import org.openjdk.jmh.annotations.OperationsPerInvocation;
import org.openjdk.jmh.annotations.Param;
import org.openjdk.jmh.annotations.Scope;
import org.openjdk.jmh.annotations.State;
import org.openjdk.jmh.annotations.Warmup;
import org.openjdk.jmh.infra.Blackhole;

import java.io.IOException;

@State(Scope.Benchmark)
@Fork(value = 1)
@Warmup(iterations = 5)
@Measurement(iterations = 15)
public class RecordBatchIterationBenchmark extends BaseRecordBatchBenchmark {

    @Param(value = {"LZ4", "SNAPPY", "GZIP", "ZSTD", "NONE"})
    private CompressionType compressionType = CompressionType.NONE;

<<<<<<< HEAD
    @Param(value = {"1", "2"})
    private byte messageVersion = CURRENT_MAGIC_VALUE;

    @Param(value = {"100", "1000", "10000", "100000"})
    private int messageSize = 1000;

    @Param(value = {"RANDOM", "ONES"})
    private Bytes bytes = Bytes.RANDOM;

    @Param(value = {"NO_CACHING", "CREATE"})
    private String bufferSupplierStr;

    // zero starting offset is much faster for v1 batches, but that will almost never happen
    private int startingOffset;

    // Used by measureSingleMessage
    private ByteBuffer singleBatchBuffer;

    // Used by measureVariableBatchSize
    private ByteBuffer[] batchBuffers;
    private int[] batchSizes;
    private BufferSupplier bufferSupplier;
    private BrokerTopicStats brokerTopicStats = new BrokerTopicStats();

    @Setup
    public void init() {
        brokerTopicStats = new BrokerTopicStats();

        // For v0 batches a zero starting offset is much faster but that will almost never happen.
        // For v2 batches we use starting offset = 0 as these batches are relative to the base
        // offset and measureValidation will mutate these batches between iterations
        startingOffset = messageVersion == 2 ? 0 : 42;

        if (bufferSupplierStr.equals("NO_CACHING")) {
            bufferSupplier = BufferSupplier.NO_CACHING;
        } else if (bufferSupplierStr.equals("CREATE")) {
            bufferSupplier = BufferSupplier.create();
        } else {
            throw new IllegalArgumentException("Unsupported buffer supplier " + bufferSupplierStr);
        }
        singleBatchBuffer = createBatch(1);

        batchBuffers = new ByteBuffer[batchCount];
        batchSizes = new int[batchCount];
        for (int i = 0; i < batchCount; ++i) {
            int size = random.nextInt(maxBatchSize) + 1;
            batchBuffers[i] = createBatch(size);
            batchSizes[i] = size;
        }
    }

    private ByteBuffer createBatch(int batchSize) {
        byte[] value = new byte[messageSize];
        final ByteBuffer buf = ByteBuffer.allocate(
            AbstractRecords.estimateSizeInBytesUpperBound(messageVersion, compressionType, new byte[0], value,
                    Record.EMPTY_HEADERS) * batchSize
        );

        final MemoryRecordsBuilder builder =
            MemoryRecords.builder(buf, messageVersion, compressionType, TimestampType.CREATE_TIME, startingOffset);

        for (int i = 0; i < batchSize; ++i) {
            switch (bytes) {
                case ONES:
                    Arrays.fill(value, (byte) 1);
                    break;
                case RANDOM:
                    random.nextBytes(value);
                    break;
            }

            builder.append(0, null, value);
        }
        return builder.build().buffer();
    }

    @Benchmark
    public void measureValidation(Blackhole bh) throws IOException {
        MemoryRecords records = MemoryRecords.readableRecords(singleBatchBuffer.duplicate());
        LogValidator.validateMessagesAndAssignOffsetsCompressed(records, new TopicPartition("a", 0),
                new LongRef(startingOffset), Time.SYSTEM, System.currentTimeMillis(),
                CompressionCodec.getCompressionCodec(compressionType.id),
                CompressionCodec.getCompressionCodec(compressionType.id),
                false,  messageVersion, TimestampType.CREATE_TIME, Long.MAX_VALUE, 0,
                new AppendOrigin.Client$(),
                ApiVersion.latestVersion(),
                brokerTopicStats, bufferSupplier);
=======
    @Override
    CompressionType compressionType() {
        return compressionType;
>>>>>>> 0c6bb3d6
    }

    @Benchmark
    public void measureIteratorForBatchWithSingleMessage(Blackhole bh) throws IOException {
        for (RecordBatch batch : MemoryRecords.readableRecords(singleBatchBuffer.duplicate()).batches()) {
            try (CloseableIterator<Record> iterator = batch.streamingIterator(bufferSupplier)) {
                while (iterator.hasNext())
                    bh.consume(iterator.next());
            }
        }
    }

    @OperationsPerInvocation(value = batchCount)
    @Fork(jvmArgsAppend = "-Xmx8g")
    @Benchmark
    public void measureStreamingIteratorForVariableBatchSize(Blackhole bh) throws IOException {
        for (int i = 0; i < batchCount; ++i) {
            for (RecordBatch batch : MemoryRecords.readableRecords(batchBuffers[i].duplicate()).batches()) {
                try (CloseableIterator<Record> iterator = batch.streamingIterator(bufferSupplier)) {
                    while (iterator.hasNext())
                        bh.consume(iterator.next());
                }
            }
        }
    }

    @OperationsPerInvocation(value = batchCount)
    @Fork(jvmArgsAppend = "-Xmx8g")
    @Benchmark
    public void measureSkipIteratorForVariableBatchSize(Blackhole bh) throws IOException {
        for (int i = 0; i < batchCount; ++i) {
            for (MutableRecordBatch batch : MemoryRecords.readableRecords(batchBuffers[i].duplicate()).batches()) {
                try (CloseableIterator<Record> iterator = batch.skipKeyValueIterator(bufferSupplier)) {
                    while (iterator.hasNext())
                        bh.consume(iterator.next());
                }
            }
        }
    }
}<|MERGE_RESOLUTION|>--- conflicted
+++ resolved
@@ -32,8 +32,6 @@
 import org.openjdk.jmh.annotations.Warmup;
 import org.openjdk.jmh.infra.Blackhole;
 
-import java.io.IOException;
-
 @State(Scope.Benchmark)
 @Fork(value = 1)
 @Warmup(iterations = 5)
@@ -43,103 +41,13 @@
     @Param(value = {"LZ4", "SNAPPY", "GZIP", "ZSTD", "NONE"})
     private CompressionType compressionType = CompressionType.NONE;
 
-<<<<<<< HEAD
-    @Param(value = {"1", "2"})
-    private byte messageVersion = CURRENT_MAGIC_VALUE;
-
-    @Param(value = {"100", "1000", "10000", "100000"})
-    private int messageSize = 1000;
-
-    @Param(value = {"RANDOM", "ONES"})
-    private Bytes bytes = Bytes.RANDOM;
-
-    @Param(value = {"NO_CACHING", "CREATE"})
-    private String bufferSupplierStr;
-
-    // zero starting offset is much faster for v1 batches, but that will almost never happen
-    private int startingOffset;
-
-    // Used by measureSingleMessage
-    private ByteBuffer singleBatchBuffer;
-
-    // Used by measureVariableBatchSize
-    private ByteBuffer[] batchBuffers;
-    private int[] batchSizes;
-    private BufferSupplier bufferSupplier;
-    private BrokerTopicStats brokerTopicStats = new BrokerTopicStats();
-
-    @Setup
-    public void init() {
-        brokerTopicStats = new BrokerTopicStats();
-
-        // For v0 batches a zero starting offset is much faster but that will almost never happen.
-        // For v2 batches we use starting offset = 0 as these batches are relative to the base
-        // offset and measureValidation will mutate these batches between iterations
-        startingOffset = messageVersion == 2 ? 0 : 42;
-
-        if (bufferSupplierStr.equals("NO_CACHING")) {
-            bufferSupplier = BufferSupplier.NO_CACHING;
-        } else if (bufferSupplierStr.equals("CREATE")) {
-            bufferSupplier = BufferSupplier.create();
-        } else {
-            throw new IllegalArgumentException("Unsupported buffer supplier " + bufferSupplierStr);
-        }
-        singleBatchBuffer = createBatch(1);
-
-        batchBuffers = new ByteBuffer[batchCount];
-        batchSizes = new int[batchCount];
-        for (int i = 0; i < batchCount; ++i) {
-            int size = random.nextInt(maxBatchSize) + 1;
-            batchBuffers[i] = createBatch(size);
-            batchSizes[i] = size;
-        }
-    }
-
-    private ByteBuffer createBatch(int batchSize) {
-        byte[] value = new byte[messageSize];
-        final ByteBuffer buf = ByteBuffer.allocate(
-            AbstractRecords.estimateSizeInBytesUpperBound(messageVersion, compressionType, new byte[0], value,
-                    Record.EMPTY_HEADERS) * batchSize
-        );
-
-        final MemoryRecordsBuilder builder =
-            MemoryRecords.builder(buf, messageVersion, compressionType, TimestampType.CREATE_TIME, startingOffset);
-
-        for (int i = 0; i < batchSize; ++i) {
-            switch (bytes) {
-                case ONES:
-                    Arrays.fill(value, (byte) 1);
-                    break;
-                case RANDOM:
-                    random.nextBytes(value);
-                    break;
-            }
-
-            builder.append(0, null, value);
-        }
-        return builder.build().buffer();
+    @Override
+    CompressionType compressionType() {
+        return compressionType;
     }
 
     @Benchmark
-    public void measureValidation(Blackhole bh) throws IOException {
-        MemoryRecords records = MemoryRecords.readableRecords(singleBatchBuffer.duplicate());
-        LogValidator.validateMessagesAndAssignOffsetsCompressed(records, new TopicPartition("a", 0),
-                new LongRef(startingOffset), Time.SYSTEM, System.currentTimeMillis(),
-                CompressionCodec.getCompressionCodec(compressionType.id),
-                CompressionCodec.getCompressionCodec(compressionType.id),
-                false,  messageVersion, TimestampType.CREATE_TIME, Long.MAX_VALUE, 0,
-                new AppendOrigin.Client$(),
-                ApiVersion.latestVersion(),
-                brokerTopicStats, bufferSupplier);
-=======
-    @Override
-    CompressionType compressionType() {
-        return compressionType;
->>>>>>> 0c6bb3d6
-    }
-
-    @Benchmark
-    public void measureIteratorForBatchWithSingleMessage(Blackhole bh) throws IOException {
+    public void measureIteratorForBatchWithSingleMessage(Blackhole bh) {
         for (RecordBatch batch : MemoryRecords.readableRecords(singleBatchBuffer.duplicate()).batches()) {
             try (CloseableIterator<Record> iterator = batch.streamingIterator(bufferSupplier)) {
                 while (iterator.hasNext())
@@ -151,7 +59,7 @@
     @OperationsPerInvocation(value = batchCount)
     @Fork(jvmArgsAppend = "-Xmx8g")
     @Benchmark
-    public void measureStreamingIteratorForVariableBatchSize(Blackhole bh) throws IOException {
+    public void measureStreamingIteratorForVariableBatchSize(Blackhole bh) {
         for (int i = 0; i < batchCount; ++i) {
             for (RecordBatch batch : MemoryRecords.readableRecords(batchBuffers[i].duplicate()).batches()) {
                 try (CloseableIterator<Record> iterator = batch.streamingIterator(bufferSupplier)) {
@@ -165,7 +73,7 @@
     @OperationsPerInvocation(value = batchCount)
     @Fork(jvmArgsAppend = "-Xmx8g")
     @Benchmark
-    public void measureSkipIteratorForVariableBatchSize(Blackhole bh) throws IOException {
+    public void measureSkipIteratorForVariableBatchSize(Blackhole bh) {
         for (int i = 0; i < batchCount; ++i) {
             for (MutableRecordBatch batch : MemoryRecords.readableRecords(batchBuffers[i].duplicate()).batches()) {
                 try (CloseableIterator<Record> iterator = batch.skipKeyValueIterator(bufferSupplier)) {
