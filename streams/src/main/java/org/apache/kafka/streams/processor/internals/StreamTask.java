/*
 * Licensed to the Apache Software Foundation (ASF) under one or more
 * contributor license agreements. See the NOTICE file distributed with
 * this work for additional information regarding copyright ownership.
 * The ASF licenses this file to You under the Apache License, Version 2.0
 * (the "License"); you may not use this file except in compliance with
 * the License. You may obtain a copy of the License at
 *
 *    http://www.apache.org/licenses/LICENSE-2.0
 *
 * Unless required by applicable law or agreed to in writing, software
 * distributed under the License is distributed on an "AS IS" BASIS,
 * WITHOUT WARRANTIES OR CONDITIONS OF ANY KIND, either express or implied.
 * See the License for the specific language governing permissions and
 * limitations under the License.
 */
package org.apache.kafka.streams.processor.internals;

import org.apache.kafka.clients.consumer.CommitFailedException;
import org.apache.kafka.clients.consumer.Consumer;
import org.apache.kafka.clients.consumer.ConsumerRecord;
import org.apache.kafka.clients.consumer.OffsetAndMetadata;
import org.apache.kafka.clients.producer.Producer;
import org.apache.kafka.common.KafkaException;
import org.apache.kafka.common.MetricName;
import org.apache.kafka.common.TopicPartition;
import org.apache.kafka.common.errors.ProducerFencedException;
import org.apache.kafka.common.metrics.Sensor;
import org.apache.kafka.common.metrics.stats.Avg;
import org.apache.kafka.common.metrics.stats.Count;
import org.apache.kafka.common.metrics.stats.Max;
import org.apache.kafka.common.metrics.stats.Rate;
import org.apache.kafka.common.utils.Time;
import org.apache.kafka.streams.StreamsConfig;
import org.apache.kafka.streams.errors.DeserializationExceptionHandler;
import org.apache.kafka.streams.errors.ProductionExceptionHandler;
import org.apache.kafka.streams.errors.StreamsException;
import org.apache.kafka.streams.errors.TaskMigratedException;
import org.apache.kafka.streams.processor.Cancellable;
import org.apache.kafka.streams.processor.PunctuationType;
import org.apache.kafka.streams.processor.Punctuator;
import org.apache.kafka.streams.processor.TaskId;
import org.apache.kafka.streams.processor.TimestampExtractor;
import org.apache.kafka.streams.processor.internals.metrics.StreamsMetricsImpl;
import org.apache.kafka.streams.state.internals.ThreadCache;

import java.util.Collection;
import java.util.HashMap;
import java.util.Map;
import java.util.concurrent.TimeUnit;

import static java.lang.String.format;
import static java.util.Collections.singleton;

/**
 * A StreamTask is associated with a {@link PartitionGroup}, and is assigned to a StreamThread for processing.
 */
public class StreamTask extends AbstractTask implements ProcessorNodePunctuator {

    private static final ConsumerRecord<Object, Object> DUMMY_RECORD = new ConsumerRecord<>(ProcessorContextImpl.NONEXIST_TOPIC, -1, -1L, null, null);

    private final Time time;
    private final TaskMetrics taskMetrics;
    private final PartitionGroup partitionGroup;
    private final RecordCollector recordCollector;
    private final Producer<byte[], byte[]> producer;
    private final PartitionGroup.RecordInfo recordInfo;
    private final Map<TopicPartition, Long> consumedOffsets;
    private final PunctuationQueue streamTimePunctuationQueue;
    private final PunctuationQueue systemTimePunctuationQueue;

<<<<<<< HEAD
    private final long maxTaskIdleMs;
=======
    private final Map<TopicPartition, Long> consumedOffsets;
    private final RecordCollector recordCollector;
    private final ProducerSupplier producerSupplier;
    private Producer<byte[], byte[]> producer;
>>>>>>> ea4078e7
    private final int maxBufferedSize;

    private Sensor closeSensor;
    private long lastEnforcedProcess;
    private boolean commitRequested = false;
    private boolean enforcedProcess = false;
    private boolean transactionInFlight = false;

    protected static final class TaskMetrics {
        final StreamsMetricsImpl metrics;
        final Sensor taskCommitTimeSensor;
        final Sensor taskEnforcedProcessSensor;
        private final String taskName;


        TaskMetrics(final TaskId id, final StreamsMetricsImpl metrics) {
            taskName = id.toString();
            this.metrics = metrics;
            final String group = "stream-task-metrics";

            // first add the global operation metrics if not yet, with the global tags only
            final Map<String, String> allTagMap = metrics.tagMap("task-id", "all");
            final Sensor parent = metrics.threadLevelSensor("commit", Sensor.RecordingLevel.DEBUG);
            parent.add(
                new MetricName("commit-latency-avg", group, "The average latency of commit operation.", allTagMap),
                new Avg()
            );
            parent.add(
                new MetricName("commit-latency-max", group, "The max latency of commit operation.", allTagMap),
                new Max()
            );
            parent.add(
                new MetricName("commit-rate", group, "The average number of occurrence of commit operation per second.", allTagMap),
                new Rate(TimeUnit.SECONDS, new Count())
            );
            parent.add(
                new MetricName("commit-total", group, "The total number of occurrence of commit operations.", allTagMap),
                new Count()
            );

            // add the operation metrics with additional tags
            final Map<String, String> tagMap = metrics.tagMap("task-id", taskName);
            taskCommitTimeSensor = metrics.taskLevelSensor(taskName, "commit", Sensor.RecordingLevel.DEBUG, parent);
            taskCommitTimeSensor.add(
                new MetricName("commit-latency-avg", group, "The average latency of commit operation.", tagMap),
                new Avg()
            );
            taskCommitTimeSensor.add(
                new MetricName("commit-latency-max", group, "The max latency of commit operation.", tagMap),
                new Max()
            );
            taskCommitTimeSensor.add(
                new MetricName("commit-rate", group, "The average number of occurrence of commit operation per second.", tagMap),
                new Rate(TimeUnit.SECONDS, new Count())
            );
            taskCommitTimeSensor.add(
                new MetricName("commit-total", group, "The total number of occurrence of commit operations.", tagMap),
                new Count()
            );

            // add the metrics for enforced processing
            taskEnforcedProcessSensor = metrics.taskLevelSensor(taskName, "enforced-processing", Sensor.RecordingLevel.DEBUG, parent);
            taskEnforcedProcessSensor.add(
                    new MetricName("enforced-processing-rate", group, "The average number of occurrence of enforced-processing operation per second.", tagMap),
                    new Rate(TimeUnit.SECONDS, new Count())
            );
            taskEnforcedProcessSensor.add(
                    new MetricName("enforced-processing-total", group, "The total number of occurrence of enforced-processing operations.", tagMap),
                    new Count()
            );

        }

        void removeAllSensors() {
            metrics.removeAllTaskLevelSensors(taskName);
        }
    }

    public interface ProducerSupplier {
        Producer<byte[], byte[]> get();
    }

    public StreamTask(final TaskId id,
                      final Collection<TopicPartition> partitions,
                      final ProcessorTopology topology,
                      final Consumer<byte[], byte[]> consumer,
                      final ChangelogReader changelogReader,
                      final StreamsConfig config,
                      final StreamsMetricsImpl metrics,
                      final StateDirectory stateDirectory,
                      final ThreadCache cache,
                      final Time time,
                      final ProducerSupplier producerSupplier,
                      final Sensor closeSensor) {
        this(id, partitions, topology, consumer, changelogReader, config, metrics, stateDirectory, cache, time, producerSupplier, null, closeSensor);
    }

    public StreamTask(final TaskId id,
                      final Collection<TopicPartition> partitions,
                      final ProcessorTopology topology,
                      final Consumer<byte[], byte[]> consumer,
                      final ChangelogReader changelogReader,
                      final StreamsConfig config,
                      final StreamsMetricsImpl metrics,
                      final StateDirectory stateDirectory,
                      final ThreadCache cache,
                      final Time time,
                      final ProducerSupplier producerSupplier,
                      final RecordCollector recordCollector,
                      final Sensor closeSensor) {
        super(id, partitions, topology, consumer, changelogReader, false, stateDirectory, config);

        this.time = time;
        this.producerSupplier = producerSupplier;
        this.producer = producerSupplier.get();
        this.closeSensor = closeSensor;
        this.taskMetrics = new TaskMetrics(id, metrics);

        final ProductionExceptionHandler productionExceptionHandler = config.defaultProductionExceptionHandler();

        if (recordCollector == null) {
            this.recordCollector = new RecordCollectorImpl(
                id.toString(),
                logContext,
                productionExceptionHandler,
                metrics.skippedRecordsSensor()
            );
        } else {
            this.recordCollector = recordCollector;
        }
        this.recordCollector.init(this.producer);

        streamTimePunctuationQueue = new PunctuationQueue();
        systemTimePunctuationQueue = new PunctuationQueue();
        maxTaskIdleMs = config.getLong(StreamsConfig.MAX_TASK_IDLE_MS_CONFIG);
        maxBufferedSize = config.getInt(StreamsConfig.BUFFERED_RECORDS_PER_PARTITION_CONFIG);

        // initialize the consumed and committed offset cache
        consumedOffsets = new HashMap<>();

        // create queues for each assigned partition and associate them
        // to corresponding source nodes in the processor topology
        final Map<TopicPartition, RecordQueue> partitionQueues = new HashMap<>();

        // initialize the topology with its own context
        final ProcessorContextImpl processorContextImpl = new ProcessorContextImpl(id, this, config, this.recordCollector, stateMgr, metrics, cache);
        processorContext = processorContextImpl;

        final TimestampExtractor defaultTimestampExtractor = config.defaultTimestampExtractor();
        final DeserializationExceptionHandler defaultDeserializationExceptionHandler = config.defaultDeserializationExceptionHandler();
        for (final TopicPartition partition : partitions) {
            final SourceNode source = topology.source(partition.topic());
            final TimestampExtractor sourceTimestampExtractor = source.getTimestampExtractor() != null ? source.getTimestampExtractor() : defaultTimestampExtractor;
            final RecordQueue queue = new RecordQueue(
                partition,
                source,
                sourceTimestampExtractor,
                defaultDeserializationExceptionHandler,
                processorContext,
                logContext
            );
            partitionQueues.put(partition, queue);
        }

        recordInfo = new PartitionGroup.RecordInfo();
        partitionGroup = new PartitionGroup(partitionQueues);
        processorContextImpl.setStreamTimeSupplier(partitionGroup::timestamp);

        stateMgr.registerGlobalStateStores(topology.globalStateStores());

        // initialize transactions if eos is turned on, which will block if the previous transaction has not
        // completed yet; do not start the first transaction until the topology has been initialized later
        if (eosEnabled) {
            this.producer.initTransactions();
        }
    }

    @Override
    public boolean initializeStateStores() {
        log.trace("Initializing state stores");
        registerStateStores();
        return changelogPartitions().isEmpty();
    }

    /**
     * <pre>
     * - (re-)initialize the topology of the task
     * </pre>
     *
     * @throws TaskMigratedException if the task producer got fenced (EOS only)
     */
    @Override
    public void initializeTopology() {
        initTopology();

        if (eosEnabled) {
            try {
                this.producer.beginTransaction();
            } catch (final ProducerFencedException fatal) {
                throw new TaskMigratedException(this, fatal);
            }
            transactionInFlight = true;
        }

        processorContext.initialized();

        lastEnforcedProcess = time.milliseconds();

        taskInitialized = true;
    }

    /**
     * <pre>
     * - resume the task
     * </pre>
     */
    @Override
    public void resume() {
        log.debug("Resuming");
        if (eosEnabled) {
            if (producer != null) {
                throw new IllegalStateException("Task producer should be null.");
            }
            producer = producerSupplier.get();
            producer.initTransactions();
            recordCollector.init(producer);
        }
    }

    /**
     * An active task is processable if its buffer contains data for all of its input
     * source topic partitions, or if it is enforced to be processable
     */
    public boolean isProcessable() {
        return enforcedProcess || partitionGroup.allPartitionsBuffered();
    }

    public void maybeEnforceProcess(final long now) {
        if (partitionGroup.allPartitionsBuffered()) {
            enforcedProcess = false;
        } else if (partitionGroup.numBuffered() > 0 && now - lastEnforcedProcess > maxTaskIdleMs) {
            taskMetrics.taskEnforcedProcessSensor.record();
            lastEnforcedProcess = now;
            enforcedProcess = true;
        } else {
            enforcedProcess = false;
        }
    }

    /**
     * Process one record.
     *
     * @return true if this method processes a record, false if it does not process a record.
     * @throws TaskMigratedException if the task producer got fenced (EOS only)
     */
    @SuppressWarnings("unchecked")
    public boolean process() {
        // get the next record to process
        final StampedRecord record = partitionGroup.nextRecord(recordInfo);

        // if there is no record to process, return immediately
        if (record == null) {
            return false;
        }

        try {
            // process the record by passing to the source node of the topology
            final ProcessorNode currNode = recordInfo.node();
            final TopicPartition partition = recordInfo.partition();

            log.trace("Start processing one record [{}]", record);

            updateProcessorContext(record, currNode);
            currNode.process(record.key(), record.value());

            log.trace("Completed processing one record [{}]", record);

            // update the consumed offset map after processing is done
            consumedOffsets.put(partition, record.offset());
            commitNeeded = true;

            // after processing this record, if its partition queue's buffered size has been
            // decreased to the threshold, we can then resume the consumption on this partition
            if (recordInfo.queue().size() == maxBufferedSize) {
                consumer.resume(singleton(partition));
            }
        } catch (final ProducerFencedException fatal) {
            throw new TaskMigratedException(this, fatal);
        } catch (final KafkaException e) {
            throw new StreamsException(format("Exception caught in process. taskId=%s, processor=%s, topic=%s, partition=%d, offset=%d",
                id(),
                processorContext.currentNode().name(),
                record.topic(),
                record.partition(),
                record.offset()
            ), e);
        } finally {
            processorContext.setCurrentNode(null);
        }

        return true;
    }

    /**
     * @throws IllegalStateException if the current node is not null
     * @throws TaskMigratedException if the task producer got fenced (EOS only)
     */
    @Override
    public void punctuate(final ProcessorNode node, final long timestamp, final PunctuationType type, final Punctuator punctuator) {
        if (processorContext.currentNode() != null) {
            throw new IllegalStateException(String.format("%sCurrent node is not null", logPrefix));
        }

        updateProcessorContext(new StampedRecord(DUMMY_RECORD, timestamp), node);

        if (log.isTraceEnabled()) {
            log.trace("Punctuating processor {} with timestamp {} and punctuation type {}", node.name(), timestamp, type);
        }

        try {
            node.punctuate(timestamp, punctuator);
        } catch (final ProducerFencedException fatal) {
            throw new TaskMigratedException(this, fatal);
        } catch (final KafkaException e) {
            throw new StreamsException(String.format("%sException caught while punctuating processor '%s'", logPrefix, node.name()), e);
        } finally {
            processorContext.setCurrentNode(null);
        }
    }

    private void updateProcessorContext(final StampedRecord record, final ProcessorNode currNode) {
        processorContext.setRecordContext(
            new ProcessorRecordContext(
                record.timestamp,
                record.offset(),
                record.partition(),
                record.topic(),
                record.headers()));
        processorContext.setCurrentNode(currNode);
    }

    /**
     * <pre>
     * - flush state and producer
     * - if(!eos) write checkpoint
     * - commit offsets and start new transaction
     * </pre>
     *
     * @throws TaskMigratedException if committing offsets failed (non-EOS)
     *                               or if the task producer got fenced (EOS)
     */
    @Override
    public void commit() {
        commit(true);
    }

    /**
     * @throws TaskMigratedException if committing offsets failed (non-EOS)
     *                               or if the task producer got fenced (EOS)
     */
    // visible for testing
    void commit(final boolean startNewTransaction) {
        final long startNs = time.nanoseconds();
        log.debug("Committing");

        flushState();

        if (!eosEnabled) {
            stateMgr.checkpoint(activeTaskCheckpointableOffsets());
        }

        final Map<TopicPartition, OffsetAndMetadata> consumedOffsetsAndMetadata = new HashMap<>(consumedOffsets.size());
        for (final Map.Entry<TopicPartition, Long> entry : consumedOffsets.entrySet()) {
            final TopicPartition partition = entry.getKey();
            final long offset = entry.getValue() + 1;
            consumedOffsetsAndMetadata.put(partition, new OffsetAndMetadata(offset));
            stateMgr.putOffsetLimit(partition, offset);
        }

        try {
            if (eosEnabled) {
                producer.sendOffsetsToTransaction(consumedOffsetsAndMetadata, applicationId);
                producer.commitTransaction();
                transactionInFlight = false;
                if (startNewTransaction) {
                    producer.beginTransaction();
                    transactionInFlight = true;
                }
            } else {
                consumer.commitSync(consumedOffsetsAndMetadata);
            }
        } catch (final CommitFailedException | ProducerFencedException fatal) {
            throw new TaskMigratedException(this, fatal);
        }

        commitNeeded = false;
        commitRequested = false;
        taskMetrics.taskCommitTimeSensor.record(time.nanoseconds() - startNs);    }

    @Override
    protected Map<TopicPartition, Long> activeTaskCheckpointableOffsets() {
        final Map<TopicPartition, Long> checkpointableOffsets = recordCollector.offsets();
        for (final Map.Entry<TopicPartition, Long> entry : consumedOffsets.entrySet()) {
            checkpointableOffsets.putIfAbsent(entry.getKey(), entry.getValue());
        }

        return checkpointableOffsets;
    }

    @Override
    protected void flushState() {
        log.trace("Flushing state and producer");
        super.flushState();
        try {
            recordCollector.flush();
        } catch (final ProducerFencedException fatal) {
            throw new TaskMigratedException(this, fatal);
        }
    }

    Map<TopicPartition, Long> purgableOffsets() {
        final Map<TopicPartition, Long> purgableConsumedOffsets = new HashMap<>();
        for (final Map.Entry<TopicPartition, Long> entry : consumedOffsets.entrySet()) {
            final TopicPartition tp = entry.getKey();
            if (topology.isRepartitionTopic(tp.topic())) {
                purgableConsumedOffsets.put(tp, entry.getValue() + 1);
            }
        }

        return purgableConsumedOffsets;
    }

    private void initTopology() {
        // initialize the task by initializing all its processor nodes in the topology
        log.trace("Initializing processor nodes of the topology");
        for (final ProcessorNode node : topology.processors()) {
            processorContext.setCurrentNode(node);
            try {
                node.init(processorContext);
            } finally {
                processorContext.setCurrentNode(null);
            }
        }
    }

    /**
     * <pre>
     * - close topology
     * - {@link #commit()}
     *   - flush state and producer
     *   - if (!eos) write checkpoint
     *   - commit offsets
     * </pre>
     *
     * @throws TaskMigratedException if committing offsets failed (non-EOS)
     *                               or if the task producer got fenced (EOS)
     */
    @Override
    public void suspend() {
        log.debug("Suspending");
        suspend(true, false);
    }

    /**
     * <pre>
     * - close topology
     * - if (clean) {@link #commit()}
     *   - flush state and producer
     *   - if (!eos) write checkpoint
     *   - commit offsets
     * </pre>
     *
     * @throws TaskMigratedException if committing offsets failed (non-EOS)
     *                               or if the task producer got fenced (EOS)
     */
    // visible for testing
    void suspend(final boolean clean,
                 final boolean isZombie) {
        try {
            closeTopology(); // should we call this only on clean suspend?
        } catch (final RuntimeException fatal) {
            if (clean) {
                throw fatal;
            }
        }

        if (clean) {
            TaskMigratedException taskMigratedException = null;
            try {
                commit(false);
            } finally {
                if (eosEnabled) {
                    try {
                        recordCollector.close();
                    } catch (final ProducerFencedException e) {
                        taskMigratedException = new TaskMigratedException(this, e);
                    } finally {
                        producer = null;
                    }
                }
            }
            if (taskMigratedException != null) {
                throw taskMigratedException;
            }
        } else {
            maybeAbortTransactionAndCloseRecordCollector(isZombie);
        }
    }

    private void maybeAbortTransactionAndCloseRecordCollector(final boolean isZombie) {
        if (eosEnabled && !isZombie) {
            try {
                if (transactionInFlight) {
                    producer.abortTransaction();
                }
                transactionInFlight = false;
            } catch (final ProducerFencedException ignore) {
                /* TODO
                 * this should actually never happen atm as we guard the call to #abortTransaction
                 * -> the reason for the guard is a "bug" in the Producer -- it throws IllegalStateException
                 * instead of ProducerFencedException atm. We can remove the isZombie flag after KAFKA-5604 got
                 * fixed and fall-back to this catch-and-swallow code
                 */

                // can be ignored: transaction got already aborted by brokers/transactional-coordinator if this happens
            }

            try {
                recordCollector.close();
            } catch (final Throwable e) {
                log.error("Failed to close producer due to the following error:", e);
            } finally {
                producer = null;
            }
        }
    }

    private void closeTopology() {
        log.trace("Closing processor topology");

        partitionGroup.clear();

        // close the processors
        // make sure close() is called for each node even when there is a RuntimeException
        RuntimeException exception = null;
        if (taskInitialized) {
            for (final ProcessorNode node : topology.processors()) {
                processorContext.setCurrentNode(node);
                try {
                    node.close();
                } catch (final RuntimeException e) {
                    exception = e;
                } finally {
                    processorContext.setCurrentNode(null);
                }
            }
        }

        if (exception != null) {
            throw exception;
        }
    }

    // helper to avoid calling suspend() twice if a suspended task is not reassigned and closed
    @Override
    public void closeSuspended(boolean clean,
                               final boolean isZombie,
                               RuntimeException firstException) {
        try {
            closeStateManager(clean);
        } catch (final RuntimeException e) {
            clean = false;
            if (firstException == null) {
                firstException = e;
            }
            log.error("Could not close state manager due to the following error:", e);
        }

        partitionGroup.close();
        taskMetrics.removeAllSensors();

        closeSensor.record();

        if (firstException != null) {
            throw firstException;
        }
    }

    /**
     * <pre>
     * - {@link #suspend(boolean, boolean) suspend(clean)}
     *   - close topology
     *   - if (clean) {@link #commit()}
     *     - flush state and producer
     *     - commit offsets
     * - close state
     *   - if (clean) write checkpoint
     * - if (eos) close producer
     * </pre>
     *
     * @param clean    shut down cleanly (ie, incl. flush and commit) if {@code true} --
     *                 otherwise, just close open resources
     * @param isZombie {@code true} is this task is a zombie or not (this will repress {@link TaskMigratedException}
     * @throws TaskMigratedException if committing offsets failed (non-EOS)
     *                               or if the task producer got fenced (EOS)
     */
    @Override
    public void close(boolean clean,
                      final boolean isZombie) {
        log.debug("Closing");

        RuntimeException firstException = null;
        try {
            suspend(clean, isZombie);
        } catch (final RuntimeException e) {
            clean = false;
            firstException = e;
            log.error("Could not close task due to the following error:", e);
        }

        closeSuspended(clean, isZombie, firstException);

        taskClosed = true;
    }

    /**
     * Adds records to queues. If a record has an invalid (i.e., negative) timestamp, the record is skipped
     * and not added to the queue for processing
     *
     * @param partition the partition
     * @param records   the records
     */
    public void addRecords(final TopicPartition partition, final Iterable<ConsumerRecord<byte[], byte[]>> records) {
        final int newQueueSize = partitionGroup.addRawRecords(partition, records);

        if (log.isTraceEnabled()) {
            log.trace("Added records into the buffered queue of partition {}, new queue size is {}", partition, newQueueSize);
        }

        // if after adding these records, its partition queue's buffered size has been
        // increased beyond the threshold, we can then pause the consumption for this partition
        if (newQueueSize > maxBufferedSize) {
            consumer.pause(singleton(partition));
        }
    }

    /**
     * Schedules a punctuation for the processor
     *
     * @param interval the interval in milliseconds
     * @param type     the punctuation type
     * @throws IllegalStateException if the current node is not null
     */
    public Cancellable schedule(final long interval, final PunctuationType type, final Punctuator punctuator) {
        switch (type) {
            case STREAM_TIME:
                // align punctuation to 0L, punctuate as soon as we have data
                return schedule(0L, interval, type, punctuator);
            case WALL_CLOCK_TIME:
                // align punctuation to now, punctuate after interval has elapsed
                return schedule(time.milliseconds() + interval, interval, type, punctuator);
            default:
                throw new IllegalArgumentException("Unrecognized PunctuationType: " + type);
        }
    }

    /**
     * Schedules a punctuation for the processor
     *
     * @param startTime time of the first punctuation
     * @param interval  the interval in milliseconds
     * @param type      the punctuation type
     * @throws IllegalStateException if the current node is not null
     */
    Cancellable schedule(final long startTime, final long interval, final PunctuationType type, final Punctuator punctuator) {
        if (processorContext.currentNode() == null) {
            throw new IllegalStateException(String.format("%sCurrent node is null", logPrefix));
        }

        final PunctuationSchedule schedule = new PunctuationSchedule(processorContext.currentNode(), startTime, interval, punctuator);

        switch (type) {
            case STREAM_TIME:
                // STREAM_TIME punctuation is data driven, will first punctuate as soon as stream-time is known and >= time,
                // stream-time is known when we have received at least one record from each input topic
                return streamTimePunctuationQueue.schedule(schedule);
            case WALL_CLOCK_TIME:
                // WALL_CLOCK_TIME is driven by the wall clock time, will first punctuate when now >= time
                return systemTimePunctuationQueue.schedule(schedule);
            default:
                throw new IllegalArgumentException("Unrecognized PunctuationType: " + type);
        }
    }

    /**
     * @return The number of records left in the buffer of this task's partition group
     */
    int numBuffered() {
        return partitionGroup.numBuffered();
    }

    /**
     * Possibly trigger registered stream-time punctuation functions if
     * current partition group timestamp has reached the defined stamp
     * Note, this is only called in the presence of new records
     *
     * @throws TaskMigratedException if the task producer got fenced (EOS only)
     */
    public boolean maybePunctuateStreamTime() {
        final long timestamp = partitionGroup.timestamp();

        // if the timestamp is not known yet, meaning there is not enough data accumulated
        // to reason stream partition time, then skip.
        if (timestamp == RecordQueue.NOT_KNOWN) {
            return false;
        } else {
            final boolean punctuated = streamTimePunctuationQueue.mayPunctuate(timestamp, PunctuationType.STREAM_TIME, this);

            if (punctuated) {
                commitNeeded = true;
            }

            return punctuated;
        }
    }

    /**
     * Possibly trigger registered system-time punctuation functions if
     * current system timestamp has reached the defined stamp
     * Note, this is called irrespective of the presence of new records
     *
     * @throws TaskMigratedException if the task producer got fenced (EOS only)
     */
    public boolean maybePunctuateSystemTime() {
        final long timestamp = time.milliseconds();

        final boolean punctuated = systemTimePunctuationQueue.mayPunctuate(timestamp, PunctuationType.WALL_CLOCK_TIME, this);

        if (punctuated) {
            commitNeeded = true;
        }

        return punctuated;
    }

    /**
     * Request committing the current task's state
     */
    void needCommit() {
        commitRequested = true;
    }

    /**
     * Whether or not a request has been made to commit the current state
     */
    boolean commitRequested() {
        return commitRequested;
    }

    // visible for testing only
    RecordCollector recordCollector() {
        return recordCollector;
    }

    Producer<byte[], byte[]> getProducer() {
        return producer;
    }
}<|MERGE_RESOLUTION|>--- conflicted
+++ resolved
@@ -60,27 +60,20 @@
     private static final ConsumerRecord<Object, Object> DUMMY_RECORD = new ConsumerRecord<>(ProcessorContextImpl.NONEXIST_TOPIC, -1, -1L, null, null);
 
     private final Time time;
+    private final long maxTaskIdleMs;
+    private final int maxBufferedSize;
     private final TaskMetrics taskMetrics;
     private final PartitionGroup partitionGroup;
     private final RecordCollector recordCollector;
-    private final Producer<byte[], byte[]> producer;
     private final PartitionGroup.RecordInfo recordInfo;
     private final Map<TopicPartition, Long> consumedOffsets;
     private final PunctuationQueue streamTimePunctuationQueue;
     private final PunctuationQueue systemTimePunctuationQueue;
-
-<<<<<<< HEAD
-    private final long maxTaskIdleMs;
-=======
-    private final Map<TopicPartition, Long> consumedOffsets;
-    private final RecordCollector recordCollector;
     private final ProducerSupplier producerSupplier;
-    private Producer<byte[], byte[]> producer;
->>>>>>> ea4078e7
-    private final int maxBufferedSize;
 
     private Sensor closeSensor;
     private long lastEnforcedProcess;
+    private Producer<byte[], byte[]> producer;
     private boolean commitRequested = false;
     private boolean enforcedProcess = false;
     private boolean transactionInFlight = false;
