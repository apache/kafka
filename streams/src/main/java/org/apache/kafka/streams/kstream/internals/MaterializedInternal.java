--- conflicted
+++ resolved
@@ -30,13 +30,9 @@
     public MaterializedInternal(final Materialized<K, V, S> materialized) {
         this(materialized, true);
     }
-
-<<<<<<< HEAD
+    
     public MaterializedInternal(final Materialized<K, V, S> materialized,
                                 final boolean queryable) {
-=======
-    MaterializedInternal(final Materialized<K, V, S> materialized, final boolean queryable) {
->>>>>>> d83252eb
         super(materialized);
         this.queryable = queryable;
     }
@@ -72,11 +68,7 @@
         return cachingEnabled;
     }
 
-<<<<<<< HEAD
     boolean isQueryable() {
-=======
-    public boolean isQueryable() {
->>>>>>> d83252eb
         return queryable;
     }
 }