--- conflicted
+++ resolved
@@ -44,15 +44,9 @@
 import org.junit.BeforeClass;
 import org.junit.ClassRule;
 import org.junit.Test;
-<<<<<<< HEAD
-
-import static org.junit.Assert.assertEquals;
-import static org.junit.Assert.assertTrue;
-=======
 import scala.Tuple2;
 import scala.collection.Iterator;
 import scala.collection.Map;
->>>>>>> 2586226a
 
 import java.util.Arrays;
 import java.util.List;
@@ -61,6 +55,7 @@
 import java.util.concurrent.TimeUnit;
 
 import static org.junit.Assert.assertEquals;
+import static org.junit.Assert.assertTrue;
 
 /**
  * Tests related to internal topics in streams
@@ -83,7 +78,6 @@
         CLUSTER.createTopic(DEFAULT_OUTPUT_TOPIC);
     }
 
-<<<<<<< HEAD
     @Before
     public void before() {
         streamsConfiguration = new Properties();
@@ -95,15 +89,6 @@
         streamsConfiguration.put(StreamsConfig.STATE_DIR_CONFIG, TestUtils.tempDirectory().getPath());
         streamsConfiguration.put(ConsumerConfig.AUTO_OFFSET_RESET_CONFIG, "earliest");
     }
-=======
-    /**
-     * Validates that any state changelog topics are compacted
-     *
-     * @return true if topics have a valid config, false otherwise
-     */
-    private boolean isUsingCompactionForStateChangelogTopics() {
-        boolean valid = true;
->>>>>>> 2586226a
 
 
     private Properties getTopicConfigProperties(final String changelog) {
@@ -111,48 +96,23 @@
         // createTopic() will only seem to work (it will return without error).  The topic will exist in
         // only ZooKeeper and will be returned when listing topics, but Kafka itself does not create the
         // topic.
-<<<<<<< HEAD
-        ZkClient zkClient = new ZkClient(
-                CLUSTER.zKConnectString(),
-                DEFAULT_ZK_SESSION_TIMEOUT_MS,
-                DEFAULT_ZK_CONNECTION_TIMEOUT_MS,
-                ZKStringSerializer$.MODULE$);
-        try {
-            boolean isSecure = false;
-            ZkUtils zkUtils = new ZkUtils(zkClient, new ZkConnection(CLUSTER.zKConnectString()), isSecure);
-
-            Map<String, Properties> topicConfigs = AdminUtils.fetchAllTopicConfigs(zkUtils);
-            Iterator it = topicConfigs.iterator();
-            while (it.hasNext()) {
-                Tuple2<String, Properties> topicConfig = (Tuple2<String, Properties>) it.next();
-                String topic = topicConfig._1;
-                Properties prop = topicConfig._2;
-
-                if (topic.equals(changelog)) {
-                    return prop;
-=======
         final ZkClient zkClient = new ZkClient(
             CLUSTER.zKConnectString(),
             DEFAULT_ZK_SESSION_TIMEOUT_MS,
             DEFAULT_ZK_CONNECTION_TIMEOUT_MS,
             ZKStringSerializer$.MODULE$);
-        final boolean isSecure = false;
-        final ZkUtils zkUtils = new ZkUtils(zkClient, new ZkConnection(CLUSTER.zKConnectString()), isSecure);
-
-        final Map<String, Properties> topicConfigs = AdminUtils.fetchAllTopicConfigs(zkUtils);
-        final Iterator it = topicConfigs.iterator();
-        while (it.hasNext()) {
-            final Tuple2<String, Properties> topicConfig = (Tuple2<String, Properties>) it.next();
-            final String topic = topicConfig._1;
-            final Properties prop = topicConfig._2;
-
-            // state changelogs should be compacted
-            if (topic.endsWith(ProcessorStateManager.STATE_CHANGELOG_TOPIC_SUFFIX)) {
-                if (!prop.containsKey(LogConfig.CleanupPolicyProp()) ||
-                    !prop.getProperty(LogConfig.CleanupPolicyProp()).equals(LogConfig.Compact())) {
-                    valid = false;
-                    break;
->>>>>>> 2586226a
+        try {
+            final boolean isSecure = false;
+            final ZkUtils zkUtils = new ZkUtils(zkClient, new ZkConnection(CLUSTER.zKConnectString()), isSecure);
+
+            final Map<String, Properties> topicConfigs = AdminUtils.fetchAllTopicConfigs(zkUtils);
+            final Iterator it = topicConfigs.iterator();
+            while (it.hasNext()) {
+                final Tuple2<String, Properties> topicConfig = (Tuple2<String, Properties>) it.next();
+                final String topic = topicConfig._1;
+                final Properties prop = topicConfig._2;
+                if (topic.equals(changelog)) {
+                    return prop;
                 }
             }
             return new Properties();
@@ -163,20 +123,12 @@
 
     @Test
     public void shouldCompactTopicsForStateChangelogs() throws Exception {
-<<<<<<< HEAD
-=======
-        final List<String> inputValues = Arrays.asList("hello", "world", "world", "hello world");
-
->>>>>>> 2586226a
         //
         // Step 1: Configure and start a simple word count topology
         //
         final Serde<String> stringSerde = Serdes.String();
         final Serde<Long> longSerde = Serdes.Long();
 
-<<<<<<< HEAD
-        KStreamBuilder builder = new KStreamBuilder();
-=======
         final Properties streamsConfiguration = new Properties();
         streamsConfiguration.put(StreamsConfig.APPLICATION_ID_CONFIG, "compact-topics-integration-test");
         streamsConfiguration.put(StreamsConfig.BOOTSTRAP_SERVERS_CONFIG, CLUSTER.bootstrapServers());
@@ -186,7 +138,6 @@
         streamsConfiguration.put(StreamsConfig.STATE_DIR_CONFIG, TestUtils.tempDirectory().getPath());
         streamsConfiguration.put(ConsumerConfig.AUTO_OFFSET_RESET_CONFIG, "earliest");
         final KStreamBuilder builder = new KStreamBuilder();
->>>>>>> 2586226a
 
         final KStream<String, String> textLines = builder.stream(DEFAULT_INPUT_TOPIC);
 
@@ -210,7 +161,6 @@
         //
         // Step 2: Produce some input data to the input topic.
         //
-<<<<<<< HEAD
         produceData(Arrays.asList("hello", "world", "world", "hello world"));
 
         //
@@ -222,17 +172,13 @@
     }
 
     private void produceData(final List<String> inputValues) throws java.util.concurrent.ExecutionException, InterruptedException {
-        Properties producerConfig = new Properties();
-=======
         final Properties producerConfig = new Properties();
->>>>>>> 2586226a
         producerConfig.put(ProducerConfig.BOOTSTRAP_SERVERS_CONFIG, CLUSTER.bootstrapServers());
         producerConfig.put(ProducerConfig.ACKS_CONFIG, "all");
         producerConfig.put(ProducerConfig.RETRIES_CONFIG, 0);
         producerConfig.put(ProducerConfig.KEY_SERIALIZER_CLASS_CONFIG, StringSerializer.class);
         producerConfig.put(ProducerConfig.VALUE_SERIALIZER_CLASS_CONFIG, StringSerializer.class);
-<<<<<<< HEAD
-        IntegrationTestUtils.produceValuesSynchronously(DEFAULT_INPUT_TOPIC, inputValues, producerConfig);
+        IntegrationTestUtils.produceValuesSynchronously(DEFAULT_INPUT_TOPIC, inputValues, producerConfig, mockTime);
     }
 
     @Test
@@ -262,9 +208,6 @@
         // Step 2: Produce some input data to the input topic.
         //
         produceData(Arrays.asList("hello", "world", "world", "hello world"));
-=======
-        IntegrationTestUtils.produceValuesSynchronously(DEFAULT_INPUT_TOPIC, inputValues, producerConfig, mockTime);
->>>>>>> 2586226a
 
         //
         // Step 3: Verify the state changelog topics are compact
