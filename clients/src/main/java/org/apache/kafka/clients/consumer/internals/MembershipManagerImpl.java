/*
 * Licensed to the Apache Software Foundation (ASF) under one or more
 * contributor license agreements. See the NOTICE file distributed with
 * this work for additional information regarding copyright ownership.
 * The ASF licenses this file to You under the Apache License, Version 2.0
 * (the "License"); you may not use this file except in compliance with
 * the License. You may obtain a copy of the License at
 *
 *    http://www.apache.org/licenses/LICENSE-2.0
 *
 * Unless required by applicable law or agreed to in writing, software
 * distributed under the License is distributed on an "AS IS" BASIS,
 * WITHOUT WARRANTIES OR CONDITIONS OF ANY KIND, either express or implied.
 * See the License for the specific language governing permissions and
 * limitations under the License.
 */

package org.apache.kafka.clients.consumer.internals;

<<<<<<< HEAD
import org.apache.kafka.common.KafkaException;
=======
import org.apache.kafka.clients.consumer.ConsumerConfig;
import org.apache.kafka.clients.consumer.ConsumerRebalanceListener;
import org.apache.kafka.clients.consumer.internals.Utils.TopicIdPartitionComparator;
import org.apache.kafka.clients.consumer.internals.Utils.TopicPartitionComparator;
import org.apache.kafka.common.ClusterResource;
import org.apache.kafka.common.ClusterResourceListener;
import org.apache.kafka.common.KafkaException;
import org.apache.kafka.common.TopicIdPartition;
import org.apache.kafka.common.TopicPartition;
import org.apache.kafka.common.Uuid;
>>>>>>> 768a458b
import org.apache.kafka.common.message.ConsumerGroupHeartbeatResponseData;
import org.apache.kafka.common.protocol.Errors;
import org.apache.kafka.common.requests.ConsumerGroupHeartbeatRequest;
import org.apache.kafka.common.utils.LogContext;
import org.apache.kafka.common.utils.Utils;
import org.slf4j.Logger;

<<<<<<< HEAD
import java.util.ArrayList;
import java.util.List;
import java.util.Objects;
import java.util.Optional;
=======
import java.util.Collection;
import java.util.Collections;
import java.util.HashMap;
import java.util.HashSet;
import java.util.Iterator;
import java.util.List;
import java.util.Map;
import java.util.Optional;
import java.util.Set;
import java.util.SortedSet;
import java.util.TreeSet;
>>>>>>> 768a458b
import java.util.concurrent.CompletableFuture;

/**
 * Group manager for a single consumer that has a group id defined in the config
 * {@link ConsumerConfig#GROUP_ID_CONFIG}, to use the Kafka-based offset management capability,
 * and the consumer group protocol to get automatically assigned partitions when calling the
 * subscribe API.
 *
 * <p/>
 *
 * While the subscribe API hasn't been called (or if the consumer called unsubscribe), this manager
 * will only be responsible for keeping the member in the {@link MemberState#UNSUBSCRIBED} state,
 * where it can commit offsets to the group identified by the {@link #groupId()}, without joining
 * the group.
 *
 * <p/>
 *
 * If the consumer subscribe API is called, this manager will use the {@link #groupId()} to join the
 * consumer group, and based on the consumer group protocol heartbeats, will handle the full
 * lifecycle of the member as it joins the group, reconciles assignments, handles fencing and
 * fatal errors, and leaves the group.
 *
 * <p/>
 *
 * Reconciliation process:<p/>
 * The member accepts all assignments received from the broker, resolves topic names from
 * metadata, reconciles the resolved assignments, and keeps the unresolved to be reconciled when
 * discovered with a metadata update. Reconciliations of resolved assignments are executed
 * sequentially and acknowledged to the server as they complete. The reconciliation process
 * involves multiple async operations, so the member will continue to heartbeat while these
 * operations complete, to make sure that the member stays in the group while reconciling.
 *
 * <p/>
 *
 * Reconciliation steps:
 * <ol>
 *     <li>Resolve topic names for all topic IDs received in the target assignment. Topic names
 *     found in metadata are then ready to be reconciled. Topic IDs not found are kept as
 *     unresolved, and the member request metadata updates until it resolves them (or the broker
 *     removes it from the target assignment.</li>
 *     <li>Commit offsets if auto-commit is enabled.</li>
 *     <li>Invoke the user-defined onPartitionsRevoked listener.</li>
 *     <li>Invoke the user-defined onPartitionsAssigned listener.</li>
 *     <li>When the above steps complete, the member acknowledges the reconciled assignment,
 *     which is the subset of the target that was resolved from metadata and actually reconciled.
 *     The ack is performed by sending a heartbeat request back to the broker, including the
 *     reconciled assignment.</li>
 * </ol>
 *
 * Note that user-defined callbacks are triggered from this manager that runs in the
 * BackgroundThread, but executed in the Application Thread, where a failure will be returned to
 * the user if the callbacks fail. This manager is only concerned about the callbacks completion to
 * know that it can proceed with the reconciliation.
 */
public class MembershipManagerImpl implements MembershipManager, ClusterResourceListener {

    /**
     * TopicPartition comparator based on topic name and partition id.
     */
    private final static TopicPartitionComparator TOPIC_PARTITION_COMPARATOR =
            new TopicPartitionComparator();

    /**
     * TopicIdPartition comparator based on topic name and partition id (ignoring ID while sorting,
     * as this is sorted mainly for logging purposes).
     */
    private final static TopicIdPartitionComparator TOPIC_ID_PARTITION_COMPARATOR =
            new TopicIdPartitionComparator();

    /**
     * Group ID of the consumer group the member will be part of, provided when creating the current
     * membership manager.
     */
    private final String groupId;

    /**
     * Group instance ID to be used by the member, provided when creating the current membership manager.
     */
    private final Optional<String> groupInstanceId;

    /**
     * Member ID assigned by the server to the member, received in a heartbeat response when
     * joining the group specified in {@link #groupId}
     */
    private String memberId = "";

    /**
     * Current epoch of the member. It will be set to 0 by the member, and provided to the server
     * on the heartbeat request, to join the group. It will be then maintained by the server,
     * incremented as the member reconciles and acknowledges the assignments it receives. It will
     * be reset to 0 if the member gets fenced.
     */
    private int memberEpoch = 0;

    /**
     * Current state of this member as part of the consumer group, as defined in {@link MemberState}
     */
    private MemberState state;

    /**
     * Name of the server-side assignor this member has configured to use. It will be sent
     * out to the server on the {@link ConsumerGroupHeartbeatRequest}. If not defined, the server
     * will select the assignor implementation to use.
     */
    private final Optional<String> serverAssignor;

    /**
     * Futures that will be completed when a new member ID is received in the Heartbeat response.
     */
    private final List<CompletableFuture<Void>> memberIdUpdateWatchers;

    /**
     * Futures that will be completed when a new member epoch is received in the Heartbeat response.
     */
    private final List<CompletableFuture<Void>> memberEpochUpdateWatchers;

    /**
     * Assignment that the member received from the server and successfully processed.
     */
    private Set<TopicIdPartition> currentAssignment;

    /**
     * Subscription state object holding the current assignment the member has for the topics it
     * subscribed to.
     */
    private final SubscriptionState subscriptions;

    /**
     * Metadata that allows us to create the partitions needed for {@link ConsumerRebalanceListener}.
     */
    private final ConsumerMetadata metadata;

    /**
     * Logger.
     */
    private final Logger log;

    /**
     * Manager to perform commit requests needed before revoking partitions (if auto-commit is
     * enabled)
     */
    private final CommitRequestManager commitRequestManager;

    /**
     * Local cache of assigned topic IDs and names. Topics are added here when received in a
     * target assignment, as we discover their names in the Metadata cache, and removed when the
     * topic is not in the subscription anymore. The purpose of this cache is to avoid metadata
     * requests in cases where a currently assigned topic is in the target assignment (new
     * partition assigned, or revoked), but it is not present the Metadata cache at that moment.
     * The cache is cleared when the subscription changes ({@link #transitionToJoining()}, the
     * member fails ({@link #transitionToFatal()} or leaves the group ({@link #leaveGroup()}).
     */
    private final Map<Uuid, String> assignedTopicNamesCache;

    /**
     * Topic IDs received in a target assignment for which we haven't found topic names yet.
     * Items are added to this set every time a target assignment is received. Items are removed
     * when metadata is found for the topic. This is where the member collects all assignments
     * received from the broker, even though they may not be ready to reconcile due to missing
     * metadata.
     */
    private final Map<Uuid, List<Integer>> assignmentUnresolved;

    /**
     * Assignment received for which topic names have been resolved, so it's ready to be
     * reconciled. Items are added to this set when received in a target assignment (if metadata
     * available), or when a metadata update is received. This is where the member keeps all the
     * assignment ready to reconcile, even though the reconciliation might need to wait if there
     * is already another on in process.
     */
    private final SortedSet<TopicIdPartition> assignmentReadyToReconcile;

    /**
     * If there is a reconciliation running (triggering commit, callbacks) for the
     * assignmentReadyToReconcile. This will be true if {@link #reconcile()} has been triggered
     * after receiving a heartbeat response, or a metadata update.
     */
    private boolean reconciliationInProgress;

    /**
     * Epoch the member had when the reconciliation in progress started. This is used to identify if
     * the member has rejoined while it was reconciling an assignment (in which case the result
     * of the reconciliation is not applied.)
     */
    private int memberEpochOnReconciliationStart;

    /**
     * If the member is currently leaving the group after a call to {@link #leaveGroup()}}, this
     * will have a future that will complete when the ongoing leave operation completes
     * (callbacks executed and heartbeat request to leave is sent out). This will be empty is the
     * member is not leaving.
     */
    private Optional<CompletableFuture<Void>> leaveGroupInProgress;

    /**
     * True if the member has registered to be notified when the cluster metadata is updated.
     * This is initially false, as the member that is not part of a consumer group does not
     * require metadata updated. This becomes true the first time the member joins on the
     * {@link #transitionToJoining()}
     */
    private boolean isRegisteredForMetadataUpdates;

    public MembershipManagerImpl(String groupId,
                                 SubscriptionState subscriptions,
                                 CommitRequestManager commitRequestManager,
                                 ConsumerMetadata metadata,
                                 LogContext logContext) {
        this(groupId, Optional.empty(), Optional.empty(), subscriptions, commitRequestManager, metadata,
                logContext);
    }

    public MembershipManagerImpl(String groupId,
                                 Optional<String> groupInstanceId,
                                 Optional<String> serverAssignor,
                                 SubscriptionState subscriptions,
                                 CommitRequestManager commitRequestManager,
                                 ConsumerMetadata metadata,
                                 LogContext logContext) {
        this.groupId = groupId;
        this.state = MemberState.UNSUBSCRIBED;
        this.serverAssignor = serverAssignor;
        this.groupInstanceId = groupInstanceId;
        this.subscriptions = subscriptions;
        this.commitRequestManager = commitRequestManager;
        this.metadata = metadata;
        this.assignedTopicNamesCache = new HashMap<>();
        this.assignmentUnresolved = new HashMap<>();
        this.assignmentReadyToReconcile = new TreeSet<>(TOPIC_ID_PARTITION_COMPARATOR);
        this.currentAssignment = new HashSet<>();
        this.log = logContext.logger(MembershipManagerImpl.class);
        this.memberIdUpdateWatchers = new ArrayList<>();
        this.memberEpochUpdateWatchers = new ArrayList<>();
    }

    /**
     * Update the member state, setting it to the nextState only if it is a valid transition.
     *
     * @throws IllegalStateException If transitioning from the member {@link #state} to the
     *                               nextState is not allowed as defined in {@link MemberState}.
     */
    private void transitionTo(MemberState nextState) {
        if (!state.equals(nextState) && !nextState.getPreviousValidStates().contains(state)) {
            throw new IllegalStateException(String.format("Invalid state transition from %s to %s",
                    state, nextState));
        }
        log.trace("Member {} transitioned from {} to {}.", memberId, state, nextState);
        this.state = nextState;
    }

    /**
     * {@inheritDoc}
     */
    @Override
    public String groupId() {
        return groupId;
    }

    /**
     * {@inheritDoc}
     */
    @Override
    public Optional<String> groupInstanceId() {
        return groupInstanceId;
    }

    /**
     * {@inheritDoc}
     */
    @Override
    public String memberId() {
        return memberId;
    }

    /**
     * {@inheritDoc}
     */
    @Override
    public int memberEpoch() {
        return memberEpoch;
    }

    /**
     * {@inheritDoc}
     */
    @Override
<<<<<<< HEAD
    public void leaveGroup() {
        memberEpoch = leaveGroupEpoch();
        transitionTo(MemberState.NOT_IN_GROUP);
        failAllUpdateWatchers();
    }

    /**
     * Return the epoch to use in the Heartbeat request to indicate that the member wants to
     * leave the group. Should be -2 if this is a static member, or -1 in any other case.
     */
    private int leaveGroupEpoch() {
        return groupInstanceId.isPresent() ? -2 : -1;
    }

    @Override
    public void updateState(ConsumerGroupHeartbeatResponseData response) {
=======
    public void onHeartbeatResponseReceived(ConsumerGroupHeartbeatResponseData response) {
>>>>>>> 768a458b
        if (response.errorCode() != Errors.NONE.code()) {
            String errorMessage = String.format(
                    "Unexpected error in Heartbeat response. Expected no error, but received: %s",
                    Errors.forCode(response.errorCode())
            );
            throw new IllegalArgumentException(errorMessage);
        }
        if (!Objects.equals(memberId, response.memberId())) {
            // New member ID received
            this.memberId = response.memberId();
            notifyMemberIdChange();
        }

        if (this.memberEpoch != response.memberEpoch()) {
            // New member epoch received
            this.memberEpoch = response.memberEpoch();
            notifyMemberEpochChange();
        }

        ConsumerGroupHeartbeatResponseData.Assignment assignment = response.assignment();

        if (assignment != null) {
            transitionTo(MemberState.RECONCILING);
            replaceUnresolvedAssignmentWithNewAssignment(assignment);
            resolveMetadataForUnresolvedAssignment();
            reconcile();
        } else if (allPendingAssignmentsReconciled()) {
            transitionTo(MemberState.STABLE);
        }
    }

    /**
     * Overwrite collection of unresolved topic Ids with the new target assignment. This will
     * effectively achieve the following:
     *
     *    - all topics received in assignment will try to be resolved to find their topic names
     *
     *    - any topic received in a previous assignment that was still unresolved, and that is
     *    not included in the assignment anymore, will be removed from the unresolved collection.
     *    This should be the case when a topic is sent in an assignment, deleted right after, and
     *    removed from the assignment the next time a broker sends one to the member.
     *
     * @param assignment Target assignment received from the broker.
     */
    private void replaceUnresolvedAssignmentWithNewAssignment(
            ConsumerGroupHeartbeatResponseData.Assignment assignment) {
        assignmentUnresolved.clear();
        assignment.topicPartitions().forEach(topicPartitions ->
                assignmentUnresolved.put(topicPartitions.topicId(), topicPartitions.partitions()));
    }

    /**
     * {@inheritDoc}
     */
    @Override
    public void transitionToFenced() {
        transitionTo(MemberState.FENCED);
        resetEpoch();
        log.debug("Member {} with epoch {} transitioned to {} state. It will release its " +
                "assignment and rejoin the group.", memberId, memberEpoch, MemberState.FENCED);

        // Release assignment
        CompletableFuture<Void> callbackResult = invokeOnPartitionsLostCallback(subscriptions.assignedPartitions());
        callbackResult.whenComplete((result, error) -> {
            if (error != null) {
                log.error("onPartitionsLost callback invocation failed while releasing assignment" +
                        " after member got fenced. Member will rejoin the group anyways.", error);
            }
            updateSubscription(Collections.emptySet(), true);
            transitionToJoining();
        });
    }

    /**
     * {@inheritDoc}
     */
    @Override
<<<<<<< HEAD
    public void transitionToFailed() {
        log.error("Member {} transitioned to {} state", memberId, MemberState.FAILED);
        transitionTo(MemberState.FAILED);
        // This is an unrecoverable state so all futures that were waiting for member ID and
        // epoch updates should be completed exceptionally.
        failAllUpdateWatchers();
    }

    private void notifyMemberIdChange() {
        memberIdUpdateWatchers.forEach(f -> f.complete(null));
        memberIdUpdateWatchers.clear();
    }

    private void notifyMemberEpochChange() {
        memberEpochUpdateWatchers.forEach(f -> f.complete(null));
        memberEpochUpdateWatchers.clear();
    }

    private void failAllUpdateWatchers() {
        memberIdUpdateWatchers.forEach(f -> f.completeExceptionally(new KafkaException("Member " +
                "failed with unrecoverable error")));
        memberIdUpdateWatchers.clear();

        memberEpochUpdateWatchers.forEach(f -> f.completeExceptionally(new KafkaException("Member" +
                " failed with unrecoverable error")));
        memberEpochUpdateWatchers.clear();
=======
    public void transitionToFatal() {
        transitionTo(MemberState.FATAL);
        log.error("Member {} with epoch {} transitioned to {} state", memberId, memberEpoch, MemberState.FATAL);

        // Release assignment
        CompletableFuture<Void> callbackResult = invokeOnPartitionsLostCallback(subscriptions.assignedPartitions());
        callbackResult.whenComplete((result, error) -> {
            if (error != null) {
                log.error("onPartitionsLost callback invocation failed while releasing assignment" +
                        "after member failed with fatal error.", error);
            }
            updateSubscription(Collections.emptySet(), true);
        });
>>>>>>> 768a458b
    }

    /**
     * {@inheritDoc}
     */
    public void onSubscriptionUpdated() {
        if (state == MemberState.UNSUBSCRIBED) {
            transitionToJoining();
        }
    }

    /**
     * Update a new assignment by setting the assigned partitions in the member subscription.
     *
     * @param assignedPartitions Topic partitions to take as the new subscription assignment
     * @param clearAssignments True if the
     */
    private void updateSubscription(Collection<TopicPartition> assignedPartitions,
                                    boolean clearAssignments) {
        subscriptions.assignFromSubscribed(assignedPartitions);
        if (clearAssignments) {
            clearPendingAssignmentsAndLocalNamesCache();
        }
    }

    /**
     * Transition to the {@link MemberState#JOINING} state, indicating that the member will
     * try to join the group on the next heartbeat request. This is expected to be invoked when
     * the user calls the subscribe API, or when the member wants to rejoin after getting fenced.
     * Visible for testing.
     */
    void transitionToJoining() {
        if (state == MemberState.FATAL) {
            log.warn("No action taken to join the group with the updated subscription because " +
                    "the member is in FATAL state");
            return;
        }
        resetEpoch();
        transitionTo(MemberState.JOINING);
        clearPendingAssignmentsAndLocalNamesCache();
        registerForMetadataUpdates();
    }

    /**
     * Register to get notified when the cluster metadata is updated, via the
     * {@link #onUpdate(ClusterResource)}. Register only if the manager is not register already.
     */
    private void registerForMetadataUpdates() {
        if (!isRegisteredForMetadataUpdates) {
            this.metadata.addClusterUpdateListener(this);
            isRegisteredForMetadataUpdates = true;
        }
    }

    /**
     * {@inheritDoc}
     */
    @Override
    public CompletableFuture<Void> leaveGroup() {
        if (state == MemberState.UNSUBSCRIBED || state == MemberState.FATAL) {
            // Member is not part of the group. No-op and return completed future to avoid
            // unnecessary transitions.
            return CompletableFuture.completedFuture(null);
        }

        if (state == MemberState.PREPARE_LEAVING || state == MemberState.LEAVING) {
            // Member already leaving. No-op and return existing leave group future that will
            // complete when the ongoing leave operation completes.
            return leaveGroupInProgress.get();
        }

        transitionTo(MemberState.PREPARE_LEAVING);
        CompletableFuture<Void> leaveResult = new CompletableFuture<>();
        leaveGroupInProgress = Optional.of(leaveResult);

        CompletableFuture<Void> callbackResult = invokeOnPartitionsRevokedOrLostToReleaseAssignment();
        callbackResult.whenComplete((result, error) -> {
            // Clear the subscription, no matter if the callback execution failed or succeeded.
            updateSubscription(Collections.emptySet(), true);

            // Transition to ensure that a heartbeat request is sent out to effectively leave the
            // group (even in the case where the member had no assignment to release or when the
            // callback execution failed.)
            transitionToSendingLeaveGroup();
        });

        // Return future to indicate that the leave group is done when the callbacks
        // complete, and the transition to send the heartbeat has been made.
        return leaveResult;
    }

    /**
<<<<<<< HEAD
     * {@inheritDoc}
     */
    @Override
    public CompletableFuture<Void> registerForMemberIdUpdate() {
        CompletableFuture<Void> future = new CompletableFuture<>();
        memberIdUpdateWatchers.add(future);
        return future;
    }

    /**
     * {@inheritDoc}
     */
    @Override
    public CompletableFuture<Void> registerForMemberEpochUpdate() {
        CompletableFuture<Void> future = new CompletableFuture<>();
        memberEpochUpdateWatchers.add(future);
        return future;
    }

    // VisibleForTesting
    int memberIdUpdateWatcherCount() {
        return memberIdUpdateWatchers.size();
    }

    // VisibleForTesting
    int memberEpochUpdateWatcherCount() {
        return memberEpochUpdateWatchers.size();
    }

    /**
     * Transition to {@link MemberState#STABLE} only if there are no target assignments left to
     * reconcile. Transition to {@link MemberState#RECONCILING} otherwise.
=======
     * Release member assignment by calling the user defined callbacks for onPartitionsRevoked or
     * onPartitionsLost.
     * <ul>
     *     <li>If the member is part of the group (epoch > 0), this will invoke onPartitionsRevoked.
     *     This will be the case when releasing assignment because the member is intentionally
     *     leaving the group (after a call to unsubscribe)</li>
     *
     *     <li>If the member is not part of the group (epoch <=0), this will invoke onPartitionsLost.
     *     This will be the case when releasing assignment after being fenced .</li>
     * </ul>
     *
     * @return Future that will complete when the callback execution completes.
>>>>>>> 768a458b
     */
    private CompletableFuture<Void> invokeOnPartitionsRevokedOrLostToReleaseAssignment() {
        SortedSet<TopicPartition> droppedPartitions = new TreeSet<>(TOPIC_PARTITION_COMPARATOR);
        droppedPartitions.addAll(subscriptions.assignedPartitions());

        CompletableFuture<Void> callbackResult;
        if (droppedPartitions.isEmpty()) {
            // No assignment to release
            callbackResult = CompletableFuture.completedFuture(null);
        } else {
            // Release assignment
            if (memberEpoch > 0) {
                // Member is part of the group. Invoke onPartitionsRevoked.
                callbackResult = revokePartitions(droppedPartitions);
            } else {
                // Member is not part of the group anymore. Invoke onPartitionsLost.
                callbackResult = invokeOnPartitionsLostCallback(droppedPartitions);
            }
        }
        return callbackResult;
    }

    /**
     * Reset member epoch to the value required for the leave the group heartbeat request, and
     * transition to the {@link MemberState#LEAVING} state so that a heartbeat
     * request is sent out with it.
     */
    private void transitionToSendingLeaveGroup() {
        memberEpoch = ConsumerGroupHeartbeatRequest.LEAVE_GROUP_MEMBER_EPOCH;
        currentAssignment = new HashSet<>();
        transitionTo(MemberState.LEAVING);
    }

    /**
     * {@inheritDoc}
     */
    @Override
    public boolean shouldHeartbeatNow() {
        MemberState state = state();
        return state == MemberState.ACKNOWLEDGING || state == MemberState.LEAVING;
    }

    /**
     * {@inheritDoc}
     */
    @Override
    public void onHeartbeatRequestSent() {
        MemberState state = state();
        if (state == MemberState.ACKNOWLEDGING) {
            if (allPendingAssignmentsReconciled()) {
                transitionTo(MemberState.STABLE);
            } else {
                log.debug("Member {} with epoch {} transitioned to {} after a heartbeat was sent " +
                        "to ack a previous reconciliation. New assignments are ready to " +
                        "be reconciled.", memberId, memberEpoch, MemberState.RECONCILING);
                transitionTo(MemberState.RECONCILING);
            }
        } else if (state == MemberState.LEAVING) {
            transitionToUnsubscribed();
        }
    }

    /**
     * {@inheritDoc}
     */
    @Override
    public void onHeartbeatRequestSkipped() {
        if (state == MemberState.LEAVING) {
            log.debug("Heartbeat for leaving group could not be sent. Member {} with epoch {} will transition to {}.",
                    memberId, memberEpoch, MemberState.UNSUBSCRIBED);
            transitionToUnsubscribed();
        }
    }

    private void transitionToUnsubscribed() {
        transitionTo(MemberState.UNSUBSCRIBED);
        leaveGroupInProgress.get().complete(null);
        leaveGroupInProgress = Optional.empty();
    }

    /**
     * @return True if there are no assignments waiting to be resolved from metadata or reconciled.
     */
    private boolean allPendingAssignmentsReconciled() {
        return assignmentUnresolved.isEmpty() && assignmentReadyToReconcile.isEmpty();
    }

    @Override
    public boolean shouldSkipHeartbeat() {
        MemberState state = state();
        return state == MemberState.UNSUBSCRIBED || state == MemberState.FATAL;
    }

    /**
     * Reconcile the assignment that has been received from the server and for which topic names
     * are resolved, kept in the {@link #assignmentReadyToReconcile}. This will commit if needed,
     * trigger the callbacks and update the subscription state. Note that only one reconciliation
     * can be in progress at a time. If there is already another one in progress when this is
     * triggered, it will be no-op, and the assignment will be reconciled on the next
     * reconciliation loop.
     */
    boolean reconcile() {
        // Make copy of the assignment to reconcile as it could change as new assignments or metadata updates are received
        SortedSet<TopicIdPartition> assignedTopicIdPartitions = new TreeSet<>(TOPIC_ID_PARTITION_COMPARATOR);
        assignedTopicIdPartitions.addAll(assignmentReadyToReconcile);

        SortedSet<TopicPartition> ownedPartitions = new TreeSet<>(TOPIC_PARTITION_COMPARATOR);
        ownedPartitions.addAll(subscriptions.assignedPartitions());

        // Keep copy of assigned TopicPartitions created from the TopicIdPartitions that are
        // being reconciled. Needed for interactions with the centralized subscription state that
        // does not support topic IDs yet, and for the callbacks.
        SortedSet<TopicPartition> assignedTopicPartition = toTopicPartitionSet(assignedTopicIdPartitions);

        // Check same assignment. Based on topic names for now, until topic IDs are properly
        // supported in the centralized subscription state object.
        boolean sameAssignmentReceived = assignedTopicPartition.equals(ownedPartitions);

        if (reconciliationInProgress || sameAssignmentReceived) {
            String reason;
            if (reconciliationInProgress) {
                reason = "Another reconciliation is already in progress. Assignment " +
                        assignmentReadyToReconcile + " will be handled in the next reconciliation loop.";
            } else {
                reason = "Target assignment ready to reconcile is equals to the member current assignment.";
            }
            log.debug("Ignoring reconciliation attempt. " + reason);
            return false;
        }

        markReconciliationInProgress();

        // Partitions to assign (not previously owned)
        SortedSet<TopicPartition> addedPartitions = new TreeSet<>(TOPIC_PARTITION_COMPARATOR);
        addedPartitions.addAll(assignedTopicPartition);
        addedPartitions.removeAll(ownedPartitions);

        // Partitions to revoke
        SortedSet<TopicPartition> revokedPartitions = new TreeSet<>(TOPIC_PARTITION_COMPARATOR);
        revokedPartitions.addAll(ownedPartitions);
        revokedPartitions.removeAll(assignedTopicPartition);

        log.info("Updating assignment with\n" +
                        "\tAssigned partitions:                       {}\n" +
                        "\tCurrent owned partitions:                  {}\n" +
                        "\tAdded partitions (assigned - owned):       {}\n" +
                        "\tRevoked partitions (owned - assigned):     {}\n",
                assignedTopicIdPartitions,
                ownedPartitions,
                addedPartitions,
                revokedPartitions
        );

        CompletableFuture<Void> revocationResult;
        if (!revokedPartitions.isEmpty()) {
            revocationResult = revokePartitions(revokedPartitions);
        } else {
            revocationResult = CompletableFuture.completedFuture(null);
            // Reschedule the auto commit starting from now (new assignment received without any
            // revocation).
            commitRequestManager.resetAutoCommitTimer();
        }

        // Future that will complete when the full reconciliation process completes (revocation
        // and assignment, executed sequentially)
        CompletableFuture<Void> reconciliationResult =
                revocationResult.thenCompose(__ -> {
                    boolean memberHasRejoined = memberEpochOnReconciliationStart != memberEpoch;
                    if (state == MemberState.RECONCILING && !memberHasRejoined) {
                        // Apply assignment
                        CompletableFuture<Void> assignResult = assignPartitions(assignedTopicPartition,
                                addedPartitions);

                        // Clear topic names cache only for topics that are not in the subscription anymore
                        for (TopicPartition tp : revokedPartitions) {
                            if (!subscriptions.subscription().contains(tp.topic())) {
                                assignedTopicNamesCache.values().remove(tp.topic());
                            }
                        }
                        return assignResult;
                    } else {
                        log.debug("Revocation callback completed but the member already " +
                                "transitioned out of the reconciling state for epoch {} into " +
                                "{} state with epoch {}. Interrupting reconciliation as it's " +
                                "not relevant anymore,", memberEpochOnReconciliationStart, state, memberEpoch);
                        String reason = interruptedReconciliationErrorMessage();
                        CompletableFuture<Void> res = new CompletableFuture<>();
                        res.completeExceptionally(new KafkaException("Interrupting reconciliation" +
                                " after revocation. " + reason));
                        return res;
                    }
                });

        reconciliationResult.whenComplete((result, error) -> {
            markReconciliationCompleted();
            if (error != null) {
                // Leaving member in RECONCILING state after callbacks fail. The member
                // won't send the ack, and the expectation is that the broker will kick the
                // member out of the group after the rebalance timeout expires, leading to a
                // RECONCILING -> FENCED transition.
                log.error("Reconciliation failed.", error);
            } else {
                boolean memberHasRejoined = memberEpochOnReconciliationStart != memberEpoch;
                if (state == MemberState.RECONCILING && !memberHasRejoined) {
                    // Make assignment effective on the broker by transitioning to send acknowledge.
                    transitionTo(MemberState.ACKNOWLEDGING);

                    // Make assignment effective on the member group manager
                    currentAssignment = assignedTopicIdPartitions;

                    // Indicate that we completed reconciling a subset of the assignment ready to
                    // reconcile (new assignments might have been received or discovered in
                    // metadata)
                    assignmentReadyToReconcile.removeAll(assignedTopicIdPartitions);
                } else {
                    String reason = interruptedReconciliationErrorMessage();
                    log.error("Interrupting reconciliation after partitions assigned callback " +
                            "completed. " + reason);
                }
            }
        });

        return true;
    }

    /**
     * Build set of {@link TopicPartition} from the given set of {@link TopicIdPartition}.
     */
    private SortedSet<TopicPartition> toTopicPartitionSet(SortedSet<TopicIdPartition> topicIdPartitions) {
        SortedSet<TopicPartition> result = new TreeSet<>(TOPIC_PARTITION_COMPARATOR);
        topicIdPartitions.forEach(topicIdPartition -> result.add(topicIdPartition.topicPartition()));
        return result;
    }

    /**
     * @return Reason for interrupting a reconciliation progress when callbacks complete.
     */
    private String interruptedReconciliationErrorMessage() {
        String reason;
        if (state != MemberState.RECONCILING) {
            reason = "The member already transitioned out of the reconciling state into " + state;
        } else {
            reason = "The member has re-joined the group.";
        }
        return reason;
    }

    /**
     *  Visible for testing.
     */
    void markReconciliationInProgress() {
        reconciliationInProgress = true;
        memberEpochOnReconciliationStart = memberEpoch;
    }

    /**
     *  Visible for testing.
     */
    void markReconciliationCompleted() {
        reconciliationInProgress = false;
    }

    /**
     * Build set of TopicPartition (topic name and partition id) from the target assignment
     * received from the broker (topic IDs and list of partitions).
     *
     * <p>
     * This will:
     *
     * <ol type="1">
     *     <li>Try to find topic names in the metadata cache</li>
     *     <li>For topics not found in metadata, try to find names in the local topic names cache
     *     (contains topic id and names currently assigned and resolved)</li>
     *     <li>If there are topics that are not in metadata cache or in the local cached
     *     of topic names assigned to this member, request a metadata update, and continue
     *     resolving names as the cache is updated.
     *     </li>
     * </ol>
     */
    private void resolveMetadataForUnresolvedAssignment() {
        // Try to resolve topic names from metadata cache or subscription cache, and move
        // assignments from the "unresolved" collection, to the "readyToReconcile" one.
        Iterator<Map.Entry<Uuid, List<Integer>>> it = assignmentUnresolved.entrySet().iterator();
        while (it.hasNext()) {
            Map.Entry<Uuid, List<Integer>> e = it.next();
            Uuid topicId = e.getKey();
            List<Integer> topicPartitions = e.getValue();

            Optional<String> nameFromMetadata = findTopicNameInGlobalOrLocalCache(topicId);
            nameFromMetadata.ifPresent(resolvedTopicName -> {
                // Name resolved, so assignment is ready for reconciliation.
                SortedSet<TopicIdPartition> topicIdPartitions =
                        buildAssignedPartitionsWithTopicName(topicId, resolvedTopicName, topicPartitions);
                assignmentReadyToReconcile.addAll(topicIdPartitions);
                it.remove();
            });
        }

        if (!assignmentUnresolved.isEmpty()) {
            log.debug("Topic Ids {} received in target assignment were not found in metadata and " +
                    "are not currently assigned. Requesting a metadata update now to resolve " +
                    "topic names.", assignmentUnresolved.keySet());
            metadata.requestUpdate(true);
        }
    }

    /**
     * Look for topic in the global metadata cache. If found, add it to the local cache and
     * return it. If not found, look for it in the local metadata cache. Return empty if not
     * found in any of the two.
     */
    private Optional<String> findTopicNameInGlobalOrLocalCache(Uuid topicId) {
        String nameFromMetadataCache = metadata.topicNames().getOrDefault(topicId, null);
        if (nameFromMetadataCache != null) {
            // Add topic name to local cache, so it can be reused if included in a next target
            // assignment if metadata cache not available.
            assignedTopicNamesCache.put(topicId, nameFromMetadataCache);
            return Optional.of(nameFromMetadataCache);
        } else {
            // Topic ID was not found in metadata. Check if the topic name is in the local
            // cache of topics currently assigned. This will avoid a metadata request in the
            // case where the metadata cache may have been flushed right before the
            // revocation of a previously assigned topic.
            String nameFromSubscriptionCache = assignedTopicNamesCache.getOrDefault(topicId, null);
            return Optional.ofNullable(nameFromSubscriptionCache);
        }
    }

    /**
     * Build set of TopicPartition for the partitions included in the heartbeat topicPartitions,
     * and using the given topic name.
     */
    private SortedSet<TopicIdPartition> buildAssignedPartitionsWithTopicName(
            Uuid topicId,
            String topicName,
            List<Integer> topicPartitions) {
        SortedSet<TopicIdPartition> assignedPartitions =
                new TreeSet<>(TOPIC_ID_PARTITION_COMPARATOR);
        topicPartitions.forEach(tp -> {
            TopicIdPartition topicIdPartition = new TopicIdPartition(
                    topicId,
                    new TopicPartition(topicName, tp));
            assignedPartitions.add(topicIdPartition);
        });
        return assignedPartitions;
    }

    /**
     * Revoke partitions. This will:
     * <ul>
     *     <li>Trigger an async commit offsets request if auto-commit enabled.</li>
     *     <li>Invoke the onPartitionsRevoked callback if the user has registered it.</li>
     * </ul>
     *
     * This will wait on the commit request to finish before invoking the callback. If the commit
     * request fails, this will proceed to invoke the user callbacks anyway,
     * returning a future that will complete or fail depending on the callback execution only.
     *
     * @param revokedPartitions Partitions to revoke.
     * @return Future that will complete when the commit request and user callback completes.
     */
    private CompletableFuture<Void> revokePartitions(Set<TopicPartition> revokedPartitions) {
        log.info("Revoking previously assigned partitions {}", Utils.join(revokedPartitions, ", "));

        logPausedPartitionsBeingRevoked(revokedPartitions);

        // Mark partitions as pending revocation to stop fetching from the partitions (no new
        // fetches sent out, and no in-flight fetches responses processed).
        markPendingRevocationToPauseFetching(revokedPartitions);

        // Future that will complete when the revocation completes (including offset commit
        // request and user callback execution)
        CompletableFuture<Void> revocationResult = new CompletableFuture<>();

        // Commit offsets if auto-commit enabled.
        CompletableFuture<Void> commitResult;
        if (commitRequestManager.autoCommitEnabled()) {
            commitResult = commitRequestManager.maybeAutoCommitAllConsumed();
        } else {
            commitResult = CompletableFuture.completedFuture(null);
        }

        commitResult.whenComplete((result, error) -> {
            if (error != null) {
                // Commit request failed (commit request manager internally retries on
                // retriable errors, so at this point we assume this is non-retriable, but
                // proceed with the revocation anyway).
                log.error("Commit request before revocation failed with non-retriable error. Will" +
                        " proceed with the revocation anyway.", error);
            }

            CompletableFuture<Void> userCallbackResult = invokeOnPartitionsRevokedCallback(revokedPartitions);
            userCallbackResult.whenComplete((callbackResult, callbackError) -> {
                if (callbackError != null) {
                    log.error("onPartitionsRevoked callback invocation failed for partitions {}",
                            revokedPartitions, callbackError);
                    revocationResult.completeExceptionally(callbackError);
                } else {
                    revocationResult.complete(null);
                }

            });
        });
        return revocationResult;
    }


    /**
     * Make new assignment effective and trigger onPartitionsAssigned callback for the partitions
     * added.
     *
     * @param assignedPartitions New assignment that will be updated in the member subscription
     *                           state.
     * @param addedPartitions    Partitions contained in the new assignment that were not owned by
     *                           the member before. These will be provided to the
     *                           onPartitionsAssigned callback.
     * @return Future that will complete when the callback execution completes.
     */
    private CompletableFuture<Void> assignPartitions(
            SortedSet<TopicPartition> assignedPartitions,
            SortedSet<TopicPartition> addedPartitions) {

        // Make assignment effective on the client by updating the subscription state.
        updateSubscription(assignedPartitions, false);

        // Invoke user call back
        return invokeOnPartitionsAssignedCallback(addedPartitions);
    }

    /**
     * Mark partitions as 'pending revocation', to effectively stop fetching while waiting for
     * the commit offsets request to complete, and ensure the application's position don't get
     * ahead of the committed positions. This mark will ensure that:
     * <ul>
     *     <li>No new fetches will be sent out for the partitions being revoked</li>
     *     <li>Previous in-flight fetch requests that may complete while the partitions are being revoked won't be processed.</li>
     * </ul>
     */
    private void markPendingRevocationToPauseFetching(Set<TopicPartition> partitionsToRevoke) {
        // When asynchronously committing offsets prior to the revocation of a set of partitions, there will be a
        // window of time between when the offset commit is sent and when it returns and revocation completes. It is
        // possible for pending fetches for these partitions to return during this time, which means the application's
        // position may get ahead of the committed position prior to revocation. This can cause duplicate consumption.
        // To prevent this, we mark the partitions as "pending revocation," which stops the Fetcher from sending new
        // fetches or returning data from previous fetches to the user.
        log.debug("Marking partitions pending for revocation: {}", partitionsToRevoke);
        subscriptions.markPendingRevocation(partitionsToRevoke);
    }

    private CompletableFuture<Void> invokeOnPartitionsRevokedCallback(Set<TopicPartition> partitionsRevoked) {
        // This should not trigger the callback if partitionsRevoked is empty, to keep the
        // current behaviour.
        Optional<ConsumerRebalanceListener> listener = subscriptions.rebalanceListener();
        if (!partitionsRevoked.isEmpty() && listener.isPresent()) {
            throw new UnsupportedOperationException("User-defined callbacks not supported yet");
        } else {
            return CompletableFuture.completedFuture(null);
        }
    }

    private CompletableFuture<Void> invokeOnPartitionsAssignedCallback(Set<TopicPartition> partitionsAssigned) {
        // This should always trigger the callback, even if partitionsAssigned is empty, to keep
        // the current behaviour.
        Optional<ConsumerRebalanceListener> listener = subscriptions.rebalanceListener();
        if (listener.isPresent()) {
            throw new UnsupportedOperationException("User-defined callbacks not supported yet");
        } else {
            return CompletableFuture.completedFuture(null);
        }
    }

    private CompletableFuture<Void> invokeOnPartitionsLostCallback(Set<TopicPartition> partitionsLost) {
        // This should not trigger the callback if partitionsLost is empty, to keep the current
        // behaviour.
        Optional<ConsumerRebalanceListener> listener = subscriptions.rebalanceListener();
        if (!partitionsLost.isEmpty() && listener.isPresent()) {
            throw new UnsupportedOperationException("User-defined callbacks not supported yet");
        } else {
            return CompletableFuture.completedFuture(null);
        }
    }

    /**
     * Log partitions being revoked that were already paused, since the pause flag will be
     * effectively lost.
     */
    private void logPausedPartitionsBeingRevoked(Set<TopicPartition> partitionsToRevoke) {
        Set<TopicPartition> revokePausedPartitions = subscriptions.pausedPartitions();
        revokePausedPartitions.retainAll(partitionsToRevoke);
        if (!revokePausedPartitions.isEmpty()) {
            log.info("The pause flag in partitions [{}] will be removed due to revocation.", Utils.join(revokePausedPartitions, ", "));
        }
    }

    /**
     * Discard assignments received that have not been reconciled yet (waiting for metadata
     * or the next reconciliation loop). Remove all elements from the topic names cache.
     */
    private void clearPendingAssignmentsAndLocalNamesCache() {
        assignmentUnresolved.clear();
        assignmentReadyToReconcile.clear();
        assignedTopicNamesCache.clear();
    }

    private void resetEpoch() {
        this.memberEpoch = ConsumerGroupHeartbeatRequest.JOIN_GROUP_MEMBER_EPOCH;
    }

    /**
     * {@inheritDoc}
     */
    @Override
    public MemberState state() {
        return state;
    }

    /**
     * {@inheritDoc}
     */
    @Override
    public Optional<String> serverAssignor() {
        return this.serverAssignor;
    }

    /**
     * {@inheritDoc}
     */
    @Override
    public Set<TopicIdPartition> currentAssignment() {
        return this.currentAssignment;
    }


    /**
     * @return Set of topic IDs received in a target assignment that have not been reconciled yet
     * because topic names are not in metadata. Visible for testing.
     */
    Set<Uuid> topicsWaitingForMetadata() {
        return Collections.unmodifiableSet(assignmentUnresolved.keySet());
    }

    /**
     * @return Topic partitions received in a target assignment that have been resolved in
     * metadata and are ready to be reconciled. Visible for testing.
     */
    Set<TopicIdPartition> assignmentReadyToReconcile() {
        return Collections.unmodifiableSet(assignmentReadyToReconcile);
    }

    /**
     * @return If there is a reconciliation in process now. Note that reconciliation is triggered
     * by a call to {@link #reconcile()}. Visible for testing.
     */
    boolean reconciliationInProgress() {
        return reconciliationInProgress;
    }

    /**
     * When cluster metadata is updated, try to resolve topic names for topic IDs received in
     * assignment that hasn't been resolved yet.
     * <ul>
     *     <li>Try to find topic names for all unresolved assignments</li>
     *     <li>Add discovered topic names to the local topic names cache</li>
     *     <li>If any topics are resolved, trigger a reconciliation process</li>
     *     <li>If some topics still remain unresolved, request another metadata update</li>
     * </ul>
     */
    @Override
    public void onUpdate(ClusterResource clusterResource) {
        resolveMetadataForUnresolvedAssignment();
        if (!assignmentReadyToReconcile.isEmpty()) {
            reconcile();
        }
    }
}<|MERGE_RESOLUTION|>--- conflicted
+++ resolved
@@ -17,9 +17,6 @@
 
 package org.apache.kafka.clients.consumer.internals;
 
-<<<<<<< HEAD
-import org.apache.kafka.common.KafkaException;
-=======
 import org.apache.kafka.clients.consumer.ConsumerConfig;
 import org.apache.kafka.clients.consumer.ConsumerRebalanceListener;
 import org.apache.kafka.clients.consumer.internals.Utils.TopicIdPartitionComparator;
@@ -30,7 +27,6 @@
 import org.apache.kafka.common.TopicIdPartition;
 import org.apache.kafka.common.TopicPartition;
 import org.apache.kafka.common.Uuid;
->>>>>>> 768a458b
 import org.apache.kafka.common.message.ConsumerGroupHeartbeatResponseData;
 import org.apache.kafka.common.protocol.Errors;
 import org.apache.kafka.common.requests.ConsumerGroupHeartbeatRequest;
@@ -38,12 +34,7 @@
 import org.apache.kafka.common.utils.Utils;
 import org.slf4j.Logger;
 
-<<<<<<< HEAD
 import java.util.ArrayList;
-import java.util.List;
-import java.util.Objects;
-import java.util.Optional;
-=======
 import java.util.Collection;
 import java.util.Collections;
 import java.util.HashMap;
@@ -51,11 +42,11 @@
 import java.util.Iterator;
 import java.util.List;
 import java.util.Map;
+import java.util.Objects;
 import java.util.Optional;
 import java.util.Set;
 import java.util.SortedSet;
 import java.util.TreeSet;
->>>>>>> 768a458b
 import java.util.concurrent.CompletableFuture;
 
 /**
@@ -163,16 +154,6 @@
     private final Optional<String> serverAssignor;
 
     /**
-     * Futures that will be completed when a new member ID is received in the Heartbeat response.
-     */
-    private final List<CompletableFuture<Void>> memberIdUpdateWatchers;
-
-    /**
-     * Futures that will be completed when a new member epoch is received in the Heartbeat response.
-     */
-    private final List<CompletableFuture<Void>> memberEpochUpdateWatchers;
-
-    /**
      * Assignment that the member received from the server and successfully processed.
      */
     private Set<TopicIdPartition> currentAssignment;
@@ -257,6 +238,8 @@
      * {@link #transitionToJoining()}
      */
     private boolean isRegisteredForMetadataUpdates;
+
+    private List<MemberStateListener> stateUpdatesListeners;
 
     public MembershipManagerImpl(String groupId,
                                  SubscriptionState subscriptions,
@@ -286,8 +269,7 @@
         this.assignmentReadyToReconcile = new TreeSet<>(TOPIC_ID_PARTITION_COMPARATOR);
         this.currentAssignment = new HashSet<>();
         this.log = logContext.logger(MembershipManagerImpl.class);
-        this.memberIdUpdateWatchers = new ArrayList<>();
-        this.memberEpochUpdateWatchers = new ArrayList<>();
+        this.stateUpdatesListeners = new ArrayList<>();
     }
 
     /**
@@ -303,6 +285,7 @@
         }
         log.trace("Member {} transitioned from {} to {}.", memberId, state, nextState);
         this.state = nextState;
+        notifyTransition();
     }
 
     /**
@@ -341,26 +324,7 @@
      * {@inheritDoc}
      */
     @Override
-<<<<<<< HEAD
-    public void leaveGroup() {
-        memberEpoch = leaveGroupEpoch();
-        transitionTo(MemberState.NOT_IN_GROUP);
-        failAllUpdateWatchers();
-    }
-
-    /**
-     * Return the epoch to use in the Heartbeat request to indicate that the member wants to
-     * leave the group. Should be -2 if this is a static member, or -1 in any other case.
-     */
-    private int leaveGroupEpoch() {
-        return groupInstanceId.isPresent() ? -2 : -1;
-    }
-
-    @Override
-    public void updateState(ConsumerGroupHeartbeatResponseData response) {
-=======
     public void onHeartbeatResponseReceived(ConsumerGroupHeartbeatResponseData response) {
->>>>>>> 768a458b
         if (response.errorCode() != Errors.NONE.code()) {
             String errorMessage = String.format(
                     "Unexpected error in Heartbeat response. Expected no error, but received: %s",
@@ -368,15 +332,27 @@
             );
             throw new IllegalArgumentException(errorMessage);
         }
+        boolean newMemberIdReceived = false;
         if (!Objects.equals(memberId, response.memberId())) {
             // New member ID received
             this.memberId = response.memberId();
-            notifyMemberIdChange();
-        }
-
+            newMemberIdReceived = true;
+        }
+
+        boolean newEpochReceived = false;
         if (this.memberEpoch != response.memberEpoch()) {
             // New member epoch received
             this.memberEpoch = response.memberEpoch();
+            newEpochReceived = true;
+        }
+
+        // Notify listeners about new member ID. Notify here after both have been
+        // updated, to make sure the notification includes latest values for both.
+        if (newMemberIdReceived) {
+            notifyMemberIdChange();
+        }
+
+        if (newEpochReceived) {
             notifyMemberEpochChange();
         }
 
@@ -438,34 +414,6 @@
      * {@inheritDoc}
      */
     @Override
-<<<<<<< HEAD
-    public void transitionToFailed() {
-        log.error("Member {} transitioned to {} state", memberId, MemberState.FAILED);
-        transitionTo(MemberState.FAILED);
-        // This is an unrecoverable state so all futures that were waiting for member ID and
-        // epoch updates should be completed exceptionally.
-        failAllUpdateWatchers();
-    }
-
-    private void notifyMemberIdChange() {
-        memberIdUpdateWatchers.forEach(f -> f.complete(null));
-        memberIdUpdateWatchers.clear();
-    }
-
-    private void notifyMemberEpochChange() {
-        memberEpochUpdateWatchers.forEach(f -> f.complete(null));
-        memberEpochUpdateWatchers.clear();
-    }
-
-    private void failAllUpdateWatchers() {
-        memberIdUpdateWatchers.forEach(f -> f.completeExceptionally(new KafkaException("Member " +
-                "failed with unrecoverable error")));
-        memberIdUpdateWatchers.clear();
-
-        memberEpochUpdateWatchers.forEach(f -> f.completeExceptionally(new KafkaException("Member" +
-                " failed with unrecoverable error")));
-        memberEpochUpdateWatchers.clear();
-=======
     public void transitionToFatal() {
         transitionTo(MemberState.FATAL);
         log.error("Member {} with epoch {} transitioned to {} state", memberId, memberEpoch, MemberState.FATAL);
@@ -479,7 +427,6 @@
             }
             updateSubscription(Collections.emptySet(), true);
         });
->>>>>>> 768a458b
     }
 
     /**
@@ -572,40 +519,6 @@
     }
 
     /**
-<<<<<<< HEAD
-     * {@inheritDoc}
-     */
-    @Override
-    public CompletableFuture<Void> registerForMemberIdUpdate() {
-        CompletableFuture<Void> future = new CompletableFuture<>();
-        memberIdUpdateWatchers.add(future);
-        return future;
-    }
-
-    /**
-     * {@inheritDoc}
-     */
-    @Override
-    public CompletableFuture<Void> registerForMemberEpochUpdate() {
-        CompletableFuture<Void> future = new CompletableFuture<>();
-        memberEpochUpdateWatchers.add(future);
-        return future;
-    }
-
-    // VisibleForTesting
-    int memberIdUpdateWatcherCount() {
-        return memberIdUpdateWatchers.size();
-    }
-
-    // VisibleForTesting
-    int memberEpochUpdateWatcherCount() {
-        return memberEpochUpdateWatchers.size();
-    }
-
-    /**
-     * Transition to {@link MemberState#STABLE} only if there are no target assignments left to
-     * reconcile. Transition to {@link MemberState#RECONCILING} otherwise.
-=======
      * Release member assignment by calling the user defined callbacks for onPartitionsRevoked or
      * onPartitionsLost.
      * <ul>
@@ -618,7 +531,6 @@
      * </ul>
      *
      * @return Future that will complete when the callback execution completes.
->>>>>>> 768a458b
      */
     private CompletableFuture<Void> invokeOnPartitionsRevokedOrLostToReleaseAssignment() {
         SortedSet<TopicPartition> droppedPartitions = new TreeSet<>(TOPIC_PARTITION_COMPARATOR);
@@ -650,6 +562,32 @@
         memberEpoch = ConsumerGroupHeartbeatRequest.LEAVE_GROUP_MEMBER_EPOCH;
         currentAssignment = new HashSet<>();
         transitionTo(MemberState.LEAVING);
+    }
+
+    /**
+     * Call all listeners that are registered to get notified when the member ID is updated.
+     * This also includes the latest member epoch in the notification.
+     */
+    private void notifyMemberIdChange() {
+        stateUpdatesListeners.forEach(stateListener ->
+                stateListener.onMemberIdUpdated(memberId, memberEpoch));
+    }
+
+    /**
+     * Call all listeners that are registered to get notified when the member epoch is updated.
+     * This also includes the latest member ID in the notification.
+     */
+    private void notifyMemberEpochChange() {
+        stateUpdatesListeners.forEach(stateListener ->
+                stateListener.onMemberEpochUpdated(memberEpoch, memberId));
+    }
+
+    /**
+     * Call all listeners that are registered to get notified when the member transitions to a
+     * new state.
+     */
+    private void notifyTransition() {
+        stateUpdatesListeners.forEach(stateListener -> stateListener.onStateChange(state));
     }
 
     /**
@@ -1193,4 +1131,12 @@
             reconcile();
         }
     }
+
+    @Override
+    public void registerStateListener(MemberStateListener listener) {
+        if (listener == null) {
+            throw new IllegalArgumentException("State updates listener cannot be null");
+        }
+        this.stateUpdatesListeners.add(listener);
+    }
 }