--- conflicted
+++ resolved
@@ -101,18 +101,10 @@
       // and return a new producerId from the producerId manager
       val producerId = producerIdManager.generateProducerId()
       responseCallback(InitProducerIdResult(producerId, producerEpoch = 0, Errors.NONE))
-<<<<<<< HEAD
-=======
     } else if (transactionalId.isEmpty) {
-      //If transactional id is empty then return error as invalid request. This is
+      // if transactional id is empty then return error as invalid request. This is
       // to make TransactionCoordinator's behavior consistent with producer client
       responseCallback(initTransactionError(Errors.INVALID_REQUEST))
-    } else if (!txnManager.isCoordinatorFor(transactionalId)) {
-      // check if it is the assigned coordinator for the transactional id
-      responseCallback(initTransactionError(Errors.NOT_COORDINATOR))
-    } else if (txnManager.isCoordinatorLoadingInProgress(transactionalId)) {
-      responseCallback(initTransactionError(Errors.COORDINATOR_LOAD_IN_PROGRESS))
->>>>>>> e2875235
     } else if (!txnManager.validateTransactionTimeoutMs(transactionTimeoutMs)) {
       // check transactionTimeoutMs is not larger than the broker configured maximum allowed value
       responseCallback(initTransactionError(Errors.INVALID_TRANSACTION_TIMEOUT))
