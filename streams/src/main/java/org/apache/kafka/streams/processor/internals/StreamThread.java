--- conflicted
+++ resolved
@@ -707,8 +707,10 @@
 
                     commitOne(task);
 
-                    log.info("{} Committed active task {} per user request in {}ms",
-                            logPrefix, task.id(), timerStartedMs - beforeCommitMs);
+                    if (log.isDebugEnabled()) {
+                        log.debug("{} Committed active task {} per user request in {}ms",
+                                logPrefix, task.id(), timerStartedMs - beforeCommitMs);
+                    }
                 }
             }
         });
@@ -768,19 +770,17 @@
      */
     protected void maybeCommit(final long now) {
         if (commitTimeMs >= 0 && lastCommitMs + commitTimeMs < now) {
-<<<<<<< HEAD
-            log.debug("{} Committing all active tasks {} and standby tasks {} since {}ms has elapsed (commit interval is {}ms)",
-                    logPrefix, activeTasks.keySet(), standbyTasks.keySet(), now - lastCommitMs, commitTimeMs);
-=======
-
-            log.debug("{} Committing all active tasks {} and standby tasks {} because the commit interval {}ms has elapsed by {}ms",
-                logPrefix, activeTasks.keySet(), standbyTasks.keySet(), commitTimeMs, now - lastCommitMs);
->>>>>>> d65844b5
+            if (log.isTraceEnabled()) {
+                log.trace("{} Committing all active tasks {} and standby tasks {} since {}ms has elapsed (commit interval is {}ms)",
+                        logPrefix, activeTasks.keySet(), standbyTasks.keySet(), now - lastCommitMs, commitTimeMs);
+            }
 
             commitAll();
 
-            log.info("{} Committed all active tasks {} and standby tasks {} in {}ms",
-                    logPrefix, activeTasks.keySet(), standbyTasks.keySet(), timerStartedMs - now);
+            if (log.isDebugEnabled()) {
+                log.info("{} Committed all active tasks {} and standby tasks {} in {}ms",
+                        logPrefix, activeTasks.keySet(), standbyTasks.keySet(), timerStartedMs - now);
+            }
 
             lastCommitMs = now;
 
@@ -816,10 +816,6 @@
      * Commit the state of a task
      */
     private void commitOne(final AbstractTask task) {
-<<<<<<< HEAD
-=======
-        log.trace("{} Committing {} {}", logPrefix, task.getClass().getSimpleName(), task.id());
->>>>>>> d65844b5
         try {
             task.commit();
         } catch (final CommitFailedException e) {
