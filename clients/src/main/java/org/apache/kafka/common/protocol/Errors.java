--- conflicted
+++ resolved
@@ -38,15 +38,10 @@
 import org.apache.kafka.common.errors.EligibleLeadersNotAvailableException;
 import org.apache.kafka.common.errors.FeatureUpdateFailedException;
 import org.apache.kafka.common.errors.FencedInstanceIdException;
-import org.apache.kafka.common.errors.FeatureUpdateFailedException;
 import org.apache.kafka.common.errors.FencedLeaderEpochException;
-<<<<<<< HEAD
 import org.apache.kafka.common.errors.TransactionTimeoutException;
-import org.apache.kafka.common.internals.InvalidProducerEpochException;
 import org.apache.kafka.common.errors.ListenerNotFoundException;
 import org.apache.kafka.common.errors.InvalidUpdateVersionException;
-=======
->>>>>>> 62e88657
 import org.apache.kafka.common.errors.FetchSessionIdNotFoundException;
 import org.apache.kafka.common.errors.GroupAuthorizationException;
 import org.apache.kafka.common.errors.GroupIdNotFoundException;
@@ -357,10 +352,6 @@
             "voter-only request is not one of the expected voters", InconsistentVoterSetException::new),
     INVALID_UPDATE_VERSION(95, "The given update version was invalid.", InvalidUpdateVersionException::new),
     FEATURE_UPDATE_FAILED(96, "Unable to update finalized features due to an unexpected server error.", FeatureUpdateFailedException::new),
-<<<<<<< HEAD
-    TRANSACTION_TIMED_OUT(97, "The last ongoing transaction timed out on the coordinator, should do the transaction " +
-            "abortion and restart a new transaction.", TransactionTimeoutException::new);
-=======
     PRINCIPAL_DESERIALIZATION_FAILURE(97, "Request principal deserialization failed during forwarding. " +
          "This indicates an internal error on the broker cluster security setup.", PrincipalDeserializationException::new),
     SNAPSHOT_NOT_FOUND(98, "Requested snapshot was not found", SnapshotNotFoundException::new),
@@ -373,8 +364,9 @@
     BROKER_ID_NOT_REGISTERED(102, "The given broker ID was not registered.", BrokerIdNotRegisteredException::new),
     INCONSISTENT_TOPIC_ID(103, "The log's topic ID did not match the topic ID in the request", InconsistentTopicIdException::new),
     INCONSISTENT_CLUSTER_ID(104, "The clusterId in the request does not match that found on the server", InconsistentClusterIdException::new),
-    TRANSACTIONAL_ID_NOT_FOUND(105, "The transactionalId could not be found", TransactionalIdNotFoundException::new);
->>>>>>> 62e88657
+    TRANSACTIONAL_ID_NOT_FOUND(105, "The transactionalId could not be found", TransactionalIdNotFoundException::new),
+    TRANSACTION_TIMED_OUT(106, "The last ongoing transaction timed out on the coordinator, should do the transaction " +
+            "abortion and restart a new transaction.", TransactionTimeoutException::new);
 
     private static final Logger log = LoggerFactory.getLogger(Errors.class);
 
