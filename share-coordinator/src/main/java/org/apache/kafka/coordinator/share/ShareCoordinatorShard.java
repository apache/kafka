/*
 * Licensed to the Apache Software Foundation (ASF) under one or more
 * contributor license agreements. See the NOTICE file distributed with
 * this work for additional information regarding copyright ownership.
 * The ASF licenses this file to You under the Apache License, Version 2.0
 * (the "License"); you may not use this file except in compliance with
 * the License. You may obtain a copy of the License at
 *
 *    http://www.apache.org/licenses/LICENSE-2.0
 *
 * Unless required by applicable law or agreed to in writing, software
 * distributed under the License is distributed on an "AS IS" BASIS,
 * WITHOUT WARRANTIES OR CONDITIONS OF ANY KIND, either express or implied.
 * See the License for the specific language governing permissions and
 * limitations under the License.
 */

package org.apache.kafka.coordinator.share;

import org.apache.kafka.common.TopicPartition;
import org.apache.kafka.common.Uuid;
import org.apache.kafka.common.message.ReadShareGroupStateRequestData;
import org.apache.kafka.common.message.ReadShareGroupStateResponseData;
import org.apache.kafka.common.message.WriteShareGroupStateRequestData;
import org.apache.kafka.common.message.WriteShareGroupStateResponseData;
import org.apache.kafka.common.protocol.ApiMessage;
import org.apache.kafka.common.protocol.Errors;
import org.apache.kafka.common.requests.ReadShareGroupStateResponse;
import org.apache.kafka.common.requests.TransactionResult;
import org.apache.kafka.common.requests.WriteShareGroupStateResponse;
import org.apache.kafka.common.utils.LogContext;
import org.apache.kafka.common.utils.Time;
import org.apache.kafka.coordinator.common.runtime.CoordinatorMetrics;
import org.apache.kafka.coordinator.common.runtime.CoordinatorMetricsShard;
import org.apache.kafka.coordinator.common.runtime.CoordinatorRecord;
import org.apache.kafka.coordinator.common.runtime.CoordinatorResult;
import org.apache.kafka.coordinator.common.runtime.CoordinatorShard;
import org.apache.kafka.coordinator.common.runtime.CoordinatorShardBuilder;
import org.apache.kafka.coordinator.common.runtime.CoordinatorTimer;
import org.apache.kafka.coordinator.share.generated.ShareSnapshotKey;
import org.apache.kafka.coordinator.share.generated.ShareSnapshotValue;
import org.apache.kafka.coordinator.share.generated.ShareUpdateKey;
import org.apache.kafka.coordinator.share.generated.ShareUpdateValue;
import org.apache.kafka.coordinator.share.metrics.ShareCoordinatorMetrics;
import org.apache.kafka.coordinator.share.metrics.ShareCoordinatorMetricsShard;
import org.apache.kafka.image.MetadataDelta;
import org.apache.kafka.image.MetadataImage;
import org.apache.kafka.server.common.ApiMessageAndVersion;
import org.apache.kafka.server.config.ShareCoordinatorConfig;
<<<<<<< HEAD
import org.apache.kafka.server.group.share.PartitionFactory;
import org.apache.kafka.server.group.share.PersisterStateBatch;
import org.apache.kafka.server.group.share.SharePartitionKey;
=======
import org.apache.kafka.server.share.PartitionFactory;
import org.apache.kafka.server.share.SharePartitionKey;
>>>>>>> a577d30d
import org.apache.kafka.timeline.SnapshotRegistry;
import org.apache.kafka.timeline.TimelineHashMap;

import org.slf4j.Logger;

import java.util.ArrayList;
import java.util.Collections;
import java.util.Iterator;
import java.util.LinkedList;
import java.util.List;
import java.util.Objects;
import java.util.Optional;
import java.util.TreeSet;
import java.util.stream.Collectors;

public class ShareCoordinatorShard implements CoordinatorShard<CoordinatorRecord> {
    private final Logger log;
    private final ShareCoordinatorConfig config;
    private final CoordinatorMetrics coordinatorMetrics;
    private final CoordinatorMetricsShard metricsShard;
    private final TimelineHashMap<SharePartitionKey, ShareGroupOffset> shareStateMap;  // coord key -> ShareGroupOffset
    // leaderEpochMap can be updated by writeState call
    // or if a newer leader makes a readState call.
    private final TimelineHashMap<SharePartitionKey, Integer> leaderEpochMap;
    private final TimelineHashMap<SharePartitionKey, Integer> snapshotUpdateCount;
    private final TimelineHashMap<SharePartitionKey, Integer> stateEpochMap;
    private MetadataImage metadataImage;

    public static final Exception NULL_TOPIC_ID = new Exception("The topic id cannot be null.");
    public static final Exception NEGATIVE_PARTITION_ID = new Exception("The partition id cannot be a negative number.");

    public static class Builder implements CoordinatorShardBuilder<ShareCoordinatorShard, CoordinatorRecord> {
        private ShareCoordinatorConfig config;
        private LogContext logContext;
        private SnapshotRegistry snapshotRegistry;
        private CoordinatorMetrics coordinatorMetrics;
        private TopicPartition topicPartition;

        public Builder(ShareCoordinatorConfig config) {
            this.config = config;
        }

        @Override
        public CoordinatorShardBuilder<ShareCoordinatorShard, CoordinatorRecord> withSnapshotRegistry(SnapshotRegistry snapshotRegistry) {
            this.snapshotRegistry = snapshotRegistry;
            return this;
        }

        @Override
        public CoordinatorShardBuilder<ShareCoordinatorShard, CoordinatorRecord> withLogContext(LogContext logContext) {
            this.logContext = logContext;
            return this;
        }

        @Override
        public CoordinatorShardBuilder<ShareCoordinatorShard, CoordinatorRecord> withTime(Time time) {
            // method is required due to interface
            return this;
        }

        @Override
        public CoordinatorShardBuilder<ShareCoordinatorShard, CoordinatorRecord> withTimer(CoordinatorTimer<Void, CoordinatorRecord> timer) {
            // method is required due to interface
            return this;
        }

        @Override
        public CoordinatorShardBuilder<ShareCoordinatorShard, CoordinatorRecord> withCoordinatorMetrics(CoordinatorMetrics coordinatorMetrics) {
            this.coordinatorMetrics = coordinatorMetrics;
            return this;
        }

        @Override
        public CoordinatorShardBuilder<ShareCoordinatorShard, CoordinatorRecord> withTopicPartition(TopicPartition topicPartition) {
            this.topicPartition = topicPartition;
            return this;
        }

        @Override
        @SuppressWarnings("NPathComplexity")
        public ShareCoordinatorShard build() {
            if (logContext == null) logContext = new LogContext();
            if (config == null)
                throw new IllegalArgumentException("Config must be set.");
            if (snapshotRegistry == null)
                throw new IllegalArgumentException("SnapshotRegistry must be set.");
            if (coordinatorMetrics == null || !(coordinatorMetrics instanceof ShareCoordinatorMetrics))
                throw new IllegalArgumentException("CoordinatorMetrics must be set and be of type ShareCoordinatorMetrics.");
            if (topicPartition == null)
                throw new IllegalArgumentException("TopicPartition must be set.");

            ShareCoordinatorMetricsShard metricsShard = ((ShareCoordinatorMetrics) coordinatorMetrics)
                .newMetricsShard(snapshotRegistry, topicPartition);

            return new ShareCoordinatorShard(
                logContext,
                config,
                coordinatorMetrics,
                metricsShard,
                snapshotRegistry
            );
        }
    }

    ShareCoordinatorShard(
        LogContext logContext,
        ShareCoordinatorConfig config,
        CoordinatorMetrics coordinatorMetrics,
        CoordinatorMetricsShard metricsShard,
        SnapshotRegistry snapshotRegistry
    ) {
        this.log = logContext.logger(ShareCoordinatorShard.class);
        this.config = config;
        this.coordinatorMetrics = coordinatorMetrics;
        this.metricsShard = metricsShard;
        this.shareStateMap = new TimelineHashMap<>(snapshotRegistry, 0);
        this.leaderEpochMap = new TimelineHashMap<>(snapshotRegistry, 0);
        this.snapshotUpdateCount = new TimelineHashMap<>(snapshotRegistry, 0);
        this.stateEpochMap = new TimelineHashMap<>(snapshotRegistry, 0);
    }

    @Override
    public void onLoaded(MetadataImage newImage) {
        this.metadataImage = newImage;
        coordinatorMetrics.activateMetricsShard(metricsShard);
    }

    @Override
    public void onNewMetadataImage(MetadataImage newImage, MetadataDelta delta) {
        this.metadataImage = newImage;
    }

    @Override
    public void onUnloaded() {
        coordinatorMetrics.deactivateMetricsShard(metricsShard);
    }

    @Override
    public void replay(long offset, long producerId, short producerEpoch, CoordinatorRecord record) throws RuntimeException {
        ApiMessageAndVersion key = record.key();
        ApiMessageAndVersion value = record.value();

        switch (key.version()) {
            case ShareCoordinator.SHARE_SNAPSHOT_RECORD_KEY_VERSION: // ShareSnapshot
                handleShareSnapshot((ShareSnapshotKey) key.message(), (ShareSnapshotValue) messageOrNull(value));
                break;
            case ShareCoordinator.SHARE_UPDATE_RECORD_KEY_VERSION: // ShareUpdate
                handleShareUpdate((ShareUpdateKey) key.message(), (ShareUpdateValue) messageOrNull(value));
                break;
            default:
                // noop
        }
    }

    private void handleShareSnapshot(ShareSnapshotKey key, ShareSnapshotValue value) {
        SharePartitionKey mapKey = SharePartitionKey.getInstance(key.groupId(), key.topicId(), key.partition());
        maybeUpdateLeaderEpochMap(mapKey, value.leaderEpoch());
        maybeUpdateStateEpochMap(mapKey, value.stateEpoch());

        ShareGroupOffset offsetRecord = ShareGroupOffset.fromRecord(value);
        // this record is the complete snapshot
        shareStateMap.put(mapKey, offsetRecord);
        // if number of share updates is exceeded, then reset it
        if (snapshotUpdateCount.containsKey(mapKey)) {
            if (snapshotUpdateCount.get(mapKey) >= config.shareCoordinatorSnapshotUpdateRecordsPerSnapshot()) {
                snapshotUpdateCount.put(mapKey, 0);
            }
        }
    }

    private void handleShareUpdate(ShareUpdateKey key, ShareUpdateValue value) {
        SharePartitionKey mapKey = SharePartitionKey.getInstance(key.groupId(), key.topicId(), key.partition());
        maybeUpdateLeaderEpochMap(mapKey, value.leaderEpoch());

        // share update does not hold state epoch information.

        ShareGroupOffset offsetRecord = ShareGroupOffset.fromRecord(value);
        // this is an incremental snapshot
        // so, we need to apply it to our current soft state
        shareStateMap.compute(mapKey, (k, v) -> v == null ? offsetRecord : merge(v, value));
        snapshotUpdateCount.compute(mapKey, (k, v) -> v == null ? 0 : v + 1);
    }

    private void maybeUpdateLeaderEpochMap(SharePartitionKey mapKey, int leaderEpoch) {
        leaderEpochMap.putIfAbsent(mapKey, leaderEpoch);
        if (leaderEpochMap.get(mapKey) < leaderEpoch) {
            leaderEpochMap.put(mapKey, leaderEpoch);
        }
    }

    private void maybeUpdateStateEpochMap(SharePartitionKey mapKey, int stateEpoch) {
        stateEpochMap.putIfAbsent(mapKey, stateEpoch);
        if (stateEpochMap.get(mapKey) < stateEpoch) {
            stateEpochMap.put(mapKey, stateEpoch);
        }
    }

    @Override
    public void replayEndTransactionMarker(long producerId, short producerEpoch, TransactionResult result) throws RuntimeException {
        CoordinatorShard.super.replayEndTransactionMarker(producerId, producerEpoch, result);
    }

    /**
     * This method generates the ShareSnapshotValue record corresponding to the requested topic partition information.
     * The generated record is then written to the __share_group_state topic and replayed to the in-memory state
     * of the coordinator shard, shareStateMap, by CoordinatorRuntime.
     * <p>
     * This method as called by the ShareCoordinatorService will be provided with
     * the request data which covers only a single key i.e. group1:topic1:partition1. The implementation
     * below was done keeping this in mind.
     *
     * @param request - WriteShareGroupStateRequestData for a single key
     * @return CoordinatorResult(records, response)
     */
    @SuppressWarnings("NPathComplexity")
    public CoordinatorResult<WriteShareGroupStateResponseData, CoordinatorRecord> writeState(
        WriteShareGroupStateRequestData request
    ) {
        // records to write (with both key and value of snapshot type), response to caller
        // only one key will be there in the request by design
        metricsShard.record(ShareCoordinatorMetrics.SHARE_COORDINATOR_WRITE_SENSOR_NAME);
        Optional<CoordinatorResult<WriteShareGroupStateResponseData, CoordinatorRecord>> error = maybeGetWriteStateError(request);
        if (error.isPresent()) {
            return error.get();
        }

        String groupId = request.groupId();
        WriteShareGroupStateRequestData.WriteStateData topicData = request.topics().get(0);
        WriteShareGroupStateRequestData.PartitionData partitionData = topicData.partitions().get(0);

        SharePartitionKey key = SharePartitionKey.getInstance(groupId, topicData.topicId(), partitionData.partition());
        List<CoordinatorRecord> recordList;

        if (!shareStateMap.containsKey(key)) {
            // since this is the first time we are getting a write request, we should be creating a share snapshot record
            recordList = Collections.singletonList(ShareCoordinatorRecordHelpers.newShareSnapshotRecord(
                groupId, topicData.topicId(), partitionData.partition(), ShareGroupOffset.fromRequest(partitionData)
            ));
        } else if (snapshotUpdateCount.getOrDefault(key, 0) >= config.shareCoordinatorSnapshotUpdateRecordsPerSnapshot()) {
            int newLeaderEpoch = partitionData.leaderEpoch() == -1 ? shareStateMap.get(key).leaderEpoch() : partitionData.leaderEpoch();
            int newStateEpoch = partitionData.stateEpoch() == -1 ? shareStateMap.get(key).stateEpoch() : partitionData.stateEpoch();
            long newStartOffset = partitionData.startOffset() == -1 ? shareStateMap.get(key).startOffset() : partitionData.startOffset();

            // Since the number of update records for this share part key exceeds snapshotUpdateRecordsPerSnapshot,
            // we should be creating a share snapshot record.
            List<PersisterStateBatch> batchesToAdd = combineStateBatches(
                shareStateMap.get(key).stateBatches(),
                partitionData.stateBatches().stream()
                    .map(PersisterStateBatch::from)
                    .collect(Collectors.toList()),
                newStartOffset);

            recordList = Collections.singletonList(ShareCoordinatorRecordHelpers.newShareSnapshotRecord(
                groupId, topicData.topicId(), partitionData.partition(),
                new ShareGroupOffset.Builder()
                    .setStartOffset(newStartOffset)
                    .setLeaderEpoch(newLeaderEpoch)
                    .setStateEpoch(newStateEpoch)
                    .setStateBatches(batchesToAdd)
                    .build()));
        } else {
            // share snapshot is present and number of share snapshot update records < snapshotUpdateRecordsPerSnapshot
            recordList = Collections.singletonList(ShareCoordinatorRecordHelpers.newShareSnapshotUpdateRecord(
                groupId, topicData.topicId(), partitionData.partition(), ShareGroupOffset.fromRequest(partitionData, shareStateMap.get(key).snapshotEpoch())
            ));
        }

        List<CoordinatorRecord> validRecords = new LinkedList<>();

        WriteShareGroupStateResponseData responseData = new WriteShareGroupStateResponseData();
        for (CoordinatorRecord record : recordList) {  // should be single record
            if (!(record.key().message() instanceof ShareSnapshotKey) && !(record.key().message() instanceof ShareUpdateKey)) {
                continue;
            }
            SharePartitionKey mapKey = null;
            boolean shouldIncSnapshotEpoch = false;
            if (record.key().message() instanceof ShareSnapshotKey) {
                ShareSnapshotKey recordKey = (ShareSnapshotKey) record.key().message();
                responseData.setResults(Collections.singletonList(WriteShareGroupStateResponse.toResponseWriteStateResult(
                    recordKey.topicId(), Collections.singletonList(WriteShareGroupStateResponse.toResponsePartitionResult(
                        recordKey.partition())))));
                mapKey = SharePartitionKey.getInstance(recordKey.groupId(), recordKey.topicId(), recordKey.partition());
                shouldIncSnapshotEpoch = true;
            } else if (record.key().message() instanceof ShareUpdateKey) {
                ShareUpdateKey recordKey = (ShareUpdateKey) record.key().message();
                responseData.setResults(Collections.singletonList(WriteShareGroupStateResponse.toResponseWriteStateResult(
                    recordKey.topicId(), Collections.singletonList(WriteShareGroupStateResponse.toResponsePartitionResult(
                        recordKey.partition())))));
                mapKey = SharePartitionKey.getInstance(recordKey.groupId(), recordKey.topicId(), recordKey.partition());
            }

            if (shareStateMap.containsKey(mapKey) && shouldIncSnapshotEpoch) {
                ShareGroupOffset oldValue = shareStateMap.get(mapKey);
                ((ShareSnapshotValue) record.value().message()).setSnapshotEpoch(oldValue.snapshotEpoch() + 1);  // increment the snapshot epoch
            }
            validRecords.add(record); // this will have updated snapshot epoch and on replay the value will trickle down to the map
        }

        return new CoordinatorResult<>(validRecords, responseData);
    }

    /**
     * This method finds the ShareSnapshotValue record corresponding to the requested topic partition from the
     * in-memory state of coordinator shard, the shareStateMap.
     * <p>
     * This method as called by the ShareCoordinatorService will be provided with
     * the request data which covers only key i.e. group1:topic1:partition1. The implementation
     * below was done keeping this in mind.
     *
     * @param request - WriteShareGroupStateRequestData for a single key
     * @param offset  - offset to read from the __share_group_state topic partition
     * @return CoordinatorResult(records, response)
     */
    public ReadShareGroupStateResponseData readState(ReadShareGroupStateRequestData request, Long offset) {
        // records to read (with the key of snapshot type), response to caller
        // only one key will be there in the request by design
        Optional<ReadShareGroupStateResponseData> error = maybeGetReadStateError(request, offset);
        if (error.isPresent()) {
            return error.get();
        }

        Uuid topicId = request.topics().get(0).topicId();
        int partition = request.topics().get(0).partitions().get(0).partition();
        int leaderEpoch = request.topics().get(0).partitions().get(0).leaderEpoch();

        SharePartitionKey coordinatorKey = SharePartitionKey.getInstance(request.groupId(), topicId, partition);

        if (!shareStateMap.containsKey(coordinatorKey)) {
            return ReadShareGroupStateResponse.toResponseData(
                topicId,
                partition,
                PartitionFactory.DEFAULT_START_OFFSET,
                PartitionFactory.DEFAULT_STATE_EPOCH,
                Collections.emptyList()
            );
        }

        ShareGroupOffset offsetValue = shareStateMap.get(coordinatorKey, offset);

        if (offsetValue == null) {
            // Returning an error response as the snapshot value was not found
            return ReadShareGroupStateResponse.toErrorResponseData(
                topicId,
                partition,
                Errors.UNKNOWN_SERVER_ERROR,
                "Data not found for topic {}, partition {} for group {}, in the in-memory state of share coordinator"
            );
        }

        List<ReadShareGroupStateResponseData.StateBatch> stateBatches = (offsetValue.stateBatches() != null && !offsetValue.stateBatches().isEmpty()) ?
            offsetValue.stateBatches().stream().map(
                stateBatch -> new ReadShareGroupStateResponseData.StateBatch()
                    .setFirstOffset(stateBatch.firstOffset())
                    .setLastOffset(stateBatch.lastOffset())
                    .setDeliveryState(stateBatch.deliveryState())
                    .setDeliveryCount(stateBatch.deliveryCount())
            ).collect(java.util.stream.Collectors.toList()) : Collections.emptyList();

        // Updating the leader map with the new leader epoch
        leaderEpochMap.put(coordinatorKey, leaderEpoch);

        // Returning the successfully retrieved snapshot value
        return ReadShareGroupStateResponse.toResponseData(topicId, partition, offsetValue.startOffset(), offsetValue.stateEpoch(), stateBatches);
    }

    private Optional<CoordinatorResult<WriteShareGroupStateResponseData, CoordinatorRecord>> maybeGetWriteStateError(
        WriteShareGroupStateRequestData request
    ) {
        String groupId = request.groupId();
        WriteShareGroupStateRequestData.WriteStateData topicData = request.topics().get(0);
        WriteShareGroupStateRequestData.PartitionData partitionData = topicData.partitions().get(0);

        Uuid topicId = topicData.topicId();
        int partitionId = partitionData.partition();

        if (topicId == null) {
            return Optional.of(getWriteErrorResponse(Errors.INVALID_REQUEST, NULL_TOPIC_ID, null, partitionId));
        }

        if (partitionId < 0) {
            return Optional.of(getWriteErrorResponse(Errors.INVALID_REQUEST, NEGATIVE_PARTITION_ID, topicId, partitionId));
        }

        SharePartitionKey mapKey = SharePartitionKey.getInstance(groupId, topicId, partitionId);
        if (leaderEpochMap.containsKey(mapKey) && leaderEpochMap.get(mapKey) > partitionData.leaderEpoch()) {
            log.error("Request leader epoch smaller than last recorded.");
            return Optional.of(getWriteErrorResponse(Errors.FENCED_LEADER_EPOCH, null, topicId, partitionId));
        }
        if (stateEpochMap.containsKey(mapKey) && stateEpochMap.get(mapKey) > partitionData.stateEpoch()) {
            log.error("Request state epoch smaller than last recorded.");
            return Optional.of(getWriteErrorResponse(Errors.FENCED_STATE_EPOCH, null, topicId, partitionId));
        }
        if (metadataImage == null) {
            log.error("Metadata image is null");
            return Optional.of(getWriteErrorResponse(Errors.UNKNOWN_TOPIC_OR_PARTITION, null, topicId, partitionId));
        }
        if (metadataImage.topics().getTopic(topicId) == null ||
            metadataImage.topics().getPartition(topicId, partitionId) == null) {
            log.error("Topic/TopicPartition not found in metadata image.");
            return Optional.of(getWriteErrorResponse(Errors.UNKNOWN_TOPIC_OR_PARTITION, null, topicId, partitionId));
        }

        return Optional.empty();
    }

    private Optional<ReadShareGroupStateResponseData> maybeGetReadStateError(ReadShareGroupStateRequestData request, Long offset) {
        String groupId = request.groupId();
        ReadShareGroupStateRequestData.ReadStateData topicData = request.topics().get(0);
        ReadShareGroupStateRequestData.PartitionData partitionData = topicData.partitions().get(0);

        Uuid topicId = topicData.topicId();
        int partitionId = partitionData.partition();

        if (topicId == null) {
            log.error("Request topic id is null.");
            return Optional.of(ReadShareGroupStateResponse.toErrorResponseData(
                null, partitionId, Errors.INVALID_REQUEST, NULL_TOPIC_ID.getMessage()));
        }

        if (partitionId < 0) {
            log.error("Request partition id is negative.");
            return Optional.of(ReadShareGroupStateResponse.toErrorResponseData(
                topicId, partitionId, Errors.INVALID_REQUEST, NEGATIVE_PARTITION_ID.getMessage()));
        }

        SharePartitionKey mapKey = SharePartitionKey.getInstance(groupId, topicId, partitionId);
        if (leaderEpochMap.containsKey(mapKey, offset) && leaderEpochMap.get(mapKey, offset) > partitionData.leaderEpoch()) {
            log.error("Request leader epoch id is smaller than last recorded.");
            return Optional.of(ReadShareGroupStateResponse.toErrorResponseData(topicId, partitionId, Errors.FENCED_LEADER_EPOCH, Errors.FENCED_LEADER_EPOCH.message()));
        }

        if (metadataImage == null) {
            log.error("Metadata image is null");
            return Optional.of(ReadShareGroupStateResponse.toErrorResponseData(topicId, partitionId, Errors.UNKNOWN_TOPIC_OR_PARTITION, Errors.UNKNOWN_TOPIC_OR_PARTITION.message()));
        }

        if (metadataImage.topics().getTopic(topicId) == null ||
            metadataImage.topics().getPartition(topicId, partitionId) == null) {
            log.error("Topic/TopicPartition not found in metadata image.");
            return Optional.of(ReadShareGroupStateResponse.toErrorResponseData(topicId, partitionId, Errors.UNKNOWN_TOPIC_OR_PARTITION, Errors.UNKNOWN_TOPIC_OR_PARTITION.message()));
        }

        return Optional.empty();
    }

    private CoordinatorResult<WriteShareGroupStateResponseData, CoordinatorRecord> getWriteErrorResponse(
        Errors error,
        Exception exception,
        Uuid topicId,
        int partitionId
    ) {
        String message = exception == null ? error.message() : exception.getMessage();
        WriteShareGroupStateResponseData responseData = WriteShareGroupStateResponse.toErrorResponseData(topicId, partitionId, error, message);
        return new CoordinatorResult<>(Collections.emptyList(), responseData);
    }

    // Visible for testing
    Integer getLeaderMapValue(SharePartitionKey key) {
        return this.leaderEpochMap.get(key);
    }

    // Visible for testing
    Integer getStateEpochMapValue(SharePartitionKey key) {
        return this.stateEpochMap.get(key);
    }

    // Visible for testing
    ShareGroupOffset getShareStateMapValue(SharePartitionKey key) {
        return this.shareStateMap.get(key);
    }

    // Visible for testing
    CoordinatorMetricsShard getMetricsShard() {
        return metricsShard;
    }

    private static ShareGroupOffset merge(ShareGroupOffset soFar, ShareUpdateValue newData) {
        // snapshot epoch should be same as last share snapshot
        // state epoch is not present
        List<PersisterStateBatch> currentBatches = soFar.stateBatches();
        long newStartOffset = newData.startOffset() == -1 ? soFar.startOffset() : newData.startOffset();
        int newLeaderEpoch = newData.leaderEpoch() == -1 ? soFar.leaderEpoch() : newData.leaderEpoch();

        return new ShareGroupOffset.Builder()
            .setSnapshotEpoch(soFar.snapshotEpoch())
            .setStateEpoch(soFar.stateEpoch())
            .setStartOffset(newStartOffset)
            .setLeaderEpoch(newLeaderEpoch)
            .setStateBatches(combineStateBatches(currentBatches, newData.stateBatches().stream()
                .map(ShareCoordinatorShard::toPersisterStateBatch)
                .collect(Collectors.toList()), newStartOffset))
            .build();
    }

    /**
     * Util method which takes in 2 collections containing {@link PersisterStateBatch}
     * and the startOffset.
     * This method checks any overlap between current state batches and new state batches.
     * Based on various conditions it creates new non-overlapping records preferring new batches.
     * Finally, it removes any batches where the lastOffset < startOffset, if the startOffset > -1 and
     * merges any contiguous intervals with same state.
     * @param batchesSoFar - collection containing current soft state of batches
     * @param newBatches - collection containing batches in incoming request
     * @param startOffset - startOffset to consider when removing old batches.
     * @return List containing combined batches
     */
    // visibility for testing
    static List<PersisterStateBatch> combineStateBatches(
        List<PersisterStateBatch> batchesSoFar,
        List<PersisterStateBatch> newBatches,
        long startOffset
    ) {
        List<PersisterStateBatch> combinedList = new ArrayList<>(batchesSoFar.size() + newBatches.size());
        combinedList.addAll(batchesSoFar);
        combinedList.addAll(newBatches);

        // sort keeping delivery state in mind
        combinedList.sort(PersisterStateBatch::compareTo);

        return mergeBatches(
            pruneBatches(
                combinedList,
                startOffset
            )
        );
    }

    private static class BatchOverlapState {
        private final PersisterStateBatch last;
        private final PersisterStateBatch candidate;
        private final List<PersisterStateBatch> nonOverlapping;
        public static final BatchOverlapState SENTINEL = new BatchOverlapState(null, null, Collections.emptyList());

        public BatchOverlapState(
            PersisterStateBatch last,
            PersisterStateBatch candidate,
            List<PersisterStateBatch> nonOverlapping
        ) {
            this.last = last;
            this.candidate = candidate;
            this.nonOverlapping = nonOverlapping;
        }

        public PersisterStateBatch last() {
            return last;
        }

        public PersisterStateBatch candidate() {
            return candidate;
        }

        public List<PersisterStateBatch> nonOverlapping() {
            return nonOverlapping;
        }

        @Override
        public boolean equals(Object o) {
            if (this == o) return true;
            if (!(o instanceof BatchOverlapState)) return false;
            BatchOverlapState that = (BatchOverlapState) o;
            return Objects.equals(last, that.last) && Objects.equals(candidate, that.candidate) && Objects.equals(nonOverlapping, that.nonOverlapping);
        }

        @Override
        public int hashCode() {
            return Objects.hash(last, candidate, nonOverlapping);
        }
    }

    static List<PersisterStateBatch> mergeBatches(List<PersisterStateBatch> batches) {
        if (batches.size() < 2) {
            return batches;
        }
        TreeSet<PersisterStateBatch> sortedBatches = new TreeSet<>(batches);
        List<PersisterStateBatch> finalBatches = new ArrayList<>(batches.size() * 2); // heuristic size

        BatchOverlapState overlapState = getOverlappingState(sortedBatches);

        while (overlapState != BatchOverlapState.SENTINEL) {
            PersisterStateBatch last = overlapState.last();
            PersisterStateBatch candidate = overlapState.candidate();
            
            // remove non overlapping prefix from sortedBatches,
            // will make getting next overlapping pair efficient
            // as a prefix batch which is non overlapping will only
            // be checked once.
            if (overlapState.nonOverlapping() != null) {
                overlapState.nonOverlapping().forEach(sortedBatches::remove);
                finalBatches.addAll(overlapState.nonOverlapping());
            }

            if (candidate == null) {
                overlapState = BatchOverlapState.SENTINEL;
                continue;
            }

            // remove both last and candidate for easier
            // assessment about adding batches to sortedBatches
            sortedBatches.remove(last);
            sortedBatches.remove(candidate);

            // overlap and same state (last.firstOffset <= candidate.firstOffset) due to sort
            // covers:
            // case:        1        2          3            4          5           6          7 (contiguous)
            // last:        ______   _______    _______      _______   _______   ________    _______
            // candidate:   ______   ____       __________     ___        ____       _______        _______
            if (compareBatchState(candidate, last) == 0) {
                sortedBatches.add(new PersisterStateBatch(
                    last.firstOffset(),
                    // cover cases
                    // last:      ______   ________       _________
                    // candidate:   ___       __________           _____
                    Math.max(candidate.lastOffset(), last.lastOffset()),
                    last.deliveryState(),
                    last.deliveryCount()
                ));
            } else if (candidate.firstOffset() <= last.lastOffset()) { // non-contiguous overlap
                // overlap and different state
                // covers:
                // case:        1        2 (NP)      3            4          5           6
                // last:        ______   _______    _______      _______    _______     ________
                // candidate:   ______   ____       _________      ____        ____          _______
                // max batches: 1           2       2                3          2            2
                // min batches: 1           1       1                1          1            2

                if (candidate.firstOffset() == last.firstOffset()) {
                    if (candidate.lastOffset() == last.lastOffset()) {  // case 1
                        // candidate can never have lower or equal priority
                        // since sortedBatches order takes that into account.
                        sortedBatches.add(candidate);
                    } else {
                        // case 2 is not possible with TreeSet. It is symmetric to case 3.
                        // case 3
                        if (compareBatchState(candidate, last) < 0) {
                            sortedBatches.add(last);
                            sortedBatches.add(new PersisterStateBatch(
                                last.lastOffset() + 1,
                                candidate.lastOffset(),
                                candidate.deliveryState(),
                                candidate.deliveryCount()
                            ));
                        } else {
                            // candidate priority is >= last
                            sortedBatches.add(candidate);
                        }
                    }
                } else {    // candidate.firstOffset() > last.firstOffset()
                    if (candidate.lastOffset() < last.lastOffset()) {    // case 4
                        if (compareBatchState(candidate, last) < 0) {
                            sortedBatches.add(last);
                        } else {
                            sortedBatches.add(new PersisterStateBatch(
                                last.firstOffset(),
                                candidate.firstOffset() - 1,
                                last.deliveryState(),
                                last.deliveryCount()
                            ));

                            sortedBatches.add(candidate);

                            sortedBatches.add(new PersisterStateBatch(
                                candidate.lastOffset() + 1,
                                last.lastOffset(),
                                last.deliveryState(),
                                last.deliveryCount()
                            ));
                        }
                    } else if (candidate.lastOffset() == last.lastOffset()) {    // case 5
                        if (compareBatchState(candidate, last) < 0) {
                            sortedBatches.add(last);
                        } else {
                            sortedBatches.add(new PersisterStateBatch(
                                last.firstOffset(),
                                candidate.firstOffset() - 1,
                                last.deliveryState(),
                                last.deliveryCount()
                            ));

                            sortedBatches.add(candidate);
                        }
                    } else {    // case 6
                        if (compareBatchState(candidate, last) < 0) {
                            sortedBatches.add(last);

                            sortedBatches.add(new PersisterStateBatch(
                                last.lastOffset() + 1,
                                candidate.lastOffset(),
                                candidate.deliveryState(),
                                candidate.deliveryCount()
                            ));
                        } else {
                            // candidate has higher priority
                            sortedBatches.add(new PersisterStateBatch(
                                last.firstOffset(),
                                candidate.firstOffset() - 1,
                                last.deliveryState(),
                                last.deliveryCount()
                            ));

                            sortedBatches.add(candidate);
                        }
                    }
                }
            }
            overlapState = getOverlappingState(sortedBatches);
        }
        finalBatches.addAll(sortedBatches);   // some non overlapping batches might have remained
        return finalBatches;
    }

    /**
     * Accepts a sorted set of state batches and finds the first 2 batches which overlap.
     * Overlap means that they have some offsets in common or they are contiguous with the same state.
     * Along with the 2 overlapping batches, also returns a list of non overlapping intervals
     * prefixing them. For example
     * _____ ____  _____ _____      _____
     *                      ______     __
     * <---------------> <-------->
     *  non-`overlapping   1st overlapping pair
     *
     * @param sortedBatches - TreeSet representing sorted set of {@link PersisterStateBatch}
     * @return object of {@link BatchOverlapState} representing overlapping pair and non-overlapping prefix
     */
    private static BatchOverlapState getOverlappingState(TreeSet<PersisterStateBatch> sortedBatches) {
        if (sortedBatches == null || sortedBatches.isEmpty()) {
            return BatchOverlapState.SENTINEL;
        }
        Iterator<PersisterStateBatch> iter = sortedBatches.iterator();
        PersisterStateBatch last = iter.next();
        List<PersisterStateBatch> nonOverlapping = new ArrayList<>(sortedBatches.size());
        while (iter.hasNext()) {
            PersisterStateBatch candidate = iter.next();
            if (candidate.firstOffset() <= last.lastOffset() || // overlap
                last.lastOffset() + 1 == candidate.firstOffset() && compareBatchState(last, candidate) == 0) {  // contiguous
                return new BatchOverlapState(
                    last,
                    candidate,
                    nonOverlapping
                );
            }
            nonOverlapping.add(last);
            last = candidate;
        }
        return new BatchOverlapState(null, null, nonOverlapping);
    }

    /**
     * Compares the state of 2 batches i.e. the deliveryCount and deliverState.
     * Uses standard compareTo contract x < y => +int, x > y => -int, x == y => 0
     * @param b1 - PersisterStateBatch to compare
     * @param b2 - PersisterStateBatch to compare
     * @return int representing comparison result.
     */
    private static int compareBatchState(PersisterStateBatch b1, PersisterStateBatch b2) {
        int deltaCount = Short.compare(b1.deliveryCount(), b2.deliveryCount());

        // Delivery state could be:
        // 0 - AVAILABLE (non-terminal)
        // 1 - ACQUIRED - should not be persisted yet
        // 2 - ACKNOWLEDGED (terminal)
        // 3 - ARCHIVING - not implemented in KIP-932 - non-terminal - leads only to ARCHIVED
        // 4 - ARCHIVED (terminal)

        if (deltaCount == 0) {   // same delivery count
            return Byte.compare(b1.deliveryState(), b2.deliveryState());
        }
        return deltaCount;
    }

    // Any batches where the last offset is < the current start offset
    // are now expired. We should remove them from the persister.
    private static List<PersisterStateBatch> pruneBatches(List<PersisterStateBatch> batches, long startOffset) {
        if (startOffset != -1) {
            List<PersisterStateBatch> prunedList = new ArrayList<>(batches.size());
            batches.forEach(batch -> {
                if (batch.firstOffset() >= startOffset) {
                    // covers:
                    //   ______
                    // | -> start offset
                    prunedList.add(batch);
                } else if (batch.lastOffset() >= startOffset) {
                    // covers:
                    //  ________
                    //       | -> start offset
                    prunedList.add(new PersisterStateBatch(startOffset, batch.lastOffset(), batch.deliveryState(), batch.deliveryCount()));
                }
                // in all other cases, the batch is completely expired.
            });
            return prunedList;
        }
        return batches;
    }

    private static PersisterStateBatch toPersisterStateBatch(ShareUpdateValue.StateBatch batch) {
        return new PersisterStateBatch(
            batch.firstOffset(),
            batch.lastOffset(),
            batch.deliveryState(),
            batch.deliveryCount()
        );
    }

    private static ApiMessage messageOrNull(ApiMessageAndVersion apiMessageAndVersion) {
        if (apiMessageAndVersion == null) {
            return null;
        } else {
            return apiMessageAndVersion.message();
        }
    }
}<|MERGE_RESOLUTION|>--- conflicted
+++ resolved
@@ -47,14 +47,9 @@
 import org.apache.kafka.image.MetadataImage;
 import org.apache.kafka.server.common.ApiMessageAndVersion;
 import org.apache.kafka.server.config.ShareCoordinatorConfig;
-<<<<<<< HEAD
-import org.apache.kafka.server.group.share.PartitionFactory;
-import org.apache.kafka.server.group.share.PersisterStateBatch;
-import org.apache.kafka.server.group.share.SharePartitionKey;
-=======
 import org.apache.kafka.server.share.PartitionFactory;
+import org.apache.kafka.server.share.PersisterStateBatch;
 import org.apache.kafka.server.share.SharePartitionKey;
->>>>>>> a577d30d
 import org.apache.kafka.timeline.SnapshotRegistry;
 import org.apache.kafka.timeline.TimelineHashMap;
 
@@ -571,9 +566,6 @@
         combinedList.addAll(batchesSoFar);
         combinedList.addAll(newBatches);
 
-        // sort keeping delivery state in mind
-        combinedList.sort(PersisterStateBatch::compareTo);
-
         return mergeBatches(
             pruneBatches(
                 combinedList,
@@ -674,11 +666,12 @@
             } else if (candidate.firstOffset() <= last.lastOffset()) { // non-contiguous overlap
                 // overlap and different state
                 // covers:
-                // case:        1        2 (NP)      3            4          5           6
+                // case:        1        2*          3            4          5           6
                 // last:        ______   _______    _______      _______    _______     ________
                 // candidate:   ______   ____       _________      ____        ____          _______
                 // max batches: 1           2       2                3          2            2
                 // min batches: 1           1       1                1          1            2
+                // * not possible with treeset
 
                 if (candidate.firstOffset() == last.firstOffset()) {
                     if (candidate.lastOffset() == last.lastOffset()) {  // case 1
