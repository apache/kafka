/*
 * Licensed to the Apache Software Foundation (ASF) under one or more
 * contributor license agreements. See the NOTICE file distributed with
 * this work for additional information regarding copyright ownership.
 * The ASF licenses this file to You under the Apache License, Version 2.0
 * (the "License"); you may not use this file except in compliance with
 * the License. You may obtain a copy of the License at
 *
 *    http://www.apache.org/licenses/LICENSE-2.0
 *
 * Unless required by applicable law or agreed to in writing, software
 * distributed under the License is distributed on an "AS IS" BASIS,
 * WITHOUT WARRANTIES OR CONDITIONS OF ANY KIND, either express or implied.
 * See the License for the specific language governing permissions and
 * limitations under the License.
 */
package org.apache.kafka.coordinator.group.classic;

import org.apache.kafka.clients.consumer.ConsumerPartitionAssignor;
import org.apache.kafka.clients.consumer.internals.ConsumerProtocol;
import org.apache.kafka.common.TopicPartition;
import org.apache.kafka.common.Uuid;
import org.apache.kafka.common.errors.CoordinatorNotAvailableException;
import org.apache.kafka.common.errors.FencedInstanceIdException;
import org.apache.kafka.common.errors.GroupIdNotFoundException;
import org.apache.kafka.common.errors.GroupNotEmptyException;
import org.apache.kafka.common.errors.IllegalGenerationException;
import org.apache.kafka.common.errors.RebalanceInProgressException;
import org.apache.kafka.common.errors.UnknownMemberIdException;
<<<<<<< HEAD
import org.apache.kafka.common.internals.Topic;
=======
import org.apache.kafka.common.message.JoinGroupRequestData;
>>>>>>> 91390a97
import org.apache.kafka.common.message.JoinGroupRequestData.JoinGroupRequestProtocol;
import org.apache.kafka.common.message.JoinGroupRequestData.JoinGroupRequestProtocolCollection;
import org.apache.kafka.common.message.JoinGroupResponseData;
import org.apache.kafka.common.message.SyncGroupResponseData;
import org.apache.kafka.common.protocol.ApiKeys;
import org.apache.kafka.common.protocol.Errors;
import org.apache.kafka.common.utils.LogContext;
import org.apache.kafka.common.utils.MockTime;
import org.apache.kafka.common.utils.Time;
import org.apache.kafka.common.utils.Utils;
import org.apache.kafka.common.utils.annotation.ApiKeyVersionsSource;
import org.apache.kafka.coordinator.group.MetadataImageBuilder;
import org.apache.kafka.coordinator.group.OffsetAndMetadata;
import org.apache.kafka.coordinator.group.OffsetExpirationCondition;
import org.apache.kafka.coordinator.group.OffsetExpirationConditionImpl;
import org.apache.kafka.coordinator.group.generated.ConsumerGroupMemberMetadataValue;
import org.apache.kafka.coordinator.group.metrics.GroupCoordinatorMetricsShard;
import org.apache.kafka.coordinator.group.modern.Assignment;
import org.apache.kafka.coordinator.group.modern.MemberState;
import org.apache.kafka.coordinator.group.modern.consumer.ConsumerGroup;
import org.apache.kafka.coordinator.group.modern.consumer.ConsumerGroupMember;
import org.apache.kafka.image.MetadataImage;
import org.apache.kafka.timeline.SnapshotRegistry;

import org.junit.jupiter.api.BeforeEach;
import org.junit.jupiter.api.Test;
import org.junit.jupiter.params.ParameterizedTest;

import java.util.ArrayList;
import java.util.Arrays;
import java.util.Collections;
import java.util.HashSet;
import java.util.List;
import java.util.Optional;
import java.util.OptionalInt;
import java.util.OptionalLong;
import java.util.Set;
import java.util.concurrent.CompletableFuture;
import java.util.concurrent.ExecutionException;

import static org.apache.kafka.common.utils.Utils.mkSet;
import static org.apache.kafka.coordinator.group.AssignmentTestUtil.mkAssignment;
import static org.apache.kafka.coordinator.group.AssignmentTestUtil.mkTopicAssignment;
import static org.apache.kafka.coordinator.group.classic.ClassicGroupState.COMPLETING_REBALANCE;
import static org.apache.kafka.coordinator.group.classic.ClassicGroupState.DEAD;
import static org.apache.kafka.coordinator.group.classic.ClassicGroupState.EMPTY;
import static org.apache.kafka.coordinator.group.classic.ClassicGroupState.PREPARING_REBALANCE;
import static org.apache.kafka.coordinator.group.classic.ClassicGroupState.STABLE;
import static org.junit.jupiter.api.Assertions.assertArrayEquals;
import static org.junit.jupiter.api.Assertions.assertDoesNotThrow;
import static org.junit.jupiter.api.Assertions.assertEquals;
import static org.junit.jupiter.api.Assertions.assertFalse;
import static org.junit.jupiter.api.Assertions.assertNull;
import static org.junit.jupiter.api.Assertions.assertThrows;
import static org.junit.jupiter.api.Assertions.assertTrue;
import static org.mockito.Mockito.mock;

public class ClassicGroupTest {
    private final String protocolType = "consumer";
    private final String groupInstanceId = "groupInstanceId";
    private final String memberId = "memberId";
    private final String clientId = "clientId";
    private final String clientHost = "clientHost";
    private final int rebalanceTimeoutMs = 60000;
    private final int sessionTimeoutMs = 10000;
    private final LogContext logContext = new LogContext();
<<<<<<< HEAD
    private final GroupCoordinatorMetricsShard metrics = new GroupCoordinatorMetricsShard(
        new SnapshotRegistry(logContext),
        Collections.emptyMap(),
        new TopicPartition(Topic.GROUP_METADATA_TOPIC_NAME, 0)
    );
=======
>>>>>>> 91390a97

    private ClassicGroup group = null;

    @BeforeEach
    public void initialize() {
        group = new ClassicGroup(logContext, "groupId", EMPTY, Time.SYSTEM);
    }

    @Test
    public void testCanRebalanceWhenStable() {
        assertTrue(group.canRebalance());
    }

    @Test
    public void testCanRebalanceWhenCompletingRebalance() {
        group.transitionTo(PREPARING_REBALANCE);
        group.transitionTo(COMPLETING_REBALANCE);
        assertTrue(group.canRebalance());
    }

    @Test
    public void testCannotRebalanceWhenPreparingRebalance() {
        group.transitionTo(PREPARING_REBALANCE);
        assertFalse(group.canRebalance());
    }

    @Test
    public void testCannotRebalanceWhenDead() {
        group.transitionTo(PREPARING_REBALANCE);
        group.transitionTo(EMPTY);
        group.transitionTo(DEAD);
        assertFalse(group.canRebalance());
    }

    @Test
    public void testStableToPreparingRebalanceTransition() {
        group.transitionTo(PREPARING_REBALANCE);
        assertState(group, PREPARING_REBALANCE);
    }

    @Test
    public void testStableToDeadTransition() {
        group.transitionTo(DEAD);
        assertState(group, DEAD);
    }

    @Test
    public void testAwaitingRebalanceToPreparingRebalanceTransition() {
        group.transitionTo(PREPARING_REBALANCE);
        group.transitionTo(COMPLETING_REBALANCE);
        group.transitionTo(PREPARING_REBALANCE);
        assertState(group, PREPARING_REBALANCE);
    }

    @Test
    public void testPreparingRebalanceToDeadTransition() {
        group.transitionTo(PREPARING_REBALANCE);
        group.transitionTo(DEAD);
        assertState(group, DEAD);
    }

    @Test
    public void testPreparingRebalanceToEmptyTransition() {
        group.transitionTo(PREPARING_REBALANCE);
        group.transitionTo(EMPTY);
        assertState(group, EMPTY);
    }

    @Test
    public void testEmptyToDeadTransition() {
        group.transitionTo(PREPARING_REBALANCE);
        group.transitionTo(EMPTY);
        group.transitionTo(DEAD);
        assertState(group, DEAD);
    }

    @Test
    public void testAwaitingRebalanceToStableTransition() {
        group.transitionTo(PREPARING_REBALANCE);
        group.transitionTo(COMPLETING_REBALANCE);
        group.transitionTo(STABLE);
        assertState(group, STABLE);
    }

    @Test
    public void testEmptyToStableIllegalTransition() {
        assertThrows(IllegalStateException.class, () -> group.transitionTo(STABLE));
    }

    @Test
    public void testStableToStableIllegalTransition() {
        group.transitionTo(PREPARING_REBALANCE);
        group.transitionTo(COMPLETING_REBALANCE);
        group.transitionTo(STABLE);
        assertThrows(IllegalStateException.class, () -> group.transitionTo(STABLE));
    }

    @Test
    public void testEmptyToAwaitingRebalanceIllegalTransition() {
        assertThrows(IllegalStateException.class, () -> group.transitionTo(COMPLETING_REBALANCE));
    }

    @Test
    public void testPreparingRebalanceToPreparingRebalanceIllegalTransition() {
        group.transitionTo(PREPARING_REBALANCE);
        assertThrows(IllegalStateException.class, () -> group.transitionTo(PREPARING_REBALANCE));
    }

    @Test
    public void testPreparingRebalanceToStableIllegalTransition() {
        group.transitionTo(PREPARING_REBALANCE);
        assertThrows(IllegalStateException.class, () -> group.transitionTo(STABLE));
    }

    @Test
    public void testAwaitingRebalanceToAwaitingRebalanceIllegalTransition() {
        group.transitionTo(PREPARING_REBALANCE);
        group.transitionTo(COMPLETING_REBALANCE);
        assertThrows(IllegalStateException.class, () -> group.transitionTo(COMPLETING_REBALANCE));
    }

    @Test
    public void testDeadToDeadIllegalTransition() {
        group.transitionTo(PREPARING_REBALANCE);
        group.transitionTo(DEAD);
        group.transitionTo(DEAD);
        assertState(group, DEAD);
    }

    @Test
    public void testDeadToStableIllegalTransition() {
        group.transitionTo(PREPARING_REBALANCE);
        group.transitionTo(DEAD);
        assertThrows(IllegalStateException.class, () -> group.transitionTo(STABLE));
    }

    @Test
    public void testDeadToPreparingRebalanceIllegalTransition() {
        group.transitionTo(PREPARING_REBALANCE);
        group.transitionTo(DEAD);
        assertThrows(IllegalStateException.class, () -> group.transitionTo(PREPARING_REBALANCE));
    }

    @Test
    public void testDeadToAwaitingRebalanceIllegalTransition() {
        group.transitionTo(PREPARING_REBALANCE);
        group.transitionTo(DEAD);
        assertThrows(IllegalStateException.class, () -> group.transitionTo(COMPLETING_REBALANCE));
    }

    @Test
    public void testSelectProtocol() {
        JoinGroupRequestProtocolCollection member1Protocols = new JoinGroupRequestProtocolCollection();
        member1Protocols.add(new JoinGroupRequestProtocol()
            .setName("range")
            .setMetadata(new byte[0]));

        member1Protocols.add(new JoinGroupRequestProtocol()
            .setName("roundrobin")
            .setMetadata(new byte[0]));

        ClassicGroupMember member1 = new ClassicGroupMember(
            memberId,
            Optional.empty(),
            clientId,
            clientHost,
            rebalanceTimeoutMs,
            sessionTimeoutMs,
            protocolType,
            member1Protocols
        );
        group.add(member1);

        JoinGroupRequestProtocolCollection member2Protocols = new JoinGroupRequestProtocolCollection();
        member2Protocols.add(new JoinGroupRequestProtocol()
            .setName("roundrobin")
            .setMetadata(new byte[0]));

        member2Protocols.add(new JoinGroupRequestProtocol()
            .setName("range")
            .setMetadata(new byte[0]));

        ClassicGroupMember member2 = new ClassicGroupMember(
            "member2",
            Optional.empty(),
            clientId,
            clientHost,
            rebalanceTimeoutMs,
            sessionTimeoutMs,
            protocolType,
            member2Protocols
        );
        group.add(member2);

        // now could be either range or robin since there is no majority preference
        assertTrue(group.selectProtocol().equals("range") ||
            group.selectProtocol().equals("roundrobin"));

        ClassicGroupMember member3 = new ClassicGroupMember(
            "member3",
            Optional.empty(),
            clientId,
            clientHost,
            rebalanceTimeoutMs,
            sessionTimeoutMs,
            protocolType,
            member2Protocols
        );
        group.add(member3);

        // now we should prefer 'roundrobin'
        assertEquals("roundrobin", group.selectProtocol());
    }

    @Test
    public void testSelectProtocolRaisesIfNoMembers() {
        assertThrows(IllegalStateException.class, () -> group.selectProtocol());
    }

    @Test
    public void testSelectProtocolChoosesCompatibleProtocol() {
        JoinGroupRequestProtocolCollection member1Protocols = new JoinGroupRequestProtocolCollection();
        member1Protocols.add(new JoinGroupRequestProtocol()
            .setName("range")
            .setMetadata(new byte[0]));

        member1Protocols.add(new JoinGroupRequestProtocol()
            .setName("roundrobin")
            .setMetadata(new byte[0]));

        ClassicGroupMember member1 = new ClassicGroupMember(
            memberId,
            Optional.empty(),
            clientId,
            clientHost,
            rebalanceTimeoutMs,
            sessionTimeoutMs,
            protocolType,
            member1Protocols
        );
        group.add(member1);

        JoinGroupRequestProtocolCollection member2Protocols = new JoinGroupRequestProtocolCollection();
        member2Protocols.add(new JoinGroupRequestProtocol()
            .setName("roundrobin")
            .setMetadata(new byte[0]));

        member2Protocols.add(new JoinGroupRequestProtocol()
            .setName("foo")
            .setMetadata(new byte[0]));


        ClassicGroupMember member2 = new ClassicGroupMember(
            "member2",
            Optional.empty(),
            clientId,
            clientHost,
            rebalanceTimeoutMs,
            sessionTimeoutMs,
            protocolType,
            member2Protocols
        );
        group.add(member2);

        assertEquals("roundrobin", group.selectProtocol());
    }

    @Test
    public void testSupportsProtocols() {
        JoinGroupRequestProtocolCollection member1Protocols = new JoinGroupRequestProtocolCollection();
        member1Protocols.add(new JoinGroupRequestProtocol()
            .setName("range")
            .setMetadata(new byte[0]));

        member1Protocols.add(new JoinGroupRequestProtocol()
            .setName("roundrobin")
            .setMetadata(new byte[0]));

        ClassicGroupMember member1 = new ClassicGroupMember(
            memberId,
            Optional.empty(),
            clientId,
            clientHost,
            rebalanceTimeoutMs,
            sessionTimeoutMs,
            protocolType,
            member1Protocols
        );

        // by default, the group supports everything
        assertTrue(group.supportsProtocols(protocolType, mkSet("range", "roundrobin")));

        group.add(member1);
        group.transitionTo(PREPARING_REBALANCE);

        assertTrue(group.supportsProtocols(protocolType, mkSet("roundrobin", "foo")));
        assertTrue(group.supportsProtocols(protocolType, mkSet("range", "bar")));
        assertFalse(group.supportsProtocols(protocolType, mkSet("foo", "bar")));
    }

    @Test
    public void testSubscribedTopics() {
        // not able to compute it for a newly created group
        assertEquals(Optional.empty(), group.subscribedTopics());

        JoinGroupRequestProtocolCollection protocols = new JoinGroupRequestProtocolCollection();
        protocols.add(new JoinGroupRequestProtocol()
            .setName("range")
            .setMetadata(ConsumerProtocol.serializeSubscription(
                new ConsumerPartitionAssignor.Subscription(
                    Collections.singletonList("foo")
                )).array()));

        ClassicGroupMember member = new ClassicGroupMember(
            memberId,
            Optional.empty(),
            clientId,
            clientHost,
            rebalanceTimeoutMs,
            sessionTimeoutMs,
            protocolType,
            protocols
        );

        group.transitionTo(PREPARING_REBALANCE);
        group.add(member);

        group.initNextGeneration();

        Set<String> expectedTopics = new HashSet<>(Collections.singleton("foo"));
        assertEquals(expectedTopics, group.subscribedTopics().get());

        group.transitionTo(PREPARING_REBALANCE);
        group.remove(memberId);

        group.initNextGeneration();

        assertEquals(Optional.of(Collections.emptySet()), group.subscribedTopics());

        protocols = new JoinGroupRequestProtocolCollection();
        protocols.add(new JoinGroupRequestProtocol()
            .setName("range")
            .setMetadata(new byte[0]));

        ClassicGroupMember memberWithFaultyProtocol = new ClassicGroupMember(
            memberId,
            Optional.empty(),
            clientId,
            clientHost,
            rebalanceTimeoutMs,
            sessionTimeoutMs,
            protocolType,
            protocols
        );

        group.transitionTo(PREPARING_REBALANCE);
        group.add(memberWithFaultyProtocol);

        group.initNextGeneration();

        assertEquals(Optional.empty(), group.subscribedTopics());
    }

    @Test
    public void testSubscribedTopicsNonConsumerGroup() {
        // not able to compute it for a newly created group
        assertEquals(Optional.empty(), group.subscribedTopics());

        JoinGroupRequestProtocolCollection protocols = new JoinGroupRequestProtocolCollection();
        protocols.add(new JoinGroupRequestProtocol()
            .setName("range")
            .setMetadata(new byte[0]));

        ClassicGroupMember memberWithNonConsumerProtocol = new ClassicGroupMember(
            memberId,
            Optional.empty(),
            clientId,
            clientHost,
            rebalanceTimeoutMs,
            sessionTimeoutMs,
            "My Protocol",
            protocols
        );

        group.transitionTo(PREPARING_REBALANCE);
        group.add(memberWithNonConsumerProtocol);

        group.initNextGeneration();

        assertEquals(Optional.empty(), group.subscribedTopics());
    }

    @Test
    public void testInitNextGeneration() {
        JoinGroupRequestProtocolCollection protocols = new JoinGroupRequestProtocolCollection();
        protocols.add(new JoinGroupRequestProtocol()
            .setName("roundrobin")
            .setMetadata(new byte[0]));

        ClassicGroupMember member = new ClassicGroupMember(
            memberId,
            Optional.empty(),
            clientId,
            clientHost,
            rebalanceTimeoutMs,
            sessionTimeoutMs,
            protocolType,
            protocols
        );

        group.transitionTo(PREPARING_REBALANCE);
        group.add(member, new CompletableFuture<>());

        assertEquals(0, group.generationId());
        assertNull(group.protocolName().orElse(null));

        group.initNextGeneration();

        assertEquals(1, group.generationId());
        assertEquals("roundrobin", group.protocolName().orElse(null));
    }

    @Test
    public void testInitNextGenerationEmptyGroup() {
        assertEquals(EMPTY, group.currentState());
        assertEquals(0, group.generationId());
        assertNull(group.protocolName().orElse(null));

        group.transitionTo(PREPARING_REBALANCE);
        group.initNextGeneration();

        assertEquals(1, group.generationId());
        assertNull(group.protocolName().orElse(null));
    }

    @Test
    public void testUpdateMember() {
        JoinGroupRequestProtocolCollection protocols = new JoinGroupRequestProtocolCollection();
        protocols.add(new JoinGroupRequestProtocol()
            .setName("roundrobin")
            .setMetadata(new byte[0]));

        ClassicGroupMember member = new ClassicGroupMember(
            memberId,
            Optional.empty(),
            clientId,
            clientHost,
            rebalanceTimeoutMs,
            sessionTimeoutMs,
            protocolType,
            protocols
        );

        group.add(member);

        JoinGroupRequestProtocolCollection newProtocols = new JoinGroupRequestProtocolCollection();
        newProtocols.add(new JoinGroupRequestProtocol()
            .setName("range")
            .setMetadata(new byte[0]));

        newProtocols.add(new JoinGroupRequestProtocol()
            .setName("roundrobin")
            .setMetadata(new byte[0]));

        int newRebalanceTimeoutMs = 120000;
        int newSessionTimeoutMs = 20000;
        group.updateMember(member, newProtocols, newRebalanceTimeoutMs, newSessionTimeoutMs, null);

        assertEquals(group.rebalanceTimeoutMs(), newRebalanceTimeoutMs);
        assertEquals(member.sessionTimeoutMs(), newSessionTimeoutMs);
        assertEquals(newProtocols, member.supportedProtocols());
    }

    @Test
    public void testReplaceGroupInstanceWithNonExistingMember() {
        String newMemberId = "newMemberId";
        assertThrows(IllegalArgumentException.class, () ->
            group.replaceStaticMember(groupInstanceId, memberId, newMemberId));
    }

    @Test
    public void testReplaceGroupInstance() throws Exception {
        JoinGroupRequestProtocolCollection protocols = new JoinGroupRequestProtocolCollection();
        protocols.add(new JoinGroupRequestProtocol()
            .setName("roundrobin")
            .setMetadata(new byte[0]));

        ClassicGroupMember member = new ClassicGroupMember(
            memberId,
            Optional.of(groupInstanceId),
            clientId,
            clientHost,
            rebalanceTimeoutMs,
            sessionTimeoutMs,
            protocolType,
            protocols
        );

        CompletableFuture<JoinGroupResponseData> joinGroupFuture = new CompletableFuture<>();
        group.add(member, joinGroupFuture);

        CompletableFuture<SyncGroupResponseData> syncGroupFuture = new CompletableFuture<>();
        member.setAwaitingSyncFuture(syncGroupFuture);

        assertTrue(group.isLeader(memberId));
        assertEquals(memberId, group.staticMemberId(groupInstanceId));

        String newMemberId = "newMemberId";
        group.replaceStaticMember(groupInstanceId, memberId, newMemberId);

        assertTrue(group.isLeader(newMemberId));
        assertEquals(newMemberId, group.staticMemberId(groupInstanceId));
        assertEquals(Errors.FENCED_INSTANCE_ID.code(), joinGroupFuture.get().errorCode());
        assertEquals(Errors.FENCED_INSTANCE_ID.code(), syncGroupFuture.get().errorCode());
        assertFalse(member.isAwaitingJoin());
        assertFalse(member.isAwaitingSync());
    }

    @Test
    public void testCompleteJoinFuture() throws Exception {
        JoinGroupRequestProtocolCollection protocols = new JoinGroupRequestProtocolCollection();
        protocols.add(new JoinGroupRequestProtocol()
            .setName("roundrobin")
            .setMetadata(new byte[0]));

        ClassicGroupMember member = new ClassicGroupMember(
            memberId,
            Optional.empty(),
            clientId,
            clientHost,
            rebalanceTimeoutMs,
            sessionTimeoutMs,
            protocolType,
            protocols
        );

        CompletableFuture<JoinGroupResponseData> joinGroupFuture = new CompletableFuture<>();
        group.add(member, joinGroupFuture);

        assertTrue(group.hasAllMembersJoined());
        assertTrue(
            group.completeJoinFuture(member, new JoinGroupResponseData()
                .setMemberId(member.memberId())
                .setErrorCode(Errors.NONE.code()))
        );

        assertEquals(Errors.NONE.code(), joinGroupFuture.get().errorCode());
        assertEquals(memberId, joinGroupFuture.get().memberId());
        assertFalse(member.isAwaitingJoin());
        assertEquals(0, group.numAwaitingJoinResponse());
    }

    @Test
    public void testNotCompleteJoinFuture() {
        JoinGroupRequestProtocolCollection protocols = new JoinGroupRequestProtocolCollection();
        protocols.add(new JoinGroupRequestProtocol()
            .setName("roundrobin")
            .setMetadata(new byte[0]));

        ClassicGroupMember member = new ClassicGroupMember(
            memberId,
            Optional.empty(),
            clientId,
            clientHost,
            rebalanceTimeoutMs,
            sessionTimeoutMs,
            protocolType,
            protocols
        );

        group.add(member);

        assertFalse(member.isAwaitingJoin());
        assertFalse(
            group.completeJoinFuture(member, new JoinGroupResponseData()
                .setMemberId(member.memberId())
                .setErrorCode(Errors.NONE.code()))
        );

        assertFalse(member.isAwaitingJoin());
    }

    @Test
    public void testCompleteSyncFuture() throws Exception {
        JoinGroupRequestProtocolCollection protocols = new JoinGroupRequestProtocolCollection();
        protocols.add(new JoinGroupRequestProtocol()
            .setName("roundrobin")
            .setMetadata(new byte[0]));

        ClassicGroupMember member = new ClassicGroupMember(
            memberId,
            Optional.empty(),
            clientId,
            clientHost,
            rebalanceTimeoutMs,
            sessionTimeoutMs,
            protocolType,
            protocols
        );

        group.add(member);
        CompletableFuture<SyncGroupResponseData> syncGroupFuture = new CompletableFuture<>();
        member.setAwaitingSyncFuture(syncGroupFuture);

        assertTrue(group.completeSyncFuture(member, new SyncGroupResponseData()
            .setErrorCode(Errors.NONE.code())));

        assertEquals(0, group.numAwaitingJoinResponse());

        assertFalse(member.isAwaitingSync());
        assertEquals(Errors.NONE.code(), syncGroupFuture.get().errorCode());
    }

    @Test
    public void testNotCompleteSyncFuture() {
        JoinGroupRequestProtocolCollection protocols = new JoinGroupRequestProtocolCollection();
        protocols.add(new JoinGroupRequestProtocol()
            .setName("roundrobin")
            .setMetadata(new byte[0]));

        ClassicGroupMember member = new ClassicGroupMember(
            memberId,
            Optional.empty(),
            clientId,
            clientHost,
            rebalanceTimeoutMs,
            sessionTimeoutMs,
            protocolType,
            protocols
        );

        group.add(member);
        assertFalse(member.isAwaitingSync());

        assertFalse(group.completeSyncFuture(member, new SyncGroupResponseData()
            .setErrorCode(Errors.NONE.code())));

        assertFalse(member.isAwaitingSync());
    }

    @Test
    public void testCannotAddPendingMemberIfStable() {
        JoinGroupRequestProtocolCollection protocols = new JoinGroupRequestProtocolCollection();
        protocols.add(new JoinGroupRequestProtocol()
            .setName("roundrobin")
            .setMetadata(new byte[0]));

        ClassicGroupMember member = new ClassicGroupMember(
            memberId,
            Optional.empty(),
            clientId,
            clientHost,
            rebalanceTimeoutMs,
            sessionTimeoutMs,
            protocolType,
            protocols
        );

        group.add(member);
        assertThrows(IllegalStateException.class, () -> group.addPendingMember(memberId));
    }

    @Test
    public void testRemovalFromPendingAfterMemberIsStable() {
        JoinGroupRequestProtocolCollection protocols = new JoinGroupRequestProtocolCollection();
        protocols.add(new JoinGroupRequestProtocol()
            .setName("roundrobin")
            .setMetadata(new byte[0]));

        group.addPendingMember(memberId);
        assertFalse(group.hasMember(memberId));
        assertTrue(group.isPendingMember(memberId));

        ClassicGroupMember member = new ClassicGroupMember(
            memberId,
            Optional.empty(),
            clientId,
            clientHost,
            rebalanceTimeoutMs,
            sessionTimeoutMs,
            protocolType,
            protocols
        );

        group.add(member);
        assertTrue(group.hasMember(memberId));
        assertFalse(group.isPendingMember(memberId));
    }

    @Test
    public void testRemovalFromPendingWhenMemberIsRemoved() {
        group.addPendingMember(memberId);
        assertFalse(group.hasMember(memberId));
        assertTrue(group.isPendingMember(memberId));

        group.remove(memberId);
        assertFalse(group.hasMember(memberId));
        assertFalse(group.isPendingMember(memberId));
    }

    @Test
    public void testCannotAddStaticMemberIfAlreadyPresent() {
        JoinGroupRequestProtocolCollection protocols = new JoinGroupRequestProtocolCollection();
        protocols.add(new JoinGroupRequestProtocol()
            .setName("roundrobin")
            .setMetadata(new byte[0]));

        ClassicGroupMember member = new ClassicGroupMember(
            memberId,
            Optional.of(groupInstanceId),
            clientId,
            clientHost,
            rebalanceTimeoutMs,
            sessionTimeoutMs,
            protocolType,
            protocols
        );

        group.add(member);
        assertTrue(group.hasMember(memberId));
        assertTrue(group.hasStaticMember(groupInstanceId));

        // We are not permitted to add the member again if it is already present
        assertThrows(IllegalStateException.class, () -> group.add(member));
    }

    @Test
    public void testCannotAddPendingSyncOfUnknownMember() {
        assertThrows(IllegalStateException.class,
            () -> group.addPendingSyncMember(memberId));
    }

    @Test
    public void testCannotRemovePendingSyncOfUnknownMember() {
        assertThrows(IllegalStateException.class,
            () -> group.removePendingSyncMember(memberId));
    }

    @Test
    public void testCanAddAndRemovePendingSyncMember() {
        JoinGroupRequestProtocolCollection protocols = new JoinGroupRequestProtocolCollection();
        protocols.add(new JoinGroupRequestProtocol()
            .setName("roundrobin")
            .setMetadata(new byte[0]));

        ClassicGroupMember member = new ClassicGroupMember(
            memberId,
            Optional.empty(),
            clientId,
            clientHost,
            rebalanceTimeoutMs,
            sessionTimeoutMs,
            protocolType,
            protocols
        );

        group.add(member);
        assertTrue(group.addPendingSyncMember(memberId));
        assertEquals(Collections.singleton(memberId), group.allPendingSyncMembers());
        group.removePendingSyncMember(memberId);
        assertEquals(Collections.emptySet(), group.allPendingSyncMembers());
    }

    @Test
    public void testRemovalFromPendingSyncWhenMemberIsRemoved() {
        JoinGroupRequestProtocolCollection protocols = new JoinGroupRequestProtocolCollection();
        protocols.add(new JoinGroupRequestProtocol()
            .setName("roundrobin")
            .setMetadata(new byte[0]));

        ClassicGroupMember member = new ClassicGroupMember(
            memberId,
            Optional.of(groupInstanceId),
            clientId,
            clientHost,
            rebalanceTimeoutMs,
            sessionTimeoutMs,
            protocolType,
            protocols
        );

        group.add(member);
        assertTrue(group.addPendingSyncMember(memberId));
        assertEquals(Collections.singleton(memberId), group.allPendingSyncMembers());
        group.remove(memberId);
        assertEquals(Collections.emptySet(), group.allPendingSyncMembers());
    }

    @Test
    public void testNewGenerationClearsPendingSyncMembers() {
        JoinGroupRequestProtocolCollection protocols = new JoinGroupRequestProtocolCollection();
        protocols.add(new JoinGroupRequestProtocol()
            .setName("roundrobin")
            .setMetadata(new byte[0]));

        ClassicGroupMember member = new ClassicGroupMember(
            memberId,
            Optional.empty(),
            clientId,
            clientHost,
            rebalanceTimeoutMs,
            sessionTimeoutMs,
            protocolType,
            protocols
        );

        group.add(member);
        group.transitionTo(PREPARING_REBALANCE);
        assertTrue(group.addPendingSyncMember(memberId));
        assertEquals(Collections.singleton(memberId), group.allPendingSyncMembers());
        group.initNextGeneration();
        assertEquals(Collections.emptySet(), group.allPendingSyncMembers());
    }

    @Test
    public void testElectNewJoinedLeader() {
        JoinGroupRequestProtocolCollection protocols = new JoinGroupRequestProtocolCollection();
        protocols.add(new JoinGroupRequestProtocol()
            .setName("roundrobin")
            .setMetadata(new byte[0]));

        ClassicGroupMember leader = new ClassicGroupMember(
            memberId,
            Optional.empty(),
            clientId,
            clientHost,
            rebalanceTimeoutMs,
            sessionTimeoutMs,
            protocolType,
            protocols
        );

        group.add(leader);
        assertTrue(group.isLeader(memberId));
        assertFalse(leader.isAwaitingJoin());

        ClassicGroupMember newLeader = new ClassicGroupMember(
            "new-leader",
            Optional.empty(),
            clientId,
            clientHost,
            rebalanceTimeoutMs,
            sessionTimeoutMs,
            protocolType,
            protocols
        );
        group.add(newLeader, new CompletableFuture<>());

        ClassicGroupMember newMember = new ClassicGroupMember(
            "new-member",
            Optional.empty(),
            clientId,
            clientHost,
            rebalanceTimeoutMs,
            sessionTimeoutMs,
            protocolType,
            protocols
        );
        group.add(newMember);

        assertTrue(group.maybeElectNewJoinedLeader());
        assertTrue(group.isLeader("new-leader"));
    }

    @Test
    public void testMaybeElectNewJoinedLeaderChooseExisting() {
        JoinGroupRequestProtocolCollection protocols = new JoinGroupRequestProtocolCollection();
        protocols.add(new JoinGroupRequestProtocol()
            .setName("roundrobin")
            .setMetadata(new byte[0]));

        ClassicGroupMember leader = new ClassicGroupMember(
            memberId,
            Optional.empty(),
            clientId,
            clientHost,
            rebalanceTimeoutMs,
            sessionTimeoutMs,
            protocolType,
            protocols
        );

        group.add(leader, new CompletableFuture<>());
        assertTrue(group.isLeader(memberId));
        assertTrue(leader.isAwaitingJoin());

        ClassicGroupMember newMember = new ClassicGroupMember(
            "new-member",
            Optional.empty(),
            clientId,
            clientHost,
            rebalanceTimeoutMs,
            sessionTimeoutMs,
            protocolType,
            protocols
        );
        group.add(newMember);

        assertTrue(group.maybeElectNewJoinedLeader());
        assertTrue(group.isLeader(memberId));
    }

    @ParameterizedTest
    @ApiKeyVersionsSource(apiKey = ApiKeys.OFFSET_COMMIT)
    public void testValidateOffsetCommit(short version) {
        // A call from the admin client without any parameters should pass.
        group.validateOffsetCommit("", "", -1, false, version);

        // Add a member.
        group.add(new ClassicGroupMember(
            "member-id",
            Optional.of("instance-id"),
            "",
            "",
            100,
            100,
            "consumer",
            new JoinGroupRequestProtocolCollection(Collections.singletonList(
                new JoinGroupRequestProtocol()
                    .setName("roundrobin")
                    .setMetadata(new byte[0])).iterator())
        ));

        group.transitionTo(PREPARING_REBALANCE);
        group.initNextGeneration();

        // No parameters and the group is not empty.
        assertThrows(UnknownMemberIdException.class,
            () -> group.validateOffsetCommit("", "", -1, false, version));

        // A transactional offset commit without any parameters
        // and a non-empty group is accepted.
        group.validateOffsetCommit("", null, -1, true, version);

        // The member id does not exist.
        assertThrows(UnknownMemberIdException.class,
            () -> group.validateOffsetCommit("unknown", "unknown", -1, false, version));

        // The instance id does not exist.
        assertThrows(UnknownMemberIdException.class,
            () -> group.validateOffsetCommit("member-id", "unknown", -1, false, version));

        // The generation id is invalid.
        assertThrows(IllegalGenerationException.class,
            () -> group.validateOffsetCommit("member-id", "instance-id", 0, false, version));

        // Group is in prepare rebalance state.
        assertThrows(RebalanceInProgressException.class,
            () -> group.validateOffsetCommit("member-id", "instance-id", 1, false, version));

        // Group transitions to stable.
        group.transitionTo(STABLE);

        // This should work.
        group.validateOffsetCommit("member-id", "instance-id", 1, false, version);

        // Replace static member.
        group.replaceStaticMember("instance-id", "member-id", "new-member-id");

        // The old instance id should be fenced.
        assertThrows(FencedInstanceIdException.class,
            () -> group.validateOffsetCommit("member-id", "instance-id", 1, false, version));

        // Remove member and transitions to dead.
        group.remove("new-instance-id");
        group.transitionTo(DEAD);

        // This should fail with CoordinatorNotAvailableException.
        assertThrows(CoordinatorNotAvailableException.class,
            () -> group.validateOffsetCommit("member-id", "new-instance-id", 1, false, version));
    }

    @Test
    public void testValidateOffsetDelete() {
        assertFalse(group.usesConsumerGroupProtocol());
        group.transitionTo(PREPARING_REBALANCE);
        assertThrows(GroupNotEmptyException.class, group::validateOffsetDelete);
        group.transitionTo(COMPLETING_REBALANCE);
        assertThrows(GroupNotEmptyException.class, group::validateOffsetDelete);
        group.transitionTo(STABLE);
        assertThrows(GroupNotEmptyException.class, group::validateOffsetDelete);

        JoinGroupRequestProtocolCollection protocols = new JoinGroupRequestProtocolCollection();
        protocols.add(new JoinGroupRequestProtocol()
            .setName("roundrobin")
            .setMetadata(new byte[0]));
        ClassicGroupMember member = new ClassicGroupMember(
            memberId,
            Optional.of(groupInstanceId),
            clientId,
            clientHost,
            rebalanceTimeoutMs,
            sessionTimeoutMs,
            protocolType,
            protocols
        );
        group.add(member);

        assertTrue(group.usesConsumerGroupProtocol());
        group.transitionTo(PREPARING_REBALANCE);
        assertDoesNotThrow(group::validateOffsetDelete);
        group.transitionTo(COMPLETING_REBALANCE);
        assertDoesNotThrow(group::validateOffsetDelete);
        group.transitionTo(STABLE);
        assertDoesNotThrow(group::validateOffsetDelete);

        group.transitionTo(PREPARING_REBALANCE);
        group.transitionTo(EMPTY);
        assertDoesNotThrow(group::validateOffsetDelete);
        group.transitionTo(DEAD);
        assertThrows(GroupIdNotFoundException.class, group::validateOffsetDelete);
    }

    @Test
    public void testValidateDeleteGroup() {
        group.transitionTo(PREPARING_REBALANCE);
        assertThrows(GroupNotEmptyException.class, group::validateDeleteGroup);
        group.transitionTo(COMPLETING_REBALANCE);
        assertThrows(GroupNotEmptyException.class, group::validateDeleteGroup);
        group.transitionTo(STABLE);
        assertThrows(GroupNotEmptyException.class, group::validateDeleteGroup);
        group.transitionTo(PREPARING_REBALANCE);
        group.transitionTo(EMPTY);
        assertDoesNotThrow(group::validateDeleteGroup);
        group.transitionTo(DEAD);
        assertThrows(GroupIdNotFoundException.class, group::validateDeleteGroup);
    }

    @Test
    public void testOffsetExpirationCondition() {
        long currentTimestamp = 30000L;
        long commitTimestamp = 20000L;
        long offsetsRetentionMs = 10000L;
        OffsetAndMetadata offsetAndMetadata = new OffsetAndMetadata(15000L, OptionalInt.empty(), "", commitTimestamp, OptionalLong.empty());
        MockTime time = new MockTime();
        long currentStateTimestamp = time.milliseconds();
        ClassicGroup group = new ClassicGroup(new LogContext(), "groupId", EMPTY, time);

        // 1. Test no protocol type. Simple consumer case, Base timestamp based off of last commit timestamp.
        Optional<OffsetExpirationCondition> offsetExpirationCondition = group.offsetExpirationCondition();
        assertTrue(offsetExpirationCondition.isPresent());

        OffsetExpirationConditionImpl condition = (OffsetExpirationConditionImpl) offsetExpirationCondition.get();
        assertEquals(commitTimestamp, condition.baseTimestamp().apply(offsetAndMetadata));
        assertTrue(condition.isOffsetExpired(offsetAndMetadata, currentTimestamp, offsetsRetentionMs));

        // 2. Test non-consumer protocol type + Empty state. Base timestamp based off of current state timestamp.
        JoinGroupRequestProtocolCollection protocols = new JoinGroupRequestProtocolCollection();
        protocols.add(new JoinGroupRequestProtocol()
            .setName("range")
            .setMetadata(ConsumerProtocol.serializeSubscription(
                new ConsumerPartitionAssignor.Subscription(Collections.singletonList("topic"))).array()));

        ClassicGroupMember memberWithNonConsumerProtocol = new ClassicGroupMember(
            "memberWithNonConsumerProtocol",
            Optional.empty(),
            clientId,
            clientHost,
            rebalanceTimeoutMs,
            sessionTimeoutMs,
            "My Protocol",
            protocols
        );

        group.add(memberWithNonConsumerProtocol);
        assertEquals("My Protocol", group.protocolType().get());

        offsetExpirationCondition = group.offsetExpirationCondition();
        assertTrue(offsetExpirationCondition.isPresent());

        condition = (OffsetExpirationConditionImpl) offsetExpirationCondition.get();
        assertEquals(currentStateTimestamp, condition.baseTimestamp().apply(offsetAndMetadata));
        assertTrue(condition.isOffsetExpired(offsetAndMetadata, currentStateTimestamp + offsetsRetentionMs, offsetsRetentionMs));

        // 3. Test non-consumer protocol type + non-Empty state. Do not expire any offsets.
        group.transitionTo(PREPARING_REBALANCE);
        offsetExpirationCondition = group.offsetExpirationCondition();
        assertFalse(offsetExpirationCondition.isPresent());

        // 4. Test consumer protocol type + subscribed topics + Stable state. Base timestamp based off of last commit timestamp.
        group.remove("memberWithNonConsumerProtocol");
        ClassicGroupMember memberWithConsumerProtocol = new ClassicGroupMember(
            "memberWithConsumerProtocol",
            Optional.empty(),
            clientId,
            clientHost,
            rebalanceTimeoutMs,
            sessionTimeoutMs,
            "consumer",
            protocols
        );
        group.add(memberWithConsumerProtocol);
        group.initNextGeneration();
        group.transitionTo(STABLE);
        assertTrue(group.subscribedTopics().get().contains("topic"));

        offsetExpirationCondition = group.offsetExpirationCondition();
        assertTrue(offsetExpirationCondition.isPresent());

        condition = (OffsetExpirationConditionImpl) offsetExpirationCondition.get();
        assertEquals(commitTimestamp, condition.baseTimestamp().apply(offsetAndMetadata));
        assertTrue(condition.isOffsetExpired(offsetAndMetadata, currentTimestamp, offsetsRetentionMs));

        // 5. Test consumer protocol type + subscribed topics + non-Stable state. Do not expire any offsets.
        group.transitionTo(PREPARING_REBALANCE);
        offsetExpirationCondition = group.offsetExpirationCondition();
        assertFalse(offsetExpirationCondition.isPresent());
    }

    @Test
    public void testIsSubscribedToTopic() {
        ClassicGroup group = new ClassicGroup(new LogContext(), "groupId", EMPTY, Time.SYSTEM);

        // 1. group has no protocol type => not subscribed
        assertFalse(group.isSubscribedToTopic("topic"));

        // 2. group does not use consumer group protocol type => not subscribed
        JoinGroupRequestProtocolCollection protocols = new JoinGroupRequestProtocolCollection();
        protocols.add(new JoinGroupRequestProtocol()
            .setName("range")
            .setMetadata(ConsumerProtocol.serializeSubscription(
                new ConsumerPartitionAssignor.Subscription(Collections.singletonList("topic"))).array()));

        ClassicGroupMember memberWithNonConsumerProtocol = new ClassicGroupMember(
            "memberWithNonConsumerProtocol",
            Optional.empty(),
            clientId,
            clientHost,
            rebalanceTimeoutMs,
            sessionTimeoutMs,
            "My Protocol",
            protocols
        );

        group.add(memberWithNonConsumerProtocol);
        group.transitionTo(PREPARING_REBALANCE);
        group.initNextGeneration();
        assertTrue(group.isInState(COMPLETING_REBALANCE));
        assertEquals(Optional.empty(), group.computeSubscribedTopics());
        assertFalse(group.isSubscribedToTopic("topic"));

        // 3. group uses consumer group protocol type but empty members => not subscribed
        group.remove("memberWithNonConsumerProtocol");
        ClassicGroupMember memberWithConsumerProtocol = new ClassicGroupMember(
            "memberWithConsumerProtocol",
            Optional.empty(),
            clientId,
            clientHost,
            rebalanceTimeoutMs,
            sessionTimeoutMs,
            "consumer",
            protocols
        );

        group.add(memberWithConsumerProtocol);
        group.remove("memberWithConsumerProtocol");
        group.transitionTo(PREPARING_REBALANCE);
        group.initNextGeneration();
        assertTrue(group.isInState(EMPTY));
        assertEquals(Optional.of(Collections.emptySet()), group.computeSubscribedTopics());
        assertTrue(group.usesConsumerGroupProtocol());
        assertFalse(group.isSubscribedToTopic("topic"));

        // 4. group uses consumer group protocol type with member subscription => subscribed
        group.add(memberWithConsumerProtocol);
        group.transitionTo(PREPARING_REBALANCE);
        group.initNextGeneration();
        assertTrue(group.isInState(COMPLETING_REBALANCE));
        assertEquals(Optional.of(Collections.singleton("topic")), group.computeSubscribedTopics());
        assertTrue(group.usesConsumerGroupProtocol());
        assertTrue(group.isSubscribedToTopic("topic"));
    }

    @Test
    public void testIsInStates() {
        ClassicGroup group = new ClassicGroup(new LogContext(), "groupId", EMPTY, Time.SYSTEM);
        assertTrue(group.isInStates(Collections.singleton("empty"), 0));

        group.transitionTo(PREPARING_REBALANCE);
        assertTrue(group.isInStates(Collections.singleton("preparingrebalance"), 0));
        assertFalse(group.isInStates(Collections.singleton("PreparingRebalance"), 0));


        group.transitionTo(COMPLETING_REBALANCE);
        assertTrue(group.isInStates(new HashSet<>(Collections.singletonList("completingrebalance")), 0));

        group.transitionTo(STABLE);
        assertTrue(group.isInStates(Collections.singleton("stable"), 0));
        assertFalse(group.isInStates(Collections.singleton("empty"), 0));

        group.transitionTo(DEAD);
        assertTrue(group.isInStates(new HashSet<>(Arrays.asList("dead", " ")), 0));
    }

    @Test
    public void testCompleteAllJoinFutures() throws ExecutionException, InterruptedException {
        JoinGroupRequestProtocolCollection protocols = new JoinGroupRequestProtocolCollection();
        protocols.add(new JoinGroupRequestProtocol()
            .setName("roundrobin")
            .setMetadata(new byte[0]));

        List<ClassicGroupMember> memberList = new ArrayList<>();
        for (int i = 0; i < 3; i++) {
            memberList.add(new ClassicGroupMember(
                memberId + i,
                Optional.empty(),
                clientId,
                clientHost,
                rebalanceTimeoutMs,
                sessionTimeoutMs,
                protocolType,
                protocols
            ));
        }

        List<CompletableFuture<JoinGroupResponseData>> joinGroupFutureList = new ArrayList<>();
        for (int i = 0; i < 3; i++) {
            CompletableFuture<JoinGroupResponseData> future = new CompletableFuture<>();
            group.add(memberList.get(i), future);
            joinGroupFutureList.add(future);
        }

        assertEquals(3, group.numAwaitingJoinResponse());

        group.completeAllJoinFutures(Errors.REBALANCE_IN_PROGRESS);

        for (int i = 0; i < 3; i++) {
            assertEquals(Errors.REBALANCE_IN_PROGRESS.code(), joinGroupFutureList.get(i).get().errorCode());
            assertEquals(memberId + i, joinGroupFutureList.get(i).get().memberId());
            assertFalse(memberList.get(i).isAwaitingJoin());
        }
        assertEquals(0, group.numAwaitingJoinResponse());
    }

    @Test
    public void testCompleteAllSyncFutures() throws ExecutionException, InterruptedException {
        JoinGroupRequestProtocolCollection protocols = new JoinGroupRequestProtocolCollection();
        protocols.add(new JoinGroupRequestProtocol()
            .setName("roundrobin")
            .setMetadata(new byte[0]));

        List<ClassicGroupMember> memberList = new ArrayList<>();
        for (int i = 0; i < 3; i++) {
            ClassicGroupMember member = new ClassicGroupMember(
                memberId + i,
                Optional.empty(),
                clientId,
                clientHost,
                rebalanceTimeoutMs,
                sessionTimeoutMs,
                protocolType,
                protocols
            );
            memberList.add(member);
            group.add(member);
        }

        List<CompletableFuture<SyncGroupResponseData>> syncGroupFutureList = new ArrayList<>();
        for (int i = 0; i < 3; i++) {
            CompletableFuture<SyncGroupResponseData> syncGroupFuture = new CompletableFuture<>();
            syncGroupFutureList.add(syncGroupFuture);
            memberList.get(i).setAwaitingSyncFuture(syncGroupFuture);
        }

        group.completeAllSyncFutures(Errors.REBALANCE_IN_PROGRESS);

        for (int i = 0; i < 3; i++) {
            assertFalse(memberList.get(i).isAwaitingSync());
            assertEquals(Errors.REBALANCE_IN_PROGRESS.code(), syncGroupFutureList.get(i).get().errorCode());
        }
    }

    @Test
    public void testFromConsumerGroupWithJoiningMember() {
        MockTime time = new MockTime();
        String groupId = "group-id";
        String memberId1 = Uuid.randomUuid().toString();
        String memberId2 = Uuid.randomUuid().toString();
        String newMemberId2 = Uuid.randomUuid().toString();
        String instanceId2 = "instance-id-2";

        Uuid fooTopicId = Uuid.randomUuid();
        String fooTopicName = "foo";

        MetadataImage metadataImage = new MetadataImageBuilder()
            .addTopic(fooTopicId, fooTopicName, 2)
            .addRacks()
            .build();

        ConsumerGroup consumerGroup = new ConsumerGroup(
            new SnapshotRegistry(logContext),
            groupId,
            mock(GroupCoordinatorMetricsShard.class)
        );
        consumerGroup.setGroupEpoch(10);
        consumerGroup.setTargetAssignmentEpoch(10);

        consumerGroup.updateTargetAssignment(memberId1, new Assignment(mkAssignment(
            mkTopicAssignment(fooTopicId, 0)
        )));
        consumerGroup.updateTargetAssignment(memberId2, new Assignment(mkAssignment(
            mkTopicAssignment(fooTopicId, 1)
        )));

        List<ConsumerGroupMemberMetadataValue.ClassicProtocol> protocols1 = Collections.singletonList(createClassicProtocol(
            "range",
            Collections.singletonList(fooTopicName),
            Collections.singletonList(new TopicPartition(fooTopicName, 0))
        ));
        List<ConsumerGroupMemberMetadataValue.ClassicProtocol> protocols2 = Collections.singletonList(createClassicProtocol(
            "range",
            Collections.singletonList(fooTopicName),
            Collections.singletonList(new TopicPartition(fooTopicName, 1))
        ));

        ConsumerGroupMember member1 = new ConsumerGroupMember.Builder(memberId1)
            .setState(MemberState.STABLE)
            .setMemberEpoch(10)
            .setPreviousMemberEpoch(9)
            .setClientId("client-id")
            .setClientHost("client-host")
            .setSubscribedTopicNames(Collections.singletonList(fooTopicName))
            .setServerAssignorName("range")
            .setRebalanceTimeoutMs(45000)
            .setClassicMemberMetadata(
                new ConsumerGroupMemberMetadataValue.ClassicMemberMetadata()
                    .setSessionTimeoutMs(5000)
                    .setSupportedProtocols(protocols1))
            .setAssignedPartitions(mkAssignment(
                mkTopicAssignment(fooTopicId, 0)))
            .build();
        consumerGroup.updateMember(member1);

        ConsumerGroupMember member2 = new ConsumerGroupMember.Builder(memberId2)
            .setInstanceId(instanceId2)
            .setState(MemberState.STABLE)
            .setMemberEpoch(10)
            .setPreviousMemberEpoch(9)
            .setClientId("client-id")
            .setClientHost("client-host")
            .setSubscribedTopicNames(Collections.singletonList(fooTopicName))
            .setServerAssignorName("range")
            .setRebalanceTimeoutMs(45000)
            .setAssignedPartitions(mkAssignment(
                mkTopicAssignment(fooTopicId, 1)))
            .build();
        consumerGroup.updateMember(member2);

        ConsumerGroupMember newMember2 = new ConsumerGroupMember.Builder(member2, newMemberId2)
            .setMemberEpoch(10)
            .setPreviousMemberEpoch(0)
            .setClientId("client-id")
            .setClientHost("client-host")
            .setSubscribedTopicNames(Collections.singletonList(fooTopicName))
            .setServerAssignorName("range")
            .setRebalanceTimeoutMs(45000)
            .setClassicMemberMetadata(
                new ConsumerGroupMemberMetadataValue.ClassicMemberMetadata()
                    .setSessionTimeoutMs(5000)
                    .setSupportedProtocols(protocols2))
            .setAssignedPartitions(mkAssignment(
                mkTopicAssignment(fooTopicId, 1)))
            .build();

        ClassicGroup classicGroup = ClassicGroup.fromConsumerGroup(
            consumerGroup,
            memberId2,
            newMember2,
            logContext,
            time,
            metadataImage
        );

        ClassicGroup expectedClassicGroup = new ClassicGroup(
            logContext,
            groupId,
            STABLE,
            time,
            10,
            Optional.of(ConsumerProtocol.PROTOCOL_TYPE),
            Optional.of("range"),
            Optional.empty(),
            Optional.of(time.milliseconds())
        );
        expectedClassicGroup.add(
            new ClassicGroupMember(
                memberId1,
                Optional.empty(),
                member1.clientId(),
                member1.clientHost(),
                member1.rebalanceTimeoutMs(),
                member1.classicProtocolSessionTimeout().get(),
                ConsumerProtocol.PROTOCOL_TYPE,
                new JoinGroupRequestData.JoinGroupRequestProtocolCollection(Collections.singletonList(
                    new JoinGroupRequestData.JoinGroupRequestProtocol()
                        .setName(protocols1.get(0).name())
                        .setMetadata(protocols1.get(0).metadata())
                ).iterator()),
                Utils.toArray(ConsumerProtocol.serializeAssignment(new ConsumerPartitionAssignor.Assignment(
                    Collections.singletonList(new TopicPartition(fooTopicName, 0))
                )))
            )
        );
        expectedClassicGroup.add(
            new ClassicGroupMember(
                newMemberId2,
                Optional.of(instanceId2),
                newMember2.clientId(),
                newMember2.clientHost(),
                newMember2.rebalanceTimeoutMs(),
                newMember2.classicProtocolSessionTimeout().get(),
                ConsumerProtocol.PROTOCOL_TYPE,
                new JoinGroupRequestData.JoinGroupRequestProtocolCollection(Collections.singletonList(
                    new JoinGroupRequestData.JoinGroupRequestProtocol()
                        .setName(protocols2.get(0).name())
                        .setMetadata(protocols2.get(0).metadata())
                ).iterator()),
                Utils.toArray(ConsumerProtocol.serializeAssignment(new ConsumerPartitionAssignor.Assignment(
                    Collections.singletonList(new TopicPartition(fooTopicName, 1))
                )))
            )
        );

        assertClassicGroupEquals(expectedClassicGroup, classicGroup);
    }

    @Test
    public void testFromConsumerGroupWithoutJoiningMember() {
        MockTime time = new MockTime();
        String groupId = "group-id";
        String memberId1 = Uuid.randomUuid().toString();
        String memberId2 = Uuid.randomUuid().toString();
        String instanceId2 = "instance-id-2";

        Uuid fooTopicId = Uuid.randomUuid();
        String fooTopicName = "foo";

        MetadataImage metadataImage = new MetadataImageBuilder()
            .addTopic(fooTopicId, fooTopicName, 2)
            .addRacks()
            .build();

        ConsumerGroup consumerGroup = new ConsumerGroup(
            new SnapshotRegistry(logContext),
            groupId,
            mock(GroupCoordinatorMetricsShard.class)
        );
        consumerGroup.setGroupEpoch(10);
        consumerGroup.setTargetAssignmentEpoch(10);
        consumerGroup.updateTargetAssignment(memberId1, new Assignment(mkAssignment(
            mkTopicAssignment(fooTopicId, 0)
        )));
        consumerGroup.updateTargetAssignment(memberId2, new Assignment(mkAssignment(
            mkTopicAssignment(fooTopicId, 1)
        )));

        List<ConsumerGroupMemberMetadataValue.ClassicProtocol> protocols1 = Collections.singletonList(createClassicProtocol(
            "range",
            Collections.singletonList(fooTopicName),
            Collections.singletonList(new TopicPartition(fooTopicName, 0))
        ));

        ConsumerGroupMember member1 = new ConsumerGroupMember.Builder(memberId1)
            .setState(MemberState.STABLE)
            .setMemberEpoch(10)
            .setPreviousMemberEpoch(9)
            .setClientId("client-id")
            .setClientHost("client-host")
            .setSubscribedTopicNames(Collections.singletonList(fooTopicName))
            .setServerAssignorName("range")
            .setRebalanceTimeoutMs(45000)
            .setClassicMemberMetadata(
                new ConsumerGroupMemberMetadataValue.ClassicMemberMetadata()
                    .setSessionTimeoutMs(5000)
                    .setSupportedProtocols(protocols1))
            .setAssignedPartitions(mkAssignment(
                mkTopicAssignment(fooTopicId, 0)))
            .build();
        consumerGroup.updateMember(member1);

        ConsumerGroupMember member2 = new ConsumerGroupMember.Builder(memberId2)
            .setInstanceId(instanceId2)
            .setState(MemberState.STABLE)
            .setMemberEpoch(10)
            .setPreviousMemberEpoch(9)
            .setClientId("client-id")
            .setClientHost("client-host")
            .setSubscribedTopicNames(Collections.singletonList(fooTopicName))
            .setServerAssignorName("range")
            .setRebalanceTimeoutMs(45000)
            .setAssignedPartitions(mkAssignment(
                mkTopicAssignment(fooTopicId, 1)))
            .build();
        consumerGroup.updateMember(member2);

        ClassicGroup classicGroup = ClassicGroup.fromConsumerGroup(
            consumerGroup,
            memberId2,
            null,
            logContext,
            time,
            metadataImage
        );

        ClassicGroup expectedClassicGroup = new ClassicGroup(
            logContext,
            groupId,
            STABLE,
            time,
            10,
            Optional.of(ConsumerProtocol.PROTOCOL_TYPE),
            Optional.of("range"),
            Optional.empty(),
            Optional.of(time.milliseconds())
        );
        expectedClassicGroup.add(
            new ClassicGroupMember(
                memberId1,
                Optional.empty(),
                member1.clientId(),
                member1.clientHost(),
                member1.rebalanceTimeoutMs(),
                member1.classicProtocolSessionTimeout().get(),
                ConsumerProtocol.PROTOCOL_TYPE,
                new JoinGroupRequestData.JoinGroupRequestProtocolCollection(Collections.singletonList(
                    new JoinGroupRequestData.JoinGroupRequestProtocol()
                        .setName(protocols1.get(0).name())
                        .setMetadata(protocols1.get(0).metadata())
                ).iterator()),
                Utils.toArray(ConsumerProtocol.serializeAssignment(new ConsumerPartitionAssignor.Assignment(
                    Collections.singletonList(new TopicPartition(fooTopicName, 0))
                )))
            )
        );

        assertClassicGroupEquals(expectedClassicGroup, classicGroup);
    }

    private void assertState(ClassicGroup group, ClassicGroupState targetState) {
        Set<ClassicGroupState> otherStates = new HashSet<>();
        otherStates.add(STABLE);
        otherStates.add(PREPARING_REBALANCE);
        otherStates.add(COMPLETING_REBALANCE);
        otherStates.add(DEAD);
        otherStates.remove(targetState);

        otherStates.forEach(otherState -> assertFalse(group.isInState(otherState)));
        assertTrue(group.isInState(targetState));
    }

    private void assertClassicGroupEquals(ClassicGroup expected, ClassicGroup actual) {
        assertEquals(expected.groupId(), actual.groupId());
        assertEquals(expected.protocolName(), actual.protocolName());
        assertEquals(expected.protocolType(), actual.protocolType());
        assertEquals(expected.leaderOrNull(), actual.leaderOrNull());
        assertEquals(expected.stateAsString(), actual.stateAsString());
        assertEquals(expected.generationId(), actual.generationId());
        assertEquals(expected.allMembers().size(), actual.allMembers().size());
        expected.allMembers().forEach(expectedMember ->
            assertClassicGroupMemberEquals(expectedMember, actual.member(expectedMember.memberId())));
    }

    private void assertClassicGroupMemberEquals(ClassicGroupMember expected, ClassicGroupMember actual) {
        assertEquals(expected.memberId(), actual.memberId());
        assertEquals(expected.groupInstanceId(), actual.groupInstanceId());
        assertEquals(expected.clientId(), actual.clientId());
        assertEquals(expected.clientHost(), actual.clientHost());
        assertEquals(expected.rebalanceTimeoutMs(), actual.rebalanceTimeoutMs());
        assertEquals(expected.sessionTimeoutMs(), actual.sessionTimeoutMs());
        assertEquals(expected.protocolType(), actual.protocolType());
        assertEquals(expected.supportedProtocols(), actual.supportedProtocols());
        assertArrayEquals(expected.assignment(), actual.assignment());
    }

    private ConsumerGroupMemberMetadataValue.ClassicProtocol createClassicProtocol(
        String protocolName,
        List<String> subscribedTopics,
        List<TopicPartition> assignedTopicPartitions
    ) {
        return new ConsumerGroupMemberMetadataValue.ClassicProtocol()
            .setName(protocolName)
            .setMetadata(Utils.toArray(ConsumerProtocol.serializeSubscription(new ConsumerPartitionAssignor.Subscription(
                subscribedTopics,
                null,
                assignedTopicPartitions
            ))));
    }
}<|MERGE_RESOLUTION|>--- conflicted
+++ resolved
@@ -27,11 +27,7 @@
 import org.apache.kafka.common.errors.IllegalGenerationException;
 import org.apache.kafka.common.errors.RebalanceInProgressException;
 import org.apache.kafka.common.errors.UnknownMemberIdException;
-<<<<<<< HEAD
-import org.apache.kafka.common.internals.Topic;
-=======
 import org.apache.kafka.common.message.JoinGroupRequestData;
->>>>>>> 91390a97
 import org.apache.kafka.common.message.JoinGroupRequestData.JoinGroupRequestProtocol;
 import org.apache.kafka.common.message.JoinGroupRequestData.JoinGroupRequestProtocolCollection;
 import org.apache.kafka.common.message.JoinGroupResponseData;
@@ -98,14 +94,6 @@
     private final int rebalanceTimeoutMs = 60000;
     private final int sessionTimeoutMs = 10000;
     private final LogContext logContext = new LogContext();
-<<<<<<< HEAD
-    private final GroupCoordinatorMetricsShard metrics = new GroupCoordinatorMetricsShard(
-        new SnapshotRegistry(logContext),
-        Collections.emptyMap(),
-        new TopicPartition(Topic.GROUP_METADATA_TOPIC_NAME, 0)
-    );
-=======
->>>>>>> 91390a97
 
     private ClassicGroup group = null;
 
