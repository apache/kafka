/*
 * Licensed to the Apache Software Foundation (ASF) under one or more
 * contributor license agreements. See the NOTICE file distributed with
 * this work for additional information regarding copyright ownership.
 * The ASF licenses this file to You under the Apache License, Version 2.0
 * (the "License"); you may not use this file except in compliance with
 * the License. You may obtain a copy of the License at
 *
 *    http://www.apache.org/licenses/LICENSE-2.0
 *
 * Unless required by applicable law or agreed to in writing, software
 * distributed under the License is distributed on an "AS IS" BASIS,
 * WITHOUT WARRANTIES OR CONDITIONS OF ANY KIND, either express or implied.
 * See the License for the specific language governing permissions and
 * limitations under the License.
 */
package org.apache.kafka.streams.processor.internals;

import org.apache.kafka.clients.consumer.Consumer;
import org.apache.kafka.clients.consumer.ConsumerRecord;
import org.apache.kafka.clients.consumer.MockConsumer;
import org.apache.kafka.clients.consumer.OffsetAndMetadata;
import org.apache.kafka.clients.consumer.OffsetResetStrategy;
import org.apache.kafka.common.KafkaException;
import org.apache.kafka.common.Metric;
import org.apache.kafka.common.MetricName;
import org.apache.kafka.common.TopicPartition;
import org.apache.kafka.common.errors.TimeoutException;
import org.apache.kafka.common.metrics.JmxReporter;
import org.apache.kafka.common.metrics.KafkaMetric;
import org.apache.kafka.common.metrics.KafkaMetricsContext;
import org.apache.kafka.common.metrics.MetricConfig;
import org.apache.kafka.common.metrics.Metrics;
import org.apache.kafka.common.metrics.MetricsContext;
import org.apache.kafka.common.metrics.Sensor;
import org.apache.kafka.common.metrics.stats.CumulativeSum;
import org.apache.kafka.common.record.TimestampType;
import org.apache.kafka.common.serialization.Deserializer;
import org.apache.kafka.common.serialization.IntegerSerializer;
import org.apache.kafka.common.serialization.Serdes;
import org.apache.kafka.common.serialization.Serializer;
import org.apache.kafka.common.utils.MockTime;
import org.apache.kafka.common.utils.Utils;
import org.apache.kafka.streams.StreamsConfig;
import org.apache.kafka.streams.errors.LockException;
import org.apache.kafka.streams.errors.ProcessorStateException;
import org.apache.kafka.streams.errors.StreamsException;
import org.apache.kafka.streams.errors.TaskMigratedException;
import org.apache.kafka.streams.processor.PunctuationType;
import org.apache.kafka.streams.processor.Punctuator;
import org.apache.kafka.streams.processor.StateStore;
import org.apache.kafka.streams.processor.TaskId;
import org.apache.kafka.streams.processor.internals.Task.TaskType;
import org.apache.kafka.streams.processor.internals.metrics.StreamsMetricsImpl;
import org.apache.kafka.streams.state.internals.ThreadCache;
import org.apache.kafka.test.MockKeyValueStore;
import org.apache.kafka.test.MockProcessorNode;
import org.apache.kafka.test.MockSourceNode;
import org.apache.kafka.test.MockTimestampExtractor;
import org.apache.kafka.test.TestUtils;
import org.easymock.EasyMock;
import org.easymock.EasyMockRunner;
import org.easymock.IMocksControl;
import org.easymock.Mock;
import org.easymock.MockType;
import org.junit.After;
import org.junit.Before;
import org.junit.Test;
import org.junit.runner.RunWith;

import java.io.File;
import java.io.IOException;
import java.nio.ByteBuffer;
import java.time.Duration;
import java.util.Arrays;
import java.util.Base64;
import java.util.Collections;
import java.util.HashSet;
import java.util.List;
import java.util.Map;
import java.util.Set;
import java.util.function.Function;
import java.util.stream.Collectors;

import static java.util.Arrays.asList;
import static java.util.Collections.emptyMap;
import static java.util.Collections.singleton;
import static java.util.Collections.singletonList;
import static java.util.Collections.singletonMap;
import static org.apache.kafka.common.utils.Utils.mkEntry;
import static org.apache.kafka.common.utils.Utils.mkMap;
import static org.apache.kafka.common.utils.Utils.mkProperties;
import static org.apache.kafka.common.utils.Utils.mkSet;
import static org.apache.kafka.streams.processor.internals.StreamTask.encodeTimestamp;
import static org.apache.kafka.streams.processor.internals.Task.State.CREATED;
import static org.apache.kafka.streams.processor.internals.Task.State.RESTORING;
import static org.apache.kafka.streams.processor.internals.Task.State.RUNNING;
import static org.apache.kafka.streams.processor.internals.Task.State.SUSPENDED;
import static org.apache.kafka.streams.processor.internals.metrics.StreamsMetricsImpl.THREAD_ID_TAG;
import static org.apache.kafka.streams.processor.internals.metrics.StreamsMetricsImpl.THREAD_ID_TAG_0100_TO_24;
import static org.apache.kafka.test.StreamsTestUtils.getMetricByNameFilterByTags;
import static org.hamcrest.CoreMatchers.equalTo;
import static org.hamcrest.CoreMatchers.nullValue;
import static org.hamcrest.MatcherAssert.assertThat;
import static org.hamcrest.Matchers.empty;
import static org.hamcrest.Matchers.is;
import static org.hamcrest.Matchers.not;
import static org.junit.Assert.assertEquals;
import static org.junit.Assert.assertFalse;
import static org.junit.Assert.assertNotNull;
import static org.junit.Assert.assertNull;
import static org.junit.Assert.assertThrows;
import static org.junit.Assert.assertTrue;
import static org.junit.Assert.fail;

@RunWith(EasyMockRunner.class)
public class StreamTaskTest {

    private static final String APPLICATION_ID = "stream-task-test";
    private static final File BASE_DIR = TestUtils.tempDirectory();
    private static final long DEFAULT_TIMESTAMP = 1000;

    private final String topic1 = "topic1";
    private final String topic2 = "topic2";
    private final TopicPartition partition1 = new TopicPartition(topic1, 1);
    private final TopicPartition partition2 = new TopicPartition(topic2, 1);
    private final Set<TopicPartition> partitions = mkSet(partition1, partition2);
    private final Serializer<Integer> intSerializer = Serdes.Integer().serializer();
    private final Deserializer<Integer> intDeserializer = Serdes.Integer().deserializer();

    private final MockSourceNode<Integer, Integer, Integer, Integer> source1 = new MockSourceNode<>(intDeserializer, intDeserializer);
    private final MockSourceNode<Integer, Integer, Integer, Integer> source2 = new MockSourceNode<>(intDeserializer, intDeserializer);
    private final MockSourceNode<Integer, Integer, ?, ?> source3 = new MockSourceNode<Integer, Integer, Object, Object>(intDeserializer, intDeserializer) {
        @Override
        public void process(final Integer key, final Integer value) {
            throw new RuntimeException("KABOOM!");
        }

        @Override
        public void close() {
            throw new RuntimeException("KABOOM!");
        }
    };
    private final MockProcessorNode<Integer, Integer, ?, ?> processorStreamTime = new MockProcessorNode<>(10L);
    private final MockProcessorNode<Integer, Integer, ?, ?> processorSystemTime = new MockProcessorNode<>(10L, PunctuationType.WALL_CLOCK_TIME);

    private final String storeName = "store";
    private final MockKeyValueStore stateStore = new MockKeyValueStore(storeName, false);
    private final TopicPartition changelogPartition = new TopicPartition("store-changelog", 1);

    private final MockConsumer<byte[], byte[]> consumer = new MockConsumer<>(OffsetResetStrategy.EARLIEST);
    private final byte[] recordValue = intSerializer.serialize(null, 10);
    private final byte[] recordKey = intSerializer.serialize(null, 1);
    private final String threadId = Thread.currentThread().getName();
    private final TaskId taskId = new TaskId(0, 0);

    private MockTime time = new MockTime();
    private Metrics metrics = new Metrics(new MetricConfig().recordLevel(Sensor.RecordingLevel.DEBUG), time);
    private final StreamsMetricsImpl streamsMetrics = new MockStreamsMetrics(metrics);

    private StateDirectory stateDirectory;
    private StreamTask task;
    private long punctuatedAt;

    @Mock(type = MockType.NICE)
    private ProcessorStateManager stateManager;
    @Mock(type = MockType.NICE)
    private RecordCollector recordCollector;
    @Mock(type = MockType.NICE)
    private ThreadCache cache;

    private final Punctuator punctuator = new Punctuator() {
        @Override
        public void punctuate(final long timestamp) {
            punctuatedAt = timestamp;
        }
    };

    private static ProcessorTopology withRepartitionTopics(final List<ProcessorNode<?, ?, ?, ?>> processorNodes,
                                                           final Map<String, SourceNode<?, ?, ?, ?>> sourcesByTopic,
                                                           final Set<String> repartitionTopics) {
        return new ProcessorTopology(processorNodes,
                                     sourcesByTopic,
                                     Collections.emptyMap(),
                                     Collections.emptyList(),
                                     Collections.emptyList(),
                                     Collections.emptyMap(),
                                     repartitionTopics);
    }

    private static ProcessorTopology withSources(final List<ProcessorNode<?, ?, ?, ?>> processorNodes,
                                                 final Map<String, SourceNode<?, ?, ?, ?>> sourcesByTopic) {
        return new ProcessorTopology(processorNodes,
                                     sourcesByTopic,
                                     Collections.emptyMap(),
                                     Collections.emptyList(),
                                     Collections.emptyList(),
                                     Collections.emptyMap(),
                                     Collections.emptySet());
    }

    private static StreamsConfig createConfig(final boolean enableEoS, final String enforcedProcessingValue) {
        final String canonicalPath;
        try {
            canonicalPath = BASE_DIR.getCanonicalPath();
        } catch (final IOException e) {
            throw new RuntimeException(e);
        }
        return new StreamsConfig(mkProperties(mkMap(
            mkEntry(StreamsConfig.APPLICATION_ID_CONFIG, APPLICATION_ID),
            mkEntry(StreamsConfig.BOOTSTRAP_SERVERS_CONFIG, "localhost:2171"),
            mkEntry(StreamsConfig.BUFFERED_RECORDS_PER_PARTITION_CONFIG, "3"),
            mkEntry(StreamsConfig.STATE_DIR_CONFIG, canonicalPath),
            mkEntry(StreamsConfig.DEFAULT_TIMESTAMP_EXTRACTOR_CLASS_CONFIG, MockTimestampExtractor.class.getName()),
            mkEntry(StreamsConfig.PROCESSING_GUARANTEE_CONFIG, enableEoS ? StreamsConfig.EXACTLY_ONCE : StreamsConfig.AT_LEAST_ONCE),
            mkEntry(StreamsConfig.MAX_TASK_IDLE_MS_CONFIG, enforcedProcessingValue)
        )));
    }

    @Before
    public void setup() {
        EasyMock.expect(stateManager.taskId()).andStubReturn(taskId);
        EasyMock.expect(stateManager.taskType()).andStubReturn(TaskType.ACTIVE);

        consumer.assign(asList(partition1, partition2));
        consumer.updateBeginningOffsets(mkMap(mkEntry(partition1, 0L), mkEntry(partition2, 0L)));
        stateDirectory = new StateDirectory(createConfig(false, "100"), new MockTime(), true);
    }

    @After
    public void cleanup() throws IOException {
        if (task != null) {
            try {
                task.suspend();
            } catch (final IllegalStateException maybeSwallow) {
                if (!maybeSwallow.getMessage().startsWith("Illegal state CLOSED")) {
                    throw maybeSwallow;
                }
            } catch (final RuntimeException swallow) {
                // suspend dirty case
            }
            task.closeDirty();
            task = null;
        }
        Utils.delete(BASE_DIR);
    }

    @Test
    public void shouldThrowLockExceptionIfFailedToLockStateDirectory() throws IOException {
        stateDirectory = EasyMock.createNiceMock(StateDirectory.class);
        EasyMock.expect(stateDirectory.lock(taskId)).andReturn(false);
        EasyMock.expect(stateManager.changelogPartitions()).andReturn(Collections.emptySet());
        stateManager.registerStore(stateStore, stateStore.stateRestoreCallback);
        EasyMock.expectLastCall();
        EasyMock.replay(stateDirectory, stateManager);

        task = createStatefulTask(createConfig(false, "100"), false);

        assertThrows(LockException.class, task::initializeIfNeeded);
    }

    @Test
    public void shouldNotAttemptToLockIfNoStores() {
        stateDirectory = EasyMock.createNiceMock(StateDirectory.class);
        EasyMock.replay(stateDirectory);

        task = createStatelessTask(createConfig(false, "100"), StreamsConfig.METRICS_LATEST);

        task.initializeIfNeeded();

        // should fail if lock is called
        EasyMock.verify(stateDirectory);
    }

    @Test
    public void shouldAttemptToDeleteStateDirectoryWhenCloseDirtyAndEosEnabled() throws IOException {
        final IMocksControl ctrl = EasyMock.createStrictControl();
        final ProcessorStateManager stateManager = ctrl.createMock(ProcessorStateManager.class);
        EasyMock.expect(stateManager.taskType()).andStubReturn(TaskType.ACTIVE);
        stateDirectory = ctrl.createMock(StateDirectory.class);

        stateManager.registerGlobalStateStores(Collections.emptyList());
        EasyMock.expectLastCall();

        EasyMock.expect(stateManager.taskId()).andReturn(taskId);

        EasyMock.expect(stateDirectory.lock(taskId)).andReturn(true);

        stateManager.close();
        EasyMock.expectLastCall();

        // The `baseDir` will be accessed when attempting to delete the state store.
        EasyMock.expect(stateManager.baseDir()).andReturn(TestUtils.tempDirectory("state_store"));

        stateDirectory.unlock(taskId);
        EasyMock.expectLastCall();

        ctrl.checkOrder(true);
        ctrl.replay();

        task = createStatefulTask(createConfig(true, "100"), true, stateManager);
        task.suspend();
        task.closeDirty();
        task = null;

        ctrl.verify();
    }

    @Test
    public void shouldReadCommittedStreamTimeOnInitialize() {
        stateDirectory = EasyMock.createNiceMock(StateDirectory.class);
        EasyMock.replay(stateDirectory);

        consumer.commitSync(partitions.stream()
            .collect(Collectors.toMap(Function.identity(), tp -> new OffsetAndMetadata(0L, encodeTimestamp(10L)))));

        task = createStatelessTask(createConfig(false, "100"), StreamsConfig.METRICS_LATEST);

        assertEquals(RecordQueue.UNKNOWN, task.streamTime());

        task.initializeIfNeeded();
        task.completeRestoration();

        assertEquals(10L, task.streamTime());
    }

    @Test
    public void shouldTransitToRestoringThenRunningAfterCreation() throws IOException {
        stateDirectory = EasyMock.createNiceMock(StateDirectory.class);
        EasyMock.expect(stateDirectory.lock(taskId)).andReturn(true);
        EasyMock.expect(stateManager.changelogPartitions()).andReturn(Collections.singleton(changelogPartition));
        EasyMock.expect(stateManager.changelogOffsets()).andReturn(Collections.singletonMap(changelogPartition, 10L));
        stateManager.registerStore(stateStore, stateStore.stateRestoreCallback);
        EasyMock.expectLastCall();
        EasyMock.expect(recordCollector.offsets()).andReturn(Collections.emptyMap()).anyTimes();
        EasyMock.replay(stateDirectory, stateManager, recordCollector);

        task = createStatefulTask(createConfig(false, "100"), true);

        assertEquals(Task.State.CREATED, task.state());

        task.initializeIfNeeded();

        assertEquals(RESTORING, task.state());
        assertFalse(source1.initialized);
        assertFalse(source2.initialized);

        // initialize should be idempotent
        task.initializeIfNeeded();

        assertEquals(RESTORING, task.state());

        task.completeRestoration();

        assertEquals(Task.State.RUNNING, task.state());
        assertTrue(source1.initialized);
        assertTrue(source2.initialized);

        EasyMock.verify(stateDirectory);
    }

    @Test
    public void shouldProcessInOrder() {
        task = createStatelessTask(createConfig(false, "0"), StreamsConfig.METRICS_LATEST);

        task.addRecords(partition1, asList(
            getConsumerRecord(partition1, 10),
            getConsumerRecord(partition1, 20),
            getConsumerRecord(partition1, 30)
        ));

        task.addRecords(partition2, asList(
            getConsumerRecord(partition2, 25),
            getConsumerRecord(partition2, 35),
            getConsumerRecord(partition2, 45)
        ));

        assertTrue(task.process(0L));
        assertEquals(5, task.numBuffered());
        assertEquals(1, source1.numReceived);
        assertEquals(0, source2.numReceived);

        assertTrue(task.process(0L));
        assertEquals(4, task.numBuffered());
        assertEquals(2, source1.numReceived);
        assertEquals(0, source2.numReceived);

        assertTrue(task.process(0L));
        assertEquals(3, task.numBuffered());
        assertEquals(2, source1.numReceived);
        assertEquals(1, source2.numReceived);

        assertTrue(task.process(0L));
        assertEquals(2, task.numBuffered());
        assertEquals(3, source1.numReceived);
        assertEquals(1, source2.numReceived);

        assertTrue(task.process(0L));
        assertEquals(1, task.numBuffered());
        assertEquals(3, source1.numReceived);
        assertEquals(2, source2.numReceived);

        assertTrue(task.process(0L));
        assertEquals(0, task.numBuffered());
        assertEquals(3, source1.numReceived);
        assertEquals(3, source2.numReceived);
    }

    @Test
    public void shouldRecordBufferedRecords() {
        task = createStatelessTask(createConfig(false, "0"), StreamsConfig.METRICS_LATEST);

        final KafkaMetric metric = getMetric("active-buffer", "%s-count", task.id().toString(), StreamsConfig.METRICS_LATEST);

        assertThat(metric.metricValue(), equalTo(0.0));

        task.addRecords(partition1, asList(
            getConsumerRecord(partition1, 10),
            getConsumerRecord(partition1, 20)
        ));
        task.recordProcessTimeRatioAndBufferSize(100L, time.milliseconds());

        assertThat(metric.metricValue(), equalTo(2.0));

        task.process(0L);
        task.recordProcessTimeRatioAndBufferSize(100L, time.milliseconds());

        assertThat(metric.metricValue(), equalTo(1.0));
    }

    @Test
    public void shouldRecordProcessRatio() {
        task = createStatelessTask(createConfig(false, "0"), StreamsConfig.METRICS_LATEST);

        final KafkaMetric metric = getMetric("active-process", "%s-ratio", task.id().toString(), StreamsConfig.METRICS_LATEST);

        assertThat(metric.metricValue(), equalTo(0.0));

        task.recordProcessBatchTime(10L);
        task.recordProcessBatchTime(15L);
        task.recordProcessTimeRatioAndBufferSize(100L, time.milliseconds());

        assertThat(metric.metricValue(), equalTo(0.25));

        task.recordProcessBatchTime(10L);

        assertThat(metric.metricValue(), equalTo(0.25));

        task.recordProcessBatchTime(10L);
        task.recordProcessTimeRatioAndBufferSize(20L, time.milliseconds());

        assertThat(metric.metricValue(), equalTo(1.0));
    }

    @Test
    public void shouldRecordE2ELatencyOnSourceNodeAndTerminalNodes() {
        time = new MockTime(0L, 0L, 0L);
        metrics = new Metrics(new MetricConfig().recordLevel(Sensor.RecordingLevel.INFO), time);

        // Create a processor that only forwards even keys to test the metrics at the source and terminal nodes
        final MockSourceNode<Integer, Integer, Integer, Integer> evenKeyForwardingSourceNode = new MockSourceNode<Integer, Integer, Integer, Integer>(intDeserializer, intDeserializer) {
            InternalProcessorContext context;

            @Override
            public void init(final InternalProcessorContext context) {
                this.context = context;
                super.init(context);
            }
            @Override
            public void process(final Integer key, final Integer value) {
                if (key % 2 == 0) {
                    context.forward(key, value);
                }
            }
        };

        task = createStatelessTaskWithForwardingTopology(evenKeyForwardingSourceNode);
        task.initializeIfNeeded();
        task.completeRestoration();

        final String sourceNodeName = evenKeyForwardingSourceNode.name();
        final String terminalNodeName = processorStreamTime.name();

        final Metric sourceAvg = getProcessorMetric("record-e2e-latency", "%s-avg", task.id().toString(), sourceNodeName, StreamsConfig.METRICS_LATEST);
        final Metric sourceMin = getProcessorMetric("record-e2e-latency", "%s-min", task.id().toString(), sourceNodeName, StreamsConfig.METRICS_LATEST);
        final Metric sourceMax = getProcessorMetric("record-e2e-latency", "%s-max", task.id().toString(), sourceNodeName, StreamsConfig.METRICS_LATEST);

        final Metric terminalAvg = getProcessorMetric("record-e2e-latency", "%s-avg", task.id().toString(), terminalNodeName, StreamsConfig.METRICS_LATEST);
        final Metric terminalMin = getProcessorMetric("record-e2e-latency", "%s-min", task.id().toString(), terminalNodeName, StreamsConfig.METRICS_LATEST);
        final Metric terminalMax = getProcessorMetric("record-e2e-latency", "%s-max", task.id().toString(), terminalNodeName, StreamsConfig.METRICS_LATEST);

        // e2e latency = 10
        task.addRecords(partition1, singletonList(getConsumerRecord(0, 0L)));
        task.process(10L);

        assertThat(sourceAvg.metricValue(), equalTo(10.0));
        assertThat(sourceMin.metricValue(), equalTo(10.0));
        assertThat(sourceMax.metricValue(), equalTo(10.0));

        // key 0: reaches terminal node
        assertThat(terminalAvg.metricValue(), equalTo(10.0));
        assertThat(terminalMin.metricValue(), equalTo(10.0));
        assertThat(terminalMax.metricValue(), equalTo(10.0));


        // e2e latency = 15
        task.addRecords(partition1, singletonList(getConsumerRecord(1, 0L)));
        task.process(15L);

        assertThat(sourceAvg.metricValue(), equalTo(12.5));
        assertThat(sourceMin.metricValue(), equalTo(10.0));
        assertThat(sourceMax.metricValue(), equalTo(15.0));

        // key 1: stops at source, doesn't affect terminal node metrics
        assertThat(terminalAvg.metricValue(), equalTo(10.0));
        assertThat(terminalMin.metricValue(), equalTo(10.0));
        assertThat(terminalMax.metricValue(), equalTo(10.0));


        // e2e latency = 23
        task.addRecords(partition1, singletonList(getConsumerRecord(2, 0L)));
        task.process(23L);

        assertThat(sourceAvg.metricValue(), equalTo(16.0));
        assertThat(sourceMin.metricValue(), equalTo(10.0));
        assertThat(sourceMax.metricValue(), equalTo(23.0));

        // key 2: reaches terminal node
        assertThat(terminalAvg.metricValue(), equalTo(16.5));
        assertThat(terminalMin.metricValue(), equalTo(10.0));
        assertThat(terminalMax.metricValue(), equalTo(23.0));


        // e2e latency = 5
        task.addRecords(partition1, singletonList(getConsumerRecord(3, 0L)));
        task.process(5L);

        assertThat(sourceAvg.metricValue(), equalTo(13.25));
        assertThat(sourceMin.metricValue(), equalTo(5.0));
        assertThat(sourceMax.metricValue(), equalTo(23.0));

        // key 3: stops at source, doesn't affect terminal node metrics
        assertThat(terminalAvg.metricValue(), equalTo(16.5));
        assertThat(terminalMin.metricValue(), equalTo(10.0));
        assertThat(terminalMax.metricValue(), equalTo(23.0));
    }

    @Test
    public void shouldConstructMetricsWithBuiltInMetricsVersion0100To24() {
        testMetrics(StreamsConfig.METRICS_0100_TO_24);
    }

    @Test
    public void shouldConstructMetricsWithBuiltInMetricsVersionLatest() {
        testMetrics(StreamsConfig.METRICS_LATEST);
    }

    private void testMetrics(final String builtInMetricsVersion) {
        task = createStatelessTask(createConfig(false, "100"), builtInMetricsVersion);

        assertNotNull(getMetric(
            "enforced-processing",
            "%s-rate",
            task.id().toString(),
            builtInMetricsVersion
        ));
        assertNotNull(getMetric(
            "enforced-processing",
            "%s-total",
            task.id().toString(),
            builtInMetricsVersion
        ));

        assertNotNull(getMetric(
            "record-lateness",
            "%s-avg",
            task.id().toString(),
            builtInMetricsVersion
        ));
        assertNotNull(getMetric(
            "record-lateness",
            "%s-max",
            task.id().toString(),
            builtInMetricsVersion
        ));

        assertNotNull(getMetric(
            "active-process",
            "%s-ratio",
            task.id().toString(),
            builtInMetricsVersion
        ));

        assertNotNull(getMetric(
            "active-buffer",
            "%s-count",
            task.id().toString(),
            builtInMetricsVersion
        ));

        if (StreamsConfig.METRICS_0100_TO_24.equals(builtInMetricsVersion)) {
            testMetricsForBuiltInMetricsVersion0100To24();
        } else {
            testMetricsForBuiltInMetricsVersionLatest();
        }

        final JmxReporter reporter = new JmxReporter();
        final MetricsContext metricsContext = new KafkaMetricsContext("kafka.streams");
        reporter.contextChange(metricsContext);

        metrics.addReporter(reporter);
        final String threadIdTag =
            StreamsConfig.METRICS_LATEST.equals(builtInMetricsVersion) ? THREAD_ID_TAG : THREAD_ID_TAG_0100_TO_24;
        assertTrue(reporter.containsMbean(String.format(
            "kafka.streams:type=stream-task-metrics,%s=%s,task-id=%s",
            threadIdTag,
            threadId,
            task.id()
        )));
        if (StreamsConfig.METRICS_0100_TO_24.equals(builtInMetricsVersion)) {
            assertTrue(reporter.containsMbean(String.format(
                "kafka.streams:type=stream-task-metrics,%s=%s,task-id=all",
                threadIdTag,
                threadId
            )));
        }
    }

    private void testMetricsForBuiltInMetricsVersionLatest() {
        final String builtInMetricsVersion = StreamsConfig.METRICS_LATEST;
        assertNull(getMetric("commit", "%s-latency-avg", "all", builtInMetricsVersion));
        assertNull(getMetric("commit", "%s-latency-max", "all", builtInMetricsVersion));
        assertNull(getMetric("commit", "%s-rate", "all", builtInMetricsVersion));
        assertNull(getMetric("commit", "%s-total", "all", builtInMetricsVersion));

        assertNotNull(getMetric("process", "%s-latency-max", task.id().toString(), builtInMetricsVersion));
        assertNotNull(getMetric("process", "%s-latency-avg", task.id().toString(), builtInMetricsVersion));

        assertNotNull(getMetric("punctuate", "%s-latency-avg", task.id().toString(), builtInMetricsVersion));
        assertNotNull(getMetric("punctuate", "%s-latency-max", task.id().toString(), builtInMetricsVersion));
        assertNotNull(getMetric("punctuate", "%s-rate", task.id().toString(), builtInMetricsVersion));
        assertNotNull(getMetric("punctuate", "%s-total", task.id().toString(), builtInMetricsVersion));
    }

    private void testMetricsForBuiltInMetricsVersion0100To24() {
        final String builtInMetricsVersion = StreamsConfig.METRICS_0100_TO_24;
        assertNotNull(getMetric("commit", "%s-rate", "all", builtInMetricsVersion));

        assertNull(getMetric("process", "%s-latency-avg", task.id().toString(), builtInMetricsVersion));
        assertNull(getMetric("process", "%s-latency-max", task.id().toString(), builtInMetricsVersion));

        assertNull(getMetric("punctuate", "%s-latency-avg", task.id().toString(), builtInMetricsVersion));
        assertNull(getMetric("punctuate", "%s-latency-max", task.id().toString(), builtInMetricsVersion));
        assertNull(getMetric("punctuate", "%s-rate", task.id().toString(), builtInMetricsVersion));
        assertNull(getMetric("punctuate", "%s-total", task.id().toString(), builtInMetricsVersion));
    }

    private KafkaMetric getMetric(final String operation,
                                  final String nameFormat,
                                  final String taskId,
                                  final String builtInMetricsVersion) {
        final String descriptionIsNotVerified = "";
        return metrics.metrics().get(metrics.metricName(
            String.format(nameFormat, operation),
            "stream-task-metrics",
            descriptionIsNotVerified,
            mkMap(
                mkEntry("task-id", taskId),
                mkEntry(
                    StreamsConfig.METRICS_LATEST.equals(builtInMetricsVersion) ? THREAD_ID_TAG
                        : THREAD_ID_TAG_0100_TO_24,
                    Thread.currentThread().getName()
                )
            )
        ));
    }

    private Metric getProcessorMetric(final String operation,
                                      final String nameFormat,
                                      final String taskId,
                                      final String processorNodeId,
                                      final String builtInMetricsVersion) {

        return getMetricByNameFilterByTags(
            metrics.metrics(),
            String.format(nameFormat, operation),
            "stream-processor-node-metrics",
            mkMap(
                mkEntry("task-id", taskId),
                mkEntry("processor-node-id", processorNodeId),
                mkEntry(
                    StreamsConfig.METRICS_LATEST.equals(builtInMetricsVersion) ? THREAD_ID_TAG
                        : THREAD_ID_TAG_0100_TO_24,
                    Thread.currentThread().getName()
                )
            )
        );
    }

    @Test
    public void shouldPauseAndResumeBasedOnBufferedRecords() {
        task = createStatelessTask(createConfig(false, "100"), StreamsConfig.METRICS_LATEST);

        task.addRecords(partition1, asList(
            getConsumerRecord(partition1, 10),
            getConsumerRecord(partition1, 20)
        ));

        task.addRecords(partition2, asList(
            getConsumerRecord(partition2, 35),
            getConsumerRecord(partition2, 45),
            getConsumerRecord(partition2, 55),
            getConsumerRecord(partition2, 65)
        ));

        assertTrue(task.process(0L));
        assertEquals(1, source1.numReceived);
        assertEquals(0, source2.numReceived);

        assertEquals(1, consumer.paused().size());
        assertTrue(consumer.paused().contains(partition2));

        task.addRecords(partition1, asList(
            getConsumerRecord(partition1, 30),
            getConsumerRecord(partition1, 40),
            getConsumerRecord(partition1, 50)
        ));

        assertEquals(2, consumer.paused().size());
        assertTrue(consumer.paused().contains(partition1));
        assertTrue(consumer.paused().contains(partition2));

        assertTrue(task.process(0L));
        assertEquals(2, source1.numReceived);
        assertEquals(0, source2.numReceived);

        assertEquals(1, consumer.paused().size());
        assertTrue(consumer.paused().contains(partition2));

        assertTrue(task.process(0L));
        assertEquals(3, source1.numReceived);
        assertEquals(0, source2.numReceived);

        assertEquals(1, consumer.paused().size());
        assertTrue(consumer.paused().contains(partition2));

        assertTrue(task.process(0L));
        assertEquals(3, source1.numReceived);
        assertEquals(1, source2.numReceived);

        assertEquals(0, consumer.paused().size());
    }

    @Test
    public void shouldPunctuateOnceStreamTimeAfterGap() {
        task = createStatelessTask(createConfig(false, "0"), StreamsConfig.METRICS_LATEST);
        task.initializeIfNeeded();
        task.completeRestoration();

        task.addRecords(partition1, asList(
            getConsumerRecord(partition1, 20),
            getConsumerRecord(partition1, 142),
            getConsumerRecord(partition1, 155),
            getConsumerRecord(partition1, 160)
        ));

        task.addRecords(partition2, asList(
            getConsumerRecord(partition2, 25),
            getConsumerRecord(partition2, 145),
            getConsumerRecord(partition2, 159),
            getConsumerRecord(partition2, 161)
        ));

        // st: -1
        assertFalse(task.maybePunctuateStreamTime()); // punctuate at 20

        // st: 20
        assertTrue(task.process(0L));
        assertEquals(7, task.numBuffered());
        assertEquals(1, source1.numReceived);
        assertEquals(0, source2.numReceived);
        assertTrue(task.maybePunctuateStreamTime());

        // st: 25
        assertTrue(task.process(0L));
        assertEquals(6, task.numBuffered());
        assertEquals(1, source1.numReceived);
        assertEquals(1, source2.numReceived);
        assertFalse(task.maybePunctuateStreamTime());

        // st: 142
        // punctuate at 142
        assertTrue(task.process(0L));
        assertEquals(5, task.numBuffered());
        assertEquals(2, source1.numReceived);
        assertEquals(1, source2.numReceived);
        assertTrue(task.maybePunctuateStreamTime());

        // st: 145
        // only one punctuation after 100ms gap
        assertTrue(task.process(0L));
        assertEquals(4, task.numBuffered());
        assertEquals(2, source1.numReceived);
        assertEquals(2, source2.numReceived);
        assertFalse(task.maybePunctuateStreamTime());

        // st: 155
        // punctuate at 155
        assertTrue(task.process(0L));
        assertEquals(3, task.numBuffered());
        assertEquals(3, source1.numReceived);
        assertEquals(2, source2.numReceived);
        assertTrue(task.maybePunctuateStreamTime());

        // st: 159
        assertTrue(task.process(0L));
        assertEquals(2, task.numBuffered());
        assertEquals(3, source1.numReceived);
        assertEquals(3, source2.numReceived);
        assertFalse(task.maybePunctuateStreamTime());

        // st: 160, aligned at 0
        assertTrue(task.process(0L));
        assertEquals(1, task.numBuffered());
        assertEquals(4, source1.numReceived);
        assertEquals(3, source2.numReceived);
        assertTrue(task.maybePunctuateStreamTime());

        // st: 161
        assertTrue(task.process(0L));
        assertEquals(0, task.numBuffered());
        assertEquals(4, source1.numReceived);
        assertEquals(4, source2.numReceived);
        assertFalse(task.maybePunctuateStreamTime());

        processorStreamTime.mockProcessor.checkAndClearPunctuateResult(PunctuationType.STREAM_TIME, 20L, 142L, 155L, 160L);
    }

    @Test
    public void shouldRespectPunctuateCancellationStreamTime() {
        task = createStatelessTask(createConfig(false, "100"), StreamsConfig.METRICS_LATEST);
        task.initializeIfNeeded();
        task.completeRestoration();

        task.addRecords(partition1, asList(
            getConsumerRecord(partition1, 20),
            getConsumerRecord(partition1, 30),
            getConsumerRecord(partition1, 40)
        ));

        task.addRecords(partition2, asList(
            getConsumerRecord(partition2, 25),
            getConsumerRecord(partition2, 35),
            getConsumerRecord(partition2, 45)
        ));

        assertFalse(task.maybePunctuateStreamTime());

        // st is now 20
        assertTrue(task.process(0L));

        assertTrue(task.maybePunctuateStreamTime());

        // st is now 25
        assertTrue(task.process(0L));

        assertFalse(task.maybePunctuateStreamTime());

        // st is now 30
        assertTrue(task.process(0L));

        processorStreamTime.mockProcessor.scheduleCancellable().cancel();

        assertFalse(task.maybePunctuateStreamTime());

        processorStreamTime.mockProcessor.checkAndClearPunctuateResult(PunctuationType.STREAM_TIME, 20L);
    }

    @Test
    public void shouldRespectPunctuateCancellationSystemTime() {
        task = createStatelessTask(createConfig(false, "100"), StreamsConfig.METRICS_LATEST);
        task.initializeIfNeeded();
        task.completeRestoration();
        final long now = time.milliseconds();
        time.sleep(10);
        assertTrue(task.maybePunctuateSystemTime());
        processorSystemTime.mockProcessor.scheduleCancellable().cancel();
        time.sleep(10);
        assertFalse(task.maybePunctuateSystemTime());
        processorSystemTime.mockProcessor.checkAndClearPunctuateResult(PunctuationType.WALL_CLOCK_TIME, now + 10);
    }

    @Test
    public void shouldRespectCommitNeeded() {
        task = createStatelessTask(createConfig(false, "0"), StreamsConfig.METRICS_LATEST);
        task.initializeIfNeeded();
        task.completeRestoration();

        assertFalse(task.commitNeeded());

        task.addRecords(partition1, singletonList(getConsumerRecord(partition1, 0)));
        assertTrue(task.process(0L));
        assertTrue(task.commitNeeded());

        task.prepareCommit();
        assertTrue(task.commitNeeded());

        task.postCommit(true);
        assertFalse(task.commitNeeded());

        assertTrue(task.maybePunctuateStreamTime());
        assertTrue(task.commitNeeded());

        task.prepareCommit();
        assertTrue(task.commitNeeded());

        task.postCommit(true);
        assertFalse(task.commitNeeded());

        time.sleep(10);
        assertTrue(task.maybePunctuateSystemTime());
        assertTrue(task.commitNeeded());

        task.prepareCommit();
        assertTrue(task.commitNeeded());

        task.postCommit(true);
        assertFalse(task.commitNeeded());
    }

    @Test
    public void shouldCommitNextOffsetFromQueueIfAvailable() {
        task = createStatelessTask(createConfig(false, "0"), StreamsConfig.METRICS_LATEST);
        task.initializeIfNeeded();
        task.completeRestoration();

        task.addRecords(partition1, Arrays.asList(
            getConsumerRecord(partition1, 0L),
            getConsumerRecord(partition1, 3L),
            getConsumerRecord(partition1, 5L)));

        task.process(0L);
        task.process(0L);

        final Map<TopicPartition, OffsetAndMetadata> offsetsAndMetadata = task.prepareCommit();

        assertThat(offsetsAndMetadata, equalTo(mkMap(mkEntry(partition1, new OffsetAndMetadata(5L, encodeTimestamp(3L))))));
    }

    @Test
    public void shouldCommitConsumerPositionIfRecordQueueIsEmpty() {
        task = createStatelessTask(createConfig(false, "0"), StreamsConfig.METRICS_LATEST);
        task.initializeIfNeeded();
        task.completeRestoration();

        consumer.addRecord(getConsumerRecord(partition1, 0L));
        consumer.addRecord(getConsumerRecord(partition1, 1L));
        consumer.addRecord(getConsumerRecord(partition1, 2L));
        consumer.poll(Duration.ZERO);

        task.addRecords(partition1, singletonList(getConsumerRecord(partition1, 0L)));
        task.process(0L);
        final Map<TopicPartition, OffsetAndMetadata> offsetsAndMetadata = task.prepareCommit();

        assertThat(offsetsAndMetadata, equalTo(mkMap(mkEntry(partition1, new OffsetAndMetadata(3L, encodeTimestamp(0L))))));
    }

    @Test
    public void shouldFailOnCommitIfTaskIsClosed() {
        task = createStatelessTask(createConfig(false, "0"), StreamsConfig.METRICS_LATEST);
        task.suspend();
        task.transitionTo(Task.State.CLOSED);

        final IllegalStateException thrown = assertThrows(
            IllegalStateException.class,
            task::prepareCommit
        );

        assertThat(thrown.getMessage(), is("Illegal state CLOSED while preparing active task 0_0 for committing"));
    }

    @Test
    public void shouldRespectCommitRequested() {
        task = createStatelessTask(createConfig(false, "100"), StreamsConfig.METRICS_LATEST);
        task.initializeIfNeeded();
        task.completeRestoration();

        task.requestCommit();
        assertTrue(task.commitRequested());
    }

    @Test
    public void shouldEncodeAndDecodeMetadata() {
        task = createStatelessTask(createConfig(false, "100"), StreamsConfig.METRICS_LATEST);
        assertEquals(DEFAULT_TIMESTAMP, task.decodeTimestamp(encodeTimestamp(DEFAULT_TIMESTAMP)));
    }

    @Test
    public void shouldReturnUnknownTimestampIfUnknownVersion() {
        task = createStatelessTask(createConfig(false, "100"), StreamsConfig.METRICS_LATEST);

        final byte[] emptyMessage = {StreamTask.LATEST_MAGIC_BYTE + 1};
        final String encodedString = Base64.getEncoder().encodeToString(emptyMessage);
        assertEquals(RecordQueue.UNKNOWN, task.decodeTimestamp(encodedString));
    }

    @Test
    public void shouldReturnUnknownTimestampIfEmptyMessage() {
        task = createStatelessTask(createConfig(false, "100"), StreamsConfig.METRICS_LATEST);

        assertEquals(RecordQueue.UNKNOWN, task.decodeTimestamp(""));
    }

    @Test
    public void shouldBeProcessableIfAllPartitionsBuffered() {
        task = createStatelessTask(createConfig(false, "100"), StreamsConfig.METRICS_LATEST);
        task.initializeIfNeeded();
        task.completeRestoration();

        assertFalse(task.process(0L));

        final byte[] bytes = ByteBuffer.allocate(4).putInt(1).array();

        task.addRecords(partition1, Collections.singleton(new ConsumerRecord<>(topic1, 1, 0, bytes, bytes)));

        assertFalse(task.process(0L));

        task.addRecords(partition2, Collections.singleton(new ConsumerRecord<>(topic2, 1, 0, bytes, bytes)));

        assertTrue(task.process(0L));
    }

    @Test
    public void shouldBeProcessableIfWaitedForTooLong() {
        // max idle time is 100ms
        task = createStatelessTask(createConfig(false, "100"), StreamsConfig.METRICS_LATEST);
        task.initializeIfNeeded();
        task.completeRestoration();

        final MetricName enforcedProcessMetric = metrics.metricName(
            "enforced-processing-total",
            "stream-task-metrics",
            mkMap(mkEntry("thread-id", Thread.currentThread().getName()), mkEntry("task-id", taskId.toString()))
        );

        assertFalse(task.process(time.milliseconds()));
        assertEquals(0.0, metrics.metric(enforcedProcessMetric).metricValue());

        final byte[] bytes = ByteBuffer.allocate(4).putInt(1).array();

        task.addRecords(partition1,
                        asList(
                            new ConsumerRecord<>(topic1, 1, 0, bytes, bytes),
                            new ConsumerRecord<>(topic1, 1, 1, bytes, bytes),
                            new ConsumerRecord<>(topic1, 1, 2, bytes, bytes)
                        )
        );

        assertFalse(task.process(time.milliseconds()));

        assertFalse(task.process(time.milliseconds() + 99L));

        assertTrue(task.process(time.milliseconds() + 100L));
        assertEquals(1.0, metrics.metric(enforcedProcessMetric).metricValue());

        // once decided to enforce, continue doing that
        assertTrue(task.process(time.milliseconds() + 101L));
        assertEquals(2.0, metrics.metric(enforcedProcessMetric).metricValue());

        task.addRecords(partition2, Collections.singleton(new ConsumerRecord<>(topic2, 1, 0, bytes, bytes)));

        assertTrue(task.process(time.milliseconds() + 130L));
        assertEquals(2.0, metrics.metric(enforcedProcessMetric).metricValue());

        // one resumed to normal processing, the timer should be reset

        assertFalse(task.process(time.milliseconds() + 150L));
        assertEquals(2.0, metrics.metric(enforcedProcessMetric).metricValue());

        assertFalse(task.process(time.milliseconds() + 249L));
        assertEquals(2.0, metrics.metric(enforcedProcessMetric).metricValue());

        assertTrue(task.process(time.milliseconds() + 250L));
        assertEquals(3.0, metrics.metric(enforcedProcessMetric).metricValue());
    }

    @Test
    public void shouldNotBeProcessableIfNoDataAvailble() {
        task = createStatelessTask(createConfig(false, "100"), StreamsConfig.METRICS_LATEST);
        task.initializeIfNeeded();
        task.completeRestoration();

        final MetricName enforcedProcessMetric = metrics.metricName(
            "enforced-processing-total",
            "stream-task-metrics",
            mkMap(mkEntry("thread-id", Thread.currentThread().getName()), mkEntry("task-id", taskId.toString()))
        );

        assertFalse(task.process(0L));
        assertEquals(0.0, metrics.metric(enforcedProcessMetric).metricValue());

        final byte[] bytes = ByteBuffer.allocate(4).putInt(1).array();

        task.addRecords(partition1, Collections.singleton(new ConsumerRecord<>(topic1, 1, 0, bytes, bytes)));

        assertFalse(task.process(time.milliseconds()));

        assertFalse(task.process(time.milliseconds() + 99L));

        assertTrue(task.process(time.milliseconds() + 100L));
        assertEquals(1.0, metrics.metric(enforcedProcessMetric).metricValue());

        // once the buffer is drained and no new records coming, the timer should be reset

        assertFalse(task.process(time.milliseconds() + 110L));
        assertEquals(1.0, metrics.metric(enforcedProcessMetric).metricValue());

        // check that after time is reset, we only falls into enforced processing after the
        // whole timeout has elapsed again
        task.addRecords(partition1, Collections.singleton(new ConsumerRecord<>(topic1, 1, 0, bytes, bytes)));

        assertFalse(task.process(time.milliseconds() + 150L));
        assertEquals(1.0, metrics.metric(enforcedProcessMetric).metricValue());

        assertFalse(task.process(time.milliseconds() + 249L));
        assertEquals(1.0, metrics.metric(enforcedProcessMetric).metricValue());

        assertTrue(task.process(time.milliseconds() + 250L));
        assertEquals(2.0, metrics.metric(enforcedProcessMetric).metricValue());
    }


    @Test
    public void shouldPunctuateSystemTimeWhenIntervalElapsed() {
        task = createStatelessTask(createConfig(false, "100"), StreamsConfig.METRICS_LATEST);
        task.initializeIfNeeded();
        task.completeRestoration();
        final long now = time.milliseconds();
        time.sleep(10);
        assertTrue(task.maybePunctuateSystemTime());
        time.sleep(10);
        assertTrue(task.maybePunctuateSystemTime());
        time.sleep(9);
        assertFalse(task.maybePunctuateSystemTime());
        time.sleep(1);
        assertTrue(task.maybePunctuateSystemTime());
        time.sleep(20);
        assertTrue(task.maybePunctuateSystemTime());
        assertFalse(task.maybePunctuateSystemTime());
        processorSystemTime.mockProcessor.checkAndClearPunctuateResult(PunctuationType.WALL_CLOCK_TIME, now + 10, now + 20, now + 30, now + 50);
    }

    @Test
    public void shouldNotPunctuateSystemTimeWhenIntervalNotElapsed() {
        task = createStatelessTask(createConfig(false, "100"), StreamsConfig.METRICS_LATEST);
        task.initializeIfNeeded();
        task.completeRestoration();
        assertFalse(task.maybePunctuateSystemTime());
        time.sleep(9);
        assertFalse(task.maybePunctuateSystemTime());
        processorSystemTime.mockProcessor.checkAndClearPunctuateResult(PunctuationType.WALL_CLOCK_TIME);
    }

    @Test
    public void shouldPunctuateOnceSystemTimeAfterGap() {
        task = createStatelessTask(createConfig(false, "100"), StreamsConfig.METRICS_LATEST);
        task.initializeIfNeeded();
        task.completeRestoration();
        final long now = time.milliseconds();
        time.sleep(100);
        assertTrue(task.maybePunctuateSystemTime());
        assertFalse(task.maybePunctuateSystemTime());
        time.sleep(10);
        assertTrue(task.maybePunctuateSystemTime());
        time.sleep(12);
        assertTrue(task.maybePunctuateSystemTime());
        time.sleep(7);
        assertFalse(task.maybePunctuateSystemTime());
        time.sleep(1); // punctuate at now + 130
        assertTrue(task.maybePunctuateSystemTime());
        time.sleep(105); // punctuate at now + 235
        assertTrue(task.maybePunctuateSystemTime());
        assertFalse(task.maybePunctuateSystemTime());
        time.sleep(5); // punctuate at now + 240, still aligned on the initial punctuation
        assertTrue(task.maybePunctuateSystemTime());
        assertFalse(task.maybePunctuateSystemTime());
        processorSystemTime.mockProcessor.checkAndClearPunctuateResult(PunctuationType.WALL_CLOCK_TIME, now + 100, now + 110, now + 122, now + 130, now + 235, now + 240);
    }

    @Test
    public void shouldWrapKafkaExceptionsWithStreamsExceptionAndAddContextWhenPunctuatingStreamTime() {
        task = createStatelessTask(createConfig(false, "100"), StreamsConfig.METRICS_LATEST);
        task.initializeIfNeeded();
        task.completeRestoration();

        try {
            task.punctuate(processorStreamTime, 1, PunctuationType.STREAM_TIME, timestamp -> {
                throw new KafkaException("KABOOM!");
            });
            fail("Should've thrown StreamsException");
        } catch (final StreamsException e) {
            final String message = e.getMessage();
            assertTrue("message=" + message + " should contain processor", message.contains("processor '" + processorStreamTime.name() + "'"));
            assertThat(task.processorContext().currentNode(), nullValue());
        }
    }

    @Test
    public void shouldWrapKafkaExceptionsWithStreamsExceptionAndAddContextWhenPunctuatingWallClockTimeTime() {
        task = createStatelessTask(createConfig(false, "100"), StreamsConfig.METRICS_LATEST);
        task.initializeIfNeeded();
        task.completeRestoration();

        try {
            task.punctuate(processorSystemTime, 1, PunctuationType.WALL_CLOCK_TIME, timestamp -> {
                throw new KafkaException("KABOOM!");
            });
            fail("Should've thrown StreamsException");
        } catch (final StreamsException e) {
            final String message = e.getMessage();
            assertTrue("message=" + message + " should contain processor", message.contains("processor '" + processorSystemTime.name() + "'"));
            assertThat(task.processorContext().currentNode(), nullValue());
        }
    }

    @Test
    public void shouldWrapKafkaExceptionWithStreamsExceptionWhenProcess() {
        EasyMock.expect(stateManager.changelogPartitions()).andReturn(Collections.emptySet()).anyTimes();
        EasyMock.expect(stateManager.changelogOffsets()).andReturn(Collections.emptyMap()).anyTimes();
        EasyMock.expect(recordCollector.offsets()).andReturn(Collections.emptyMap()).anyTimes();
        EasyMock.replay(stateManager, recordCollector);

        task = createFaultyStatefulTask(createConfig(false, "100"));

        task.initializeIfNeeded();
        task.completeRestoration();

        task.addRecords(partition1, asList(
            getConsumerRecord(partition1, 10),
            getConsumerRecord(partition1, 20),
            getConsumerRecord(partition1, 30)
        ));
        task.addRecords(partition2, asList(
            getConsumerRecord(partition2, 5),  // this is the first record to process
            getConsumerRecord(partition2, 35),
            getConsumerRecord(partition2, 45)
        ));

        assertThrows(StreamsException.class, () -> task.process(0L));
    }

    @Test
    public void shouldReadCommittedOffsetAndRethrowTimeoutWhenCompleteRestoration() throws IOException {
        stateDirectory = EasyMock.createNiceMock(StateDirectory.class);
        EasyMock.expect(stateDirectory.lock(taskId)).andReturn(true);
        EasyMock.expect(stateManager.changelogPartitions()).andReturn(Collections.emptySet()).anyTimes();
        EasyMock.expect(stateManager.changelogOffsets()).andReturn(Collections.emptyMap()).anyTimes();

        EasyMock.replay(recordCollector, stateDirectory, stateManager);

        task = createDisconnectedTask(createConfig(false, "100"));

        task.initializeIfNeeded();

        assertThrows(TimeoutException.class, task::completeRestoration);
    }

    @Test
    public void shouldReInitializeTopologyWhenResuming() throws IOException {
        stateDirectory = EasyMock.createNiceMock(StateDirectory.class);
        EasyMock.expect(stateDirectory.lock(taskId)).andReturn(true);
        EasyMock.expect(recordCollector.offsets()).andThrow(new AssertionError("Should not try to read offsets")).anyTimes();
        EasyMock.expect(stateManager.changelogPartitions()).andReturn(Collections.emptySet()).anyTimes();

        EasyMock.replay(recordCollector, stateDirectory, stateManager);

        task = createStatefulTask(createConfig(false, "100"), true);

        task.initializeIfNeeded();

        task.suspend();

        assertEquals(Task.State.SUSPENDED, task.state());
        assertFalse(source1.initialized);
        assertFalse(source2.initialized);

        task.resume();

        assertEquals(RESTORING, task.state());
        assertFalse(source1.initialized);
        assertFalse(source2.initialized);

        task.completeRestoration();

        assertEquals(Task.State.RUNNING, task.state());
        assertTrue(source1.initialized);
        assertTrue(source2.initialized);

        EasyMock.verify(stateManager, recordCollector);

        EasyMock.reset(recordCollector);
        EasyMock.expect(recordCollector.offsets()).andReturn(Collections.emptyMap());
        EasyMock.replay(recordCollector);
    }

    @Test
    public void shouldNotCheckpointOffsetsAgainOnCommitIfSnapshotNotChangedMuch() {
        final Long offset = 543L;

        EasyMock.expect(recordCollector.offsets()).andReturn(Collections.singletonMap(changelogPartition, offset)).anyTimes();
        stateManager.checkpoint();
        EasyMock.expectLastCall().once();
<<<<<<< HEAD
        EasyMock.expect(stateManager.changelogPartitions()).andReturn(Collections.singleton(changelogPartition));
        EasyMock.expect(stateManager.changelogOffsets())
                .andReturn(Collections.singletonMap(changelogPartition, 10L))
                .andReturn(Collections.singletonMap(changelogPartition, 20L));
        stateManager.registerStore(stateStore, stateStore.stateRestoreCallback);
        EasyMock.expectLastCall();
        EasyMock.replay(stateManager, recordCollector);

        task = createStatefulTask(createConfig(false, "100"), true);

        task.initializeIfNeeded();
        task.completeRestoration();

        task.prepareCommit();
        task.postCommit(false);

        task.prepareCommit();
        task.postCommit(false);

        EasyMock.verify(recordCollector);
    }

    @Test
    public void shouldCheckpointOffsetsOnCommitIfSnapshotMuchChanged() {
        final Long offset = 543L;

        EasyMock.expect(recordCollector.offsets()).andReturn(Collections.singletonMap(changelogPartition, offset)).anyTimes();
        stateManager.checkpoint();
=======
        EasyMock.expect(stateManager.changelogOffsets())
                .andReturn(Collections.singletonMap(changelogPartition, 10L))
                .andReturn(Collections.singletonMap(changelogPartition, 20L));
>>>>>>> 634c9175
        EasyMock.expectLastCall();
        EasyMock.replay(stateManager, recordCollector);

        task = createStatefulTask(createConfig(false, "100"), true);

        task.initializeIfNeeded();
        task.completeRestoration();

        task.prepareCommit();
        task.postCommit(true);  // should checkpoint

        task.prepareCommit();
        task.postCommit(false); // should not checkpoint

        EasyMock.verify(stateManager, recordCollector);
    }

    @Test
    public void shouldCheckpointOffsetsOnCommitIfSnapshotMuchChanged() {
        final Long offset = 543L;

        EasyMock.expect(recordCollector.offsets()).andReturn(Collections.singletonMap(changelogPartition, offset)).anyTimes();
        stateManager.checkpoint();
        EasyMock.expectLastCall().times(2);
        EasyMock.expect(stateManager.changelogPartitions()).andReturn(Collections.singleton(changelogPartition));
        EasyMock.expect(stateManager.changelogOffsets())
<<<<<<< HEAD
=======
                .andReturn(Collections.singletonMap(changelogPartition, 0L))
>>>>>>> 634c9175
                .andReturn(Collections.singletonMap(changelogPartition, 10L))
                .andReturn(Collections.singletonMap(changelogPartition, 12000L));
        stateManager.registerStore(stateStore, stateStore.stateRestoreCallback);
        EasyMock.expectLastCall();
        EasyMock.replay(stateManager, recordCollector);

        task = createStatefulTask(createConfig(false, "100"), true);

        task.initializeIfNeeded();
        task.completeRestoration();
        task.prepareCommit();
        task.postCommit(true);
<<<<<<< HEAD
=======

        task.prepareCommit();
        task.postCommit(false);
>>>>>>> 634c9175

        EasyMock.verify(recordCollector);
    }

    @Test
    public void shouldNotCheckpointOffsetsOnCommitIfEosIsEnabled() {
        EasyMock.expect(stateManager.changelogPartitions()).andReturn(Collections.singleton(changelogPartition));
        stateManager.registerStore(stateStore, stateStore.stateRestoreCallback);
        EasyMock.expectLastCall();
        EasyMock.expect(recordCollector.offsets()).andReturn(Collections.emptyMap()).anyTimes();
        EasyMock.replay(stateManager, recordCollector);

        task = createStatefulTask(createConfig(true, "100"), true);

        task.initializeIfNeeded();
        task.completeRestoration();
        task.prepareCommit();
<<<<<<< HEAD
        task.postCommit(true);
=======
        task.postCommit(false);
>>>>>>> 634c9175
        final File checkpointFile = new File(
            stateDirectory.directoryForTask(taskId),
            StateManagerUtil.CHECKPOINT_FILE_NAME
        );

        assertFalse(checkpointFile.exists());
    }

    @Test
    public void shouldThrowIllegalStateExceptionIfCurrentNodeIsNotNullWhenPunctuateCalled() {
        task = createStatelessTask(createConfig(false, "100"), StreamsConfig.METRICS_LATEST);
        task.initializeIfNeeded();
        task.completeRestoration();
        task.processorContext().setCurrentNode(processorStreamTime);
        try {
            task.punctuate(processorStreamTime, 10, PunctuationType.STREAM_TIME, punctuator);
            fail("Should throw illegal state exception as current node is not null");
        } catch (final IllegalStateException e) {
            // pass
        }
    }

    @Test
    public void shouldCallPunctuateOnPassedInProcessorNode() {
        task = createStatelessTask(createConfig(false, "100"), StreamsConfig.METRICS_LATEST);
        task.initializeIfNeeded();
        task.completeRestoration();
        task.punctuate(processorStreamTime, 5, PunctuationType.STREAM_TIME, punctuator);
        assertThat(punctuatedAt, equalTo(5L));
        task.punctuate(processorStreamTime, 10, PunctuationType.STREAM_TIME, punctuator);
        assertThat(punctuatedAt, equalTo(10L));
    }

    @Test
    public void shouldSetProcessorNodeOnContextBackToNullAfterSuccessfulPunctuate() {
        task = createStatelessTask(createConfig(false, "100"), StreamsConfig.METRICS_LATEST);
        task.initializeIfNeeded();
        task.completeRestoration();
        task.punctuate(processorStreamTime, 5, PunctuationType.STREAM_TIME, punctuator);
        assertThat(task.processorContext().currentNode(), nullValue());
    }

    @Test(expected = IllegalStateException.class)
    public void shouldThrowIllegalStateExceptionOnScheduleIfCurrentNodeIsNull() {
        task = createStatelessTask(createConfig(false, "100"), StreamsConfig.METRICS_LATEST);
        task.schedule(1, PunctuationType.STREAM_TIME, timestamp -> { });
    }

    @Test
    public void shouldNotThrowExceptionOnScheduleIfCurrentNodeIsNotNull() {
        task = createStatelessTask(createConfig(false, "100"), StreamsConfig.METRICS_LATEST);
        task.processorContext().setCurrentNode(processorStreamTime);
        task.schedule(1, PunctuationType.STREAM_TIME, timestamp -> { });
    }

    @Test
    public void shouldCloseStateManagerEvenDuringFailureOnUncleanTaskClose() {
        EasyMock.expect(stateManager.changelogPartitions()).andReturn(Collections.emptySet()).anyTimes();
        EasyMock.expectLastCall();
        stateManager.close();
        EasyMock.expectLastCall();
        EasyMock.expect(recordCollector.offsets()).andReturn(Collections.emptyMap()).anyTimes();
        EasyMock.replay(stateManager, recordCollector);

        task = createFaultyStatefulTask(createConfig(false, "100"));

        task.initializeIfNeeded();
        task.completeRestoration();

        assertThrows(RuntimeException.class, () -> task.suspend());
        task.closeDirty();

        EasyMock.verify(stateManager);
    }

    @Test
    public void shouldReturnOffsetsForRepartitionTopicsForPurging() {
        final TopicPartition repartition = new TopicPartition("repartition", 1);

        final ProcessorTopology topology = withRepartitionTopics(
            asList(source1, source2),
            mkMap(mkEntry(topic1, source1), mkEntry(repartition.topic(), source2)),
            Collections.singleton(repartition.topic())
        );
        consumer.assign(asList(partition1, repartition));
        consumer.updateBeginningOffsets(mkMap(mkEntry(repartition, 0L)));

        EasyMock.expect(stateManager.changelogPartitions()).andReturn(Collections.emptySet());
        EasyMock.expect(recordCollector.offsets()).andReturn(Collections.emptyMap()).anyTimes();
        EasyMock.replay(stateManager, recordCollector);

        final StreamsConfig config = createConfig(false, "0");
        final InternalProcessorContext context = new ProcessorContextImpl(
            taskId,
            config,
            stateManager,
            streamsMetrics,
            null
        );

        task = new StreamTask(
            taskId,
            mkSet(partition1, repartition),
            topology,
            consumer,
            config,
            streamsMetrics,
            stateDirectory,
            cache,
            time,
            stateManager,
            recordCollector,
            context);

        task.initializeIfNeeded();
        task.completeRestoration();

        task.addRecords(partition1, singletonList(getConsumerRecord(partition1, 5L)));
        task.addRecords(repartition, singletonList(getConsumerRecord(repartition, 10L)));

        assertTrue(task.process(0L));
        assertTrue(task.process(0L));

        task.prepareCommit();

        final Map<TopicPartition, Long> map = task.purgeableOffsets();

        assertThat(map, equalTo(Collections.singletonMap(repartition, 11L)));
    }

    @Test
    public void shouldThrowStreamsExceptionWhenFetchCommittedFailed() {
        EasyMock.expect(stateManager.changelogPartitions()).andReturn(Collections.singleton(partition1));
        EasyMock.replay(stateManager);

        final Consumer<byte[], byte[]> consumer = new MockConsumer<byte[], byte[]>(OffsetResetStrategy.EARLIEST) {
            @Override
            public Map<TopicPartition, OffsetAndMetadata> committed(final Set<TopicPartition> partitions) {
                throw new KafkaException("KABOOM!");
            }
        };

        task = createOptimizedStatefulTask(createConfig(false, "100"), consumer);

        task.initializeIfNeeded();

        assertThrows(StreamsException.class, task::completeRestoration);
    }

    @Test
    public void shouldThrowIfCommittingOnIllegalState() {
        task = createStatelessTask(createConfig(false, "100"), StreamsConfig.METRICS_LATEST);

        task.transitionTo(Task.State.SUSPENDED);
        task.transitionTo(Task.State.CLOSED);
        assertThrows(IllegalStateException.class, task::prepareCommit);
    }

    @Test
    public void shouldThrowIfPostCommittingOnIllegalState() {
        task = createStatelessTask(createConfig(false, "100"), StreamsConfig.METRICS_LATEST);

        task.transitionTo(Task.State.SUSPENDED);
        task.transitionTo(Task.State.CLOSED);
        assertThrows(IllegalStateException.class, () -> task.postCommit(true));
    }

    @Test
    public void shouldSkipCheckpointingSuspendedCreatedTask() {
        stateManager.checkpoint();
        EasyMock.expectLastCall().andThrow(new AssertionError("Should not have tried to checkpoint"));
        EasyMock.replay(stateManager);

        task = createStatefulTask(createConfig(false, "100"), true);
        task.suspend();
        task.postCommit(true);
    }

    @Test
<<<<<<< HEAD
    public void shouldCheckpointWithEmptyOffsetsForSuspendedRestoringTask() {
        stateManager.checkpoint();
        EasyMock.expectLastCall().once();
        EasyMock.expect(stateManager.changelogOffsets())
                .andReturn(Collections.singletonMap(partition1, 0L));
        EasyMock.replay(stateManager);

        task = createStatefulTask(createConfig(false, "100"), true);
        task.initializeIfNeeded();
        task.suspend();
        task.postCommit(false);
        EasyMock.verify(stateManager);
    }

    @Test
    public void shouldCheckpointWithEmptyOffsetsForSuspendedRunningTaskForFirstTime() {
        EasyMock.expect(stateManager.changelogOffsets())
                .andReturn(Collections.singletonMap(partition1, 1L));
        stateManager.checkpoint();
        EasyMock.expectLastCall().once();
        EasyMock.replay(stateManager);

        task = createStatefulTask(createConfig(false, "100"), true);
        task.initializeIfNeeded();
        task.completeRestoration();
        task.suspend();
        task.postCommit(false);
        EasyMock.verify(stateManager);
    }

    @Test
    public void shouldNotCheckpointWithEmptyOffsetsForSuspendedRunningTaskWithSmallProgress() {
        EasyMock.expect(stateManager.changelogOffsets())
                .andReturn(Collections.singletonMap(partition1, 1L))
                .andReturn(Collections.singletonMap(partition1, 2L));
        stateManager.checkpoint();
        EasyMock.expectLastCall().once();
=======
    public void shouldCheckpointForSuspendedTask() {
        stateManager.checkpoint();
        EasyMock.expectLastCall().once();
        EasyMock.expect(stateManager.changelogOffsets())
                .andReturn(Collections.singletonMap(partition1, 1L));
>>>>>>> 634c9175
        EasyMock.replay(stateManager);

        task = createStatefulTask(createConfig(false, "100"), true);
        task.initializeIfNeeded();
        task.completeRestoration();

        task.prepareCommit();
        task.postCommit(false);

        task.suspend();
<<<<<<< HEAD
        task.postCommit(false);
=======
        task.postCommit(true);
>>>>>>> 634c9175
        EasyMock.verify(stateManager);
    }

    @Test
<<<<<<< HEAD
    public void shouldNotCheckpointWithEmptyOffsetsForSuspendedRunningTaskWithLargeProgress() {
        EasyMock.expect(stateManager.changelogOffsets())
                .andReturn(Collections.singletonMap(partition1, 1L))
                .andReturn(Collections.singletonMap(partition1, 12000L));
        stateManager.checkpoint();
        EasyMock.expectLastCall().times(2);
=======
    public void shouldNotCheckpointForSuspendedRunningTaskWithSmallProgress() {
        EasyMock.expect(stateManager.changelogOffsets())
                .andReturn(Collections.singletonMap(partition1, 1L))
                .andReturn(Collections.singletonMap(partition1, 2L));
        stateManager.checkpoint();
        EasyMock.expectLastCall().andThrow(new AssertionError("Checkpoint should not be called")).anyTimes();
>>>>>>> 634c9175
        EasyMock.replay(stateManager);

        task = createStatefulTask(createConfig(false, "100"), true);
        task.initializeIfNeeded();
        task.completeRestoration();

        task.prepareCommit();
        task.postCommit(false);

        task.suspend();
        task.postCommit(false);
        EasyMock.verify(stateManager);
    }

    @Test
<<<<<<< HEAD
=======
    public void shouldCheckpointForSuspendedRunningTaskWithLargeProgress() {
        EasyMock.expect(stateManager.changelogOffsets())
                .andReturn(Collections.singletonMap(partition1, 12000L))
                .andReturn(Collections.singletonMap(partition1, 24000L));
        stateManager.checkpoint();
        EasyMock.expectLastCall().times(2);
        EasyMock.replay(stateManager);

        task = createStatefulTask(createConfig(false, "100"), true);
        task.initializeIfNeeded();
        task.completeRestoration();

        task.prepareCommit();
        task.postCommit(false);

        task.suspend();
        task.postCommit(false);
        EasyMock.verify(stateManager);
    }

    @Test
>>>>>>> 634c9175
    public void shouldCheckpointWhileUpdateSnapshotWithTheConsumedOffsetsForSuspendedRunningTask() {
        final Map<TopicPartition, Long> checkpointableOffsets = singletonMap(partition1, 1L);
        stateManager.checkpoint();
        EasyMock.expectLastCall().once();
        stateManager.updateChangelogOffsets(EasyMock.eq(checkpointableOffsets));
        EasyMock.expectLastCall().once();
<<<<<<< HEAD
        EasyMock.expect(stateManager.changelogOffsets()).andReturn(checkpointableOffsets);
=======
        EasyMock.expect(stateManager.changelogOffsets())
                .andReturn(checkpointableOffsets);
>>>>>>> 634c9175
        EasyMock.expect(recordCollector.offsets()).andReturn(checkpointableOffsets).once();
        EasyMock.replay(stateManager, recordCollector);

        task = createStatefulTask(createConfig(false, "0"), true);
        task.initializeIfNeeded();
        task.completeRestoration();
        task.addRecords(partition1, singleton(getConsumerRecord(partition1, 10)));
        task.process(100L);
        assertTrue(task.commitNeeded());

        task.suspend();
<<<<<<< HEAD
        task.postCommit(false);
=======
        task.postCommit(true);
>>>>>>> 634c9175
        EasyMock.verify(stateManager, recordCollector);
    }

    @Test
    public void shouldReturnStateManagerChangelogOffsets() {
        EasyMock.expect(stateManager.changelogOffsets()).andReturn(Collections.singletonMap(partition1, 50L)).anyTimes();
        EasyMock.expect(stateManager.changelogPartitions()).andReturn(Collections.singleton(partition1)).anyTimes();
        EasyMock.expect(recordCollector.offsets()).andReturn(Collections.emptyMap()).anyTimes();
        EasyMock.replay(stateManager, recordCollector);

        task = createOptimizedStatefulTask(createConfig(false, "100"), consumer);

        task.initializeIfNeeded();

        assertEquals(Collections.singletonMap(partition1, 50L), task.changelogOffsets());

        task.completeRestoration();

        assertEquals(Collections.singletonMap(partition1, Task.LATEST_OFFSET), task.changelogOffsets());
    }

    @Test
    public void shouldNotCheckpointOnCloseCreated() {
        stateManager.flush();
        EasyMock.expectLastCall().andThrow(new AssertionError("Flush should not be called")).anyTimes();
        stateManager.checkpoint();
<<<<<<< HEAD
        EasyMock.expectLastCall();
        EasyMock.expect(stateManager.changelogPartitions()).andReturn(Collections.singleton(partition1));
=======
        EasyMock.expectLastCall().andThrow(new AssertionError("Checkpoint should not be called")).anyTimes();
>>>>>>> 634c9175
        EasyMock.expect(recordCollector.offsets()).andReturn(Collections.emptyMap()).anyTimes();
        EasyMock.replay(stateManager, recordCollector);

        final MetricName metricName = setupCloseTaskMetric();

        task = createOptimizedStatefulTask(createConfig(false, "100"), consumer);

        task.suspend();
        task.closeClean();

        assertEquals(Task.State.CLOSED, task.state());
        assertFalse(source1.initialized);
        assertFalse(source1.closed);

<<<<<<< HEAD
=======
        EasyMock.verify(stateManager, recordCollector);

>>>>>>> 634c9175
        final double expectedCloseTaskMetric = 1.0;
        verifyCloseTaskMetric(expectedCloseTaskMetric, streamsMetrics, metricName);
    }

    @Test
<<<<<<< HEAD
    public void shouldNotCheckpointOnCloseRestoringIfNoProgress() {
        stateManager.flush();
        EasyMock.expectLastCall().andThrow(new AssertionError("Flush should not be called")).anyTimes();
        stateManager.checkpoint();
        EasyMock.expectLastCall().andThrow(new AssertionError("Checkpoint should not be called")).anyTimes();
=======
    public void shouldCheckpointOnCloseRestoringIfNoProgress() {
        stateManager.flush();
        EasyMock.expectLastCall().once();
        stateManager.checkpoint();
        EasyMock.expectLastCall().once();
>>>>>>> 634c9175
        EasyMock.expect(stateManager.changelogPartitions()).andReturn(Collections.emptySet()).anyTimes();
        EasyMock.expect(stateManager.changelogOffsets()).andReturn(Collections.emptyMap()).anyTimes();
        EasyMock.expect(recordCollector.offsets()).andReturn(Collections.emptyMap()).anyTimes();
        EasyMock.replay(stateManager, recordCollector);

        task = createOptimizedStatefulTask(createConfig(false, "100"), consumer);

        task.initializeIfNeeded();
        task.completeRestoration();
        task.suspend();
        task.prepareCommit();
        task.postCommit(true);
        task.closeClean();

        assertEquals(Task.State.CLOSED, task.state());

        EasyMock.verify(stateManager);
    }

    @Test
    public void shouldCheckpointOffsetsOnPostCommit() {
        final long offset = 543L;
        final long consumedOffset = 345L;

        EasyMock.expect(recordCollector.offsets()).andReturn(Collections.singletonMap(changelogPartition, offset)).anyTimes();
        EasyMock.expectLastCall();
        stateManager.checkpoint();
<<<<<<< HEAD
        EasyMock.expect(stateManager.changelogPartitions()).andReturn(Collections.emptySet()).anyTimes();
        EasyMock.expect(stateManager.changelogOffsets())
                .andReturn(Collections.singletonMap(partition1, offset));
=======
        EasyMock.expectLastCall().once();
        EasyMock.expect(stateManager.changelogPartitions()).andReturn(Collections.emptySet()).anyTimes();
        EasyMock.expect(stateManager.changelogOffsets())
                .andReturn(Collections.singletonMap(partition1, offset + 12000L));
>>>>>>> 634c9175
        EasyMock.replay(recordCollector, stateManager);

        task = createOptimizedStatefulTask(createConfig(false, "0"), consumer);
        task.initializeIfNeeded();
        task.completeRestoration();

        task.addRecords(partition1, singletonList(getConsumerRecord(partition1, consumedOffset)));
        task.process(100L);
        assertTrue(task.commitNeeded());

        task.suspend();
        task.prepareCommit();
        task.postCommit(false);

        assertEquals(Task.State.SUSPENDED, task.state());

        EasyMock.verify(stateManager);
    }

    @Test
    public void shouldThrowExceptionOnCloseCleanError() {
        final long offset = 543L;

        EasyMock.expect(recordCollector.offsets()).andReturn(emptyMap()).anyTimes();
        stateManager.checkpoint();
<<<<<<< HEAD
        EasyMock.expectLastCall();
=======
        EasyMock.expectLastCall().once();
>>>>>>> 634c9175
        EasyMock.expect(stateManager.changelogPartitions()).andReturn(Collections.singleton(changelogPartition)).anyTimes();
        EasyMock.expect(stateManager.changelogOffsets()).andReturn(Collections.singletonMap(changelogPartition, offset)).anyTimes();
        stateManager.close();
        EasyMock.expectLastCall().andThrow(new ProcessorStateException("KABOOM!")).anyTimes();
        EasyMock.replay(recordCollector, stateManager);
        final MetricName metricName = setupCloseTaskMetric();

        task = createOptimizedStatefulTask(createConfig(false, "100"), consumer);
        task.initializeIfNeeded();
        task.completeRestoration();

        task.addRecords(partition1, singletonList(getConsumerRecord(partition1, offset)));
        task.process(100L);
        assertTrue(task.commitNeeded());

        task.suspend();
        task.prepareCommit();
        task.postCommit(true);
        assertThrows(ProcessorStateException.class, () -> task.closeClean());

        final double expectedCloseTaskMetric = 0.0;
        verifyCloseTaskMetric(expectedCloseTaskMetric, streamsMetrics, metricName);

        EasyMock.verify(stateManager);
        EasyMock.reset(stateManager);
        EasyMock.expect(stateManager.changelogPartitions()).andStubReturn(Collections.singleton(changelogPartition));
        stateManager.close();
        EasyMock.expectLastCall();
        EasyMock.replay(stateManager);
    }

    @Test
    public void shouldThrowOnCloseCleanFlushError() {
        final long offset = 543L;

        EasyMock.expect(recordCollector.offsets()).andReturn(Collections.singletonMap(changelogPartition, offset));
        stateManager.flushCache();
        EasyMock.expectLastCall().andThrow(new ProcessorStateException("KABOOM!")).anyTimes();
        stateManager.flush();
        EasyMock.expectLastCall().andThrow(new AssertionError("Flush should not be called")).anyTimes();
        stateManager.checkpoint();
        EasyMock.expectLastCall().andThrow(new AssertionError("Checkpoint should not be called")).anyTimes();
        stateManager.close();
        EasyMock.expectLastCall().andThrow(new AssertionError("Close should not be called!")).anyTimes();
        EasyMock.expect(stateManager.changelogPartitions()).andReturn(Collections.emptySet()).anyTimes();
        EasyMock.expect(stateManager.changelogOffsets()).andReturn(Collections.emptyMap()).anyTimes();
        EasyMock.replay(recordCollector, stateManager);
        final MetricName metricName = setupCloseTaskMetric();

        task = createOptimizedStatefulTask(createConfig(false, "100"), consumer);
        task.initializeIfNeeded();
        task.completeRestoration();

        // process one record to make commit needed
        task.addRecords(partition1, singletonList(getConsumerRecord(partition1, offset)));
        task.process(100L);

        assertThrows(ProcessorStateException.class, task::prepareCommit);

        assertEquals(RUNNING, task.state());

        final double expectedCloseTaskMetric = 0.0;
        verifyCloseTaskMetric(expectedCloseTaskMetric, streamsMetrics, metricName);

        EasyMock.verify(stateManager);
        EasyMock.reset(stateManager);
        EasyMock.expect(stateManager.changelogPartitions()).andReturn(Collections.emptySet()).anyTimes();
        EasyMock.replay(stateManager);
    }

    @Test
    public void shouldThrowOnCloseCleanCheckpointError() {
        final long offset = 54300L;
        EasyMock.expect(recordCollector.offsets()).andReturn(emptyMap());
        stateManager.checkpoint();
        EasyMock.expectLastCall().andThrow(new ProcessorStateException("KABOOM!")).anyTimes();
        stateManager.close();
        EasyMock.expectLastCall().andThrow(new AssertionError("Close should not be called!")).anyTimes();
        EasyMock.expect(stateManager.changelogPartitions()).andReturn(Collections.emptySet()).anyTimes();
        EasyMock.expect(stateManager.changelogOffsets())
                .andReturn(Collections.singletonMap(partition1, offset));
        EasyMock.replay(recordCollector, stateManager);
        final MetricName metricName = setupCloseTaskMetric();

        task = createOptimizedStatefulTask(createConfig(false, "100"), consumer);
        task.initializeIfNeeded();

        task.addRecords(partition1, singletonList(getConsumerRecord(partition1, offset)));
        task.process(100L);
        assertTrue(task.commitNeeded());

        task.suspend();
        task.prepareCommit();
        assertThrows(ProcessorStateException.class, () -> task.postCommit(true));

        assertEquals(Task.State.SUSPENDED, task.state());

        final double expectedCloseTaskMetric = 0.0;
        verifyCloseTaskMetric(expectedCloseTaskMetric, streamsMetrics, metricName);

        EasyMock.verify(stateManager);
        EasyMock.reset(stateManager);
        EasyMock.expect(stateManager.changelogPartitions()).andReturn(Collections.emptySet()).anyTimes();
        stateManager.close();
        EasyMock.expectLastCall();
        EasyMock.replay(stateManager);
    }

    @Test
    public void shouldNotThrowFromStateManagerCloseInCloseDirty() {
        stateManager.close();
        EasyMock.expectLastCall().andThrow(new RuntimeException("KABOOM!")).anyTimes();
        EasyMock.expect(stateManager.changelogOffsets()).andReturn(Collections.emptyMap()).anyTimes();
        EasyMock.replay(stateManager);

        task = createOptimizedStatefulTask(createConfig(false, "100"), consumer);
        task.initializeIfNeeded();

        task.suspend();
        task.closeDirty();

        EasyMock.verify(stateManager);
    }

    @Test
    public void shouldUnregisterMetricsInCloseClean() {
        EasyMock.expect(stateManager.changelogPartitions()).andReturn(Collections.emptySet()).anyTimes();
        EasyMock.expect(recordCollector.offsets()).andReturn(Collections.emptyMap()).anyTimes();
        EasyMock.replay(stateManager, recordCollector);

        task = createOptimizedStatefulTask(createConfig(false, "100"), consumer);

        task.suspend();
        assertThat(getTaskMetrics(), not(empty()));
        task.closeClean();
        assertThat(getTaskMetrics(), empty());
    }

    @Test
    public void shouldUnregisterMetricsInCloseDirty() {
        EasyMock.expect(stateManager.changelogPartitions()).andReturn(Collections.emptySet()).anyTimes();
        EasyMock.expect(recordCollector.offsets()).andReturn(Collections.emptyMap()).anyTimes();
        EasyMock.replay(stateManager, recordCollector);

        task = createOptimizedStatefulTask(createConfig(false, "100"), consumer);

        task.suspend();
        assertThat(getTaskMetrics(), not(empty()));
        task.closeDirty();
        assertThat(getTaskMetrics(), empty());
    }

    @Test
    public void shouldUnregisterMetricsInCloseCleanAndRecycleState() {
        EasyMock.expect(stateManager.changelogPartitions()).andReturn(Collections.emptySet()).anyTimes();
        EasyMock.expect(recordCollector.offsets()).andReturn(Collections.emptyMap()).anyTimes();
        EasyMock.replay(stateManager, recordCollector);

        task = createOptimizedStatefulTask(createConfig(false, "100"), consumer);

        task.suspend();
        assertThat(getTaskMetrics(), not(empty()));
        task.closeCleanAndRecycleState();
        assertThat(getTaskMetrics(), empty());
    }

    @Test
    public void closeShouldBeIdempotent() {
        EasyMock.expect(stateManager.changelogPartitions()).andReturn(Collections.emptySet()).anyTimes();
        EasyMock.expect(recordCollector.offsets()).andReturn(Collections.emptyMap()).anyTimes();
        EasyMock.replay(stateManager, recordCollector);

        task = createOptimizedStatefulTask(createConfig(false, "100"), consumer);

        task.suspend();
        task.closeClean();

        // close calls are idempotent since we are already in closed
        task.closeClean();
        task.closeDirty();

        EasyMock.reset(stateManager);
        EasyMock.replay(stateManager);
    }

    @Test
    public void shouldUpdatePartitions() {
        task = createStatelessTask(createConfig(false, "0"), StreamsConfig.METRICS_LATEST);
        final Set<TopicPartition> newPartitions = new HashSet<>(task.inputPartitions());
        newPartitions.add(new TopicPartition("newTopic", 0));

        task.update(newPartitions, mkMap(
            mkEntry(source1.name(), asList(topic1, "newTopic")),
            mkEntry(source2.name(), singletonList(topic2)))
        );

        assertThat(task.inputPartitions(), equalTo(newPartitions));
    }

    @Test
    public void shouldThrowIfCleanClosingDirtyTask() {
        task = createStatelessTask(createConfig(false, "0"), StreamsConfig.METRICS_LATEST);
        task.initializeIfNeeded();
        task.completeRestoration();

        task.addRecords(partition1, singletonList(getConsumerRecord(partition1, 0)));
        task.process(0L);
        assertTrue(task.commitNeeded());

        assertThrows(TaskMigratedException.class, () -> task.closeClean());
    }

    @Test
    public void shouldThrowIfRecyclingDirtyTask() {
        task = createStatelessTask(createConfig(false, "0"), StreamsConfig.METRICS_LATEST);
        task.initializeIfNeeded();
        task.completeRestoration();

        task.addRecords(partition1, singletonList(getConsumerRecord(partition1, 0)));
        task.process(0L);
        assertTrue(task.commitNeeded());

        assertThrows(TaskMigratedException.class, () -> task.closeCleanAndRecycleState());
    }

    @Test
    public void shouldOnlyRecycleSuspendedTasks() {
        stateManager.recycle();
        recordCollector.closeClean();
        EasyMock.expect(stateManager.changelogOffsets()).andReturn(Collections.emptyMap()).anyTimes();
        EasyMock.replay(stateManager, recordCollector);

        task = createStatefulTask(createConfig(false, "100"), true);
        assertThrows(IllegalStateException.class, () -> task.closeCleanAndRecycleState()); // CREATED

        task.initializeIfNeeded();
        assertThrows(IllegalStateException.class, () -> task.closeCleanAndRecycleState()); // RESTORING

        task.completeRestoration();
        assertThrows(IllegalStateException.class, () -> task.closeCleanAndRecycleState()); // RUNNING

        task.suspend();
        task.closeCleanAndRecycleState(); // SUSPENDED

        EasyMock.verify(stateManager, recordCollector);
    }

    @Test
    public void shouldAlwaysSuspendCreatedTasks() {
        EasyMock.replay(stateManager);
        task = createStatefulTask(createConfig(false, "100"), true);
        assertThat(task.state(), equalTo(CREATED));
        task.suspend();
        assertThat(task.state(), equalTo(SUSPENDED));
    }

    @Test
    public void shouldAlwaysSuspendRestoringTasks() {
        EasyMock.expect(stateManager.changelogOffsets()).andReturn(Collections.emptyMap()).anyTimes();
        EasyMock.replay(stateManager);
        task = createStatefulTask(createConfig(false, "100"), true);
        task.initializeIfNeeded();
        assertThat(task.state(), equalTo(RESTORING));
        task.suspend();
        assertThat(task.state(), equalTo(SUSPENDED));
    }

    @Test
    public void shouldAlwaysSuspendRunningTasks() {
        EasyMock.expect(stateManager.changelogOffsets()).andReturn(Collections.emptyMap()).anyTimes();
        EasyMock.replay(stateManager);
        task = createFaultyStatefulTask(createConfig(false, "100"));
        task.initializeIfNeeded();
        task.completeRestoration();
        assertThat(task.state(), equalTo(RUNNING));
        assertThrows(RuntimeException.class, () -> task.suspend());
        assertThat(task.state(), equalTo(SUSPENDED));
    }

    private List<MetricName> getTaskMetrics() {
        return metrics.metrics().keySet().stream().filter(m -> m.tags().containsKey("task-id")).collect(Collectors.toList());
    }

    private StreamTask createOptimizedStatefulTask(final StreamsConfig config, final Consumer<byte[], byte[]> consumer) {
        final StateStore stateStore = new MockKeyValueStore(storeName, true);

        final ProcessorTopology topology = ProcessorTopologyFactories.with(
            singletonList(source1),
            mkMap(mkEntry(topic1, source1)),
            singletonList(stateStore),
            Collections.singletonMap(storeName, topic1));

        final InternalProcessorContext context = new ProcessorContextImpl(
            taskId,
            config,
            stateManager,
            streamsMetrics,
            null
        );

        return new StreamTask(
            taskId,
            mkSet(partition1),
            topology,
            consumer,
            config,
            streamsMetrics,
            stateDirectory,
            cache,
            time,
            stateManager,
            recordCollector,
            context);
    }

    private StreamTask createDisconnectedTask(final StreamsConfig config) {
        final MockKeyValueStore stateStore = new MockKeyValueStore(storeName, false);

        final ProcessorTopology topology = ProcessorTopologyFactories.with(
            asList(source1, source2),
            mkMap(mkEntry(topic1, source1), mkEntry(topic2, source2)),
            singletonList(stateStore),
            Collections.emptyMap());

        final MockConsumer<byte[], byte[]> consumer = new MockConsumer<byte[], byte[]>(OffsetResetStrategy.EARLIEST) {
            @Override
            public Map<TopicPartition, OffsetAndMetadata> committed(final Set<TopicPartition> partitions) {
                throw new TimeoutException("KABOOM!");
            }
        };

        final InternalProcessorContext context = new ProcessorContextImpl(
            taskId,
            config,
            stateManager,
            streamsMetrics,
            null
        );

        return new StreamTask(
            taskId,
            partitions,
            topology,
            consumer,
            config,
            streamsMetrics,
            stateDirectory,
            cache,
            time,
            stateManager,
            recordCollector,
            context);
    }

    private StreamTask createFaultyStatefulTask(final StreamsConfig config) {
        final ProcessorTopology topology = ProcessorTopologyFactories.with(
            asList(source1, source3),
            mkMap(mkEntry(topic1, source1), mkEntry(topic2, source3)),
            singletonList(stateStore),
            Collections.emptyMap());

        final InternalProcessorContext context = new ProcessorContextImpl(
            taskId,
            config,
            stateManager,
            streamsMetrics,
            null
        );

        return new StreamTask(
            taskId,
            partitions,
            topology,
            consumer,
            config,
            streamsMetrics,
            stateDirectory,
            cache,
            time,
            stateManager,
            recordCollector,
            context);
    }

    private StreamTask createStatefulTask(final StreamsConfig config, final boolean logged) {
        return createStatefulTask(config, logged, stateManager);
    }

    private StreamTask createStatefulTask(final StreamsConfig config, final boolean logged, final ProcessorStateManager stateManager) {
        final MockKeyValueStore stateStore = new MockKeyValueStore(storeName, logged);

        final ProcessorTopology topology = ProcessorTopologyFactories.with(
            asList(source1, source2),
            mkMap(mkEntry(topic1, source1), mkEntry(topic2, source2)),
            singletonList(stateStore),
            logged ? Collections.singletonMap(storeName, storeName + "-changelog") : Collections.emptyMap());

        final InternalProcessorContext context = new ProcessorContextImpl(
            taskId,
            config,
            stateManager,
            streamsMetrics,
            null
        );

        return new StreamTask(
            taskId,
            partitions,
            topology,
            consumer,
            config,
            streamsMetrics,
            stateDirectory,
            cache,
            time,
            stateManager,
            recordCollector,
            context);
    }

    private StreamTask createStatelessTask(final StreamsConfig config,
                                           final String builtInMetricsVersion) {
        final ProcessorTopology topology = withSources(
            asList(source1, source2, processorStreamTime, processorSystemTime),
            mkMap(mkEntry(topic1, source1), mkEntry(topic2, source2))
        );

        source1.addChild(processorStreamTime);
        source2.addChild(processorStreamTime);
        source1.addChild(processorSystemTime);
        source2.addChild(processorSystemTime);

        EasyMock.expect(stateManager.changelogPartitions()).andReturn(Collections.emptySet());
        EasyMock.expect(stateManager.changelogOffsets()).andReturn(Collections.emptyMap()).anyTimes();
        EasyMock.expect(recordCollector.offsets()).andReturn(Collections.emptyMap()).anyTimes();
        EasyMock.replay(stateManager, recordCollector);

        final InternalProcessorContext context = new ProcessorContextImpl(
            taskId,
            config,
            stateManager,
            streamsMetrics,
            null
        );

        return new StreamTask(
            taskId,
            partitions,
            topology,
            consumer,
            config,
            new StreamsMetricsImpl(metrics, "test", builtInMetricsVersion, time),
            stateDirectory,
            cache,
            time,
            stateManager,
            recordCollector,
            context);
    }

    private StreamTask createStatelessTaskWithForwardingTopology(final SourceNode<Integer, Integer, Integer, Integer> sourceNode) {
        final ProcessorTopology topology = withSources(
            asList(sourceNode, processorStreamTime),
            singletonMap(topic1, sourceNode)
        );

        sourceNode.addChild(processorStreamTime);

        EasyMock.expect(stateManager.changelogPartitions()).andReturn(Collections.emptySet());
        EasyMock.expect(recordCollector.offsets()).andReturn(Collections.emptyMap()).anyTimes();
        EasyMock.replay(stateManager, recordCollector);

        final StreamsConfig config = createConfig(false, "0");

        final InternalProcessorContext context = new ProcessorContextImpl(
            taskId,
            config,
            stateManager,
            streamsMetrics,
            null
        );

        return new StreamTask(
            taskId,
            singleton(partition1),
            topology,
            consumer,
            config,
            new StreamsMetricsImpl(metrics, "test", StreamsConfig.METRICS_LATEST, time),
            stateDirectory,
            cache,
            time,
            stateManager,
            recordCollector,
            context);
    }

    private ConsumerRecord<byte[], byte[]> getConsumerRecord(final TopicPartition topicPartition, final long offset) {
        return new ConsumerRecord<>(
            topicPartition.topic(),
            topicPartition.partition(),
            offset,
            offset, // use the offset as the timestamp
            TimestampType.CREATE_TIME,
            0L,
            0,
            0,
            recordKey,
            recordValue
        );
    }

    private ConsumerRecord<byte[], byte[]> getConsumerRecord(final Integer key,
                                                             final long offset) {
        return new ConsumerRecord<>(
            topic1,
            1,
            offset,
            offset, // use the offset as the timestamp
            TimestampType.CREATE_TIME,
            0L,
            0,
            0,
            new IntegerSerializer().serialize(topic1, key),
            recordValue
        );
    }

    private MetricName setupCloseTaskMetric() {
        final MetricName metricName = new MetricName("name", "group", "description", Collections.emptyMap());
        final Sensor sensor = streamsMetrics.threadLevelSensor(threadId, "task-closed", Sensor.RecordingLevel.INFO);
        sensor.add(metricName, new CumulativeSum());
        return metricName;
    }

    private void verifyCloseTaskMetric(final double expected, final StreamsMetricsImpl streamsMetrics, final MetricName metricName) {
        final KafkaMetric metric = (KafkaMetric) streamsMetrics.metrics().get(metricName);
        final double totalCloses = metric.measurable().measure(metric.config(), System.currentTimeMillis());
        assertThat(totalCloses, equalTo(expected));
    }
}<|MERGE_RESOLUTION|>--- conflicted
+++ resolved
@@ -1310,7 +1310,6 @@
         EasyMock.expect(recordCollector.offsets()).andReturn(Collections.singletonMap(changelogPartition, offset)).anyTimes();
         stateManager.checkpoint();
         EasyMock.expectLastCall().once();
-<<<<<<< HEAD
         EasyMock.expect(stateManager.changelogPartitions()).andReturn(Collections.singleton(changelogPartition));
         EasyMock.expect(stateManager.changelogOffsets())
                 .andReturn(Collections.singletonMap(changelogPartition, 10L))
@@ -1339,41 +1338,10 @@
 
         EasyMock.expect(recordCollector.offsets()).andReturn(Collections.singletonMap(changelogPartition, offset)).anyTimes();
         stateManager.checkpoint();
-=======
-        EasyMock.expect(stateManager.changelogOffsets())
-                .andReturn(Collections.singletonMap(changelogPartition, 10L))
-                .andReturn(Collections.singletonMap(changelogPartition, 20L));
->>>>>>> 634c9175
-        EasyMock.expectLastCall();
-        EasyMock.replay(stateManager, recordCollector);
-
-        task = createStatefulTask(createConfig(false, "100"), true);
-
-        task.initializeIfNeeded();
-        task.completeRestoration();
-
-        task.prepareCommit();
-        task.postCommit(true);  // should checkpoint
-
-        task.prepareCommit();
-        task.postCommit(false); // should not checkpoint
-
-        EasyMock.verify(stateManager, recordCollector);
-    }
-
-    @Test
-    public void shouldCheckpointOffsetsOnCommitIfSnapshotMuchChanged() {
-        final Long offset = 543L;
-
-        EasyMock.expect(recordCollector.offsets()).andReturn(Collections.singletonMap(changelogPartition, offset)).anyTimes();
-        stateManager.checkpoint();
         EasyMock.expectLastCall().times(2);
         EasyMock.expect(stateManager.changelogPartitions()).andReturn(Collections.singleton(changelogPartition));
         EasyMock.expect(stateManager.changelogOffsets())
-<<<<<<< HEAD
-=======
                 .andReturn(Collections.singletonMap(changelogPartition, 0L))
->>>>>>> 634c9175
                 .andReturn(Collections.singletonMap(changelogPartition, 10L))
                 .andReturn(Collections.singletonMap(changelogPartition, 12000L));
         stateManager.registerStore(stateStore, stateStore.stateRestoreCallback);
@@ -1386,12 +1354,9 @@
         task.completeRestoration();
         task.prepareCommit();
         task.postCommit(true);
-<<<<<<< HEAD
-=======
 
         task.prepareCommit();
         task.postCommit(false);
->>>>>>> 634c9175
 
         EasyMock.verify(recordCollector);
     }
@@ -1409,11 +1374,7 @@
         task.initializeIfNeeded();
         task.completeRestoration();
         task.prepareCommit();
-<<<<<<< HEAD
-        task.postCommit(true);
-=======
         task.postCommit(false);
->>>>>>> 634c9175
         final File checkpointFile = new File(
             stateDirectory.directoryForTask(taskId),
             StateManagerUtil.CHECKPOINT_FILE_NAME
@@ -1593,85 +1554,28 @@
     }
 
     @Test
-<<<<<<< HEAD
-    public void shouldCheckpointWithEmptyOffsetsForSuspendedRestoringTask() {
-        stateManager.checkpoint();
-        EasyMock.expectLastCall().once();
-        EasyMock.expect(stateManager.changelogOffsets())
-                .andReturn(Collections.singletonMap(partition1, 0L));
-        EasyMock.replay(stateManager);
-
-        task = createStatefulTask(createConfig(false, "100"), true);
-        task.initializeIfNeeded();
-        task.suspend();
-        task.postCommit(false);
-        EasyMock.verify(stateManager);
-    }
-
-    @Test
-    public void shouldCheckpointWithEmptyOffsetsForSuspendedRunningTaskForFirstTime() {
-        EasyMock.expect(stateManager.changelogOffsets())
-                .andReturn(Collections.singletonMap(partition1, 1L));
-        stateManager.checkpoint();
-        EasyMock.expectLastCall().once();
-        EasyMock.replay(stateManager);
-
-        task = createStatefulTask(createConfig(false, "100"), true);
-        task.initializeIfNeeded();
-        task.completeRestoration();
-        task.suspend();
-        task.postCommit(false);
-        EasyMock.verify(stateManager);
-    }
-
-    @Test
-    public void shouldNotCheckpointWithEmptyOffsetsForSuspendedRunningTaskWithSmallProgress() {
-        EasyMock.expect(stateManager.changelogOffsets())
-                .andReturn(Collections.singletonMap(partition1, 1L))
-                .andReturn(Collections.singletonMap(partition1, 2L));
-        stateManager.checkpoint();
-        EasyMock.expectLastCall().once();
-=======
     public void shouldCheckpointForSuspendedTask() {
         stateManager.checkpoint();
         EasyMock.expectLastCall().once();
         EasyMock.expect(stateManager.changelogOffsets())
                 .andReturn(Collections.singletonMap(partition1, 1L));
->>>>>>> 634c9175
         EasyMock.replay(stateManager);
 
         task = createStatefulTask(createConfig(false, "100"), true);
         task.initializeIfNeeded();
-        task.completeRestoration();
-
-        task.prepareCommit();
-        task.postCommit(false);
-
         task.suspend();
-<<<<<<< HEAD
-        task.postCommit(false);
-=======
         task.postCommit(true);
->>>>>>> 634c9175
         EasyMock.verify(stateManager);
     }
 
-    @Test
-<<<<<<< HEAD
-    public void shouldNotCheckpointWithEmptyOffsetsForSuspendedRunningTaskWithLargeProgress() {
-        EasyMock.expect(stateManager.changelogOffsets())
-                .andReturn(Collections.singletonMap(partition1, 1L))
-                .andReturn(Collections.singletonMap(partition1, 12000L));
-        stateManager.checkpoint();
-        EasyMock.expectLastCall().times(2);
-=======
+
+    @Test
     public void shouldNotCheckpointForSuspendedRunningTaskWithSmallProgress() {
         EasyMock.expect(stateManager.changelogOffsets())
                 .andReturn(Collections.singletonMap(partition1, 1L))
                 .andReturn(Collections.singletonMap(partition1, 2L));
         stateManager.checkpoint();
         EasyMock.expectLastCall().andThrow(new AssertionError("Checkpoint should not be called")).anyTimes();
->>>>>>> 634c9175
         EasyMock.replay(stateManager);
 
         task = createStatefulTask(createConfig(false, "100"), true);
@@ -1687,8 +1591,6 @@
     }
 
     @Test
-<<<<<<< HEAD
-=======
     public void shouldCheckpointForSuspendedRunningTaskWithLargeProgress() {
         EasyMock.expect(stateManager.changelogOffsets())
                 .andReturn(Collections.singletonMap(partition1, 12000L))
@@ -1710,19 +1612,14 @@
     }
 
     @Test
->>>>>>> 634c9175
     public void shouldCheckpointWhileUpdateSnapshotWithTheConsumedOffsetsForSuspendedRunningTask() {
         final Map<TopicPartition, Long> checkpointableOffsets = singletonMap(partition1, 1L);
         stateManager.checkpoint();
         EasyMock.expectLastCall().once();
         stateManager.updateChangelogOffsets(EasyMock.eq(checkpointableOffsets));
         EasyMock.expectLastCall().once();
-<<<<<<< HEAD
-        EasyMock.expect(stateManager.changelogOffsets()).andReturn(checkpointableOffsets);
-=======
         EasyMock.expect(stateManager.changelogOffsets())
                 .andReturn(checkpointableOffsets);
->>>>>>> 634c9175
         EasyMock.expect(recordCollector.offsets()).andReturn(checkpointableOffsets).once();
         EasyMock.replay(stateManager, recordCollector);
 
@@ -1734,11 +1631,7 @@
         assertTrue(task.commitNeeded());
 
         task.suspend();
-<<<<<<< HEAD
-        task.postCommit(false);
-=======
         task.postCommit(true);
->>>>>>> 634c9175
         EasyMock.verify(stateManager, recordCollector);
     }
 
@@ -1765,12 +1658,7 @@
         stateManager.flush();
         EasyMock.expectLastCall().andThrow(new AssertionError("Flush should not be called")).anyTimes();
         stateManager.checkpoint();
-<<<<<<< HEAD
-        EasyMock.expectLastCall();
-        EasyMock.expect(stateManager.changelogPartitions()).andReturn(Collections.singleton(partition1));
-=======
         EasyMock.expectLastCall().andThrow(new AssertionError("Checkpoint should not be called")).anyTimes();
->>>>>>> 634c9175
         EasyMock.expect(recordCollector.offsets()).andReturn(Collections.emptyMap()).anyTimes();
         EasyMock.replay(stateManager, recordCollector);
 
@@ -1785,29 +1673,18 @@
         assertFalse(source1.initialized);
         assertFalse(source1.closed);
 
-<<<<<<< HEAD
-=======
         EasyMock.verify(stateManager, recordCollector);
 
->>>>>>> 634c9175
         final double expectedCloseTaskMetric = 1.0;
         verifyCloseTaskMetric(expectedCloseTaskMetric, streamsMetrics, metricName);
     }
 
     @Test
-<<<<<<< HEAD
-    public void shouldNotCheckpointOnCloseRestoringIfNoProgress() {
-        stateManager.flush();
-        EasyMock.expectLastCall().andThrow(new AssertionError("Flush should not be called")).anyTimes();
-        stateManager.checkpoint();
-        EasyMock.expectLastCall().andThrow(new AssertionError("Checkpoint should not be called")).anyTimes();
-=======
     public void shouldCheckpointOnCloseRestoringIfNoProgress() {
         stateManager.flush();
         EasyMock.expectLastCall().once();
         stateManager.checkpoint();
         EasyMock.expectLastCall().once();
->>>>>>> 634c9175
         EasyMock.expect(stateManager.changelogPartitions()).andReturn(Collections.emptySet()).anyTimes();
         EasyMock.expect(stateManager.changelogOffsets()).andReturn(Collections.emptyMap()).anyTimes();
         EasyMock.expect(recordCollector.offsets()).andReturn(Collections.emptyMap()).anyTimes();
@@ -1835,16 +1712,10 @@
         EasyMock.expect(recordCollector.offsets()).andReturn(Collections.singletonMap(changelogPartition, offset)).anyTimes();
         EasyMock.expectLastCall();
         stateManager.checkpoint();
-<<<<<<< HEAD
-        EasyMock.expect(stateManager.changelogPartitions()).andReturn(Collections.emptySet()).anyTimes();
-        EasyMock.expect(stateManager.changelogOffsets())
-                .andReturn(Collections.singletonMap(partition1, offset));
-=======
         EasyMock.expectLastCall().once();
         EasyMock.expect(stateManager.changelogPartitions()).andReturn(Collections.emptySet()).anyTimes();
         EasyMock.expect(stateManager.changelogOffsets())
                 .andReturn(Collections.singletonMap(partition1, offset + 12000L));
->>>>>>> 634c9175
         EasyMock.replay(recordCollector, stateManager);
 
         task = createOptimizedStatefulTask(createConfig(false, "0"), consumer);
@@ -1870,11 +1741,7 @@
 
         EasyMock.expect(recordCollector.offsets()).andReturn(emptyMap()).anyTimes();
         stateManager.checkpoint();
-<<<<<<< HEAD
-        EasyMock.expectLastCall();
-=======
         EasyMock.expectLastCall().once();
->>>>>>> 634c9175
         EasyMock.expect(stateManager.changelogPartitions()).andReturn(Collections.singleton(changelogPartition)).anyTimes();
         EasyMock.expect(stateManager.changelogOffsets()).andReturn(Collections.singletonMap(changelogPartition, offset)).anyTimes();
         stateManager.close();
@@ -2387,8 +2254,7 @@
         );
     }
 
-    private ConsumerRecord<byte[], byte[]> getConsumerRecord(final Integer key,
-                                                             final long offset) {
+    private ConsumerRecord<byte[], byte[]> getConsumerRecord(final Integer key, final long offset) {
         return new ConsumerRecord<>(
             topic1,
             1,
