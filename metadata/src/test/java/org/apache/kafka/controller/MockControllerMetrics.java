--- conflicted
+++ resolved
@@ -19,17 +19,7 @@
 
 public final class MockControllerMetrics implements ControllerMetrics {
     private volatile boolean active;
-<<<<<<< HEAD
-    private volatile int offlinePartitions;
-    private volatile int preferredReplicaImbalances;
     private volatile int queueSize;
-
-    public MockControllerMetrics() {
-        this.active = false;
-        this.offlinePartitions = 0;
-        this.preferredReplicaImbalances = 0;
-        this.queueSize = 0;
-=======
     private volatile int topics;
     private volatile int partitions;
 
@@ -37,7 +27,7 @@
         this.active = false;
         this.topics = 0;
         this.partitions = 0;
->>>>>>> 6d1ae8bc
+        this.queueSize = 0;
     }
 
     @Override
@@ -61,7 +51,6 @@
     }
 
     @Override
-<<<<<<< HEAD
     public void setEventQueueSize(int queueSize) {
         this.queueSize = queueSize;
     }
@@ -72,24 +61,6 @@
     }
 
     @Override
-    public void setOfflinePartitionCount(int offlinePartitions) {
-        this.offlinePartitions = offlinePartitions;
-    }
-
-    @Override
-    public int offlinePartitionCount() {
-        return this.offlinePartitions;
-    }
-
-    @Override
-    public void setPreferredReplicaImbalanceCount(int replicaImbalances) {
-        this.preferredReplicaImbalances = replicaImbalances;
-    }
-
-    @Override
-    public int preferredReplicaImbalanceCount() {
-        return this.preferredReplicaImbalances;
-=======
     public void setGlobalTopicsCount(int topicCount) {
         this.topics = topicCount;
     }
@@ -107,6 +78,5 @@
     @Override
     public int globalPartitionCount() {
         return this.partitions;
->>>>>>> 6d1ae8bc
     }
 }