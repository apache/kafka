--- conflicted
+++ resolved
@@ -1099,14 +1099,8 @@
                     inflightOffsetFetches.stream().filter(r -> r.sameRequest(request)).findAny();
 
             if (dupe.isPresent() || inflight.isPresent()) {
-<<<<<<< HEAD
-                log.info("Duplicate OffsetFetchRequest found for partitions: {}", request.requestedPartitions);
-                OffsetFetchRequestState originalRequest = dupe.orElseGet(inflight::get);
-                originalRequest.chainFuture(request.future);
-=======
                 log.debug("Duplicated unsent offset fetch request found for partitions: {}", request.requestedPartitions);
                 dupe.orElseGet(inflight::get).chainFuture(request.future);
->>>>>>> a14301d8
             } else {
                 log.debug("Enqueuing offset fetch request for partitions: {}", request.requestedPartitions);
                 this.unsentOffsetFetches.add(request);
@@ -1132,7 +1126,7 @@
          * almost immediately.
          */
         private void maybeRemoveInflightOffsetFetch(OffsetFetchRequestState fetchRequest, Throwable error) {
-            if (error == null && !fetchRequest.isExpired) {
+            if (error == null && !fetchRequest.isExpired()) {
                 boolean inflightRemoved = inflightOffsetFetches.remove(fetchRequest);
                 if (!inflightRemoved) {
                     log.warn("A duplicated, inflight, request was identified, but unable to find it in the " +
