/**
 * Licensed to the Apache Software Foundation (ASF) under one or more
 * contributor license agreements.  See the NOTICE file distributed with
 * this work for additional information regarding copyright ownership.
 * The ASF licenses this file to You under the Apache License, Version 2.0
 * (the "License"); you may not use this file except in compliance with
 * the License.  You may obtain a copy of the License at
 *
 *    http://www.apache.org/licenses/LICENSE-2.0
 *
 * Unless required by applicable law or agreed to in writing, software
 * distributed under the License is distributed on an "AS IS" BASIS,
 * WITHOUT WARRANTIES OR CONDITIONS OF ANY KIND, either express or implied.
 * See the License for the specific language governing permissions and
 * limitations under the License.
 */

package kafka.network

import java.io.IOException
import java.net._
import java.nio.ByteBuffer
import java.nio.channels.{Selector => NSelector, _}
import java.util
import java.util.Optional
import java.util.concurrent._
import java.util.concurrent.atomic._
import kafka.cluster.{BrokerEndPoint, EndPoint}
import kafka.network.ConnectionQuotas._
import kafka.network.Processor._
import kafka.network.RequestChannel.{CloseConnectionResponse, EndThrottlingResponse, NoOpResponse, SendResponse, StartThrottlingResponse}
import kafka.network.SocketServer._
import kafka.security.CredentialProvider
import kafka.server.{ApiVersionManager, BrokerReconfigurable, KafkaConfig}
import org.apache.kafka.common.message.ApiMessageType.ListenerType
import kafka.utils._
import org.apache.kafka.common.config.ConfigException
import org.apache.kafka.common.config.internals.QuotaConfigs
import org.apache.kafka.common.errors.InvalidRequestException
import org.apache.kafka.common.memory.{MemoryPool, SimpleMemoryPool}
import org.apache.kafka.common.metrics._
import org.apache.kafka.common.metrics.stats.{Avg, CumulativeSum, Meter, Rate}
import org.apache.kafka.common.network.KafkaChannel.ChannelMuteEvent
import org.apache.kafka.common.network.{ChannelBuilder, ChannelBuilders, ClientInformation, KafkaChannel, ListenerName, ListenerReconfigurable, NetworkSend, Selectable, Send, Selector => KSelector}
import org.apache.kafka.common.protocol.ApiKeys
import org.apache.kafka.common.requests.{ApiVersionsRequest, RequestContext, RequestHeader}
import org.apache.kafka.common.security.auth.SecurityProtocol
import org.apache.kafka.common.utils.{KafkaThread, LogContext, Time, Utils}
import org.apache.kafka.common.{Endpoint, KafkaException, MetricName, Reconfigurable}
import org.apache.kafka.server.metrics.KafkaMetricsGroup
import org.apache.kafka.server.util.FutureUtils
import org.slf4j.event.Level

import scala.collection._
import scala.collection.mutable.ArrayBuffer
import scala.jdk.CollectionConverters._
import scala.util.control.ControlThrowable

/**
 * Handles new connections, requests and responses to and from broker.
 * Kafka supports two types of request planes :
 *  - data-plane :
 *    - Handles requests from clients and other brokers in the cluster.
 *    - The threading model is
 *      1 Acceptor thread per listener, that handles new connections.
 *      It is possible to configure multiple data-planes by specifying multiple "," separated endpoints for "listeners" in KafkaConfig.
 *      Acceptor has N Processor threads that each have their own selector and read requests from sockets
 *      M Handler threads that handle requests and produce responses back to the processor threads for writing.
 *  - control-plane :
 *    - Handles requests from controller. This is optional and can be configured by specifying "control.plane.listener.name".
 *      If not configured, the controller requests are handled by the data-plane.
 *    - The threading model is
 *      1 Acceptor thread that handles new connections
 *      Acceptor has 1 Processor thread that has its own selector and read requests from the socket.
 *      1 Handler thread that handles requests and produces responses back to the processor thread for writing.
 */
class SocketServer(val config: KafkaConfig,
                   val metrics: Metrics,
                   val time: Time,
                   val credentialProvider: CredentialProvider,
                   val apiVersionManager: ApiVersionManager)
  extends Logging with BrokerReconfigurable {

  private val metricsGroup = new KafkaMetricsGroup(this.getClass)

  private val maxQueuedRequests = config.queuedMaxRequests

  protected val nodeId: Int = config.brokerId

  private val logContext = new LogContext(s"[SocketServer listenerType=${apiVersionManager.listenerType}, nodeId=$nodeId] ")

  this.logIdent = logContext.logPrefix

  private val memoryPoolSensor = metrics.sensor("MemoryPoolUtilization")
  private val memoryPoolDepletedPercentMetricName = metrics.metricName("MemoryPoolAvgDepletedPercent", MetricsGroup)
  private val memoryPoolDepletedTimeMetricName = metrics.metricName("MemoryPoolDepletedTimeTotal", MetricsGroup)
  memoryPoolSensor.add(new Meter(TimeUnit.MILLISECONDS, memoryPoolDepletedPercentMetricName, memoryPoolDepletedTimeMetricName))
  private val memoryPool = if (config.queuedMaxBytes > 0) new SimpleMemoryPool(config.queuedMaxBytes, config.socketRequestMaxBytes, false, memoryPoolSensor) else MemoryPool.NONE
  // data-plane
  private[network] val dataPlaneAcceptors = new ConcurrentHashMap[EndPoint, DataPlaneAcceptor]()
  val dataPlaneRequestChannel = new RequestChannel(maxQueuedRequests, DataPlaneAcceptor.MetricPrefix, time, apiVersionManager.newRequestMetrics)
  // control-plane
  private[network] var controlPlaneAcceptorOpt: Option[ControlPlaneAcceptor] = None
  val controlPlaneRequestChannelOpt: Option[RequestChannel] = config.controlPlaneListenerName.map(_ =>
    new RequestChannel(20, ControlPlaneAcceptor.MetricPrefix, time, apiVersionManager.newRequestMetrics))

  private[this] val nextProcessorId: AtomicInteger = new AtomicInteger(0)
  val connectionQuotas = new ConnectionQuotas(config, time, metrics)

  /**
   * A future which is completed once all the authorizer futures are complete.
   */
  private val allAuthorizerFuturesComplete = new CompletableFuture[Void]

  /**
   * True if the SocketServer is stopped. Must be accessed under the SocketServer lock.
   */
  private var stopped = false

  // Socket server metrics
  metricsGroup.newGauge(s"${DataPlaneAcceptor.MetricPrefix}NetworkProcessorAvgIdlePercent", () => SocketServer.this.synchronized {
    val dataPlaneProcessors = dataPlaneAcceptors.asScala.values.flatMap(a => a.processors)
    val ioWaitRatioMetricNames = dataPlaneProcessors.map { p =>
      metrics.metricName("io-wait-ratio", MetricsGroup, p.metricTags)
    }
    if (dataPlaneProcessors.isEmpty) {
      1.0
    } else {
      ioWaitRatioMetricNames.map { metricName =>
        Option(metrics.metric(metricName)).fold(0.0)(m => Math.min(m.metricValue.asInstanceOf[Double], 1.0))
      }.sum / dataPlaneProcessors.size
    }
  })
  if (config.requiresZookeeper) {
    metricsGroup.newGauge(s"${ControlPlaneAcceptor.MetricPrefix}NetworkProcessorAvgIdlePercent", () => SocketServer.this.synchronized {
      val controlPlaneProcessorOpt = controlPlaneAcceptorOpt.map(a => a.processors(0))
      val ioWaitRatioMetricName = controlPlaneProcessorOpt.map { p =>
        metrics.metricName("io-wait-ratio", MetricsGroup, p.metricTags)
      }
      ioWaitRatioMetricName.map { metricName =>
        Option(metrics.metric(metricName)).fold(0.0)(m => Math.min(m.metricValue.asInstanceOf[Double], 1.0))
      }.getOrElse(Double.NaN)
    })
  }
  metricsGroup.newGauge("MemoryPoolAvailable", () => memoryPool.availableMemory)
  metricsGroup.newGauge("MemoryPoolUsed", () => memoryPool.size() - memoryPool.availableMemory)
  metricsGroup.newGauge(s"${DataPlaneAcceptor.MetricPrefix}ExpiredConnectionsKilledCount", () => SocketServer.this.synchronized {
    val dataPlaneProcessors = dataPlaneAcceptors.asScala.values.flatMap(a => a.processors)
    val expiredConnectionsKilledCountMetricNames = dataPlaneProcessors.map { p =>
      metrics.metricName("expired-connections-killed-count", MetricsGroup, p.metricTags)
    }
    expiredConnectionsKilledCountMetricNames.map { metricName =>
      Option(metrics.metric(metricName)).fold(0.0)(m => m.metricValue.asInstanceOf[Double])
    }.sum
  })
  if (config.requiresZookeeper) {
    metricsGroup.newGauge(s"${ControlPlaneAcceptor.MetricPrefix}ExpiredConnectionsKilledCount", () => SocketServer.this.synchronized {
      val controlPlaneProcessorOpt = controlPlaneAcceptorOpt.map(a => a.processors(0))
      val expiredConnectionsKilledCountMetricNames = controlPlaneProcessorOpt.map { p =>
        metrics.metricName("expired-connections-killed-count", MetricsGroup, p.metricTags)
      }
      expiredConnectionsKilledCountMetricNames.map { metricName =>
        Option(metrics.metric(metricName)).fold(0.0)(m => m.metricValue.asInstanceOf[Double])
      }.getOrElse(0.0)
    })
  }

  // Create acceptors and processors for the statically configured endpoints when the
  // SocketServer is constructed. Note that this just opens the ports and creates the data
  // structures. It does not start the acceptors and processors or their associated JVM
  // threads.
  if (apiVersionManager.listenerType.equals(ListenerType.CONTROLLER)) {
    config.controllerListeners.foreach(createDataPlaneAcceptorAndProcessors)
  } else {
    config.controlPlaneListener.foreach(createControlPlaneAcceptorAndProcessor)
    config.dataPlaneListeners.foreach(createDataPlaneAcceptorAndProcessors)
  }

  // Processors are now created by each Acceptor. However to preserve compatibility, we need to number the processors
  // globally, so we keep the nextProcessorId counter in SocketServer
  def nextProcessorId(): Int = {
    nextProcessorId.getAndIncrement()
  }

  /**
   * This method enables request processing for all endpoints managed by this SocketServer. Each
   * endpoint will be brought up asynchronously as soon as its associated future is completed.
   * Therefore, we do not know that any particular request processor will be running by the end of
   * this function -- just that it might be running.
   *
   * @param authorizerFutures     Future per [[EndPoint]] used to wait before starting the
   *                              processor corresponding to the [[EndPoint]]. Any endpoint
   *                              that does not appear in this map will be started once all
   *                              authorizerFutures are complete.
   *
   * @return                      A future which is completed when all of the acceptor threads have
   *                              successfully started. If any of them do not start, the future will
   *                              be completed with an exception.
   */
  def enableRequestProcessing(
    authorizerFutures: Map[Endpoint, CompletableFuture[Void]]
  ): CompletableFuture[Void] = this.synchronized {
    if (stopped) {
      throw new RuntimeException("Can't enable request processing: SocketServer is stopped.")
    }

    def chainAcceptorFuture(acceptor: Acceptor): Unit = {
      // Because of ephemeral ports, we need to match acceptors to futures by looking at
      // the listener name, rather than the endpoint object.
      val authorizerFuture = authorizerFutures.find {
        case (endpoint, _) => acceptor.endPoint.listenerName.value().equals(endpoint.listenerName().get())
      } match {
        case None => allAuthorizerFuturesComplete
        case Some((_, future)) => future
      }
      authorizerFuture.whenComplete((_, e) => {
        if (e != null) {
          // If the authorizer failed to start, fail the acceptor's startedFuture.
          acceptor.startedFuture.completeExceptionally(e)
        } else {
          // Once the authorizer has started, attempt to start the associated acceptor. The Acceptor.start()
          // function will complete the acceptor started future (either successfully or not)
          acceptor.start()
        }
      })
    }

    info("Enabling request processing.")
    controlPlaneAcceptorOpt.foreach(chainAcceptorFuture)
    dataPlaneAcceptors.values().forEach(chainAcceptorFuture)
    FutureUtils.chainFuture(CompletableFuture.allOf(authorizerFutures.values.toArray: _*),
        allAuthorizerFuturesComplete)

    // Construct a future that will be completed when all Acceptors have been successfully started.
    // Alternately, if any of them fail to start, this future will be completed exceptionally.
    val allAcceptors = dataPlaneAcceptors.values().asScala.toSeq ++ controlPlaneAcceptorOpt
    val enableFuture = new CompletableFuture[Void]
    FutureUtils.chainFuture(CompletableFuture.allOf(allAcceptors.map(_.startedFuture).toArray: _*), enableFuture)
    enableFuture
  }

  private def createDataPlaneAcceptorAndProcessors(endpoint: EndPoint): Unit = synchronized {
    if (stopped) {
      throw new RuntimeException("Can't create new data plane acceptor and processors: SocketServer is stopped.")
    }
    val parsedConfigs = config.valuesFromThisConfigWithPrefixOverride(endpoint.listenerName.configPrefix)
    connectionQuotas.addListener(config, endpoint.listenerName)
    val isPrivilegedListener = controlPlaneRequestChannelOpt.isEmpty &&
      config.interBrokerListenerName == endpoint.listenerName
    val dataPlaneAcceptor = createDataPlaneAcceptor(endpoint, isPrivilegedListener, dataPlaneRequestChannel)
    config.addReconfigurable(dataPlaneAcceptor)
    dataPlaneAcceptor.configure(parsedConfigs)
    dataPlaneAcceptors.put(endpoint, dataPlaneAcceptor)
    info(s"Created data-plane acceptor and processors for endpoint : ${endpoint.listenerName}")
  }

  private def createControlPlaneAcceptorAndProcessor(endpoint: EndPoint): Unit = synchronized {
    if (stopped) {
      throw new RuntimeException("Can't create new control plane acceptor and processor: SocketServer is stopped.")
    }
    connectionQuotas.addListener(config, endpoint.listenerName)
    val controlPlaneAcceptor = createControlPlaneAcceptor(endpoint, controlPlaneRequestChannelOpt.get)
    controlPlaneAcceptor.addProcessors(1)
    controlPlaneAcceptorOpt = Some(controlPlaneAcceptor)
    info(s"Created control-plane acceptor and processor for endpoint : ${endpoint.listenerName}")
  }

  private def endpoints = config.listeners.map(l => l.listenerName -> l).toMap

  protected def createDataPlaneAcceptor(endPoint: EndPoint, isPrivilegedListener: Boolean, requestChannel: RequestChannel): DataPlaneAcceptor = {
    new DataPlaneAcceptor(this, endPoint, config, nodeId, connectionQuotas, time, isPrivilegedListener, requestChannel, metrics, credentialProvider, logContext, memoryPool, apiVersionManager)
  }

  private def createControlPlaneAcceptor(endPoint: EndPoint, requestChannel: RequestChannel): ControlPlaneAcceptor = {
    new ControlPlaneAcceptor(this, endPoint, config, nodeId, connectionQuotas, time, requestChannel, metrics, credentialProvider, logContext, memoryPool, apiVersionManager)
  }

  /**
   * Stop processing requests and new connections.
   */
  def stopProcessingRequests(): Unit = synchronized {
    if (!stopped) {
      stopped = true
      info("Stopping socket server request processors")
      dataPlaneAcceptors.asScala.values.foreach(_.beginShutdown())
      controlPlaneAcceptorOpt.foreach(_.beginShutdown())
      dataPlaneAcceptors.asScala.values.foreach(_.close())
      controlPlaneAcceptorOpt.foreach(_.close())
      dataPlaneRequestChannel.clear()
      controlPlaneRequestChannelOpt.foreach(_.clear())
      info("Stopped socket server request processors")
    }
  }

  /**
   * Shutdown the socket server. If still processing requests, shutdown
   * acceptors and processors first.
   */
  def shutdown(): Unit = {
    info("Shutting down socket server")
    allAuthorizerFuturesComplete.completeExceptionally(new TimeoutException("The socket " +
      "server was shut down before the Authorizer could be completely initialized."))
    this.synchronized {
      stopProcessingRequests()
      dataPlaneRequestChannel.shutdown()
      controlPlaneRequestChannelOpt.foreach(_.shutdown())
      connectionQuotas.close()
    }
    info("Shutdown completed")
  }

  def boundPort(listenerName: ListenerName): Int = {
    try {
      val acceptor = dataPlaneAcceptors.get(endpoints(listenerName))
      if (acceptor != null) {
        acceptor.localPort
      } else {
        controlPlaneAcceptorOpt.map(_.localPort).getOrElse(throw new KafkaException("Could not find listenerName : " + listenerName + " in data-plane or control-plane"))
      }
    } catch {
      case e: Exception =>
        throw new KafkaException("Tried to check for port of non-existing protocol", e)
    }
  }

  /**
   * This method is called to dynamically add listeners.
   */
  def addListeners(listenersAdded: Seq[EndPoint]): Unit = synchronized {
    if (stopped) {
      throw new RuntimeException("can't add new listeners: SocketServer is stopped.")
    }
    info(s"Adding data-plane listeners for endpoints $listenersAdded")
    listenersAdded.foreach { endpoint =>
      createDataPlaneAcceptorAndProcessors(endpoint)
      val acceptor = dataPlaneAcceptors.get(endpoint)
      // There is no authorizer future for this new listener endpoint. So start the
      // listener once all authorizer futures are complete.
      allAuthorizerFuturesComplete.whenComplete((_, e) => {
        if (e != null) {
          acceptor.startedFuture.completeExceptionally(e)
        } else {
          acceptor.start()
        }
      })
    }
  }

  def removeListeners(listenersRemoved: Seq[EndPoint]): Unit = synchronized {
    info(s"Removing data-plane listeners for endpoints $listenersRemoved")
    listenersRemoved.foreach { endpoint =>
      connectionQuotas.removeListener(config, endpoint.listenerName)
      dataPlaneAcceptors.asScala.remove(endpoint).foreach { acceptor =>
        acceptor.beginShutdown()
        acceptor.close()
        config.removeReconfigurable(acceptor)
      }
    }
  }

  override def reconfigurableConfigs: Set[String] = SocketServer.ReconfigurableConfigs

  override def validateReconfiguration(newConfig: KafkaConfig): Unit = {

  }

  override def reconfigure(oldConfig: KafkaConfig, newConfig: KafkaConfig): Unit = {
    val maxConnectionsPerIp = newConfig.maxConnectionsPerIp
    if (maxConnectionsPerIp != oldConfig.maxConnectionsPerIp) {
      info(s"Updating maxConnectionsPerIp: $maxConnectionsPerIp")
      connectionQuotas.updateMaxConnectionsPerIp(maxConnectionsPerIp)
    }
    val maxConnectionsPerIpOverrides = newConfig.maxConnectionsPerIpOverrides
    if (maxConnectionsPerIpOverrides != oldConfig.maxConnectionsPerIpOverrides) {
      info(s"Updating maxConnectionsPerIpOverrides: ${maxConnectionsPerIpOverrides.map { case (k, v) => s"$k=$v" }.mkString(",")}")
      connectionQuotas.updateMaxConnectionsPerIpOverride(maxConnectionsPerIpOverrides)
    }
    val maxConnections = newConfig.maxConnections
    if (maxConnections != oldConfig.maxConnections) {
      info(s"Updating broker-wide maxConnections: $maxConnections")
      connectionQuotas.updateBrokerMaxConnections(maxConnections)
    }
    val maxConnectionRate = newConfig.maxConnectionCreationRate
    if (maxConnectionRate != oldConfig.maxConnectionCreationRate) {
      info(s"Updating broker-wide maxConnectionCreationRate: $maxConnectionRate")
      connectionQuotas.updateBrokerMaxConnectionRate(maxConnectionRate)
    }
  }

  // For test usage
  private[network] def connectionCount(address: InetAddress): Int =
    Option(connectionQuotas).fold(0)(_.get(address))

  // For test usage
  def dataPlaneAcceptor(listenerName: String): Option[DataPlaneAcceptor] = {
    dataPlaneAcceptors.asScala.foreach { case (endPoint, acceptor) =>
      if (endPoint.listenerName.value() == listenerName)
        return Some(acceptor)
    }
    None
  }
}

object SocketServer {
  val MetricsGroup = "socket-server-metrics"

  val ReconfigurableConfigs: Set[String] = Set(
    KafkaConfig.MaxConnectionsPerIpProp,
    KafkaConfig.MaxConnectionsPerIpOverridesProp,
    KafkaConfig.MaxConnectionsProp,
    KafkaConfig.MaxConnectionCreationRateProp)

  val ListenerReconfigurableConfigs: Set[String] = Set(KafkaConfig.MaxConnectionsProp, KafkaConfig.MaxConnectionCreationRateProp)

  def closeSocket(
    channel: SocketChannel,
    logging: Logging
  ): Unit = {
    CoreUtils.swallow(channel.socket().close(), logging, Level.ERROR)
    CoreUtils.swallow(channel.close(), logging, Level.ERROR)
  }
}

object DataPlaneAcceptor {
  val ThreadPrefix: String = "data-plane"
  val MetricPrefix: String = ""
  val ListenerReconfigurableConfigs: Set[String] = Set(KafkaConfig.NumNetworkThreadsProp)
}

class DataPlaneAcceptor(socketServer: SocketServer,
                        endPoint: EndPoint,
                        config: KafkaConfig,
                        nodeId: Int,
                        connectionQuotas: ConnectionQuotas,
                        time: Time,
                        isPrivilegedListener: Boolean,
                        requestChannel: RequestChannel,
                        metrics: Metrics,
                        credentialProvider: CredentialProvider,
                        logContext: LogContext,
                        memoryPool: MemoryPool,
                        apiVersionManager: ApiVersionManager)
  extends Acceptor(socketServer,
                   endPoint,
                   config,
                   nodeId,
                   connectionQuotas,
                   time,
                   isPrivilegedListener,
                   requestChannel,
                   metrics,
                   credentialProvider,
                   logContext,
                   memoryPool,
                   apiVersionManager) with ListenerReconfigurable {

  override def metricPrefix(): String = DataPlaneAcceptor.MetricPrefix
  override def threadPrefix(): String = DataPlaneAcceptor.ThreadPrefix

  /**
   * Returns the listener name associated with this reconfigurable. Listener-specific
   * configs corresponding to this listener name are provided for reconfiguration.
   */
  override def listenerName(): ListenerName = endPoint.listenerName

  /**
   * Returns the names of configs that may be reconfigured.
   */
  override def reconfigurableConfigs(): util.Set[String] = DataPlaneAcceptor.ListenerReconfigurableConfigs.asJava


  /**
   * Validates the provided configuration. The provided map contains
   * all configs including any reconfigurable configs that may be different
   * from the initial configuration. Reconfiguration will be not performed
   * if this method throws any exception.
   *
   * @throws ConfigException if the provided configs are not valid. The exception
   *                         message from ConfigException will be returned to the client in
   *                         the AlterConfigs response.
   */
  override def validateReconfiguration(configs: util.Map[String, _]): Unit = {
    configs.forEach { (k, v) =>
      if (reconfigurableConfigs().contains(k)) {
        val newValue = v.asInstanceOf[Int]
        val oldValue = processors.length
        if (newValue != oldValue) {
          val errorMsg = s"Dynamic thread count update validation failed for $k=$v"
          if (newValue <= 0)
            throw new ConfigException(s"$errorMsg, value should be at least 1")
          if (newValue < oldValue / 2)
            throw new ConfigException(s"$errorMsg, value should be at least half the current value $oldValue")
          if (newValue > oldValue * 2)
            throw new ConfigException(s"$errorMsg, value should not be greater than double the current value $oldValue")
        }
      }
    }
  }

  /**
   * Reconfigures this instance with the given key-value pairs. The provided
   * map contains all configs including any reconfigurable configs that
   * may have changed since the object was initially configured using
   * [[org.apache.kafka.common.Configurable#configure( Map )]]. This method will only be invoked if
   * the configs have passed validation using [[validateReconfiguration( Map )]].
   */
  override def reconfigure(configs: util.Map[String, _]): Unit = {
    val newNumNetworkThreads = configs.get(KafkaConfig.NumNetworkThreadsProp).asInstanceOf[Int]

    if (newNumNetworkThreads != processors.length) {
      info(s"Resizing network thread pool size for ${endPoint.listenerName} listener from ${processors.length} to $newNumNetworkThreads")
      if (newNumNetworkThreads > processors.length) {
        addProcessors(newNumNetworkThreads - processors.length)
      } else if (newNumNetworkThreads < processors.length) {
        removeProcessors(processors.length - newNumNetworkThreads)
      }
    }
  }

  /**
   * Configure this class with the given key-value pairs
   */
  override def configure(configs: util.Map[String, _]): Unit = {
    addProcessors(configs.get(KafkaConfig.NumNetworkThreadsProp).asInstanceOf[Int])
  }
}

object ControlPlaneAcceptor {
  val ThreadPrefix = "control-plane"
  val MetricPrefix = "ControlPlane"
}

class ControlPlaneAcceptor(socketServer: SocketServer,
                           endPoint: EndPoint,
                           config: KafkaConfig,
                           nodeId: Int,
                           connectionQuotas: ConnectionQuotas,
                           time: Time,
                           requestChannel: RequestChannel,
                           metrics: Metrics,
                           credentialProvider: CredentialProvider,
                           logContext: LogContext,
                           memoryPool: MemoryPool,
                           apiVersionManager: ApiVersionManager)
  extends Acceptor(socketServer,
                   endPoint,
                   config,
                   nodeId,
                   connectionQuotas,
                   time,
                   true,
                   requestChannel,
                   metrics,
                   credentialProvider,
                   logContext,
                   memoryPool,
                   apiVersionManager) {

  override def metricPrefix(): String = ControlPlaneAcceptor.MetricPrefix
  override def threadPrefix(): String = ControlPlaneAcceptor.ThreadPrefix

}

/**
 * Thread that accepts and configures new connections. There is one of these per endpoint.
 */
private[kafka] abstract class Acceptor(val socketServer: SocketServer,
                                       val endPoint: EndPoint,
                                       var config: KafkaConfig,
                                       nodeId: Int,
                                       val connectionQuotas: ConnectionQuotas,
                                       time: Time,
                                       isPrivilegedListener: Boolean,
                                       requestChannel: RequestChannel,
                                       metrics: Metrics,
                                       credentialProvider: CredentialProvider,
                                       logContext: LogContext,
                                       memoryPool: MemoryPool,
                                       apiVersionManager: ApiVersionManager)
  extends Runnable with Logging {

  private val metricsGroup = new KafkaMetricsGroup(this.getClass)

  val shouldRun = new AtomicBoolean(true)

  def metricPrefix(): String
  def threadPrefix(): String

  private val sendBufferSize = config.socketSendBufferBytes
  private val recvBufferSize = config.socketReceiveBufferBytes
  private val listenBacklogSize = config.socketListenBacklogSize

  private val nioSelector = NSelector.open()

  // If the port is configured as 0, we are using a wildcard port, so we need to open the socket
  // before we can find out what port we have. If it is set to a nonzero value, defer opening
  // the socket until we start the Acceptor. The reason for deferring the socket opening is so
  // that systems which assume that the socket being open indicates readiness are not confused.
  private[network] var serverChannel: ServerSocketChannel  = _
  private[network] val localPort: Int  = if (endPoint.port != 0) {
    endPoint.port
  } else {
    serverChannel = openServerSocket(endPoint.host, endPoint.port, listenBacklogSize)
    val newPort = serverChannel.socket().getLocalPort
    info(s"Opened wildcard endpoint ${endPoint.host}:$newPort")
    newPort
  }

  private[network] val processors = new ArrayBuffer[Processor]()
  // Build the metric name explicitly in order to keep the existing name for compatibility
  private val blockedPercentMeterMetricName = KafkaMetricsGroup.explicitMetricName(
    "kafka.network",
    "Acceptor",
    s"${metricPrefix()}AcceptorBlockedPercent",
    Map(ListenerMetricTag -> endPoint.listenerName.value).asJava)
  private val blockedPercentMeter = metricsGroup.newMeter(blockedPercentMeterMetricName,"blocked time", TimeUnit.NANOSECONDS)
  private var currentProcessorIndex = 0
  private[network] val throttledSockets = new mutable.PriorityQueue[DelayedCloseSocket]()
  private val started = new AtomicBoolean()
  private[network] val startedFuture = new CompletableFuture[Void]()

  val thread: KafkaThread = KafkaThread.nonDaemon(
    s"${threadPrefix()}-kafka-socket-acceptor-${endPoint.listenerName}-${endPoint.securityProtocol}-${endPoint.port}",
    this)

  def start(): Unit = synchronized {
    try {
      if (!shouldRun.get()) {
        throw new ClosedChannelException()
      }
      if (serverChannel == null) {
        serverChannel = openServerSocket(endPoint.host, endPoint.port, listenBacklogSize)
        debug(s"Opened endpoint ${endPoint.host}:${endPoint.port}")
      }
      debug(s"Starting processors for listener ${endPoint.listenerName}")
      processors.foreach(_.start())
      debug(s"Starting acceptor thread for listener ${endPoint.listenerName}")
      thread.start()
      startedFuture.complete(null)
      started.set(true)
    } catch {
      case e: ClosedChannelException =>
        debug(s"Refusing to start acceptor for ${endPoint.listenerName} since the acceptor has already been shut down.")
        startedFuture.completeExceptionally(e)
      case t: Throwable =>
        error(s"Unable to start acceptor for ${endPoint.listenerName}", t)
        startedFuture.completeExceptionally(new RuntimeException(s"Unable to start acceptor for ${endPoint.listenerName}", t))
    }
  }

  private[network] case class DelayedCloseSocket(socket: SocketChannel, endThrottleTimeMs: Long) extends Ordered[DelayedCloseSocket] {
    override def compare(that: DelayedCloseSocket): Int = endThrottleTimeMs compare that.endThrottleTimeMs
  }

  private[network] def removeProcessors(removeCount: Int): Unit = synchronized {
    // Shutdown `removeCount` processors. Remove them from the processor list first so that no more
    // connections are assigned. Shutdown the removed processors, closing the selector and its connections.
    // The processors are then removed from `requestChannel` and any pending responses to these processors are dropped.
    val toRemove = processors.takeRight(removeCount)
    processors.remove(processors.size - removeCount, removeCount)
    toRemove.foreach(_.close())
    toRemove.foreach(processor => requestChannel.removeProcessor(processor.id))
  }

  def beginShutdown(): Unit = {
    if (shouldRun.getAndSet(false)) {
      wakeup()
      synchronized {
        processors.foreach(_.beginShutdown())
      }
    }
  }

  def close(): Unit = {
    beginShutdown()
    thread.join()
    if (!started.get) {
      closeAll()
    }
    synchronized {
      processors.foreach(_.close())
    }
  }

  /**
   * Accept loop that checks for new connection attempts
   */
  override def run(): Unit = {
    serverChannel.register(nioSelector, SelectionKey.OP_ACCEPT)
    try {
      while (shouldRun.get()) {
        try {
          acceptNewConnections()
          closeThrottledConnections()
        }
        catch {
          // We catch all the throwables to prevent the acceptor thread from exiting on exceptions due
          // to a select operation on a specific channel or a bad request. We don't want
          // the broker to stop responding to requests from other clients in these scenarios.
          case e: ControlThrowable => throw e
          case e: Throwable => error("Error occurred", e)
        }
      }
    } finally {
      closeAll()
    }
  }

  private def closeAll(): Unit = {
    debug("Closing server socket, selector, and any throttled sockets.")
    CoreUtils.swallow(serverChannel.close(), this, Level.ERROR)
    CoreUtils.swallow(nioSelector.close(), this, Level.ERROR)
    throttledSockets.foreach(throttledSocket => closeSocket(throttledSocket.socket, this))
    throttledSockets.clear()
  }

  /**
   * Create a server socket to listen for connections on.
   */
  private def openServerSocket(host: String, port: Int, listenBacklogSize: Int): ServerSocketChannel = {
    val socketAddress =
      if (Utils.isBlank(host))
        new InetSocketAddress(port)
      else
        new InetSocketAddress(host, port)
    val serverChannel = ServerSocketChannel.open()
    serverChannel.configureBlocking(false)
    if (recvBufferSize != Selectable.USE_DEFAULT_BUFFER_SIZE)
      serverChannel.socket().setReceiveBufferSize(recvBufferSize)

    try {
      serverChannel.socket.bind(socketAddress, listenBacklogSize)
      info(s"Awaiting socket connections on ${socketAddress.getHostString}:${serverChannel.socket.getLocalPort}.")
    } catch {
      case e: SocketException =>
        throw new KafkaException(s"Socket server failed to bind to ${socketAddress.getHostString}:$port: ${e.getMessage}.", e)
    }
    serverChannel
  }

  /**
   * Listen for new connections and assign accepted connections to processors using round-robin.
   */
  private def acceptNewConnections(): Unit = {
    val ready = nioSelector.select(500)
    if (ready > 0) {
      val keys = nioSelector.selectedKeys()
      val iter = keys.iterator()
      while (iter.hasNext && shouldRun.get()) {
        try {
          val key = iter.next
          iter.remove()

          if (key.isAcceptable) {
            accept(key).foreach { socketChannel =>
              // Assign the channel to the next processor (using round-robin) to which the
              // channel can be added without blocking. If newConnections queue is full on
              // all processors, block until the last one is able to accept a connection.
              var retriesLeft = synchronized(processors.length)
              var processor: Processor = null
              do {
                retriesLeft -= 1
                processor = synchronized {
                  // adjust the index (if necessary) and retrieve the processor atomically for
                  // correct behaviour in case the number of processors is reduced dynamically
                  currentProcessorIndex = currentProcessorIndex % processors.length
                  processors(currentProcessorIndex)
                }
                currentProcessorIndex += 1
              } while (!assignNewConnection(socketChannel, processor, retriesLeft == 0))
            }
          } else
            throw new IllegalStateException("Unrecognized key state for acceptor thread.")
        } catch {
          case e: Throwable => error("Error while accepting connection", e)
        }
      }
    }
  }

  /**
   * Accept a new connection
   */
  private def accept(key: SelectionKey): Option[SocketChannel] = {
    val serverSocketChannel = key.channel().asInstanceOf[ServerSocketChannel]
    val socketChannel = serverSocketChannel.accept()
    try {
      connectionQuotas.inc(endPoint.listenerName, socketChannel.socket.getInetAddress, blockedPercentMeter)
      configureAcceptedSocketChannel(socketChannel)
      Some(socketChannel)
    } catch {
      case e: TooManyConnectionsException =>
        info(s"Rejected connection from ${e.ip}, address already has the configured maximum of ${e.count} connections.")
        connectionQuotas.closeChannel(this, endPoint.listenerName, socketChannel)
        None
      case e: ConnectionThrottledException =>
        val ip = socketChannel.socket.getInetAddress
        debug(s"Delaying closing of connection from $ip for ${e.throttleTimeMs} ms")
        val endThrottleTimeMs = e.startThrottleTimeMs + e.throttleTimeMs
        throttledSockets += DelayedCloseSocket(socketChannel, endThrottleTimeMs)
        None
      case e: IOException =>
        error(s"Encountered an error while configuring the connection, closing it.", e)
        connectionQuotas.closeChannel(this, endPoint.listenerName, socketChannel)
        None
    }
  }

  protected def configureAcceptedSocketChannel(socketChannel: SocketChannel): Unit = {
    socketChannel.configureBlocking(false)
    socketChannel.socket().setTcpNoDelay(true)
    socketChannel.socket().setKeepAlive(true)
    if (sendBufferSize != Selectable.USE_DEFAULT_BUFFER_SIZE)
      socketChannel.socket().setSendBufferSize(sendBufferSize)
  }

  /**
   * Close sockets for any connections that have been throttled.
   */
  private def closeThrottledConnections(): Unit = {
    val timeMs = time.milliseconds
    while (throttledSockets.headOption.exists(_.endThrottleTimeMs < timeMs)) {
      val closingSocket = throttledSockets.dequeue()
      debug(s"Closing socket from ip ${closingSocket.socket.getRemoteAddress}")
      closeSocket(closingSocket.socket, this)
    }
  }

  private def assignNewConnection(socketChannel: SocketChannel, processor: Processor, mayBlock: Boolean): Boolean = {
    if (processor.accept(socketChannel, mayBlock, blockedPercentMeter)) {
      debug(s"Accepted connection from ${socketChannel.socket.getRemoteSocketAddress} on" +
        s" ${socketChannel.socket.getLocalSocketAddress} and assigned it to processor ${processor.id}," +
        s" sendBufferSize [actual|requested]: [${socketChannel.socket.getSendBufferSize}|$sendBufferSize]" +
        s" recvBufferSize [actual|requested]: [${socketChannel.socket.getReceiveBufferSize}|$recvBufferSize]")
      true
    } else
      false
  }

  /**
   * Wakeup the thread for selection.
   */
  def wakeup(): Unit = nioSelector.wakeup()

  def addProcessors(toCreate: Int): Unit = synchronized {
    val listenerName = endPoint.listenerName
    val securityProtocol = endPoint.securityProtocol
    val listenerProcessors = new ArrayBuffer[Processor]()

    for (_ <- 0 until toCreate) {
      val processor = newProcessor(socketServer.nextProcessorId(), listenerName, securityProtocol)
      listenerProcessors += processor
      requestChannel.addProcessor(processor)

      if (started.get) {
        processor.start()
      }
    }
    processors ++= listenerProcessors
  }

  def newProcessor(id: Int, listenerName: ListenerName, securityProtocol: SecurityProtocol): Processor = {
    val name = s"${threadPrefix()}-kafka-network-thread-$nodeId-${endPoint.listenerName}-${endPoint.securityProtocol}-$id"
    new Processor(id,
                  time,
                  config.socketRequestMaxBytes,
                  requestChannel,
                  connectionQuotas,
                  config.connectionsMaxIdleMs,
                  config.failedAuthenticationDelayMs,
                  listenerName,
                  securityProtocol,
                  config,
                  metrics,
                  credentialProvider,
                  memoryPool,
                  logContext,
                  Processor.ConnectionQueueSize,
                  isPrivilegedListener,
                  apiVersionManager,
                  name)
  }
}

private[kafka] object Processor {
  private val IdlePercentMetricName = "IdlePercent"
  val NetworkProcessorMetricTag = "networkProcessor"
  val ListenerMetricTag = "listener"
  val ConnectionQueueSize = 20
}

/**
 * Thread that processes all requests from a single connection. There are N of these running in parallel
 * each of which has its own selector
 *
 * @param isPrivilegedListener The privileged listener flag is used as one factor to determine whether
 *                             a certain request is forwarded or not. When the control plane is defined,
 *                             the control plane processor would be fellow broker's choice for sending
 *                             forwarding requests; if the control plane is not defined, the processor
 *                             relying on the inter broker listener would be acting as the privileged listener.
 */
private[kafka] class Processor(
  val id: Int,
  time: Time,
  maxRequestSize: Int,
  requestChannel: RequestChannel,
  connectionQuotas: ConnectionQuotas,
  connectionsMaxIdleMs: Long,
  failedAuthenticationDelayMs: Int,
  listenerName: ListenerName,
  securityProtocol: SecurityProtocol,
  config: KafkaConfig,
  metrics: Metrics,
  credentialProvider: CredentialProvider,
  memoryPool: MemoryPool,
  logContext: LogContext,
  connectionQueueSize: Int,
  isPrivilegedListener: Boolean,
  apiVersionManager: ApiVersionManager,
  threadName: String
) extends Runnable with Logging {
  private val metricsGroup = new KafkaMetricsGroup(this.getClass)

<<<<<<< HEAD
  val shouldRun = new AtomicBoolean(true)
  private val started = new AtomicBoolean()
=======
  val shouldRun: AtomicBoolean = new AtomicBoolean(true)
>>>>>>> c254b22a

  val thread: KafkaThread = KafkaThread.nonDaemon(threadName, this)

  private object ConnectionId {
    def fromString(s: String): Option[ConnectionId] = s.split("-") match {
      case Array(local, remote, index) => BrokerEndPoint.parseHostPort(local).flatMap { case (localHost, localPort) =>
        BrokerEndPoint.parseHostPort(remote).map { case (remoteHost, remotePort) =>
          ConnectionId(localHost, localPort, remoteHost, remotePort, Integer.parseInt(index))
        }
      }
      case _ => None
    }
  }

  private[network] case class ConnectionId(localHost: String, localPort: Int, remoteHost: String, remotePort: Int, index: Int) {
    override def toString: String = s"$localHost:$localPort-$remoteHost:$remotePort-$index"
  }

  private val newConnections = new ArrayBlockingQueue[SocketChannel](connectionQueueSize)
  private val inflightResponses = mutable.Map[String, RequestChannel.Response]()
  private val responseQueue = new LinkedBlockingDeque[RequestChannel.Response]()

  private[kafka] val metricTags = mutable.LinkedHashMap(
    ListenerMetricTag -> listenerName.value,
    NetworkProcessorMetricTag -> id.toString
  ).asJava

  metricsGroup.newGauge(IdlePercentMetricName, () => {
    Option(metrics.metric(metrics.metricName("io-wait-ratio", MetricsGroup, metricTags))).fold(0.0)(m =>
      Math.min(m.metricValue.asInstanceOf[Double], 1.0))
  },
    // for compatibility, only add a networkProcessor tag to the Yammer Metrics alias (the equivalent Selector metric
    // also includes the listener name)
    Map(NetworkProcessorMetricTag -> id.toString).asJava
  )

  private val expiredConnectionsKilledCount = new CumulativeSum()
  private val expiredConnectionsKilledCountMetricName = metrics.metricName("expired-connections-killed-count", MetricsGroup, metricTags)
  metrics.addMetric(expiredConnectionsKilledCountMetricName, expiredConnectionsKilledCount)

  private[network] val selector = createSelector(
    ChannelBuilders.serverChannelBuilder(
      listenerName,
      listenerName == config.interBrokerListenerName,
      securityProtocol,
      config,
      credentialProvider.credentialCache,
      credentialProvider.tokenCache,
      time,
      logContext,
      () => apiVersionManager.apiVersionResponse(throttleTimeMs = 0)
    )
  )

  // Visible to override for testing
  protected[network] def createSelector(channelBuilder: ChannelBuilder): KSelector = {
    channelBuilder match {
      case reconfigurable: Reconfigurable => config.addReconfigurable(reconfigurable)
      case _ =>
    }
    new KSelector(
      maxRequestSize,
      connectionsMaxIdleMs,
      failedAuthenticationDelayMs,
      metrics,
      time,
      "socket-server",
      metricTags,
      false,
      true,
      channelBuilder,
      memoryPool,
      logContext)
  }

  // Connection ids have the format `localAddr:localPort-remoteAddr:remotePort-index`. The index is a
  // non-negative incrementing value that ensures that even if remotePort is reused after a connection is
  // closed, connection ids are not reused while requests from the closed connection are being processed.
  private var nextConnectionIndex = 0

  override def run(): Unit = {
    try {
      while (shouldRun.get()) {
        try {
          // setup any new connections that have been queued up
          configureNewConnections()
          // register any new responses for writing
          processNewResponses()
          poll()
          processCompletedReceives()
          processCompletedSends()
          processDisconnected()
          closeExcessConnections()
        } catch {
          // We catch all the throwables here to prevent the processor thread from exiting. We do this because
          // letting a processor exit might cause a bigger impact on the broker. This behavior might need to be
          // reviewed if we see an exception that needs the entire broker to stop. Usually the exceptions thrown would
          // be either associated with a specific socket channel or a bad request. These exceptions are caught and
          // processed by the individual methods above which close the failing channel and continue processing other
          // channels. So this catch block should only ever see ControlThrowables.
          case e: Throwable => processException("Processor got uncaught exception.", e)
        }
      }
    } finally {
      debug(s"Closing selector - processor $id")
      CoreUtils.swallow(closeAll(), this, Level.ERROR)
    }
  }

  private[network] def processException(errorMessage: String, throwable: Throwable): Unit = {
    throwable match {
      case e: ControlThrowable => throw e
      case e => error(errorMessage, e)
    }
  }

  private def processChannelException(channelId: String, errorMessage: String, throwable: Throwable): Unit = {
    if (openOrClosingChannel(channelId).isDefined) {
      error(s"Closing socket for $channelId because of error", throwable)
      close(channelId)
    }
    processException(errorMessage, throwable)
  }

  private def processNewResponses(): Unit = {
    var currentResponse: RequestChannel.Response = null
    while ({currentResponse = dequeueResponse(); currentResponse != null}) {
      val channelId = currentResponse.request.context.connectionId
      try {
        currentResponse match {
          case response: NoOpResponse =>
            // There is no response to send to the client, we need to read more pipelined requests
            // that are sitting in the server's socket buffer
            updateRequestMetrics(response)
            trace(s"Socket server received empty response to send, registering for read: $response")
            // Try unmuting the channel. If there was no quota violation and the channel has not been throttled,
            // it will be unmuted immediately. If the channel has been throttled, it will be unmuted only if the
            // throttling delay has already passed by now.
            handleChannelMuteEvent(channelId, ChannelMuteEvent.RESPONSE_SENT)
            tryUnmuteChannel(channelId)

          case response: SendResponse =>
            sendResponse(response, response.responseSend)
          case response: CloseConnectionResponse =>
            updateRequestMetrics(response)
            trace("Closing socket connection actively according to the response code.")
            close(channelId)
          case _: StartThrottlingResponse =>
            handleChannelMuteEvent(channelId, ChannelMuteEvent.THROTTLE_STARTED)
          case _: EndThrottlingResponse =>
            // Try unmuting the channel. The channel will be unmuted only if the response has already been sent out to
            // the client.
            handleChannelMuteEvent(channelId, ChannelMuteEvent.THROTTLE_ENDED)
            tryUnmuteChannel(channelId)
          case _ =>
            throw new IllegalArgumentException(s"Unknown response type: ${currentResponse.getClass}")
        }
      } catch {
        case e: Throwable =>
          processChannelException(channelId, s"Exception while processing response for $channelId", e)
      }
    }
  }

  // `protected` for test usage
  protected[network] def sendResponse(response: RequestChannel.Response, responseSend: Send): Unit = {
    val connectionId = response.request.context.connectionId
    trace(s"Socket server received response to send to $connectionId, registering for write and sending data: $response")
    // `channel` can be None if the connection was closed remotely or if selector closed it for being idle for too long
    if (channel(connectionId).isEmpty) {
      warn(s"Attempting to send response via channel for which there is no open connection, connection id $connectionId")
      response.request.updateRequestMetrics(0L, response)
    }
    // Invoke send for closingChannel as well so that the send is failed and the channel closed properly and
    // removed from the Selector after discarding any pending staged receives.
    // `openOrClosingChannel` can be None if the selector closed the connection because it was idle for too long
    if (openOrClosingChannel(connectionId).isDefined) {
      selector.send(new NetworkSend(connectionId, responseSend))
      inflightResponses += (connectionId -> response)
    }
  }

  private def poll(): Unit = {
    val pollTimeout = if (newConnections.isEmpty) 300 else 0
    try selector.poll(pollTimeout)
    catch {
      case e @ (_: IllegalStateException | _: IOException) =>
        // The exception is not re-thrown and any completed sends/receives/connections/disconnections
        // from this poll will be processed.
        error(s"Processor $id poll failed", e)
    }
  }

  private def parseRequestHeader(buffer: ByteBuffer): RequestHeader = {
    val header = RequestHeader.parse(buffer)
    if (apiVersionManager.isApiEnabled(header.apiKey, header.apiVersion)) {
      header
    } else {
      throw new InvalidRequestException(s"Received request api key ${header.apiKey} with version ${header.apiVersion} which is not enabled")
    }
  }

  private def processCompletedReceives(): Unit = {
    selector.completedReceives.forEach { receive =>
      try {
        openOrClosingChannel(receive.source) match {
          case Some(channel) =>
            val header = parseRequestHeader(receive.payload)
            if (header.apiKey == ApiKeys.SASL_HANDSHAKE && channel.maybeBeginServerReauthentication(receive,
              () => time.nanoseconds()))
              trace(s"Begin re-authentication: $channel")
            else {
              val nowNanos = time.nanoseconds()
              if (channel.serverAuthenticationSessionExpired(nowNanos)) {
                // be sure to decrease connection count and drop any in-flight responses
                debug(s"Disconnecting expired channel: $channel : $header")
                close(channel.id)
                expiredConnectionsKilledCount.record(null, 1, 0)
              } else {
                val connectionId = receive.source
                val context = new RequestContext(header, connectionId, channel.socketAddress, Optional.of(channel.socketPort()),
                  channel.principal, listenerName, securityProtocol, channel.channelMetadataRegistry.clientInformation,
                  isPrivilegedListener, channel.principalSerde)

                val req = new RequestChannel.Request(processor = id, context = context,
                  startTimeNanos = nowNanos, memoryPool, receive.payload, requestChannel.metrics, None)

                // KIP-511: ApiVersionsRequest is intercepted here to catch the client software name
                // and version. It is done here to avoid wiring things up to the api layer.
                if (header.apiKey == ApiKeys.API_VERSIONS) {
                  val apiVersionsRequest = req.body[ApiVersionsRequest]
                  if (apiVersionsRequest.isValid) {
                    channel.channelMetadataRegistry.registerClientInformation(new ClientInformation(
                      apiVersionsRequest.data.clientSoftwareName,
                      apiVersionsRequest.data.clientSoftwareVersion))
                  }
                }
                requestChannel.sendRequest(req)
                selector.mute(connectionId)
                handleChannelMuteEvent(connectionId, ChannelMuteEvent.REQUEST_RECEIVED)
              }
            }
          case None =>
            // This should never happen since completed receives are processed immediately after `poll()`
            throw new IllegalStateException(s"Channel ${receive.source} removed from selector before processing completed receive")
        }
      } catch {
        // note that even though we got an exception, we can assume that receive.source is valid.
        // Issues with constructing a valid receive object were handled earlier
        case e: Throwable =>
          processChannelException(receive.source, s"Exception while processing request from ${receive.source}", e)
      }
    }
    selector.clearCompletedReceives()
  }

  private def processCompletedSends(): Unit = {
    selector.completedSends.forEach { send =>
      try {
        val response = inflightResponses.remove(send.destinationId).getOrElse {
          throw new IllegalStateException(s"Send for ${send.destinationId} completed, but not in `inflightResponses`")
        }
        
        // Invoke send completion callback, and then update request metrics since there might be some
        // request metrics got updated during callback
        response.onComplete.foreach(onComplete => onComplete(send))
        updateRequestMetrics(response)

        // Try unmuting the channel. If there was no quota violation and the channel has not been throttled,
        // it will be unmuted immediately. If the channel has been throttled, it will unmuted only if the throttling
        // delay has already passed by now.
        handleChannelMuteEvent(send.destinationId, ChannelMuteEvent.RESPONSE_SENT)
        tryUnmuteChannel(send.destinationId)
      } catch {
        case e: Throwable => processChannelException(send.destinationId,
          s"Exception while processing completed send to ${send.destinationId}", e)
      }
    }
    selector.clearCompletedSends()
  }

  private def updateRequestMetrics(response: RequestChannel.Response): Unit = {
    val request = response.request
    val networkThreadTimeNanos = openOrClosingChannel(request.context.connectionId).fold(0L)(_.getAndResetNetworkThreadTimeNanos())
    request.updateRequestMetrics(networkThreadTimeNanos, response)
  }

  private def processDisconnected(): Unit = {
    selector.disconnected.keySet.forEach { connectionId =>
      try {
        val remoteHost = ConnectionId.fromString(connectionId).getOrElse {
          throw new IllegalStateException(s"connectionId has unexpected format: $connectionId")
        }.remoteHost
        inflightResponses.remove(connectionId).foreach(updateRequestMetrics)
        // the channel has been closed by the selector but the quotas still need to be updated
        connectionQuotas.dec(listenerName, InetAddress.getByName(remoteHost))
      } catch {
        case e: Throwable => processException(s"Exception while processing disconnection of $connectionId", e)
      }
    }
  }

  private def closeExcessConnections(): Unit = {
    if (connectionQuotas.maxConnectionsExceeded(listenerName)) {
      val channel = selector.lowestPriorityChannel()
      if (channel != null)
        close(channel.id)
    }
  }

  /**
   * Close the connection identified by `connectionId` and decrement the connection count.
   * The channel will be immediately removed from the selector's `channels` or `closingChannels`
   * and no further disconnect notifications will be sent for this channel by the selector.
   * If responses are pending for the channel, they are dropped and metrics is updated.
   * If the channel has already been removed from selector, no action is taken.
   */
  private def close(connectionId: String): Unit = {
    openOrClosingChannel(connectionId).foreach { channel =>
      debug(s"Closing selector connection $connectionId")
      val address = channel.socketAddress
      if (address != null)
        connectionQuotas.dec(listenerName, address)
      selector.close(connectionId)

      inflightResponses.remove(connectionId).foreach(response => updateRequestMetrics(response))
    }
  }

  /**
   * Queue up a new connection for reading
   */
  def accept(socketChannel: SocketChannel,
             mayBlock: Boolean,
             acceptorIdlePercentMeter: com.yammer.metrics.core.Meter): Boolean = {
    val accepted = {
      if (newConnections.offer(socketChannel))
        true
      else if (mayBlock) {
        val startNs = time.nanoseconds
        newConnections.put(socketChannel)
        acceptorIdlePercentMeter.mark(time.nanoseconds() - startNs)
        true
      } else
        false
    }
    if (accepted)
      wakeup()
    accepted
  }

  /**
   * Register any new connections that have been queued up. The number of connections processed
   * in each iteration is limited to ensure that traffic and connection close notifications of
   * existing channels are handled promptly.
   */
  private def configureNewConnections(): Unit = {
    var connectionsProcessed = 0
    while (connectionsProcessed < connectionQueueSize && !newConnections.isEmpty) {
      val channel = newConnections.poll()
      try {
        debug(s"Processor $id listening to new connection from ${channel.socket.getRemoteSocketAddress}")
        selector.register(connectionId(channel.socket), channel)
        connectionsProcessed += 1
      } catch {
        // We explicitly catch all exceptions and close the socket to avoid a socket leak.
        case e: Throwable =>
          val remoteAddress = channel.socket.getRemoteSocketAddress
          // need to close the channel here to avoid a socket leak.
          connectionQuotas.closeChannel(this, listenerName, channel)
          processException(s"Processor $id closed connection from $remoteAddress", e)
      }
    }
  }

  /**
   * Close the selector and all open connections
   */
  private def closeAll(): Unit = {
    while (!newConnections.isEmpty) {
      newConnections.poll().close()
    }
    selector.channels.forEach { channel =>
      close(channel.id)
    }
    selector.close()
    metricsGroup.removeMetric(IdlePercentMetricName, Map(NetworkProcessorMetricTag -> id.toString).asJava)
  }

  // 'protected` to allow override for testing
  protected[network] def connectionId(socket: Socket): String = {
    val localHost = socket.getLocalAddress.getHostAddress
    val localPort = socket.getLocalPort
    val remoteHost = socket.getInetAddress.getHostAddress
    val remotePort = socket.getPort
    val connId = ConnectionId(localHost, localPort, remoteHost, remotePort, nextConnectionIndex).toString
    nextConnectionIndex = if (nextConnectionIndex == Int.MaxValue) 0 else nextConnectionIndex + 1
    connId
  }

  private[network] def enqueueResponse(response: RequestChannel.Response): Unit = {
    responseQueue.put(response)
    wakeup()
  }

  private def dequeueResponse(): RequestChannel.Response = {
    val response = responseQueue.poll()
    if (response != null)
      response.request.responseDequeueTimeNanos = Time.SYSTEM.nanoseconds
    response
  }

  private[network] def responseQueueSize = responseQueue.size

  // Only for testing
  private[network] def inflightResponseCount: Int = inflightResponses.size

  // Visible for testing
  // Only methods that are safe to call on a disconnected channel should be invoked on 'openOrClosingChannel'.
  private[network] def openOrClosingChannel(connectionId: String): Option[KafkaChannel] =
    Option(selector.channel(connectionId)).orElse(Option(selector.closingChannel(connectionId)))

  // Indicate the specified channel that the specified channel mute-related event has happened so that it can change its
  // mute state.
  private def handleChannelMuteEvent(connectionId: String, event: ChannelMuteEvent): Unit = {
    openOrClosingChannel(connectionId).foreach(c => c.handleChannelMuteEvent(event))
  }

  private def tryUnmuteChannel(connectionId: String): Unit = {
    openOrClosingChannel(connectionId).foreach(c => selector.unmute(c.id))
  }

  /* For test usage */
  private[network] def channel(connectionId: String): Option[KafkaChannel] =
    Option(selector.channel(connectionId))

  def start(): Unit = {
    if (!started.getAndSet(true)) {
      thread.start()
    }
  }

  /**
   * Wakeup the thread for selection.
   */
  def wakeup(): Unit = selector.wakeup()

  def beginShutdown(): Unit = {
    if (shouldRun.getAndSet(false)) {
      wakeup()
    }
  }

  def close(): Unit = {
    try {
      beginShutdown()
      thread.join()
      if (!started.get) {
        CoreUtils.swallow(closeAll(), this, Level.ERROR)
      }
    } finally {
      metricsGroup.removeMetric("IdlePercent", Map("networkProcessor" -> id.toString).asJava)
      metrics.removeMetric(expiredConnectionsKilledCountMetricName)
    }
  }
}

/**
 * Interface for connection quota configuration. Connection quotas can be configured at the
 * broker, listener or IP level.
 */
sealed trait ConnectionQuotaEntity {
  def sensorName: String
  def metricName: String
  def sensorExpiration: Long
  def metricTags: Map[String, String]
}

object ConnectionQuotas {
  private val InactiveSensorExpirationTimeSeconds = TimeUnit.HOURS.toSeconds(1)
  private val ConnectionRateSensorName = "Connection-Accept-Rate"
  private val ConnectionRateMetricName = "connection-accept-rate"
  private val IpMetricTag = "ip"
  private val ListenerThrottlePrefix = ""
  private val IpThrottlePrefix = "ip-"

  private case class ListenerQuotaEntity(listenerName: String) extends ConnectionQuotaEntity {
    override def sensorName: String = s"$ConnectionRateSensorName-$listenerName"
    override def sensorExpiration: Long = Long.MaxValue
    override def metricName: String = ConnectionRateMetricName
    override def metricTags: Map[String, String] = Map(ListenerMetricTag -> listenerName)
  }

  private case object BrokerQuotaEntity extends ConnectionQuotaEntity {
    override def sensorName: String = ConnectionRateSensorName
    override def sensorExpiration: Long = Long.MaxValue
    override def metricName: String = s"broker-$ConnectionRateMetricName"
    override def metricTags: Map[String, String] = Map.empty
  }

  private case class IpQuotaEntity(ip: InetAddress) extends ConnectionQuotaEntity {
    override def sensorName: String = s"$ConnectionRateSensorName-${ip.getHostAddress}"
    override def sensorExpiration: Long = InactiveSensorExpirationTimeSeconds
    override def metricName: String = ConnectionRateMetricName
    override def metricTags: Map[String, String] = Map(IpMetricTag -> ip.getHostAddress)
  }
}

class ConnectionQuotas(config: KafkaConfig, time: Time, metrics: Metrics) extends Logging with AutoCloseable {

  @volatile private var defaultMaxConnectionsPerIp: Int = config.maxConnectionsPerIp
  @volatile private var maxConnectionsPerIpOverrides = config.maxConnectionsPerIpOverrides.map { case (host, count) => (InetAddress.getByName(host), count) }
  @volatile private var brokerMaxConnections = config.maxConnections
  private val interBrokerListenerName = config.interBrokerListenerName
  private val counts = mutable.Map[InetAddress, Int]()

  // Listener counts and configs are synchronized on `counts`
  private val listenerCounts = mutable.Map[ListenerName, Int]()
  private[network] val maxConnectionsPerListener = mutable.Map[ListenerName, ListenerConnectionQuota]()
  @volatile private var totalCount = 0
  // updates to defaultConnectionRatePerIp or connectionRatePerIp must be synchronized on `counts`
  @volatile private var defaultConnectionRatePerIp = QuotaConfigs.IP_CONNECTION_RATE_DEFAULT.intValue()
  private val connectionRatePerIp = new ConcurrentHashMap[InetAddress, Int]()
  // sensor that tracks broker-wide connection creation rate and limit (quota)
  private val brokerConnectionRateSensor = getOrCreateConnectionRateQuotaSensor(config.maxConnectionCreationRate, BrokerQuotaEntity)
  private val maxThrottleTimeMs = TimeUnit.SECONDS.toMillis(config.quotaWindowSizeSeconds.toLong)

  def inc(listenerName: ListenerName, address: InetAddress, acceptorBlockedPercentMeter: com.yammer.metrics.core.Meter): Unit = {
    counts.synchronized {
      waitForConnectionSlot(listenerName, acceptorBlockedPercentMeter)

      recordIpConnectionMaybeThrottle(listenerName, address)
      val count = counts.getOrElseUpdate(address, 0)
      counts.put(address, count + 1)
      totalCount += 1
      if (listenerCounts.contains(listenerName)) {
        listenerCounts.put(listenerName, listenerCounts(listenerName) + 1)
      }
      val max = maxConnectionsPerIpOverrides.getOrElse(address, defaultMaxConnectionsPerIp)
      if (count >= max)
        throw new TooManyConnectionsException(address, max)
    }
  }

  private[network] def updateMaxConnectionsPerIp(maxConnectionsPerIp: Int): Unit = {
    defaultMaxConnectionsPerIp = maxConnectionsPerIp
  }

  private[network] def updateMaxConnectionsPerIpOverride(overrideQuotas: Map[String, Int]): Unit = {
    maxConnectionsPerIpOverrides = overrideQuotas.map { case (host, count) => (InetAddress.getByName(host), count) }
  }

  private[network] def updateBrokerMaxConnections(maxConnections: Int): Unit = {
    counts.synchronized {
      brokerMaxConnections = maxConnections
      counts.notifyAll()
    }
  }

  private[network] def updateBrokerMaxConnectionRate(maxConnectionRate: Int): Unit = {
    // if there is a connection waiting on the rate throttle delay, we will let it wait the original delay even if
    // the rate limit increases, because it is just one connection per listener and the code is simpler that way
    updateConnectionRateQuota(maxConnectionRate, BrokerQuotaEntity)
  }

  /**
   * Update the connection rate quota for a given IP and updates quota configs for updated IPs.
   * If an IP is given, metric config will be updated only for the given IP, otherwise
   * all metric configs will be checked and updated if required.
   *
   * @param ip ip to update or default if None
   * @param maxConnectionRate new connection rate, or resets entity to default if None
   */
  def updateIpConnectionRateQuota(ip: Option[InetAddress], maxConnectionRate: Option[Int]): Unit = synchronized {
    def isIpConnectionRateMetric(metricName: MetricName) = {
      metricName.name == ConnectionRateMetricName &&
      metricName.group == MetricsGroup &&
      metricName.tags.containsKey(IpMetricTag)
    }

    def shouldUpdateQuota(metric: KafkaMetric, quotaLimit: Int) = {
      quotaLimit != metric.config.quota.bound
    }

    ip match {
      case Some(address) =>
        // synchronize on counts to ensure reading an IP connection rate quota and creating a quota config is atomic
        counts.synchronized {
          maxConnectionRate match {
            case Some(rate) =>
              info(s"Updating max connection rate override for $address to $rate")
              connectionRatePerIp.put(address, rate)
            case None =>
              info(s"Removing max connection rate override for $address")
              connectionRatePerIp.remove(address)
          }
        }
        updateConnectionRateQuota(connectionRateForIp(address), IpQuotaEntity(address))
      case None =>
        // synchronize on counts to ensure reading an IP connection rate quota and creating a quota config is atomic
        counts.synchronized {
          defaultConnectionRatePerIp = maxConnectionRate.getOrElse(QuotaConfigs.IP_CONNECTION_RATE_DEFAULT.intValue())
        }
        info(s"Updated default max IP connection rate to $defaultConnectionRatePerIp")
        metrics.metrics.forEach { (metricName, metric) =>
          if (isIpConnectionRateMetric(metricName)) {
            val quota = connectionRateForIp(InetAddress.getByName(metricName.tags.get(IpMetricTag)))
            if (shouldUpdateQuota(metric, quota)) {
              debug(s"Updating existing connection rate quota config for ${metricName.tags} to $quota")
              metric.config(rateQuotaMetricConfig(quota))
            }
          }
        }
    }
  }

  // Visible for testing
  def connectionRateForIp(ip: InetAddress): Int = {
    connectionRatePerIp.getOrDefault(ip, defaultConnectionRatePerIp)
  }

  private[network] def addListener(config: KafkaConfig, listenerName: ListenerName): Unit = {
    counts.synchronized {
      if (!maxConnectionsPerListener.contains(listenerName)) {
        val newListenerQuota = new ListenerConnectionQuota(counts, listenerName)
        maxConnectionsPerListener.put(listenerName, newListenerQuota)
        listenerCounts.put(listenerName, 0)
        config.addReconfigurable(newListenerQuota)
        newListenerQuota.configure(config.valuesWithPrefixOverride(listenerName.configPrefix))
      }
      counts.notifyAll()
    }
  }

  private[network] def removeListener(config: KafkaConfig, listenerName: ListenerName): Unit = {
    counts.synchronized {
      maxConnectionsPerListener.remove(listenerName).foreach { listenerQuota =>
        listenerCounts.remove(listenerName)
        // once listener is removed from maxConnectionsPerListener, no metrics will be recorded into listener's sensor
        // so it is safe to remove sensor here
        listenerQuota.close()
        counts.notifyAll() // wake up any waiting acceptors to close cleanly
        config.removeReconfigurable(listenerQuota)
      }
    }
  }

  def dec(listenerName: ListenerName, address: InetAddress): Unit = {
    counts.synchronized {
      val count = counts.getOrElse(address,
        throw new IllegalArgumentException(s"Attempted to decrease connection count for address with no connections, address: $address"))
      if (count == 1)
        counts.remove(address)
      else
        counts.put(address, count - 1)

      if (totalCount <= 0)
        error(s"Attempted to decrease total connection count for broker with no connections")
      totalCount -= 1

      if (maxConnectionsPerListener.contains(listenerName)) {
        val listenerCount = listenerCounts(listenerName)
        if (listenerCount == 0)
          error(s"Attempted to decrease connection count for listener $listenerName with no connections")
        else
          listenerCounts.put(listenerName, listenerCount - 1)
      }
      counts.notifyAll() // wake up any acceptors waiting to process a new connection since listener connection limit was reached
    }
  }

  def get(address: InetAddress): Int = counts.synchronized {
    counts.getOrElse(address, 0)
  }

  private def waitForConnectionSlot(listenerName: ListenerName,
                                    acceptorBlockedPercentMeter: com.yammer.metrics.core.Meter): Unit = {
    counts.synchronized {
      val startThrottleTimeMs = time.milliseconds
      val throttleTimeMs = math.max(recordConnectionAndGetThrottleTimeMs(listenerName, startThrottleTimeMs), 0)

      if (throttleTimeMs > 0 || !connectionSlotAvailable(listenerName)) {
        val startNs = time.nanoseconds
        val endThrottleTimeMs = startThrottleTimeMs + throttleTimeMs
        var remainingThrottleTimeMs = throttleTimeMs
        do {
          counts.wait(remainingThrottleTimeMs)
          remainingThrottleTimeMs = math.max(endThrottleTimeMs - time.milliseconds, 0)
        } while (remainingThrottleTimeMs > 0 || !connectionSlotAvailable(listenerName))
        acceptorBlockedPercentMeter.mark(time.nanoseconds - startNs)
      }
    }
  }

  // This is invoked in every poll iteration and we close one LRU connection in an iteration
  // if necessary
  def maxConnectionsExceeded(listenerName: ListenerName): Boolean = {
    totalCount > brokerMaxConnections && !protectedListener(listenerName)
  }

  private def connectionSlotAvailable(listenerName: ListenerName): Boolean = {
    if (listenerCounts(listenerName) >= maxListenerConnections(listenerName))
      false
    else if (protectedListener(listenerName))
      true
    else
      totalCount < brokerMaxConnections
  }

  private def protectedListener(listenerName: ListenerName): Boolean =
    interBrokerListenerName == listenerName && listenerCounts.size > 1

  private def maxListenerConnections(listenerName: ListenerName): Int =
    maxConnectionsPerListener.get(listenerName).map(_.maxConnections).getOrElse(Int.MaxValue)

  /**
   * Calculates the delay needed to bring the observed connection creation rate to listener-level limit or to broker-wide
   * limit, whichever the longest. The delay is capped to the quota window size defined by QuotaWindowSizeSecondsProp
   *
   * @param listenerName listener for which calculate the delay
   * @param timeMs current time in milliseconds
   * @return delay in milliseconds
   */
  private def recordConnectionAndGetThrottleTimeMs(listenerName: ListenerName, timeMs: Long): Long = {
    def recordAndGetListenerThrottleTime(minThrottleTimeMs: Int): Int = {
      maxConnectionsPerListener
        .get(listenerName)
        .map { listenerQuota =>
          val listenerThrottleTimeMs = recordAndGetThrottleTimeMs(listenerQuota.connectionRateSensor, timeMs)
          val throttleTimeMs = math.max(minThrottleTimeMs, listenerThrottleTimeMs)
          // record throttle time due to hitting connection rate quota
          if (throttleTimeMs > 0) {
            listenerQuota.listenerConnectionRateThrottleSensor.record(throttleTimeMs.toDouble, timeMs)
          }
          throttleTimeMs
        }
        .getOrElse(0)
    }

    if (protectedListener(listenerName)) {
      recordAndGetListenerThrottleTime(0)
    } else {
      val brokerThrottleTimeMs = recordAndGetThrottleTimeMs(brokerConnectionRateSensor, timeMs)
      recordAndGetListenerThrottleTime(brokerThrottleTimeMs)
    }
  }

  /**
   * Record IP throttle time on the corresponding listener. To avoid over-recording listener/broker connection rate, we
   * also un-record the listener and broker connection if the IP gets throttled.
   *
   * @param listenerName listener to un-record connection
   * @param throttleMs IP throttle time to record for listener
   * @param timeMs current time in milliseconds
   */
  private def updateListenerMetrics(listenerName: ListenerName, throttleMs: Long, timeMs: Long): Unit = {
    if (!protectedListener(listenerName)) {
      brokerConnectionRateSensor.record(-1.0, timeMs, false)
    }
    maxConnectionsPerListener
      .get(listenerName)
      .foreach { listenerQuota =>
        listenerQuota.ipConnectionRateThrottleSensor.record(throttleMs.toDouble, timeMs)
        listenerQuota.connectionRateSensor.record(-1.0, timeMs, false)
      }
  }

  /**
   * Calculates the delay needed to bring the observed connection creation rate to the IP limit.
   * If the connection would cause an IP quota violation, un-record the connection for both IP,
   * listener, and broker connection rate and throw a ConnectionThrottledException. Calls to
   * this function must be performed with the counts lock to ensure that reading the IP
   * connection rate quota and creating the sensor's metric config is atomic.
   *
   * @param listenerName listener to unrecord connection if throttled
   * @param address ip address to record connection
   */
  private def recordIpConnectionMaybeThrottle(listenerName: ListenerName, address: InetAddress): Unit = {
    val connectionRateQuota = connectionRateForIp(address)
    val quotaEnabled = connectionRateQuota != QuotaConfigs.IP_CONNECTION_RATE_DEFAULT
    if (quotaEnabled) {
      val sensor = getOrCreateConnectionRateQuotaSensor(connectionRateQuota, IpQuotaEntity(address))
      val timeMs = time.milliseconds
      val throttleMs = recordAndGetThrottleTimeMs(sensor, timeMs)
      if (throttleMs > 0) {
        trace(s"Throttling $address for $throttleMs ms")
        // unrecord the connection since we won't accept the connection
        sensor.record(-1.0, timeMs, false)
        updateListenerMetrics(listenerName, throttleMs, timeMs)
        throw new ConnectionThrottledException(address, timeMs, throttleMs)
      }
    }
  }

  /**
   * Records a new connection into a given connection acceptance rate sensor 'sensor' and returns throttle time
   * in milliseconds if quota got violated
   * @param sensor sensor to record connection
   * @param timeMs current time in milliseconds
   * @return throttle time in milliseconds if quota got violated, otherwise 0
   */
  private def recordAndGetThrottleTimeMs(sensor: Sensor, timeMs: Long): Int = {
    try {
      sensor.record(1.0, timeMs)
      0
    } catch {
      case e: QuotaViolationException =>
        val throttleTimeMs = QuotaUtils.boundedThrottleTime(e, maxThrottleTimeMs, timeMs).toInt
        debug(s"Quota violated for sensor (${sensor.name}). Delay time: $throttleTimeMs ms")
        throttleTimeMs
    }
  }

  /**
   * Creates sensor for tracking the connection creation rate and corresponding connection rate quota for a given
   * listener or broker-wide, if listener is not provided.
   * @param quotaLimit connection creation rate quota
   * @param connectionQuotaEntity entity to create the sensor for
   */
  private def getOrCreateConnectionRateQuotaSensor(quotaLimit: Int, connectionQuotaEntity: ConnectionQuotaEntity): Sensor = {
    Option(metrics.getSensor(connectionQuotaEntity.sensorName)).getOrElse {
      val sensor = metrics.sensor(
        connectionQuotaEntity.sensorName,
        rateQuotaMetricConfig(quotaLimit),
        connectionQuotaEntity.sensorExpiration
      )
      sensor.add(connectionRateMetricName(connectionQuotaEntity), new Rate, null)
      sensor
    }
  }

  /**
   * Updates quota configuration for a given connection quota entity
   */
  private def updateConnectionRateQuota(quotaLimit: Int, connectionQuotaEntity: ConnectionQuotaEntity): Unit = {
    Option(metrics.metric(connectionRateMetricName(connectionQuotaEntity))).foreach { metric =>
      metric.config(rateQuotaMetricConfig(quotaLimit))
      info(s"Updated ${connectionQuotaEntity.metricName} max connection creation rate to $quotaLimit")
    }
  }

  private def connectionRateMetricName(connectionQuotaEntity: ConnectionQuotaEntity): MetricName = {
    metrics.metricName(
      connectionQuotaEntity.metricName,
      MetricsGroup,
      s"Tracking rate of accepting new connections (per second)",
      connectionQuotaEntity.metricTags.asJava)
  }

  private def rateQuotaMetricConfig(quotaLimit: Int): MetricConfig = {
    new MetricConfig()
      .timeWindow(config.quotaWindowSizeSeconds.toLong, TimeUnit.SECONDS)
      .samples(config.numQuotaSamples)
      .quota(new Quota(quotaLimit, true))
  }

  def close(): Unit = {
    metrics.removeSensor(brokerConnectionRateSensor.name)
    maxConnectionsPerListener.values.foreach(_.close())
  }

  class ListenerConnectionQuota(lock: Object, listener: ListenerName) extends ListenerReconfigurable with AutoCloseable {
    @volatile private var _maxConnections = Int.MaxValue
    private[network] val connectionRateSensor = getOrCreateConnectionRateQuotaSensor(Int.MaxValue, ListenerQuotaEntity(listener.value))
    private[network] val listenerConnectionRateThrottleSensor = createConnectionRateThrottleSensor(ListenerThrottlePrefix)
    private[network] val ipConnectionRateThrottleSensor = createConnectionRateThrottleSensor(IpThrottlePrefix)

    def maxConnections: Int = _maxConnections

    override def listenerName(): ListenerName = listener

    override def configure(configs: util.Map[String, _]): Unit = {
      _maxConnections = maxConnections(configs)
      updateConnectionRateQuota(maxConnectionCreationRate(configs), ListenerQuotaEntity(listener.value))
    }

    override def reconfigurableConfigs(): util.Set[String] = {
      SocketServer.ListenerReconfigurableConfigs.asJava
    }

    override def validateReconfiguration(configs: util.Map[String, _]): Unit = {
      val value = maxConnections(configs)
      if (value <= 0)
        throw new ConfigException(s"Invalid ${KafkaConfig.MaxConnectionsProp} $value")

      val rate = maxConnectionCreationRate(configs)
      if (rate <= 0)
        throw new ConfigException(s"Invalid ${KafkaConfig.MaxConnectionCreationRateProp} $rate")
    }

    override def reconfigure(configs: util.Map[String, _]): Unit = {
      lock.synchronized {
        _maxConnections = maxConnections(configs)
        updateConnectionRateQuota(maxConnectionCreationRate(configs), ListenerQuotaEntity(listener.value))
        lock.notifyAll()
      }
    }

    def close(): Unit = {
      metrics.removeSensor(connectionRateSensor.name)
      metrics.removeSensor(listenerConnectionRateThrottleSensor.name)
      metrics.removeSensor(ipConnectionRateThrottleSensor.name)
    }

    private def maxConnections(configs: util.Map[String, _]): Int = {
      Option(configs.get(KafkaConfig.MaxConnectionsProp)).map(_.toString.toInt).getOrElse(Int.MaxValue)
    }

    private def maxConnectionCreationRate(configs: util.Map[String, _]): Int = {
      Option(configs.get(KafkaConfig.MaxConnectionCreationRateProp)).map(_.toString.toInt).getOrElse(Int.MaxValue)
    }

    /**
     * Creates sensor for tracking the average throttle time on this listener due to hitting broker/listener connection
     * rate or IP connection rate quota. The average is out of all throttle times > 0, which is consistent with the
     * bandwidth and request quota throttle time metrics.
     */
    private def createConnectionRateThrottleSensor(throttlePrefix: String): Sensor = {
      val sensor = metrics.sensor(s"${throttlePrefix}ConnectionRateThrottleTime-${listener.value}")
      val metricName = metrics.metricName(s"${throttlePrefix}connection-accept-throttle-time",
        MetricsGroup,
        "Tracking average throttle-time, out of non-zero throttle times, per listener",
        Map(ListenerMetricTag -> listener.value).asJava)
      sensor.add(metricName, new Avg)
      sensor
    }
  }

  /**
   * Close `channel` and decrement the connection count.
   */
  def closeChannel(log: Logging, listenerName: ListenerName, channel: SocketChannel): Unit = {
    if (channel != null) {
      log.debug(s"Closing connection from ${channel.socket.getRemoteSocketAddress}")
      dec(listenerName, channel.socket.getInetAddress)
      closeSocket(channel, log)
    }
  }

}

class TooManyConnectionsException(val ip: InetAddress, val count: Int) extends KafkaException(s"Too many connections from $ip (maximum = $count)")

class ConnectionThrottledException(val ip: InetAddress, val startThrottleTimeMs: Long, val throttleTimeMs: Long)
  extends KafkaException(s"$ip throttled for $throttleTimeMs")<|MERGE_RESOLUTION|>--- conflicted
+++ resolved
@@ -921,12 +921,8 @@
 ) extends Runnable with Logging {
   private val metricsGroup = new KafkaMetricsGroup(this.getClass)
 
-<<<<<<< HEAD
-  val shouldRun = new AtomicBoolean(true)
-  private val started = new AtomicBoolean()
-=======
   val shouldRun: AtomicBoolean = new AtomicBoolean(true)
->>>>>>> c254b22a
+  private val started: AtomicBoolean = new AtomicBoolean()
 
   val thread: KafkaThread = KafkaThread.nonDaemon(threadName, this)
 
