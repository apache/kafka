--- conflicted
+++ resolved
@@ -62,166 +62,40 @@
    * p8        p9        p5        p6        p7       (2nd replica)
    * p3        p4        p0        p1        p2       (3nd replica)
    * p7        p8        p9        p5        p6       (3nd replica)
-   *
-   * To create rack aware assignment, this API will first create an rack interlaced broker list. For example,
-   * from this brokerID -> rack mapping:
-   *
-   * 0 -> "rack1", 1 -> "rack3", 2 -> "rack3", 3 -> "rack2", 4 -> "rack2", 5 -> "rack1"
-   *
-   * The rack interlaced list will be
-   *
-   * 0, 3, 1, 5, 4, 2
-   *
-   * Then an easy round-robin assignment can be applied. Assume 6 partitions with replication factor of 3, the assignment
-   * will be
-   *
-   * 0 -> 0,3,1
-   * 1 -> 3,1,5
-   * 2 -> 1,5,4
-   * 3 -> 5,4,2
-   * 4 -> 4,2,0
-   * 5 -> 2,0,3
-   *
-   * Once it has completed the first round-robin, if there are more partitions to assign, the algorithm will start to
-   * have a shift for the followers. This is to ensure we will not always get the same set of sequence.
-   * In this case, if there is another partition to assign (partition #6), the assignment will be
-   *
-   * 6 -> 0,4,2 (instead of repeating 0,3,1 as partition 0)
-   *
-   * The rack aware assignment always chooses leader of the partition using round robin on the rack interlaced broker list.
-   * When choosing followers, it will be biased towards brokers on racks that do not have
-   * any replica assignment, until every rack has a replica. Then the follower assignment will go back to round-robin on
-   * the broker list.
-   *
-   * As the result, if the number of replicas is equal to or greater than the number of racks, it will ensure that
-   * each rack will get at least one replica. Otherwise, each rack will get
-   * at most one replica. In the perfect situation where number of replica is the same as number of racks and each rack
-   * has the same number of brokers, it guarantees that replica distribution is even across brokers and racks.
-   *
-   * @param rackInfo Map from broker ID to its rack (zone). If empty, no rack aware
-   *                 assignment will be used.
-   * @throws AdminOperationException If rack information is supplied but is incomplete, of if
-   *                                 there is not possible to assign each replica to a unique rack
-   *
    */
   def assignReplicasToBrokers(brokerList: Seq[Int],
                               nPartitions: Int,
                               replicationFactor: Int,
                               fixedStartIndex: Int = -1,
-                              startPartitionId: Int = -1,
-                              rackInfo: Map[Int, String] = Map())
+                              startPartitionId: Int = -1)
   : Map[Int, Seq[Int]] = {
-    val subRackInfo = rackInfo.filterKeys(brokerList.contains(_))
-    if (rackInfo.size > 0 && subRackInfo.size != brokerList.size) {
-      throw new AdminOperationException("Incomplete broker-rack mapping supplied for broker list " + brokerList)
-    }
-    val numRacks = subRackInfo.values.toSet.size
-    val useRackAware = numRacks > 0
-    val arrangedBrokerList = if (useRackAware) interlaceBrokersByRack(subRackInfo) else brokerList
     if (nPartitions <= 0)
       throw new AdminOperationException("number of partitions must be larger than 0")
     if (replicationFactor <= 0)
       throw new AdminOperationException("replication factor must be larger than 0")
-    if (replicationFactor > arrangedBrokerList.size)
+    if (replicationFactor > brokerList.size)
       throw new AdminOperationException("replication factor: " + replicationFactor +
-        " larger than available brokers: " + arrangedBrokerList.size)
+        " larger than available brokers: " + brokerList.size)
     val ret = new mutable.HashMap[Int, List[Int]]()
-    val startIndex = if (fixedStartIndex >= 0) fixedStartIndex else rand.nextInt(arrangedBrokerList.size)
+    val startIndex = if (fixedStartIndex >= 0) fixedStartIndex else rand.nextInt(brokerList.size)
     var currentPartitionId = if (startPartitionId >= 0) startPartitionId else 0
 
-    var nextReplicaShift = if (fixedStartIndex >= 0) fixedStartIndex else rand.nextInt(arrangedBrokerList.size)
+    var nextReplicaShift = if (fixedStartIndex >= 0) fixedStartIndex else rand.nextInt(brokerList.size)
     for (i <- 0 until nPartitions) {
-      if (currentPartitionId > 0 && (currentPartitionId % arrangedBrokerList.size == 0))
+      if (currentPartitionId > 0 && (currentPartitionId % brokerList.size == 0))
         nextReplicaShift += 1
-      val firstReplicaIndex = (currentPartitionId + startIndex) % arrangedBrokerList.size
-      val leader = arrangedBrokerList(firstReplicaIndex)
-      val replicaList = if (!useRackAware)
-                          getReplicaList(arrangedBrokerList, leader, replicationFactor, firstReplicaIndex, nextReplicaShift)
-                        else
-                          getReplicaListWithRackAwareAssignment(arrangedBrokerList, leader, replicationFactor, numRacks,
-                            firstReplicaIndex, nextReplicaShift, rackInfo)
-      ret.put(currentPartitionId, replicaList)
+      val firstReplicaIndex = (currentPartitionId + startIndex) % brokerList.size
+      var replicaList = List(brokerList(firstReplicaIndex))
+      for (j <- 0 until replicationFactor - 1)
+        replicaList ::= brokerList(replicaIndex(firstReplicaIndex, nextReplicaShift, j, brokerList.size))
+      ret.put(currentPartitionId, replicaList.reverse)
       currentPartitionId = currentPartitionId + 1
     }
     ret.toMap
   }
 
-  private def getReplicaList(brokerList: Seq[Int],
-                             leader: Int,
-                             replicationFactor: Int,
-                             firstReplicaIndex: Int,
-                             nextReplicaShift: Int): List[Int] = {
-    var replicaList = List(leader)
-    for (j <- 0 until replicationFactor - 1)
-      replicaList ::= brokerList(replicaIndex(firstReplicaIndex, nextReplicaShift, j, brokerList.size))
-    replicaList.reverse
-  }
-
-  private def getReplicaListWithRackAwareAssignment(brokerList: Seq[Int],
-                           leader: Int,
-                           replicationFactor: Int,
-                           numRacks: Int,
-                           firstReplicaIndex: Int,
-                           nextReplicaShift: Int,
-                           rackInfo: Map[Int, String]): List[Int] = {
-    var replicaList = List(leader)
-    val racksWithReplicas: mutable.Set[String] = mutable.Set(rackInfo(leader))
-    var k = 0
-    for (j <- 0 until replicationFactor - 1) {
-      var done = false;
-      while (!done) {
-        val broker = brokerList(replicaIndex(firstReplicaIndex, nextReplicaShift * numRacks, k, brokerList.size))
-        val rack = rackInfo(broker)
-        // unless every rack has a replica, try to find the broker on the rack without any replica assigned
-        if (!racksWithReplicas.contains(rack) || racksWithReplicas.size == numRacks) {
-          replicaList ::= broker
-          racksWithReplicas += rack
-          done = true;
-        }
-        k = k + 1
-      }
-    }
-    replicaList.reverse
-  }
-
-  /**
-   * Given broker and rack information, returns a list of brokers interlaced by the rack. Assume
-   * this is the rack and its brokers:
-   *
-   * rack1: 0, 1, 2
-   * rack2: 3, 4, 5
-   * rack3: 6, 7, 8
-   *
-   * This API would return the list of 0, 3, 6, 1, 4, 7, 2, 5, 8
-   *
-   * This is essential to make sure the assignReplicasToBrokers API can use such list
-   * and assign replicas to brokers in a simple round-robin fashion, but still keep
-   * the even distribution of leader count and replica count on each broker, while
-   * making sure replicas are distributed to all racks.
-   */
-  private[admin] def interlaceBrokersByRack(brokerRackMap: Map[Int, String]): Seq[Int] = {
-    val reverseMap = getInverseMap(brokerRackMap)
-    val brokerListsByRack = reverseMap.map { case(rack, list) => (rack, reverseMap(rack).toIterator) }
-    val racks = brokerListsByRack.keys.toArray.sorted
-    var result: List[Int] = List()
-    var rackIndex = 0
-    while (result.size < brokerRackMap.size) {
-      val rackIterator = brokerListsByRack(racks(rackIndex))
-      if (rackIterator.hasNext) {
-        result ::= rackIterator.next()
-      }
-      rackIndex = (rackIndex + 1) % racks.size
-    }
-    result.reverse
-  }
-
-  private[admin] def getInverseMap(brokerRackMap: Map[Int, String]): Map[String, List[Int]] = {
-    brokerRackMap.toList.map { case(k, v) => (v, k) }
-                        .groupBy(_._1)
-                        .map { case(k, v) => (k, v.map(_._2))}
-  }
-
-  /**
+
+ /**
   * Add partitions to existing topic with optional replica assignment
   *
   * @param zkUtils Zookeeper utilities
@@ -229,22 +103,13 @@
   * @param numPartitions Number of partitions to be set
   * @param replicaAssignmentStr Manual replica assignment
   * @param checkBrokerAvailable Ignore checking if assigned replica broker is available. Only used for testing
-  * @param rackInfo Map from broker ID to its rack (zone). If empty, no rack aware
-  *                 assignment will be used.
   */
   def addPartitions(zkUtils: ZkUtils,
                     topic: String,
                     numPartitions: Int = 1,
                     replicaAssignmentStr: String = "",
-<<<<<<< HEAD
-                    checkBrokerAvailable: Boolean = true,
-                    config: Properties = new Properties,
-                    rackInfo: Map[Int, String] = Map()) {
-    val existingPartitionsReplicaList = ZkUtils.getReplicaAssignmentForTopics(zkClient, List(topic))
-=======
                     checkBrokerAvailable: Boolean = true) {
     val existingPartitionsReplicaList = zkUtils.getReplicaAssignmentForTopics(List(topic))
->>>>>>> 598851f1
     if (existingPartitionsReplicaList.size == 0)
       throw new AdminOperationException("The topic %s does not exist".format(topic))
 
@@ -257,11 +122,6 @@
       throw new AdminOperationException("The number of partitions for a topic can only be increased")
 
     // create the new partition replication list
-<<<<<<< HEAD
-    val brokerList = ZkUtils.getSortedBrokerList(zkClient)
-    val newPartitionReplicaList = if (replicaAssignmentStr == null || replicaAssignmentStr == "")
-      AdminUtils.assignReplicasToBrokers(brokerList, partitionsToAdd, existingReplicaList.size, existingReplicaList.head, existingPartitionsReplicaList.size, rackInfo = rackInfo)
-=======
     val brokerList = zkUtils.getSortedBrokerList()
     val newPartitionReplicaList = if (replicaAssignmentStr == null || replicaAssignmentStr == "") {
       var startIndex = brokerList.indexWhere(_ >= existingReplicaListForPartitionZero.head)
@@ -270,7 +130,6 @@
       }
       AdminUtils.assignReplicasToBrokers(brokerList, partitionsToAdd, existingReplicaListForPartitionZero.size, startIndex, existingPartitionsReplicaList.size)
     }
->>>>>>> 598851f1
     else
       getManualReplicaAssignment(replicaAssignmentStr, brokerList.toSet, existingPartitionsReplicaList.size, checkBrokerAvailable)
 
@@ -380,18 +239,10 @@
                   topic: String,
                   partitions: Int,
                   replicationFactor: Int,
-<<<<<<< HEAD
-                  topicConfig: Properties = new Properties,
-                  rackInfo: Map[Int, String] = Map()) {
-    val brokerList = ZkUtils.getSortedBrokerList(zkClient)
-    val replicaAssignment = AdminUtils.assignReplicasToBrokers(brokerList, partitions, replicationFactor, rackInfo = rackInfo)
-    AdminUtils.createOrUpdateTopicPartitionAssignmentPathInZK(zkClient, topic, replicaAssignment, topicConfig)
-=======
                   topicConfig: Properties = new Properties) {
     val brokerList = zkUtils.getSortedBrokerList()
     val replicaAssignment = AdminUtils.assignReplicasToBrokers(brokerList, partitions, replicationFactor)
     AdminUtils.createOrUpdateTopicPartitionAssignmentPathInZK(zkUtils, topic, replicaAssignment, topicConfig)
->>>>>>> 598851f1
   }
 
   def createOrUpdateTopicPartitionAssignmentPathInZK(zkUtils: ZkUtils,
