--- conflicted
+++ resolved
@@ -32,16 +32,7 @@
 import org.apache.kafka.common.errors.InvalidGroupIdException;
 import org.apache.kafka.common.errors.TimeoutException;
 import org.apache.kafka.common.errors.WakeupException;
-<<<<<<< HEAD
-=======
-import org.apache.kafka.common.metrics.Metrics;
 import org.apache.kafka.common.requests.ListOffsetsRequest;
-import org.apache.kafka.common.serialization.Deserializer;
-import org.apache.kafka.common.serialization.StringDeserializer;
-import org.apache.kafka.common.utils.LogContext;
-import org.apache.kafka.common.utils.MockTime;
-import org.apache.kafka.common.utils.Time;
->>>>>>> 364bc3c5
 import org.apache.kafka.common.utils.Timer;
 import org.apache.kafka.test.TestUtils;
 import org.junit.jupiter.api.AfterEach;
@@ -297,7 +288,6 @@
 
     @Test
     public void testOffsetsForTimesFailsOnNegativeTargetTimes() {
-        PrototypeAsyncConsumer<?, ?> consumer = newConsumer(time, new StringDeserializer(), new StringDeserializer());
         assertThrows(IllegalArgumentException.class,
                 () -> consumer.offsetsForTimes(Collections.singletonMap(new TopicPartition(
                                 "topic1", 1), ListOffsetsRequest.EARLIEST_TIMESTAMP),
