--- conflicted
+++ resolved
@@ -1226,8 +1226,6 @@
         decompressionBufferSupplier.close();
     }
 
-<<<<<<< HEAD
-=======
     private Set<String> topicsForPartitions(Collection<TopicPartition> partitions) {
         return partitions.stream().map(TopicPartition::topic).collect(Collectors.toSet());
     }
@@ -1237,5 +1235,4 @@
         this.subscriptions.clearPreferredReadReplica(topicPartition);
     }
 
->>>>>>> b2dea170
 }