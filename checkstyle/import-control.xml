--- conflicted
+++ resolved
@@ -413,11 +413,8 @@
       <allow pkg="org.apache.kafka.tools" />
       <allow pkg="org.apache.kafka.server.config" />
       <allow class="org.apache.kafka.storage.internals.log.CleanerConfig" />
-<<<<<<< HEAD
+      <allow class="org.apache.kafka.coordinator.transaction.TransactionLogConfigs" />
       <allow pkg="org.apache.kafka.coordinator.group" />
-=======
-      <allow class="org.apache.kafka.coordinator.transaction.TransactionLogConfigs" />
->>>>>>> 3617dda9
     </subpackage>
 
     <subpackage name="test">
