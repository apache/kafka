--- conflicted
+++ resolved
@@ -20,8 +20,8 @@
 import org.apache.kafka.connect.connector.ConnectorContext;
 import org.apache.kafka.connect.errors.ConnectException;
 import org.apache.kafka.connect.runtime.ConnectMetrics.MetricGroup;
-import org.apache.kafka.connect.runtime.isolation.DelegatingClassLoader;
 import org.apache.kafka.connect.runtime.isolation.IsolatedConnector;
+import org.apache.kafka.connect.runtime.isolation.PluginDesc;
 import org.apache.kafka.connect.runtime.isolation.PluginType;
 import org.apache.kafka.connect.sink.SinkConnectorContext;
 import org.apache.kafka.connect.source.SourceConnectorContext;
@@ -382,21 +382,12 @@
         }
     }
 
-<<<<<<< HEAD
     public boolean isSinkConnector() {
         return connector.type() == PluginType.SINK;
     }
 
     public boolean isSourceConnector() {
         return connector.type() == PluginType.SOURCE;
-=======
-    public final boolean isSinkConnector() {
-        return ConnectUtils.isSinkConnector(connector);
-    }
-
-    public final boolean isSourceConnector() {
-        return ConnectUtils.isSourceConnector(connector);
->>>>>>> 364bc3c5
     }
 
     protected final String connectorType() {
@@ -450,7 +441,7 @@
             try {
                 version = connector.version();
             } catch (Exception e) {
-                version = DelegatingClassLoader.UNDEFINED_VERSION;
+                version = PluginDesc.UNDEFINED_VERSION;
             }
             metricGroup.addImmutableValueMetric(registry.connectorVersion, version);
             metricGroup.addValueMetric(registry.connectorStatus, now -> state.toString().toLowerCase(Locale.getDefault()));
