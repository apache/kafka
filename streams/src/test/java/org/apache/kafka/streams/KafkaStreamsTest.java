--- conflicted
+++ resolved
@@ -78,12 +78,7 @@
     }
 
     @Test
-<<<<<<< HEAD
-    public void testInitializesAndDestroysMetricsReporters() {
-        final int oldInitCount = MockMetricsReporter.INIT_COUNT.get();
-=======
-    public void testStateChanges() throws Exception {
->>>>>>> cf94b188
+    public void testStateChanges() throws InterruptedException {
         final KStreamBuilder builder = new KStreamBuilder();
         final KafkaStreams streams = new KafkaStreams(builder, props);
 
@@ -104,7 +99,7 @@
     }
 
     @Test
-    public void testStateCloseAfterCreate() throws Exception {
+    public void testStateCloseAfterCreate() {
         final KStreamBuilder builder = new KStreamBuilder();
         final KafkaStreams streams = new KafkaStreams(builder, props);
 
@@ -172,7 +167,7 @@
     }
 
     @Test
-    public void testStateGlobalThreadClose() throws Exception {
+    public void testStateGlobalThreadClose() throws InterruptedException {
         final int numThreads = 2;
         final KStreamBuilder builder = new KStreamBuilder();
         // make sure we have the global state thread running too
@@ -208,7 +203,7 @@
 
 
     @Test
-    public void testInitializesAndDestroysMetricsReporters() throws Exception {
+    public void testInitializesAndDestroysMetricsReporters() {
         final int oldInitCount = MockMetricsReporter.INIT_COUNT.get();
         final KStreamBuilder builder = new KStreamBuilder();
         final KafkaStreams streams = new KafkaStreams(builder, props);
@@ -393,7 +388,7 @@
     }
 
     @Test(expected = IllegalStateException.class)
-    public void testCannotCleanupWhileRunning() {
+    public void testCannotCleanupWhileRunning() throws InterruptedException {
         final Properties props = new Properties();
         props.setProperty(StreamsConfig.APPLICATION_ID_CONFIG, "testCannotCleanupWhileRunning");
         props.setProperty(StreamsConfig.BOOTSTRAP_SERVERS_CONFIG, CLUSTER.bootstrapServers());
