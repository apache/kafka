--- conflicted
+++ resolved
@@ -126,14 +126,11 @@
         Hot-swaping the jar-file only might not work.</li>
 </ol>
 
-<<<<<<< HEAD
-
 <h5><a id="upgrade_120_notable" href="#upgrade_120_notable">Notable changes in 1.2.0</a></h5>
 <ul>
     <li>Kafka Streams set the value of <code>retention.ms</code> to infinity by default</li>
 </ul>
 
-=======
 <!-- TODO add if 1.1.1 gets release
 <h5><a id="upgrade_111_notable" href="#upgrade_111_notable">Notable changes in 1.1.1</a></h5>
 <ul>
@@ -141,7 +138,6 @@
     <li> See the <a href="/{{version}}/documentation/streams/upgrade-guide.html"><b>Kafka Streams upgrade guide</b></a> for details about this new config.
 </ul>
 -->
->>>>>>> 0c0d8363
 
 <h5><a id="upgrade_110_notable" href="#upgrade_110_notable">Notable changes in 1.1.0</a></h5>
 <ul>
