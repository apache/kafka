--- conflicted
+++ resolved
@@ -125,7 +125,6 @@
         }
     }
 
-<<<<<<< HEAD
     private ProcessorNode sourceNodeByTopicName(final String topicName) {
         ProcessorNode topicNode = topology.source(topicName);
 
@@ -136,8 +135,6 @@
         return topicNode;
     }
 
-=======
->>>>>>> 59b918ec
     public void punctuate(final long timestamp) {
         final ProcessorNode prevNode = context.currentNode();
         for (final ProcessorNode processor : topology.processors()) {
