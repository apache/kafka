/**
 * Licensed to the Apache Software Foundation (ASF) under one or more
 * contributor license agreements.  See the NOTICE file distributed with
 * this work for additional information regarding copyright ownership.
 * The ASF licenses this file to You under the Apache License, Version 2.0
 * (the "License"); you may not use this file except in compliance with
 * the License.  You may obtain a copy of the License at
 *
 *    http://www.apache.org/licenses/LICENSE-2.0
 *
 * Unless required by applicable law or agreed to in writing, software
 * distributed under the License is distributed on an "AS IS" BASIS,
 * WITHOUT WARRANTIES OR CONDITIONS OF ANY KIND, either express or implied.
 * See the License for the specific language governing permissions and
 * limitations under the License.
 */

package kafka.server

import kafka.cluster.EndPoint
import kafka.coordinator.group.{CoordinatorLoaderImpl, CoordinatorPartitionWriter, GroupCoordinatorAdapter}
import kafka.coordinator.transaction.{ProducerIdManager, TransactionCoordinator}
import kafka.log.LogManager
import kafka.log.remote.RemoteLogManager
import kafka.network.{DataPlaneAcceptor, SocketServer}
import kafka.raft.KafkaRaftManager
import kafka.server.metadata.{AclPublisher, BrokerMetadataPublisher, ClientQuotaMetadataManager, DelegationTokenPublisher, DynamicClientQuotaPublisher, DynamicConfigPublisher, KRaftMetadataCache, ScramPublisher}
import kafka.utils.CoreUtils
import org.apache.kafka.common.config.ConfigException
import org.apache.kafka.common.feature.SupportedVersionRange
import org.apache.kafka.common.message.ApiMessageType.ListenerType
import org.apache.kafka.common.metrics.Metrics
import org.apache.kafka.common.network.ListenerName
import org.apache.kafka.common.security.scram.internals.ScramMechanism
import org.apache.kafka.common.security.token.delegation.internals.DelegationTokenCache
import org.apache.kafka.common.utils.{LogContext, Time}
import org.apache.kafka.common.{ClusterResource, TopicPartition, Uuid}
import org.apache.kafka.coordinator.group.metrics.{GroupCoordinatorMetrics, GroupCoordinatorRuntimeMetrics}
<<<<<<< HEAD
import org.apache.kafka.coordinator.group.{GroupConfigManager, CoordinatorRecord, GroupCoordinator, GroupCoordinatorConfig, GroupCoordinatorService, CoordinatorRecordSerde}
=======
import org.apache.kafka.coordinator.group.{CoordinatorRecord, GroupCoordinator, GroupCoordinatorService, CoordinatorRecordSerde}
>>>>>>> 206d0f80
import org.apache.kafka.image.publisher.{BrokerRegistrationTracker, MetadataPublisher}
import org.apache.kafka.metadata.{BrokerState, ListenerInfo, VersionRange}
import org.apache.kafka.security.CredentialProvider
import org.apache.kafka.server.{AssignmentsManager, ClientMetricsManager, NodeToControllerChannelManager}
import org.apache.kafka.server.authorizer.Authorizer
import org.apache.kafka.server.common.{ApiMessageAndVersion, DirectoryEventHandler, TopicIdPartition}
import org.apache.kafka.server.config.ConfigType
import org.apache.kafka.server.log.remote.storage.RemoteLogManagerConfig
import org.apache.kafka.server.metrics.{ClientMetricsReceiverPlugin, KafkaYammerMetrics}
import org.apache.kafka.server.network.{EndpointReadyFutures, KafkaAuthorizerServerInfo}
import org.apache.kafka.server.util.timer.{SystemTimer, SystemTimerReaper}
import org.apache.kafka.server.util.{Deadline, FutureUtils, KafkaScheduler}
import org.apache.kafka.storage.internals.log.LogDirFailureChannel

import java.time.Duration
import java.util
import java.util.Optional
import java.util.concurrent.atomic.AtomicBoolean
import java.util.concurrent.locks.{Condition, ReentrantLock}
import java.util.concurrent.{CompletableFuture, ExecutionException, TimeoutException, TimeUnit}
import scala.collection.Map
import scala.compat.java8.OptionConverters.RichOptionForJava8
import scala.jdk.CollectionConverters._


/**
 * A Kafka broker that runs in KRaft (Kafka Raft) mode.
 */
class BrokerServer(
  val sharedServer: SharedServer
) extends KafkaBroker {
  val config: KafkaConfig = sharedServer.brokerConfig
  val time: Time = sharedServer.time
  def metrics: Metrics = sharedServer.metrics

  // Get raftManager from SharedServer. It will be initialized during startup.
  def raftManager: KafkaRaftManager[ApiMessageAndVersion] = sharedServer.raftManager

  override def brokerState: BrokerState = Option(lifecycleManager).
    flatMap(m => Some(m.state)).getOrElse(BrokerState.NOT_RUNNING)

  import kafka.server.Server._

  private val logContext: LogContext = new LogContext(s"[BrokerServer id=${config.nodeId}] ")

  this.logIdent = logContext.logPrefix

  @volatile var lifecycleManager: BrokerLifecycleManager = _

  private var assignmentsManager: AssignmentsManager = _

  private val isShuttingDown = new AtomicBoolean(false)

  val lock: ReentrantLock = new ReentrantLock()
  val awaitShutdownCond: Condition = lock.newCondition()
  var status: ProcessStatus = SHUTDOWN

  @volatile var dataPlaneRequestProcessor: KafkaApis = _

  var authorizer: Option[Authorizer] = None
  @volatile var socketServer: SocketServer = _
  var dataPlaneRequestHandlerPool: KafkaRequestHandlerPool = _

  var logDirFailureChannel: LogDirFailureChannel = _
  var logManager: LogManager = _
  var remoteLogManagerOpt: Option[RemoteLogManager] = None

  var tokenManager: DelegationTokenManager = _

  var dynamicConfigHandlers: Map[String, ConfigHandler] = _

  @volatile private[this] var _replicaManager: ReplicaManager = _

  var credentialProvider: CredentialProvider = _
  var tokenCache: DelegationTokenCache = _

  @volatile var groupCoordinator: GroupCoordinator = _

  var transactionCoordinator: TransactionCoordinator = _

  var clientToControllerChannelManager: NodeToControllerChannelManager = _

  var forwardingManager: ForwardingManager = _

  var alterPartitionManager: AlterPartitionManager = _

  var autoTopicCreationManager: AutoTopicCreationManager = _

  var kafkaScheduler: KafkaScheduler = _

  @volatile var metadataCache: KRaftMetadataCache = _

  var quotaManagers: QuotaFactory.QuotaManagers = _

  var clientQuotaMetadataManager: ClientQuotaMetadataManager = _

  @volatile var brokerTopicStats: BrokerTopicStats = _

  val clusterId: String = sharedServer.metaPropsEnsemble.clusterId().get()

  var brokerMetadataPublisher: BrokerMetadataPublisher = _

  var brokerRegistrationTracker: BrokerRegistrationTracker = _

  val brokerFeatures: BrokerFeatures = BrokerFeatures.createDefault(config.unstableFeatureVersionsEnabled)

  def kafkaYammerMetrics: KafkaYammerMetrics = KafkaYammerMetrics.INSTANCE

  val metadataPublishers: util.List[MetadataPublisher] = new util.ArrayList[MetadataPublisher]()

  var clientMetricsManager: ClientMetricsManager = _

  private def maybeChangeStatus(from: ProcessStatus, to: ProcessStatus): Boolean = {
    lock.lock()
    try {
      if (status != from) return false
      info(s"Transition from $status to $to")

      status = to
      if (to == SHUTTING_DOWN) {
        isShuttingDown.set(true)
      } else if (to == SHUTDOWN) {
        isShuttingDown.set(false)
        awaitShutdownCond.signalAll()
      }
    } finally {
      lock.unlock()
    }
    true
  }

  def replicaManager: ReplicaManager = _replicaManager

  override def startup(): Unit = {
    if (!maybeChangeStatus(SHUTDOWN, STARTING)) return
    val startupDeadline = Deadline.fromDelay(time, config.serverMaxStartupTimeMs, TimeUnit.MILLISECONDS)
    try {
      sharedServer.startForBroker()

      info("Starting broker")

      val clientMetricsReceiverPlugin = new ClientMetricsReceiverPlugin()
      config.dynamicConfig.initialize(zkClientOpt = None, Some(clientMetricsReceiverPlugin))

      /* start scheduler */
      kafkaScheduler = new KafkaScheduler(config.backgroundThreads)
      kafkaScheduler.startup()

      /* register broker metrics */
      brokerTopicStats = new BrokerTopicStats(config.remoteLogManagerConfig.isRemoteStorageSystemEnabled())

      quotaManagers = QuotaFactory.instantiate(config, metrics, time, s"broker-${config.nodeId}-")

      logDirFailureChannel = new LogDirFailureChannel(config.logDirs.size)

      metadataCache = MetadataCache.kRaftMetadataCache(config.nodeId)

      // Create log manager, but don't start it because we need to delay any potential unclean shutdown log recovery
      // until we catch up on the metadata log and have up-to-date topic and broker configs.
      logManager = LogManager(config,
        sharedServer.metaPropsEnsemble.errorLogDirs().asScala.toSeq,
        metadataCache,
        kafkaScheduler,
        time,
        brokerTopicStats,
        logDirFailureChannel,
        keepPartitionMetadataFile = true)

      remoteLogManagerOpt = createRemoteLogManager()

      lifecycleManager = new BrokerLifecycleManager(config,
        time,
        s"broker-${config.nodeId}-",
        isZkBroker = false,
        logDirs = logManager.directoryIdsSet,
        () => new Thread(() => shutdown(), "kafka-shutdown-thread").start())

      // Enable delegation token cache for all SCRAM mechanisms to simplify dynamic update.
      // This keeps the cache up-to-date if new SCRAM mechanisms are enabled dynamically.
      tokenCache = new DelegationTokenCache(ScramMechanism.mechanismNames)
      credentialProvider = new CredentialProvider(ScramMechanism.mechanismNames, tokenCache)

      FutureUtils.waitWithLogging(logger.underlying, logIdent,
        "controller quorum voters future",
        sharedServer.controllerQuorumVotersFuture,
        startupDeadline, time)
      val controllerNodeProvider = RaftControllerNodeProvider(raftManager, config)

      clientToControllerChannelManager = new NodeToControllerChannelManagerImpl(
        controllerNodeProvider,
        time,
        metrics,
        config,
        channelName = "forwarding",
        s"broker-${config.nodeId}-",
        retryTimeoutMs = 60000
      )
      clientToControllerChannelManager.start()
      forwardingManager = new ForwardingManagerImpl(clientToControllerChannelManager)
      clientMetricsManager = new ClientMetricsManager(clientMetricsReceiverPlugin, config.clientTelemetryMaxBytes, time, metrics)

      val apiVersionManager = ApiVersionManager(
        ListenerType.BROKER,
        config,
        Some(forwardingManager),
        brokerFeatures,
        metadataCache,
        Some(clientMetricsManager)
      )

      // Create and start the socket server acceptor threads so that the bound port is known.
      // Delay starting processors until the end of the initialization sequence to ensure
      // that credentials have been loaded before processing authentications.
      socketServer = new SocketServer(config, metrics, time, credentialProvider, apiVersionManager)

      clientQuotaMetadataManager = new ClientQuotaMetadataManager(quotaManagers, socketServer.connectionQuotas)

      val listenerInfo = ListenerInfo.create(Optional.of(config.interBrokerListenerName.value()),
          config.effectiveAdvertisedBrokerListeners.map(_.toJava).asJava).
            withWildcardHostnamesResolved().
            withEphemeralPortsCorrected(name => socketServer.boundPort(new ListenerName(name)))

      alterPartitionManager = AlterPartitionManager(
        config,
        metadataCache,
        scheduler = kafkaScheduler,
        controllerNodeProvider,
        time = time,
        metrics,
        s"broker-${config.nodeId}-",
        brokerEpochSupplier = () => lifecycleManager.brokerEpoch
      )
      alterPartitionManager.start()

      val addPartitionsLogContext = new LogContext(s"[AddPartitionsToTxnManager broker=${config.brokerId}]")
      val addPartitionsToTxnNetworkClient = NetworkUtils.buildNetworkClient("AddPartitionsManager", config, metrics, time, addPartitionsLogContext)
      val addPartitionsToTxnManager = new AddPartitionsToTxnManager(
        config,
        addPartitionsToTxnNetworkClient,
        metadataCache,
        // The transaction coordinator is not created at this point so we must
        // use a lambda here.
        transactionalId => transactionCoordinator.partitionFor(transactionalId),
        time
      )

      val assignmentsChannelManager = new NodeToControllerChannelManagerImpl(
        controllerNodeProvider,
        time,
        metrics,
        config,
        "directory-assignments",
        s"broker-${config.nodeId}-",
        retryTimeoutMs = 60000
      )
      assignmentsManager = new AssignmentsManager(
        time,
        assignmentsChannelManager,
        config.brokerId,
        () => lifecycleManager.brokerEpoch,
        (directoryId: Uuid) => logManager.directoryPath(directoryId).asJava,
        (topicId: Uuid) => Optional.ofNullable(metadataCache.topicIdsToNames().get(topicId))
      )
      val directoryEventHandler = new DirectoryEventHandler {
        override def handleAssignment(partition: TopicIdPartition, directoryId: Uuid, reason: String, callback: Runnable): Unit =
          assignmentsManager.onAssignment(partition, directoryId, reason, callback)

        override def handleFailure(directoryId: Uuid): Unit =
          lifecycleManager.propagateDirectoryFailure(directoryId, config.logDirFailureTimeoutMs)
      }

      this._replicaManager = new ReplicaManager(
        config = config,
        metrics = metrics,
        time = time,
        scheduler = kafkaScheduler,
        logManager = logManager,
        remoteLogManager = remoteLogManagerOpt,
        quotaManagers = quotaManagers,
        metadataCache = metadataCache,
        logDirFailureChannel = logDirFailureChannel,
        alterPartitionManager = alterPartitionManager,
        brokerTopicStats = brokerTopicStats,
        isShuttingDown = isShuttingDown,
        zkClient = None,
        threadNamePrefix = None, // The ReplicaManager only runs on the broker, and already includes the ID in thread names.
        delayedRemoteFetchPurgatoryParam = None,
        brokerEpochSupplier = () => lifecycleManager.brokerEpoch,
        addPartitionsToTxnManager = Some(addPartitionsToTxnManager),
        directoryEventHandler = directoryEventHandler
      )

      /* start token manager */
      tokenManager = new DelegationTokenManager(config, tokenCache, time)
      tokenManager.startup()

      groupCoordinator = createGroupCoordinator()

      val producerIdManagerSupplier = () => ProducerIdManager.rpc(
        config.brokerId,
        time,
        brokerEpochSupplier = () => lifecycleManager.brokerEpoch,
        clientToControllerChannelManager
      )

      // Create transaction coordinator, but don't start it until we've started replica manager.
      // Hardcode Time.SYSTEM for now as some Streams tests fail otherwise, it would be good to fix the underlying issue
      transactionCoordinator = TransactionCoordinator(config, replicaManager,
        new KafkaScheduler(1, true, "transaction-log-manager-"),
        producerIdManagerSupplier, metrics, metadataCache, Time.SYSTEM)

      autoTopicCreationManager = new DefaultAutoTopicCreationManager(
        config, Some(clientToControllerChannelManager), None, None,
        groupCoordinator, transactionCoordinator)

      dynamicConfigHandlers = Map[String, ConfigHandler](
        ConfigType.TOPIC -> new TopicConfigHandler(replicaManager, config, quotaManagers, None),
        ConfigType.BROKER -> new BrokerConfigHandler(config, quotaManagers),
        ConfigType.CLIENT_METRICS -> new ClientMetricsConfigHandler(clientMetricsManager),
        ConfigType.GROUP -> new GroupConfigHandler(groupCoordinator))

      val featuresRemapped = brokerFeatures.supportedFeatures.features().asScala.map {
        case (k: String, v: SupportedVersionRange) =>
          k -> VersionRange.of(v.min, v.max)
      }.asJava

      val brokerLifecycleChannelManager = new NodeToControllerChannelManagerImpl(
        controllerNodeProvider,
        time,
        metrics,
        config,
        "heartbeat",
        s"broker-${config.nodeId}-",
        config.brokerSessionTimeoutMs / 2 // KAFKA-14392
      )
      lifecycleManager.start(
        () => sharedServer.loader.lastAppliedOffset(),
        brokerLifecycleChannelManager,
        clusterId,
        listenerInfo.toBrokerRegistrationRequest,
        featuresRemapped,
        logManager.readBrokerEpochFromCleanShutdownFiles()
      )
      // If the BrokerLifecycleManager's initial catch-up future fails, it means we timed out
      // or are shutting down before we could catch up. Therefore, also fail the firstPublishFuture.
      lifecycleManager.initialCatchUpFuture.whenComplete((_, e) => {
        if (e != null) brokerMetadataPublisher.firstPublishFuture.completeExceptionally(e)
      })

      // Create and initialize an authorizer if one is configured.
      authorizer = config.createNewAuthorizer()
      authorizer.foreach(_.configure(config.originals))

      // The FetchSessionCache is divided into config.numIoThreads shards, each responsible
      // for Math.max(1, shardNum * sessionIdRange) <= sessionId < (shardNum + 1) * sessionIdRange
      val sessionIdRange = Int.MaxValue / NumFetchSessionCacheShards
      val fetchSessionCacheShards = (0 until NumFetchSessionCacheShards)
        .map(shardNum => new FetchSessionCacheShard(
          config.maxIncrementalFetchSessionCacheSlots / NumFetchSessionCacheShards,
          KafkaServer.MIN_INCREMENTAL_FETCH_SESSION_EVICTION_MS,
          sessionIdRange,
          shardNum
        ))
      val fetchManager = new FetchManager(Time.SYSTEM, new FetchSessionCache(fetchSessionCacheShards))

      // Create the request processor objects.
      val raftSupport = RaftSupport(forwardingManager, metadataCache)
      dataPlaneRequestProcessor = new KafkaApis(
        requestChannel = socketServer.dataPlaneRequestChannel,
        metadataSupport = raftSupport,
        replicaManager = replicaManager,
        groupCoordinator = groupCoordinator,
        txnCoordinator = transactionCoordinator,
        autoTopicCreationManager = autoTopicCreationManager,
        brokerId = config.nodeId,
        config = config,
        configRepository = metadataCache,
        metadataCache = metadataCache,
        metrics = metrics,
        authorizer = authorizer,
        quotas = quotaManagers,
        fetchManager = fetchManager,
        brokerTopicStats = brokerTopicStats,
        clusterId = clusterId,
        time = time,
        tokenManager = tokenManager,
        apiVersionManager = apiVersionManager,
        clientMetricsManager = Some(clientMetricsManager))

      dataPlaneRequestHandlerPool = new KafkaRequestHandlerPool(config.nodeId,
        socketServer.dataPlaneRequestChannel, dataPlaneRequestProcessor, time,
        config.numIoThreads, s"${DataPlaneAcceptor.MetricPrefix}RequestHandlerAvgIdlePercent",
        DataPlaneAcceptor.ThreadPrefix)

      // Start RemoteLogManager before initializing broker metadata publishers.
      remoteLogManagerOpt.foreach { rlm =>
        val listenerName = config.remoteLogManagerConfig.remoteLogMetadataManagerListenerName()
        if (listenerName != null) {
          val endpoint = listenerInfo.listeners().values().stream
            .filter(e =>
              e.listenerName().isPresent &&
                ListenerName.normalised(e.listenerName().get()).equals(ListenerName.normalised(listenerName))
            )
            .findFirst()
            .orElseThrow(() => new ConfigException(RemoteLogManagerConfig.REMOTE_LOG_METADATA_MANAGER_LISTENER_NAME_PROP,
              listenerName, "Should be set as a listener name within valid broker listener name list: " + listenerInfo.listeners().values()))
          rlm.onEndPointCreated(EndPoint.fromJava(endpoint))
        }
        rlm.startup()
      }

      metadataPublishers.add(new MetadataVersionConfigValidator(config, sharedServer.metadataPublishingFaultHandler))
      brokerMetadataPublisher = new BrokerMetadataPublisher(config,
        metadataCache,
        logManager,
        replicaManager,
        groupCoordinator,
        transactionCoordinator,
        new DynamicConfigPublisher(
          config,
          sharedServer.metadataPublishingFaultHandler,
          dynamicConfigHandlers.toMap,
        "broker"),
        new DynamicClientQuotaPublisher(
          config,
          sharedServer.metadataPublishingFaultHandler,
          "broker",
          clientQuotaMetadataManager),
        new ScramPublisher(
          config,
          sharedServer.metadataPublishingFaultHandler,
          "broker",
          credentialProvider),
        new DelegationTokenPublisher(
          config,
          sharedServer.metadataPublishingFaultHandler,
          "broker",
          tokenManager),
        new AclPublisher(
          config.nodeId,
          sharedServer.metadataPublishingFaultHandler,
          "broker",
          authorizer
        ),
        sharedServer.initialBrokerMetadataLoadFaultHandler,
        sharedServer.metadataPublishingFaultHandler
      )
      metadataPublishers.add(brokerMetadataPublisher)
      brokerRegistrationTracker = new BrokerRegistrationTracker(config.brokerId,
        () => lifecycleManager.resendBrokerRegistrationUnlessZkMode())
      metadataPublishers.add(brokerRegistrationTracker)


      // Register parts of the broker that can be reconfigured via dynamic configs.  This needs to
      // be done before we publish the dynamic configs, so that we don't miss anything.
      config.dynamicConfig.addReconfigurables(this)

      // Install all the metadata publishers.
      FutureUtils.waitWithLogging(logger.underlying, logIdent,
        "the broker metadata publishers to be installed",
        sharedServer.loader.installPublishers(metadataPublishers), startupDeadline, time)

      // Wait for this broker to contact the quorum, and for the active controller to acknowledge
      // us as caught up. It will do this by returning a heartbeat response with isCaughtUp set to
      // true. The BrokerLifecycleManager tracks this.
      FutureUtils.waitWithLogging(logger.underlying, logIdent,
        "the controller to acknowledge that we are caught up",
        lifecycleManager.initialCatchUpFuture, startupDeadline, time)

      // Wait for the first metadata update to be published. Metadata updates are not published
      // until we read at least up to the high water mark of the cluster metadata partition.
      // Usually, we publish the initial metadata before lifecycleManager.initialCatchUpFuture
      // is completed, so this check is not necessary. But this is a simple check to make
      // completely sure.
      FutureUtils.waitWithLogging(logger.underlying, logIdent,
        "the initial broker metadata update to be published",
        brokerMetadataPublisher.firstPublishFuture , startupDeadline, time)

      // Now that we have loaded some metadata, we can log a reasonably up-to-date broker
      // configuration.  Keep in mind that KafkaConfig.originals is a mutable field that gets set
      // by the dynamic configuration publisher. Ironically, KafkaConfig.originals does not
      // contain the original configuration values.
      new KafkaConfig(config.originals(), true)

      // We're now ready to unfence the broker. This also allows this broker to transition
      // from RECOVERY state to RUNNING state, once the controller unfences the broker.
      FutureUtils.waitWithLogging(logger.underlying, logIdent,
        "the broker to be unfenced",
        lifecycleManager.setReadyToUnfence(), startupDeadline, time)

      // Enable inbound TCP connections. Each endpoint will be started only once its matching
      // authorizer future is completed.
      val endpointReadyFutures = {
        val builder = new EndpointReadyFutures.Builder()
        builder.build(authorizer.asJava,
          new KafkaAuthorizerServerInfo(
            new ClusterResource(clusterId),
            config.nodeId,
            listenerInfo.listeners().values(),
            listenerInfo.firstListener(),
            config.earlyStartListeners.map(_.value()).asJava))
      }
      val authorizerFutures = endpointReadyFutures.futures().asScala.toMap
      val enableRequestProcessingFuture = socketServer.enableRequestProcessing(authorizerFutures)

      // Block here until all the authorizer futures are complete.
      FutureUtils.waitWithLogging(logger.underlying, logIdent,
        "all of the authorizer futures to be completed",
        CompletableFuture.allOf(authorizerFutures.values.toSeq: _*), startupDeadline, time)

      // Wait for all the SocketServer ports to be open, and the Acceptors to be started.
      FutureUtils.waitWithLogging(logger.underlying, logIdent,
        "all of the SocketServer Acceptors to be started",
        enableRequestProcessingFuture, startupDeadline, time)

      maybeChangeStatus(STARTING, STARTED)
    } catch {
      case e: Throwable =>
        maybeChangeStatus(STARTING, STARTED)
        fatal("Fatal error during broker startup. Prepare to shutdown", e)
        shutdown()
        throw if (e.isInstanceOf[ExecutionException]) e.getCause else e
    }
  }

  private def createGroupCoordinator(): GroupCoordinator = {
    // Create group coordinator, but don't start it until we've started replica manager.
    // Hardcode Time.SYSTEM for now as some Streams tests fail otherwise, it would be good
    // to fix the underlying issue.
    if (config.isNewGroupCoordinatorEnabled) {
      val time = Time.SYSTEM
      val serde = new CoordinatorRecordSerde
      val timer = new SystemTimerReaper(
        "group-coordinator-reaper",
        new SystemTimer("group-coordinator")
      )
      val loader = new CoordinatorLoaderImpl[CoordinatorRecord](
        time,
        replicaManager,
        serde,
        config.groupCoordinatorConfig.offsetsLoadBufferSize
      )
      val writer = new CoordinatorPartitionWriter(
        replicaManager
      )
<<<<<<< HEAD
      val groupConfigManager = new GroupConfigManager(
        config.extractGroupConfigMap,
        config.consumerGroupMinSessionTimeoutMs,
        config.consumerGroupMaxSessionTimeoutMs,
        config.consumerGroupMinHeartbeatIntervalMs,
        config.consumerGroupMaxHeartbeatIntervalMs
      )
      new GroupCoordinatorService.Builder(config.brokerId, groupCoordinatorConfig)
=======
      new GroupCoordinatorService.Builder(config.brokerId, config.groupCoordinatorConfig)
>>>>>>> 206d0f80
        .withTime(time)
        .withTimer(timer)
        .withLoader(loader)
        .withWriter(writer)
        .withCoordinatorRuntimeMetrics(new GroupCoordinatorRuntimeMetrics(metrics))
        .withGroupCoordinatorMetrics(new GroupCoordinatorMetrics(KafkaYammerMetrics.defaultRegistry, metrics))
        .withGroupConfigManager(groupConfigManager)
        .build()
    } else {
      GroupCoordinatorAdapter(
        config,
        replicaManager,
        Time.SYSTEM,
        metrics
      )
    }
  }

  protected def createRemoteLogManager(): Option[RemoteLogManager] = {
    if (config.remoteLogManagerConfig.isRemoteStorageSystemEnabled()) {
      Some(new RemoteLogManager(config.remoteLogManagerConfig, config.brokerId, config.logDirs.head, clusterId, time,
        (tp: TopicPartition) => logManager.getLog(tp).asJava,
        (tp: TopicPartition, remoteLogStartOffset: java.lang.Long) => {
          logManager.getLog(tp).foreach { log =>
            log.updateLogStartOffsetFromRemoteTier(remoteLogStartOffset)
          }
        },
        brokerTopicStats, metrics))
    } else {
      None
    }
  }

  override def shutdown(timeout: Duration): Unit = {
    if (!maybeChangeStatus(STARTED, SHUTTING_DOWN)) return
    try {
      val deadline = time.milliseconds() + timeout.toMillis
      info("shutting down")

      if (config.controlledShutdownEnable) {
        if (replicaManager != null)
          replicaManager.beginControlledShutdown()

        lifecycleManager.beginControlledShutdown()
        try {
          val controlledShutdownTimeoutMs = deadline - time.milliseconds()
          lifecycleManager.controlledShutdownFuture.get(controlledShutdownTimeoutMs, TimeUnit.MILLISECONDS)
        } catch {
          case _: TimeoutException =>
            error("Timed out waiting for the controller to approve controlled shutdown")
          case e: Throwable =>
            error("Got unexpected exception waiting for controlled shutdown future", e)
        }
      }
      lifecycleManager.beginShutdown()
      // Stop socket server to stop accepting any more connections and requests.
      // Socket server will be shutdown towards the end of the sequence.
      if (socketServer != null) {
        CoreUtils.swallow(socketServer.stopProcessingRequests(), this)
      }
      metadataPublishers.forEach(p => sharedServer.loader.removeAndClosePublisher(p).get())
      metadataPublishers.clear()
      if (dataPlaneRequestHandlerPool != null)
        CoreUtils.swallow(dataPlaneRequestHandlerPool.shutdown(), this)
      if (dataPlaneRequestProcessor != null)
        CoreUtils.swallow(dataPlaneRequestProcessor.close(), this)
      CoreUtils.swallow(authorizer.foreach(_.close()), this)

      /**
       * We must shutdown the scheduler early because otherwise, the scheduler could touch other
       * resources that might have been shutdown and cause exceptions.
       * For example, if we didn't shutdown the scheduler first, when LogManager was closing
       * partitions one by one, the scheduler might concurrently delete old segments due to
       * retention. However, the old segments could have been closed by the LogManager, which would
       * cause an IOException and subsequently mark logdir as offline. As a result, the broker would
       * not flush the remaining partitions or write the clean shutdown marker. Ultimately, the
       * broker would have to take hours to recover the log during restart.
       */
      if (kafkaScheduler != null)
        CoreUtils.swallow(kafkaScheduler.shutdown(), this)

      if (transactionCoordinator != null)
        CoreUtils.swallow(transactionCoordinator.shutdown(), this)
      if (groupCoordinator != null)
        CoreUtils.swallow(groupCoordinator.shutdown(), this)

      if (tokenManager != null)
        CoreUtils.swallow(tokenManager.shutdown(), this)

      if (assignmentsManager != null)
        CoreUtils.swallow(assignmentsManager.close(), this)

      if (replicaManager != null)
        CoreUtils.swallow(replicaManager.shutdown(), this)

      if (alterPartitionManager != null)
        CoreUtils.swallow(alterPartitionManager.shutdown(), this)

      if (clientToControllerChannelManager != null)
        CoreUtils.swallow(clientToControllerChannelManager.shutdown(), this)

      if (logManager != null)
        CoreUtils.swallow(logManager.shutdown(lifecycleManager.brokerEpoch), this)

      // Close remote log manager to give a chance to any of its underlying clients
      // (especially in RemoteStorageManager and RemoteLogMetadataManager) to close gracefully.
      CoreUtils.swallow(remoteLogManagerOpt.foreach(_.close()), this)

      if (quotaManagers != null)
        CoreUtils.swallow(quotaManagers.shutdown(), this)

      if (socketServer != null)
        CoreUtils.swallow(socketServer.shutdown(), this)
      if (brokerTopicStats != null)
        CoreUtils.swallow(brokerTopicStats.close(), this)

      isShuttingDown.set(false)

      CoreUtils.swallow(lifecycleManager.close(), this)
      CoreUtils.swallow(config.dynamicConfig.clear(), this)
      CoreUtils.swallow(clientMetricsManager.close(), this)
      sharedServer.stopForBroker()
      info("shut down completed")
    } catch {
      case e: Throwable =>
        fatal("Fatal error during broker shutdown.", e)
        throw e
    } finally {
      maybeChangeStatus(SHUTTING_DOWN, SHUTDOWN)
    }
  }

  override def isShutdown(): Boolean = {
    status == SHUTDOWN || status == SHUTTING_DOWN
  }

  override def awaitShutdown(): Unit = {
    lock.lock()
    try {
      while (true) {
        if (status == SHUTDOWN) return
        awaitShutdownCond.awaitUninterruptibly()
      }
    } finally {
      lock.unlock()
    }
  }

  override def boundPort(listenerName: ListenerName): Int = socketServer.boundPort(listenerName)

}<|MERGE_RESOLUTION|>--- conflicted
+++ resolved
@@ -36,11 +36,7 @@
 import org.apache.kafka.common.utils.{LogContext, Time}
 import org.apache.kafka.common.{ClusterResource, TopicPartition, Uuid}
 import org.apache.kafka.coordinator.group.metrics.{GroupCoordinatorMetrics, GroupCoordinatorRuntimeMetrics}
-<<<<<<< HEAD
-import org.apache.kafka.coordinator.group.{GroupConfigManager, CoordinatorRecord, GroupCoordinator, GroupCoordinatorConfig, GroupCoordinatorService, CoordinatorRecordSerde}
-=======
-import org.apache.kafka.coordinator.group.{CoordinatorRecord, GroupCoordinator, GroupCoordinatorService, CoordinatorRecordSerde}
->>>>>>> 206d0f80
+import org.apache.kafka.coordinator.group.{GroupConfigManager, CoordinatorRecord, GroupCoordinator, GroupCoordinatorService, CoordinatorRecordSerde}
 import org.apache.kafka.image.publisher.{BrokerRegistrationTracker, MetadataPublisher}
 import org.apache.kafka.metadata.{BrokerState, ListenerInfo, VersionRange}
 import org.apache.kafka.security.CredentialProvider
@@ -586,7 +582,6 @@
       val writer = new CoordinatorPartitionWriter(
         replicaManager
       )
-<<<<<<< HEAD
       val groupConfigManager = new GroupConfigManager(
         config.extractGroupConfigMap,
         config.consumerGroupMinSessionTimeoutMs,
@@ -594,10 +589,7 @@
         config.consumerGroupMinHeartbeatIntervalMs,
         config.consumerGroupMaxHeartbeatIntervalMs
       )
-      new GroupCoordinatorService.Builder(config.brokerId, groupCoordinatorConfig)
-=======
       new GroupCoordinatorService.Builder(config.brokerId, config.groupCoordinatorConfig)
->>>>>>> 206d0f80
         .withTime(time)
         .withTimer(timer)
         .withLoader(loader)
