--- conflicted
+++ resolved
@@ -15,11 +15,7 @@
 package org.apache.kafka.streams.state.internals;
 
 import org.apache.kafka.streams.KeyValue;
-<<<<<<< HEAD
-import org.apache.kafka.streams.processor.RecordContext;
-=======
 import org.apache.kafka.streams.errors.InvalidStateStoreException;
->>>>>>> 3759d7f7
 import org.apache.kafka.streams.state.KeyValueStore;
 import org.apache.kafka.streams.state.QueryableStoreTypes;
 import org.junit.Before;
@@ -42,8 +38,6 @@
     private CompositeReadOnlyKeyValueStore<String, String> theStore;
     private KeyValueStore<String, String>
         otherUnderlyingStore;
-
-    private RecordContext recordRecordContext = null;
 
     @SuppressWarnings("unchecked")
     @Before
