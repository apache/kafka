--- conflicted
+++ resolved
@@ -148,7 +148,7 @@
         int defaultRecordLockDurationMs,
         int maxDeliveryCount,
         int maxInFlightMessages,
-        int shareFetchMaxFetchRecords,
+        int maxFetchRecords,
         Persister persister,
         GroupConfigManager groupConfigManager,
         Metrics metrics
@@ -160,7 +160,7 @@
             defaultRecordLockDurationMs,
             maxDeliveryCount,
             maxInFlightMessages,
-            shareFetchMaxFetchRecords,
+            maxFetchRecords,
             persister,
             groupConfigManager,
             metrics
@@ -175,28 +175,11 @@
         int defaultRecordLockDurationMs,
         int maxDeliveryCount,
         int maxInFlightMessages,
-        int shareFetchMaxFetchRecords,
+        int maxFetchRecords,
         Persister persister,
         GroupConfigManager groupConfigManager,
         Metrics metrics
     ) {
-<<<<<<< HEAD
-        this.replicaManager = replicaManager;
-        this.time = time;
-        this.cache = cache;
-        this.partitionCacheMap = partitionCacheMap;
-        this.fetchQueue = new ConcurrentLinkedQueue<>();
-        this.processFetchQueueLock = new AtomicBoolean(false);
-        this.defaultRecordLockDurationMs = defaultRecordLockDurationMs;
-        this.timer = new SystemTimerReaper("share-group-lock-timeout-reaper",
-            new SystemTimer("share-group-lock-timeout"));
-        this.maxDeliveryCount = maxDeliveryCount;
-        this.maxInFlightMessages = maxInFlightMessages;
-        this.persister = persister;
-        this.groupConfigManager = groupConfigManager;
-        this.shareGroupMetrics = new ShareGroupMetrics(Objects.requireNonNull(metrics), time);
-        this.maxFetchRecords = shareFetchMaxFetchRecords;
-=======
         this(replicaManager,
             time,
             cache,
@@ -206,11 +189,11 @@
                 new SystemTimer("share-group-lock-timeout")),
             maxDeliveryCount,
             maxInFlightMessages,
+            maxFetchRecords,
             persister,
             groupConfigManager,
             metrics
         );
->>>>>>> 7efbed4e
     }
 
     // Visible for testing.
@@ -223,6 +206,7 @@
             Timer timer,
             int maxDeliveryCount,
             int maxInFlightMessages,
+            int maxFetchRecords,
             Persister persister,
             GroupConfigManager groupConfigManager,
             Metrics metrics
@@ -238,7 +222,7 @@
         this.persister = persister;
         this.groupConfigManager = groupConfigManager;
         this.shareGroupMetrics = new ShareGroupMetrics(Objects.requireNonNull(metrics), time);
-        this.maxFetchRecords = Integer.MAX_VALUE;
+        this.maxFetchRecords = maxFetchRecords;
     }
 
     /**
@@ -262,13 +246,7 @@
                 partitionMaxBytes.keySet(), groupId, fetchParams);
 
         CompletableFuture<Map<TopicIdPartition, PartitionData>> future = new CompletableFuture<>();
-<<<<<<< HEAD
-        ShareFetchData shareFetchData = new ShareFetchData(fetchParams, groupId, memberId, future, partitionMaxBytes, maxFetchRecords);
-        fetchQueue.add(shareFetchData);
-        maybeProcessFetchQueue();
-=======
-        processShareFetch(new ShareFetchData(fetchParams, groupId, memberId, future, partitionMaxBytes));
->>>>>>> 7efbed4e
+        processShareFetch(new ShareFetchData(fetchParams, groupId, memberId, future, partitionMaxBytes, maxFetchRecords));
 
         return future;
     }
