--- conflicted
+++ resolved
@@ -45,10 +45,6 @@
         void handleCommit(BatchReader<T> reader);
 
         /**
-<<<<<<< HEAD
-         * Called on any change to leadership. This includes both when a leader is elected and
-         * when a leader steps down or fails.
-=======
          * Callback which is invoked when the Listener needs to load a snapshot.
          * It is the responsibility of this implementation to invoke {@link SnapshotReader#close()}
          * after consuming the reader.
@@ -61,10 +57,11 @@
         void handleSnapshot(SnapshotReader<T> reader);
 
         /**
+         * Called on any change to leadership. This includes both when a leader is elected and
+         * when a leader steps down or fails.
          * Invoked after this node has become a leader. This is only called after
          * all commits up to the start of the leader's epoch have been sent to
          * {@link #handleCommit(BatchReader)}.
->>>>>>> f20fdbd8
          *
          * @param leader the current leader and epoch
          */
