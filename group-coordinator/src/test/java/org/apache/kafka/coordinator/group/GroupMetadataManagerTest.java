--- conflicted
+++ resolved
@@ -554,7 +554,6 @@
             return groupMetadataManager.getOrMaybeCreateGenericGroup(groupId, true);
         }
 
-<<<<<<< HEAD
         ConsumerGroup createConsumerGroup(String groupId) {
             return groupMetadataManager.getOrMaybeCreateConsumerGroup(groupId, true);
         }
@@ -562,10 +561,8 @@
         public CoordinatorResult<Void, Record> sendGenericGroupJoin(
             JoinGroupRequestData request,
             CompletableFuture<JoinGroupResponseData> responseFuture
-=======
         public JoinResult sendGenericGroupJoin(
             JoinGroupRequestData request
->>>>>>> da99879d
         ) {
             return sendGenericGroupJoin(request, false);
         }
@@ -8606,7 +8603,6 @@
         assertEquals(Errors.REBALANCE_IN_PROGRESS.code(), heartbeatResponse.errorCode());
     }
 
-<<<<<<< HEAD
     @Test
     public void testListGroups() {
         String genericGroupId = "generic-group-id";
@@ -8634,7 +8630,7 @@
         assertEquals(expectAllGroupMap.size(), actualAllGroupMap.size());
         for(Map.Entry<String, ListGroupsResponseData.ListedGroup> entry : expectAllGroupMap.entrySet()) {
             assertEquals(entry.getValue(), actualAllGroupMap.get(entry.getKey()));
-=======
+}
     public static <T> void assertUnorderedListEquals(
         List<T> expected,
         List<T> actual
@@ -9058,7 +9054,5 @@
             this.syncFuture = syncFuture;
             this.records = coordinatorResult.records();
             this.appendFuture = coordinatorResult.appendFuture();
->>>>>>> da99879d
         }
-    }
-}+    }