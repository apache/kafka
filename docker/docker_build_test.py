--- conflicted
+++ resolved
@@ -25,17 +25,9 @@
 def build_jvm(image, tag, kafka_url):
     image = f'{image}:{tag}'
     copy_tree("resources", "jvm/resources")
-<<<<<<< HEAD
-    result = subprocess.run(["docker", "build", "-f", "jvm/Dockerfile", "-t", image, "--build-arg", f"kafka_url={kafka_url}",
-         "--build-arg", f'build_date={date.today()}', "jvm"])
-    if result.stderr:
-        print(result.stdout)
-        return
-=======
     execute(["docker", "build", "-f", "jvm/Dockerfile", "-t", image, "--build-arg", f"kafka_url={kafka_url}",
                             "--build-arg", f'build_date={date.today()}', "jvm"])
 
->>>>>>> da060431
     shutil.rmtree("jvm/resources")
 
 def build_native(image, tag, kafka_url):
@@ -63,11 +55,7 @@
     parser = argparse.ArgumentParser()
     parser.add_argument("image", help="Image name that you want to keep for the Docker image")
     parser.add_argument("-tag", "--image-tag", default="latest", dest="tag", help="Image tag that you want to add to the image")
-<<<<<<< HEAD
-    parser.add_argument("-type", "--image-type", choices=["jvm", "native"], dest="image_type", help="Image type you want to build")
-=======
-    parser.add_argument("-type", "--image-type", choices=["jvm"], default="jvm", dest="image_type", help="Image type you want to build")
->>>>>>> da060431
+    parser.add_argument("-type", "--image-type", choices=["jvm", "native"], default="jvm", dest="image_type", help="Image type you want to build")
     parser.add_argument("-u", "--kafka-url", dest="kafka_url", help="Kafka url to be used to download kafka binary tarball in the docker image")
     parser.add_argument("-b", "--build", action="store_true", dest="build_only", default=False, help="Only build the image, don't run tests")
     parser.add_argument("-t", "--test", action="store_true", dest="test_only", default=False, help="Only run the tests, don't build the image")
