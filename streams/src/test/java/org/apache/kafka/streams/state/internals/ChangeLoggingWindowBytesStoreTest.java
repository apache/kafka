--- conflicted
+++ resolved
@@ -62,28 +62,6 @@
         EasyMock.replay(inner, context);
 
         store.init((StateStoreContext) context, store);
-<<<<<<< HEAD
-    }
-
-    @SuppressWarnings("deprecation")
-    @Test
-    public void shouldDelegateDeprecatedInit() {
-        inner.init((ProcessorContext) context, store);
-        EasyMock.expectLastCall();
-        EasyMock.replay(inner);
-        store.init((ProcessorContext) context, store);
-        EasyMock.verify(inner);
-    }
-
-    @Test
-    public void shouldDelegateInit() {
-        inner.init((StateStoreContext) context, store);
-        EasyMock.expectLastCall();
-        EasyMock.replay(inner);
-        store.init((StateStoreContext) context, store);
-        EasyMock.verify(inner);
-=======
->>>>>>> 62e88657
     }
 
     @SuppressWarnings("deprecation")
