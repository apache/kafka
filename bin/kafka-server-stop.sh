--- conflicted
+++ resolved
@@ -13,12 +13,8 @@
 # WITHOUT WARRANTIES OR CONDITIONS OF ANY KIND, either express or implied.
 # See the License for the specific language governing permissions and
 # limitations under the License.
-<<<<<<< HEAD
+SIGNAL=${SIGNAL:-TERM}
 PIDS=$(ps -fwwC java | grep -F kafka.Kafka | awk '{print $1}')
-=======
-SIGNAL=${SIGNAL:-TERM}
-PIDS=$(ps ax | grep -i 'kafka\.Kafka' | grep java | grep -v grep | awk '{print $1}')
->>>>>>> 9f7e6b29
 
 if [ -z "$PIDS" ]; then
   echo "No kafka server to stop"
