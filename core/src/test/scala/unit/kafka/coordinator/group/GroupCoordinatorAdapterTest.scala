--- conflicted
+++ resolved
@@ -18,11 +18,7 @@
 
 import kafka.coordinator.group.GroupCoordinatorConcurrencyTest.JoinGroupCallback
 import kafka.server.RequestLocal
-<<<<<<< HEAD
-import org.apache.kafka.common.message.{JoinGroupRequestData, JoinGroupResponseData, LeaveGroupRequestData, LeaveGroupResponseData}
-=======
-import org.apache.kafka.common.message.{HeartbeatRequestData, HeartbeatResponseData, JoinGroupRequestData, JoinGroupResponseData}
->>>>>>> f5305fb3
+import org.apache.kafka.common.message.{HeartbeatRequestData, HeartbeatResponseData, JoinGroupRequestData, JoinGroupResponseData, LeaveGroupRequestData, LeaveGroupResponseData}
 import org.apache.kafka.common.message.JoinGroupRequestData.JoinGroupRequestProtocol
 import org.apache.kafka.common.message.JoinGroupResponseData.JoinGroupResponseMember
 import org.apache.kafka.common.network.{ClientInformation, ListenerName}
@@ -147,7 +143,37 @@
   }
 
   @Test
-<<<<<<< HEAD
+  def testHeartbeat(): Unit = {
+    val groupCoordinator = mock(classOf[GroupCoordinator])
+    val adapter = new GroupCoordinatorAdapter(groupCoordinator)
+
+    val ctx = makeContext(ApiKeys.HEARTBEAT, ApiKeys.HEARTBEAT.latestVersion)
+    val data = new HeartbeatRequestData()
+      .setGroupId("group")
+      .setMemberId("member1")
+      .setGenerationId(0)
+
+    val future = adapter.heartbeat(ctx, data)
+
+    val capturedCallback: ArgumentCaptor[Errors => Unit] =
+      ArgumentCaptor.forClass(classOf[Errors => Unit])
+
+    verify(groupCoordinator).handleHeartbeat(
+      ArgumentMatchers.eq(data.groupId),
+      ArgumentMatchers.eq(data.memberId),
+      ArgumentMatchers.eq(None),
+      ArgumentMatchers.eq(data.generationId),
+      capturedCallback.capture(),
+    )
+
+    assertFalse(future.isDone)
+
+    capturedCallback.getValue.apply(Errors.NONE)
+
+    assertTrue(future.isDone)
+    assertEquals(new HeartbeatResponseData(), future.get())
+  }
+
   def testLeaveGroup(): Unit = {
     val groupCoordinator = mock(classOf[GroupCoordinator])
     val adapter = new GroupCoordinatorAdapter(groupCoordinator)
@@ -172,34 +198,11 @@
     verify(groupCoordinator).handleLeaveGroup(
       ArgumentMatchers.eq(data.groupId),
       ArgumentMatchers.eq(data.members.asScala.toList),
-=======
-  def testHeartbeat(): Unit = {
-    val groupCoordinator = mock(classOf[GroupCoordinator])
-    val adapter = new GroupCoordinatorAdapter(groupCoordinator)
-
-    val ctx = makeContext(ApiKeys.HEARTBEAT, ApiKeys.HEARTBEAT.latestVersion)
-    val data = new HeartbeatRequestData()
-      .setGroupId("group")
-      .setMemberId("member1")
-      .setGenerationId(0)
-
-    val future = adapter.heartbeat(ctx, data)
-
-    val capturedCallback: ArgumentCaptor[Errors => Unit] =
-      ArgumentCaptor.forClass(classOf[Errors => Unit])
-
-    verify(groupCoordinator).handleHeartbeat(
-      ArgumentMatchers.eq(data.groupId),
-      ArgumentMatchers.eq(data.memberId),
-      ArgumentMatchers.eq(None),
-      ArgumentMatchers.eq(data.generationId),
->>>>>>> f5305fb3
       capturedCallback.capture(),
     )
 
     assertFalse(future.isDone)
 
-<<<<<<< HEAD
     capturedCallback.getValue.apply(LeaveGroupResult(
       topLevelError = Errors.NONE,
       memberResponses = List(
@@ -228,12 +231,5 @@
 
     assertTrue(future.isDone)
     assertEquals(expectedData, future.get())
-=======
-    capturedCallback.getValue.apply(Errors.NONE)
-
-    assertTrue(future.isDone)
-    assertEquals(new HeartbeatResponseData(), future.get())
->>>>>>> f5305fb3
-  }
-
+  }
 }