/**
 * Licensed to the Apache Software Foundation (ASF) under one or more
 * contributor license agreements.  See the NOTICE file distributed with
 * this work for additional information regarding copyright ownership.
 * The ASF licenses this file to You under the Apache License, Version 2.0
 * (the "License"); you may not use this file except in compliance with
 * the License.  You may obtain a copy of the License at
 * <p>
 * http://www.apache.org/licenses/LICENSE-2.0
 * <p>
 * Unless required by applicable law or agreed to in writing, software
 * distributed under the License is distributed on an "AS IS" BASIS,
 * WITHOUT WARRANTIES OR CONDITIONS OF ANY KIND, either express or implied.
 * See the License for the specific language governing permissions and
 * limitations under the License.
 */
package org.apache.kafka.streams.state.internals;

import org.apache.kafka.common.serialization.Serde;
import org.apache.kafka.common.utils.Bytes;
import org.apache.kafka.streams.KeyValue;
<<<<<<< HEAD
import org.apache.kafka.streams.kstream.Window;
=======
>>>>>>> 1974e1b0
import org.apache.kafka.streams.kstream.Windowed;
import org.apache.kafka.streams.kstream.internals.CacheFlushListener;
import org.apache.kafka.streams.kstream.internals.SessionKeySerde;
import org.apache.kafka.streams.processor.ProcessorContext;
import org.apache.kafka.streams.processor.StateStore;
import org.apache.kafka.streams.processor.internals.InternalProcessorContext;
import org.apache.kafka.streams.processor.internals.RecordContext;
import org.apache.kafka.streams.state.KeyValueIterator;
import org.apache.kafka.streams.state.SessionStore;
import org.apache.kafka.streams.state.StateSerdes;
import org.apache.kafka.streams.state.internals.ThreadCache.MemoryLRUCacheBytesIterator;

import java.util.List;
import java.util.NoSuchElementException;


<<<<<<< HEAD
class CachingSessionStore<K, AGG> extends WrapperSessionStore.AbstractSessionStore<K, AGG> implements CachedStateStore<Windowed<K>, AGG> {

    private final SessionStore<Bytes, byte[]> innerSession;
=======
class CachingSessionStore<K, AGG> extends WrappedStateStore.AbstractWrappedStateStore implements SessionStore<K, AGG>, CachedStateStore<Windowed<K>, AGG> {

    private final SessionStore<Bytes, byte[]> bytesStore;
>>>>>>> 1974e1b0
    private final SessionKeySchema keySchema;
    private final Serde<K> keySerde;
    private final Serde<AGG> aggSerde;

    private String name;
<<<<<<< HEAD
=======
    private StateSerdes<K, AGG> serdes;
>>>>>>> 1974e1b0
    private ThreadCache cache;
    private StateSerdes<K, AGG> serdes;
    private InternalProcessorContext context;
    private CacheFlushListener<Windowed<K>, AGG> flushListener;

<<<<<<< HEAD
    CachingSessionStore(final SessionStore<Bytes, byte[]> inner,
                        final Serde<K> keySerde,
                        final Serde<AGG> aggSerde,
                        SessionKeySchema keySchema) {
        super(inner);
        this.innerSession = inner;
=======
    CachingSessionStore(final SessionStore<Bytes, byte[]> bytesStore,
                        final Serde<K> keySerde,
                        final Serde<AGG> aggSerde) {
        super(bytesStore);
        this.bytesStore = bytesStore;
>>>>>>> 1974e1b0
        this.keySerde = keySerde;
        this.aggSerde = aggSerde;
        this.keySchema = keySchema;//new SessionKeySchema();
    }
   @Override
    public String name() {
        return innerSession.name();
    }

    @SuppressWarnings("unchecked")
    @Override
    public void init(final ProcessorContext context, final StateStore root) {
        innerSession.init(context, root);

        this.context = (InternalProcessorContext) context;

        this.serdes = new StateSerdes<>(innerSession.name(),
                keySerde == null ? (Serde<K>) context.keySerde() : keySerde,
                aggSerde == null ? (Serde<AGG>) context.valueSerde() : aggSerde);

        this.name = context.taskId() + "-" + innerSession.name();
        this.cache = this.context.getCache();
        cache.addDirtyEntryFlushListener(name, new ThreadCache.DirtyEntryFlushListener() {
            @Override
            public void apply(final List<ThreadCache.DirtyEntry> entries) {
                for (ThreadCache.DirtyEntry entry : entries) {
                    putAndMaybeForward(entry, (InternalProcessorContext) context);
                }
            }
        });
    }

<<<<<<< HEAD
    @Override
=======
>>>>>>> 1974e1b0
    public KeyValueIterator<Windowed<K>, AGG> findSessions(final K key,
                                                           final long earliestSessionEndTime,
                                                           final long latestSessionStartTime) {
        validateStoreOpen();

        final Bytes binarySessionId = Bytes.wrap(keySerde.serializer().serialize(name, key));
<<<<<<< HEAD
        final MemoryLRUCacheBytesIterator cacheIterator = cache.range(name,
                keySchema.lowerRange(binarySessionId, earliestSessionEndTime),
                keySchema.upperRange(binarySessionId, latestSessionStartTime));

        final KeyValueIterator<Windowed<Bytes>, byte[]> storeIterator = innerSession.findSessions(binarySessionId, earliestSessionEndTime, latestSessionStartTime);
        final HasNextCondition hasNextCondition = keySchema.hasNextCondition(binarySessionId, earliestSessionEndTime, latestSessionStartTime);
        final PeekingKeyValueIterator<Bytes, LRUCacheEntry> filteredCacheIterator = new FilteredCacheIterator(cacheIterator, hasNextCondition);
=======
        final ThreadCache.MemoryLRUCacheBytesIterator cacheIterator = cache.range(name,
                                                                                  keySchema.lowerRange(binarySessionId,
                                                                                                       earliestSessionEndTime).get(),
                                                                                  keySchema.upperRange(binarySessionId, latestSessionStartTime).get());
        final KeyValueIterator<Windowed<Bytes>, byte[]> storeIterator = bytesStore.findSessions(binarySessionId, earliestSessionEndTime, latestSessionStartTime);
        final HasNextCondition hasNextCondition = keySchema.hasNextCondition(binarySessionId,
                                                                             earliestSessionEndTime,
                                                                             latestSessionStartTime);
        final PeekingKeyValueIterator<Bytes, LRUCacheEntry> filteredCacheIterator = new FilteredCacheIterator(cacheIterator, hasNextCondition);
        return new MergedSortedCacheSessionStoreIterator<>(filteredCacheIterator, storeIterator, serdes);
    }
>>>>>>> 1974e1b0

        return new MergedSortedCacheSessionStoreIterator<>(filteredCacheIterator, storeIterator, serdes);
    }

    @Override
    public void remove(final Windowed<K> sessionKey) {
        validateStoreOpen();

        put(sessionKey, null);
    }

    @Override
    public void put(final Windowed<K> key, AGG value) {
        validateStoreOpen();
        final Bytes binaryKey = SessionKeySerde.toBinary(key, keySerde.serializer());
        final LRUCacheEntry entry = new LRUCacheEntry(serdes.rawValue(value), true, context.offset(),
                key.window().end(), context.partition(), context.topic());
        cache.put(name, binaryKey, entry);
    }

    @Override
    public KeyValueIterator<Windowed<K>, AGG> fetch(final K key) {
        return findSessions(key, 0, Long.MAX_VALUE);
<<<<<<< HEAD
=======
    }

    @SuppressWarnings("unchecked")
    public void init(final ProcessorContext context, final StateStore root) {
        bytesStore.init(context, root);
        initInternal((InternalProcessorContext) context);
    }

    @SuppressWarnings("unchecked")
    private void initInternal(final InternalProcessorContext context) {
        this.context = context;

        this.serdes = new StateSerdes<>(bytesStore.name(),
                                        keySerde == null ? (Serde<K>) context.keySerde() : keySerde,
                                        aggSerde == null ? (Serde<AGG>) context.valueSerde() : aggSerde);


        this.name = context.taskId() + "-" + bytesStore.name();
        this.cache = this.context.getCache();
        cache.addDirtyEntryFlushListener(name, new ThreadCache.DirtyEntryFlushListener() {
            @Override
            public void apply(final List<ThreadCache.DirtyEntry> entries) {
                for (ThreadCache.DirtyEntry entry : entries) {
                    putAndMaybeForward(entry, context);
                }
            }
        });

>>>>>>> 1974e1b0
    }

    private void putAndMaybeForward(final ThreadCache.DirtyEntry entry, final InternalProcessorContext context) {
        final Bytes binaryKey = entry.key();
        final RecordContext current = context.recordContext();
        context.setRecordContext(entry.recordContext());
        try {
<<<<<<< HEAD
            final byte[] keyBytes = SessionKeySerde.extractKeyBytes(binaryKey.get());
            final Window window = SessionKeySerde.extractWindow(keyBytes);
            final Windowed<Bytes> comboKeyBytes = new Windowed<>(Bytes.wrap(keyBytes), window);

            if (flushListener != null) {
                final K key = SessionKeySerde.extractKey(keyBytes, keySerde.deserializer());
                final Windowed<K> comboKey = new Windowed<>(key, window);
=======
            final Windowed<K> key = SessionKeySerde.from(binaryKey.get(), keySerde.deserializer());
            if (flushListener != null) {
>>>>>>> 1974e1b0
                final AGG newValue = serdes.valueFrom(entry.newValue());
                final AGG oldValue = fetchPrevious(binaryKey);
                if (!(newValue == null && oldValue == null)) {
                    flushListener.apply(comboKey, newValue == null ? null : newValue, oldValue);
                }
            }
<<<<<<< HEAD
            innerSession.put(comboKeyBytes, entry.newValue());
=======
            bytesStore.put(new Windowed<>(Bytes.wrap(serdes.rawKey(key.key())), key.window()), entry.newValue());
>>>>>>> 1974e1b0
        } finally {
            context.setRecordContext(current);
        }
    }

    private AGG fetchPrevious(final Bytes key) {
<<<<<<< HEAD
        final KeyValueIterator<Windowed<Bytes>, byte[]> iter = innerSession.fetch(key);

        if (!iter.hasNext())
            return null;
        else
            return serdes.valueFrom(iter.next().value);
=======
        try (final KeyValueIterator<Windowed<Bytes>, byte[]> iterator = bytesStore.fetch(key)) {
            if (!iterator.hasNext()) {
                return null;
            }
            return serdes.valueFrom(iterator.next().value);
        }
>>>>>>> 1974e1b0
    }

    public void flush() {
        cache.flush(name);
        innerSession.flush();
    }

    public void close() {
        flush();
        cache.close(name);
<<<<<<< HEAD
        innerSession.close();
=======
>>>>>>> 1974e1b0
    }

    public void setFlushListener(CacheFlushListener<Windowed<K>, AGG> flushListener) {
        this.flushListener = flushListener;
    }

    private static class FilteredCacheIterator implements PeekingKeyValueIterator<Bytes, LRUCacheEntry> {
        private final ThreadCache.MemoryLRUCacheBytesIterator cacheIterator;
        private final HasNextCondition hasNextCondition;

        FilteredCacheIterator(final ThreadCache.MemoryLRUCacheBytesIterator cacheIterator,
                              final HasNextCondition hasNextCondition) {
            this.cacheIterator = cacheIterator;
            this.hasNextCondition = hasNextCondition;
        }

        @Override
        public void close() {
            // no-op
        }

        @Override
        public Bytes peekNextKey() {
            if (!hasNext()) {
                throw new NoSuchElementException();
            }
            return cacheIterator.peekNextKey();
        }

        @Override
        public boolean hasNext() {
            return hasNextCondition.hasNext(cacheIterator);
        }

        @Override
        public KeyValue<Bytes, LRUCacheEntry> next() {
            if (!hasNext()) {
                throw new NoSuchElementException();
            }
            return cacheIterator.next();

        }

        @Override
        public void remove() {
            throw new UnsupportedOperationException();
        }

        @Override
        public KeyValue<Bytes, LRUCacheEntry> peekNext() {
            if (!hasNext()) {
                throw new NoSuchElementException();
            }
            return cacheIterator.peekNext();
        }
    }
}<|MERGE_RESOLUTION|>--- conflicted
+++ resolved
@@ -19,10 +19,6 @@
 import org.apache.kafka.common.serialization.Serde;
 import org.apache.kafka.common.utils.Bytes;
 import org.apache.kafka.streams.KeyValue;
-<<<<<<< HEAD
-import org.apache.kafka.streams.kstream.Window;
-=======
->>>>>>> 1974e1b0
 import org.apache.kafka.streams.kstream.Windowed;
 import org.apache.kafka.streams.kstream.internals.CacheFlushListener;
 import org.apache.kafka.streams.kstream.internals.SessionKeySerde;
@@ -33,70 +29,46 @@
 import org.apache.kafka.streams.state.KeyValueIterator;
 import org.apache.kafka.streams.state.SessionStore;
 import org.apache.kafka.streams.state.StateSerdes;
-import org.apache.kafka.streams.state.internals.ThreadCache.MemoryLRUCacheBytesIterator;
 
 import java.util.List;
 import java.util.NoSuchElementException;
 
 
-<<<<<<< HEAD
-class CachingSessionStore<K, AGG> extends WrapperSessionStore.AbstractSessionStore<K, AGG> implements CachedStateStore<Windowed<K>, AGG> {
-
-    private final SessionStore<Bytes, byte[]> innerSession;
-=======
 class CachingSessionStore<K, AGG> extends WrappedStateStore.AbstractWrappedStateStore implements SessionStore<K, AGG>, CachedStateStore<Windowed<K>, AGG> {
 
     private final SessionStore<Bytes, byte[]> bytesStore;
->>>>>>> 1974e1b0
     private final SessionKeySchema keySchema;
     private final Serde<K> keySerde;
     private final Serde<AGG> aggSerde;
 
     private String name;
-<<<<<<< HEAD
-=======
-    private StateSerdes<K, AGG> serdes;
->>>>>>> 1974e1b0
     private ThreadCache cache;
     private StateSerdes<K, AGG> serdes;
     private InternalProcessorContext context;
     private CacheFlushListener<Windowed<K>, AGG> flushListener;
 
-<<<<<<< HEAD
-    CachingSessionStore(final SessionStore<Bytes, byte[]> inner,
-                        final Serde<K> keySerde,
-                        final Serde<AGG> aggSerde,
-                        SessionKeySchema keySchema) {
-        super(inner);
-        this.innerSession = inner;
-=======
     CachingSessionStore(final SessionStore<Bytes, byte[]> bytesStore,
                         final Serde<K> keySerde,
                         final Serde<AGG> aggSerde) {
         super(bytesStore);
         this.bytesStore = bytesStore;
->>>>>>> 1974e1b0
         this.keySerde = keySerde;
         this.aggSerde = aggSerde;
-        this.keySchema = keySchema;//new SessionKeySchema();
-    }
-   @Override
-    public String name() {
-        return innerSession.name();
+        this.keySchema = new SessionKeySchema();
     }
 
     @SuppressWarnings("unchecked")
     @Override
     public void init(final ProcessorContext context, final StateStore root) {
-        innerSession.init(context, root);
+        bytesStore.init(context, root);
 
         this.context = (InternalProcessorContext) context;
 
-        this.serdes = new StateSerdes<>(innerSession.name(),
+        this.serdes = new StateSerdes<>(bytesStore.name(),
                 keySerde == null ? (Serde<K>) context.keySerde() : keySerde,
                 aggSerde == null ? (Serde<AGG>) context.valueSerde() : aggSerde);
 
-        this.name = context.taskId() + "-" + innerSession.name();
+        this.name = context.taskId() + "-" + bytesStore.name();
         this.cache = this.context.getCache();
         cache.addDirtyEntryFlushListener(name, new ThreadCache.DirtyEntryFlushListener() {
             @Override
@@ -108,29 +80,15 @@
         });
     }
 
-<<<<<<< HEAD
-    @Override
-=======
->>>>>>> 1974e1b0
     public KeyValueIterator<Windowed<K>, AGG> findSessions(final K key,
                                                            final long earliestSessionEndTime,
                                                            final long latestSessionStartTime) {
         validateStoreOpen();
 
         final Bytes binarySessionId = Bytes.wrap(keySerde.serializer().serialize(name, key));
-<<<<<<< HEAD
-        final MemoryLRUCacheBytesIterator cacheIterator = cache.range(name,
-                keySchema.lowerRange(binarySessionId, earliestSessionEndTime),
-                keySchema.upperRange(binarySessionId, latestSessionStartTime));
-
-        final KeyValueIterator<Windowed<Bytes>, byte[]> storeIterator = innerSession.findSessions(binarySessionId, earliestSessionEndTime, latestSessionStartTime);
-        final HasNextCondition hasNextCondition = keySchema.hasNextCondition(binarySessionId, earliestSessionEndTime, latestSessionStartTime);
-        final PeekingKeyValueIterator<Bytes, LRUCacheEntry> filteredCacheIterator = new FilteredCacheIterator(cacheIterator, hasNextCondition);
-=======
         final ThreadCache.MemoryLRUCacheBytesIterator cacheIterator = cache.range(name,
-                                                                                  keySchema.lowerRange(binarySessionId,
-                                                                                                       earliestSessionEndTime).get(),
-                                                                                  keySchema.upperRange(binarySessionId, latestSessionStartTime).get());
+                                                                                  keySchema.lowerRange(binarySessionId, earliestSessionEndTime),
+                                                                                  keySchema.upperRange(binarySessionId, latestSessionStartTime));
         final KeyValueIterator<Windowed<Bytes>, byte[]> storeIterator = bytesStore.findSessions(binarySessionId, earliestSessionEndTime, latestSessionStartTime);
         final HasNextCondition hasNextCondition = keySchema.hasNextCondition(binarySessionId,
                                                                              earliestSessionEndTime,
@@ -138,10 +96,6 @@
         final PeekingKeyValueIterator<Bytes, LRUCacheEntry> filteredCacheIterator = new FilteredCacheIterator(cacheIterator, hasNextCondition);
         return new MergedSortedCacheSessionStoreIterator<>(filteredCacheIterator, storeIterator, serdes);
     }
->>>>>>> 1974e1b0
-
-        return new MergedSortedCacheSessionStoreIterator<>(filteredCacheIterator, storeIterator, serdes);
-    }
 
     @Override
     public void remove(final Windowed<K> sessionKey) {
@@ -162,37 +116,6 @@
     @Override
     public KeyValueIterator<Windowed<K>, AGG> fetch(final K key) {
         return findSessions(key, 0, Long.MAX_VALUE);
-<<<<<<< HEAD
-=======
-    }
-
-    @SuppressWarnings("unchecked")
-    public void init(final ProcessorContext context, final StateStore root) {
-        bytesStore.init(context, root);
-        initInternal((InternalProcessorContext) context);
-    }
-
-    @SuppressWarnings("unchecked")
-    private void initInternal(final InternalProcessorContext context) {
-        this.context = context;
-
-        this.serdes = new StateSerdes<>(bytesStore.name(),
-                                        keySerde == null ? (Serde<K>) context.keySerde() : keySerde,
-                                        aggSerde == null ? (Serde<AGG>) context.valueSerde() : aggSerde);
-
-
-        this.name = context.taskId() + "-" + bytesStore.name();
-        this.cache = this.context.getCache();
-        cache.addDirtyEntryFlushListener(name, new ThreadCache.DirtyEntryFlushListener() {
-            @Override
-            public void apply(final List<ThreadCache.DirtyEntry> entries) {
-                for (ThreadCache.DirtyEntry entry : entries) {
-                    putAndMaybeForward(entry, context);
-                }
-            }
-        });
-
->>>>>>> 1974e1b0
     }
 
     private void putAndMaybeForward(final ThreadCache.DirtyEntry entry, final InternalProcessorContext context) {
@@ -200,64 +123,38 @@
         final RecordContext current = context.recordContext();
         context.setRecordContext(entry.recordContext());
         try {
-<<<<<<< HEAD
-            final byte[] keyBytes = SessionKeySerde.extractKeyBytes(binaryKey.get());
-            final Window window = SessionKeySerde.extractWindow(keyBytes);
-            final Windowed<Bytes> comboKeyBytes = new Windowed<>(Bytes.wrap(keyBytes), window);
-
-            if (flushListener != null) {
-                final K key = SessionKeySerde.extractKey(keyBytes, keySerde.deserializer());
-                final Windowed<K> comboKey = new Windowed<>(key, window);
-=======
             final Windowed<K> key = SessionKeySerde.from(binaryKey.get(), keySerde.deserializer());
             if (flushListener != null) {
->>>>>>> 1974e1b0
                 final AGG newValue = serdes.valueFrom(entry.newValue());
                 final AGG oldValue = fetchPrevious(binaryKey);
                 if (!(newValue == null && oldValue == null)) {
-                    flushListener.apply(comboKey, newValue == null ? null : newValue, oldValue);
+                    flushListener.apply(key, newValue == null ? null : newValue, oldValue);
                 }
             }
-<<<<<<< HEAD
-            innerSession.put(comboKeyBytes, entry.newValue());
-=======
             bytesStore.put(new Windowed<>(Bytes.wrap(serdes.rawKey(key.key())), key.window()), entry.newValue());
->>>>>>> 1974e1b0
         } finally {
             context.setRecordContext(current);
         }
     }
 
     private AGG fetchPrevious(final Bytes key) {
-<<<<<<< HEAD
-        final KeyValueIterator<Windowed<Bytes>, byte[]> iter = innerSession.fetch(key);
-
-        if (!iter.hasNext())
-            return null;
-        else
-            return serdes.valueFrom(iter.next().value);
-=======
         try (final KeyValueIterator<Windowed<Bytes>, byte[]> iterator = bytesStore.fetch(key)) {
             if (!iterator.hasNext()) {
                 return null;
             }
             return serdes.valueFrom(iterator.next().value);
         }
->>>>>>> 1974e1b0
     }
 
     public void flush() {
         cache.flush(name);
-        innerSession.flush();
+        bytesStore.flush();
     }
 
     public void close() {
         flush();
         cache.close(name);
-<<<<<<< HEAD
-        innerSession.close();
-=======
->>>>>>> 1974e1b0
+        bytesStore.close();
     }
 
     public void setFlushListener(CacheFlushListener<Windowed<K>, AGG> flushListener) {
