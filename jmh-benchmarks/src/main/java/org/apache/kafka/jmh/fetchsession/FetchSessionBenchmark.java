/*
 * Licensed to the Apache Software Foundation (ASF) under one or more
 * contributor license agreements. See the NOTICE file distributed with
 * this work for additional information regarding copyright ownership.
 * The ASF licenses this file to You under the Apache License, Version 2.0
 * (the "License"); you may not use this file except in compliance with
 * the License. You may obtain a copy of the License at
 *
 *    http://www.apache.org/licenses/LICENSE-2.0
 *
 * Unless required by applicable law or agreed to in writing, software
 * distributed under the License is distributed on an "AS IS" BASIS,
 * WITHOUT WARRANTIES OR CONDITIONS OF ANY KIND, either express or implied.
 * See the License for the specific language governing permissions and
 * limitations under the License.
 */

package org.apache.kafka.jmh.fetchsession;

import org.apache.kafka.clients.FetchSessionHandler;
import org.apache.kafka.common.TopicPartition;
import org.apache.kafka.common.TopicIdPartition;
import org.apache.kafka.common.Uuid;
import org.apache.kafka.common.message.FetchResponseData;
import org.apache.kafka.common.protocol.ApiKeys;
import org.apache.kafka.common.protocol.Errors;
import org.apache.kafka.common.requests.FetchRequest;
import org.apache.kafka.common.requests.FetchResponse;
import org.apache.kafka.common.utils.LogContext;
import org.openjdk.jmh.annotations.Benchmark;
import org.openjdk.jmh.annotations.BenchmarkMode;
import org.openjdk.jmh.annotations.Fork;
import org.openjdk.jmh.annotations.Level;
import org.openjdk.jmh.annotations.Measurement;
import org.openjdk.jmh.annotations.Mode;
import org.openjdk.jmh.annotations.OutputTimeUnit;
import org.openjdk.jmh.annotations.Param;
import org.openjdk.jmh.annotations.Scope;
import org.openjdk.jmh.annotations.Setup;
import org.openjdk.jmh.annotations.State;
import org.openjdk.jmh.annotations.Warmup;

import java.util.ArrayList;
import java.util.HashMap;
import java.util.LinkedHashMap;
import java.util.Map;
import java.util.Optional;
import java.util.concurrent.TimeUnit;

@State(Scope.Benchmark)
@Fork(value = 1)
@Warmup(iterations = 5)
@Measurement(iterations = 10)
@BenchmarkMode(Mode.AverageTime)
@OutputTimeUnit(TimeUnit.NANOSECONDS)
public class FetchSessionBenchmark {
    private static final LogContext LOG_CONTEXT = new LogContext("[BenchFetchSessionHandler]=");

    @Param(value = {"10", "100", "1000"})
    private int partitionCount;

    @Param(value = {"0", "10", "100"})
    private int updatedPercentage;

    @Param(value = {"false", "true"})
    private boolean presize;

    private LinkedHashMap<TopicIdPartition, FetchRequest.PartitionData> fetches;
    private FetchSessionHandler handler;
    private Map<String, Uuid> topicIds;

    @Setup(Level.Trial)
    public void setUp() {
        fetches = new LinkedHashMap<>();
        handler = new FetchSessionHandler(LOG_CONTEXT, 1);
        topicIds = new HashMap<>();
        FetchSessionHandler.Builder builder = handler.newBuilder();

        Uuid id = Uuid.randomUuid();
        topicIds.put("foo", id);

        LinkedHashMap<TopicIdPartition, FetchResponseData.PartitionData> respMap = new LinkedHashMap<>();
        for (int i = 0; i < partitionCount; i++) {
<<<<<<< HEAD
            TopicIdPartition tp = new TopicIdPartition(topicIds.get("foo"), new TopicPartition("foo", i));
            FetchRequest.PartitionData partitionData = new FetchRequest.PartitionData(0, 0, 200,
                    Optional.empty());
            fetches.put(tp, partitionData);
            builder.add(tp, partitionData);
            respMap.put(tp, new FetchResponseData.PartitionData()
                            .setPartitionIndex(tp.topicPartition().partition())
=======
            TopicPartition tp = new TopicPartition("foo", i);
            FetchRequest.PartitionData partitionData = new FetchRequest.PartitionData(id, 0, 0, 200, Optional.empty());
            fetches.put(tp, partitionData);
            builder.add(tp, partitionData);
            respMap.put(new TopicIdPartition(id, tp), new FetchResponseData.PartitionData()
                            .setPartitionIndex(tp.partition())
>>>>>>> 4cdc41c3
                            .setLastStableOffset(0)
                            .setLogStartOffset(0));
        }
        builder.build();
        // build and handle an initial response so that the next fetch will be incremental
        handler.handleResponse(FetchResponse.of(Errors.NONE, 0, 1, respMap), ApiKeys.FETCH.latestVersion());

        int counter = 0;
        for (TopicIdPartition topicPartition: new ArrayList<>(fetches.keySet())) {
            if (updatedPercentage != 0 && counter % (100 / updatedPercentage) == 0) {
                // reorder in fetch session, and update log start offset
                fetches.remove(topicPartition);
                fetches.put(topicPartition, new FetchRequest.PartitionData(50, 40, 200,
                        Optional.empty()));
            }
            counter++;
        }
    }

    @Benchmark
    @OutputTimeUnit(TimeUnit.NANOSECONDS)
    public void incrementalFetchSessionBuild() {
        FetchSessionHandler.Builder builder;
        if (presize)
            builder = handler.newBuilder(fetches.size(), true);
        else
            builder = handler.newBuilder();

        // Should we keep lookup to mimic how adding really works?
<<<<<<< HEAD
        for (Map.Entry<TopicIdPartition, FetchRequest.PartitionData> entry: fetches.entrySet()) {
            TopicIdPartition topicPartition = entry.getKey();
=======
        for (Map.Entry<TopicPartition, FetchRequest.PartitionData> entry: fetches.entrySet()) {
            TopicPartition topicPartition = entry.getKey();
>>>>>>> 4cdc41c3
            builder.add(topicPartition, entry.getValue());
        }

        builder.build();
    }
}<|MERGE_RESOLUTION|>--- conflicted
+++ resolved
@@ -65,7 +65,7 @@
     @Param(value = {"false", "true"})
     private boolean presize;
 
-    private LinkedHashMap<TopicIdPartition, FetchRequest.PartitionData> fetches;
+    private LinkedHashMap<TopicPartition, FetchRequest.PartitionData> fetches;
     private FetchSessionHandler handler;
     private Map<String, Uuid> topicIds;
 
@@ -81,22 +81,12 @@
 
         LinkedHashMap<TopicIdPartition, FetchResponseData.PartitionData> respMap = new LinkedHashMap<>();
         for (int i = 0; i < partitionCount; i++) {
-<<<<<<< HEAD
-            TopicIdPartition tp = new TopicIdPartition(topicIds.get("foo"), new TopicPartition("foo", i));
-            FetchRequest.PartitionData partitionData = new FetchRequest.PartitionData(0, 0, 200,
-                    Optional.empty());
-            fetches.put(tp, partitionData);
-            builder.add(tp, partitionData);
-            respMap.put(tp, new FetchResponseData.PartitionData()
-                            .setPartitionIndex(tp.topicPartition().partition())
-=======
             TopicPartition tp = new TopicPartition("foo", i);
             FetchRequest.PartitionData partitionData = new FetchRequest.PartitionData(id, 0, 0, 200, Optional.empty());
             fetches.put(tp, partitionData);
             builder.add(tp, partitionData);
             respMap.put(new TopicIdPartition(id, tp), new FetchResponseData.PartitionData()
                             .setPartitionIndex(tp.partition())
->>>>>>> 4cdc41c3
                             .setLastStableOffset(0)
                             .setLogStartOffset(0));
         }
@@ -105,7 +95,7 @@
         handler.handleResponse(FetchResponse.of(Errors.NONE, 0, 1, respMap), ApiKeys.FETCH.latestVersion());
 
         int counter = 0;
-        for (TopicIdPartition topicPartition: new ArrayList<>(fetches.keySet())) {
+        for (TopicPartition topicPartition: new ArrayList<>(fetches.keySet())) {
             if (updatedPercentage != 0 && counter % (100 / updatedPercentage) == 0) {
                 // reorder in fetch session, and update log start offset
                 fetches.remove(topicPartition);
@@ -126,13 +116,8 @@
             builder = handler.newBuilder();
 
         // Should we keep lookup to mimic how adding really works?
-<<<<<<< HEAD
-        for (Map.Entry<TopicIdPartition, FetchRequest.PartitionData> entry: fetches.entrySet()) {
-            TopicIdPartition topicPartition = entry.getKey();
-=======
         for (Map.Entry<TopicPartition, FetchRequest.PartitionData> entry: fetches.entrySet()) {
             TopicPartition topicPartition = entry.getKey();
->>>>>>> 4cdc41c3
             builder.add(topicPartition, entry.getValue());
         }
 
