/*
 * Licensed to the Apache Software Foundation (ASF) under one or more
 * contributor license agreements. See the NOTICE file distributed with
 * this work for additional information regarding copyright ownership.
 * The ASF licenses this file to You under the Apache License, Version 2.0
 * (the "License"); you may not use this file except in compliance with
 * the License. You may obtain a copy of the License at
 *
 *    http://www.apache.org/licenses/LICENSE-2.0
 *
 * Unless required by applicable law or agreed to in writing, software
 * distributed under the License is distributed on an "AS IS" BASIS,
 * WITHOUT WARRANTIES OR CONDITIONS OF ANY KIND, either express or implied.
 * See the License for the specific language governing permissions and
 * limitations under the License.
 */
package org.apache.kafka.server.common;

import java.util.Collections;
import java.util.Map;

public enum TestFeatureVersion implements FeatureVersion {
    TEST_0(0, MetadataVersion.MINIMUM_KRAFT_VERSION, Collections.emptyMap()),
    // TEST_1 released right before MV 3.7-IVO was released, and it has no dependencies
    TEST_1(1, MetadataVersion.IBP_3_7_IV0, Collections.emptyMap()),
<<<<<<< HEAD
    // TEST_2 will always test the latestTesting version
    TEST_2(2, MetadataVersion.latestTesting(), Collections.singletonMap(MetadataVersion.FEATURE_NAME, MetadataVersion.IBP_3_9_IV0.featureLevel()));
=======
    // TEST_2 is not yet released and maps to the latest testing version, and it depends on this metadata version
    TEST_2(2, MetadataVersion.latestTesting(), Collections.singletonMap(MetadataVersion.FEATURE_NAME, MetadataVersion.latestTesting().featureLevel()));
>>>>>>> 3db6e68c

    private final short featureLevel;
    private final MetadataVersion metadataVersionMapping;
    private final Map<String, Short> dependencies;

    public static final String FEATURE_NAME = "test.feature.version";

    TestFeatureVersion(int featureLevel, MetadataVersion metadataVersionMapping, Map<String, Short> dependencies) {
        this.featureLevel = (short) featureLevel;
        this.metadataVersionMapping = metadataVersionMapping;
        this.dependencies = dependencies;
    }

    public short featureLevel() {
        return featureLevel;
    }

    public String featureName() {
        return FEATURE_NAME;
    }

    public MetadataVersion bootstrapMetadataVersion() {
        return metadataVersionMapping;
    }

    public Map<String, Short> dependencies() {
        return dependencies;
    }
}<|MERGE_RESOLUTION|>--- conflicted
+++ resolved
@@ -23,13 +23,8 @@
     TEST_0(0, MetadataVersion.MINIMUM_KRAFT_VERSION, Collections.emptyMap()),
     // TEST_1 released right before MV 3.7-IVO was released, and it has no dependencies
     TEST_1(1, MetadataVersion.IBP_3_7_IV0, Collections.emptyMap()),
-<<<<<<< HEAD
-    // TEST_2 will always test the latestTesting version
-    TEST_2(2, MetadataVersion.latestTesting(), Collections.singletonMap(MetadataVersion.FEATURE_NAME, MetadataVersion.IBP_3_9_IV0.featureLevel()));
-=======
     // TEST_2 is not yet released and maps to the latest testing version, and it depends on this metadata version
     TEST_2(2, MetadataVersion.latestTesting(), Collections.singletonMap(MetadataVersion.FEATURE_NAME, MetadataVersion.latestTesting().featureLevel()));
->>>>>>> 3db6e68c
 
     private final short featureLevel;
     private final MetadataVersion metadataVersionMapping;
