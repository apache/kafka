/*
 * Licensed to the Apache Software Foundation (ASF) under one or more
 * contributor license agreements. See the NOTICE file distributed with
 * this work for additional information regarding copyright ownership.
 * The ASF licenses this file to You under the Apache License, Version 2.0
 * (the "License"); you may not use this file except in compliance with
 * the License. You may obtain a copy of the License at
 *
 *    http://www.apache.org/licenses/LICENSE-2.0
 *
 * Unless required by applicable law or agreed to in writing, software
 * distributed under the License is distributed on an "AS IS" BASIS,
 * WITHOUT WARRANTIES OR CONDITIONS OF ANY KIND, either express or implied.
 * See the License for the specific language governing permissions and
 * limitations under the License.
 */
package org.apache.kafka.streams.integration;

import org.apache.kafka.clients.consumer.ConsumerConfig;
import org.apache.kafka.clients.producer.ProducerConfig;
import org.apache.kafka.common.serialization.Deserializer;
import org.apache.kafka.common.serialization.LongDeserializer;
import org.apache.kafka.common.serialization.Serde;
import org.apache.kafka.common.serialization.Serdes;
import org.apache.kafka.common.serialization.Serializer;
import org.apache.kafka.common.serialization.StringDeserializer;
import org.apache.kafka.common.serialization.StringSerializer;
import org.apache.kafka.common.utils.Bytes;
import org.apache.kafka.streams.KafkaStreams;
import org.apache.kafka.streams.KeyValueTimestamp;
import org.apache.kafka.streams.StreamsBuilder;
import org.apache.kafka.streams.StreamsConfig;
import org.apache.kafka.streams.integration.utils.EmbeddedKafkaCluster;
import org.apache.kafka.streams.integration.utils.IntegrationTestUtils;
import org.apache.kafka.streams.kstream.Consumed;
import org.apache.kafka.streams.kstream.KStream;
import org.apache.kafka.streams.kstream.KTable;
import org.apache.kafka.streams.kstream.Materialized;
import org.apache.kafka.streams.kstream.Produced;
import org.apache.kafka.streams.processor.api.Processor;
import org.apache.kafka.streams.processor.api.ProcessorContext;
import org.apache.kafka.streams.processor.api.ProcessorSupplier;
import org.apache.kafka.streams.processor.api.Record;
import org.apache.kafka.streams.state.KeyValueStore;
import org.apache.kafka.test.TestUtils;

import org.junit.jupiter.api.AfterAll;
import org.junit.jupiter.api.BeforeAll;
import org.junit.jupiter.api.Tag;
import org.junit.jupiter.api.Test;
import org.junit.jupiter.api.TestInfo;
import org.junit.jupiter.api.Timeout;
import org.slf4j.Logger;
import org.slf4j.LoggerFactory;

import java.io.IOException;
import java.time.Instant;
import java.util.List;
import java.util.Map;
import java.util.Optional;
import java.util.Properties;
import java.util.concurrent.atomic.AtomicInteger;
import java.util.concurrent.atomic.AtomicReference;

import static java.lang.Long.MAX_VALUE;
import static java.time.Duration.ofMillis;
import static java.util.Arrays.asList;
import static org.apache.kafka.common.utils.Utils.mkMap;
import static org.apache.kafka.common.utils.Utils.mkProperties;
import static org.apache.kafka.streams.integration.utils.IntegrationTestUtils.cleanStateBeforeTest;
import static org.apache.kafka.streams.integration.utils.IntegrationTestUtils.getStartedStreams;
import static org.apache.kafka.streams.integration.utils.IntegrationTestUtils.quietlyCleanStateAfterTest;
import static org.apache.kafka.streams.integration.utils.IntegrationTestUtils.safeUniqueTestName;
import static org.apache.kafka.streams.kstream.Suppressed.BufferConfig.maxRecords;
import static org.apache.kafka.streams.kstream.Suppressed.untilTimeLimit;
import static org.hamcrest.CoreMatchers.is;
import static org.hamcrest.MatcherAssert.assertThat;
import static org.hamcrest.Matchers.equalTo;

@Tag("integration")
@Timeout(600)
public class SuppressionDurabilityIntegrationTest {
    private static final long NOW = Instant.now().toEpochMilli();
    public static final EmbeddedKafkaCluster CLUSTER = new EmbeddedKafkaCluster(3);

    @BeforeAll
    public static void startCluster() throws IOException {
        CLUSTER.start();
    }

    @AfterAll
    public static void closeCluster() {
        CLUSTER.stop();
    }

    public TestInfo testInfo;

    private static final StringDeserializer STRING_DESERIALIZER = new StringDeserializer();
    private static final StringSerializer STRING_SERIALIZER = new StringSerializer();
    private static final Serde<String> STRING_SERDE = Serdes.String();
    private static final LongDeserializer LONG_DESERIALIZER = new LongDeserializer();
    private static final long COMMIT_INTERVAL = 100L;

    @Test
    public void shouldRecoverBufferAfterShutdown(final TestInfo testInfo) {
        final String testId = safeUniqueTestName(testInfo);
        final String appId = "appId_" + testId;
        final String input = "input" + testId;
        final String storeName = "counts";
        final String outputSuppressed = "output-suppressed" + testId;
        final String outputRaw = "output-raw" + testId;

        // create multiple partitions as a trap, in case the buffer doesn't properly set the
        // partition on the records, but instead relies on the default key partitioner
        cleanStateBeforeTest(CLUSTER, 2, input, outputRaw, outputSuppressed);

        final StreamsBuilder builder = new StreamsBuilder();
        final KTable<String, Long> valueCounts = builder
            .stream(
                input,
                Consumed.with(STRING_SERDE, STRING_SERDE))
            .groupByKey()
            .count(Materialized.<String, Long, KeyValueStore<Bytes, byte[]>>as(storeName).withCachingDisabled());

        final KStream<String, Long> suppressedCounts = valueCounts
            .suppress(untilTimeLimit(ofMillis(MAX_VALUE), maxRecords(3L).emitEarlyWhenFull()))
            .toStream();

        final AtomicInteger eventCount = new AtomicInteger(0);
        suppressedCounts.foreach((key, value) -> eventCount.incrementAndGet());

        // expect all post-suppress records to keep the right input topic
        final MetadataValidator metadataValidator = new MetadataValidator(input);

        suppressedCounts
            .process(metadataValidator)
            .to(outputSuppressed, Produced.with(STRING_SERDE, Serdes.Long()));

        valueCounts
            .toStream()
            .process(metadataValidator)
            .to(outputRaw, Produced.with(STRING_SERDE, Serdes.Long()));

        final Properties streamsConfig = mkProperties(mkMap(
<<<<<<< HEAD
            Map.entry(StreamsConfig.APPLICATION_ID_CONFIG, appId),
            Map.entry(StreamsConfig.BOOTSTRAP_SERVERS_CONFIG, CLUSTER.bootstrapServers()),
            Map.entry(StreamsConfig.POLL_MS_CONFIG, Long.toString(COMMIT_INTERVAL)),
            Map.entry(StreamsConfig.PROCESSING_GUARANTEE_CONFIG, processingGuarantee),
            Map.entry(StreamsConfig.STATE_DIR_CONFIG, TestUtils.tempDirectory().getPath())
=======
            mkEntry(StreamsConfig.APPLICATION_ID_CONFIG, appId),
            mkEntry(StreamsConfig.BOOTSTRAP_SERVERS_CONFIG, CLUSTER.bootstrapServers()),
            mkEntry(StreamsConfig.POLL_MS_CONFIG, Long.toString(COMMIT_INTERVAL)),
            mkEntry(StreamsConfig.STATE_DIR_CONFIG, TestUtils.tempDirectory().getPath())
>>>>>>> cb3b0337
        ));

        streamsConfig.put(StreamsConfig.COMMIT_INTERVAL_MS_CONFIG, COMMIT_INTERVAL);

        KafkaStreams driver = getStartedStreams(streamsConfig, builder, true);
        try {
            // start by putting some stuff in the buffer
            // note, we send all input records to partition 0
            // to make sure that supppress doesn't erroneously send records to other partitions.
            produceSynchronouslyToPartitionZero(
                input,
                asList(
                    new KeyValueTimestamp<>("k1", "v1", scaledTime(1L)),
                    new KeyValueTimestamp<>("k2", "v2", scaledTime(2L)),
                    new KeyValueTimestamp<>("k3", "v3", scaledTime(3L))
                )
            );
            verifyOutput(
                outputRaw,
                asList(
                    new KeyValueTimestamp<>("k1", 1L, scaledTime(1L)),
                    new KeyValueTimestamp<>("k2", 1L, scaledTime(2L)),
                    new KeyValueTimestamp<>("k3", 1L, scaledTime(3L))
                )
            );
            assertThat(eventCount.get(), is(0));

            // flush two of the first three events out.
            produceSynchronouslyToPartitionZero(
                input,
                asList(
                    new KeyValueTimestamp<>("k4", "v4", scaledTime(4L)),
                    new KeyValueTimestamp<>("k5", "v5", scaledTime(5L))
                )
            );
            verifyOutput(
                outputRaw,
                asList(
                    new KeyValueTimestamp<>("k4", 1L, scaledTime(4L)),
                    new KeyValueTimestamp<>("k5", 1L, scaledTime(5L))
                )
            );
            assertThat(eventCount.get(), is(2));
            verifyOutput(
                outputSuppressed,
                asList(
                    new KeyValueTimestamp<>("k1", 1L, scaledTime(1L)),
                    new KeyValueTimestamp<>("k2", 1L, scaledTime(2L))
                )
            );

            // bounce to ensure that the history, including retractions,
            // get restored properly. (i.e., we shouldn't see those first events again)

            // restart the driver
            driver.close();
            assertThat(driver.state(), is(KafkaStreams.State.NOT_RUNNING));
            driver = getStartedStreams(streamsConfig, builder, false);


            // flush those recovered buffered events out.
            produceSynchronouslyToPartitionZero(
                input,
                asList(
                    new KeyValueTimestamp<>("k6", "v6", scaledTime(6L)),
                    new KeyValueTimestamp<>("k7", "v7", scaledTime(7L)),
                    new KeyValueTimestamp<>("k8", "v8", scaledTime(8L))
                )
            );
            verifyOutput(
                outputRaw,
                asList(
                    new KeyValueTimestamp<>("k6", 1L, scaledTime(6L)),
                    new KeyValueTimestamp<>("k7", 1L, scaledTime(7L)),
                    new KeyValueTimestamp<>("k8", 1L, scaledTime(8L))
                )
            );
            assertThat("suppress has apparently produced some duplicates. There should only be 5 output events.",
                       eventCount.get(), is(5));

            verifyOutput(
                outputSuppressed,
                asList(
                    new KeyValueTimestamp<>("k3", 1L, scaledTime(3L)),
                    new KeyValueTimestamp<>("k4", 1L, scaledTime(4L)),
                    new KeyValueTimestamp<>("k5", 1L, scaledTime(5L))
                )
            );

            metadataValidator.raiseExceptionIfAny();

        } finally {
            driver.close();
            quietlyCleanStateAfterTest(CLUSTER, driver);
        }
    }

    private static final class MetadataValidator implements ProcessorSupplier<String, Long, String, Long> {
        private static final Logger LOG = LoggerFactory.getLogger(MetadataValidator.class);
        private final AtomicReference<Throwable> firstException = new AtomicReference<>();
        private final String topic;

        public MetadataValidator(final String topic) {
            this.topic = topic;
        }

        @Override
        public Processor<String, Long, String, Long> get() {
            return new Processor<String, Long, String, Long>() {
                private ProcessorContext<String, Long> context;

                @Override
                public void init(final ProcessorContext<String, Long> context) {
                    this.context = context;
                }

                @Override
                public void process(final Record<String, Long> record) {
                    try {
                        assertThat(context.recordMetadata().get().topic(), equalTo(topic));
                    } catch (final Throwable e) {
                        firstException.compareAndSet(null, e);
                        LOG.error("Validation Failed", e);
                    }
                    context.forward(record);
                }
            };
        }

        void raiseExceptionIfAny() {
            final Throwable exception = firstException.get();
            if (exception != null) {
                throw new AssertionError("Got an exception during run", exception);
            }
        }
    }

    private void verifyOutput(final String topic, final List<KeyValueTimestamp<String, Long>> keyValueTimestamps) {
        final Properties properties = mkProperties(
            mkMap(
                Map.entry(ConsumerConfig.GROUP_ID_CONFIG, "test-group"),
                Map.entry(ConsumerConfig.BOOTSTRAP_SERVERS_CONFIG, CLUSTER.bootstrapServers()),
                Map.entry(ConsumerConfig.KEY_DESERIALIZER_CLASS_CONFIG, ((Deserializer<String>) STRING_DESERIALIZER).getClass().getName()),
                Map.entry(ConsumerConfig.VALUE_DESERIALIZER_CLASS_CONFIG, ((Deserializer<Long>) LONG_DESERIALIZER).getClass().getName())
            )
        );
        IntegrationTestUtils.verifyKeyValueTimestamps(properties, topic, keyValueTimestamps);
    }

    /**
     * scaling to ensure that there are commits in between the various test events,
     * just to exercise that everything works properly in the presence of commits.
     */
    private long scaledTime(final long unscaledTime) {
        return NOW + COMMIT_INTERVAL * 2 * unscaledTime;
    }

    private static void produceSynchronouslyToPartitionZero(final String topic, final List<KeyValueTimestamp<String, String>> toProduce) {
        final Properties producerConfig = mkProperties(mkMap(
            Map.entry(ProducerConfig.CLIENT_ID_CONFIG, "anything"),
            Map.entry(ProducerConfig.KEY_SERIALIZER_CLASS_CONFIG, ((Serializer<String>) STRING_SERIALIZER).getClass().getName()),
            Map.entry(ProducerConfig.VALUE_SERIALIZER_CLASS_CONFIG, ((Serializer<String>) STRING_SERIALIZER).getClass().getName()),
            Map.entry(ProducerConfig.BOOTSTRAP_SERVERS_CONFIG, CLUSTER.bootstrapServers())
        ));
        IntegrationTestUtils.produceSynchronously(producerConfig, false, topic, Optional.of(0), toProduce);
    }
}<|MERGE_RESOLUTION|>--- conflicted
+++ resolved
@@ -142,18 +142,10 @@
             .to(outputRaw, Produced.with(STRING_SERDE, Serdes.Long()));
 
         final Properties streamsConfig = mkProperties(mkMap(
-<<<<<<< HEAD
-            Map.entry(StreamsConfig.APPLICATION_ID_CONFIG, appId),
+    Map.entry(StreamsConfig.APPLICATION_ID_CONFIG, appId),
             Map.entry(StreamsConfig.BOOTSTRAP_SERVERS_CONFIG, CLUSTER.bootstrapServers()),
             Map.entry(StreamsConfig.POLL_MS_CONFIG, Long.toString(COMMIT_INTERVAL)),
-            Map.entry(StreamsConfig.PROCESSING_GUARANTEE_CONFIG, processingGuarantee),
             Map.entry(StreamsConfig.STATE_DIR_CONFIG, TestUtils.tempDirectory().getPath())
-=======
-            mkEntry(StreamsConfig.APPLICATION_ID_CONFIG, appId),
-            mkEntry(StreamsConfig.BOOTSTRAP_SERVERS_CONFIG, CLUSTER.bootstrapServers()),
-            mkEntry(StreamsConfig.POLL_MS_CONFIG, Long.toString(COMMIT_INTERVAL)),
-            mkEntry(StreamsConfig.STATE_DIR_CONFIG, TestUtils.tempDirectory().getPath())
->>>>>>> cb3b0337
         ));
 
         streamsConfig.put(StreamsConfig.COMMIT_INTERVAL_MS_CONFIG, COMMIT_INTERVAL);
