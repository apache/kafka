--- conflicted
+++ resolved
@@ -483,69 +483,30 @@
         assertEquals(coordinatorEpoch, deserializedMarker.coordinatorEpoch());
     }
 
-<<<<<<< HEAD
-    @ParameterizedTest
-    @ArgumentsSource(MemoryRecordsArgumentsProvider.class)
-    public void testBuildLeaderChangeMessage(Args args) {
-        if (args.magic >= RecordBatch.MAGIC_VALUE_V2) {
-
-            final int leaderId = 5;
-            final int leaderEpoch = 20;
-            final int voterId = 6;
-            final long initialOffset = 4200;
-
-            LeaderChangeMessage leaderChangeMessage = new LeaderChangeMessage()
-                .setLeaderId(leaderId)
-                .setVoters(Collections.singletonList(
-                    new Voter().setVoterId(voterId)));
-            MemoryRecords records = MemoryRecords.withLeaderChangeMessage(
-                initialOffset,
-                System.currentTimeMillis(),
-                leaderEpoch,
-                leaderChangeMessage
-            );
-
-            List<MutableRecordBatch> batches = TestUtils.toList(records.batches());
-            assertEquals(1, batches.size());
-
-            RecordBatch batch = batches.get(0);
-            assertTrue(batch.isControlBatch());
-            assertEquals(initialOffset, batch.baseOffset());
-            assertEquals(leaderEpoch, batch.partitionLeaderEpoch());
-            assertTrue(batch.isValid());
-
-            List<Record> createdRecords = TestUtils.toList(batch);
-            assertEquals(1, createdRecords.size());
-
-            Record record = createdRecords.get(0);
-            assertTrue(record.isValid());
-            assertEquals(ControlRecordType.LEADER_CHANGE, ControlRecordType.parse(record.key()));
-
-            LeaderChangeMessage deserializedMessage = ControlRecordUtils.deserializeLeaderChangeMessage(record);
-            assertEquals(leaderId, deserializedMessage.leaderId());
-            assertEquals(1, deserializedMessage.voters().size());
-            assertEquals(voterId, deserializedMessage.voters().get(0).voterId());
-        }
-=======
     @Test
     public void testBuildLeaderChangeMessage() {
         final int leaderId = 5;
         final int leaderEpoch = 20;
         final int voterId = 6;
+        long initialOffset = 983L;
 
         LeaderChangeMessage leaderChangeMessage = new LeaderChangeMessage()
             .setLeaderId(leaderId)
             .setVoters(Collections.singletonList(
                 new Voter().setVoterId(voterId)));
-        MemoryRecords records = MemoryRecords.withLeaderChangeMessage(System.currentTimeMillis(),
-            leaderEpoch, leaderChangeMessage);
+        MemoryRecords records = MemoryRecords.withLeaderChangeMessage(
+            initialOffset,
+            System.currentTimeMillis(),
+            leaderEpoch,
+            leaderChangeMessage
+        );
 
         List<MutableRecordBatch> batches = TestUtils.toList(records.batches());
         assertEquals(1, batches.size());
 
         RecordBatch batch = batches.get(0);
         assertTrue(batch.isControlBatch());
-        assertEquals(0, batch.baseOffset());
+        assertEquals(initialOffset, batch.baseOffset());
         assertEquals(leaderEpoch, batch.partitionLeaderEpoch());
         assertTrue(batch.isValid());
 
@@ -560,7 +521,6 @@
         assertEquals(leaderId, deserializedMessage.leaderId());
         assertEquals(1, deserializedMessage.voters().size());
         assertEquals(voterId, deserializedMessage.voters().get(0).voterId());
->>>>>>> 46690113
     }
 
     @ParameterizedTest
