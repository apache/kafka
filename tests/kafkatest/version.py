--- conflicted
+++ resolved
@@ -116,11 +116,7 @@
         return DEV_BRANCH
 
 DEV_BRANCH = KafkaVersion("dev")
-<<<<<<< HEAD
 DEV_VERSION = KafkaVersion("7.1.0-0")
-=======
-DEV_VERSION = KafkaVersion("3.1.0-SNAPSHOT")
->>>>>>> 66e8b8b4
 
 # 0.8.2.x versions
 V_0_8_2_1 = KafkaVersion("0.8.2.1")
