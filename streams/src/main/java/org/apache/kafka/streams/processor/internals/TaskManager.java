/*
 * Licensed to the Apache Software Foundation (ASF) under one or more
 * contributor license agreements. See the NOTICE file distributed with
 * this work for additional information regarding copyright ownership.
 * The ASF licenses this file to You under the Apache License, Version 2.0
 * (the "License"); you may not use this file except in compliance with
 * the License. You may obtain a copy of the License at
 *
 *    http://www.apache.org/licenses/LICENSE-2.0
 *
 * Unless required by applicable law or agreed to in writing, software
 * distributed under the License is distributed on an "AS IS" BASIS,
 * WITHOUT WARRANTIES OR CONDITIONS OF ANY KIND, either express or implied.
 * See the License for the specific language governing permissions and
 * limitations under the License.
 */
package org.apache.kafka.streams.processor.internals;

import java.io.IOException;
import java.util.Collections;
import org.apache.kafka.clients.admin.Admin;
import org.apache.kafka.clients.admin.DeleteRecordsResult;
import org.apache.kafka.clients.admin.RecordsToDelete;
import org.apache.kafka.clients.consumer.Consumer;
import org.apache.kafka.common.KafkaException;
import org.apache.kafka.common.Metric;
import org.apache.kafka.common.MetricName;
import org.apache.kafka.common.TopicPartition;
import org.apache.kafka.common.errors.TimeoutException;
import org.apache.kafka.common.utils.LogContext;
import org.apache.kafka.streams.errors.LockException;
import org.apache.kafka.streams.errors.StreamsException;
import org.apache.kafka.streams.errors.TaskIdFormatException;
import org.apache.kafka.streams.errors.TaskMigratedException;
import org.apache.kafka.streams.processor.TaskId;
import org.apache.kafka.streams.processor.internals.metrics.StreamsMetricsImpl;
import org.apache.kafka.streams.state.internals.OffsetCheckpoint;
import org.slf4j.Logger;

import java.io.File;
import java.util.Collection;
import java.util.HashMap;
import java.util.HashSet;
import java.util.Iterator;
import java.util.LinkedHashMap;
import java.util.LinkedList;
import java.util.List;
import java.util.Map;
import java.util.Set;
import java.util.TreeMap;
import java.util.UUID;
import java.util.concurrent.atomic.AtomicReference;
import java.util.stream.Collectors;
import java.util.stream.Stream;

import static org.apache.kafka.streams.processor.internals.Task.State.CREATED;
import static org.apache.kafka.streams.processor.internals.Task.State.RESTORING;
import static org.apache.kafka.streams.processor.internals.Task.State.RUNNING;

public class TaskManager {
    // initialize the task list
    // activeTasks needs to be concurrent as it can be accessed
    // by QueryableState
    private final Logger log;
    private final ChangelogReader changelogReader;
    private final UUID processId;
    private final String logPrefix;
    private final StreamsMetricsImpl streamsMetrics;
    private final ActiveTaskCreator activeTaskCreator;
    private final StandbyTaskCreator standbyTaskCreator;
    private final InternalTopologyBuilder builder;
    private final Admin adminClient;
    private final StateDirectory stateDirectory;

    private final Map<TaskId, Task> tasks = new TreeMap<>();
    // materializing this relationship because the lookup is on the hot path
    private final Map<TopicPartition, Task> partitionToTask = new HashMap<>();

    private Consumer<byte[], byte[]> mainConsumer;

    private DeleteRecordsResult deleteRecordsResult;

    private boolean rebalanceInProgress = false;  // if we are in the middle of a rebalance, it is not safe to commit

    // includes assigned & initialized tasks and unassigned tasks we locked temporarily during rebalance
    private Set<TaskId> lockedTaskDirectories = new HashSet<>();

    TaskManager(final ChangelogReader changelogReader,
                final UUID processId,
                final String logPrefix,
                final StreamsMetricsImpl streamsMetrics,
                final ActiveTaskCreator activeTaskCreator,
                final StandbyTaskCreator standbyTaskCreator,
                final InternalTopologyBuilder builder,
                final Admin adminClient,
                final StateDirectory stateDirectory) {
        this.changelogReader = changelogReader;
        this.processId = processId;
        this.logPrefix = logPrefix;
        this.streamsMetrics = streamsMetrics;
        this.activeTaskCreator = activeTaskCreator;
        this.standbyTaskCreator = standbyTaskCreator;
        this.builder = builder;
        this.adminClient = adminClient;
        this.stateDirectory = stateDirectory;

        final LogContext logContext = new LogContext(logPrefix);
        log = logContext.logger(getClass());
    }

    void setMainConsumer(final Consumer<byte[], byte[]> mainConsumer) {
        this.mainConsumer = mainConsumer;
    }

    public UUID processId() {
        return processId;
    }

    InternalTopologyBuilder builder() {
        return builder;
    }

    boolean isRebalanceInProgress() {
        return rebalanceInProgress;
    }

    void handleRebalanceStart(final Set<String> subscribedTopics) {
        builder.addSubscribedTopicsFromMetadata(subscribedTopics, logPrefix);

        tryToLockAllTaskDirectories();

        rebalanceInProgress = true;
    }

    void handleRebalanceComplete() {
        // we should pause consumer only within the listener since
        // before then the assignment has not been updated yet.
        mainConsumer.pause(mainConsumer.assignment());

        releaseLockedUnassignedTaskDirectories();

        rebalanceInProgress = false;
    }

    void handleCorruption(final Map<TaskId, Collection<TopicPartition>> taskWithChangelogs) {
        for (final Map.Entry<TaskId, Collection<TopicPartition>> entry : taskWithChangelogs.entrySet()) {
            final TaskId taskId = entry.getKey();
            final Task task = tasks.get(taskId);

            // this call is idempotent so even if the task is only CREATED we can still call it
            changelogReader.remove(task.changelogPartitions());

            // mark corrupted partitions to not be checkpointed, and then close the task as dirty
            final Collection<TopicPartition> corruptedPartitions = entry.getValue();
            task.markChangelogAsCorrupted(corruptedPartitions);

            task.closeDirty();
            task.revive();
        }
    }

    /**
     * @throws TaskMigratedException if the task producer got fenced (EOS only)
     * @throws StreamsException fatal error while creating / initializing the task
     *
     * public for upgrade testing only
     */
    public void handleAssignment(final Map<TaskId, Set<TopicPartition>> activeTasks,
                                 final Map<TaskId, Set<TopicPartition>> standbyTasks) {
        log.info("Handle new assignment with:\n" +
                     "\tNew active tasks: {}\n" +
                     "\tNew standby tasks: {}\n" +
                     "\tExisting active tasks: {}\n" +
                     "\tExisting standby tasks: {}",
                 activeTasks.keySet(), standbyTasks.keySet(), activeTaskIds(), standbyTaskIds());

        final Map<TaskId, Set<TopicPartition>> activeTasksToCreate = new TreeMap<>(activeTasks);
        final Map<TaskId, Set<TopicPartition>> standbyTasksToCreate = new TreeMap<>(standbyTasks);

        // first rectify all existing tasks
        final LinkedHashMap<TaskId, RuntimeException> taskCloseExceptions = new LinkedHashMap<>();
        final Iterator<Task> iterator = tasks.values().iterator();
        while (iterator.hasNext()) {
            final Task task = iterator.next();
            if (activeTasks.containsKey(task.id()) && task.isActive()) {
                task.resume();
                activeTasksToCreate.remove(task.id());
            } else if (standbyTasks.containsKey(task.id()) && !task.isActive()) {
                task.resume();
                standbyTasksToCreate.remove(task.id());
            } else /* we previously owned this task, and we don't have it anymore, or it has changed active/standby state */ {
                cleanupTask(task);

                try {
                    task.closeClean();
                } catch (final RuntimeException e) {
                    final String uncleanMessage = String.format("Failed to close task %s cleanly. Attempting to close remaining tasks before re-throwing:", task.id());
                    log.error(uncleanMessage, e);
                    taskCloseExceptions.put(task.id(), e);
                    // We've already recorded the exception (which is the point of clean).
                    // Now, we should go ahead and complete the close because a half-closed task is no good to anyone.
                    task.closeDirty();
                } finally {
                    if (task.isActive()) {
                        try {
                            activeTaskCreator.closeAndRemoveTaskProducerIfNeeded(task.id());
                        } catch (final RuntimeException e) {
                            final String uncleanMessage = String.format("Failed to close task %s cleanly. Attempting to close remaining tasks before re-throwing:", task.id());
                            log.error(uncleanMessage, e);
                            taskCloseExceptions.putIfAbsent(task.id(), e);
                        }
                    }
                }

                iterator.remove();
            }
        }

        if (!taskCloseExceptions.isEmpty()) {
            for (final Map.Entry<TaskId, RuntimeException> entry : taskCloseExceptions.entrySet()) {
                if (!(entry.getValue() instanceof TaskMigratedException)) {
                    if (entry.getValue() instanceof KafkaException) {
                        log.error("Hit Kafka exception while closing for first task {}", entry.getKey());
                        throw entry.getValue();
                    } else {
                        throw new RuntimeException(
                            "Unexpected failure to close " + taskCloseExceptions.size() +
                                " task(s) [" + taskCloseExceptions.keySet() + "]. " +
                                "First unexpected exception (for task " + entry.getKey() + ") follows.", entry.getValue()
                        );
                    }
                }
            }

            final Map.Entry<TaskId, RuntimeException> first = taskCloseExceptions.entrySet().iterator().next();
            // If all exceptions are task-migrated, we would just throw the first one.
            throw first.getValue();
        }

        if (!activeTasksToCreate.isEmpty()) {
            for (final Task task : activeTaskCreator.createTasks(mainConsumer, activeTasksToCreate)) {
                addNewTask(task);
            }
        }

        if (!standbyTasksToCreate.isEmpty()) {
            for (final Task task : standbyTaskCreator.createTasks(standbyTasksToCreate)) {
                addNewTask(task);
            }
        }

        builder.addSubscribedTopicsFromAssignment(
            activeTasks.values().stream().flatMap(Collection::stream).collect(Collectors.toList()),
            logPrefix
        );

        changelogReader.transitToRestoreActive();
    }

    private void addNewTask(final Task task) {
        final Task previous = tasks.put(task.id(), task);
        if (previous != null) {
            throw new IllegalStateException("Attempted to create a task that we already owned: " + task.id());
        }

        for (final TopicPartition topicPartition : task.inputPartitions()) {
            partitionToTask.put(topicPartition, task);
        }
    }

    /**
     * Tries to initialize any new or still-uninitialized tasks, then checks if they can/have completed restoration.
     *
     * @throws IllegalStateException If store gets registered after initialized is already finished
     * @throws StreamsException if the store's change log does not contain the partition
     * @return {@code true} if all tasks are fully restored
     */
    boolean tryToCompleteRestoration() {
        boolean allRunning = true;

        final List<Task> restoringTasks = new LinkedList<>();
        for (final Task task : tasks.values()) {
            if (task.state() == CREATED) {
                try {
                    task.initializeIfNeeded();
                } catch (final LockException | TimeoutException e) {
                    // it is possible that if there are multiple threads within the instance that one thread
                    // trying to grab the task from the other, while the other has not released the lock since
                    // it did not participate in the rebalance. In this case we can just retry in the next iteration
                    log.debug("Could not initialize {} due to {}; will retry", task.id(), e);
                    allRunning = false;
                }
            }

            if (task.state() == RESTORING) {
                restoringTasks.add(task);
            }
        }

        if (allRunning && !restoringTasks.isEmpty()) {
            final Set<TopicPartition> restored = changelogReader.completedChangelogs();
            for (final Task task : restoringTasks) {
                if (restored.containsAll(task.changelogPartitions())) {
                    try {
                        task.completeRestoration();
                    } catch (final TimeoutException e) {
                        log.debug("Could not complete restoration for {} due to {}; will retry", task.id(), e);

                        allRunning = false;
                    }
                } else {
                    // we found a restoring task that isn't done restoring, which is evidence that
                    // not all tasks are running
                    allRunning = false;
                }
            }
        }

        if (allRunning) {
            // we can call resume multiple times since it is idempotent.
            mainConsumer.resume(mainConsumer.assignment());
        }

        return allRunning;
    }

    /**
     * @throws TaskMigratedException if the task producer got fenced (EOS only)
     */
    void handleRevocation(final Collection<TopicPartition> revokedPartitions) {
        final Set<TopicPartition> remainingPartitions = new HashSet<>(revokedPartitions);

        for (final Task task : tasks.values()) {
            if (remainingPartitions.containsAll(task.inputPartitions())) {
                task.suspend();
            }
            remainingPartitions.removeAll(task.inputPartitions());
        }

        if (!remainingPartitions.isEmpty()) {
            log.warn("The following partitions {} are missing from the task partitions. It could potentially " +
                         "due to race condition of consumer detecting the heartbeat failure, or the tasks " +
                         "have been cleaned up by the handleAssignment callback.", remainingPartitions);
        }
    }

    /**
     * Closes active tasks as zombies, as these partitions have been lost and are no longer owned.
     * NOTE this method assumes that when it is called, EVERY task/partition has been lost and must
     * be closed as a zombie.
     *
     * @throws TaskMigratedException if the task producer got fenced (EOS only)
     */
    void handleLostAll() {
        log.debug("Closing lost active tasks as zombies.");

        final Iterator<Task> iterator = tasks.values().iterator();
        while (iterator.hasNext()) {
            final Task task = iterator.next();
            final Set<TopicPartition> inputPartitions = task.inputPartitions();
            // Even though we've apparently dropped out of the group, we can continue safely to maintain our
            // standby tasks while we rejoin.
            if (task.isActive()) {
                cleanupTask(task);
                task.closeDirty();
                iterator.remove();
                try {
                    activeTaskCreator.closeAndRemoveTaskProducerIfNeeded(task.id());
                } catch (final RuntimeException e) {
                    log.warn("Error closing task producer for " + task.id() + " while handling lostAll", e);
                }
            }

            for (final TopicPartition inputPartition : inputPartitions) {
                partitionToTask.remove(inputPartition);
            }
        }
    }

    /**
     * Compute the offset total summed across all stores in a task. Includes offset sum for any tasks we own the
     * lock for, which includes assigned and unassigned tasks we locked in {@link #tryToLockAllTaskDirectories()}
     *
     * @return Map from task id to its total offset summed across all state stores
     */
    public Map<TaskId, Long> getTaskOffsetSums() {
        final Map<TaskId, Long> taskOffsetSums = new HashMap<>();

        for (final TaskId id : lockedTaskDirectories) {
            final Task task = tasks.get(id);
            if (task != null) {
                if (task.isActive() && task.state() == RUNNING) {
                    taskOffsetSums.put(id, Task.LATEST_OFFSET);
                } else {
                    taskOffsetSums.put(id, sumOfChangelogOffsets(id, task.changelogOffsets()));
                }
            } else {
                final File checkpointFile = stateDirectory.checkpointFileFor(id);
                try {
                    if (checkpointFile.exists()) {
                        taskOffsetSums.put(id, sumOfChangelogOffsets(id, new OffsetCheckpoint(checkpointFile).read()));
                    }
                } catch (final IOException e) {
                    log.warn(String.format("Exception caught while trying to read checkpoint for task %s:", id), e);
                }
            }
        }

        return taskOffsetSums;
    }

    /**
     * Makes a weak attempt to lock all task directories in the state dir. We are responsible for computing and
     * reporting the offset sum for any unassigned tasks we obtain the lock for in the upcoming rebalance. Tasks
     * that we locked but didn't own will be released at the end of the rebalance (unless of course we were
     * assigned the task as a result of the rebalance). This method should be idempotent.
     */
    private void tryToLockAllTaskDirectories() {
        for (final File dir : stateDirectory.listTaskDirectories()) {
            try {
                final TaskId id = TaskId.parse(dir.getName());
                try {
                    if (stateDirectory.lock(id)) {
                        lockedTaskDirectories.add(id);
                        if (!tasks.containsKey(id)) {
                            log.debug("Temporarily locked unassigned task {} for the upcoming rebalance", id);
                        }
                    }
                } catch (final IOException e) {
                    // if for any reason we can't lock this task dir, just move on
                    log.warn(String.format("Exception caught while attempting to lock task %s:", id), e);
                }
            } catch (final TaskIdFormatException e) {
                // ignore any unknown files that sit in the same directory
            }
        }
    }

    /**
     * We must release the lock for any unassigned tasks that we temporarily locked in preparation for a
     * rebalance in {@link #tryToLockAllTaskDirectories()}.
     */
    private void releaseLockedUnassignedTaskDirectories() {
        final AtomicReference<RuntimeException> firstException = new AtomicReference<>(null);

<<<<<<< HEAD
        final File[] stateDirs = stateDirectory.listNonEmptyTaskDirectories();
        if (stateDirs != null) {
            for (final File dir : stateDirs) {
=======
        final Iterator<TaskId> taskIdIterator = lockedTaskDirectories.iterator();
        while (taskIdIterator.hasNext()) {
            final TaskId id = taskIdIterator.next();
            if (!tasks.containsKey(id)) {
>>>>>>> dd2c6a0a
                try {
                    stateDirectory.unlock(id);
                    taskIdIterator.remove();
                } catch (final IOException e) {
                    log.error(String.format("Caught the following exception while trying to unlock task %s", id), e);
                    firstException.compareAndSet(null,
                        new StreamsException(String.format("Failed to unlock task directory %s", id), e));
                }
            }
        }

        final RuntimeException fatalException = firstException.get();
        if (fatalException != null) {
            throw fatalException;
        }
    }

    private long sumOfChangelogOffsets(final TaskId id, final Map<TopicPartition, Long> changelogOffsets) {
        long offsetSum = 0L;
        for (final Map.Entry<TopicPartition, Long> changelogEntry : changelogOffsets.entrySet()) {
            final long offset = changelogEntry.getValue();

            offsetSum += offset;
            if (offsetSum < 0) {
                log.warn("Sum of changelog offsets for task {} overflowed, pinning to Long.MAX_VALUE", id);
                return Long.MAX_VALUE;
            }
        }

        return offsetSum;
    }

    private void cleanupTask(final Task task) {
        // 1. remove the changelog partitions from changelog reader;
        // 2. remove the input partitions from the materialized map;
        // 3. remove the task metrics from the metrics registry
        if (!task.changelogPartitions().isEmpty()) {
            changelogReader.remove(task.changelogPartitions());
        }

        for (final TopicPartition inputPartition : task.inputPartitions()) {
            partitionToTask.remove(inputPartition);
        }

        final String threadId = Thread.currentThread().getName();
        streamsMetrics.removeAllTaskLevelSensors(threadId, task.id().toString());
    }

    void shutdown(final boolean clean) {
        final AtomicReference<RuntimeException> firstException = new AtomicReference<>(null);
        final Iterator<Task> iterator = tasks.values().iterator();
        while (iterator.hasNext()) {
            final Task task = iterator.next();
            cleanupTask(task);

            if (clean) {
                try {
                    task.closeClean();
                } catch (final TaskMigratedException e) {
                    // just ignore the exception as it doesn't matter during shutdown
                    task.closeDirty();
                } catch (final RuntimeException e) {
                    firstException.compareAndSet(null, e);
                    task.closeDirty();
                }
            } else {
                task.closeDirty();
            }
            if (task.isActive()) {
                try {
                    activeTaskCreator.closeAndRemoveTaskProducerIfNeeded(task.id());
                } catch (final RuntimeException e) {
                    if (clean) {
                        firstException.compareAndSet(null, e);
                    } else {
                        log.warn("Ignoring an exception while closing task " + task.id() + " producer.", e);
                    }
                }
            }
            iterator.remove();
        }

        try {
            activeTaskCreator.closeThreadProducerIfNeeded();
        } catch (final RuntimeException e) {
            if (clean) {
                firstException.compareAndSet(null, e);
            } else {
                log.warn("Ignoring an exception while closing thread producer.", e);
            }
        }

        try {
            // this should be called after closing all tasks, to make sure we unlock the task dir for tasks that may
            // have still been in CREATED at the time of shutdown, since Task#close will not do so
            releaseLockedUnassignedTaskDirectories();
        } catch (final RuntimeException e) {
            firstException.compareAndSet(null, e);
        }

        final RuntimeException fatalException = firstException.get();
        if (fatalException != null) {
            throw new RuntimeException("Unexpected exception while closing task", fatalException);
        }
    }

    Set<TaskId> activeTaskIds() {
        return activeTaskStream()
            .map(Task::id)
            .collect(Collectors.toSet());
    }

    Set<TaskId> standbyTaskIds() {
        return standbyTaskStream()
            .map(Task::id)
            .collect(Collectors.toSet());
    }

    Task taskForInputPartition(final TopicPartition partition) {
        return partitionToTask.get(partition);
    }

    Map<TaskId, Task> tasks() {
        // not bothering with an unmodifiable map, since the tasks themselves are mutable, but
        // if any outside code modifies the map or the tasks, it would be a severe transgression.
        return tasks;
    }

    Map<TaskId, Task> activeTaskMap() {
        return activeTaskStream().collect(Collectors.toMap(Task::id, t -> t));
    }

    List<Task> activeTaskIterable() {
        return activeTaskStream().collect(Collectors.toList());
    }

    private Stream<Task> activeTaskStream() {
        return tasks.values().stream().filter(Task::isActive);
    }

    Map<TaskId, Task> standbyTaskMap() {
        return standbyTaskStream().collect(Collectors.toMap(Task::id, t -> t));
    }

    private Stream<Task> standbyTaskStream() {
        return tasks.values().stream().filter(t -> !t.isActive());
    }

    /**
     * @throws TaskMigratedException if committing offsets failed (non-EOS)
     *                               or if the task producer got fenced (EOS)
     * @return number of committed offsets, or -1 if we are in the middle of a rebalance and cannot commit
     */
    int commitAll() {
        if (rebalanceInProgress) {
            return -1;
        } else {
            int commits = 0;
            for (final Task task : tasks.values()) {
                if (task.commitNeeded()) {
                    task.commit();
                    commits++;
                }
            }
            return commits;
        }
    }

    /**
     * @throws TaskMigratedException if committing offsets failed (non-EOS)
     *                               or if the task producer got fenced (EOS)
     */
    int maybeCommitActiveTasksPerUserRequested() {
        if (rebalanceInProgress) {
            return -1;
        } else {
            int commits = 0;
            for (final Task task : activeTaskIterable()) {
                if (task.commitRequested() && task.commitNeeded()) {
                    task.commit();
                    commits++;
                }
            }
            return commits;
        }
    }

    /**
     * @throws TaskMigratedException if the task producer got fenced (EOS only)
     */
    int process(final long now) {
        int processed = 0;

        for (final Task task : activeTaskIterable()) {
            try {
                if (task.process(now)) {
                    processed++;
                }
            } catch (final TaskMigratedException e) {
                log.info("Failed to process stream task {} since it got migrated to another thread already. " +
                             "Will trigger a new rebalance and close all tasks as zombies together.", task.id());
                throw e;
            } catch (final RuntimeException e) {
                log.error("Failed to process stream task {} due to the following error:", task.id(), e);
                throw e;
            }
        }

        return processed;
    }

    /**
     * @throws TaskMigratedException if the task producer got fenced (EOS only)
     */
    int punctuate() {
        int punctuated = 0;

        for (final Task task : activeTaskIterable()) {
            try {
                if (task.maybePunctuateStreamTime()) {
                    punctuated++;
                }
                if (task.maybePunctuateSystemTime()) {
                    punctuated++;
                }
            } catch (final TaskMigratedException e) {
                log.info("Failed to punctuate stream task {} since it got migrated to another thread already. " +
                             "Will trigger a new rebalance and close all tasks as zombies together.", task.id());
                throw e;
            } catch (final KafkaException e) {
                log.error("Failed to punctuate stream task {} due to the following error:", task.id(), e);
                throw e;
            }
        }
        return punctuated;
    }

    void maybePurgeCommittedRecords() {
        // we do not check any possible exceptions since none of them are fatal
        // that should cause the application to fail, and we will try delete with
        // newer offsets anyways.
        if (deleteRecordsResult == null || deleteRecordsResult.all().isDone()) {

            if (deleteRecordsResult != null && deleteRecordsResult.all().isCompletedExceptionally()) {
                log.debug("Previous delete-records request has failed: {}. Try sending the new request now",
                          deleteRecordsResult.lowWatermarks());
            }

            final Map<TopicPartition, RecordsToDelete> recordsToDelete = new HashMap<>();
            for (final Task task : activeTaskIterable()) {
                for (final Map.Entry<TopicPartition, Long> entry : task.purgeableOffsets().entrySet()) {
                    recordsToDelete.put(entry.getKey(), RecordsToDelete.beforeOffset(entry.getValue()));
                }
            }
            if (!recordsToDelete.isEmpty()) {
                deleteRecordsResult = adminClient.deleteRecords(recordsToDelete);
                log.trace("Sent delete-records request: {}", recordsToDelete);
            }
        }
    }

    /**
     * Produces a string representation containing useful information about the TaskManager.
     * This is useful in debugging scenarios.
     *
     * @return A string representation of the TaskManager instance.
     */
    @Override
    public String toString() {
        return toString("");
    }

    public String toString(final String indent) {
        final StringBuilder stringBuilder = new StringBuilder();
        stringBuilder.append("TaskManager\n");
        stringBuilder.append(indent).append("\tMetadataState:\n");
        stringBuilder.append(indent).append("\tTasks:\n");
        for (final Task task : tasks.values()) {
            stringBuilder.append(indent)
                         .append("\t\t")
                         .append(task.id())
                         .append(" ")
                         .append(task.state())
                         .append(" ")
                         .append(task.getClass().getSimpleName())
                         .append('(').append(task.isActive() ? "active" : "standby").append(')');
        }
        return stringBuilder.toString();
    }

    Map<MetricName, Metric> producerMetrics() {
        return activeTaskCreator.producerMetrics();
    }

    Set<String> producerClientIds() {
        return activeTaskCreator.producerClientIds();
    }

    Set<TaskId> lockedTaskDirectories() {
        return Collections.unmodifiableSet(lockedTaskDirectories);
    }
}<|MERGE_RESOLUTION|>--- conflicted
+++ resolved
@@ -416,7 +416,7 @@
      * assigned the task as a result of the rebalance). This method should be idempotent.
      */
     private void tryToLockAllTaskDirectories() {
-        for (final File dir : stateDirectory.listTaskDirectories()) {
+        for (final File dir : stateDirectory.listNonEmptyTaskDirectories()) {
             try {
                 final TaskId id = TaskId.parse(dir.getName());
                 try {
@@ -443,16 +443,10 @@
     private void releaseLockedUnassignedTaskDirectories() {
         final AtomicReference<RuntimeException> firstException = new AtomicReference<>(null);
 
-<<<<<<< HEAD
-        final File[] stateDirs = stateDirectory.listNonEmptyTaskDirectories();
-        if (stateDirs != null) {
-            for (final File dir : stateDirs) {
-=======
         final Iterator<TaskId> taskIdIterator = lockedTaskDirectories.iterator();
         while (taskIdIterator.hasNext()) {
             final TaskId id = taskIdIterator.next();
             if (!tasks.containsKey(id)) {
->>>>>>> dd2c6a0a
                 try {
                     stateDirectory.unlock(id);
                     taskIdIterator.remove();
