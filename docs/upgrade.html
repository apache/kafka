--- conflicted
+++ resolved
@@ -52,12 +52,11 @@
                 Please use <code>--include</code> instead.
             </li>
             <li>
-<<<<<<< HEAD
-                The <code>--delete-config</code> option in the <code>kafka-topics</code> command line tool has been deprecated.
-=======
                 The <code>--whitelist</code> and <code>--blacklist</code> options were removed from the <code>org.apache.kafka.connect.transforms.ReplaceField</code>.
                 Please use <code>--include</code> and <code>--exclude</code> instead.
->>>>>>> 2bb9f534
+            </li>
+            <li>
+                The <code>--delete-config</code> option in the <code>kafka-topics</code> command line tool has been deprecated.
             </li>
             <li>
                 The <code>metrics.jmx.blacklist</code> was removed from the <code>org.apache.kafka.common.metrics.JmxReporter</code>
@@ -67,6 +66,7 @@
                 The <code>metrics.jmx.whitelist</code> was removed from the <code>org.apache.kafka.common.metrics.JmxReporter</code>
                 Please use <code>metrics.jmx.include</code> instead.
             </li>
+
         </ul>
     </ul>
 
