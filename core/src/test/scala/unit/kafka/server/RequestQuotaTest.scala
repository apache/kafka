/**
 * Licensed under the Apache License, Version 2.0 (the "License");
 * you may not use this file except in compliance with the License.
 * You may obtain a copy of the License at
 *
 * http://www.apache.org/licenses/LICENSE-2.0
 *
 * Unless required by applicable law or agreed to in writing, software
 * distributed under the License is distributed on an "AS IS" BASIS,
 * WITHOUT WARRANTIES OR CONDITIONS OF ANY KIND, either express or implied.
 * See the License for the specific language governing permissions and
 * limitations under the License.
 **/

package kafka.server

import java.net.InetAddress
import java.util
import java.util.concurrent.{Executors, Future, TimeUnit}
import java.util.{Collections, Optional, Properties}
import kafka.api.LeaderAndIsr
import kafka.log.LogConfig
import kafka.network.RequestChannel.Session
import kafka.security.authorizer.AclAuthorizer
import kafka.utils.TestUtils
import org.apache.kafka.common.acl._
import org.apache.kafka.common.config.ConfigResource
import org.apache.kafka.common.message.CreatePartitionsRequestData.CreatePartitionsTopic
import org.apache.kafka.common.message.CreateTopicsRequestData.{CreatableTopic, CreatableTopicCollection}
import org.apache.kafka.common.message.JoinGroupRequestData.JoinGroupRequestProtocolCollection
import org.apache.kafka.common.message.LeaderAndIsrRequestData.LeaderAndIsrPartitionState
import org.apache.kafka.common.message.LeaveGroupRequestData.MemberIdentity
import org.apache.kafka.common.message.ListOffsetsRequestData.{ListOffsetsPartition, ListOffsetsTopic}
import org.apache.kafka.common.message.OffsetForLeaderEpochRequestData.OffsetForLeaderPartition
import org.apache.kafka.common.message.OffsetForLeaderEpochRequestData.OffsetForLeaderTopic
import org.apache.kafka.common.message.OffsetForLeaderEpochRequestData.OffsetForLeaderTopicCollection
import org.apache.kafka.common.message.StopReplicaRequestData.{StopReplicaPartitionState, StopReplicaTopicState}
import org.apache.kafka.common.message.UpdateMetadataRequestData.{UpdateMetadataBroker, UpdateMetadataEndpoint, UpdateMetadataPartitionState}
import org.apache.kafka.common.message.{AddOffsetsToTxnRequestData, _}
import org.apache.kafka.common.metrics.{KafkaMetric, Quota, Sensor}
import org.apache.kafka.common.network.ListenerName
import org.apache.kafka.common.protocol.ApiKeys
import org.apache.kafka.common.quota.ClientQuotaFilter
import org.apache.kafka.common.record._
import org.apache.kafka.common.requests._
import org.apache.kafka.common.resource.{PatternType, ResourceType => AdminResourceType}
import org.apache.kafka.common.security.auth._
import org.apache.kafka.common.utils.{Sanitizer, SecurityUtils}
import org.apache.kafka.common._
import org.apache.kafka.common.config.internals.QuotaConfigs
import org.apache.kafka.server.authorizer.{Action, AuthorizableRequestContext, AuthorizationResult}
import org.junit.jupiter.api.Assertions._
import org.junit.jupiter.api.{AfterEach, BeforeEach, Test}

import scala.collection.mutable.ListBuffer
import scala.jdk.CollectionConverters._

class RequestQuotaTest extends BaseRequestTest {

  override def brokerCount: Int = 1

  private val topic = "topic-1"
  private val numPartitions = 1
  private val tp = new TopicPartition(topic, 0)
  private val logDir = "logDir"
  private val unthrottledClientId = "unthrottled-client"
  private val smallQuotaProducerClientId = "small-quota-producer-client"
  private val smallQuotaConsumerClientId = "small-quota-consumer-client"
  private val brokerId: Integer = 0
  private var leaderNode: KafkaServer = _

  // Run tests concurrently since a throttle could be up to 1 second because quota percentage allocated is very low
  case class Task(apiKey: ApiKeys, future: Future[_])
  private val executor = Executors.newCachedThreadPool
  private val tasks = new ListBuffer[Task]

  override def brokerPropertyOverrides(properties: Properties): Unit = {
    properties.put(KafkaConfig.ControlledShutdownEnableProp, "false")
    properties.put(KafkaConfig.OffsetsTopicReplicationFactorProp, "1")
    properties.put(KafkaConfig.OffsetsTopicPartitionsProp, "1")
    properties.put(KafkaConfig.GroupMinSessionTimeoutMsProp, "100")
    properties.put(KafkaConfig.GroupInitialRebalanceDelayMsProp, "0")
    properties.put(KafkaConfig.AuthorizerClassNameProp, classOf[RequestQuotaTest.TestAuthorizer].getName)
    properties.put(KafkaConfig.PrincipalBuilderClassProp, classOf[RequestQuotaTest.TestPrincipalBuilder].getName)
  }

  @BeforeEach
  override def setUp(): Unit = {
    RequestQuotaTest.principal = KafkaPrincipal.ANONYMOUS
    super.setUp()

    createTopic(topic, numPartitions)
    leaderNode = servers.head

    // Change default client-id request quota to a small value and a single unthrottledClient with a large quota
    val quotaProps = new Properties()
    quotaProps.put(QuotaConfigs.REQUEST_PERCENTAGE_OVERRIDE_CONFIG, "0.01")
    quotaProps.put(QuotaConfigs.PRODUCER_BYTE_RATE_OVERRIDE_CONFIG, "2000")
    quotaProps.put(QuotaConfigs.CONSUMER_BYTE_RATE_OVERRIDE_CONFIG, "2000")
    adminZkClient.changeClientIdConfig("<default>", quotaProps)
    quotaProps.put(QuotaConfigs.REQUEST_PERCENTAGE_OVERRIDE_CONFIG, "2000")
    adminZkClient.changeClientIdConfig(Sanitizer.sanitize(unthrottledClientId), quotaProps)

    // Client ids with small producer and consumer (fetch) quotas. Quota values were picked so that both
    // producer/consumer and request quotas are violated on the first produce/consume operation, and the delay due to
    // producer/consumer quota violation will be longer than the delay due to request quota violation.
    quotaProps.put(QuotaConfigs.PRODUCER_BYTE_RATE_OVERRIDE_CONFIG, "1")
    quotaProps.put(QuotaConfigs.REQUEST_PERCENTAGE_OVERRIDE_CONFIG, "0.01")
    adminZkClient.changeClientIdConfig(Sanitizer.sanitize(smallQuotaProducerClientId), quotaProps)
    quotaProps.put(QuotaConfigs.CONSUMER_BYTE_RATE_OVERRIDE_CONFIG, "1")
    quotaProps.put(QuotaConfigs.REQUEST_PERCENTAGE_OVERRIDE_CONFIG, "0.01")
    adminZkClient.changeClientIdConfig(Sanitizer.sanitize(smallQuotaConsumerClientId), quotaProps)

    TestUtils.retry(20000) {
      val quotaManager = servers.head.dataPlaneRequestProcessor.quotas.request
      assertEquals(Quota.upperBound(0.01), quotaManager.quota("some-user", "some-client"), s"Default request quota not set")
      assertEquals(Quota.upperBound(2000), quotaManager.quota("some-user", unthrottledClientId), s"Request quota override not set")
      val produceQuotaManager = servers.head.dataPlaneRequestProcessor.quotas.produce
      assertEquals(Quota.upperBound(1), produceQuotaManager.quota("some-user", smallQuotaProducerClientId), s"Produce quota override not set")
      val consumeQuotaManager = servers.head.dataPlaneRequestProcessor.quotas.fetch
      assertEquals(Quota.upperBound(1), consumeQuotaManager.quota("some-user", smallQuotaConsumerClientId), s"Consume quota override not set")
    }
  }

  @AfterEach
  override def tearDown(): Unit = {
    try executor.shutdownNow()
    finally super.tearDown()
  }

  @Test
  def testResponseThrottleTime(): Unit = {
    for (apiKey <- RequestQuotaTest.ClientActions ++ RequestQuotaTest.ClusterActionsWithThrottle)
      submitTest(apiKey, () => checkRequestThrottleTime(apiKey))

    waitAndCheckResults()
  }

  @Test
  def testResponseThrottleTimeWhenBothProduceAndRequestQuotasViolated(): Unit = {
    submitTest(ApiKeys.PRODUCE, () => checkSmallQuotaProducerRequestThrottleTime())
    waitAndCheckResults()
  }

  @Test
  def testResponseThrottleTimeWhenBothFetchAndRequestQuotasViolated(): Unit = {
    submitTest(ApiKeys.FETCH, () => checkSmallQuotaConsumerRequestThrottleTime())
    waitAndCheckResults()
  }

  @Test
  def testUnthrottledClient(): Unit = {
    for (apiKey <- RequestQuotaTest.ClientActions) {
      submitTest(apiKey, () => checkUnthrottledClient(apiKey))
    }

    waitAndCheckResults()
  }

  @Test
  def testExemptRequestTime(): Unit = {
    for (apiKey <- RequestQuotaTest.ClusterActions -- RequestQuotaTest.ClusterActionsWithThrottle) {
      submitTest(apiKey, () => checkExemptRequestMetric(apiKey))
    }

    waitAndCheckResults()
  }

  @Test
  def testUnauthorizedThrottle(): Unit = {
    RequestQuotaTest.principal = RequestQuotaTest.UnauthorizedPrincipal

    for (apiKey <- ApiKeys.zkBrokerApis.asScala) {
      submitTest(apiKey, () => checkUnauthorizedRequestThrottle(apiKey))
    }

    waitAndCheckResults()
  }

  def session(user: String): Session = Session(new KafkaPrincipal(KafkaPrincipal.USER_TYPE, user), null)

  private def throttleTimeMetricValue(clientId: String): Double = {
    throttleTimeMetricValueForQuotaType(clientId, QuotaType.Request)
  }

  private def throttleTimeMetricValueForQuotaType(clientId: String, quotaType: QuotaType): Double = {
    val metricName = leaderNode.metrics.metricName("throttle-time", quotaType.toString,
      "", "user", "", "client-id", clientId)
    val sensor = leaderNode.quotaManagers.request.getOrCreateQuotaSensors(session("ANONYMOUS"),
      clientId).throttleTimeSensor
    metricValue(leaderNode.metrics.metrics.get(metricName), sensor)
  }

  private def requestTimeMetricValue(clientId: String): Double = {
    val metricName = leaderNode.metrics.metricName("request-time", QuotaType.Request.toString,
      "", "user", "", "client-id", clientId)
    val sensor = leaderNode.quotaManagers.request.getOrCreateQuotaSensors(session("ANONYMOUS"),
      clientId).quotaSensor
    metricValue(leaderNode.metrics.metrics.get(metricName), sensor)
  }

  private def exemptRequestMetricValue: Double = {
    val metricName = leaderNode.metrics.metricName("exempt-request-time", QuotaType.Request.toString, "")
    metricValue(leaderNode.metrics.metrics.get(metricName), leaderNode.quotaManagers.request.exemptSensor)
  }

  private def metricValue(metric: KafkaMetric, sensor: Sensor): Double = {
    sensor.synchronized {
      if (metric == null) -1.0 else metric.metricValue.asInstanceOf[Double]
    }
  }

  private def requestBuilder(apiKey: ApiKeys): AbstractRequest.Builder[_ <: AbstractRequest] = {
    apiKey match {
        case ApiKeys.PRODUCE =>
          requests.ProduceRequest.forCurrentMagic(new ProduceRequestData()
            .setTopicData(new ProduceRequestData.TopicProduceDataCollection(
              Collections.singletonList(new ProduceRequestData.TopicProduceData()
                .setName(tp.topic()).setPartitionData(Collections.singletonList(
                new ProduceRequestData.PartitionProduceData()
                  .setIndex(tp.partition())
                  .setRecords(MemoryRecords.withRecords(CompressionType.NONE, new SimpleRecord("test".getBytes))))))
                .iterator))
            .setAcks(1.toShort)
            .setTimeoutMs(5000))

        case ApiKeys.FETCH =>
<<<<<<< HEAD
          val partitionMap = new util.LinkedHashMap[TopicIdPartition, FetchRequest.PartitionData]
          val tidp = new TopicIdPartition(getTopicIds().getOrElse(tp.topic, Uuid.ZERO_UUID), tp)
          partitionMap.put(tidp, new FetchRequest.PartitionData(0, 0, 100, Optional.of(15)))
=======
          val partitionMap = new util.LinkedHashMap[TopicPartition, FetchRequest.PartitionData]
          partitionMap.put(tp, new FetchRequest.PartitionData(getTopicIds().getOrElse(tp.topic, Uuid.ZERO_UUID), 0, 0, 100, Optional.of(15)))
>>>>>>> 4cdc41c3
          FetchRequest.Builder.forConsumer(ApiKeys.FETCH.latestVersion, 0, 0, partitionMap)

        case ApiKeys.METADATA =>
          new MetadataRequest.Builder(List(topic).asJava, true)

        case ApiKeys.LIST_OFFSETS =>
          val topic = new ListOffsetsTopic()
            .setName(tp.topic)
            .setPartitions(List(new ListOffsetsPartition()
              .setPartitionIndex(tp.partition)
              .setTimestamp(0L)
              .setCurrentLeaderEpoch(15)).asJava)
          ListOffsetsRequest.Builder.forConsumer(false, IsolationLevel.READ_UNCOMMITTED, false)
            .setTargetTimes(List(topic).asJava)

        case ApiKeys.LEADER_AND_ISR =>
          new LeaderAndIsrRequest.Builder(ApiKeys.LEADER_AND_ISR.latestVersion, brokerId, Int.MaxValue, Long.MaxValue,
            Seq(new LeaderAndIsrPartitionState()
              .setTopicName(tp.topic)
              .setPartitionIndex(tp.partition)
              .setControllerEpoch(Int.MaxValue)
              .setLeader(brokerId)
              .setLeaderEpoch(Int.MaxValue)
              .setIsr(List(brokerId).asJava)
              .setZkVersion(2)
              .setReplicas(Seq(brokerId).asJava)
              .setIsNew(true)).asJava,
            getTopicIds().asJava,
            Set(new Node(brokerId, "localhost", 0)).asJava)

        case ApiKeys.STOP_REPLICA =>
          val topicStates = Seq(
            new StopReplicaTopicState()
              .setTopicName(tp.topic())
              .setPartitionStates(Seq(new StopReplicaPartitionState()
                .setPartitionIndex(tp.partition())
                .setLeaderEpoch(LeaderAndIsr.initialLeaderEpoch + 2)
                .setDeletePartition(true)).asJava)
          ).asJava
          new StopReplicaRequest.Builder(ApiKeys.STOP_REPLICA.latestVersion, brokerId,
            Int.MaxValue, Long.MaxValue, false, topicStates)

        case ApiKeys.UPDATE_METADATA =>
          val partitionState = Seq(new UpdateMetadataPartitionState()
            .setTopicName(tp.topic)
            .setPartitionIndex(tp.partition)
            .setControllerEpoch(Int.MaxValue)
            .setLeader(brokerId)
            .setLeaderEpoch(Int.MaxValue)
            .setIsr(List(brokerId).asJava)
            .setZkVersion(2)
            .setReplicas(Seq(brokerId).asJava)).asJava
          val securityProtocol = SecurityProtocol.PLAINTEXT
          val brokers = Seq(new UpdateMetadataBroker()
            .setId(brokerId)
            .setEndpoints(Seq(new UpdateMetadataEndpoint()
              .setHost("localhost")
              .setPort(0)
              .setSecurityProtocol(securityProtocol.id)
              .setListener(ListenerName.forSecurityProtocol(securityProtocol).value)).asJava)).asJava
          new UpdateMetadataRequest.Builder(ApiKeys.UPDATE_METADATA.latestVersion, brokerId, Int.MaxValue, Long.MaxValue,
            partitionState, brokers, Collections.emptyMap())

        case ApiKeys.CONTROLLED_SHUTDOWN =>
          new ControlledShutdownRequest.Builder(
              new ControlledShutdownRequestData()
                .setBrokerId(brokerId)
                .setBrokerEpoch(Long.MaxValue),
              ApiKeys.CONTROLLED_SHUTDOWN.latestVersion)

        case ApiKeys.OFFSET_COMMIT =>
          new OffsetCommitRequest.Builder(
            new OffsetCommitRequestData()
              .setGroupId("test-group")
              .setGenerationId(1)
              .setMemberId(JoinGroupRequest.UNKNOWN_MEMBER_ID)
              .setTopics(
                Collections.singletonList(
                  new OffsetCommitRequestData.OffsetCommitRequestTopic()
                    .setName(topic)
                    .setPartitions(
                      Collections.singletonList(
                        new OffsetCommitRequestData.OffsetCommitRequestPartition()
                          .setPartitionIndex(0)
                          .setCommittedLeaderEpoch(RecordBatch.NO_PARTITION_LEADER_EPOCH)
                          .setCommittedOffset(0)
                          .setCommittedMetadata("metadata")
                      )
                    )
                )
              )
          )
        case ApiKeys.OFFSET_FETCH =>
          new OffsetFetchRequest.Builder("test-group", false, List(tp).asJava, false)

        case ApiKeys.FIND_COORDINATOR =>
          new FindCoordinatorRequest.Builder(
              new FindCoordinatorRequestData()
                .setKeyType(FindCoordinatorRequest.CoordinatorType.GROUP.id)
                .setCoordinatorKeys(Collections.singletonList("test-group")))

        case ApiKeys.JOIN_GROUP =>
          new JoinGroupRequest.Builder(
            new JoinGroupRequestData()
              .setGroupId("test-join-group")
              .setSessionTimeoutMs(200)
              .setMemberId(JoinGroupRequest.UNKNOWN_MEMBER_ID)
              .setGroupInstanceId(null)
              .setProtocolType("consumer")
              .setProtocols(
                new JoinGroupRequestProtocolCollection(
                  Collections.singletonList(new JoinGroupRequestData.JoinGroupRequestProtocol()
                    .setName("consumer-range")
                    .setMetadata("test".getBytes())).iterator()
                )
              )
              .setRebalanceTimeoutMs(100)
          )

        case ApiKeys.HEARTBEAT =>
          new HeartbeatRequest.Builder(
            new HeartbeatRequestData()
              .setGroupId("test-group")
              .setGenerationId(1)
              .setMemberId(JoinGroupRequest.UNKNOWN_MEMBER_ID)
          )

        case ApiKeys.LEAVE_GROUP =>
          new LeaveGroupRequest.Builder(
            "test-leave-group",
            Collections.singletonList(
              new MemberIdentity()
                .setMemberId(JoinGroupRequest.UNKNOWN_MEMBER_ID))
          )

        case ApiKeys.SYNC_GROUP =>
          new SyncGroupRequest.Builder(
            new SyncGroupRequestData()
              .setGroupId("test-sync-group")
              .setGenerationId(1)
              .setMemberId(JoinGroupRequest.UNKNOWN_MEMBER_ID)
              .setAssignments(Collections.emptyList())
          )

        case ApiKeys.DESCRIBE_GROUPS =>
          new DescribeGroupsRequest.Builder(new DescribeGroupsRequestData().setGroups(List("test-group").asJava))

        case ApiKeys.LIST_GROUPS =>
          new ListGroupsRequest.Builder(new ListGroupsRequestData())

        case ApiKeys.SASL_HANDSHAKE =>
          new SaslHandshakeRequest.Builder(new SaslHandshakeRequestData().setMechanism("PLAIN"))

        case ApiKeys.SASL_AUTHENTICATE =>
          new SaslAuthenticateRequest.Builder(new SaslAuthenticateRequestData().setAuthBytes(new Array[Byte](0)))

        case ApiKeys.API_VERSIONS =>
          new ApiVersionsRequest.Builder()

        case ApiKeys.CREATE_TOPICS =>
          new CreateTopicsRequest.Builder(
            new CreateTopicsRequestData().setTopics(
              new CreatableTopicCollection(Collections.singleton(
                new CreatableTopic().setName("topic-2").setNumPartitions(1).
                  setReplicationFactor(1.toShort)).iterator())))

        case ApiKeys.DELETE_TOPICS =>
          new DeleteTopicsRequest.Builder(
              new DeleteTopicsRequestData()
              .setTopicNames(Collections.singletonList("topic-2"))
              .setTimeoutMs(5000))

        case ApiKeys.DELETE_RECORDS =>
          new DeleteRecordsRequest.Builder(
            new DeleteRecordsRequestData()
              .setTimeoutMs(5000)
              .setTopics(Collections.singletonList(new DeleteRecordsRequestData.DeleteRecordsTopic()
                .setName(tp.topic())
                .setPartitions(Collections.singletonList(new DeleteRecordsRequestData.DeleteRecordsPartition()
                  .setPartitionIndex(tp.partition())
                  .setOffset(0L))))))

        case ApiKeys.INIT_PRODUCER_ID =>
          val requestData = new InitProducerIdRequestData()
            .setTransactionalId("test-transactional-id")
            .setTransactionTimeoutMs(5000)
          new InitProducerIdRequest.Builder(requestData)

        case ApiKeys.OFFSET_FOR_LEADER_EPOCH =>
          val epochs = new OffsetForLeaderTopicCollection()
          epochs.add(new OffsetForLeaderTopic()
            .setTopic(tp.topic())
            .setPartitions(List(new OffsetForLeaderPartition()
              .setPartition(tp.partition())
              .setLeaderEpoch(0)
              .setCurrentLeaderEpoch(15)).asJava))
          OffsetsForLeaderEpochRequest.Builder.forConsumer(epochs)

        case ApiKeys.ADD_PARTITIONS_TO_TXN =>
          new AddPartitionsToTxnRequest.Builder("test-transactional-id", 1, 0, List(tp).asJava)

        case ApiKeys.ADD_OFFSETS_TO_TXN =>
          new AddOffsetsToTxnRequest.Builder(new AddOffsetsToTxnRequestData()
            .setTransactionalId("test-transactional-id")
            .setProducerId(1)
            .setProducerEpoch(0)
            .setGroupId("test-txn-group")
          )

        case ApiKeys.END_TXN =>
          new EndTxnRequest.Builder(new EndTxnRequestData()
            .setTransactionalId("test-transactional-id")
            .setProducerId(1)
            .setProducerEpoch(0)
            .setCommitted(false)
          )

        case ApiKeys.WRITE_TXN_MARKERS =>
          new WriteTxnMarkersRequest.Builder(ApiKeys.WRITE_TXN_MARKERS.latestVersion(), List.empty.asJava)

        case ApiKeys.TXN_OFFSET_COMMIT =>
          new TxnOffsetCommitRequest.Builder(
            "test-transactional-id",
            "test-txn-group",
            2,
            0,
            Map.empty[TopicPartition, TxnOffsetCommitRequest.CommittedOffset].asJava
          )

        case ApiKeys.DESCRIBE_ACLS =>
          new DescribeAclsRequest.Builder(AclBindingFilter.ANY)

        case ApiKeys.CREATE_ACLS =>
          new CreateAclsRequest.Builder(new CreateAclsRequestData().setCreations(Collections.singletonList(
            new CreateAclsRequestData.AclCreation()
              .setResourceType(AdminResourceType.TOPIC.code)
              .setResourceName("mytopic")
              .setResourcePatternType(PatternType.LITERAL.code)
              .setPrincipal("User:ANONYMOUS")
              .setHost("*")
              .setOperation(AclOperation.WRITE.code)
              .setPermissionType(AclPermissionType.DENY.code))))
        case ApiKeys.DELETE_ACLS =>
          new DeleteAclsRequest.Builder(new DeleteAclsRequestData().setFilters(Collections.singletonList(
            new DeleteAclsRequestData.DeleteAclsFilter()
              .setResourceTypeFilter(AdminResourceType.TOPIC.code)
              .setResourceNameFilter(null)
              .setPatternTypeFilter(PatternType.LITERAL.code)
              .setPrincipalFilter("User:ANONYMOUS")
              .setHostFilter("*")
              .setOperation(AclOperation.ANY.code)
              .setPermissionType(AclPermissionType.DENY.code))))
        case ApiKeys.DESCRIBE_CONFIGS =>
          new DescribeConfigsRequest.Builder(new DescribeConfigsRequestData()
            .setResources(Collections.singletonList(new DescribeConfigsRequestData.DescribeConfigsResource()
              .setResourceType(ConfigResource.Type.TOPIC.id)
              .setResourceName(tp.topic))))

        case ApiKeys.ALTER_CONFIGS =>
          new AlterConfigsRequest.Builder(
            Collections.singletonMap(new ConfigResource(ConfigResource.Type.TOPIC, tp.topic),
              new AlterConfigsRequest.Config(Collections.singleton(
                new AlterConfigsRequest.ConfigEntry(LogConfig.MaxMessageBytesProp, "1000000")
              ))), true)

        case ApiKeys.ALTER_REPLICA_LOG_DIRS =>
          val dir = new AlterReplicaLogDirsRequestData.AlterReplicaLogDir()
            .setPath(logDir)
          dir.topics.add(new AlterReplicaLogDirsRequestData.AlterReplicaLogDirTopic()
            .setName(tp.topic)
            .setPartitions(Collections.singletonList(tp.partition)))
          val data = new AlterReplicaLogDirsRequestData();
          data.dirs.add(dir)
          new AlterReplicaLogDirsRequest.Builder(data)

        case ApiKeys.DESCRIBE_LOG_DIRS =>
          val data = new DescribeLogDirsRequestData()
          data.topics.add(new DescribeLogDirsRequestData.DescribableLogDirTopic()
            .setTopic(tp.topic)
            .setPartitions(Collections.singletonList(tp.partition)))
          new DescribeLogDirsRequest.Builder(data)

        case ApiKeys.CREATE_PARTITIONS =>
          val data = new CreatePartitionsRequestData()
            .setTimeoutMs(0)
            .setValidateOnly(false)
          data.topics().add(new CreatePartitionsTopic().setName("topic-2").setCount(1))
          new CreatePartitionsRequest.Builder(data)

        case ApiKeys.CREATE_DELEGATION_TOKEN =>
          new CreateDelegationTokenRequest.Builder(
              new CreateDelegationTokenRequestData()
                .setRenewers(Collections.singletonList(new CreateDelegationTokenRequestData.CreatableRenewers()
                .setPrincipalType("User")
                .setPrincipalName("test")))
                .setMaxLifetimeMs(1000)
          )

        case ApiKeys.EXPIRE_DELEGATION_TOKEN =>
          new ExpireDelegationTokenRequest.Builder(
              new ExpireDelegationTokenRequestData()
                .setHmac("".getBytes)
                .setExpiryTimePeriodMs(1000L))

        case ApiKeys.DESCRIBE_DELEGATION_TOKEN =>
          new DescribeDelegationTokenRequest.Builder(Collections.singletonList(SecurityUtils.parseKafkaPrincipal("User:test")))

        case ApiKeys.RENEW_DELEGATION_TOKEN =>
          new RenewDelegationTokenRequest.Builder(
              new RenewDelegationTokenRequestData()
                .setHmac("".getBytes)
                .setRenewPeriodMs(1000L))

        case ApiKeys.DELETE_GROUPS =>
          new DeleteGroupsRequest.Builder(new DeleteGroupsRequestData()
            .setGroupsNames(Collections.singletonList("test-group")))

        case ApiKeys.ELECT_LEADERS =>
          new ElectLeadersRequest.Builder(
            ElectionType.PREFERRED,
            Collections.singletonList(new TopicPartition("my_topic", 0)),
            0
          )

        case ApiKeys.INCREMENTAL_ALTER_CONFIGS =>
          new IncrementalAlterConfigsRequest.Builder(
            new IncrementalAlterConfigsRequestData())

        case ApiKeys.ALTER_PARTITION_REASSIGNMENTS =>
          new AlterPartitionReassignmentsRequest.Builder(
            new AlterPartitionReassignmentsRequestData()
          )

        case ApiKeys.LIST_PARTITION_REASSIGNMENTS =>
          new ListPartitionReassignmentsRequest.Builder(
            new ListPartitionReassignmentsRequestData()
          )

        case ApiKeys.OFFSET_DELETE =>
          new OffsetDeleteRequest.Builder(
            new OffsetDeleteRequestData()
              .setGroupId("test-group")
              .setTopics(new OffsetDeleteRequestData.OffsetDeleteRequestTopicCollection(
                Collections.singletonList(new OffsetDeleteRequestData.OffsetDeleteRequestTopic()
                  .setName("test-topic")
                  .setPartitions(Collections.singletonList(
                    new OffsetDeleteRequestData.OffsetDeleteRequestPartition()
                      .setPartitionIndex(0)))).iterator())))

        case ApiKeys.DESCRIBE_CLIENT_QUOTAS =>
          new DescribeClientQuotasRequest.Builder(ClientQuotaFilter.all())

        case ApiKeys.ALTER_CLIENT_QUOTAS =>
          new AlterClientQuotasRequest.Builder(List.empty.asJava, false)

        case ApiKeys.DESCRIBE_USER_SCRAM_CREDENTIALS =>
          new DescribeUserScramCredentialsRequest.Builder(new DescribeUserScramCredentialsRequestData())

        case ApiKeys.ALTER_USER_SCRAM_CREDENTIALS =>
          new AlterUserScramCredentialsRequest.Builder(new AlterUserScramCredentialsRequestData())

        case ApiKeys.VOTE =>
          new VoteRequest.Builder(VoteRequest.singletonRequest(tp, 1, 2, 0, 10))

        case ApiKeys.BEGIN_QUORUM_EPOCH =>
          new BeginQuorumEpochRequest.Builder(BeginQuorumEpochRequest.singletonRequest(tp, 2, 5))

        case ApiKeys.END_QUORUM_EPOCH =>
          new EndQuorumEpochRequest.Builder(EndQuorumEpochRequest.singletonRequest(
            tp, 10, 5, Collections.singletonList(3)))

        case ApiKeys.ALTER_ISR =>
          new AlterIsrRequest.Builder(new AlterIsrRequestData())

        case ApiKeys.UPDATE_FEATURES =>
          new UpdateFeaturesRequest.Builder(new UpdateFeaturesRequestData())

        case ApiKeys.ENVELOPE =>
          val requestHeader = new RequestHeader(
            ApiKeys.ALTER_CLIENT_QUOTAS,
            ApiKeys.ALTER_CLIENT_QUOTAS.latestVersion,
            "client-id",
            0
          )
          val embedRequestData = new AlterClientQuotasRequest.Builder(List.empty.asJava, false).build()
            .serializeWithHeader(requestHeader)
          new EnvelopeRequest.Builder(embedRequestData, new Array[Byte](0),
            InetAddress.getByName("192.168.1.1").getAddress)

        case ApiKeys.DESCRIBE_CLUSTER =>
          new DescribeClusterRequest.Builder(new DescribeClusterRequestData())

        case ApiKeys.DESCRIBE_PRODUCERS =>
          new DescribeProducersRequest.Builder(new DescribeProducersRequestData()
            .setTopics(List(new DescribeProducersRequestData.TopicRequest()
              .setName("test-topic")
              .setPartitionIndexes(List(1, 2, 3).map(Int.box).asJava)).asJava))

        case ApiKeys.BROKER_REGISTRATION =>
          new BrokerRegistrationRequest.Builder(new BrokerRegistrationRequestData())

        case ApiKeys.BROKER_HEARTBEAT =>
          new BrokerHeartbeatRequest.Builder(new BrokerHeartbeatRequestData())

        case ApiKeys.UNREGISTER_BROKER =>
          new UnregisterBrokerRequest.Builder(new UnregisterBrokerRequestData())

        case ApiKeys.DESCRIBE_TRANSACTIONS =>
          new DescribeTransactionsRequest.Builder(new DescribeTransactionsRequestData()
            .setTransactionalIds(List("test-transactional-id").asJava))

        case ApiKeys.LIST_TRANSACTIONS =>
          new ListTransactionsRequest.Builder(new ListTransactionsRequestData())

        case ApiKeys.ALLOCATE_PRODUCER_IDS =>
          new AllocateProducerIdsRequest.Builder(new AllocateProducerIdsRequestData())
        case _ =>
          throw new IllegalArgumentException("Unsupported API key " + apiKey)
    }
  }

  case class Client(clientId: String, apiKey: ApiKeys) {
    var correlationId: Int = 0
    def runUntil(until: AbstractResponse => Boolean): Boolean = {
      val startMs = System.currentTimeMillis
      var done = false
      val socket = connect()
      try {
        while (!done && System.currentTimeMillis < startMs + 10000) {
          correlationId += 1
          val request = requestBuilder(apiKey).build()
          val response = sendAndReceive[AbstractResponse](request, socket, clientId, Some(correlationId))
          done = until.apply(response)
        }
      } finally {
        socket.close()
      }
      done
    }

    override def toString: String = {
      val requestTime = requestTimeMetricValue(clientId)
      val throttleTime = throttleTimeMetricValue(clientId)
      val produceThrottleTime = throttleTimeMetricValueForQuotaType(clientId, QuotaType.Produce)
      val consumeThrottleTime = throttleTimeMetricValueForQuotaType(clientId, QuotaType.Fetch)
      s"Client $clientId apiKey $apiKey requests $correlationId requestTime $requestTime " +
      s"throttleTime $throttleTime produceThrottleTime $produceThrottleTime consumeThrottleTime $consumeThrottleTime"
    }
  }

  private def submitTest(apiKey: ApiKeys, test: () => Unit): Unit = {
    val future = executor.submit(new Runnable() {
      def run(): Unit = {
        test.apply()
      }
    })
    tasks += Task(apiKey, future)
  }

  private def waitAndCheckResults(): Unit = {
    for (task <- tasks) {
      try {
        task.future.get(15, TimeUnit.SECONDS)
      } catch {
        case e: Throwable =>
          error(s"Test failed for api-key ${task.apiKey} with exception $e")
          throw e
      }
    }
  }

  private def checkRequestThrottleTime(apiKey: ApiKeys): Unit = {
    // Request until throttled using client-id with default small quota
    val clientId = apiKey.toString
    val client = Client(clientId, apiKey)
    val throttled = client.runUntil(_.throttleTimeMs > 0)

    assertTrue(throttled, s"Response not throttled: $client")
    assertTrue(throttleTimeMetricValue(clientId) > 0 , s"Throttle time metrics not updated: $client")
  }

  private def checkSmallQuotaProducerRequestThrottleTime(): Unit = {

    // Request until throttled using client-id with default small producer quota
    val smallQuotaProducerClient = Client(smallQuotaProducerClientId, ApiKeys.PRODUCE)
    val throttled = smallQuotaProducerClient.runUntil(_.throttleTimeMs > 0)

    assertTrue(throttled, s"Response not throttled: $smallQuotaProducerClient")
    assertTrue(throttleTimeMetricValueForQuotaType(smallQuotaProducerClientId, QuotaType.Produce) > 0,
      s"Throttle time metrics for produce quota not updated: $smallQuotaProducerClient")
    assertTrue(throttleTimeMetricValueForQuotaType(smallQuotaProducerClientId, QuotaType.Request).isNaN,
      s"Throttle time metrics for request quota updated: $smallQuotaProducerClient")
  }

  private def checkSmallQuotaConsumerRequestThrottleTime(): Unit = {

    // Request until throttled using client-id with default small consumer quota
    val smallQuotaConsumerClient =   Client(smallQuotaConsumerClientId, ApiKeys.FETCH)
    val throttled = smallQuotaConsumerClient.runUntil(_.throttleTimeMs > 0)

    assertTrue(throttled, s"Response not throttled: $smallQuotaConsumerClientId")
    assertTrue(throttleTimeMetricValueForQuotaType(smallQuotaConsumerClientId, QuotaType.Fetch) > 0,
      s"Throttle time metrics for consumer quota not updated: $smallQuotaConsumerClient")
    assertTrue(throttleTimeMetricValueForQuotaType(smallQuotaConsumerClientId, QuotaType.Request).isNaN,
      s"Throttle time metrics for request quota updated: $smallQuotaConsumerClient")
  }

  private def checkUnthrottledClient(apiKey: ApiKeys): Unit = {

    // Test that request from client with large quota is not throttled
    val unthrottledClient = Client(unthrottledClientId, apiKey)
    unthrottledClient.runUntil(_.throttleTimeMs <= 0.0)
    assertEquals(1, unthrottledClient.correlationId)
    assertTrue(throttleTimeMetricValue(unthrottledClientId).isNaN, s"Client should not have been throttled: $unthrottledClient")
  }

  private def checkExemptRequestMetric(apiKey: ApiKeys): Unit = {
    val exemptTarget = exemptRequestMetricValue + 0.02
    val clientId = apiKey.toString
    val client = Client(clientId, apiKey)
    val updated = client.runUntil(_ => exemptRequestMetricValue > exemptTarget)

    assertTrue(updated, s"Exempt-request-time metric not updated: $client")
    assertTrue(throttleTimeMetricValue(clientId).isNaN, s"Client should not have been throttled: $client")
  }

  private def checkUnauthorizedRequestThrottle(apiKey: ApiKeys): Unit = {
    val clientId = "unauthorized-" + apiKey.toString
    val client = Client(clientId, apiKey)
    val throttled = client.runUntil(_ => throttleTimeMetricValue(clientId) > 0.0)
    assertTrue(throttled, s"Unauthorized client should have been throttled: $client")
  }
}

object RequestQuotaTest {
  val ClusterActions = ApiKeys.zkBrokerApis.asScala.filter(_.clusterAction).toSet
  val ClusterActionsWithThrottle = Set(ApiKeys.ALLOCATE_PRODUCER_IDS)
  val SaslActions = Set(ApiKeys.SASL_HANDSHAKE, ApiKeys.SASL_AUTHENTICATE)
  val ClientActions = ApiKeys.zkBrokerApis.asScala.toSet -- ClusterActions -- SaslActions

  val UnauthorizedPrincipal = new KafkaPrincipal(KafkaPrincipal.USER_TYPE, "Unauthorized")
  // Principal used for all client connections. This is modified by tests which
  // check unauthorized code path
  var principal = KafkaPrincipal.ANONYMOUS
  class TestAuthorizer extends AclAuthorizer {
    override def authorize(requestContext: AuthorizableRequestContext, actions: util.List[Action]): util.List[AuthorizationResult] = {
      actions.asScala.map { _ =>
        if (requestContext.principal != UnauthorizedPrincipal) AuthorizationResult.ALLOWED else AuthorizationResult.DENIED
      }.asJava
    }
  }
  class TestPrincipalBuilder extends KafkaPrincipalBuilder with KafkaPrincipalSerde {
    override def build(context: AuthenticationContext): KafkaPrincipal = {
      principal
    }

    override def serialize(principal: KafkaPrincipal): Array[Byte] = {
      new Array[Byte](0)
    }

    override def deserialize(bytes: Array[Byte]): KafkaPrincipal = {
      principal
    }
  }
}<|MERGE_RESOLUTION|>--- conflicted
+++ resolved
@@ -225,14 +225,8 @@
             .setTimeoutMs(5000))
 
         case ApiKeys.FETCH =>
-<<<<<<< HEAD
-          val partitionMap = new util.LinkedHashMap[TopicIdPartition, FetchRequest.PartitionData]
-          val tidp = new TopicIdPartition(getTopicIds().getOrElse(tp.topic, Uuid.ZERO_UUID), tp)
-          partitionMap.put(tidp, new FetchRequest.PartitionData(0, 0, 100, Optional.of(15)))
-=======
           val partitionMap = new util.LinkedHashMap[TopicPartition, FetchRequest.PartitionData]
           partitionMap.put(tp, new FetchRequest.PartitionData(getTopicIds().getOrElse(tp.topic, Uuid.ZERO_UUID), 0, 0, 100, Optional.of(15)))
->>>>>>> 4cdc41c3
           FetchRequest.Builder.forConsumer(ApiKeys.FETCH.latestVersion, 0, 0, partitionMap)
 
         case ApiKeys.METADATA =>
