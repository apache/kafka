/*
 * Licensed to the Apache Software Foundation (ASF) under one or more
 * contributor license agreements. See the NOTICE file distributed with
 * this work for additional information regarding copyright ownership.
 * The ASF licenses this file to You under the Apache License, Version 2.0
 * (the "License"); you may not use this file except in compliance with
 * the License. You may obtain a copy of the License at
 *
 *    http://www.apache.org/licenses/LICENSE-2.0
 *
 * Unless required by applicable law or agreed to in writing, software
 * distributed under the License is distributed on an "AS IS" BASIS,
 * WITHOUT WARRANTIES OR CONDITIONS OF ANY KIND, either express or implied.
 * See the License for the specific language governing permissions and
 * limitations under the License.
 */
package org.apache.kafka.clients.consumer.internals;

import org.apache.kafka.clients.ApiVersions;
import org.apache.kafka.clients.ClientUtils;
import org.apache.kafka.clients.CommonClientConfigs;
import org.apache.kafka.clients.GroupRebalanceConfig;
import org.apache.kafka.clients.KafkaClient;
import org.apache.kafka.clients.Metadata;
import org.apache.kafka.clients.consumer.Consumer;
import org.apache.kafka.clients.consumer.ConsumerConfig;
import org.apache.kafka.clients.consumer.ConsumerGroupMetadata;
import org.apache.kafka.clients.consumer.ConsumerInterceptor;
import org.apache.kafka.clients.consumer.ConsumerPartitionAssignor;
import org.apache.kafka.clients.consumer.ConsumerRebalanceListener;
import org.apache.kafka.clients.consumer.ConsumerRecords;
import org.apache.kafka.clients.consumer.GroupProtocol;
import org.apache.kafka.clients.consumer.KafkaConsumer;
import org.apache.kafka.clients.consumer.NoOffsetForPartitionException;
import org.apache.kafka.clients.consumer.OffsetAndMetadata;
import org.apache.kafka.clients.consumer.OffsetAndTimestamp;
import org.apache.kafka.clients.consumer.OffsetCommitCallback;
import org.apache.kafka.clients.consumer.OffsetResetStrategy;
import org.apache.kafka.clients.consumer.internals.events.AllTopicsMetadataEvent;
import org.apache.kafka.clients.consumer.internals.events.ApplicationEvent;
import org.apache.kafka.clients.consumer.internals.events.ApplicationEventHandler;
import org.apache.kafka.clients.consumer.internals.events.ApplicationEventProcessor;
import org.apache.kafka.clients.consumer.internals.events.AssignmentChangeEvent;
import org.apache.kafka.clients.consumer.internals.events.AsyncCommitEvent;
import org.apache.kafka.clients.consumer.internals.events.BackgroundEvent;
import org.apache.kafka.clients.consumer.internals.events.BackgroundEventHandler;
import org.apache.kafka.clients.consumer.internals.events.CommitEvent;
import org.apache.kafka.clients.consumer.internals.events.CommitOnCloseEvent;
import org.apache.kafka.clients.consumer.internals.events.CompletableApplicationEvent;
import org.apache.kafka.clients.consumer.internals.events.ConsumerRebalanceListenerCallbackCompletedEvent;
import org.apache.kafka.clients.consumer.internals.events.ConsumerRebalanceListenerCallbackNeededEvent;
import org.apache.kafka.clients.consumer.internals.events.ErrorEvent;
import org.apache.kafka.clients.consumer.internals.events.EventProcessor;
import org.apache.kafka.clients.consumer.internals.events.FetchCommittedOffsetsEvent;
import org.apache.kafka.clients.consumer.internals.events.LeaveOnCloseEvent;
import org.apache.kafka.clients.consumer.internals.events.ListOffsetsEvent;
import org.apache.kafka.clients.consumer.internals.events.NewTopicsMetadataUpdateRequestEvent;
import org.apache.kafka.clients.consumer.internals.events.PollEvent;
import org.apache.kafka.clients.consumer.internals.events.ResetPositionsEvent;
import org.apache.kafka.clients.consumer.internals.events.SubscriptionChangeEvent;
import org.apache.kafka.clients.consumer.internals.events.SyncCommitEvent;
import org.apache.kafka.clients.consumer.internals.events.TopicMetadataEvent;
import org.apache.kafka.clients.consumer.internals.events.UnsubscribeEvent;
import org.apache.kafka.clients.consumer.internals.events.ValidatePositionsEvent;
import org.apache.kafka.clients.consumer.internals.metrics.KafkaConsumerMetrics;
import org.apache.kafka.clients.consumer.internals.metrics.RebalanceCallbackMetricsManager;
import org.apache.kafka.common.Cluster;
import org.apache.kafka.common.IsolationLevel;
import org.apache.kafka.common.KafkaException;
import org.apache.kafka.common.Metric;
import org.apache.kafka.common.MetricName;
import org.apache.kafka.common.PartitionInfo;
import org.apache.kafka.common.TopicPartition;
import org.apache.kafka.common.Uuid;
import org.apache.kafka.common.errors.FencedInstanceIdException;
import org.apache.kafka.common.errors.InterruptException;
import org.apache.kafka.common.errors.InvalidGroupIdException;
import org.apache.kafka.common.errors.TimeoutException;
import org.apache.kafka.common.internals.ClusterResourceListeners;
import org.apache.kafka.common.metrics.Metrics;
import org.apache.kafka.common.metrics.MetricsReporter;
import org.apache.kafka.common.requests.JoinGroupRequest;
import org.apache.kafka.common.requests.ListOffsetsRequest;
import org.apache.kafka.common.serialization.Deserializer;
import org.apache.kafka.common.telemetry.internals.ClientTelemetryReporter;
import org.apache.kafka.common.telemetry.internals.ClientTelemetryUtils;
import org.apache.kafka.common.utils.AppInfoParser;
import org.apache.kafka.common.utils.LogContext;
import org.apache.kafka.common.utils.Time;
import org.apache.kafka.common.utils.Timer;
import org.apache.kafka.common.utils.Utils;
import org.slf4j.Logger;
import org.slf4j.event.Level;

import java.net.InetSocketAddress;
import java.time.Duration;
import java.util.Arrays;
import java.util.Collection;
import java.util.Collections;
import java.util.ConcurrentModificationException;
import java.util.HashSet;
import java.util.List;
import java.util.Map;
import java.util.Objects;
import java.util.Optional;
import java.util.OptionalLong;
import java.util.Set;
import java.util.SortedSet;
import java.util.TreeSet;
import java.util.concurrent.BlockingQueue;
import java.util.concurrent.CompletableFuture;
import java.util.concurrent.Future;
import java.util.concurrent.LinkedBlockingQueue;
import java.util.concurrent.atomic.AtomicInteger;
import java.util.concurrent.atomic.AtomicLong;
import java.util.concurrent.atomic.AtomicReference;
import java.util.function.Function;
import java.util.function.Supplier;
import java.util.regex.Pattern;
import java.util.stream.Collectors;

import static java.util.Objects.requireNonNull;
import static org.apache.kafka.clients.consumer.internals.ConsumerUtils.CONSUMER_JMX_PREFIX;
import static org.apache.kafka.clients.consumer.internals.ConsumerUtils.CONSUMER_METRIC_GROUP_PREFIX;
import static org.apache.kafka.clients.consumer.internals.ConsumerUtils.DEFAULT_CLOSE_TIMEOUT_MS;
import static org.apache.kafka.clients.consumer.internals.ConsumerUtils.THROW_ON_FETCH_STABLE_OFFSET_UNSUPPORTED;
import static org.apache.kafka.clients.consumer.internals.ConsumerUtils.configuredConsumerInterceptors;
import static org.apache.kafka.clients.consumer.internals.ConsumerUtils.createFetchMetricsManager;
import static org.apache.kafka.clients.consumer.internals.ConsumerUtils.createLogContext;
import static org.apache.kafka.clients.consumer.internals.ConsumerUtils.createMetrics;
import static org.apache.kafka.clients.consumer.internals.ConsumerUtils.createSubscriptionState;
import static org.apache.kafka.clients.consumer.internals.ConsumerUtils.refreshCommittedOffsets;
import static org.apache.kafka.common.utils.Utils.closeQuietly;
import static org.apache.kafka.common.utils.Utils.isBlank;
import static org.apache.kafka.common.utils.Utils.join;
import static org.apache.kafka.common.utils.Utils.swallow;

/**
 * This {@link Consumer} implementation uses an {@link ApplicationEventHandler event handler} to process
 * {@link ApplicationEvent application events} so that the network I/O can be processed in a dedicated
 * {@link ConsumerNetworkThread network thread}. Visit
 * <a href="https://cwiki.apache.org/confluence/display/KAFKA/Consumer+threading+refactor+design">this document</a>
 * for implementation detail.
 *
 * <p/>
 *
 * <em>Note:</em> this {@link Consumer} implementation is part of the revised consumer group protocol from KIP-848.
 * This class should not be invoked directly; users should instead create a {@link KafkaConsumer} as before.
 * This consumer implements the new consumer group protocol and is intended to be the default in coming releases.
 */
public class AsyncKafkaConsumer<K, V> implements ConsumerDelegate<K, V> {

    private static final long NO_CURRENT_THREAD = -1L;

    /**
     * An {@link org.apache.kafka.clients.consumer.internals.events.EventProcessor} that is created and executes in the
     * application thread for the purpose of processing {@link BackgroundEvent background events} generated by the
     * {@link ConsumerNetworkThread network thread}.
     * Those events are generally of two types:
     *
     * <ul>
     *     <li>Errors that occur in the network thread that need to be propagated to the application thread</li>
     *     <li>{@link ConsumerRebalanceListener} callbacks that are to be executed on the application thread</li>
     * </ul>
     */
    private class BackgroundEventProcessor extends EventProcessor<BackgroundEvent> {

        private final ApplicationEventHandler applicationEventHandler;
        private final ConsumerRebalanceListenerInvoker rebalanceListenerInvoker;

        public BackgroundEventProcessor(final LogContext logContext,
                                        final BlockingQueue<BackgroundEvent> backgroundEventQueue,
                                        final ApplicationEventHandler applicationEventHandler,
                                        final ConsumerRebalanceListenerInvoker rebalanceListenerInvoker) {
            super(logContext, backgroundEventQueue);
            this.applicationEventHandler = applicationEventHandler;
            this.rebalanceListenerInvoker = rebalanceListenerInvoker;
        }

        /**
         * Process the events—if any—that were produced by the {@link ConsumerNetworkThread network thread}.
         * It is possible that {@link ErrorEvent an error}
         * could occur when processing the events. In such cases, the processor will take a reference to the first
         * error, continue to process the remaining events, and then throw the first error that occurred.
         */
        @Override
        public boolean process() {
            AtomicReference<KafkaException> firstError = new AtomicReference<>();

            ProcessHandler<BackgroundEvent> processHandler = (event, error) -> {
                if (error.isPresent()) {
                    KafkaException e = error.get();

                    if (!firstError.compareAndSet(null, e)) {
                        log.warn("An error occurred when processing the event: {}", e.getMessage(), e);
                    }
                }
            };

            boolean hadEvents = process(processHandler);

            if (firstError.get() != null)
                throw firstError.get();

            return hadEvents;
        }

        @Override
        public void process(final BackgroundEvent event) {
            switch (event.type()) {
                case ERROR:
                    process((ErrorEvent) event);
                    break;

                case CONSUMER_REBALANCE_LISTENER_CALLBACK_NEEDED:
                    process((ConsumerRebalanceListenerCallbackNeededEvent) event);
                    break;

                default:
                    throw new IllegalArgumentException("Background event type " + event.type() + " was not expected");

            }
        }

        private void process(final ErrorEvent event) {
            throw event.error();
        }

        private void process(final ConsumerRebalanceListenerCallbackNeededEvent event) {
            ApplicationEvent invokedEvent = invokeRebalanceCallbacks(
                rebalanceListenerInvoker,
                event.methodName(),
                event.partitions(),
                event.future()
            );
            applicationEventHandler.add(invokedEvent);
        }
    }

    private final ApplicationEventHandler applicationEventHandler;
    private final Time time;
    private final AtomicReference<Optional<ConsumerGroupMetadata>> groupMetadata = new AtomicReference<>(Optional.empty());
    private final KafkaConsumerMetrics kafkaConsumerMetrics;
    private Logger log;
    private final String clientId;
    private final BackgroundEventProcessor backgroundEventProcessor;
    private final Deserializers<K, V> deserializers;

    /**
     * A thread-safe {@link FetchBuffer fetch buffer} for the results that are populated in the
     * {@link ConsumerNetworkThread network thread} when the results are available. Because of the interaction
     * of the fetch buffer in the application thread and the network I/O thread, this is shared between the
     * two threads and is thus designed to be thread-safe.
     */
    private final FetchBuffer fetchBuffer;
    private final FetchCollector<K, V> fetchCollector;
    private final ConsumerInterceptors<K, V> interceptors;
    private final IsolationLevel isolationLevel;

    private final SubscriptionState subscriptions;
    private final ConsumerMetadata metadata;
    private final Metrics metrics;
    private final long retryBackoffMs;
    private final int defaultApiTimeoutMs;
    private final boolean autoCommitEnabled;
    private volatile boolean closed = false;
    private final List<ConsumerPartitionAssignor> assignors;
    private final Optional<ClientTelemetryReporter> clientTelemetryReporter;

    // to keep from repeatedly scanning subscriptions in poll(), cache the result during metadata updates
    private boolean cachedSubscriptionHasAllFetchPositions;
    private final WakeupTrigger wakeupTrigger = new WakeupTrigger();
    private final OffsetCommitCallbackInvoker offsetCommitCallbackInvoker;

    // currentThread holds the threadId of the current thread accessing the AsyncKafkaConsumer
    // and is used to prevent multithreaded access
    private final AtomicLong currentThread = new AtomicLong(NO_CURRENT_THREAD);
    private final AtomicInteger refCount = new AtomicInteger(0);

    AsyncKafkaConsumer(final ConsumerConfig config,
                       final Deserializer<K> keyDeserializer,
                       final Deserializer<V> valueDeserializer) {
        this(
            config,
            keyDeserializer,
            valueDeserializer,
            Time.SYSTEM,
            ApplicationEventHandler::new,
            FetchCollector::new,
            ConsumerMetadata::new,
            new LinkedBlockingQueue<>()
        );
    }

    // Visible for testing
    AsyncKafkaConsumer(final ConsumerConfig config,
                       final Deserializer<K> keyDeserializer,
                       final Deserializer<V> valueDeserializer,
                       final Time time,
                       final ApplicationEventHandlerFactory applicationEventHandlerFactory,
                       final FetchCollectorFactory<K, V> fetchCollectorFactory,
                       final ConsumerMetadataFactory metadataFactory,
                       final LinkedBlockingQueue<BackgroundEvent> backgroundEventQueue) {
        try {
            GroupRebalanceConfig groupRebalanceConfig = new GroupRebalanceConfig(
                config,
                GroupRebalanceConfig.ProtocolType.CONSUMER
            );
            this.clientId = config.getString(CommonClientConfigs.CLIENT_ID_CONFIG);
            this.autoCommitEnabled = config.getBoolean(ConsumerConfig.ENABLE_AUTO_COMMIT_CONFIG);
            LogContext logContext = createLogContext(config, groupRebalanceConfig);
            this.log = logContext.logger(getClass());

            log.debug("Initializing the Kafka consumer");
            this.defaultApiTimeoutMs = config.getInt(ConsumerConfig.DEFAULT_API_TIMEOUT_MS_CONFIG);
            this.time = time;
            List<MetricsReporter> reporters = CommonClientConfigs.metricsReporters(clientId, config);
            this.clientTelemetryReporter = CommonClientConfigs.telemetryReporter(clientId, config);
            this.clientTelemetryReporter.ifPresent(reporters::add);
            this.metrics = createMetrics(config, time, reporters);
            this.retryBackoffMs = config.getLong(ConsumerConfig.RETRY_BACKOFF_MS_CONFIG);

            List<ConsumerInterceptor<K, V>> interceptorList = configuredConsumerInterceptors(config);
            this.interceptors = new ConsumerInterceptors<>(interceptorList);
            this.deserializers = new Deserializers<>(config, keyDeserializer, valueDeserializer);
            this.subscriptions = createSubscriptionState(config, logContext);
            ClusterResourceListeners clusterResourceListeners = ClientUtils.configureClusterResourceListeners(metrics.reporters(),
                    interceptorList,
                    Arrays.asList(deserializers.keyDeserializer, deserializers.valueDeserializer));
            this.metadata = metadataFactory.build(config, subscriptions, logContext, clusterResourceListeners);
            final List<InetSocketAddress> addresses = ClientUtils.parseAndValidateAddresses(config);
            metadata.bootstrap(addresses);

            FetchMetricsManager fetchMetricsManager = createFetchMetricsManager(metrics);
            FetchConfig fetchConfig = new FetchConfig(config);
            this.isolationLevel = fetchConfig.isolationLevel;

            ApiVersions apiVersions = new ApiVersions();
            final BlockingQueue<ApplicationEvent> applicationEventQueue = new LinkedBlockingQueue<>();
            final BackgroundEventHandler backgroundEventHandler = new BackgroundEventHandler(
                    logContext,
                    backgroundEventQueue
            );

            // This FetchBuffer is shared between the application and network threads.
            this.fetchBuffer = new FetchBuffer(logContext);
            final Supplier<NetworkClientDelegate> networkClientDelegateSupplier = NetworkClientDelegate.supplier(time,
                    logContext,
                    metadata,
                    config,
                    apiVersions,
                    metrics,
                    fetchMetricsManager,
                    clientTelemetryReporter.map(ClientTelemetryReporter::telemetrySender).orElse(null));
            this.offsetCommitCallbackInvoker = new OffsetCommitCallbackInvoker(interceptors);
            this.groupMetadata.set(initializeGroupMetadata(config, groupRebalanceConfig));
            final Supplier<RequestManagers> requestManagersSupplier = RequestManagers.supplier(time,
                    logContext,
                    backgroundEventHandler,
                    metadata,
                    subscriptions,
                    fetchBuffer,
                    config,
                    groupRebalanceConfig,
                    apiVersions,
                    fetchMetricsManager,
                    networkClientDelegateSupplier,
                    clientTelemetryReporter,
                    metrics,
                    offsetCommitCallbackInvoker,
                    this::updateGroupMetadata
            );
            final Supplier<ApplicationEventProcessor> applicationEventProcessorSupplier = ApplicationEventProcessor.supplier(logContext,
                    metadata,
                    applicationEventQueue,
                    requestManagersSupplier);
            this.applicationEventHandler = applicationEventHandlerFactory.build(
                    logContext,
                    time,
                    applicationEventQueue,
                    applicationEventProcessorSupplier,
                    networkClientDelegateSupplier,
                    requestManagersSupplier);

            ConsumerRebalanceListenerInvoker rebalanceListenerInvoker = new ConsumerRebalanceListenerInvoker(
                    logContext,
                    subscriptions,
                    time,
                    new RebalanceCallbackMetricsManager(metrics)
            );
            this.backgroundEventProcessor = new BackgroundEventProcessor(
                    logContext,
                    backgroundEventQueue,
                    applicationEventHandler,
                    rebalanceListenerInvoker
            );
            this.assignors = ConsumerPartitionAssignor.getAssignorInstances(
                    config.getList(ConsumerConfig.PARTITION_ASSIGNMENT_STRATEGY_CONFIG),
                    config.originals(Collections.singletonMap(ConsumerConfig.CLIENT_ID_CONFIG, clientId))
            );

            // The FetchCollector is only used on the application thread.
            this.fetchCollector = fetchCollectorFactory.build(logContext,
                    metadata,
                    subscriptions,
                    fetchConfig,
                    deserializers,
                    fetchMetricsManager,
                    time);

            this.kafkaConsumerMetrics = new KafkaConsumerMetrics(metrics, CONSUMER_METRIC_GROUP_PREFIX);

            if (groupMetadata.get().isPresent() &&
                GroupProtocol.of(config.getString(ConsumerConfig.GROUP_PROTOCOL_CONFIG)) == GroupProtocol.CONSUMER) {
                config.ignore(ConsumerConfig.GROUP_REMOTE_ASSIGNOR_CONFIG); // Used by background thread
            }
            config.logUnused();
            AppInfoParser.registerAppInfo(CONSUMER_JMX_PREFIX, clientId, metrics, time.milliseconds());
            log.debug("Kafka consumer initialized");
        } catch (Throwable t) {
            // call close methods if internal objects are already constructed; this is to prevent resource leak. see KAFKA-2121
            // we do not need to call `close` at all when `log` is null, which means no internal objects were initialized.
            if (this.log != null) {
                close(Duration.ZERO, true);
            }
            // now propagate the exception
            throw new KafkaException("Failed to construct kafka consumer", t);
        }
    }

    // Visible for testing
    AsyncKafkaConsumer(LogContext logContext,
                       String clientId,
                       Deserializers<K, V> deserializers,
                       FetchBuffer fetchBuffer,
                       FetchCollector<K, V> fetchCollector,
                       ConsumerInterceptors<K, V> interceptors,
                       Time time,
                       ApplicationEventHandler applicationEventHandler,
                       BlockingQueue<BackgroundEvent> backgroundEventQueue,
                       ConsumerRebalanceListenerInvoker rebalanceListenerInvoker,
                       Metrics metrics,
                       SubscriptionState subscriptions,
                       ConsumerMetadata metadata,
                       long retryBackoffMs,
                       int defaultApiTimeoutMs,
                       List<ConsumerPartitionAssignor> assignors,
                       String groupId,
                       boolean autoCommitEnabled) {
        this.log = logContext.logger(getClass());
        this.subscriptions = subscriptions;
        this.clientId = clientId;
        this.fetchBuffer = fetchBuffer;
        this.fetchCollector = fetchCollector;
        this.isolationLevel = IsolationLevel.READ_UNCOMMITTED;
        this.interceptors = Objects.requireNonNull(interceptors);
        this.time = time;
        this.backgroundEventProcessor = new BackgroundEventProcessor(
                logContext,
                backgroundEventQueue,
                applicationEventHandler,
                rebalanceListenerInvoker
        );
        this.metrics = metrics;
        this.groupMetadata.set(initializeGroupMetadata(groupId, Optional.empty()));
        this.metadata = metadata;
        this.retryBackoffMs = retryBackoffMs;
        this.defaultApiTimeoutMs = defaultApiTimeoutMs;
        this.deserializers = deserializers;
        this.applicationEventHandler = applicationEventHandler;
        this.assignors = assignors;
        this.kafkaConsumerMetrics = new KafkaConsumerMetrics(metrics, "consumer");
        this.clientTelemetryReporter = Optional.empty();
        this.autoCommitEnabled = autoCommitEnabled;
        this.offsetCommitCallbackInvoker = new OffsetCommitCallbackInvoker(interceptors);
    }

    AsyncKafkaConsumer(LogContext logContext,
                       Time time,
                       ConsumerConfig config,
                       Deserializer<K> keyDeserializer,
                       Deserializer<V> valueDeserializer,
                       KafkaClient client,
                       SubscriptionState subscriptions,
                       ConsumerMetadata metadata,
                       List<ConsumerPartitionAssignor> assignors) {
        this.log = logContext.logger(getClass());
        this.subscriptions = subscriptions;
        this.clientId = config.getString(ConsumerConfig.CLIENT_ID_CONFIG);
        this.autoCommitEnabled = config.getBoolean(ConsumerConfig.ENABLE_AUTO_COMMIT_CONFIG);
        this.fetchBuffer = new FetchBuffer(logContext);
        this.isolationLevel = IsolationLevel.READ_UNCOMMITTED;
        this.interceptors = new ConsumerInterceptors<>(Collections.emptyList());
        this.time = time;
        this.metrics = new Metrics(time);
        this.metadata = metadata;
        this.retryBackoffMs = config.getLong(ConsumerConfig.RETRY_BACKOFF_MS_CONFIG);
        this.defaultApiTimeoutMs = config.getInt(ConsumerConfig.DEFAULT_API_TIMEOUT_MS_CONFIG);
        this.deserializers = new Deserializers<>(keyDeserializer, valueDeserializer);
        this.assignors = assignors;
        this.clientTelemetryReporter = Optional.empty();

        ConsumerMetrics metricsRegistry = new ConsumerMetrics(CONSUMER_METRIC_GROUP_PREFIX);
        FetchMetricsManager fetchMetricsManager = new FetchMetricsManager(metrics, metricsRegistry.fetcherMetrics);
        this.fetchCollector = new FetchCollector<>(logContext,
                metadata,
                subscriptions,
                new FetchConfig(config),
                deserializers,
                fetchMetricsManager,
                time);
        this.kafkaConsumerMetrics = new KafkaConsumerMetrics(metrics, "consumer");

        GroupRebalanceConfig groupRebalanceConfig = new GroupRebalanceConfig(
            config,
            GroupRebalanceConfig.ProtocolType.CONSUMER
        );

        this.groupMetadata.set(initializeGroupMetadata(config, groupRebalanceConfig));

        BlockingQueue<ApplicationEvent> applicationEventQueue = new LinkedBlockingQueue<>();
        BlockingQueue<BackgroundEvent> backgroundEventQueue = new LinkedBlockingQueue<>();
        BackgroundEventHandler backgroundEventHandler = new BackgroundEventHandler(
            logContext,
            backgroundEventQueue
        );
        ConsumerRebalanceListenerInvoker rebalanceListenerInvoker = new ConsumerRebalanceListenerInvoker(
            logContext,
            subscriptions,
            time,
            new RebalanceCallbackMetricsManager(metrics)
        );
        ApiVersions apiVersions = new ApiVersions();
        Supplier<NetworkClientDelegate> networkClientDelegateSupplier = () -> new NetworkClientDelegate(
            time,
            config,
            logContext,
            client
        );
        this.offsetCommitCallbackInvoker = new OffsetCommitCallbackInvoker(interceptors);
        Supplier<RequestManagers> requestManagersSupplier = RequestManagers.supplier(
            time,
            logContext,
            backgroundEventHandler,
            metadata,
            subscriptions,
            fetchBuffer,
            config,
            groupRebalanceConfig,
            apiVersions,
            fetchMetricsManager,
            networkClientDelegateSupplier,
            clientTelemetryReporter,
            metrics,
            offsetCommitCallbackInvoker,
            this::updateGroupMetadata
        );
        Supplier<ApplicationEventProcessor> applicationEventProcessorSupplier = ApplicationEventProcessor.supplier(
                logContext,
                metadata,
                applicationEventQueue,
                requestManagersSupplier
        );
        this.applicationEventHandler = new ApplicationEventHandler(logContext,
                time,
                applicationEventQueue,
                applicationEventProcessorSupplier,
                networkClientDelegateSupplier,
                requestManagersSupplier);
        this.backgroundEventProcessor = new BackgroundEventProcessor(
                logContext,
                backgroundEventQueue,
                applicationEventHandler,
                rebalanceListenerInvoker
        );
    }

    // auxiliary interface for testing
    interface ApplicationEventHandlerFactory {

        ApplicationEventHandler build(
            final LogContext logContext,
            final Time time,
            final BlockingQueue<ApplicationEvent> applicationEventQueue,
            final Supplier<ApplicationEventProcessor> applicationEventProcessorSupplier,
            final Supplier<NetworkClientDelegate> networkClientDelegateSupplier,
            final Supplier<RequestManagers> requestManagersSupplier
        );

    }

    // auxiliary interface for testing
    interface FetchCollectorFactory<K, V> {

        FetchCollector<K, V> build(
            final LogContext logContext,
            final ConsumerMetadata metadata,
            final SubscriptionState subscriptions,
            final FetchConfig fetchConfig,
            final Deserializers<K, V> deserializers,
            final FetchMetricsManager metricsManager,
            final Time time
        );

    }

    // auxiliary interface for testing
    interface ConsumerMetadataFactory {

        ConsumerMetadata build(
            final ConsumerConfig config,
            final SubscriptionState subscriptions,
            final LogContext logContext,
            final ClusterResourceListeners clusterResourceListeners
        );

    }

    private Optional<ConsumerGroupMetadata> initializeGroupMetadata(final ConsumerConfig config,
                                                                    final GroupRebalanceConfig groupRebalanceConfig) {
        final Optional<ConsumerGroupMetadata> groupMetadata = initializeGroupMetadata(
            groupRebalanceConfig.groupId,
            groupRebalanceConfig.groupInstanceId
        );
        if (!groupMetadata.isPresent()) {
            config.ignore(ConsumerConfig.AUTO_COMMIT_INTERVAL_MS_CONFIG);
            config.ignore(THROW_ON_FETCH_STABLE_OFFSET_UNSUPPORTED);
        }
        return groupMetadata;
    }

    private Optional<ConsumerGroupMetadata> initializeGroupMetadata(final String groupId,
                                                                    final Optional<String> groupInstanceId) {
        if (groupId != null) {
            if (groupId.isEmpty()) {
                throw new InvalidGroupIdException("The configured " + ConsumerConfig.GROUP_ID_CONFIG
                    + " should not be an empty string or whitespace.");
            } else {
                return Optional.of(initializeConsumerGroupMetadata(groupId, groupInstanceId));
            }
        }
        return Optional.empty();
    }

    private ConsumerGroupMetadata initializeConsumerGroupMetadata(final String groupId,
                                                                  final Optional<String> groupInstanceId) {
        return new ConsumerGroupMetadata(
            groupId,
            JoinGroupRequest.UNKNOWN_GENERATION_ID,
            JoinGroupRequest.UNKNOWN_MEMBER_ID,
            groupInstanceId
        );
    }

    private void updateGroupMetadata(final Optional<Integer> memberEpoch, final Optional<String> memberId) {
        groupMetadata.updateAndGet(
            oldGroupMetadataOptional -> oldGroupMetadataOptional.map(
                oldGroupMetadata -> new ConsumerGroupMetadata(
                    oldGroupMetadata.groupId(),
                    memberEpoch.orElse(oldGroupMetadata.generationId()),
                    memberId.orElse(oldGroupMetadata.memberId()),
                    oldGroupMetadata.groupInstanceId()
                )
            )
        );
    }

    /**
     * poll implementation using {@link ApplicationEventHandler}.
     *  1. Poll for background events. If there's a fetch response event, process the record and return it. If it is
     *  another type of event, process it.
     *  2. Send fetches if needed.
     *  If the timeout expires, return an empty ConsumerRecord.
     *
     * @param timeout timeout of the poll loop
     * @return ConsumerRecord.  It can be empty if time timeout expires.
     *
     * @throws org.apache.kafka.common.errors.WakeupException if {@link #wakeup()} is called before or while this
     *             function is called
     * @throws org.apache.kafka.common.errors.InterruptException if the calling thread is interrupted before or while
     *             this function is called
     * @throws org.apache.kafka.common.errors.RecordTooLargeException if the fetched record is larger than the maximum
     *             allowable size
     * @throws org.apache.kafka.common.KafkaException for any other unrecoverable errors
     * @throws java.lang.IllegalStateException if the consumer is not subscribed to any topics or manually assigned any
     *             partitions to consume from or an unexpected error occurred
     * @throws org.apache.kafka.clients.consumer.OffsetOutOfRangeException if the fetch position of the consumer is
     *             out of range and no offset reset policy is configured.
     * @throws org.apache.kafka.common.errors.TopicAuthorizationException if the consumer is not authorized to read
     *             from a partition
     * @throws org.apache.kafka.common.errors.SerializationException if the fetched records cannot be deserialized
     * @throws org.apache.kafka.common.errors.UnsupportedAssignorException if the `group.remote.assignor` configuration
     *             is set to an assignor that is not available on the broker.
     */
    @Override
    public ConsumerRecords<K, V> poll(final Duration timeout) {
        Timer timer = time.timer(timeout);

        acquireAndEnsureOpen();
        try {
            kafkaConsumerMetrics.recordPollStart(timer.currentTimeMs());

            if (subscriptions.hasNoSubscriptionOrUserAssignment()) {
                throw new IllegalStateException("Consumer is not subscribed to any topics or assigned any partitions");
            }

            do {

                // Make sure to let the background thread know that we are still polling.
                applicationEventHandler.add(new PollEvent(timer.currentTimeMs()));

                // We must not allow wake-ups between polling for fetches and returning the records.
                // If the polled fetches are not empty the consumed position has already been updated in the polling
                // of the fetches. A wakeup between returned fetches and returning records would lead to never
                // returning the records in the fetches. Thus, we trigger a possible wake-up before we poll fetches.
                wakeupTrigger.maybeTriggerWakeup();

                updateAssignmentMetadataIfNeeded(timer);
                final Fetch<K, V> fetch = pollForFetches(timer);
                if (!fetch.isEmpty()) {
                    if (fetch.records().isEmpty()) {
                        log.trace("Returning empty records from `poll()` "
                            + "since the consumer's position has advanced for at least one topic partition");
                    }

                    return interceptors.onConsume(new ConsumerRecords<>(fetch.records()));
                }
                // We will wait for retryBackoffMs
            } while (timer.notExpired());

            return ConsumerRecords.empty();
        } finally {
            kafkaConsumerMetrics.recordPollEnd(timer.currentTimeMs());
            release();
        }
    }

    /**
     * Commit offsets returned on the last {@link #poll(Duration) poll()} for all the subscribed list of topics and
     * partitions.
     */
    @Override
    public void commitSync() {
        commitSync(Duration.ofMillis(defaultApiTimeoutMs));
    }

    /**
     * This method sends a commit event to the EventHandler and return.
     */
    @Override
    public void commitAsync() {
        commitAsync(null);
    }

    @Override
    public void commitAsync(OffsetCommitCallback callback) {
        commitAsync(subscriptions.allConsumed(), callback);
    }

    @Override
    public void commitAsync(Map<TopicPartition, OffsetAndMetadata> offsets, OffsetCommitCallback callback) {
        acquireAndEnsureOpen();
        try {
            final Timer timer = time.timer(Long.MAX_VALUE);
            AsyncCommitEvent asyncCommitEvent = new AsyncCommitEvent(offsets, timer);
            CompletableFuture<Void> future = commit(asyncCommitEvent);
            future.whenComplete((r, t) -> {

                if (t == null) {
                    offsetCommitCallbackInvoker.enqueueInterceptorInvocation(offsets);
                }

                if (callback == null) {
                    if (t != null) {
                        log.error("Offset commit with offsets {} failed", offsets, t);
                    }
                    return;
                }

                offsetCommitCallbackInvoker.enqueueUserCallbackInvocation(callback, offsets, (Exception) t);
            });
        } finally {
            release();
        }
    }

    private CompletableFuture<Void> commit(final CommitEvent commitEvent) {
        maybeInvokeCommitCallbacks();
        maybeThrowFencedInstanceException();
        maybeThrowInvalidGroupIdException();

        Map<TopicPartition, OffsetAndMetadata> offsets = commitEvent.offsets();
        log.debug("Committing offsets: {}", offsets);
        offsets.forEach(this::updateLastSeenEpochIfNewer);

        if (offsets.isEmpty()) {
            return CompletableFuture.completedFuture(null);
        }

        applicationEventHandler.add(commitEvent);
        return commitEvent.future();
    }

    @Override
    public void seek(TopicPartition partition, long offset) {
        if (offset < 0)
            throw new IllegalArgumentException("seek offset must not be a negative number");

        acquireAndEnsureOpen();
        try {
            log.info("Seeking to offset {} for partition {}", offset, partition);
            SubscriptionState.FetchPosition newPosition = new SubscriptionState.FetchPosition(
                offset,
                Optional.empty(), // This will ensure we skip validation
                metadata.currentLeader(partition));
            subscriptions.seekUnvalidated(partition, newPosition);
        } finally {
            release();
        }
    }

    @Override
    public void seek(TopicPartition partition, OffsetAndMetadata offsetAndMetadata) {
        long offset = offsetAndMetadata.offset();
        if (offset < 0) {
            throw new IllegalArgumentException("seek offset must not be a negative number");
        }

        acquireAndEnsureOpen();
        try {
            if (offsetAndMetadata.leaderEpoch().isPresent()) {
                log.info("Seeking to offset {} for partition {} with epoch {}",
                    offset, partition, offsetAndMetadata.leaderEpoch().get());
            } else {
                log.info("Seeking to offset {} for partition {}", offset, partition);
            }
            Metadata.LeaderAndEpoch currentLeaderAndEpoch = metadata.currentLeader(partition);
            SubscriptionState.FetchPosition newPosition = new SubscriptionState.FetchPosition(
                offsetAndMetadata.offset(),
                offsetAndMetadata.leaderEpoch(),
                currentLeaderAndEpoch);
            updateLastSeenEpochIfNewer(partition, offsetAndMetadata);
            subscriptions.seekUnvalidated(partition, newPosition);
        } finally {
            release();
        }
    }

    @Override
    public void seekToBeginning(Collection<TopicPartition> partitions) {
        if (partitions == null)
            throw new IllegalArgumentException("Partitions collection cannot be null");

        acquireAndEnsureOpen();
        try {
            Collection<TopicPartition> parts = partitions.isEmpty() ? subscriptions.assignedPartitions() : partitions;
            subscriptions.requestOffsetReset(parts, OffsetResetStrategy.EARLIEST);
        } finally {
            release();
        }
    }

    @Override
    public void seekToEnd(Collection<TopicPartition> partitions) {
        if (partitions == null)
            throw new IllegalArgumentException("Partitions collection cannot be null");

        acquireAndEnsureOpen();
        try {
            Collection<TopicPartition> parts = partitions.isEmpty() ? subscriptions.assignedPartitions() : partitions;
            subscriptions.requestOffsetReset(parts, OffsetResetStrategy.LATEST);
        } finally {
            release();
        }
    }

    @Override
    public long position(TopicPartition partition) {
        return position(partition, Duration.ofMillis(defaultApiTimeoutMs));
    }

    @Override
    public long position(TopicPartition partition, Duration timeout) {
        acquireAndEnsureOpen();
        try {
            if (!subscriptions.isAssigned(partition))
                throw new IllegalStateException("You can only check the position for partitions assigned to this consumer.");

            Timer timer = time.timer(timeout);
            do {
                SubscriptionState.FetchPosition position = subscriptions.validPosition(partition);
                if (position != null)
                    return position.offset;

                updateFetchPositions(timer);
            } while (timer.notExpired());

            throw new TimeoutException("Timeout of " + timeout.toMillis() + "ms expired before the position " +
                "for partition " + partition + " could be determined");
        } finally {
            release();
        }
    }

    @Override
    @Deprecated
    public OffsetAndMetadata committed(TopicPartition partition) {
        return committed(partition, Duration.ofMillis(defaultApiTimeoutMs));
    }

    @Override
    @Deprecated
    public OffsetAndMetadata committed(TopicPartition partition, Duration timeout) {
        return committed(Collections.singleton(partition), timeout).get(partition);
    }

    @Override
    public Map<TopicPartition, OffsetAndMetadata> committed(final Set<TopicPartition> partitions) {
        return committed(partitions, Duration.ofMillis(defaultApiTimeoutMs));
    }

    @Override
    public Map<TopicPartition, OffsetAndMetadata> committed(final Set<TopicPartition> partitions,
                                                            final Duration timeout) {
        acquireAndEnsureOpen();
        long start = time.nanoseconds();
        try {
            maybeThrowInvalidGroupIdException();
            if (partitions.isEmpty()) {
                return Collections.emptyMap();
            }

            final Timer timer = time.timer(timeout);
            final FetchCommittedOffsetsEvent event = new FetchCommittedOffsetsEvent(
                partitions,
                timer);
            wakeupTrigger.setActiveTask(event.future());
            try {
                final Map<TopicPartition, OffsetAndMetadata> committedOffsets = applicationEventHandler.addAndGet(event,
                    timer);
                committedOffsets.forEach(this::updateLastSeenEpochIfNewer);
                return committedOffsets;
            } catch (TimeoutException e) {
                throw new TimeoutException("Timeout of " + timeout.toMillis() + "ms expired before the last " +
                    "committed offset for partitions " + partitions + " could be determined. Try tuning " +
                    ConsumerConfig.DEFAULT_API_TIMEOUT_MS_CONFIG + " larger to relax the threshold.");
            } finally {
                wakeupTrigger.clearTask();
            }
        } finally {
            kafkaConsumerMetrics.recordCommitted(time.nanoseconds() - start);
            release();
        }
    }

    private void maybeThrowInvalidGroupIdException() {
        if (!groupMetadata.get().isPresent()) {
            throw new InvalidGroupIdException("To use the group management or offset commit APIs, you must " +
                "provide a valid " + ConsumerConfig.GROUP_ID_CONFIG + " in the consumer configuration.");
        }
    }

    @Override
    public Map<MetricName, ? extends Metric> metrics() {
        return Collections.unmodifiableMap(metrics.metrics());
    }

    @Override
    public List<PartitionInfo> partitionsFor(String topic) {
        return partitionsFor(topic, Duration.ofMillis(defaultApiTimeoutMs));
    }

    @Override
    public List<PartitionInfo> partitionsFor(String topic, Duration timeout) {
        acquireAndEnsureOpen();
        try {
            Cluster cluster = this.metadata.fetch();
            List<PartitionInfo> parts = cluster.partitionsForTopic(topic);
            if (!parts.isEmpty())
                return parts;

            if (timeout.toMillis() == 0L) {
                throw new TimeoutException();
            }

            final Timer timer = time.timer(timeout);
            final TopicMetadataEvent topicMetadataEvent = new TopicMetadataEvent(topic, timer);
            wakeupTrigger.setActiveTask(topicMetadataEvent.future());
            try {
                Map<String, List<PartitionInfo>> topicMetadata =
                        applicationEventHandler.addAndGet(topicMetadataEvent, timer);

                return topicMetadata.getOrDefault(topic, Collections.emptyList());
            } finally {
                wakeupTrigger.clearTask();
            }
        } finally {
            release();
        }
    }

    @Override
    public Map<String, List<PartitionInfo>> listTopics() {
        return listTopics(Duration.ofMillis(defaultApiTimeoutMs));
    }

    @Override
    public Map<String, List<PartitionInfo>> listTopics(Duration timeout) {
        acquireAndEnsureOpen();
        try {
            if (timeout.toMillis() == 0L) {
                throw new TimeoutException();
            }

            final Timer timer = time.timer(timeout);
            final AllTopicsMetadataEvent topicMetadataEvent = new AllTopicsMetadataEvent(timer);
            wakeupTrigger.setActiveTask(topicMetadataEvent.future());
            try {
                return applicationEventHandler.addAndGet(topicMetadataEvent, timer);
            } finally {
                wakeupTrigger.clearTask();
            }
        } finally {
            release();
        }
    }

    @Override
    public Set<TopicPartition> paused() {
        acquireAndEnsureOpen();
        try {
            return Collections.unmodifiableSet(subscriptions.pausedPartitions());
        } finally {
            release();
        }
    }

    @Override
    public void pause(Collection<TopicPartition> partitions) {
        acquireAndEnsureOpen();
        try {
            log.debug("Pausing partitions {}", partitions);
            for (TopicPartition partition : partitions) {
                subscriptions.pause(partition);
            }
        } finally {
            release();
        }
    }

    @Override
    public void resume(Collection<TopicPartition> partitions) {
        acquireAndEnsureOpen();
        try {
            log.debug("Resuming partitions {}", partitions);
            for (TopicPartition partition : partitions) {
                subscriptions.resume(partition);
            }
        } finally {
            release();
        }
    }

    @Override
    public Map<TopicPartition, OffsetAndTimestamp> offsetsForTimes(Map<TopicPartition, Long> timestampsToSearch) {
        return offsetsForTimes(timestampsToSearch, Duration.ofMillis(defaultApiTimeoutMs));
    }

    @Override
    public Map<TopicPartition, OffsetAndTimestamp> offsetsForTimes(Map<TopicPartition, Long> timestampsToSearch, Duration timeout) {
        acquireAndEnsureOpen();
        try {
            // Keeping same argument validation error thrown by the current consumer implementation
            // to avoid API level changes.
            requireNonNull(timestampsToSearch, "Timestamps to search cannot be null");
            for (Map.Entry<TopicPartition, Long> entry : timestampsToSearch.entrySet()) {
                // Exclude the earliest and latest offset here so the timestamp in the returned
                // OffsetAndTimestamp is always positive.
                if (entry.getValue() < 0)
                    throw new IllegalArgumentException("The target time for partition " + entry.getKey() + " is " +
                        entry.getValue() + ". The target time cannot be negative.");
            }

            if (timestampsToSearch.isEmpty()) {
                return Collections.emptyMap();
            }
            final Timer timer = time.timer(timeout);
            final ListOffsetsEvent listOffsetsEvent = new ListOffsetsEvent(
                timestampsToSearch,
                true,
                timer);

            // If timeout is set to zero return empty immediately; otherwise try to get the results
            // and throw timeout exception if it cannot complete in time.
            if (timeout.toMillis() == 0L)
                return listOffsetsEvent.emptyResult();

            return applicationEventHandler.addAndGet(listOffsetsEvent, timer);
        } finally {
            release();
        }
    }

    @Override
    public Map<TopicPartition, Long> beginningOffsets(Collection<TopicPartition> partitions) {
        return beginningOffsets(partitions, Duration.ofMillis(defaultApiTimeoutMs));
    }

    @Override
    public Map<TopicPartition, Long> beginningOffsets(Collection<TopicPartition> partitions, Duration timeout) {
        return beginningOrEndOffset(partitions, ListOffsetsRequest.EARLIEST_TIMESTAMP, timeout);
    }

    @Override
    public Map<TopicPartition, Long> endOffsets(Collection<TopicPartition> partitions) {
        return endOffsets(partitions, Duration.ofMillis(defaultApiTimeoutMs));
    }

    @Override
    public Map<TopicPartition, Long> endOffsets(Collection<TopicPartition> partitions, Duration timeout) {
        return beginningOrEndOffset(partitions, ListOffsetsRequest.LATEST_TIMESTAMP, timeout);
    }

    private Map<TopicPartition, Long> beginningOrEndOffset(Collection<TopicPartition> partitions,
                                                           long timestamp,
                                                           Duration timeout) {
        acquireAndEnsureOpen();
        try {
            // Keeping same argument validation error thrown by the current consumer implementation
            // to avoid API level changes.
            requireNonNull(partitions, "Partitions cannot be null");

            if (partitions.isEmpty()) {
                return Collections.emptyMap();
            }
            Map<TopicPartition, Long> timestampToSearch = partitions
                .stream()
                .collect(Collectors.toMap(Function.identity(), tp -> timestamp));
            Timer timer = time.timer(timeout);
            ListOffsetsEvent listOffsetsEvent = new ListOffsetsEvent(
                timestampToSearch,
                false,
                timer);
            Map<TopicPartition, OffsetAndTimestamp> offsetAndTimestampMap = applicationEventHandler.addAndGet(
                listOffsetsEvent,
                timer);
            return offsetAndTimestampMap
                .entrySet()
                .stream()
                .collect(Collectors.toMap(Map.Entry::getKey, e -> e.getValue().offset()));
        } finally {
            release();
        }
    }

    @Override
    public OptionalLong currentLag(TopicPartition topicPartition) {
        acquireAndEnsureOpen();
        try {
            final Long lag = subscriptions.partitionLag(topicPartition, isolationLevel);

            // if the log end offset is not known and hence cannot return lag and there is
            // no in-flight list offset requested yet,
            // issue a list offset request for that partition so that next time
            // we may get the answer; we do not need to wait for the return value
            // since we would not try to poll the network client synchronously
            if (lag == null) {
                if (subscriptions.partitionEndOffset(topicPartition, isolationLevel) == null &&
                    !subscriptions.partitionEndOffsetRequested(topicPartition)) {
                    log.info("Requesting the log end offset for {} in order to compute lag", topicPartition);
                    subscriptions.requestPartitionEndOffset(topicPartition);
                    endOffsets(Collections.singleton(topicPartition), Duration.ofMillis(0));
                }

                return OptionalLong.empty();
            }

            return OptionalLong.of(lag);
        } finally {
            release();
        }
    }

    @Override
    public ConsumerGroupMetadata groupMetadata() {
        acquireAndEnsureOpen();
        try {
            maybeThrowInvalidGroupIdException();
            return groupMetadata.get().get();
        } finally {
            release();
        }
    }

    @Override
    public void enforceRebalance() {
        log.warn("Operation not supported in new consumer group protocol");
    }

    @Override
    public void enforceRebalance(String reason) {
        log.warn("Operation not supported in new consumer group protocol");
    }

    @Override
    public void close() {
        close(Duration.ofMillis(DEFAULT_CLOSE_TIMEOUT_MS));
    }

    @Override
    public void close(Duration timeout) {
        if (timeout.toMillis() < 0)
            throw new IllegalArgumentException("The timeout cannot be negative.");
        acquire();
        try {
            if (!closed) {
                // need to close before setting the flag since the close function
                // itself may trigger rebalance callback that needs the consumer to be open still
                close(timeout, false);
            }
        } finally {
            closed = true;
            release();
        }
    }

    private void close(Duration timeout, boolean swallowException) {
        log.trace("Closing the Kafka consumer");
        AtomicReference<Throwable> firstException = new AtomicReference<>();

        // We are already closing with a timeout, don't allow wake-ups from here on.
        wakeupTrigger.disableWakeups();

        final Timer closeTimer = time.timer(timeout);
        clientTelemetryReporter.ifPresent(reporter -> reporter.initiateClose(timeout.toMillis()));
        closeTimer.update();
        // Prepare shutting down the network thread
        prepareShutdown(closeTimer, firstException);
        closeTimer.update();
        if (applicationEventHandler != null)
            closeQuietly(() -> applicationEventHandler.close(Duration.ofMillis(closeTimer.remainingMs())), "Failed shutting down network thread", firstException);
        swallow(log, Level.ERROR, "Failed invoking asynchronous commit callback.", this::maybeInvokeCommitCallbacks,
            firstException);
        closeTimer.update();
        closeQuietly(interceptors, "consumer interceptors", firstException);
        closeQuietly(kafkaConsumerMetrics, "kafka consumer metrics", firstException);
        closeQuietly(metrics, "consumer metrics", firstException);
        closeQuietly(deserializers, "consumer deserializers", firstException);
        clientTelemetryReporter.ifPresent(reporter -> closeQuietly(reporter, "async consumer telemetry reporter", firstException));

        AppInfoParser.unregisterAppInfo(CONSUMER_JMX_PREFIX, clientId, metrics);
        log.debug("Kafka consumer has been closed");
        Throwable exception = firstException.get();
        if (exception != null && !swallowException) {
            if (exception instanceof InterruptException) {
                throw (InterruptException) exception;
            }
            throw new KafkaException("Failed to close kafka consumer", exception);
        }
    }

    /**
     * Prior to closing the network thread, we need to make sure the following operations happen in the right sequence:
     * 1. autocommit offsets
     * 2. revoke all partitions
     * 3. if partition revocation completes successfully, send leave group
     */
    void prepareShutdown(final Timer timer, final AtomicReference<Throwable> firstException) {
        if (!groupMetadata.get().isPresent())
            return;
        maybeAutoCommitSync(autoCommitEnabled, timer);
        applicationEventHandler.add(new CommitOnCloseEvent());
        completeQuietly(
            () -> {
                maybeRevokePartitions();
                applicationEventHandler.addAndGet(new LeaveOnCloseEvent(timer), timer);
            },
            "Failed to send leaveGroup heartbeat with a timeout(ms)=" + timer.timeoutMs(), firstException);
    }

    // Visible for testing
    void maybeAutoCommitSync(final boolean shouldAutoCommit,
                             final Timer timer) {
        if (!shouldAutoCommit)
            return;
        Map<TopicPartition, OffsetAndMetadata> allConsumed = subscriptions.allConsumed();
        log.debug("Sending synchronous auto-commit of offsets {} on closing", allConsumed);
        try {
            commitSync(allConsumed, Duration.ofMillis(timer.remainingMs()));
        } catch (Exception e) {
            // consistent with async auto-commit failures, we do not propagate the exception
            log.warn("Synchronous auto-commit of offsets {} failed: {}", allConsumed, e.getMessage());
        }
        timer.update();
    }

    // Visible for testing
    void maybeRevokePartitions() {
        if (!subscriptions.hasAutoAssignedPartitions() || subscriptions.assignedPartitions().isEmpty())
            return;
        try {
            SortedSet<TopicPartition> droppedPartitions = new TreeSet<>(MembershipManagerImpl.TOPIC_PARTITION_COMPARATOR);
            droppedPartitions.addAll(subscriptions.assignedPartitions());
            if (subscriptions.rebalanceListener().isPresent())
                subscriptions.rebalanceListener().get().onPartitionsRevoked(droppedPartitions);
        } catch (Exception e) {
            throw new KafkaException(e);
        } finally {
            subscriptions.assignFromSubscribed(Collections.emptySet());
        }
    }

    // Visible for testing
    void completeQuietly(final Utils.ThrowingRunnable function,
                         final String msg,
                         final AtomicReference<Throwable> firstException) {
        try {
            function.run();
        } catch (TimeoutException e) {
            log.debug("Timeout expired before the {} operation could complete.", msg);
        } catch (Exception e) {
            firstException.compareAndSet(null, e);
        }
    }

    @Override
    public void wakeup() {
        wakeupTrigger.wakeup();
    }

    /**
     * This method sends a commit event to the EventHandler and waits for
     * the event to finish.
     *
     * @param timeout max wait time for the blocking operation.
     */
    @Override
    public void commitSync(final Duration timeout) {
        commitSync(subscriptions.allConsumed(), timeout);
    }

    @Override
    public void commitSync(Map<TopicPartition, OffsetAndMetadata> offsets) {
        commitSync(offsets, Duration.ofMillis(defaultApiTimeoutMs));
    }

    @Override
    public void commitSync(Map<TopicPartition, OffsetAndMetadata> offsets, Duration timeout) {
        acquireAndEnsureOpen();
        long commitStart = time.nanoseconds();
        try {
            Timer requestTimer = time.timer(timeout.toMillis());
            SyncCommitEvent syncCommitEvent = new SyncCommitEvent(offsets, requestTimer);
            CompletableFuture<Void> commitFuture = commit(syncCommitEvent);
            wakeupTrigger.setActiveTask(commitFuture);
            ConsumerUtils.getResult(commitFuture, requestTimer);
            interceptors.onCommit(offsets);
        } finally {
            wakeupTrigger.clearTask();
            kafkaConsumerMetrics.recordCommitSync(time.nanoseconds() - commitStart);
            release();
        }
    }

    @Override
    public Uuid clientInstanceId(Duration timeout) {
        if (!clientTelemetryReporter.isPresent()) {
            throw new IllegalStateException("Telemetry is not enabled. Set config `" + ConsumerConfig.ENABLE_METRICS_PUSH_CONFIG + "` to `true`.");
        }

        return ClientTelemetryUtils.fetchClientInstanceId(clientTelemetryReporter.get(), timeout);
    }

    @Override
    public Set<TopicPartition> assignment() {
        acquireAndEnsureOpen();
        try {
            return Collections.unmodifiableSet(subscriptions.assignedPartitions());
        } finally {
            release();
        }
    }

    /**
     * Get the current subscription.  or an empty set if no such call has
     * been made.
     * @return The set of topics currently subscribed to
     */
    @Override
    public Set<String> subscription() {
        acquireAndEnsureOpen();
        try {
            return Collections.unmodifiableSet(subscriptions.subscription());
        } finally {
            release();
        }
    }

    @Override
    public void assign(Collection<TopicPartition> partitions) {
        acquireAndEnsureOpen();
        try {
            if (partitions == null) {
                throw new IllegalArgumentException("Topic partitions collection to assign to cannot be null");
            }

            if (partitions.isEmpty()) {
                unsubscribe();
                return;
            }

            for (TopicPartition tp : partitions) {
                String topic = (tp != null) ? tp.topic() : null;
                if (isBlank(topic))
                    throw new IllegalArgumentException("Topic partitions to assign to cannot have null or empty topic");
            }

            // Clear the buffered data which are not a part of newly assigned topics
            final Set<TopicPartition> currentTopicPartitions = new HashSet<>();

            for (TopicPartition tp : subscriptions.assignedPartitions()) {
                if (partitions.contains(tp))
                    currentTopicPartitions.add(tp);
            }

            fetchBuffer.retainAll(currentTopicPartitions);

            // assignment change event will trigger autocommit if it is configured and the group id is specified. This is
            // to make sure offsets of topic partitions the consumer is unsubscribing from are committed since there will
            // be no following rebalance.
            //
            // See the ApplicationEventProcessor.process() method that handles this event for more detail.
            applicationEventHandler.add(new AssignmentChangeEvent(subscriptions.allConsumed(), time.milliseconds()));

            log.info("Assigned to partition(s): {}", join(partitions, ", "));
            if (subscriptions.assignFromUser(new HashSet<>(partitions)))
                applicationEventHandler.add(new NewTopicsMetadataUpdateRequestEvent());
        } finally {
            release();
        }
    }

    /**
     * TODO: remove this when we implement the KIP-848 protocol.
     *
     * <p>
     * The contents of this method are shamelessly stolen from
     * {@link ConsumerCoordinator#updatePatternSubscription(Cluster)} and are used here because we won't have access
     * to a {@link ConsumerCoordinator} in this code. Perhaps it could be moved to a ConsumerUtils class?
     *
     * @param cluster Cluster from which we get the topics
     */
    private void updatePatternSubscription(Cluster cluster) {
        final Set<String> topicsToSubscribe = cluster.topics().stream()
                .filter(subscriptions::matchesSubscribedPattern)
                .collect(Collectors.toSet());
        if (subscriptions.subscribeFromPattern(topicsToSubscribe))
            metadata.requestUpdateForNewTopics();
    }

    @Override
    public void unsubscribe() {
        acquireAndEnsureOpen();
        try {
            fetchBuffer.retainAll(Collections.emptySet());
<<<<<<< HEAD
            if (groupMetadata.isPresent()) {
                Timer timer = time.timer(Long.MAX_VALUE);
                UnsubscribeEvent unsubscribeEvent = new UnsubscribeEvent(timer);
=======
            if (groupMetadata.get().isPresent()) {
                UnsubscribeEvent unsubscribeEvent = new UnsubscribeEvent();
>>>>>>> c254b22a
                applicationEventHandler.add(unsubscribeEvent);
                log.info("Unsubscribing all topics or patterns and assigned partitions");

                try {
                    processBackgroundEvents(backgroundEventProcessor, unsubscribeEvent.future(), timer);
                    log.info("Unsubscribed all topics or patterns and assigned partitions");
                } catch (TimeoutException e) {
                    log.error("Failed while waiting for the unsubscribe event to complete");
                }
                resetGroupMetadata();
            }
            subscriptions.unsubscribe();
        } finally {
            release();
        }
    }

    private void resetGroupMetadata() {
        groupMetadata.updateAndGet(
            oldGroupMetadataOptional -> oldGroupMetadataOptional
                .map(oldGroupMetadata -> initializeConsumerGroupMetadata(
                    oldGroupMetadata.groupId(),
                    oldGroupMetadata.groupInstanceId()
                ))
        );
    }

    @Override
    @Deprecated
    public ConsumerRecords<K, V> poll(final long timeoutMs) {
        throw new UnsupportedOperationException("Consumer.poll(long) is not supported when \"group.protocol\" is \"consumer\". " +
             "This method is deprecated and will be removed in the next major release.");
    }

    // Visible for testing
    WakeupTrigger wakeupTrigger() {
        return wakeupTrigger;
    }

    private Fetch<K, V> pollForFetches(Timer timer) {
        long pollTimeout = isCommittedOffsetsManagementEnabled()
                ? Math.min(applicationEventHandler.maximumTimeToWait(), timer.remainingMs())
                : timer.remainingMs();

        // if data is available already, return it immediately
        final Fetch<K, V> fetch = collectFetch();
        if (!fetch.isEmpty()) {
            return fetch;
        }

        // We do not want to be stuck blocking in poll if we are missing some positions
        // since the offset lookup may be backing off after a failure

        // NOTE: the use of cachedSubscriptionHasAllFetchPositions means we MUST call
        // updateAssignmentMetadataIfNeeded before this method.
        if (!cachedSubscriptionHasAllFetchPositions && pollTimeout > retryBackoffMs) {
            pollTimeout = retryBackoffMs;
        }

        log.trace("Polling for fetches with timeout {}", pollTimeout);

        Timer pollTimer = time.timer(pollTimeout);
        wakeupTrigger.setFetchAction(fetchBuffer);

        // Wait a bit for some fetched data to arrive, as there may not be anything immediately available. Note the
        // use of a shorter, dedicated "pollTimer" here which updates "timer" so that calling method (poll) will
        // correctly handle the overall timeout.
        try {
            fetchBuffer.awaitNotEmpty(pollTimer);
        } catch (InterruptException e) {
            log.trace("Timeout during fetch", e);
        } finally {
            timer.update(pollTimer.currentTimeMs());
            wakeupTrigger.clearTask();
        }

        return collectFetch();
    }

    /**
     * Perform the "{@link FetchCollector#collectFetch(FetchBuffer) fetch collection}" step by reading raw data out
     * of the {@link #fetchBuffer}, converting it to a well-formed {@link CompletedFetch}, validating that it and
     * the internal {@link SubscriptionState state} are correct, and then converting it all into a {@link Fetch}
     * for returning.
     *
     * <p/>
     *
     * This method will {@link ConsumerNetworkThread#wakeup() wake up the network thread} before returning. This is
     * done as an optimization so that the <em>next round of data can be pre-fetched</em>.
     */
    private Fetch<K, V> collectFetch() {
        final Fetch<K, V> fetch = fetchCollector.collectFetch(fetchBuffer);

        // Notify the network thread to wake up and start the next round of fetching.
        applicationEventHandler.wakeupNetworkThread();

        return fetch;
    }
    /**
     * Set the fetch position to the committed position (if there is one)
     * or reset it using the offset reset policy the user has configured.
     *
     * @throws org.apache.kafka.common.errors.AuthenticationException if authentication fails. See the exception for more details
     * @throws NoOffsetForPartitionException If no offset is stored for a given partition and no offset reset policy is
     *             defined
     * @return true iff the operation completed without timing out
     */
    private boolean updateFetchPositions(final Timer timer) {
        try {
            // Validate positions using the partition leader end offsets, to detect if any partition
            // has been truncated due to a leader change. This will trigger an OffsetForLeaderEpoch
            // request, retrieve the partition end offsets, and validate the current position against it.
            applicationEventHandler.addAndGet(new ValidatePositionsEvent(timer), timer);

            cachedSubscriptionHasAllFetchPositions = subscriptions.hasAllFetchPositions();
            if (cachedSubscriptionHasAllFetchPositions) return true;

            // Reset positions using committed offsets retrieved from the group coordinator, for any
            // partitions which do not have a valid position and are not awaiting reset. This will
            // trigger an OffsetFetch request and update positions with the offsets retrieved. This
            // will only do a coordinator lookup if there are partitions which have missing
            // positions, so a consumer with manually assigned partitions can avoid a coordinator
            // dependence by always ensuring that assigned partitions have an initial position.
            if (isCommittedOffsetsManagementEnabled() && !initWithCommittedOffsetsIfNeeded(timer))
                return false;

            // If there are partitions still needing a position and a reset policy is defined,
            // request reset using the default policy. If no reset strategy is defined and there
            // are partitions with a missing position, then we will raise a NoOffsetForPartitionException exception.
            subscriptions.resetInitializingPositions();

            // Reset positions using partition offsets retrieved from the leader, for any partitions
            // which are awaiting reset. This will trigger a ListOffset request, retrieve the
            // partition offsets according to the strategy (ex. earliest, latest), and update the
            // positions.
            applicationEventHandler.addAndGet(new ResetPositionsEvent(timer), timer);
            return true;
        } catch (TimeoutException e) {
            return false;
        }
    }

    /**
     *
     * Indicates if the consumer is using the Kafka-based offset management strategy,
     * according to config {@link CommonClientConfigs#GROUP_ID_CONFIG}
     */
    private boolean isCommittedOffsetsManagementEnabled() {
        return groupMetadata.get().isPresent();
    }

    /**
     * Refresh the committed offsets for partitions that require initialization.
     *
     * @param timer Timer bounding how long this method can block
     * @return true iff the operation completed within the timeout
     */
    private boolean initWithCommittedOffsetsIfNeeded(Timer timer) {
        final Set<TopicPartition> initializingPartitions = subscriptions.initializingPartitions();

        if (initializingPartitions.isEmpty())
            return true;

        log.debug("Refreshing committed offsets for partitions {}", initializingPartitions);
        try {
            final FetchCommittedOffsetsEvent event =
                new FetchCommittedOffsetsEvent(
                    initializingPartitions,
                    timer);
            final Map<TopicPartition, OffsetAndMetadata> offsets = applicationEventHandler.addAndGet(event, timer);
            refreshCommittedOffsets(offsets, metadata, subscriptions);
            return true;
        } catch (TimeoutException e) {
            log.error("Couldn't refresh committed offsets before timeout expired");
            return false;
        }
    }

    private void throwIfNoAssignorsConfigured() {
        if (assignors.isEmpty())
            throw new IllegalStateException("Must configure at least one partition assigner class name to " +
                    ConsumerConfig.PARTITION_ASSIGNMENT_STRATEGY_CONFIG + " configuration property");
    }

    private void updateLastSeenEpochIfNewer(TopicPartition topicPartition, OffsetAndMetadata offsetAndMetadata) {
        if (offsetAndMetadata != null)
            offsetAndMetadata.leaderEpoch().ifPresent(epoch -> metadata.updateLastSeenEpochIfNewer(topicPartition, epoch));
    }

    @Override
    public boolean updateAssignmentMetadataIfNeeded(Timer timer) {
        maybeInvokeCommitCallbacks();
        maybeThrowFencedInstanceException();
        backgroundEventProcessor.process();

        // Keeping this updateAssignmentMetadataIfNeeded wrapping up the updateFetchPositions as
        // in the previous implementation, because it will eventually involve group coordination
        // logic
        return updateFetchPositions(timer);
    }

    @Override
    public void subscribe(Collection<String> topics) {
        subscribeInternal(topics, Optional.empty());
    }

    @Override
    public void subscribe(Collection<String> topics, ConsumerRebalanceListener listener) {
        if (listener == null)
            throw new IllegalArgumentException("RebalanceListener cannot be null");

        subscribeInternal(topics, Optional.of(listener));
    }

    @Override
    public void subscribe(Pattern pattern) {
        subscribeInternal(pattern, Optional.empty());
    }

    @Override
    public void subscribe(Pattern pattern, ConsumerRebalanceListener listener) {
        if (listener == null)
            throw new IllegalArgumentException("RebalanceListener cannot be null");

        subscribeInternal(pattern, Optional.of(listener));
    }

    /**
     * Acquire the light lock and ensure that the consumer hasn't been closed.
     *
     * @throws IllegalStateException If the consumer has been closed
     */
    private void acquireAndEnsureOpen() {
        acquire();
        if (this.closed) {
            release();
            throw new IllegalStateException("This consumer has already been closed.");
        }
    }

    /**
     * Acquire the light lock protecting this consumer from multithreaded access. Instead of blocking
     * when the lock is not available, however, we just throw an exception (since multithreaded usage is not
     * supported).
     *
     * @throws ConcurrentModificationException if another thread already has the lock
     */
    private void acquire() {
        final Thread thread = Thread.currentThread();
        final long threadId = thread.getId();
        if (threadId != currentThread.get() && !currentThread.compareAndSet(NO_CURRENT_THREAD, threadId))
            throw new ConcurrentModificationException("KafkaConsumer is not safe for multi-threaded access. " +
                "currentThread(name: " + thread.getName() + ", id: " + threadId + ")" +
                " otherThread(id: " + currentThread.get() + ")"
            );
        refCount.incrementAndGet();
    }

    /**
     * Release the light lock protecting the consumer from multithreaded access.
     */
    private void release() {
        if (refCount.decrementAndGet() == 0)
            currentThread.set(NO_CURRENT_THREAD);
    }

    private void subscribeInternal(Pattern pattern, Optional<ConsumerRebalanceListener> listener) {
        acquireAndEnsureOpen();
        try {
            maybeThrowInvalidGroupIdException();
            if (pattern == null || pattern.toString().isEmpty())
                throw new IllegalArgumentException("Topic pattern to subscribe to cannot be " + (pattern == null ?
                    "null" : "empty"));
            throwIfNoAssignorsConfigured();
            log.info("Subscribed to pattern: '{}'", pattern);
            subscriptions.subscribe(pattern, listener);
            updatePatternSubscription(metadata.fetch());
            metadata.requestUpdateForNewTopics();
        } finally {
            release();
        }
    }

    private void subscribeInternal(Collection<String> topics, Optional<ConsumerRebalanceListener> listener) {
        acquireAndEnsureOpen();
        try {
            maybeThrowInvalidGroupIdException();
            if (topics == null)
                throw new IllegalArgumentException("Topic collection to subscribe to cannot be null");
            if (topics.isEmpty()) {
                // treat subscribing to empty topic list as the same as unsubscribing
                unsubscribe();
            } else {
                for (String topic : topics) {
                    if (isBlank(topic))
                        throw new IllegalArgumentException("Topic collection to subscribe to cannot contain null or empty topic");
                }

                throwIfNoAssignorsConfigured();

                // Clear the buffered data which are not a part of newly assigned topics
                final Set<TopicPartition> currentTopicPartitions = new HashSet<>();

                for (TopicPartition tp : subscriptions.assignedPartitions()) {
                    if (topics.contains(tp.topic()))
                        currentTopicPartitions.add(tp);
                }

                fetchBuffer.retainAll(currentTopicPartitions);
                log.info("Subscribed to topic(s): {}", join(topics, ", "));
                if (subscriptions.subscribe(new HashSet<>(topics), listener))
                    metadata.requestUpdateForNewTopics();

                // Trigger subscribe event to effectively join the group if not already part of it,
                // or just send the new subscription to the broker.
                applicationEventHandler.add(new SubscriptionChangeEvent());
            }
        } finally {
            release();
        }
    }

    /**
     * This method can be used by cases where the caller has an event that needs to both block for completion but
     * also process background events. For some events, in order to fully process the associated logic, the
     * {@link ConsumerNetworkThread background thread} needs assistance from the application thread to complete.
     * If the application thread simply blocked on the event after submitting it, the processing would deadlock.
     * The logic herein is basically a loop that performs two tasks in each iteration:
     *
     * <ol>
     *     <li>Process background events, if any</li>
     *     <li><em>Briefly</em> wait for {@link CompletableApplicationEvent an event} to complete</li>
     * </ol>
     *
     * <p/>
     *
     * Each iteration gives the application thread an opportunity to process background events, which may be
     * necessary to complete the overall processing.
     *
     * <p/>
     *
     * As an example, take {@link #unsubscribe()}. To start unsubscribing, the application thread enqueues an
     * {@link UnsubscribeEvent} on the application event queue. That event will eventually trigger the
     * rebalancing logic in the background thread. Critically, as part of this rebalancing work, the
     * {@link ConsumerRebalanceListener#onPartitionsRevoked(Collection)} callback needs to be invoked. However,
     * this callback must be executed on the application thread. To achieve this, the background thread enqueues a
     * {@link ConsumerRebalanceListenerCallbackNeededEvent} on its background event queue. That event queue is
     * periodically queried by the application thread to see if there's work to be done. When the application thread
     * sees {@link ConsumerRebalanceListenerCallbackNeededEvent}, it is processed, and then a
     * {@link ConsumerRebalanceListenerCallbackCompletedEvent} is then enqueued by the application thread on the
     * background event queue. Moments later, the background thread will see that event, process it, and continue
     * execution of the rebalancing logic. The rebalancing logic cannot complete until the
     * {@link ConsumerRebalanceListener} callback is performed.
     *
     * @param eventProcessor Event processor that contains the queue of events to process
     * @param future         Event that contains a {@link CompletableFuture}; it is on this future that the
     *                       application thread will wait for completion
     * @param timer          Overall timer that bounds how long to wait for the event to complete
     * @return {@code true} if the event completed within the timeout, {@code false} otherwise
     */
    // Visible for testing
    <T> T processBackgroundEvents(EventProcessor<?> eventProcessor,
                                  Future<T> future,
                                  Timer timer) {
        log.trace("Will wait up to {} ms for future {} to complete", timer.remainingMs(), future);

        do {
            boolean hadEvents = eventProcessor.process();

            try {
                if (future.isDone()) {
                    // If the event is done (either successfully or otherwise), go ahead and attempt to return
                    // without waiting. We use the ConsumerUtils.getResult() method here to handle the conversion
                    // of the exception types.
                    T result = ConsumerUtils.getResult(future);
                    log.trace("Future {} completed successfully", future);
                    return result;
                } else if (!hadEvents) {
                    // If the above processing yielded no events, then let's sit tight for a bit to allow the
                    // background thread to either a) finish the task, or b) populate the background event
                    // queue with things to process in our next loop.
                    Timer pollInterval = time.timer(100L);
                    log.trace("Waiting {} ms for future {} to complete", pollInterval.remainingMs(), future);
                    T result = ConsumerUtils.getResult(future, pollInterval);
                    log.trace("Future {} completed successfully", future);
                    return result;
                }
            } catch (TimeoutException e) {
                // Ignore this as we will retry the event until the timeout expires.
            } finally {
                timer.update();
            }
        } while (timer.notExpired());

        log.trace("Future {} did not complete within timeout", future);
        throw new TimeoutException("Operation timed out before completion");
    }

    static ConsumerRebalanceListenerCallbackCompletedEvent invokeRebalanceCallbacks(ConsumerRebalanceListenerInvoker rebalanceListenerInvoker,
                                                                                    ConsumerRebalanceListenerMethodName methodName,
                                                                                    SortedSet<TopicPartition> partitions,
                                                                                    CompletableFuture<Void> future) {
        final Exception e;

        switch (methodName) {
            case ON_PARTITIONS_REVOKED:
                e = rebalanceListenerInvoker.invokePartitionsRevoked(partitions);
                break;

            case ON_PARTITIONS_ASSIGNED:
                e = rebalanceListenerInvoker.invokePartitionsAssigned(partitions);
                break;

            case ON_PARTITIONS_LOST:
                e = rebalanceListenerInvoker.invokePartitionsLost(partitions);
                break;

            default:
                throw new IllegalArgumentException("The method " + methodName.fullyQualifiedMethodName() + " to invoke was not expected");
        }

        final Optional<KafkaException> error;

        if (e != null)
            error = Optional.of(ConsumerUtils.maybeWrapAsKafkaException(e, "User rebalance callback throws an error"));
        else
            error = Optional.empty();

        return new ConsumerRebalanceListenerCallbackCompletedEvent(methodName, future, error);
    }

    @Override
    public String clientId() {
        return clientId;
    }

    @Override
    public Metrics metricsRegistry() {
        return metrics;
    }

    @Override
    public KafkaConsumerMetrics kafkaConsumerMetrics() {
        return kafkaConsumerMetrics;
    }

    private void maybeThrowFencedInstanceException() {
        if (offsetCommitCallbackInvoker.hasFencedException()) {
            String groupInstanceId = "unknown";
            if (!groupMetadata.get().isPresent()) {
                log.error("No group metadata found although a group ID was provided. This is a bug!");
            } else if (!groupMetadata.get().get().groupInstanceId().isPresent()) {
                log.error("No group instance ID found although the consumer is fenced. This is a bug!");
            } else {
                groupInstanceId = groupMetadata.get().get().groupInstanceId().get();
            }
            throw new FencedInstanceIdException("Get fenced exception for group.instance.id " + groupInstanceId);
        }
    }

    private void maybeInvokeCommitCallbacks() {
        offsetCommitCallbackInvoker.executeCallbacks();
    }

    // Visible for testing
    SubscriptionState subscriptions() {
        return subscriptions;
    }

}<|MERGE_RESOLUTION|>--- conflicted
+++ resolved
@@ -1463,14 +1463,9 @@
         acquireAndEnsureOpen();
         try {
             fetchBuffer.retainAll(Collections.emptySet());
-<<<<<<< HEAD
-            if (groupMetadata.isPresent()) {
+            if (groupMetadata.get().isPresent()) {
                 Timer timer = time.timer(Long.MAX_VALUE);
                 UnsubscribeEvent unsubscribeEvent = new UnsubscribeEvent(timer);
-=======
-            if (groupMetadata.get().isPresent()) {
-                UnsubscribeEvent unsubscribeEvent = new UnsubscribeEvent();
->>>>>>> c254b22a
                 applicationEventHandler.add(unsubscribeEvent);
                 log.info("Unsubscribing all topics or patterns and assigned partitions");
 
