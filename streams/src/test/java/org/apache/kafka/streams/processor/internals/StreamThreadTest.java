--- conflicted
+++ resolved
@@ -207,26 +207,19 @@
         builder.addSource("source3", "topic3");
         builder.addProcessor("processor", new MockProcessorSupplier(), "source2", "source3");
 
-<<<<<<< HEAD
         MockClientSupplier mockClientSupplier = new MockClientSupplier();
-        StreamThread thread = new StreamThread(builder, config, mockClientSupplier, applicationId, clientId, processId, new Metrics(), new SystemTime(), new StreamsMetadataState(builder)) {
-=======
-        StreamThread thread = new StreamThread(builder, config, new MockClientSupplier(), applicationId, clientId, processId, new Metrics(), Time.SYSTEM, new StreamsMetadataState(builder)) {
->>>>>>> 0cd5afdb
+        StreamThread thread = new StreamThread(builder, config, mockClientSupplier, applicationId, clientId, processId, new Metrics(), Time.SYSTEM, new StreamsMetadataState(builder)) {
+
             @Override
             protected StreamTask createStreamTask(TaskId id, Collection<TopicPartition> partitionsForTask) {
                 ProcessorTopology topology = builder.build(id.topicGroupId);
                 return new TestStreamTask(id, applicationId, partitionsForTask, topology, consumer, producer, restoreConsumer, config, stateDirectory);
             }
         };
-<<<<<<< HEAD
-
-        initPartitionGrouper(config, thread, mockClientSupplier);
-=======
+
         thread.setStateListener(stateListener);
         assertEquals(thread.state(), StreamThread.State.RUNNING);
-        initPartitionGrouper(config, thread);
->>>>>>> 0cd5afdb
+        initPartitionGrouper(config, thread, mockClientSupplier);
 
         ConsumerRebalanceListener rebalanceListener = thread.rebalanceListener;
 
@@ -471,13 +464,7 @@
                 }
             };
 
-<<<<<<< HEAD
             initPartitionGrouper(config, thread, mockClientSupplier);
-=======
-
-
-            initPartitionGrouper(config, thread);
->>>>>>> 0cd5afdb
 
             ConsumerRebalanceListener rebalanceListener = thread.rebalanceListener;
 
@@ -669,9 +656,6 @@
         assertSame(clientSupplier.restoreConsumer, thread.restoreConsumer);
     }
 
-<<<<<<< HEAD
-    private void initPartitionGrouper(StreamsConfig config, StreamThread thread, MockClientSupplier clientSupplier) {
-=======
     @Test
     public void shouldNotNullPointerWhenStandbyTasksAssignedAndNoStateStoresForTopology() throws Exception {
         final TopologyBuilder builder = new TopologyBuilder();
@@ -1065,8 +1049,7 @@
     }
 
 
-    private void initPartitionGrouper(StreamsConfig config, StreamThread thread) {
->>>>>>> 0cd5afdb
+    private void initPartitionGrouper(StreamsConfig config, StreamThread thread, MockClientSupplier clientSupplier) {
 
         StreamPartitionAssignor partitionAssignor = new StreamPartitionAssignor();
 
