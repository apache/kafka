--- conflicted
+++ resolved
@@ -149,11 +149,7 @@
             return
                 this.kraftControllerId != other.kraftControllerId ||
                 this.kraftControllerEpoch != other.kraftControllerEpoch ||
-<<<<<<< HEAD
-                (!other.zkMigrationComplete() && this.zkMigrationComplete());
-=======
                 (!other.initialZkMigrationComplete() && this.initialZkMigrationComplete());
->>>>>>> fd5b300b
         }
     }
 
