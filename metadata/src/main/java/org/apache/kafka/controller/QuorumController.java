--- conflicted
+++ resolved
@@ -302,14 +302,6 @@
             KafkaEventQueue queue = null;
             try {
                 queue = new KafkaEventQueue(time, logContext, threadNamePrefix + "QuorumController");
-<<<<<<< HEAD
-                return new QuorumController(logContext, nodeId, clusterId, queue, time,
-                    configSchema, raftClient, quorumFeatures, defaultReplicationFactor,
-                    defaultNumPartitions, replicaPlacer, snapshotMaxNewRecordBytes,
-                    leaderImbalanceCheckIntervalNs, sessionTimeoutNs, controllerMetrics,
-                    createTopicPolicy, alterConfigPolicy, configurationValidator, authorizer,
-                    staticConfig, bootstrapMetadata);
-=======
                 return new QuorumController(
                     logContext,
                     nodeId,
@@ -334,7 +326,6 @@
                     staticConfig,
                     bootstrapMetadata
                 );
->>>>>>> 7d1b0926
             } catch (Exception e) {
                 Utils.closeQuietly(queue, "event queue");
                 throw e;
@@ -1584,10 +1575,7 @@
             setDefaultReplicationFactor(defaultReplicationFactor).
             setDefaultNumPartitions(defaultNumPartitions).
             setMaxElectionsPerImbalance(ReplicationControlManager.MAX_ELECTIONS_PER_IMBALANCE).
-<<<<<<< HEAD
             setFeatureControlManager(featureControl).
-=======
->>>>>>> 7d1b0926
             setConfigurationControl(configurationControl).
             setClusterControl(clusterControl).
             setControllerMetrics(controllerMetrics).
