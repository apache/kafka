--- conflicted
+++ resolved
@@ -3912,7 +3912,6 @@
   }
 
   @Test
-<<<<<<< HEAD
   def testRecoveryPointNotIncrementedOnProducerStateSnapshotFlushFailure(): Unit = {
     val logConfig = LogTestUtils.createLogConfig()
     val log = spy(createLog(logDir, logConfig))
@@ -3928,7 +3927,9 @@
 
     // check that the recovery point isn't incremented
     assertEquals(0L, log.recoveryPoint)
-=======
+  }
+
+  @Test
   def testDeletableSegmentsFilter(): Unit = {
     val logConfig = LogTestUtils.createLogConfig(segmentBytes = 1024 * 1024)
     val log = createLog(logDir, logConfig)
@@ -4041,7 +4042,6 @@
     assertEquals(1, log.localLogStartOffset())
     assertEquals(1, log.logEndOffset)
     assertEquals(0, log.logStartOffset)
->>>>>>> 4874bf81
   }
 
   private def appendTransactionalToBuffer(buffer: ByteBuffer,
