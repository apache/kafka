/*
 * Licensed to the Apache Software Foundation (ASF) under one or more
 * contributor license agreements. See the NOTICE file distributed with
 * this work for additional information regarding copyright ownership.
 * The ASF licenses this file to You under the Apache License, Version 2.0
 * (the "License"); you may not use this file except in compliance with
 * the License. You may obtain a copy of the License at
 *
 *    http://www.apache.org/licenses/LICENSE-2.0
 *
 * Unless required by applicable law or agreed to in writing, software
 * distributed under the License is distributed on an "AS IS" BASIS,
 * WITHOUT WARRANTIES OR CONDITIONS OF ANY KIND, either express or implied.
 * See the License for the specific language governing permissions and
 * limitations under the License.
 */
package org.apache.kafka.streams.kstream.internals;

import java.util.TreeMap;
import org.apache.kafka.common.serialization.Serde;
import org.apache.kafka.common.utils.Bytes;
import org.apache.kafka.streams.StreamsConfig;
import org.apache.kafka.streams.errors.StreamsException;
import org.apache.kafka.streams.errors.TopologyException;
import org.apache.kafka.streams.kstream.GlobalKTable;
import org.apache.kafka.streams.kstream.Grouped;
import org.apache.kafka.streams.kstream.KStream;
import org.apache.kafka.streams.kstream.KTable;
import org.apache.kafka.streams.kstream.internals.graph.GlobalStoreNode;
import org.apache.kafka.streams.kstream.internals.graph.OptimizableRepartitionNode;
import org.apache.kafka.streams.kstream.internals.graph.ProcessorParameters;
import org.apache.kafka.streams.kstream.internals.graph.StateStoreNode;
import org.apache.kafka.streams.kstream.internals.graph.StreamSourceNode;
import org.apache.kafka.streams.kstream.internals.graph.GraphNode;
import org.apache.kafka.streams.kstream.internals.graph.TableSourceNode;
import org.apache.kafka.streams.processor.api.ProcessorSupplier;
import org.apache.kafka.streams.processor.internals.InternalTopologyBuilder;
import org.apache.kafka.streams.state.KeyValueStore;
import org.apache.kafka.streams.state.StoreBuilder;
import org.slf4j.Logger;
import org.slf4j.LoggerFactory;

import java.util.Collection;
import java.util.Collections;
import java.util.Comparator;
import java.util.HashMap;
import java.util.HashSet;
import java.util.Iterator;
import java.util.LinkedHashMap;
import java.util.LinkedHashSet;
import java.util.Map;
import java.util.Map.Entry;
import java.util.Objects;
import java.util.PriorityQueue;
import java.util.Properties;
import java.util.Set;
import java.util.concurrent.atomic.AtomicInteger;
import java.util.function.Predicate;
import java.util.regex.Pattern;

public class InternalStreamsBuilder implements InternalNameProvider {

    private static final String TABLE_SOURCE_SUFFIX = "-source";

    final InternalTopologyBuilder internalTopologyBuilder;
    private final AtomicInteger index = new AtomicInteger(0);

    private final AtomicInteger buildPriorityIndex = new AtomicInteger(0);
    private final LinkedHashMap<GraphNode, LinkedHashSet<OptimizableRepartitionNode<?, ?>>> keyChangingOperationsToOptimizableRepartitionNodes = new LinkedHashMap<>();
    private final LinkedHashSet<GraphNode> mergeNodes = new LinkedHashSet<>();
    private final LinkedHashSet<GraphNode> tableSourceNodes = new LinkedHashSet<>();

    private static final String TOPOLOGY_ROOT = "root";
    private static final Logger LOG = LoggerFactory.getLogger(InternalStreamsBuilder.class);

    protected final GraphNode root = new GraphNode(TOPOLOGY_ROOT) {
        @Override
        public void writeToTopology(final InternalTopologyBuilder topologyBuilder) {
            // no-op for root node
        }
    };

    public InternalStreamsBuilder(final InternalTopologyBuilder internalTopologyBuilder) {
        this.internalTopologyBuilder = internalTopologyBuilder;
    }

    public <K, V> KStream<K, V> stream(final Collection<String> topics,
                                       final ConsumedInternal<K, V> consumed) {

        final String name = new NamedInternal(consumed.name()).orElseGenerateWithPrefix(this, KStreamImpl.SOURCE_NAME);
        final StreamSourceNode<K, V> streamSourceNode = new StreamSourceNode<>(name, topics, consumed);

        addGraphNode(root, streamSourceNode);

        return new KStreamImpl<>(name,
                                 consumed.keySerde(),
                                 consumed.valueSerde(),
                                 Collections.singleton(name),
                                 false,
                                 streamSourceNode,
                                 this);
    }

    public <K, V> KStream<K, V> stream(final Pattern topicPattern,
                                       final ConsumedInternal<K, V> consumed) {
        final String name = newProcessorName(KStreamImpl.SOURCE_NAME);
        final StreamSourceNode<K, V> streamPatternSourceNode = new StreamSourceNode<>(name, topicPattern, consumed);

        addGraphNode(root, streamPatternSourceNode);

        return new KStreamImpl<>(name,
                                 consumed.keySerde(),
                                 consumed.valueSerde(),
                                 Collections.singleton(name),
                                 false,
                                 streamPatternSourceNode,
                                 this);
    }

    public <K, V> KTable<K, V> table(final String topic,
                                     final ConsumedInternal<K, V> consumed,
                                     final MaterializedInternal<K, V, KeyValueStore<Bytes, byte[]>> materialized) {

        final NamedInternal named = new NamedInternal(consumed.name());

        final String sourceName = named
            .suffixWithOrElseGet(TABLE_SOURCE_SUFFIX, this, KStreamImpl.SOURCE_NAME);

        final String tableSourceName = named
            .orElseGenerateWithPrefix(this, KTableImpl.SOURCE_NAME);

        final KTableSource<K, V> tableSource = new KTableSource<>(materialized.storeName(), materialized.queryableStoreName());
        final ProcessorParameters<K, V, ?, ?> processorParameters = new ProcessorParameters<>(tableSource, tableSourceName);

        final TableSourceNode<K, V> tableSourceNode = TableSourceNode.<K, V>tableSourceNodeBuilder()
            .withTopic(topic)
            .withSourceName(sourceName)
            .withNodeName(tableSourceName)
            .withConsumedInternal(consumed)
            .withMaterializedInternal(materialized)
            .withProcessorParameters(processorParameters)
            .build();

        addGraphNode(root, tableSourceNode);

        return new KTableImpl<>(tableSourceName,
                                consumed.keySerde(),
                                consumed.valueSerde(),
                                Collections.singleton(sourceName),
                                materialized.queryableStoreName(),
                                tableSource,
                                tableSourceNode,
                                this);
    }

    public <K, V> GlobalKTable<K, V> globalTable(final String topic,
                                                 final ConsumedInternal<K, V> consumed,
                                                 final MaterializedInternal<K, V, KeyValueStore<Bytes, byte[]>> materialized) {
        Objects.requireNonNull(consumed, "consumed can't be null");
        Objects.requireNonNull(materialized, "materialized can't be null");
        // explicitly disable logging for global stores
        materialized.withLoggingDisabled();

        final NamedInternal named = new NamedInternal(consumed.name());

        final String sourceName = named
                .suffixWithOrElseGet(TABLE_SOURCE_SUFFIX, this, KStreamImpl.SOURCE_NAME);

        final String processorName = named
                .orElseGenerateWithPrefix(this, KTableImpl.SOURCE_NAME);

        // enforce store name as queryable name to always materialize global table stores
        final String storeName = materialized.storeName();
        final KTableSource<K, V> tableSource = new KTableSource<>(storeName, storeName);

        final ProcessorParameters<K, V, ?, ?> processorParameters = new ProcessorParameters<>(tableSource, processorName);

        final TableSourceNode<K, V> tableSourceNode = TableSourceNode.<K, V>tableSourceNodeBuilder()
            .withTopic(topic)
            .isGlobalKTable(true)
            .withSourceName(sourceName)
            .withConsumedInternal(consumed)
            .withMaterializedInternal(materialized)
            .withProcessorParameters(processorParameters)
            .build();

        addGraphNode(root, tableSourceNode);

        return new GlobalKTableImpl<>(new KTableSourceValueGetterSupplier<>(storeName), materialized.queryableStoreName());
    }

    @Override
    public String newProcessorName(final String prefix) {
        return prefix + String.format("%010d", index.getAndIncrement());
    }

    @Override
    public String newStoreName(final String prefix) {
        return prefix + String.format(KTableImpl.STATE_STORE_NAME + "%010d", index.getAndIncrement());
    }

    public synchronized void addStateStore(final StoreBuilder<?> builder) {
        addGraphNode(root, new StateStoreNode<>(builder));
    }

    public synchronized <KIn, VIn> void addGlobalStore(final StoreBuilder<?> storeBuilder,
<<<<<<< HEAD
                                                       final String sourceName,
                                                       final String topic,
                                                       final ConsumedInternal<KIn, VIn> consumed,
                                                       final String processorName,
                                                       final ProcessorSupplier<KIn, VIn, Void, Void> stateUpdateSupplier) {

        final GraphNode globalStoreNode = new GlobalStoreNode<>(
            storeBuilder,
            sourceName,
            topic,
            consumed,
            processorName,
            stateUpdateSupplier
        );

        addGraphNode(root, globalStoreNode);
    }

    public synchronized <KIn, VIn> void addGlobalStore(final StoreBuilder<?> storeBuilder,
=======
>>>>>>> 0ea440b2
                                                       final String topic,
                                                       final ConsumedInternal<KIn, VIn> consumed,
                                                       final ProcessorSupplier<KIn, VIn, Void, Void> stateUpdateSupplier) {
        // explicitly disable logging for global stores
        storeBuilder.withLoggingDisabled();
        final String sourceName = newProcessorName(KStreamImpl.SOURCE_NAME);
        final String processorName = newProcessorName(KTableImpl.SOURCE_NAME);

        final GraphNode globalStoreNode = new GlobalStoreNode<>(
            storeBuilder,
            sourceName,
            topic,
            consumed,
            processorName,
            stateUpdateSupplier
        );

        addGraphNode(root, globalStoreNode);
    }

    void addGraphNode(final GraphNode parent,
                      final GraphNode child) {
        Objects.requireNonNull(parent, "parent node can't be null");
        Objects.requireNonNull(child, "child node can't be null");
        parent.addChild(child);
        maybeAddNodeForOptimizationMetadata(child);
    }

    void addGraphNode(final Collection<GraphNode> parents,
                      final GraphNode child) {
        Objects.requireNonNull(parents, "parent node can't be null");
        Objects.requireNonNull(child, "child node can't be null");

        if (parents.isEmpty()) {
            throw new StreamsException("Parent node collection can't be empty");
        }

        for (final GraphNode parent : parents) {
            addGraphNode(parent, child);
        }
    }

    private void maybeAddNodeForOptimizationMetadata(final GraphNode node) {
        node.setBuildPriority(buildPriorityIndex.getAndIncrement());

        if (node.parentNodes().isEmpty() && !node.nodeName().equals(TOPOLOGY_ROOT)) {
            throw new IllegalStateException(
                "Nodes should not have a null parent node.  Name: " + node.nodeName() + " Type: "
                + node.getClass().getSimpleName());
        }

        if (node.isKeyChangingOperation()) {
            keyChangingOperationsToOptimizableRepartitionNodes.put(node, new LinkedHashSet<>());
        } else if (node instanceof OptimizableRepartitionNode) {
            final GraphNode parentNode = getKeyChangingParentNode(node);
            if (parentNode != null) {
                keyChangingOperationsToOptimizableRepartitionNodes.get(parentNode).add((OptimizableRepartitionNode<?, ?>) node);
            }
        } else if (node.isMergeNode()) {
            mergeNodes.add(node);
        } else if (node instanceof TableSourceNode) {
            tableSourceNodes.add(node);
        }
    }

    // use this method for testing only
    public void buildAndOptimizeTopology() {
        buildAndOptimizeTopology(null);
    }

    public void buildAndOptimizeTopology(final Properties props) {

        mergeDuplicateSourceNodes();
        maybePerformOptimizations(props);

        final PriorityQueue<GraphNode> graphNodePriorityQueue = new PriorityQueue<>(5, Comparator.comparing(GraphNode::buildPriority));

        graphNodePriorityQueue.offer(root);

        while (!graphNodePriorityQueue.isEmpty()) {
            final GraphNode streamGraphNode = graphNodePriorityQueue.remove();

            if (LOG.isDebugEnabled()) {
                LOG.debug("Adding nodes to topology {} child nodes {}", streamGraphNode, streamGraphNode.children());
            }

            if (streamGraphNode.allParentsWrittenToTopology() && !streamGraphNode.hasWrittenToTopology()) {
                streamGraphNode.writeToTopology(internalTopologyBuilder);
                streamGraphNode.setHasWrittenToTopology(true);
            }

            for (final GraphNode graphNode : streamGraphNode.children()) {
                graphNodePriorityQueue.offer(graphNode);
            }
        }
        internalTopologyBuilder.validateCopartition();
    }

    private void mergeDuplicateSourceNodes() {
        final Map<String, StreamSourceNode<?, ?>> topicsToSourceNodes = new HashMap<>();

        // We don't really care about the order here, but since Pattern does not implement equals() we can't rely on
        // a regular HashMap and containsKey(Pattern). But for our purposes it's sufficient to compare the compiled
        // string and flags to determine if two pattern subscriptions can be merged into a single source node
        final Map<Pattern, StreamSourceNode<?, ?>> patternsToSourceNodes =
            new TreeMap<>(Comparator.comparing(Pattern::pattern).thenComparing(Pattern::flags));

        for (final GraphNode graphNode : root.children()) {
            if (graphNode instanceof StreamSourceNode) {
                final StreamSourceNode<?, ?> currentSourceNode = (StreamSourceNode<?, ?>) graphNode;

                if (currentSourceNode.topicPattern() != null) {
                    if (!patternsToSourceNodes.containsKey(currentSourceNode.topicPattern())) {
                        patternsToSourceNodes.put(currentSourceNode.topicPattern(), currentSourceNode);
                    } else {
                        final StreamSourceNode<?, ?> mainSourceNode = patternsToSourceNodes.get(currentSourceNode.topicPattern());
                        mainSourceNode.merge(currentSourceNode);
                        root.removeChild(graphNode);
                    }
                } else {
                    for (final String topic : currentSourceNode.topicNames()) {
                        if (!topicsToSourceNodes.containsKey(topic)) {
                            topicsToSourceNodes.put(topic, currentSourceNode);
                        } else {
                            final StreamSourceNode<?, ?> mainSourceNode = topicsToSourceNodes.get(topic);
                            // TODO we only merge source nodes if the subscribed topic(s) are an exact match, so it's still not
                            // possible to subscribe to topicA in one KStream and topicA + topicB in another. We could achieve
                            // this by splitting these source nodes into one topic per node and routing to the subscribed children
                            if (!mainSourceNode.topicNames().equals(currentSourceNode.topicNames())) {
                                LOG.error("Topic {} was found in  subscription for non-equal source nodes {} and {}",
                                          topic, mainSourceNode, currentSourceNode);
                                throw new TopologyException("Two source nodes are subscribed to overlapping but not equal input topics");
                            }
                            mainSourceNode.merge(currentSourceNode);
                            root.removeChild(graphNode);
                        }
                    }
                }
            }
        }
    }

    private void maybePerformOptimizations(final Properties props) {

        if (props != null && StreamsConfig.OPTIMIZE.equals(props.getProperty(StreamsConfig.TOPOLOGY_OPTIMIZATION_CONFIG))) {
            LOG.debug("Optimizing the Kafka Streams graph for repartition nodes");
            optimizeKTableSourceTopics();
            maybeOptimizeRepartitionOperations();
        }
    }

    private void optimizeKTableSourceTopics() {
        LOG.debug("Marking KTable source nodes to optimize using source topic for changelogs ");
        tableSourceNodes.forEach(node -> ((TableSourceNode<?, ?>) node).reuseSourceTopicForChangeLog(true));
    }

    private void maybeOptimizeRepartitionOperations() {
        maybeUpdateKeyChangingRepartitionNodeMap();
        final Iterator<Entry<GraphNode, LinkedHashSet<OptimizableRepartitionNode<?, ?>>>> entryIterator =
            keyChangingOperationsToOptimizableRepartitionNodes.entrySet().iterator();

        while (entryIterator.hasNext()) {
            final Map.Entry<GraphNode, LinkedHashSet<OptimizableRepartitionNode<?, ?>>> entry = entryIterator.next();

            final GraphNode keyChangingNode = entry.getKey();

            if (entry.getValue().isEmpty()) {
                continue;
            }

            final GroupedInternal<?, ?> groupedInternal = new GroupedInternal<>(getRepartitionSerdes(entry.getValue()));

            final String repartitionTopicName = getFirstRepartitionTopicName(entry.getValue());
            //passing in the name of the first repartition topic, re-used to create the optimized repartition topic
            final GraphNode optimizedSingleRepartition = createRepartitionNode(repartitionTopicName,
                                                                               groupedInternal.keySerde(),
                                                                               groupedInternal.valueSerde());

            // re-use parent buildPriority to make sure the single repartition graph node is evaluated before downstream nodes
            optimizedSingleRepartition.setBuildPriority(keyChangingNode.buildPriority());

            for (final OptimizableRepartitionNode<?, ?> repartitionNodeToBeReplaced : entry.getValue()) {

                final GraphNode keyChangingNodeChild = findParentNodeMatching(repartitionNodeToBeReplaced, gn -> gn.parentNodes().contains(keyChangingNode));

                if (keyChangingNodeChild == null) {
                    throw new StreamsException(String.format("Found a null keyChangingChild node for %s", repartitionNodeToBeReplaced));
                }

                LOG.debug("Found the child node of the key changer {} from the repartition {}.", keyChangingNodeChild, repartitionNodeToBeReplaced);

                // need to add children of key-changing node as children of optimized repartition
                // in order to process records from re-partitioning
                optimizedSingleRepartition.addChild(keyChangingNodeChild);

                LOG.debug("Removing {} from {}  children {}", keyChangingNodeChild, keyChangingNode, keyChangingNode.children());
                // now remove children from key-changing node
                keyChangingNode.removeChild(keyChangingNodeChild);

                // now need to get children of repartition node so we can remove repartition node
                final Collection<GraphNode> repartitionNodeToBeReplacedChildren = repartitionNodeToBeReplaced.children();
                final Collection<GraphNode> parentsOfRepartitionNodeToBeReplaced = repartitionNodeToBeReplaced.parentNodes();

                for (final GraphNode repartitionNodeToBeReplacedChild : repartitionNodeToBeReplacedChildren) {
                    for (final GraphNode parentNode : parentsOfRepartitionNodeToBeReplaced) {
                        parentNode.addChild(repartitionNodeToBeReplacedChild);
                    }
                }

                for (final GraphNode parentNode : parentsOfRepartitionNodeToBeReplaced) {
                    parentNode.removeChild(repartitionNodeToBeReplaced);
                }
                repartitionNodeToBeReplaced.clearChildren();

                // if replaced repartition node is part of any copartition group,
                // we need to update it with the new node name so that co-partitioning won't break.
                internalTopologyBuilder.maybeUpdateCopartitionSourceGroups(repartitionNodeToBeReplaced.nodeName(),
                                                                           optimizedSingleRepartition.nodeName());

                LOG.debug("Updated node {} children {}", optimizedSingleRepartition, optimizedSingleRepartition.children());
            }

            keyChangingNode.addChild(optimizedSingleRepartition);
            entryIterator.remove();
        }
    }

    private void maybeUpdateKeyChangingRepartitionNodeMap() {
        final Map<GraphNode, Set<GraphNode>> mergeNodesToKeyChangers = new HashMap<>();
        final Set<GraphNode> mergeNodeKeyChangingParentsToRemove = new HashSet<>();
        for (final GraphNode mergeNode : mergeNodes) {
            mergeNodesToKeyChangers.put(mergeNode, new LinkedHashSet<>());
            final Set<Map.Entry<GraphNode, LinkedHashSet<OptimizableRepartitionNode<?, ?>>>> entrySet = keyChangingOperationsToOptimizableRepartitionNodes.entrySet();
            for (final Map.Entry<GraphNode, LinkedHashSet<OptimizableRepartitionNode<?, ?>>> entry : entrySet) {
                if (mergeNodeHasRepartitionChildren(mergeNode, entry.getValue())) {
                    final GraphNode maybeParentKey = findParentNodeMatching(mergeNode, node -> node.parentNodes().contains(entry.getKey()));
                    if (maybeParentKey != null) {
                        mergeNodesToKeyChangers.get(mergeNode).add(entry.getKey());
                    }
                }
            }
        }

        for (final Map.Entry<GraphNode, Set<GraphNode>> entry : mergeNodesToKeyChangers.entrySet()) {
            final GraphNode mergeKey = entry.getKey();
            final Collection<GraphNode> keyChangingParents = entry.getValue();
            final LinkedHashSet<OptimizableRepartitionNode<?, ?>> repartitionNodes = new LinkedHashSet<>();
            for (final GraphNode keyChangingParent : keyChangingParents) {
                repartitionNodes.addAll(keyChangingOperationsToOptimizableRepartitionNodes.get(keyChangingParent));
                mergeNodeKeyChangingParentsToRemove.add(keyChangingParent);
            }
            keyChangingOperationsToOptimizableRepartitionNodes.put(mergeKey, repartitionNodes);
        }

        for (final GraphNode mergeNodeKeyChangingParent : mergeNodeKeyChangingParentsToRemove) {
            keyChangingOperationsToOptimizableRepartitionNodes.remove(mergeNodeKeyChangingParent);
        }
    }

    private boolean mergeNodeHasRepartitionChildren(final GraphNode mergeNode,
                                                    final LinkedHashSet<OptimizableRepartitionNode<?, ?>> repartitionNodes) {
        return repartitionNodes.stream().allMatch(n -> findParentNodeMatching(n, gn -> gn.parentNodes().contains(mergeNode)) != null);
    }

    private <K, V> OptimizableRepartitionNode<K, V> createRepartitionNode(final String repartitionTopicName,
                                                                          final Serde<K> keySerde,
                                                                          final Serde<V> valueSerde) {

        final OptimizableRepartitionNode.OptimizableRepartitionNodeBuilder<K, V> repartitionNodeBuilder =
            OptimizableRepartitionNode.optimizableRepartitionNodeBuilder();
        KStreamImpl.createRepartitionedSource(
                this,
                keySerde,
                valueSerde,
                repartitionTopicName,
                null,
                repartitionNodeBuilder
        );

        // ensures setting the repartition topic to the name of the
        // first repartition topic to get merged
        // this may be an auto-generated name or a user specified name
        repartitionNodeBuilder.withRepartitionTopic(repartitionTopicName);

        return repartitionNodeBuilder.build();

    }

    private GraphNode getKeyChangingParentNode(final GraphNode repartitionNode) {
        final GraphNode shouldBeKeyChangingNode = findParentNodeMatching(repartitionNode, n -> n.isKeyChangingOperation() || n.isValueChangingOperation());

        final GraphNode keyChangingNode = findParentNodeMatching(repartitionNode, GraphNode::isKeyChangingOperation);
        if (shouldBeKeyChangingNode != null && shouldBeKeyChangingNode.equals(keyChangingNode)) {
            return keyChangingNode;
        }
        return null;
    }

    private String getFirstRepartitionTopicName(final Collection<OptimizableRepartitionNode<?, ?>> repartitionNodes) {
        return repartitionNodes.iterator().next().repartitionTopic();
    }

    @SuppressWarnings("unchecked")
    private <K, V> GroupedInternal<K, V> getRepartitionSerdes(final Collection<OptimizableRepartitionNode<?, ?>> repartitionNodes) {
        Serde<K> keySerde = null;
        Serde<V> valueSerde = null;

        for (final OptimizableRepartitionNode<?, ?> repartitionNode : repartitionNodes) {
            if (keySerde == null && repartitionNode.keySerde() != null) {
                keySerde = (Serde<K>) repartitionNode.keySerde();
            }

            if (valueSerde == null && repartitionNode.valueSerde() != null) {
                valueSerde = (Serde<V>) repartitionNode.valueSerde();
            }

            if (keySerde != null && valueSerde != null) {
                break;
            }
        }

        return new GroupedInternal<>(Grouped.with(keySerde, valueSerde));
    }

    private GraphNode findParentNodeMatching(final GraphNode startSeekingNode,
                                             final Predicate<GraphNode> parentNodePredicate) {
        if (parentNodePredicate.test(startSeekingNode)) {
            return startSeekingNode;
        }
        GraphNode foundParentNode = null;

        for (final GraphNode parentNode : startSeekingNode.parentNodes()) {
            if (parentNodePredicate.test(parentNode)) {
                return parentNode;
            }
            foundParentNode = findParentNodeMatching(parentNode, parentNodePredicate);
        }
        return foundParentNode;
    }

    public GraphNode root() {
        return root;
    }
}<|MERGE_RESOLUTION|>--- conflicted
+++ resolved
@@ -204,28 +204,6 @@
     }
 
     public synchronized <KIn, VIn> void addGlobalStore(final StoreBuilder<?> storeBuilder,
-<<<<<<< HEAD
-                                                       final String sourceName,
-                                                       final String topic,
-                                                       final ConsumedInternal<KIn, VIn> consumed,
-                                                       final String processorName,
-                                                       final ProcessorSupplier<KIn, VIn, Void, Void> stateUpdateSupplier) {
-
-        final GraphNode globalStoreNode = new GlobalStoreNode<>(
-            storeBuilder,
-            sourceName,
-            topic,
-            consumed,
-            processorName,
-            stateUpdateSupplier
-        );
-
-        addGraphNode(root, globalStoreNode);
-    }
-
-    public synchronized <KIn, VIn> void addGlobalStore(final StoreBuilder<?> storeBuilder,
-=======
->>>>>>> 0ea440b2
                                                        final String topic,
                                                        final ConsumedInternal<KIn, VIn> consumed,
                                                        final ProcessorSupplier<KIn, VIn, Void, Void> stateUpdateSupplier) {
