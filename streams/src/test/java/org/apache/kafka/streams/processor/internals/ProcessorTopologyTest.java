/*
 * Licensed to the Apache Software Foundation (ASF) under one or more
 * contributor license agreements. See the NOTICE file distributed with
 * this work for additional information regarding copyright ownership.
 * The ASF licenses this file to You under the Apache License, Version 2.0
 * (the "License"); you may not use this file except in compliance with
 * the License. You may obtain a copy of the License at
 *
 *    http://www.apache.org/licenses/LICENSE-2.0
 *
 * Unless required by applicable law or agreed to in writing, software
 * distributed under the License is distributed on an "AS IS" BASIS,
 * WITHOUT WARRANTIES OR CONDITIONS OF ANY KIND, either express or implied.
 * See the License for the specific language governing permissions and
 * limitations under the License.
 */
package org.apache.kafka.streams.processor.internals;

import org.apache.kafka.clients.consumer.ConsumerRecord;
import org.apache.kafka.common.header.Header;
import org.apache.kafka.common.header.Headers;
import org.apache.kafka.common.header.internals.RecordHeader;
import org.apache.kafka.common.header.internals.RecordHeaders;
import org.apache.kafka.common.serialization.Deserializer;
import org.apache.kafka.common.serialization.Serdes;
import org.apache.kafka.common.serialization.Serializer;
import org.apache.kafka.common.serialization.StringDeserializer;
import org.apache.kafka.common.serialization.StringSerializer;
import org.apache.kafka.streams.StreamsConfig;
import org.apache.kafka.streams.TestInputTopic;
import org.apache.kafka.streams.TestOutputTopic;
import org.apache.kafka.streams.Topology;
import org.apache.kafka.streams.TopologyTestDriver;
import org.apache.kafka.streams.TopologyWrapper;
import org.apache.kafka.streams.processor.AbstractProcessor;
import org.apache.kafka.streams.processor.Processor;
import org.apache.kafka.streams.processor.ProcessorContext;
import org.apache.kafka.streams.processor.ProcessorSupplier;
import org.apache.kafka.streams.processor.StreamPartitioner;
import org.apache.kafka.streams.processor.TimestampExtractor;
import org.apache.kafka.streams.processor.To;
import org.apache.kafka.streams.state.KeyValueBytesStoreSupplier;
import org.apache.kafka.streams.state.KeyValueStore;
import org.apache.kafka.streams.state.StoreBuilder;
import org.apache.kafka.streams.state.Stores;
import org.apache.kafka.streams.test.TestRecord;
import org.apache.kafka.test.MockProcessorSupplier;
import org.apache.kafka.test.TestUtils;
import org.junit.After;
import org.junit.Before;
import org.junit.Test;

import java.io.File;
<<<<<<< HEAD
import java.util.Collections;
=======
import java.time.Duration;
import java.time.Instant;
>>>>>>> 318063a1
import java.util.Properties;
import java.util.Set;

import static org.hamcrest.CoreMatchers.containsString;
import static org.hamcrest.CoreMatchers.equalTo;
import static org.hamcrest.MatcherAssert.assertThat;
import static org.junit.Assert.assertEquals;
import static org.junit.Assert.assertFalse;
import static org.junit.Assert.assertNotNull;
import static org.junit.Assert.assertNull;
import static org.junit.Assert.assertTrue;

public class ProcessorTopologyTest {

    private static final Serializer<String> STRING_SERIALIZER = new StringSerializer();
    private static final Deserializer<String> STRING_DESERIALIZER = new StringDeserializer();

    private static final String INPUT_TOPIC_1 = "input-topic-1";
    private static final String INPUT_TOPIC_2 = "input-topic-2";
    private static final String OUTPUT_TOPIC_1 = "output-topic-1";
    private static final String OUTPUT_TOPIC_2 = "output-topic-2";
    private static final String THROUGH_TOPIC_1 = "through-topic-1";

    private static final Header HEADER = new RecordHeader("key", "value".getBytes());
    private static final Headers HEADERS = new RecordHeaders(new Header[]{HEADER});

    private final TopologyWrapper topology = new TopologyWrapper();
    private final MockProcessorSupplier<?, ?> mockProcessorSupplier = new MockProcessorSupplier<>();

    private TopologyTestDriver driver;
    private final Properties props = new Properties();


    @Before
    public void setup() {
        // Create a new directory in which we'll put all of the state for this test, enabling running tests in parallel ...
        final File localState = TestUtils.tempDirectory();
        props.setProperty(StreamsConfig.APPLICATION_ID_CONFIG, "processor-topology-test");
        props.setProperty(StreamsConfig.BOOTSTRAP_SERVERS_CONFIG, "localhost:9091");
        props.setProperty(StreamsConfig.STATE_DIR_CONFIG, localState.getAbsolutePath());
        props.setProperty(StreamsConfig.DEFAULT_KEY_SERDE_CLASS_CONFIG, Serdes.String().getClass().getName());
        props.setProperty(StreamsConfig.DEFAULT_VALUE_SERDE_CLASS_CONFIG, Serdes.String().getClass().getName());
        props.setProperty(StreamsConfig.DEFAULT_TIMESTAMP_EXTRACTOR_CLASS_CONFIG, CustomTimestampExtractor.class.getName());
    }

    @After
    public void cleanup() {
        props.clear();
        if (driver != null) {
            driver.close();
        }
        driver = null;
    }

    @Test
    public void testTopologyMetadata() {
        topology.addSource("source-1", "topic-1");
        topology.addSource("source-2", "topic-2", "topic-3");
        topology.addProcessor("processor-1", new MockProcessorSupplier<>(), "source-1");
        topology.addProcessor("processor-2", new MockProcessorSupplier<>(), "source-1", "source-2");
        topology.addSink("sink-1", "topic-3", "processor-1");
        topology.addSink("sink-2", "topic-4", "processor-1", "processor-2");

        final ProcessorTopology processorTopology = topology.getInternalBuilder("X").buildTopology();

        assertEquals(6, processorTopology.processors().size());

        assertEquals(2, processorTopology.sources().size());

        assertEquals(3, processorTopology.sourceTopics().size());

        assertNotNull(processorTopology.source("topic-1"));

        assertNotNull(processorTopology.source("topic-2"));

        assertNotNull(processorTopology.source("topic-3"));

        assertEquals(processorTopology.source("topic-2"), processorTopology.source("topic-3"));
    }

    @Test
    public void testDrivingSimpleTopology() {
        final int partition = 10;
        driver = new TopologyTestDriver(createSimpleTopology(partition), props);
        final TestInputTopic<String, String> inputTopic = driver.createInputTopic(INPUT_TOPIC_1, STRING_SERIALIZER, STRING_SERIALIZER, Instant.ofEpochMilli(0L), Duration.ZERO);
        final TestOutputTopic<String, String> outputTopic1 =
                driver.createOutputTopic(OUTPUT_TOPIC_1, Serdes.String().deserializer(), Serdes.String().deserializer());

        inputTopic.pipeInput("key1", "value1");
        assertNextOutputRecord(outputTopic1.readRecord(), "key1", "value1");
        assertTrue(outputTopic1.isEmpty());

        inputTopic.pipeInput("key2", "value2");
        assertNextOutputRecord(outputTopic1.readRecord(), "key2", "value2");
        assertTrue(outputTopic1.isEmpty());

        inputTopic.pipeInput("key3", "value3");
        inputTopic.pipeInput("key4", "value4");
        inputTopic.pipeInput("key5", "value5");
        assertNextOutputRecord(outputTopic1.readRecord(), "key3", "value3");
        assertNextOutputRecord(outputTopic1.readRecord(), "key4", "value4");
        assertNextOutputRecord(outputTopic1.readRecord(), "key5", "value5");
        assertTrue(outputTopic1.isEmpty());
    }


    @Test
    public void testDrivingMultiplexingTopology() {
        driver = new TopologyTestDriver(createMultiplexingTopology(), props);
        final TestInputTopic<String, String> inputTopic = driver.createInputTopic(INPUT_TOPIC_1, STRING_SERIALIZER, STRING_SERIALIZER, Instant.ofEpochMilli(0L), Duration.ZERO);
        final TestOutputTopic<String, String> outputTopic1 =
                driver.createOutputTopic(OUTPUT_TOPIC_1, Serdes.String().deserializer(), Serdes.String().deserializer());
        final TestOutputTopic<String, String> outputTopic2 =
                driver.createOutputTopic(OUTPUT_TOPIC_2, Serdes.String().deserializer(), Serdes.String().deserializer());
        inputTopic.pipeInput("key1", "value1");
        assertNextOutputRecord(outputTopic1.readRecord(), "key1", "value1(1)");
        assertNextOutputRecord(outputTopic2.readRecord(), "key1", "value1(2)");

        inputTopic.pipeInput("key2", "value2");
        assertNextOutputRecord(outputTopic1.readRecord(), "key2", "value2(1)");
        assertNextOutputRecord(outputTopic2.readRecord(), "key2", "value2(2)");

        inputTopic.pipeInput("key3", "value3");
        inputTopic.pipeInput("key4", "value4");
        inputTopic.pipeInput("key5", "value5");
        assertNextOutputRecord(outputTopic1.readRecord(), "key3", "value3(1)");
        assertNextOutputRecord(outputTopic1.readRecord(), "key4", "value4(1)");
        assertNextOutputRecord(outputTopic1.readRecord(), "key5", "value5(1)");
        assertNextOutputRecord(outputTopic2.readRecord(), "key3", "value3(2)");
        assertNextOutputRecord(outputTopic2.readRecord(), "key4", "value4(2)");
        assertNextOutputRecord(outputTopic2.readRecord(), "key5", "value5(2)");
    }

    @Test
    public void testDrivingMultiplexByNameTopology() {
        driver = new TopologyTestDriver(createMultiplexByNameTopology(), props);
        final TestInputTopic<String, String> inputTopic = driver.createInputTopic(INPUT_TOPIC_1, STRING_SERIALIZER, STRING_SERIALIZER, Instant.ofEpochMilli(0L), Duration.ZERO);
        inputTopic.pipeInput("key1", "value1");
        final TestOutputTopic<String, String> outputTopic1 =
                driver.createOutputTopic(OUTPUT_TOPIC_1, Serdes.String().deserializer(), Serdes.String().deserializer());
        final TestOutputTopic<String, String> outputTopic2 =
                driver.createOutputTopic(OUTPUT_TOPIC_2, Serdes.String().deserializer(), Serdes.String().deserializer());
        assertNextOutputRecord(outputTopic1.readRecord(), "key1", "value1(1)");
        assertNextOutputRecord(outputTopic2.readRecord(), "key1", "value1(2)");

        inputTopic.pipeInput("key2", "value2");
        assertNextOutputRecord(outputTopic1.readRecord(), "key2", "value2(1)");
        assertNextOutputRecord(outputTopic2.readRecord(), "key2", "value2(2)");

        inputTopic.pipeInput("key3", "value3");
        inputTopic.pipeInput("key4", "value4");
        inputTopic.pipeInput("key5", "value5");
        assertNextOutputRecord(outputTopic1.readRecord(), "key3", "value3(1)");
        assertNextOutputRecord(outputTopic1.readRecord(), "key4", "value4(1)");
        assertNextOutputRecord(outputTopic1.readRecord(), "key5", "value5(1)");
        assertNextOutputRecord(outputTopic2.readRecord(), "key3", "value3(2)");
        assertNextOutputRecord(outputTopic2.readRecord(), "key4", "value4(2)");
        assertNextOutputRecord(outputTopic2.readRecord(), "key5", "value5(2)");
    }

    @Test
    public void testDrivingStatefulTopology() {
        final String storeName = "entries";
        driver = new TopologyTestDriver(createStatefulTopology(storeName), props);
        final TestInputTopic<String, String> inputTopic = driver.createInputTopic(INPUT_TOPIC_1, STRING_SERIALIZER, STRING_SERIALIZER);
        final TestOutputTopic<Integer, String> outputTopic1 =
                driver.createOutputTopic(OUTPUT_TOPIC_1, Serdes.Integer().deserializer(), Serdes.String().deserializer());

        inputTopic.pipeInput("key1", "value1");
        inputTopic.pipeInput("key2", "value2");
        inputTopic.pipeInput("key3", "value3");
        inputTopic.pipeInput("key1", "value4");
        assertTrue(outputTopic1.isEmpty());

        final KeyValueStore<String, String> store = driver.getKeyValueStore(storeName);
        assertEquals("value4", store.get("key1"));
        assertEquals("value2", store.get("key2"));
        assertEquals("value3", store.get("key3"));
        assertNull(store.get("key4"));
    }

    @Test
    public void testDrivingConnectedStateStoreTopology() {
        driver = new TopologyTestDriver(createConnectedStateStoreTopology("connectedStore"), props);
        driver.pipeInput(recordFactory.create(INPUT_TOPIC_1, "key1", "value1"));
        driver.pipeInput(recordFactory.create(INPUT_TOPIC_1, "key2", "value2"));
        driver.pipeInput(recordFactory.create(INPUT_TOPIC_1, "key3", "value3"));
        driver.pipeInput(recordFactory.create(INPUT_TOPIC_1, "key1", "value4"));
        assertNoOutputRecord(OUTPUT_TOPIC_1);

        final KeyValueStore<String, String> store = driver.getKeyValueStore("connectedStore");
        assertEquals("value4", store.get("key1"));
        assertEquals("value2", store.get("key2"));
        assertEquals("value3", store.get("key3"));
        assertNull(store.get("key4"));
    }

    @Test
    public void testDrivingConnectedStateStoreInDifferentProcessorsTopology() {
        final String storeName = "connectedStore";
        final StoreBuilder<KeyValueStore<String, String>> storeBuilder = Stores.keyValueStoreBuilder(Stores.inMemoryKeyValueStore(storeName), Serdes.String(), Serdes.String());
        topology
            .addSource("source1", STRING_DESERIALIZER, STRING_DESERIALIZER, INPUT_TOPIC_1)
            .addSource("source2", STRING_DESERIALIZER, STRING_DESERIALIZER, INPUT_TOPIC_2)
            .addProcessor("processor1", defineWithStores(new StatefulProcessor(storeName), Collections.singleton(storeBuilder)), "source1")
            .addProcessor("processor2", defineWithStores(new StatefulProcessor(storeName), Collections.singleton(storeBuilder)), "source2")
            .addSink("counts", OUTPUT_TOPIC_1, "processor1", "processor2");

        driver = new TopologyTestDriver(topology, props);
        driver.pipeInput(recordFactory.create(INPUT_TOPIC_1, "key1", "value1"));
        driver.pipeInput(recordFactory.create(INPUT_TOPIC_1, "key2", "value2"));
        driver.pipeInput(recordFactory.create(INPUT_TOPIC_2, "key3", "value3"));
        driver.pipeInput(recordFactory.create(INPUT_TOPIC_2, "key1", "value4"));
        assertNoOutputRecord(OUTPUT_TOPIC_1);
        assertNoOutputRecord(OUTPUT_TOPIC_1);

        final KeyValueStore<String, String> store = driver.getKeyValueStore("connectedStore");
        assertEquals("value4", store.get("key1"));
        assertEquals("value2", store.get("key2"));
        assertEquals("value3", store.get("key3"));
        assertNull(store.get("key4"));
    }

    @Test
    public void shouldDriveGlobalStore() {
        final String storeName = "my-store";
        final String global = "global";
        final String topic = "topic";

        topology.addGlobalStore(
            Stores.keyValueStoreBuilder(
                Stores.inMemoryKeyValueStore(storeName),
                Serdes.String(),
                Serdes.String()
            ).withLoggingDisabled(),
            global,
            STRING_DESERIALIZER,
            STRING_DESERIALIZER,
            topic,
            "processor",
            define(new StatefulProcessor(storeName)));

        driver = new TopologyTestDriver(topology, props);
        final TestInputTopic<String, String> inputTopic = driver.createInputTopic(topic, STRING_SERIALIZER, STRING_SERIALIZER);
        final KeyValueStore<String, String> globalStore = driver.getKeyValueStore(storeName);
        inputTopic.pipeInput("key1", "value1");
        inputTopic.pipeInput("key2", "value2");
        assertEquals("value1", globalStore.get("key1"));
        assertEquals("value2", globalStore.get("key2"));
    }

    @Test
    public void testDrivingSimpleMultiSourceTopology() {
        final int partition = 10;
        driver = new TopologyTestDriver(createSimpleMultiSourceTopology(partition), props);
        final TestInputTopic<String, String> inputTopic = driver.createInputTopic(INPUT_TOPIC_1, STRING_SERIALIZER, STRING_SERIALIZER, Instant.ofEpochMilli(0L), Duration.ZERO);
        final TestOutputTopic<String, String> outputTopic1 =
                driver.createOutputTopic(OUTPUT_TOPIC_1, Serdes.String().deserializer(), Serdes.String().deserializer());
        final TestOutputTopic<String, String> outputTopic2 =
                driver.createOutputTopic(OUTPUT_TOPIC_2, Serdes.String().deserializer(), Serdes.String().deserializer());

        inputTopic.pipeInput("key1", "value1");
        assertNextOutputRecord(outputTopic1.readRecord(), "key1", "value1");
        assertTrue(outputTopic2.isEmpty());

        final TestInputTopic<String, String> inputTopic2 = driver.createInputTopic(INPUT_TOPIC_2, STRING_SERIALIZER, STRING_SERIALIZER, Instant.ofEpochMilli(0L), Duration.ZERO);
        inputTopic2.pipeInput("key2", "value2");
        assertNextOutputRecord(outputTopic2.readRecord(), "key2", "value2");
        assertTrue(outputTopic2.isEmpty());
    }

    @Test
    public void testDrivingForwardToSourceTopology() {
        driver = new TopologyTestDriver(createForwardToSourceTopology(), props);
        final TestInputTopic<String, String> inputTopic = driver.createInputTopic(INPUT_TOPIC_1, STRING_SERIALIZER, STRING_SERIALIZER, Instant.ofEpochMilli(0L), Duration.ZERO);
        inputTopic.pipeInput("key1", "value1");
        inputTopic.pipeInput("key2", "value2");
        inputTopic.pipeInput("key3", "value3");
        final TestOutputTopic<String, String> outputTopic2 =
                driver.createOutputTopic(OUTPUT_TOPIC_2, Serdes.String().deserializer(), Serdes.String().deserializer());
        assertNextOutputRecord(outputTopic2.readRecord(), "key1", "value1");
        assertNextOutputRecord(outputTopic2.readRecord(), "key2", "value2");
        assertNextOutputRecord(outputTopic2.readRecord(), "key3", "value3");
    }

    @Test
    public void testDrivingInternalRepartitioningTopology() {
        driver = new TopologyTestDriver(createInternalRepartitioningTopology(), props);
        final TestInputTopic<String, String> inputTopic = driver.createInputTopic(INPUT_TOPIC_1, STRING_SERIALIZER, STRING_SERIALIZER, Instant.ofEpochMilli(0L), Duration.ZERO);
        inputTopic.pipeInput("key1", "value1");
        inputTopic.pipeInput("key2", "value2");
        inputTopic.pipeInput("key3", "value3");
        final TestOutputTopic<String, String> outputTopic1 = driver.createOutputTopic(OUTPUT_TOPIC_1, STRING_DESERIALIZER, STRING_DESERIALIZER);
        assertNextOutputRecord(outputTopic1.readRecord(), "key1", "value1");
        assertNextOutputRecord(outputTopic1.readRecord(), "key2", "value2");
        assertNextOutputRecord(outputTopic1.readRecord(), "key3", "value3");
    }

    @Test
    public void testDrivingInternalRepartitioningForwardingTimestampTopology() {
        driver = new TopologyTestDriver(createInternalRepartitioningWithValueTimestampTopology(), props);
        final TestInputTopic<String, String> inputTopic = driver.createInputTopic(INPUT_TOPIC_1, STRING_SERIALIZER, STRING_SERIALIZER);
        inputTopic.pipeInput("key1", "value1@1000");
        inputTopic.pipeInput("key2", "value2@2000");
        inputTopic.pipeInput("key3", "value3@3000");
        final TestOutputTopic<String, String> outputTopic = driver.createOutputTopic(OUTPUT_TOPIC_1, STRING_DESERIALIZER, STRING_DESERIALIZER);
        assertThat(outputTopic.readRecord(),
                equalTo(new TestRecord<>("key1", "value1", null, 1000L)));
        assertThat(outputTopic.readRecord(),
                equalTo(new TestRecord<>("key2", "value2", null, 2000L)));
        assertThat(outputTopic.readRecord(),
                equalTo(new TestRecord<>("key3", "value3", null, 3000L)));
    }

    @Test
    public void shouldCreateStringWithSourceAndTopics() {
        topology.addSource("source", "topic1", "topic2");
        final ProcessorTopology processorTopology = topology.getInternalBuilder().buildTopology();
        final String result = processorTopology.toString();
        assertThat(result, containsString("source:\n\t\ttopics:\t\t[topic1, topic2]\n"));
    }

    @Test
    public void shouldCreateStringWithMultipleSourcesAndTopics() {
        topology.addSource("source", "topic1", "topic2");
        topology.addSource("source2", "t", "t1", "t2");
        final ProcessorTopology processorTopology = topology.getInternalBuilder().buildTopology();
        final String result = processorTopology.toString();
        assertThat(result, containsString("source:\n\t\ttopics:\t\t[topic1, topic2]\n"));
        assertThat(result, containsString("source2:\n\t\ttopics:\t\t[t, t1, t2]\n"));
    }

    @Test
    public void shouldCreateStringWithProcessors() {
        topology.addSource("source", "t")
                .addProcessor("processor", mockProcessorSupplier, "source")
                .addProcessor("other", mockProcessorSupplier, "source");
        final ProcessorTopology processorTopology = topology.getInternalBuilder().buildTopology();
        final String result = processorTopology.toString();
        assertThat(result, containsString("\t\tchildren:\t[processor, other]"));
        assertThat(result, containsString("processor:\n"));
        assertThat(result, containsString("other:\n"));
    }

    @Test
    public void shouldRecursivelyPrintChildren() {
        topology.addSource("source", "t")
                .addProcessor("processor", mockProcessorSupplier, "source")
                .addProcessor("child-one", mockProcessorSupplier, "processor")
                .addProcessor("child-one-one", mockProcessorSupplier, "child-one")
                .addProcessor("child-two", mockProcessorSupplier, "processor")
                .addProcessor("child-two-one", mockProcessorSupplier, "child-two");

        final String result = topology.getInternalBuilder().buildTopology().toString();
        assertThat(result, containsString("child-one:\n\t\tchildren:\t[child-one-one]"));
        assertThat(result, containsString("child-two:\n\t\tchildren:\t[child-two-one]"));
    }

    @Test
    public void shouldConsiderTimeStamps() {
        final int partition = 10;
        driver = new TopologyTestDriver(createSimpleTopology(partition), props);
        final TestInputTopic<String, String> inputTopic = driver.createInputTopic(INPUT_TOPIC_1, STRING_SERIALIZER, STRING_SERIALIZER);
        inputTopic.pipeInput("key1", "value1", 10L);
        inputTopic.pipeInput("key2", "value2", 20L);
        inputTopic.pipeInput("key3", "value3", 30L);
        final TestOutputTopic<String, String> outputTopic1 =
                driver.createOutputTopic(OUTPUT_TOPIC_1, Serdes.String().deserializer(), Serdes.String().deserializer());
        assertNextOutputRecord(outputTopic1.readRecord(), "key1", "value1", 10L);
        assertNextOutputRecord(outputTopic1.readRecord(), "key2", "value2", 20L);
        assertNextOutputRecord(outputTopic1.readRecord(), "key3", "value3", 30L);
    }

    @Test
    public void shouldConsiderModifiedTimeStamps() {
        final int partition = 10;
        driver = new TopologyTestDriver(createTimestampTopology(partition), props);
        final TestInputTopic<String, String> inputTopic = driver.createInputTopic(INPUT_TOPIC_1, STRING_SERIALIZER, STRING_SERIALIZER);
        inputTopic.pipeInput("key1", "value1", 10L);
        inputTopic.pipeInput("key2", "value2", 20L);
        inputTopic.pipeInput("key3", "value3", 30L);
        final TestOutputTopic<String, String> outputTopic1 =
                driver.createOutputTopic(OUTPUT_TOPIC_1, Serdes.String().deserializer(), Serdes.String().deserializer());
        assertNextOutputRecord(outputTopic1.readRecord(), "key1", "value1", 20L);
        assertNextOutputRecord(outputTopic1.readRecord(), "key2", "value2", 30L);
        assertNextOutputRecord(outputTopic1.readRecord(), "key3", "value3", 40L);
    }

    @Test
    public void shouldConsiderModifiedTimeStampsForMultipleProcessors() {
        final int partition = 10;
        driver = new TopologyTestDriver(createMultiProcessorTimestampTopology(partition), props);
        final TestInputTopic<String, String> inputTopic = driver.createInputTopic(INPUT_TOPIC_1, STRING_SERIALIZER, STRING_SERIALIZER);
        final TestOutputTopic<String, String> outputTopic1 =
                driver.createOutputTopic(OUTPUT_TOPIC_1, Serdes.String().deserializer(), Serdes.String().deserializer());
        final TestOutputTopic<String, String> outputTopic2 =
                driver.createOutputTopic(OUTPUT_TOPIC_2, Serdes.String().deserializer(), Serdes.String().deserializer());

        inputTopic.pipeInput("key1", "value1", 10L);
        assertNextOutputRecord(outputTopic1.readRecord(), "key1", "value1", 10L);
        assertNextOutputRecord(outputTopic2.readRecord(), "key1", "value1", 20L);
        assertNextOutputRecord(outputTopic1.readRecord(), "key1", "value1", 15L);
        assertNextOutputRecord(outputTopic2.readRecord(), "key1", "value1", 20L);
        assertNextOutputRecord(outputTopic1.readRecord(), "key1", "value1", 12L);
        assertNextOutputRecord(outputTopic2.readRecord(), "key1", "value1", 22L);
        assertTrue(outputTopic1.isEmpty());
        assertTrue(outputTopic2.isEmpty());

        inputTopic.pipeInput("key2", "value2", 20L);
        assertNextOutputRecord(outputTopic1.readRecord(), "key2", "value2", 20L);
        assertNextOutputRecord(outputTopic2.readRecord(), "key2", "value2", 30L);
        assertNextOutputRecord(outputTopic1.readRecord(), "key2", "value2", 25L);
        assertNextOutputRecord(outputTopic2.readRecord(), "key2", "value2", 30L);
        assertNextOutputRecord(outputTopic1.readRecord(), "key2", "value2", 22L);
        assertNextOutputRecord(outputTopic2.readRecord(), "key2", "value2", 32L);
        assertTrue(outputTopic1.isEmpty());
        assertTrue(outputTopic2.isEmpty());
    }

    @Test
    public void shouldConsiderHeaders() {
        final int partition = 10;
        driver = new TopologyTestDriver(createSimpleTopology(partition), props);
        final TestInputTopic<String, String> inputTopic = driver.createInputTopic(INPUT_TOPIC_1, STRING_SERIALIZER, STRING_SERIALIZER);
        inputTopic.pipeInput(new TestRecord<>("key1", "value1", HEADERS, 10L));
        inputTopic.pipeInput(new TestRecord<>("key2", "value2", HEADERS, 20L));
        inputTopic.pipeInput(new TestRecord<>("key3", "value3", HEADERS, 30L));
        final TestOutputTopic<String, String> outputTopic1 = driver.createOutputTopic(OUTPUT_TOPIC_1, STRING_DESERIALIZER, STRING_DESERIALIZER);
        assertNextOutputRecord(outputTopic1.readRecord(), "key1", "value1", HEADERS, 10L);
        assertNextOutputRecord(outputTopic1.readRecord(), "key2", "value2", HEADERS, 20L);
        assertNextOutputRecord(outputTopic1.readRecord(), "key3", "value3", HEADERS, 30L);
    }

    @Test
    public void shouldAddHeaders() {
        driver = new TopologyTestDriver(createAddHeaderTopology(), props);
        final TestInputTopic<String, String> inputTopic = driver.createInputTopic(INPUT_TOPIC_1, STRING_SERIALIZER, STRING_SERIALIZER);
        inputTopic.pipeInput("key1", "value1", 10L);
        inputTopic.pipeInput("key2", "value2", 20L);
        inputTopic.pipeInput("key3", "value3", 30L);
        final TestOutputTopic<String, String> outputTopic1 = driver.createOutputTopic(OUTPUT_TOPIC_1, STRING_DESERIALIZER, STRING_DESERIALIZER);
        assertNextOutputRecord(outputTopic1.readRecord(), "key1", "value1", HEADERS, 10L);
        assertNextOutputRecord(outputTopic1.readRecord(), "key2", "value2", HEADERS, 20L);
        assertNextOutputRecord(outputTopic1.readRecord(), "key3", "value3", HEADERS, 30L);
    }

    @Test
    public void statelessTopologyShouldNotHavePersistentStore() {
        final TopologyWrapper topology = new TopologyWrapper();
        final ProcessorTopology processorTopology = topology.getInternalBuilder("anyAppId").buildTopology();
        assertFalse(processorTopology.hasPersistentLocalStore());
        assertFalse(processorTopology.hasPersistentGlobalStore());
    }

    @Test
    public void inMemoryStoreShouldNotResultInPersistentLocalStore() {
        final ProcessorTopology processorTopology = createLocalStoreTopology(Stores.inMemoryKeyValueStore("my-store"));
        assertFalse(processorTopology.hasPersistentLocalStore());
    }

    @Test
    public void persistentLocalStoreShouldBeDetected() {
        final ProcessorTopology processorTopology = createLocalStoreTopology(Stores.persistentKeyValueStore("my-store"));
        assertTrue(processorTopology.hasPersistentLocalStore());
    }

    @Test
    public void inMemoryStoreShouldNotResultInPersistentGlobalStore() {
        final ProcessorTopology processorTopology = createGlobalStoreTopology(Stores.inMemoryKeyValueStore("my-store"));
        assertFalse(processorTopology.hasPersistentGlobalStore());
    }

    @Test
    public void persistentGlobalStoreShouldBeDetected() {
        final ProcessorTopology processorTopology = createGlobalStoreTopology(Stores.persistentKeyValueStore("my-store"));
        assertTrue(processorTopology.hasPersistentGlobalStore());
    }

    private ProcessorTopology createLocalStoreTopology(final KeyValueBytesStoreSupplier storeSupplier) {
        final TopologyWrapper topology = new TopologyWrapper();
        final String processor = "processor";
        final StoreBuilder<KeyValueStore<String, String>> storeBuilder =
                Stores.keyValueStoreBuilder(storeSupplier, Serdes.String(), Serdes.String());
        topology.addSource("source", STRING_DESERIALIZER, STRING_DESERIALIZER, "topic")
                .addProcessor(processor, (ProcessorSupplier<String, String>) () -> new StatefulProcessor(storeSupplier.name()), "source")
                .addStateStore(storeBuilder, processor);
        return topology.getInternalBuilder("anyAppId").buildTopology();
    }

    private ProcessorTopology createGlobalStoreTopology(final KeyValueBytesStoreSupplier storeSupplier) {
        final TopologyWrapper topology = new TopologyWrapper();
        final StoreBuilder<KeyValueStore<String, String>> storeBuilder =
                Stores.keyValueStoreBuilder(storeSupplier, Serdes.String(), Serdes.String()).withLoggingDisabled();
        topology.addGlobalStore(storeBuilder, "global", STRING_DESERIALIZER, STRING_DESERIALIZER, "topic", "processor",
                define(new StatefulProcessor(storeSupplier.name())));
        return topology.getInternalBuilder("anyAppId").buildTopology();
    }

    private void assertNextOutputRecord(final TestRecord<String, String> record,
                                        final String key,
                                        final String value) {
        assertNextOutputRecord(record, key, value, 0L);
    }

    private void assertNextOutputRecord(final TestRecord<String, String> record,
                                        final String key,
                                        final String value,
                                        final Long timestamp) {
        assertNextOutputRecord(record, key, value, new RecordHeaders(), timestamp);
    }

    private void assertNextOutputRecord(final TestRecord<String, String> record,
                                        final String key,
                                        final String value,
                                        final Headers headers,
                                        final Long timestamp) {
        assertEquals(key, record.key());
        assertEquals(value, record.value());
        assertEquals(timestamp, record.timestamp());
        assertEquals(headers, record.headers());
    }

    private StreamPartitioner<Object, Object> constantPartitioner(final Integer partition) {
        return (topic, key, value, numPartitions) -> partition;
    }

    private Topology createSimpleTopology(final int partition) {
        return topology
            .addSource("source", STRING_DESERIALIZER, STRING_DESERIALIZER, INPUT_TOPIC_1)
            .addProcessor("processor", define(new ForwardingProcessor()), "source")
            .addSink("sink", OUTPUT_TOPIC_1, constantPartitioner(partition), "processor");
    }

    private Topology createTimestampTopology(final int partition) {
        return topology
            .addSource("source", STRING_DESERIALIZER, STRING_DESERIALIZER, INPUT_TOPIC_1)
            .addProcessor("processor", define(new TimestampProcessor()), "source")
            .addSink("sink", OUTPUT_TOPIC_1, constantPartitioner(partition), "processor");
    }

    private Topology createMultiProcessorTimestampTopology(final int partition) {
        return topology
            .addSource("source", STRING_DESERIALIZER, STRING_DESERIALIZER, INPUT_TOPIC_1)
            .addProcessor("processor", define(new FanOutTimestampProcessor("child1", "child2")), "source")
            .addProcessor("child1", define(new ForwardingProcessor()), "processor")
            .addProcessor("child2", define(new TimestampProcessor()), "processor")
            .addSink("sink1", OUTPUT_TOPIC_1, constantPartitioner(partition), "child1")
            .addSink("sink2", OUTPUT_TOPIC_2, constantPartitioner(partition), "child2");
    }

    private Topology createMultiplexingTopology() {
        return topology
            .addSource("source", STRING_DESERIALIZER, STRING_DESERIALIZER, INPUT_TOPIC_1)
            .addProcessor("processor", define(new MultiplexingProcessor(2)), "source")
            .addSink("sink1", OUTPUT_TOPIC_1, "processor")
            .addSink("sink2", OUTPUT_TOPIC_2, "processor");
    }

    private Topology createMultiplexByNameTopology() {
        return topology
            .addSource("source", STRING_DESERIALIZER, STRING_DESERIALIZER, INPUT_TOPIC_1)
            .addProcessor("processor", define(new MultiplexByNameProcessor(2)), "source")
            .addSink("sink0", OUTPUT_TOPIC_1, "processor")
            .addSink("sink1", OUTPUT_TOPIC_2, "processor");
    }

    private Topology createStatefulTopology(final String storeName) {
        return topology
            .addSource("source", STRING_DESERIALIZER, STRING_DESERIALIZER, INPUT_TOPIC_1)
            .addProcessor("processor", define(new StatefulProcessor(storeName)), "source")
            .addStateStore(Stores.keyValueStoreBuilder(Stores.inMemoryKeyValueStore(storeName), Serdes.String(), Serdes.String()), "processor")
            .addSink("counts", OUTPUT_TOPIC_1, "processor");
    }

    private Topology createConnectedStateStoreTopology(final String storeName) {
        final StoreBuilder<KeyValueStore<String, String>> storeBuilder = Stores.keyValueStoreBuilder(Stores.inMemoryKeyValueStore(storeName), Serdes.String(), Serdes.String());
        return topology
            .addSource("source", STRING_DESERIALIZER, STRING_DESERIALIZER, INPUT_TOPIC_1)
            .addProcessor("processor", defineWithStores(new StatefulProcessor(storeName), Collections.singleton(storeBuilder)), "source")
            .addSink("counts", OUTPUT_TOPIC_1, "processor");
    }

    private Topology createInternalRepartitioningTopology() {
        topology.addSource("source", INPUT_TOPIC_1)
            .addSink("sink0", THROUGH_TOPIC_1, "source")
            .addSource("source1", THROUGH_TOPIC_1)
            .addSink("sink1", OUTPUT_TOPIC_1, "source1");

        // use wrapper to get the internal topology builder to add internal topic
        final InternalTopologyBuilder internalTopologyBuilder = TopologyWrapper.getInternalTopologyBuilder(topology);
        internalTopologyBuilder.addInternalTopic(THROUGH_TOPIC_1, InternalTopicProperties.empty());

        return topology;
    }

    private Topology createInternalRepartitioningWithValueTimestampTopology() {
        topology.addSource("source", INPUT_TOPIC_1)
                .addProcessor("processor", define(new ValueTimestampProcessor()), "source")
                .addSink("sink0", THROUGH_TOPIC_1, "processor")
                .addSource("source1", THROUGH_TOPIC_1)
                .addSink("sink1", OUTPUT_TOPIC_1, "source1");

        // use wrapper to get the internal topology builder to add internal topic
        final InternalTopologyBuilder internalTopologyBuilder = TopologyWrapper.getInternalTopologyBuilder(topology);
        internalTopologyBuilder.addInternalTopic(THROUGH_TOPIC_1, InternalTopicProperties.empty());

        return topology;
    }

    private Topology createForwardToSourceTopology() {
        return topology.addSource("source-1", INPUT_TOPIC_1)
                .addSink("sink-1", OUTPUT_TOPIC_1, "source-1")
                .addSource("source-2", OUTPUT_TOPIC_1)
                .addSink("sink-2", OUTPUT_TOPIC_2, "source-2");
    }

    private Topology createSimpleMultiSourceTopology(final int partition) {
        return topology.addSource("source-1", STRING_DESERIALIZER, STRING_DESERIALIZER, INPUT_TOPIC_1)
                .addProcessor("processor-1", define(new ForwardingProcessor()), "source-1")
                .addSink("sink-1", OUTPUT_TOPIC_1, constantPartitioner(partition), "processor-1")
                .addSource("source-2", STRING_DESERIALIZER, STRING_DESERIALIZER, INPUT_TOPIC_2)
                .addProcessor("processor-2", define(new ForwardingProcessor()), "source-2")
                .addSink("sink-2", OUTPUT_TOPIC_2, constantPartitioner(partition), "processor-2");
    }

    private Topology createAddHeaderTopology() {
        return topology.addSource("source-1", STRING_DESERIALIZER, STRING_DESERIALIZER, INPUT_TOPIC_1)
                .addProcessor("processor-1", define(new AddHeaderProcessor()), "source-1")
                .addSink("sink-1", OUTPUT_TOPIC_1, "processor-1");
    }

    /**
     * A processor that simply forwards all messages to all children.
     */
    protected static class ForwardingProcessor extends AbstractProcessor<String, String> {
        @Override
        public void process(final String key, final String value) {
            context().forward(key, value);
        }
    }

    /**
     * A processor that simply forwards all messages to all children with advanced timestamps.
     */
    protected static class TimestampProcessor extends AbstractProcessor<String, String> {
        @Override
        public void process(final String key, final String value) {
            context().forward(key, value, To.all().withTimestamp(context().timestamp() + 10));
        }
    }

    protected static class FanOutTimestampProcessor extends AbstractProcessor<String, String> {
        private final String firstChild;
        private final String secondChild;

        FanOutTimestampProcessor(final String firstChild,
                                 final String secondChild) {
            this.firstChild = firstChild;
            this.secondChild = secondChild;
        }

        @Override
        public void process(final String key, final String value) {
            context().forward(key, value);
            context().forward(key, value, To.child(firstChild).withTimestamp(context().timestamp() + 5));
            context().forward(key, value, To.child(secondChild));
            context().forward(key, value, To.all().withTimestamp(context().timestamp() + 2));
        }
    }

    protected static class AddHeaderProcessor extends AbstractProcessor<String, String> {
        @Override
        public void process(final String key, final String value) {
            context().headers().add(HEADER);
            context().forward(key, value);
        }
    }

    /**
     * A processor that removes custom timestamp information from messages and forwards modified messages to each child.
     * A message contains custom timestamp information if the value is in ".*@[0-9]+" format.
     */
    protected static class ValueTimestampProcessor extends AbstractProcessor<String, String> {
        @Override
        public void process(final String key, final String value) {
            context().forward(key, value.split("@")[0]);
        }
    }

    /**
     * A processor that forwards slightly-modified messages to each child.
     */
    protected static class MultiplexingProcessor extends AbstractProcessor<String, String> {
        private final int numChildren;

        MultiplexingProcessor(final int numChildren) {
            this.numChildren = numChildren;
        }

        @SuppressWarnings("deprecation") // need to test deprecated code until removed
        @Override
        public void process(final String key, final String value) {
            for (int i = 0; i != numChildren; ++i) {
                context().forward(key, value + "(" + (i + 1) + ")", i);
            }
        }
    }

    /**
     * A processor that forwards slightly-modified messages to each named child.
     * Note: the children are assumed to be named "sink{child number}", e.g., sink1, or sink2, etc.
     */
    protected static class MultiplexByNameProcessor extends AbstractProcessor<String, String> {
        private final int numChildren;

        MultiplexByNameProcessor(final int numChildren) {
            this.numChildren = numChildren;
        }

        @SuppressWarnings("deprecation") // need to test deprecated code until removed
        @Override
        public void process(final String key, final String value) {
            for (int i = 0; i != numChildren; ++i) {
                context().forward(key, value + "(" + (i + 1) + ")",  "sink" + i);
            }
        }
    }

    /**
     * A processor that stores each key-value pair in an in-memory key-value store registered with the context.
     */
    protected static class StatefulProcessor extends AbstractProcessor<String, String> {
        private KeyValueStore<String, String> store;
        private final String storeName;

        StatefulProcessor(final String storeName) {
            this.storeName = storeName;
        }

        @Override
        @SuppressWarnings("unchecked")
        public void init(final ProcessorContext context) {
            super.init(context);
            store = (KeyValueStore<String, String>) context.getStateStore(storeName);
        }

        @Override
        public void process(final String key, final String value) {
            store.put(key, value);
        }
    }

    private <K, V> ProcessorSupplier<K, V> define(final Processor<K, V> processor) {
        return () -> processor;
    }

    private <K, V> ProcessorSupplier<K, V> defineWithStores(final Processor<K, V> processor, final Set<StoreBuilder> stores) {
        return new ProcessorSupplier<K, V>() {
            @Override
            public Processor<K, V> get() {
                return processor;
            }

            @Override
            public Set<StoreBuilder> stores() {
                return stores;
            }
        };
    }

    /**
     * A custom timestamp extractor that extracts the timestamp from the record's value if the value is in ".*@[0-9]+"
     * format. Otherwise, it returns the record's timestamp or the default timestamp if the record's timestamp is negative.
    */
    public static class CustomTimestampExtractor implements TimestampExtractor {
        private static final long DEFAULT_TIMESTAMP = 1000L;

        @Override
        public long extract(final ConsumerRecord<Object, Object> record, final long partitionTime) {
            if (record.value().toString().matches(".*@[0-9]+")) {
                return Long.parseLong(record.value().toString().split("@")[1]);
            }

            if (record.timestamp() >= 0L) {
                return record.timestamp();
            }

            return DEFAULT_TIMESTAMP;
        }
    }
}<|MERGE_RESOLUTION|>--- conflicted
+++ resolved
@@ -51,12 +51,9 @@
 import org.junit.Test;
 
 import java.io.File;
-<<<<<<< HEAD
-import java.util.Collections;
-=======
 import java.time.Duration;
 import java.time.Instant;
->>>>>>> 318063a1
+import java.util.Collections;
 import java.util.Properties;
 import java.util.Set;
 
@@ -241,11 +238,15 @@
     @Test
     public void testDrivingConnectedStateStoreTopology() {
         driver = new TopologyTestDriver(createConnectedStateStoreTopology("connectedStore"), props);
-        driver.pipeInput(recordFactory.create(INPUT_TOPIC_1, "key1", "value1"));
-        driver.pipeInput(recordFactory.create(INPUT_TOPIC_1, "key2", "value2"));
-        driver.pipeInput(recordFactory.create(INPUT_TOPIC_1, "key3", "value3"));
-        driver.pipeInput(recordFactory.create(INPUT_TOPIC_1, "key1", "value4"));
-        assertNoOutputRecord(OUTPUT_TOPIC_1);
+        final TestInputTopic<String, String> inputTopic = driver.createInputTopic(INPUT_TOPIC_1, STRING_SERIALIZER, STRING_SERIALIZER);
+        final TestOutputTopic<Integer, String> outputTopic1 =
+            driver.createOutputTopic(OUTPUT_TOPIC_1, Serdes.Integer().deserializer(), Serdes.String().deserializer());
+
+        inputTopic.pipeInput("key1", "value1");
+        inputTopic.pipeInput("key2", "value2");
+        inputTopic.pipeInput("key3", "value3");
+        inputTopic.pipeInput("key1", "value4");
+        assertTrue(outputTopic1.isEmpty());
 
         final KeyValueStore<String, String> store = driver.getKeyValueStore("connectedStore");
         assertEquals("value4", store.get("key1"));
@@ -265,13 +266,15 @@
             .addProcessor("processor2", defineWithStores(new StatefulProcessor(storeName), Collections.singleton(storeBuilder)), "source2")
             .addSink("counts", OUTPUT_TOPIC_1, "processor1", "processor2");
 
-        driver = new TopologyTestDriver(topology, props);
-        driver.pipeInput(recordFactory.create(INPUT_TOPIC_1, "key1", "value1"));
-        driver.pipeInput(recordFactory.create(INPUT_TOPIC_1, "key2", "value2"));
-        driver.pipeInput(recordFactory.create(INPUT_TOPIC_2, "key3", "value3"));
-        driver.pipeInput(recordFactory.create(INPUT_TOPIC_2, "key1", "value4"));
-        assertNoOutputRecord(OUTPUT_TOPIC_1);
-        assertNoOutputRecord(OUTPUT_TOPIC_1);
+        final TestInputTopic<String, String> inputTopic = driver.createInputTopic(INPUT_TOPIC_1, STRING_SERIALIZER, STRING_SERIALIZER);
+        final TestOutputTopic<Integer, String> outputTopic1 =
+            driver.createOutputTopic(OUTPUT_TOPIC_1, Serdes.Integer().deserializer(), Serdes.String().deserializer());
+
+        inputTopic.pipeInput("key1", "value1");
+        inputTopic.pipeInput("key2", "value2");
+        inputTopic.pipeInput("key3", "value3");
+        inputTopic.pipeInput("key1", "value4");
+        assertTrue(outputTopic1.isEmpty());
 
         final KeyValueStore<String, String> store = driver.getKeyValueStore("connectedStore");
         assertEquals("value4", store.get("key1"));
@@ -813,7 +816,7 @@
         return () -> processor;
     }
 
-    private <K, V> ProcessorSupplier<K, V> defineWithStores(final Processor<K, V> processor, final Set<StoreBuilder> stores) {
+    private <K, V> ProcessorSupplier<K, V> defineWithStores(final Processor<K, V> processor, final Set<StoreBuilder<?>> stores) {
         return new ProcessorSupplier<K, V>() {
             @Override
             public Processor<K, V> get() {
@@ -821,7 +824,7 @@
             }
 
             @Override
-            public Set<StoreBuilder> stores() {
+            public Set<StoreBuilder<?>> stores() {
                 return stores;
             }
         };
