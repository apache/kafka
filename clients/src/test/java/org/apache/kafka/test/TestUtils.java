--- conflicted
+++ resolved
@@ -32,12 +32,8 @@
 import org.apache.kafka.common.protocol.Errors;
 import org.apache.kafka.common.protocol.Message;
 import org.apache.kafka.common.protocol.ObjectSerializationCache;
-import org.apache.kafka.common.protocol.types.Struct;
-<<<<<<< HEAD
 import org.apache.kafka.common.record.RecordBatch;
-=======
 import org.apache.kafka.common.requests.ByteBufferChannel;
->>>>>>> dc55be2d
 import org.apache.kafka.common.requests.MetadataResponse;
 import org.apache.kafka.common.requests.RequestHeader;
 import org.apache.kafka.common.utils.Exit;
@@ -583,15 +579,6 @@
         return new HashSet<>(collection);
     }
 
-<<<<<<< HEAD
-=======
-    public static ByteBuffer toBuffer(Struct struct) {
-        ByteBuffer buffer = ByteBuffer.allocate(struct.sizeOf());
-        struct.writeTo(buffer);
-        buffer.rewind();
-        return buffer;
-    }
-
     public static ByteBuffer toBuffer(Send send) {
         ByteBufferChannel channel = new ByteBufferChannel(send.size());
         try {
@@ -603,7 +590,6 @@
         }
     }
 
->>>>>>> dc55be2d
     public static Set<TopicPartition> generateRandomTopicPartitions(int numTopic, int numPartitionPerTopic) {
         Set<TopicPartition> tps = new HashSet<>();
         for (int i = 0; i < numTopic; i++) {
