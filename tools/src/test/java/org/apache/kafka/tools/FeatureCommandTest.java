--- conflicted
+++ resolved
@@ -111,14 +111,9 @@
                         "disable", "--feature", "metadata.version"))
         );
         // Change expected message to reflect possible MetadataVersion range 1-N (N increases when adding a new version)
-<<<<<<< HEAD
         assertEquals("Could not disable metadata.version. The update failed for all features since the following " +
                 "feature had an error: metadata.version:org.apache.kafka.common.errors.InvalidUpdateVersionException (Invalid update version 0 for feature " +
-                "metadata.version. Local controller 3000 only supports versions 1-24)", commandOutput);
-=======
-        assertEquals("Could not disable metadata.version. Invalid update version 0 for feature " +
-                "metadata.version. Local controller 3000 only supports versions 1-25", commandOutput);
->>>>>>> 1854d4b8
+                "metadata.version. Local controller 3000 only supports versions 1-25)", commandOutput);
 
         commandOutput = ToolsTestUtils.captureStandardOut(() ->
                 assertEquals(1, FeatureCommand.mainNoExit("--bootstrap-server", cluster.bootstrapServers(),
