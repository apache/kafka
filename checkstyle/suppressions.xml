--- conflicted
+++ resolved
@@ -83,14 +83,10 @@
               files="(ByteUtils|Topic|KafkaLZ4BlockOutputStream).java"/>
 
     <suppress checks="CyclomaticComplexity"
-              files="(ConsumerCoordinator|CommitRequestManager|FetchCollector|OffsetFetcherUtils|KafkaProducer|Sender|ConfigDef|KerberosLogin|AbstractRequest|AbstractResponse|Selector|SslTransportLayer|SaslClientAuthenticator|SaslClientCallbackHandler|SaslServerAuthenticator|AbstractCoordinator|TransactionManager|AbstractStickyAssignor|Authorizer|FetchSessionHandler|MockAdminClient).java"/>
-
-    <suppress checks="JavaNCSS"
-<<<<<<< HEAD
-              files="(AbstractRequest|AbstractResponse|KerberosLogin|WorkerSinkTaskTest|TransactionManagerTest|SenderTest|KafkaAdminClient|ConsumerCoordinatorTest|KafkaRaftClientTest).java"/>
-=======
+              files="(ClientTelemetryReporter|ConsumerCoordinator|CommitRequestManager|FetchCollector|OffsetFetcherUtils|KafkaProducer|Sender|ConfigDef|KerberosLogin|AbstractRequest|AbstractResponse|Selector|SslTransportLayer|SaslClientAuthenticator|SaslClientCallbackHandler|SaslServerAuthenticator|AbstractCoordinator|TransactionManager|AbstractStickyAssignor|Authorizer|FetchSessionHandler|MockAdminClient).java"/>
+
+    <suppress checks="JavaNCSS"
               files="(AbstractRequest|AbstractResponse|KerberosLogin|WorkerSinkTaskTest|TransactionManagerTest|SenderTest|KafkaAdminClient|ConsumerCoordinatorTest|KafkaAdminClientTest|KafkaRaftClientTest).java"/>
->>>>>>> 51c9b0d0
 
     <suppress checks="NPathComplexity"
               files="(ConsumerCoordinator|BufferPool|AbstractLegacyRecordBatch|SslTransportLayer|KerberosLogin|Selector|Sender|Serdes|Values|PluginUtils|MiniTrogdorCluster|TasksRequest|KafkaProducer|KafkaRaftClient|Authorizer|FetchSessionHandler).java"/>
@@ -153,20 +149,13 @@
               files="(DistributedHerder|Worker)Test.java"/>
 
     <suppress checks="ClassFanOutComplexity"
-<<<<<<< HEAD
-              files="(WorkerSource|AbstractWorkerSource|ExactlyOnceWorkerSource|ErrorHandling)TaskTest.java"/>
-=======
-              files="(WorkerSink|WorkerSource|ErrorHandling)Task(|WithTopicCreation|Mockito)Test.java"/>
->>>>>>> upstream/trunk
-    <suppress checks="ClassFanOutComplexity"
-              files="(DistributedHerder|Worker)Test.java"/>
-
-    <suppress checks="MethodLength"
-<<<<<<< HEAD
+              files="(WorkerSink|WorkerSource|ErrorHandling)TaskTest.java"/>
+
+    <suppress checks="ClassFanOutComplexity"
+              files="(DistributedHerder|Worker|WorkerSinkTaskMockito)Test.java"/>
+
+    <suppress checks="MethodLength"
               files="WorkerSinkTaskTest.java"/>
-=======
-              files="(RequestResponse|WorkerSinkTask|WorkerSinkTaskMockito)Test.java"/>
->>>>>>> upstream/trunk
 
     <suppress checks="JavaNCSS"
               files="(DistributedHerder|Worker)Test.java"/>
@@ -213,11 +202,7 @@
 
     <!-- Streams tests -->
     <suppress checks="ClassFanOutComplexity"
-<<<<<<< HEAD
-              files="(RecordCollectorTest|StreamsPartitionAssignorTest|StreamThreadTest|StreamTaskTest|TaskManagerTest|KafkaStreamsTest|EosIntegrationTest).java"/>
-=======
-              files="(RecordCollectorTest|StreamsPartitionAssignorTest|StreamThreadTest|StreamTaskTest|TaskManagerTest|TopologyTestDriverTest|KafkaStreamsTest|EosIntegrationTest|RestoreIntegrationTest).java"/>
->>>>>>> upstream/trunk
+              files="(RecordCollectorTest|StreamsPartitionAssignorTest|StreamThreadTest|StreamTaskTest|TaskManagerTest|KafkaStreamsTest|EosIntegrationTest|RestoreIntegrationTest).java"/>
 
     <suppress checks="MethodLength"
               files="(EosIntegrationTest|EosV2UpgradeIntegrationTest|KStreamKStreamJoinTest|RocksDBWindowStoreTest|IQv2IntegrationTest).java"/>
