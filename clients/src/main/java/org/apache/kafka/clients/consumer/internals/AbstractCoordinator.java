--- conflicted
+++ resolved
@@ -909,13 +909,8 @@
     }
 
     private synchronized void resetGeneration() {
-<<<<<<< HEAD
         rejoinNeeded = true;
         generation = Generation.NO_GENERATION;
-=======
-        this.rejoinNeeded = true;
-        this.generation = Generation.NO_GENERATION;
->>>>>>> 94ef25ab
     }
 
     synchronized void resetGenerationOnResponseError(ApiKeys api, Errors error) {
@@ -1065,15 +1060,8 @@
     }
 
     private class HeartbeatResponseHandler extends CoordinatorResponseHandler<HeartbeatResponse, Void> {
-<<<<<<< HEAD
         private HeartbeatResponseHandler(final Generation generation) {
             super(generation);
-=======
-        private final Generation sentGeneration;
-
-        private HeartbeatResponseHandler(final Generation generation) {
-            this.sentGeneration = generation;
->>>>>>> 94ef25ab
         }
 
         @Override
@@ -1094,7 +1082,6 @@
                 requestRejoin();
                 future.raise(error);
             } else if (error == Errors.ILLEGAL_GENERATION) {
-<<<<<<< HEAD
                 if (generationUnchanged()) {
                     log.info("Attempt to heartbeat failed since current {} is not valid, resetting generation", sentGeneration);
                     resetGenerationOnResponseError(ApiKeys.HEARTBEAT, error);
@@ -1104,11 +1091,6 @@
                     log.info("Attempt to heartbeat failed since old {} is not valid, ignoring the error", sentGeneration);
                     future.complete(null);
                 }
-=======
-                log.info("Attempt to heartbeat failed since generation {} is not current", sentGeneration.generationId);
-                resetGenerationOnResponseError(ApiKeys.HEARTBEAT, error);
-                future.raise(error);
->>>>>>> 94ef25ab
             } else if (error == Errors.FENCED_INSTANCE_ID) {
                 if (generationUnchanged()) {
                     log.info("Attempt to heartbeat failed since current {} gets fenced with group instance id {}",
@@ -1121,7 +1103,6 @@
                     future.complete(null);
                 }
             } else if (error == Errors.UNKNOWN_MEMBER_ID) {
-<<<<<<< HEAD
                 if (generationUnchanged()) {
                     log.info("Attempt to heartbeat failed since current {} member id is unknown, resetting generation", sentGeneration);
                     resetGenerationOnResponseError(ApiKeys.HEARTBEAT, error);
@@ -1131,11 +1112,6 @@
                     log.info("Attempt to heartbeat failed since old {} member id is unknown, ignoring the error", sentGeneration);
                     future.complete(null);
                 }
-=======
-                log.info("Attempt to heartbeat failed since member id {} is not valid.", sentGeneration.memberId);
-                resetGenerationOnResponseError(ApiKeys.HEARTBEAT, error);
-                future.raise(error);
->>>>>>> 94ef25ab
             } else if (error == Errors.GROUP_AUTHORIZATION_FAILED) {
                 future.raise(GroupAuthorizationException.forGroupId(rebalanceConfig.groupId));
             } else {
@@ -1524,11 +1500,8 @@
     final boolean hasValidMemberId() {
         return generation != Generation.NO_GENERATION && generation.hasMemberId();
     }
-<<<<<<< HEAD
 
     final void setNewGeneration(final Generation generation) {
         this.generation = generation;
     }
-=======
->>>>>>> 94ef25ab
 }