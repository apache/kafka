/*
 * Licensed to the Apache Software Foundation (ASF) under one or more
 * contributor license agreements. See the NOTICE file distributed with
 * this work for additional information regarding copyright ownership.
 * The ASF licenses this file to You under the Apache License, Version 2.0
 * (the "License"); you may not use this file except in compliance with
 * the License. You may obtain a copy of the License at
 *
 *    http://www.apache.org/licenses/LICENSE-2.0
 *
 * Unless required by applicable law or agreed to in writing, software
 * distributed under the License is distributed on an "AS IS" BASIS,
 * WITHOUT WARRANTIES OR CONDITIONS OF ANY KIND, either express or implied.
 * See the License for the specific language governing permissions and
 * limitations under the License.
 */
package org.apache.kafka.streams.kstream.internals;

import org.apache.kafka.common.serialization.Serdes;
import org.apache.kafka.common.serialization.StringSerializer;
import org.apache.kafka.common.utils.Bytes;
import org.apache.kafka.streams.KeyValueTimestamp;
import org.apache.kafka.streams.StreamsBuilder;
import org.apache.kafka.streams.TestInputTopic;
import org.apache.kafka.streams.TopologyTestDriver;
import org.apache.kafka.streams.errors.TopologyException;
import org.apache.kafka.streams.kstream.Consumed;
import org.apache.kafka.streams.kstream.Grouped;
import org.apache.kafka.streams.kstream.KGroupedStream;
import org.apache.kafka.streams.kstream.KStream;
import org.apache.kafka.streams.kstream.KTable;
import org.apache.kafka.streams.kstream.Materialized;
import org.apache.kafka.streams.kstream.SessionWindows;
import org.apache.kafka.streams.kstream.SlidingWindows;
import org.apache.kafka.streams.kstream.TimeWindows;
import org.apache.kafka.streams.kstream.Windowed;
import org.apache.kafka.streams.kstream.Windows;
import org.apache.kafka.streams.processor.internals.testutil.LogCaptureAppender;
import org.apache.kafka.streams.state.KeyValueStore;
import org.apache.kafka.streams.state.SessionStore;
import org.apache.kafka.streams.state.ValueAndTimestamp;
import org.apache.kafka.test.MockAggregator;
import org.apache.kafka.test.MockApiProcessorSupplier;
import org.apache.kafka.test.MockInitializer;
import org.apache.kafka.test.MockReducer;
import org.apache.kafka.test.StreamsTestUtils;
import org.junit.Before;
import org.junit.Test;

import java.util.ArrayList;
import java.util.Arrays;
import java.util.Comparator;
import java.util.Map;
import java.util.Properties;

import static java.time.Duration.ofMillis;
import static org.hamcrest.CoreMatchers.equalTo;
import static org.hamcrest.CoreMatchers.hasItem;
import static org.hamcrest.MatcherAssert.assertThat;
import static org.junit.Assert.assertEquals;
import static org.junit.Assert.assertNull;
import static org.junit.Assert.assertThrows;

public class KGroupedStreamImplTest {

    private static final String TOPIC = "topic";
    private static final String INVALID_STORE_NAME = "~foo bar~";
    private final StreamsBuilder builder = new StreamsBuilder();
    private KGroupedStream<String, String> groupedStream;

    private final Properties props = StreamsTestUtils.getStreamsConfig(Serdes.String(), Serdes.String());

    @Before
    public void before() {
        final KStream<String, String> stream = builder.stream(TOPIC, Consumed.with(Serdes.String(), Serdes.String()));
        groupedStream = stream.groupByKey(Grouped.with(Serdes.String(), Serdes.String()));
    }

    @Test
    public void shouldNotHaveNullAggregatorOnCogroup() {
        assertThrows(NullPointerException.class, () ->  groupedStream.cogroup(null));
    }

    @Test
    public void shouldNotHaveNullReducerOnReduce() {
        assertThrows(NullPointerException.class, () ->  groupedStream.reduce(null));
    }

    @Test
    public void shouldNotHaveInvalidStoreNameOnReduce() {
        assertThrows(TopologyException.class, () ->  groupedStream.reduce(MockReducer.STRING_ADDER, Materialized.as(INVALID_STORE_NAME)));
    }

    @Test
    public void shouldNotHaveNullReducerWithWindowedReduce() {
        assertThrows(NullPointerException.class, () ->  groupedStream
                .windowedBy(TimeWindows.ofSizeWithNoGrace(ofMillis(10)))
                .reduce(null, Materialized.as("store")));
    }

    @Test
    public void shouldNotHaveNullWindowsWithWindowedReduce() {
        assertThrows(NullPointerException.class, () ->  groupedStream.windowedBy((Windows<?>) null));
    }

    @Test
    public void shouldNotHaveInvalidStoreNameWithWindowedReduce() {
        assertThrows(TopologyException.class, () ->  groupedStream
                .windowedBy(TimeWindows.ofSizeWithNoGrace(ofMillis(10)))
                .reduce(MockReducer.STRING_ADDER, Materialized.as(INVALID_STORE_NAME)));
    }

    @Test
    public void shouldNotHaveNullInitializerOnAggregate() {
        assertThrows(NullPointerException.class, () ->  groupedStream.aggregate(null, MockAggregator.TOSTRING_ADDER, Materialized.as("store")));
    }

    @Test
    public void shouldNotHaveNullAdderOnAggregate() {
        assertThrows(NullPointerException.class, () ->  groupedStream.aggregate(MockInitializer.STRING_INIT, null, Materialized.as("store")));
    }

    @Test
    public void shouldNotHaveInvalidStoreNameOnAggregate() {
        assertThrows(TopologyException.class, () ->  groupedStream.aggregate(
                MockInitializer.STRING_INIT,
                MockAggregator.TOSTRING_ADDER,
                Materialized.as(INVALID_STORE_NAME)));
    }

    @Test
    public void shouldNotHaveNullInitializerOnWindowedAggregate() {
        assertThrows(NullPointerException.class, () ->  groupedStream
                .windowedBy(TimeWindows.ofSizeWithNoGrace(ofMillis(10)))
                .aggregate(null, MockAggregator.TOSTRING_ADDER, Materialized.as("store")));
    }

    @Test
    public void shouldNotHaveNullAdderOnWindowedAggregate() {
        assertThrows(NullPointerException.class, () ->  groupedStream
                .windowedBy(TimeWindows.ofSizeWithNoGrace(ofMillis(10)))
                .aggregate(MockInitializer.STRING_INIT, null, Materialized.as("store")));
    }

    @Test
    public void shouldNotHaveNullWindowsOnWindowedAggregate() {
        assertThrows(NullPointerException.class, () ->  groupedStream.windowedBy((Windows<?>) null));
    }

    @Test
    public void shouldNotHaveInvalidStoreNameOnWindowedAggregate() {
        assertThrows(TopologyException.class, () ->  groupedStream
                .windowedBy(TimeWindows.ofSizeWithNoGrace(ofMillis(10)))
                .aggregate(MockInitializer.STRING_INIT, MockAggregator.TOSTRING_ADDER, Materialized.as(INVALID_STORE_NAME)));
    }

    @Test
    public void shouldNotHaveNullReducerWithSlidingWindowedReduce() {
        assertThrows(NullPointerException.class, () ->  groupedStream
                .windowedBy(SlidingWindows.ofTimeDifferenceAndGrace(ofMillis(10), ofMillis(100)))
                .reduce(null, Materialized.as("store")));
    }

    @Test
    public void shouldNotHaveNullWindowsWithSlidingWindowedReduce() {
        assertThrows(NullPointerException.class, () ->  groupedStream.windowedBy((SlidingWindows) null));
    }

    @Test
    public void shouldNotHaveInvalidStoreNameWithSlidingWindowedReduce() {
        assertThrows(TopologyException.class, () ->  groupedStream
                .windowedBy(SlidingWindows.ofTimeDifferenceAndGrace(ofMillis(10), ofMillis(100)))
                .reduce(MockReducer.STRING_ADDER, Materialized.as(INVALID_STORE_NAME)));
    }

    @Test
    public void shouldNotHaveNullInitializerOnSlidingWindowedAggregate() {
        assertThrows(NullPointerException.class, () ->  groupedStream
                .windowedBy(SlidingWindows.ofTimeDifferenceAndGrace(ofMillis(10), ofMillis(100)))
                .aggregate(null, MockAggregator.TOSTRING_ADDER, Materialized.as("store")));
    }

    @Test
    public void shouldNotHaveNullAdderOnSlidingWindowedAggregate() {
        assertThrows(NullPointerException.class, () ->  groupedStream
                .windowedBy(SlidingWindows.ofTimeDifferenceAndGrace(ofMillis(10), ofMillis(100)))
                .aggregate(MockInitializer.STRING_INIT, null, Materialized.as("store")));
    }

    @Test
    public void shouldNotHaveInvalidStoreNameOnSlidingWindowedAggregate() {
        assertThrows(TopologyException.class, () ->  groupedStream
                .windowedBy(SlidingWindows.ofTimeDifferenceAndGrace(ofMillis(10), ofMillis(100)))
                .aggregate(MockInitializer.STRING_INIT, MockAggregator.TOSTRING_ADDER, Materialized.as(INVALID_STORE_NAME)));
    }

    @Test
    public void shouldCountSlidingWindows() {
        final MockApiProcessorSupplier<Windowed<String>, Long, Void, Void> supplier = new MockApiProcessorSupplier<>();
        groupedStream
                .windowedBy(SlidingWindows.ofTimeDifferenceAndGrace(ofMillis(500L), ofMillis(2000L)))
                .count(Materialized.as("aggregate-by-key-windowed"))
                .toStream()
                .process(supplier);

        doCountSlidingWindows(supplier);
    }

    @Test
    public void shouldCountSlidingWindowsWithInternalStoreName() {
        final MockApiProcessorSupplier<Windowed<String>, Long, Void, Void> supplier = new MockApiProcessorSupplier<>();
        groupedStream
                .windowedBy(SlidingWindows.ofTimeDifferenceAndGrace(ofMillis(500L), ofMillis(2000L)))
                .count()
                .toStream()
                .process(supplier);

        doCountSlidingWindows(supplier);
    }

    private void doCountSlidingWindows(final MockApiProcessorSupplier<Windowed<String>, Long, Void, Void> supplier) {
        try (final TopologyTestDriver driver = new TopologyTestDriver(builder.build(), props)) {
            final TestInputTopic<String, String> inputTopic =
                    driver.createInputTopic(TOPIC, new StringSerializer(), new StringSerializer());
            inputTopic.pipeInput("1", "A", 500L);
            inputTopic.pipeInput("1", "A", 999L);
            inputTopic.pipeInput("1", "A", 600L);
            inputTopic.pipeInput("2", "B", 500L);
            inputTopic.pipeInput("2", "B", 600L);
            inputTopic.pipeInput("2", "B", 700L);
            inputTopic.pipeInput("3", "C", 501L);
            inputTopic.pipeInput("1", "A", 1000L);
            inputTopic.pipeInput("1", "A", 1000L);
            inputTopic.pipeInput("2", "B", 1000L);
            inputTopic.pipeInput("2", "B", 1000L);
            inputTopic.pipeInput("3", "C", 600L);
        }

        final Comparator<KeyValueTimestamp<Windowed<String>, Long>> comparator =
            Comparator.comparing((KeyValueTimestamp<Windowed<String>, Long> o) -> o.key().key())
                .thenComparing((KeyValueTimestamp<Windowed<String>, Long> o) -> o.key().window().start());

        final ArrayList<KeyValueTimestamp<Windowed<String>, Long>> actual = supplier.theCapturedProcessor().processed();
        actual.sort(comparator);

        assertThat(actual, equalTo(Arrays.asList(
            // processing A@500
            new KeyValueTimestamp<>(new Windowed<>("1", new TimeWindow(0L, 500L)), 1L, 500L),
            // processing A@600
            new KeyValueTimestamp<>(new Windowed<>("1", new TimeWindow(100L, 600L)), 2L, 600L),
            // processing A@999
            new KeyValueTimestamp<>(new Windowed<>("1", new TimeWindow(499L, 999L)), 2L, 999L),
            // processing A@600
            new KeyValueTimestamp<>(new Windowed<>("1", new TimeWindow(499L, 999L)), 3L, 999L),
            // processing first A@1000
            new KeyValueTimestamp<>(new Windowed<>("1", new TimeWindow(500L, 1000L)), 4L, 1000L),
            // processing second A@1000
            new KeyValueTimestamp<>(new Windowed<>("1", new TimeWindow(500L, 1000L)), 5L, 1000L),
            // processing A@999
            new KeyValueTimestamp<>(new Windowed<>("1", new TimeWindow(501L, 1001L)), 1L, 999L),
            // processing A@600
            new KeyValueTimestamp<>(new Windowed<>("1", new TimeWindow(501L, 1001L)), 2L, 999L),
            // processing first A@1000
            new KeyValueTimestamp<>(new Windowed<>("1", new TimeWindow(501L, 1001L)), 3L, 1000L),
            // processing second A@1000
            new KeyValueTimestamp<>(new Windowed<>("1", new TimeWindow(501L, 1001L)), 4L, 1000L),
            // processing A@600
            new KeyValueTimestamp<>(new Windowed<>("1", new TimeWindow(601L, 1101L)), 1L, 999L),
            // processing first A@1000
            new KeyValueTimestamp<>(new Windowed<>("1", new TimeWindow(601L, 1101L)), 2L, 1000L),
            // processing second A@1000
            new KeyValueTimestamp<>(new Windowed<>("1", new TimeWindow(601L, 1101L)), 3L, 1000L),
            // processing first A@1000
            new KeyValueTimestamp<>(new Windowed<>("1", new TimeWindow(1000L, 1500L)), 1L, 1000L),
            // processing second A@1000
            new KeyValueTimestamp<>(new Windowed<>("1", new TimeWindow(1000L, 1500L)), 2L, 1000L),

            // processing B@500
            new KeyValueTimestamp<>(new Windowed<>("2", new TimeWindow(0L, 500L)), 1L, 500L),
            // processing B@600
            new KeyValueTimestamp<>(new Windowed<>("2", new TimeWindow(100L, 600L)), 2L, 600L),
            // processing B@700
            new KeyValueTimestamp<>(new Windowed<>("2", new TimeWindow(200L, 700L)), 3L, 700L),
            // processing first B@1000
            new KeyValueTimestamp<>(new Windowed<>("2", new TimeWindow(500L, 1000L)), 4L, 1000L),
            // processing second B@1000
            new KeyValueTimestamp<>(new Windowed<>("2", new TimeWindow(500L, 1000L)), 5L, 1000L),
            // processing B@600
            new KeyValueTimestamp<>(new Windowed<>("2", new TimeWindow(501L, 1001L)), 1L, 600L),
            // processing B@700
            new KeyValueTimestamp<>(new Windowed<>("2", new TimeWindow(501L, 1001L)), 2L, 700L),
            // processing first B@1000
            new KeyValueTimestamp<>(new Windowed<>("2", new TimeWindow(501L, 1001L)), 3L, 1000L),
            // processing second B@1000
            new KeyValueTimestamp<>(new Windowed<>("2", new TimeWindow(501L, 1001L)), 4L, 1000L),
            // processing B@700
            new KeyValueTimestamp<>(new Windowed<>("2", new TimeWindow(601L, 1101L)), 1L, 700L),
            // processing first B@1000
            new KeyValueTimestamp<>(new Windowed<>("2", new TimeWindow(601L, 1101)), 2L, 1000L),
            // processing second B@1000
            new KeyValueTimestamp<>(new Windowed<>("2", new TimeWindow(601L, 1101)), 3L, 1000L),
            // processing first B@1000
            new KeyValueTimestamp<>(new Windowed<>("2", new TimeWindow(701L, 1201L)), 1L, 1000L),
            // processing second B@1000
            new KeyValueTimestamp<>(new Windowed<>("2", new TimeWindow(701L, 1201L)), 2L, 1000L),

            // processing C@501
            new KeyValueTimestamp<>(new Windowed<>("3", new TimeWindow(1L, 501L)), 1L, 501L),
            // processing C@600
            new KeyValueTimestamp<>(new Windowed<>("3", new TimeWindow(100L, 600L)), 2L, 600L),
            // processing C@600
            new KeyValueTimestamp<>(new Windowed<>("3", new TimeWindow(502L, 1002L)), 1L, 600L)
        )));
    }

    private void doAggregateSessionWindows(final MockApiProcessorSupplier<Windowed<String>, Integer, Void, Void> supplier) {
        try (final TopologyTestDriver driver = new TopologyTestDriver(builder.build(), props)) {
            final TestInputTopic<String, String> inputTopic =
                    driver.createInputTopic(TOPIC, new StringSerializer(), new StringSerializer());
            inputTopic.pipeInput("1", "1", 10);
            inputTopic.pipeInput("2", "2", 15);
            inputTopic.pipeInput("1", "1", 30);
            inputTopic.pipeInput("1", "1", 70);
            inputTopic.pipeInput("1", "1", 100);
            inputTopic.pipeInput("1", "1", 90);
        }
        final Map<Windowed<String>, ValueAndTimestamp<Integer>> result
            = supplier.theCapturedProcessor().lastValueAndTimestampPerKey();
        assertEquals(
            ValueAndTimestamp.make(2, 30L),
            result.get(new Windowed<>("1", new SessionWindow(10L, 30L))));
        assertEquals(
            ValueAndTimestamp.make(1, 15L),
            result.get(new Windowed<>("2", new SessionWindow(15L, 15L))));
        assertEquals(
            ValueAndTimestamp.make(3, 100L),
            result.get(new Windowed<>("1", new SessionWindow(70L, 100L))));
    }

    @Test
    public void shouldAggregateSessionWindows() {
        final MockApiProcessorSupplier<Windowed<String>, Integer, Void, Void> supplier = new MockApiProcessorSupplier<>();
        final KTable<Windowed<String>, Integer> table = groupedStream
            .windowedBy(SessionWindows.ofInactivityGapWithNoGrace(ofMillis(30)))
            .aggregate(
                () -> 0,
                (aggKey, value, aggregate) -> aggregate + 1,
                (aggKey, aggOne, aggTwo) -> aggOne + aggTwo,
                Materialized
                    .<String, Integer, SessionStore<Bytes, byte[]>>as("session-store").
                    withValueSerde(Serdes.Integer()));
        table.toStream().process(supplier);

        doAggregateSessionWindows(supplier);
        assertEquals(table.queryableStoreName(), "session-store");
    }

    @Test
    public void shouldAggregateSessionWindowsWithInternalStoreName() {
        final MockApiProcessorSupplier<Windowed<String>, Integer, Void, Void> supplier = new MockApiProcessorSupplier<>();
        final KTable<Windowed<String>, Integer> table = groupedStream
            .windowedBy(SessionWindows.ofInactivityGapWithNoGrace(ofMillis(30)))
            .aggregate(
                () -> 0,
                (aggKey, value, aggregate) -> aggregate + 1,
                (aggKey, aggOne, aggTwo) -> aggOne + aggTwo,
                Materialized.with(null, Serdes.Integer()));
        table.toStream().process(supplier);

        doAggregateSessionWindows(supplier);
    }

    private void doCountSessionWindows(final MockApiProcessorSupplier<Windowed<String>, Long, Void, Void> supplier) {
        try (final TopologyTestDriver driver = new TopologyTestDriver(builder.build(), props)) {
            final TestInputTopic<String, String> inputTopic =
                    driver.createInputTopic(TOPIC, new StringSerializer(), new StringSerializer());
            inputTopic.pipeInput("1", "1", 10);
            inputTopic.pipeInput("2", "2", 15);
            inputTopic.pipeInput("1", "1", 30);
            inputTopic.pipeInput("1", "1", 70);
            inputTopic.pipeInput("1", "1", 100);
            inputTopic.pipeInput("1", "1", 90);
        }
        final Map<Windowed<String>, ValueAndTimestamp<Long>> result =
            supplier.theCapturedProcessor().lastValueAndTimestampPerKey();
        assertEquals(
            ValueAndTimestamp.make(2L, 30L),
            result.get(new Windowed<>("1", new SessionWindow(10L, 30L))));
        assertEquals(
            ValueAndTimestamp.make(1L, 15L),
            result.get(new Windowed<>("2", new SessionWindow(15L, 15L))));
        assertEquals(
            ValueAndTimestamp.make(3L, 100L),
            result.get(new Windowed<>("1", new SessionWindow(70L, 100L))));
    }

    @Test
    public void shouldCountSessionWindows() {
        final MockApiProcessorSupplier<Windowed<String>, Long, Void, Void> supplier = new MockApiProcessorSupplier<>();
        final KTable<Windowed<String>, Long> table = groupedStream
            .windowedBy(SessionWindows.ofInactivityGapWithNoGrace(ofMillis(30)))
            .count(Materialized.as("session-store"));
        table.toStream().process(supplier);
        doCountSessionWindows(supplier);
        assertEquals(table.queryableStoreName(), "session-store");
    }

    @Test
    public void shouldCountSessionWindowsWithInternalStoreName() {
        final MockApiProcessorSupplier<Windowed<String>, Long, Void, Void> supplier = new MockApiProcessorSupplier<>();
        final KTable<Windowed<String>, Long> table = groupedStream
            .windowedBy(SessionWindows.ofInactivityGapWithNoGrace(ofMillis(30)))
            .count();
        table.toStream().process(supplier);
        doCountSessionWindows(supplier);
        assertNull(table.queryableStoreName());
    }

    private void doReduceSessionWindows(final MockApiProcessorSupplier<Windowed<String>, String, Void, Void> supplier) {
        try (final TopologyTestDriver driver = new TopologyTestDriver(builder.build(), props)) {
            final TestInputTopic<String, String> inputTopic =
                    driver.createInputTopic(TOPIC, new StringSerializer(), new StringSerializer());
            inputTopic.pipeInput("1", "A", 10);
            inputTopic.pipeInput("2", "Z", 15);
            inputTopic.pipeInput("1", "B", 30);
            inputTopic.pipeInput("1", "A", 70);
            inputTopic.pipeInput("1", "B", 100);
            inputTopic.pipeInput("1", "C", 90);
        }
        final Map<Windowed<String>, ValueAndTimestamp<String>> result =
            supplier.theCapturedProcessor().lastValueAndTimestampPerKey();
        assertEquals(
            ValueAndTimestamp.make("A:B", 30L),
            result.get(new Windowed<>("1", new SessionWindow(10L, 30L))));
        assertEquals(
            ValueAndTimestamp.make("Z", 15L),
            result.get(new Windowed<>("2", new SessionWindow(15L, 15L))));
        assertEquals(
            ValueAndTimestamp.make("A:B:C", 100L),
            result.get(new Windowed<>("1", new SessionWindow(70L, 100L))));
    }

    @Test
    public void shouldReduceSessionWindows() {
        final MockApiProcessorSupplier<Windowed<String>, String, Void, Void> supplier = new MockApiProcessorSupplier<>();
        final KTable<Windowed<String>, String> table = groupedStream
            .windowedBy(SessionWindows.ofInactivityGapWithNoGrace(ofMillis(30)))
            .reduce((value1, value2) -> value1 + ":" + value2, Materialized.as("session-store"));
        table.toStream().process(supplier);
        doReduceSessionWindows(supplier);
        assertEquals(table.queryableStoreName(), "session-store");
    }

    @Test
    public void shouldReduceSessionWindowsWithInternalStoreName() {
        final MockApiProcessorSupplier<Windowed<String>, String, Void, Void> supplier = new MockApiProcessorSupplier<>();
        final KTable<Windowed<String>, String> table = groupedStream
            .windowedBy(SessionWindows.ofInactivityGapWithNoGrace(ofMillis(30)))
            .reduce((value1, value2) -> value1 + ":" + value2);
        table.toStream().process(supplier);
        doReduceSessionWindows(supplier);
        assertNull(table.queryableStoreName());
    }

    @Test
    public void shouldNotAcceptNullReducerWhenReducingSessionWindows() {
        assertThrows(NullPointerException.class, () ->  groupedStream
                .windowedBy(SessionWindows.ofInactivityGapWithNoGrace(ofMillis(30)))
                .reduce(null, Materialized.as("store")));
    }

    @Test
    public void shouldNotAcceptNullSessionWindowsReducingSessionWindows() {
        assertThrows(NullPointerException.class, () ->  groupedStream.windowedBy((SessionWindows) null));
    }

    @Test
    public void shouldNotAcceptInvalidStoreNameWhenReducingSessionWindows() {
        assertThrows(TopologyException.class, () ->  groupedStream
                .windowedBy(SessionWindows.ofInactivityGapWithNoGrace(ofMillis(30)))
                .reduce(MockReducer.STRING_ADDER, Materialized.as(INVALID_STORE_NAME))
        );
    }

    @Test
    public void shouldNotAcceptNullStateStoreSupplierWhenReducingSessionWindows() {
        assertThrows(NullPointerException.class, () ->  groupedStream
<<<<<<< HEAD
                .windowedBy(SessionWindows.with(ofMillis(30)))
                .reduce(null, Materialized.<String, String, SessionStore<Bytes, byte[]>>as((String) null))
=======
                .windowedBy(SessionWindows.ofInactivityGapWithNoGrace(ofMillis(30)))
                .reduce(null, Materialized.<String, String, SessionStore<Bytes, byte[]>>as(null))
>>>>>>> 2dc4d5d9
        );
    }

    @Test
    public void shouldNotAcceptNullInitializerWhenAggregatingSessionWindows() {
        assertThrows(NullPointerException.class, () ->  groupedStream
                .windowedBy(SessionWindows.ofInactivityGapWithNoGrace(ofMillis(30)))
                .aggregate(null, MockAggregator.TOSTRING_ADDER, (aggKey, aggOne, aggTwo) -> null, Materialized.as("storeName"))
        );
    }

    @Test
    public void shouldNotAcceptNullAggregatorWhenAggregatingSessionWindows() {
        assertThrows(NullPointerException.class, () -> groupedStream.
                windowedBy(SessionWindows.ofInactivityGapWithNoGrace(ofMillis(30)))
                .aggregate(MockInitializer.STRING_INIT, null, (aggKey, aggOne, aggTwo) -> null, Materialized.as("storeName"))
        );
    }

    @Test
    public void shouldNotAcceptNullSessionMergerWhenAggregatingSessionWindows() {
        assertThrows(NullPointerException.class, () ->  groupedStream
                .windowedBy(SessionWindows.ofInactivityGapWithNoGrace(ofMillis(30)))
                .aggregate(MockInitializer.STRING_INIT, MockAggregator.TOSTRING_ADDER, null, Materialized.as("storeName"))
        );
    }

    @Test
    public void shouldNotAcceptNullSessionWindowsWhenAggregatingSessionWindows() {
        assertThrows(NullPointerException.class, () ->  groupedStream.windowedBy((SessionWindows) null));
    }

    @Test
    public void shouldAcceptNullStoreNameWhenAggregatingSessionWindows() {
        groupedStream
            .windowedBy(SessionWindows.ofInactivityGapWithNoGrace(ofMillis(10)))
            .aggregate(
                    MockInitializer.STRING_INIT,
                    MockAggregator.TOSTRING_ADDER,
                    (aggKey, aggOne, aggTwo) -> null, Materialized.with(Serdes.String(), Serdes.String())
            );
    }

    @Test
    public void shouldNotAcceptInvalidStoreNameWhenAggregatingSessionWindows() {
        assertThrows(TopologyException.class, () ->  groupedStream
                .windowedBy(SessionWindows.ofInactivityGapWithNoGrace(ofMillis(10)))
                .aggregate(MockInitializer.STRING_INIT, MockAggregator.TOSTRING_ADDER, (aggKey, aggOne, aggTwo) -> null, Materialized.as(INVALID_STORE_NAME))
        );
    }

    @Test
    public void shouldThrowNullPointerOnReduceWhenMaterializedIsNull() {
        assertThrows(NullPointerException.class, () ->  groupedStream.reduce(MockReducer.STRING_ADDER, null));
    }

    @Test
    public void shouldThrowNullPointerOnAggregateWhenMaterializedIsNull() {
        assertThrows(NullPointerException.class, () ->  groupedStream.aggregate(MockInitializer.STRING_INIT, MockAggregator.TOSTRING_ADDER, null));
    }

    @Test
    public void shouldThrowNullPointerOnCountWhenMaterializedIsNull() {
        assertThrows(NullPointerException.class, () ->  groupedStream.count((Materialized<String, Long, KeyValueStore<Bytes, byte[]>>) null));
    }

    @Test
    public void shouldCountAndMaterializeResults() {
        groupedStream.count(Materialized.<String, Long, KeyValueStore<Bytes, byte[]>>as("count").withKeySerde(Serdes.String()));

        try (final TopologyTestDriver driver = new TopologyTestDriver(builder.build(), props)) {
            processData(driver);

            {
                final KeyValueStore<String, Long> count = driver.getKeyValueStore("count");

                assertThat(count.get("1"), equalTo(3L));
                assertThat(count.get("2"), equalTo(1L));
                assertThat(count.get("3"), equalTo(2L));
            }
            {
                final KeyValueStore<String, ValueAndTimestamp<Long>> count = driver.getTimestampedKeyValueStore("count");

                assertThat(count.get("1"), equalTo(ValueAndTimestamp.make(3L, 10L)));
                assertThat(count.get("2"), equalTo(ValueAndTimestamp.make(1L, 1L)));
                assertThat(count.get("3"), equalTo(ValueAndTimestamp.make(2L, 9L)));
            }
        }
    }

    @Test
    public void shouldLogAndMeasureSkipsInAggregate() {
        groupedStream.count(Materialized.<String, Long, KeyValueStore<Bytes, byte[]>>as("count").withKeySerde(Serdes.String()));

        try (final LogCaptureAppender appender = LogCaptureAppender.createAndRegister(KStreamAggregate.class);
             final TopologyTestDriver driver = new TopologyTestDriver(builder.build(), props)) {

            processData(driver);

            assertThat(
                appender.getMessages(),
                hasItem("Skipping record due to null key or value. topic=[topic] partition=[0] "
                    + "offset=[6]")
            );
        }
    }

    @Test
    public void shouldReduceAndMaterializeResults() {
        groupedStream.reduce(
            MockReducer.STRING_ADDER,
            Materialized.<String, String, KeyValueStore<Bytes, byte[]>>as("reduce")
                .withKeySerde(Serdes.String())
                .withValueSerde(Serdes.String()));

        try (final TopologyTestDriver driver = new TopologyTestDriver(builder.build(), props)) {
            processData(driver);

            {
                final KeyValueStore<String, String> reduced = driver.getKeyValueStore("reduce");

                assertThat(reduced.get("1"), equalTo("A+C+D"));
                assertThat(reduced.get("2"), equalTo("B"));
                assertThat(reduced.get("3"), equalTo("E+F"));
            }
            {
                final KeyValueStore<String, ValueAndTimestamp<String>> reduced = driver.getTimestampedKeyValueStore("reduce");

                assertThat(reduced.get("1"), equalTo(ValueAndTimestamp.make("A+C+D", 10L)));
                assertThat(reduced.get("2"), equalTo(ValueAndTimestamp.make("B", 1L)));
                assertThat(reduced.get("3"), equalTo(ValueAndTimestamp.make("E+F", 9L)));
            }
        }
    }

    @Test
    public void shouldLogAndMeasureSkipsInReduce() {
        groupedStream.reduce(
            MockReducer.STRING_ADDER,
            Materialized.<String, String, KeyValueStore<Bytes, byte[]>>as("reduce")
                .withKeySerde(Serdes.String())
                .withValueSerde(Serdes.String())
        );

        try (final LogCaptureAppender appender = LogCaptureAppender.createAndRegister(KStreamReduce.class);
             final TopologyTestDriver driver = new TopologyTestDriver(builder.build(), props)) {

            processData(driver);

            assertThat(
                appender.getMessages(),
                hasItem("Skipping record due to null key or value. topic=[topic] partition=[0] "
                    + "offset=[6]")
            );
        }
    }

    @Test
    public void shouldAggregateAndMaterializeResults() {
        groupedStream.aggregate(
            MockInitializer.STRING_INIT,
            MockAggregator.TOSTRING_ADDER,
            Materialized.<String, String, KeyValueStore<Bytes, byte[]>>as("aggregate")
                .withKeySerde(Serdes.String())
                .withValueSerde(Serdes.String()));

        try (final TopologyTestDriver driver = new TopologyTestDriver(builder.build(), props)) {
            processData(driver);

            {
                final KeyValueStore<String, String> aggregate = driver.getKeyValueStore("aggregate");

                assertThat(aggregate.get("1"), equalTo("0+A+C+D"));
                assertThat(aggregate.get("2"), equalTo("0+B"));
                assertThat(aggregate.get("3"), equalTo("0+E+F"));
            }
            {
                final KeyValueStore<String, ValueAndTimestamp<String>> aggregate = driver.getTimestampedKeyValueStore("aggregate");

                assertThat(aggregate.get("1"), equalTo(ValueAndTimestamp.make("0+A+C+D", 10L)));
                assertThat(aggregate.get("2"), equalTo(ValueAndTimestamp.make("0+B", 1L)));
                assertThat(aggregate.get("3"), equalTo(ValueAndTimestamp.make("0+E+F", 9L)));
            }
        }
    }

    @Test
    public void shouldAggregateWithDefaultSerdes() {
        final MockApiProcessorSupplier<String, String, Void, Void> supplier = new MockApiProcessorSupplier<>();
        groupedStream
            .aggregate(MockInitializer.STRING_INIT, MockAggregator.TOSTRING_ADDER)
            .toStream()
            .process(supplier);

        try (final TopologyTestDriver driver = new TopologyTestDriver(builder.build(), props)) {
            processData(driver);

            assertThat(
                supplier.theCapturedProcessor().lastValueAndTimestampPerKey().get("1"),
                equalTo(ValueAndTimestamp.make("0+A+C+D", 10L)));
            assertThat(
                supplier.theCapturedProcessor().lastValueAndTimestampPerKey().get("2"),
                equalTo(ValueAndTimestamp.make("0+B", 1L)));
            assertThat(
                supplier.theCapturedProcessor().lastValueAndTimestampPerKey().get("3"),
                equalTo(ValueAndTimestamp.make("0+E+F", 9L)));
        }
    }

    private void processData(final TopologyTestDriver driver) {
        final TestInputTopic<String, String> inputTopic =
                driver.createInputTopic(TOPIC, new StringSerializer(), new StringSerializer());
        inputTopic.pipeInput("1", "A", 5L);
        inputTopic.pipeInput("2", "B", 1L);
        inputTopic.pipeInput("1", "C", 3L);
        inputTopic.pipeInput("1", "D", 10L);
        inputTopic.pipeInput("3", "E", 8L);
        inputTopic.pipeInput("3", "F", 9L);
        inputTopic.pipeInput("3", (String) null);
    }

    private void doCountWindowed(final MockApiProcessorSupplier<Windowed<String>, Long, Void, Void> supplier) {
        try (final TopologyTestDriver driver = new TopologyTestDriver(builder.build(), props)) {
            final TestInputTopic<String, String> inputTopic =
                    driver.createInputTopic(TOPIC, new StringSerializer(), new StringSerializer());
            inputTopic.pipeInput("1", "A", 0L);
            inputTopic.pipeInput("1", "A", 499L);
            inputTopic.pipeInput("1", "A", 100L);
            inputTopic.pipeInput("2", "B", 0L);
            inputTopic.pipeInput("2", "B", 100L);
            inputTopic.pipeInput("2", "B", 200L);
            inputTopic.pipeInput("3", "C", 1L);
            inputTopic.pipeInput("1", "A", 500L);
            inputTopic.pipeInput("1", "A", 500L);
            inputTopic.pipeInput("2", "B", 500L);
            inputTopic.pipeInput("2", "B", 500L);
            inputTopic.pipeInput("3", "B", 100L);
        }
        assertThat(supplier.theCapturedProcessor().processed(), equalTo(Arrays.asList(
            new KeyValueTimestamp<>(new Windowed<>("1", new TimeWindow(0L, 500L)), 1L, 0L),
            new KeyValueTimestamp<>(new Windowed<>("1", new TimeWindow(0L, 500L)), 2L, 499L),
            new KeyValueTimestamp<>(new Windowed<>("1", new TimeWindow(0L, 500L)), 3L, 499L),
            new KeyValueTimestamp<>(new Windowed<>("2", new TimeWindow(0L, 500L)), 1L, 0L),
            new KeyValueTimestamp<>(new Windowed<>("2", new TimeWindow(0L, 500L)), 2L, 100L),
            new KeyValueTimestamp<>(new Windowed<>("2", new TimeWindow(0L, 500L)), 3L, 200L),
            new KeyValueTimestamp<>(new Windowed<>("3", new TimeWindow(0L, 500L)), 1L, 1L),
            new KeyValueTimestamp<>(new Windowed<>("1", new TimeWindow(500L, 1000L)), 1L, 500L),
            new KeyValueTimestamp<>(new Windowed<>("1", new TimeWindow(500L, 1000L)), 2L, 500L),
            new KeyValueTimestamp<>(new Windowed<>("2", new TimeWindow(500L, 1000L)), 1L, 500L),
            new KeyValueTimestamp<>(new Windowed<>("2", new TimeWindow(500L, 1000L)), 2L, 500L),
            new KeyValueTimestamp<>(new Windowed<>("3", new TimeWindow(0L, 500L)), 2L, 100L)
        )));
    }

    @Test
    public void shouldCountWindowed() {
        final MockApiProcessorSupplier<Windowed<String>, Long, Void, Void> supplier = new MockApiProcessorSupplier<>();
        groupedStream
            .windowedBy(TimeWindows.ofSizeAndGrace(ofMillis(500L), ofMillis(100L)))
            .count(Materialized.as("aggregate-by-key-windowed"))
            .toStream()
            .process(supplier);

        doCountWindowed(supplier);
    }

    @Test
    public void shouldCountWindowedWithInternalStoreName() {
        final MockApiProcessorSupplier<Windowed<String>, Long, Void, Void> supplier = new MockApiProcessorSupplier<>();
        groupedStream
            .windowedBy(TimeWindows.ofSizeAndGrace(ofMillis(500L), ofMillis(100L)))
            .count()
            .toStream()
            .process(supplier);

        doCountWindowed(supplier);
    }
}<|MERGE_RESOLUTION|>--- conflicted
+++ resolved
@@ -485,13 +485,8 @@
     @Test
     public void shouldNotAcceptNullStateStoreSupplierWhenReducingSessionWindows() {
         assertThrows(NullPointerException.class, () ->  groupedStream
-<<<<<<< HEAD
-                .windowedBy(SessionWindows.with(ofMillis(30)))
+                .windowedBy(SessionWindows.ofInactivityGapWithNoGrace(ofMillis(30)))
                 .reduce(null, Materialized.<String, String, SessionStore<Bytes, byte[]>>as((String) null))
-=======
-                .windowedBy(SessionWindows.ofInactivityGapWithNoGrace(ofMillis(30)))
-                .reduce(null, Materialized.<String, String, SessionStore<Bytes, byte[]>>as(null))
->>>>>>> 2dc4d5d9
         );
     }
 
