--- conflicted
+++ resolved
@@ -72,11 +72,7 @@
     private final StateRestoreListener stateRestoreListener = new MockStateRestoreListener();
     private final TopicPartition topicPartition = new TopicPartition("topic", 0);
     private final LogContext logContext = new LogContext("test-reader ");
-<<<<<<< HEAD
-    private final StoreChangelogReader changelogReader = new StoreChangelogReader(consumer, stateRestoreListener, logContext, 20000L);
-=======
     private final StoreChangelogReader changelogReader = new StoreChangelogReader(consumer, Duration.ZERO, stateRestoreListener, logContext);
->>>>>>> 37a4d5ea
 
     @Before
     public void setUp() {
@@ -94,11 +90,7 @@
             }
         };
 
-<<<<<<< HEAD
-        final StoreChangelogReader changelogReader = new StoreChangelogReader(consumer, stateRestoreListener, logContext, 20000);
-=======
         final StoreChangelogReader changelogReader = new StoreChangelogReader(consumer, Duration.ZERO, stateRestoreListener, logContext);
->>>>>>> 37a4d5ea
         changelogReader.register(new StateRestorer(topicPartition, restoreListener, null, Long.MAX_VALUE, true, "storeName"));
         changelogReader.restore(active);
         assertTrue(functionCalled.get());
