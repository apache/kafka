/*
 * Licensed to the Apache Software Foundation (ASF) under one or more
 * contributor license agreements. See the NOTICE file distributed with
 * this work for additional information regarding copyright ownership.
 * The ASF licenses this file to You under the Apache License, Version 2.0
 * (the "License"); you may not use this file except in compliance with
 * the License. You may obtain a copy of the License at
 *
 *    http://www.apache.org/licenses/LICENSE-2.0
 *
 * Unless required by applicable law or agreed to in writing, software
 * distributed under the License is distributed on an "AS IS" BASIS,
 * WITHOUT WARRANTIES OR CONDITIONS OF ANY KIND, either express or implied.
 * See the License for the specific language governing permissions and
 * limitations under the License.
 */
package org.apache.kafka.connect.mirror.integration;

import org.apache.kafka.connect.mirror.IdentityReplicationPolicy;

import java.util.HashMap;

import org.junit.jupiter.api.Tag;

import org.junit.jupiter.api.BeforeEach;

/**
 * Tests MM2 replication and fail over logic for {@link IdentityReplicationPolicy}.
 *
 * <p>MM2 is configured with active/passive replication between two Kafka clusters with {@link IdentityReplicationPolicy}.
 * Tests validate that records sent to the primary cluster arrive at the backup cluster. Then, a consumer group is
 * migrated from the primary cluster to the backup cluster. Tests validate that consumer offsets
 * are translated and replicated from the primary cluster to the backup cluster during this fail over.
 */
@Tag("integration")
public class IdentityReplicationIntegrationTest extends MirrorConnectorsIntegrationBaseTest {
    @BeforeEach
    public void startClusters() throws Exception {
        replicateBackupToPrimary = false;
        super.startClusters(new HashMap<String, String>() {{
                put("replication.policy.class", IdentityReplicationPolicy.class.getName());
                put("topics", "test-topic-.*");
            }});
    }

<<<<<<< HEAD
    @Test
    public void testReplication() throws Exception {
        produceMessages(primary, "test-topic-1");
        String consumerGroupName = "consumer-group-testReplication";
        Map<String, Object> consumerProps = new HashMap<String, Object>() {{
                put("group.id", consumerGroupName);
                put("auto.offset.reset", "latest");
            }};
        // warm up consumers before starting the connectors, so we don't need to wait for discovery
        warmUpConsumer(consumerProps);

        mm2Config = new MirrorMakerConfig(mm2Props);

        waitUntilMirrorMakerIsRunning(backup, CONNECTOR_LIST, mm2Config, PRIMARY_CLUSTER_ALIAS, BACKUP_CLUSTER_ALIAS);
        waitUntilMirrorMakerIsRunning(primary, Collections.singletonList(MirrorHeartbeatConnector.class), mm2Config, BACKUP_CLUSTER_ALIAS, PRIMARY_CLUSTER_ALIAS);

        MirrorClient primaryClient = new MirrorClient(mm2Config.clientConfig(PRIMARY_CLUSTER_ALIAS));
        MirrorClient backupClient = new MirrorClient(mm2Config.clientConfig(BACKUP_CLUSTER_ALIAS));

        // make sure the topic is auto-created in the other cluster
        waitForTopicCreated(primary, "test-topic-1");
        waitForTopicCreated(backup, "test-topic-1");
        assertEquals(TopicConfig.CLEANUP_POLICY_COMPACT, getTopicConfig(backup.kafka(), "test-topic-1", TopicConfig.CLEANUP_POLICY_CONFIG),
                "topic config was not synced");
        createAndTestNewTopicWithConfigFilter();

        assertEquals(NUM_RECORDS_PRODUCED, primary.kafka().consume(NUM_RECORDS_PRODUCED, RECORD_TRANSFER_DURATION_MS, "test-topic-1").count(),
                "Records were not produced to primary cluster.");
        assertEquals(NUM_RECORDS_PRODUCED, backup.kafka().consume(NUM_RECORDS_PRODUCED, RECORD_TRANSFER_DURATION_MS, "test-topic-1").count(),
                "Records were not replicated to backup cluster.");

        assertTrue(primary.kafka().consume(1, RECORD_TRANSFER_DURATION_MS, "heartbeats").count() > 0,
                "Heartbeats were not emitted to primary cluster.");
        assertTrue(backup.kafka().consume(1, RECORD_TRANSFER_DURATION_MS, "heartbeats").count() > 0,
                "Heartbeats were not emitted to backup cluster.");
        assertTrue(backup.kafka().consume(1, RECORD_TRANSFER_DURATION_MS, "primary.heartbeats").count() > 0,
                "Heartbeats were not replicated downstream to backup cluster.");
        assertTrue(primary.kafka().consume(1, RECORD_TRANSFER_DURATION_MS, "heartbeats").count() > 0,
                "Heartbeats were not replicated downstream to primary cluster.");

        assertTrue(backupClient.upstreamClusters().contains(PRIMARY_CLUSTER_ALIAS), "Did not find upstream primary cluster.");
        assertEquals(1, backupClient.replicationHops(PRIMARY_CLUSTER_ALIAS), "Did not calculate replication hops correctly.");
        assertTrue(backup.kafka().consume(1, CHECKPOINT_DURATION_MS, "primary.checkpoints.internal").count() > 0,
                "Checkpoints were not emitted downstream to backup cluster.");

        Map<TopicPartition, OffsetAndMetadata> backupOffsets = waitForCheckpointOnAllPartitions(
                backupClient, consumerGroupName, PRIMARY_CLUSTER_ALIAS, "test-topic-1");

        // Fail over consumer group to back up cluster.
        try (Consumer<byte[], byte[]> primaryConsumer = backup.kafka().createConsumer(Collections.singletonMap("group.id", consumerGroupName))) {
            primaryConsumer.assign(backupOffsets.keySet());
            backupOffsets.forEach(primaryConsumer::seek);
            primaryConsumer.poll(CONSUMER_POLL_TIMEOUT_MS);
            primaryConsumer.commitAsync();

            assertTrue(primaryConsumer.position(new TopicPartition("test-topic-1", 0)) > 0, "Consumer should have failed over to zero offset.");
            assertTrue(primaryConsumer.position(
                    new TopicPartition("test-topic-1", 0)) <= NUM_RECORDS_PRODUCED, "Consumer failed over beyond expected offset.");
        }

        primaryClient.close();
        backupClient.close();

        // create more matching topics
        primary.kafka().createTopic("test-topic-2", NUM_PARTITIONS);

        // make sure the topic is auto-created in the other cluster
        waitForTopicCreated(backup, "test-topic-2");

        // only produce messages to the first partition
        produceMessages(primary, "test-topic-2", 1);

        // expect total consumed messages equals to NUM_RECORDS_PER_PARTITION
        assertEquals(NUM_RECORDS_PER_PARTITION, primary.kafka().consume(NUM_RECORDS_PER_PARTITION, RECORD_TRANSFER_DURATION_MS, "test-topic-2").count(),
                "Records were not produced to primary cluster.");
        assertEquals(NUM_RECORDS_PER_PARTITION, backup.kafka().consume(NUM_RECORDS_PER_PARTITION, 2 * RECORD_TRANSFER_DURATION_MS, "test-topic-2").count(),
                "New topic was not replicated to backup cluster.");
    }

    @Test
    public void testReplicationWithEmptyPartition() throws Exception {
        String consumerGroupName = "consumer-group-testReplicationWithEmptyPartition";
        Map<String, Object> consumerProps  = Collections.singletonMap("group.id", consumerGroupName);

        // create topic
        String topic = "test-topic-with-empty-partition";
        primary.kafka().createTopic(topic, NUM_PARTITIONS);

        // produce to all test-topic-empty's partitions, except the last partition
        produceMessages(primary, topic, NUM_PARTITIONS - 1);

        // consume before starting the connectors, so we don't need to wait for discovery
        int expectedRecords = NUM_RECORDS_PER_PARTITION * (NUM_PARTITIONS - 1);
        try (Consumer<byte[], byte[]> primaryConsumer = primary.kafka().createConsumerAndSubscribeTo(consumerProps, topic)) {
            waitForConsumingAllRecords(primaryConsumer, expectedRecords);
        }

        // one way replication from primary to backup
        mm2Props.put(BACKUP_CLUSTER_ALIAS + "->" + PRIMARY_CLUSTER_ALIAS + ".enabled", "false");
        mm2Config = new MirrorMakerConfig(mm2Props);
        waitUntilMirrorMakerIsRunning(backup, CONNECTOR_LIST, mm2Config, PRIMARY_CLUSTER_ALIAS, BACKUP_CLUSTER_ALIAS);

        // sleep few seconds to have MM2 finish replication so that "end" consumer will consume some record
        Thread.sleep(TimeUnit.SECONDS.toMillis(3));

        // note that with IdentityReplicationPolicy, topics on the backup are NOT renamed to PRIMARY_CLUSTER_ALIAS + "." + topic
        // consume all records from backup cluster
        try (Consumer<byte[], byte[]> backupConsumer = backup.kafka().createConsumerAndSubscribeTo(consumerProps,
                topic)) {
            waitForConsumingAllRecords(backupConsumer, expectedRecords);
        }

        try (Admin backupClient = backup.kafka().createAdminClient()) {
            // retrieve the consumer group offset from backup cluster
            Map<TopicPartition, OffsetAndMetadata> remoteOffsets =
                    backupClient.listConsumerGroupOffsets(consumerGroupName).partitionsToOffsetAndMetadata().get();

            // pinpoint the offset of the last partition which does not receive records
            OffsetAndMetadata offset = remoteOffsets.get(new TopicPartition(topic, NUM_PARTITIONS - 1));
            // offset of the last partition should exist, but its value should be 0
            assertNotNull(offset, "Offset of last partition was not replicated");
            assertEquals(0, offset.offset(), "Offset of last partition is not zero");
        }
    }

    @Override
    public void testOneWayReplicationWithOffsetSyncs(int offsetLagMax) throws InterruptedException {
        produceMessages(primary, "test-topic-1");
        String consumerGroupName = "consumer-group-testOneWayReplicationWithAutoOffsetSync";
        Map<String, Object> consumerProps  = new HashMap<String, Object>() {{
                put("group.id", consumerGroupName);
                put("auto.offset.reset", "earliest");
            }};
        // create consumers before starting the connectors, so we don't need to wait for discovery
        try (Consumer<byte[], byte[]> primaryConsumer = primary.kafka().createConsumerAndSubscribeTo(consumerProps,
                "test-topic-1")) {
            // we need to wait for consuming all the records for MM2 replicating the expected offsets
            waitForConsumingAllRecords(primaryConsumer, NUM_RECORDS_PRODUCED);
        }

        // enable automated consumer group offset sync
        mm2Props.put("sync.group.offsets.enabled", "true");
        mm2Props.put("sync.group.offsets.interval.seconds", "1");
        mm2Props.put("offset.lag.max", Integer.toString(offsetLagMax));
        // one way replication from primary to backup
        mm2Props.put(BACKUP_CLUSTER_ALIAS + "->" + PRIMARY_CLUSTER_ALIAS + ".enabled", "false");

        mm2Config = new MirrorMakerConfig(mm2Props);

        waitUntilMirrorMakerIsRunning(backup, CONNECTOR_LIST, mm2Config, PRIMARY_CLUSTER_ALIAS, BACKUP_CLUSTER_ALIAS);

        // make sure the topic is created in the backup cluster with same name.
        topicShouldNotBeCreated(primary, "backup.test-topic-1");
        waitForTopicCreated(backup, "test-topic-1");
        // create a consumer at backup cluster with same consumer group ID to consume 1 topic
        try (Consumer<byte[], byte[]> backupConsumer = backup.kafka().createConsumerAndSubscribeTo(
                consumerProps, "test-topic-1")) {

            waitForConsumerGroupFullSync(backup, Collections.singletonList("test-topic-1"),
                    consumerGroupName, NUM_RECORDS_PRODUCED, offsetLagMax);
            assertDownstreamRedeliveriesBoundedByMaxLag(backupConsumer, offsetLagMax);
        }

        // now create a new topic in primary cluster
        primary.kafka().createTopic("test-topic-2", NUM_PARTITIONS);
        // make sure the topic is created in backup cluster
        waitForTopicCreated(backup, "test-topic-2");

        // produce some records to the new topic in primary cluster
        produceMessages(primary, "test-topic-2");

        // create a consumer at primary cluster to consume the new topic
        try (Consumer<byte[], byte[]> consumer1 = primary.kafka().createConsumerAndSubscribeTo(Collections.singletonMap(
                "group.id", consumerGroupName), "test-topic-2")) {
            // we need to wait for consuming all the records for MM2 replicating the expected offsets
            waitForConsumingAllRecords(consumer1, NUM_RECORDS_PRODUCED);
        }

        // create a consumer at backup cluster with same consumer group ID to consume old and new topic
        try (Consumer<byte[], byte[]> backupConsumer = backup.kafka().createConsumerAndSubscribeTo(Collections.singletonMap(
                "group.id", consumerGroupName), "test-topic-1", "test-topic-2")) {

            waitForConsumerGroupFullSync(backup, Arrays.asList("test-topic-1", "test-topic-2"),
                    consumerGroupName, NUM_RECORDS_PRODUCED, offsetLagMax);

            assertDownstreamRedeliveriesBoundedByMaxLag(backupConsumer, offsetLagMax);
        }

        assertMonotonicCheckpoints(backup, "primary.checkpoints.internal");
    }

=======
>>>>>>> f3e4dd92
    /*
     * Returns expected topic name on target cluster.
     */
    @Override
    String remoteTopicName(String topic, String clusterAlias) {
        return topic;
    }
}<|MERGE_RESOLUTION|>--- conflicted
+++ resolved
@@ -42,201 +42,7 @@
                 put("topics", "test-topic-.*");
             }});
     }
-
-<<<<<<< HEAD
-    @Test
-    public void testReplication() throws Exception {
-        produceMessages(primary, "test-topic-1");
-        String consumerGroupName = "consumer-group-testReplication";
-        Map<String, Object> consumerProps = new HashMap<String, Object>() {{
-                put("group.id", consumerGroupName);
-                put("auto.offset.reset", "latest");
-            }};
-        // warm up consumers before starting the connectors, so we don't need to wait for discovery
-        warmUpConsumer(consumerProps);
-
-        mm2Config = new MirrorMakerConfig(mm2Props);
-
-        waitUntilMirrorMakerIsRunning(backup, CONNECTOR_LIST, mm2Config, PRIMARY_CLUSTER_ALIAS, BACKUP_CLUSTER_ALIAS);
-        waitUntilMirrorMakerIsRunning(primary, Collections.singletonList(MirrorHeartbeatConnector.class), mm2Config, BACKUP_CLUSTER_ALIAS, PRIMARY_CLUSTER_ALIAS);
-
-        MirrorClient primaryClient = new MirrorClient(mm2Config.clientConfig(PRIMARY_CLUSTER_ALIAS));
-        MirrorClient backupClient = new MirrorClient(mm2Config.clientConfig(BACKUP_CLUSTER_ALIAS));
-
-        // make sure the topic is auto-created in the other cluster
-        waitForTopicCreated(primary, "test-topic-1");
-        waitForTopicCreated(backup, "test-topic-1");
-        assertEquals(TopicConfig.CLEANUP_POLICY_COMPACT, getTopicConfig(backup.kafka(), "test-topic-1", TopicConfig.CLEANUP_POLICY_CONFIG),
-                "topic config was not synced");
-        createAndTestNewTopicWithConfigFilter();
-
-        assertEquals(NUM_RECORDS_PRODUCED, primary.kafka().consume(NUM_RECORDS_PRODUCED, RECORD_TRANSFER_DURATION_MS, "test-topic-1").count(),
-                "Records were not produced to primary cluster.");
-        assertEquals(NUM_RECORDS_PRODUCED, backup.kafka().consume(NUM_RECORDS_PRODUCED, RECORD_TRANSFER_DURATION_MS, "test-topic-1").count(),
-                "Records were not replicated to backup cluster.");
-
-        assertTrue(primary.kafka().consume(1, RECORD_TRANSFER_DURATION_MS, "heartbeats").count() > 0,
-                "Heartbeats were not emitted to primary cluster.");
-        assertTrue(backup.kafka().consume(1, RECORD_TRANSFER_DURATION_MS, "heartbeats").count() > 0,
-                "Heartbeats were not emitted to backup cluster.");
-        assertTrue(backup.kafka().consume(1, RECORD_TRANSFER_DURATION_MS, "primary.heartbeats").count() > 0,
-                "Heartbeats were not replicated downstream to backup cluster.");
-        assertTrue(primary.kafka().consume(1, RECORD_TRANSFER_DURATION_MS, "heartbeats").count() > 0,
-                "Heartbeats were not replicated downstream to primary cluster.");
-
-        assertTrue(backupClient.upstreamClusters().contains(PRIMARY_CLUSTER_ALIAS), "Did not find upstream primary cluster.");
-        assertEquals(1, backupClient.replicationHops(PRIMARY_CLUSTER_ALIAS), "Did not calculate replication hops correctly.");
-        assertTrue(backup.kafka().consume(1, CHECKPOINT_DURATION_MS, "primary.checkpoints.internal").count() > 0,
-                "Checkpoints were not emitted downstream to backup cluster.");
-
-        Map<TopicPartition, OffsetAndMetadata> backupOffsets = waitForCheckpointOnAllPartitions(
-                backupClient, consumerGroupName, PRIMARY_CLUSTER_ALIAS, "test-topic-1");
-
-        // Fail over consumer group to back up cluster.
-        try (Consumer<byte[], byte[]> primaryConsumer = backup.kafka().createConsumer(Collections.singletonMap("group.id", consumerGroupName))) {
-            primaryConsumer.assign(backupOffsets.keySet());
-            backupOffsets.forEach(primaryConsumer::seek);
-            primaryConsumer.poll(CONSUMER_POLL_TIMEOUT_MS);
-            primaryConsumer.commitAsync();
-
-            assertTrue(primaryConsumer.position(new TopicPartition("test-topic-1", 0)) > 0, "Consumer should have failed over to zero offset.");
-            assertTrue(primaryConsumer.position(
-                    new TopicPartition("test-topic-1", 0)) <= NUM_RECORDS_PRODUCED, "Consumer failed over beyond expected offset.");
-        }
-
-        primaryClient.close();
-        backupClient.close();
-
-        // create more matching topics
-        primary.kafka().createTopic("test-topic-2", NUM_PARTITIONS);
-
-        // make sure the topic is auto-created in the other cluster
-        waitForTopicCreated(backup, "test-topic-2");
-
-        // only produce messages to the first partition
-        produceMessages(primary, "test-topic-2", 1);
-
-        // expect total consumed messages equals to NUM_RECORDS_PER_PARTITION
-        assertEquals(NUM_RECORDS_PER_PARTITION, primary.kafka().consume(NUM_RECORDS_PER_PARTITION, RECORD_TRANSFER_DURATION_MS, "test-topic-2").count(),
-                "Records were not produced to primary cluster.");
-        assertEquals(NUM_RECORDS_PER_PARTITION, backup.kafka().consume(NUM_RECORDS_PER_PARTITION, 2 * RECORD_TRANSFER_DURATION_MS, "test-topic-2").count(),
-                "New topic was not replicated to backup cluster.");
-    }
-
-    @Test
-    public void testReplicationWithEmptyPartition() throws Exception {
-        String consumerGroupName = "consumer-group-testReplicationWithEmptyPartition";
-        Map<String, Object> consumerProps  = Collections.singletonMap("group.id", consumerGroupName);
-
-        // create topic
-        String topic = "test-topic-with-empty-partition";
-        primary.kafka().createTopic(topic, NUM_PARTITIONS);
-
-        // produce to all test-topic-empty's partitions, except the last partition
-        produceMessages(primary, topic, NUM_PARTITIONS - 1);
-
-        // consume before starting the connectors, so we don't need to wait for discovery
-        int expectedRecords = NUM_RECORDS_PER_PARTITION * (NUM_PARTITIONS - 1);
-        try (Consumer<byte[], byte[]> primaryConsumer = primary.kafka().createConsumerAndSubscribeTo(consumerProps, topic)) {
-            waitForConsumingAllRecords(primaryConsumer, expectedRecords);
-        }
-
-        // one way replication from primary to backup
-        mm2Props.put(BACKUP_CLUSTER_ALIAS + "->" + PRIMARY_CLUSTER_ALIAS + ".enabled", "false");
-        mm2Config = new MirrorMakerConfig(mm2Props);
-        waitUntilMirrorMakerIsRunning(backup, CONNECTOR_LIST, mm2Config, PRIMARY_CLUSTER_ALIAS, BACKUP_CLUSTER_ALIAS);
-
-        // sleep few seconds to have MM2 finish replication so that "end" consumer will consume some record
-        Thread.sleep(TimeUnit.SECONDS.toMillis(3));
-
-        // note that with IdentityReplicationPolicy, topics on the backup are NOT renamed to PRIMARY_CLUSTER_ALIAS + "." + topic
-        // consume all records from backup cluster
-        try (Consumer<byte[], byte[]> backupConsumer = backup.kafka().createConsumerAndSubscribeTo(consumerProps,
-                topic)) {
-            waitForConsumingAllRecords(backupConsumer, expectedRecords);
-        }
-
-        try (Admin backupClient = backup.kafka().createAdminClient()) {
-            // retrieve the consumer group offset from backup cluster
-            Map<TopicPartition, OffsetAndMetadata> remoteOffsets =
-                    backupClient.listConsumerGroupOffsets(consumerGroupName).partitionsToOffsetAndMetadata().get();
-
-            // pinpoint the offset of the last partition which does not receive records
-            OffsetAndMetadata offset = remoteOffsets.get(new TopicPartition(topic, NUM_PARTITIONS - 1));
-            // offset of the last partition should exist, but its value should be 0
-            assertNotNull(offset, "Offset of last partition was not replicated");
-            assertEquals(0, offset.offset(), "Offset of last partition is not zero");
-        }
-    }
-
-    @Override
-    public void testOneWayReplicationWithOffsetSyncs(int offsetLagMax) throws InterruptedException {
-        produceMessages(primary, "test-topic-1");
-        String consumerGroupName = "consumer-group-testOneWayReplicationWithAutoOffsetSync";
-        Map<String, Object> consumerProps  = new HashMap<String, Object>() {{
-                put("group.id", consumerGroupName);
-                put("auto.offset.reset", "earliest");
-            }};
-        // create consumers before starting the connectors, so we don't need to wait for discovery
-        try (Consumer<byte[], byte[]> primaryConsumer = primary.kafka().createConsumerAndSubscribeTo(consumerProps,
-                "test-topic-1")) {
-            // we need to wait for consuming all the records for MM2 replicating the expected offsets
-            waitForConsumingAllRecords(primaryConsumer, NUM_RECORDS_PRODUCED);
-        }
-
-        // enable automated consumer group offset sync
-        mm2Props.put("sync.group.offsets.enabled", "true");
-        mm2Props.put("sync.group.offsets.interval.seconds", "1");
-        mm2Props.put("offset.lag.max", Integer.toString(offsetLagMax));
-        // one way replication from primary to backup
-        mm2Props.put(BACKUP_CLUSTER_ALIAS + "->" + PRIMARY_CLUSTER_ALIAS + ".enabled", "false");
-
-        mm2Config = new MirrorMakerConfig(mm2Props);
-
-        waitUntilMirrorMakerIsRunning(backup, CONNECTOR_LIST, mm2Config, PRIMARY_CLUSTER_ALIAS, BACKUP_CLUSTER_ALIAS);
-
-        // make sure the topic is created in the backup cluster with same name.
-        topicShouldNotBeCreated(primary, "backup.test-topic-1");
-        waitForTopicCreated(backup, "test-topic-1");
-        // create a consumer at backup cluster with same consumer group ID to consume 1 topic
-        try (Consumer<byte[], byte[]> backupConsumer = backup.kafka().createConsumerAndSubscribeTo(
-                consumerProps, "test-topic-1")) {
-
-            waitForConsumerGroupFullSync(backup, Collections.singletonList("test-topic-1"),
-                    consumerGroupName, NUM_RECORDS_PRODUCED, offsetLagMax);
-            assertDownstreamRedeliveriesBoundedByMaxLag(backupConsumer, offsetLagMax);
-        }
-
-        // now create a new topic in primary cluster
-        primary.kafka().createTopic("test-topic-2", NUM_PARTITIONS);
-        // make sure the topic is created in backup cluster
-        waitForTopicCreated(backup, "test-topic-2");
-
-        // produce some records to the new topic in primary cluster
-        produceMessages(primary, "test-topic-2");
-
-        // create a consumer at primary cluster to consume the new topic
-        try (Consumer<byte[], byte[]> consumer1 = primary.kafka().createConsumerAndSubscribeTo(Collections.singletonMap(
-                "group.id", consumerGroupName), "test-topic-2")) {
-            // we need to wait for consuming all the records for MM2 replicating the expected offsets
-            waitForConsumingAllRecords(consumer1, NUM_RECORDS_PRODUCED);
-        }
-
-        // create a consumer at backup cluster with same consumer group ID to consume old and new topic
-        try (Consumer<byte[], byte[]> backupConsumer = backup.kafka().createConsumerAndSubscribeTo(Collections.singletonMap(
-                "group.id", consumerGroupName), "test-topic-1", "test-topic-2")) {
-
-            waitForConsumerGroupFullSync(backup, Arrays.asList("test-topic-1", "test-topic-2"),
-                    consumerGroupName, NUM_RECORDS_PRODUCED, offsetLagMax);
-
-            assertDownstreamRedeliveriesBoundedByMaxLag(backupConsumer, offsetLagMax);
-        }
-
-        assertMonotonicCheckpoints(backup, "primary.checkpoints.internal");
-    }
-
-=======
->>>>>>> f3e4dd92
+    
     /*
      * Returns expected topic name on target cluster.
      */
