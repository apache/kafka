--- conflicted
+++ resolved
@@ -174,21 +174,12 @@
         }).when(channelManager).sendRequest(any(AssignReplicasToDirsRequest.Builder.class),
             any(ControllerRequestCompletionHandler.class));
 
-<<<<<<< HEAD
-        manager.onAssignment(new TopicIdPartition(TOPIC_1, 1), DIR_1, () -> { });
-        manager.onAssignment(new TopicIdPartition(TOPIC_1, 2), DIR_2, () -> { });
-        manager.onAssignment(new TopicIdPartition(TOPIC_1, 3), DIR_3, () -> { });
-        manager.onAssignment(new TopicIdPartition(TOPIC_1, 4), DIR_1, () -> { });
-        manager.onAssignment(new TopicIdPartition(TOPIC_2, 5), DIR_2, () -> { });
-        TestUtils.waitForCondition(() -> {
-=======
         manager.onAssignment(new TopicIdPartition(TOPIC_1, 1), DIR_1, "testAssignmentAggregation", () -> { });
         manager.onAssignment(new TopicIdPartition(TOPIC_1, 2), DIR_2, "testAssignmentAggregation", () -> { });
         manager.onAssignment(new TopicIdPartition(TOPIC_1, 3), DIR_3, "testAssignmentAggregation", () -> { });
         manager.onAssignment(new TopicIdPartition(TOPIC_1, 4), DIR_1, "testAssignmentAggregation", () -> { });
         manager.onAssignment(new TopicIdPartition(TOPIC_2, 5), DIR_2, "testAssignmentAggregation", () -> { });
         while (!readyToAssert.await(1, TimeUnit.MILLISECONDS)) {
->>>>>>> 437ebb94
             time.sleep(100);
             manager.wakeup();
             return readyToAssert.await(1, TimeUnit.MILLISECONDS);
@@ -258,13 +249,8 @@
         }).when(channelManager).sendRequest(any(AssignReplicasToDirsRequest.Builder.class),
             any(ControllerRequestCompletionHandler.class));
 
-<<<<<<< HEAD
-        manager.onAssignment(new TopicIdPartition(TOPIC_1, 1), DIR_1, () -> { });
-        TestUtils.waitForCondition(() -> {
-=======
         manager.onAssignment(new TopicIdPartition(TOPIC_1, 1), DIR_1, "testRequeuesFailedAssignmentPropagations", () -> { });
         while (!readyToAssert.await(1, TimeUnit.MILLISECONDS)) {
->>>>>>> 437ebb94
             time.sleep(TimeUnit.SECONDS.toMillis(1));
             manager.wakeup();
             return readyToAssert.await(1, TimeUnit.MILLISECONDS);
