--- conflicted
+++ resolved
@@ -31,15 +31,12 @@
 import org.apache.kafka.common.serialization.Serializer;
 import org.apache.kafka.common.utils.Utils;
 import org.apache.kafka.streams.StreamsConfig;
-<<<<<<< HEAD
 import org.apache.kafka.streams.errors.StreamsException;
 import org.apache.kafka.streams.processor.AbstractProcessor;
 import org.apache.kafka.streams.processor.ProcessorContext;
-import org.apache.kafka.streams.processor.StateStoreSupplier;
-=======
 import org.apache.kafka.streams.processor.StateStore;
->>>>>>> 4f821830
 import org.apache.kafka.streams.processor.TaskId;
+import org.apache.kafka.streams.state.internals.ThreadCache;
 import org.apache.kafka.test.MockProcessorNode;
 import org.apache.kafka.test.MockSourceNode;
 import org.apache.kafka.test.MockTimestampExtractor;
@@ -312,9 +309,10 @@
         final ProcessorTopology topology = new ProcessorTopology(processorNodes,
                                                                  sourceNodes,
                                                                  Collections.<String, SinkNode>emptyMap(),
-                                                                 Collections.<StateStoreSupplier>emptyList(),
-                                                                 Collections.<String, String>emptyMap());
-        final StreamTask streamTask = new StreamTask(new TaskId(0, 0), "applicationId", partitions, topology, consumer, producer, restoreStateConsumer, config, null, stateDirectory);
+                                                                 Collections.<StateStore>emptyList(),
+                                                                 Collections.<String, String>emptyMap(),
+                                                                 Collections.<StateStore, ProcessorNode>emptyMap());
+        final StreamTask streamTask = new StreamTask(new TaskId(0, 0), "applicationId", partitions, topology, consumer, producer, restoreStateConsumer, config, null, stateDirectory, new ThreadCache(0));
         final int offset = 20;
         streamTask.addRecords(partition1, Collections.singletonList(
                 new ConsumerRecord<>(partition1.topic(), partition1.partition(), offset, 0L, TimestampType.CREATE_TIME, 0L, 0, 0, recordKey, recordValue)));
@@ -359,9 +357,10 @@
         final ProcessorTopology topology = new ProcessorTopology(processorNodes,
                                                                  Collections.<String, SourceNode>emptyMap(),
                                                                  Collections.<String, SinkNode>emptyMap(),
-                                                                 Collections.<StateStoreSupplier>emptyList(),
-                                                                 Collections.<String, String>emptyMap());
-        final StreamTask streamTask = new StreamTask(new TaskId(0, 0), "applicationId", partitions, topology, consumer, producer, restoreStateConsumer, config, null, stateDirectory);
+                                                                 Collections.<StateStore>emptyList(),
+                                                                 Collections.<String, String>emptyMap(),
+                                                                 Collections.<StateStore, ProcessorNode>emptyMap());
+        final StreamTask streamTask = new StreamTask(new TaskId(0, 0), "applicationId", partitions, topology, consumer, producer, restoreStateConsumer, config, null, stateDirectory, new ThreadCache(0));
 
         try {
             streamTask.punctuate(punctuator, 1);
