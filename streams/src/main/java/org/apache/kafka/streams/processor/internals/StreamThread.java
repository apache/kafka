/*
 * Licensed to the Apache Software Foundation (ASF) under one or more
 * contributor license agreements. See the NOTICE file distributed with
 * this work for additional information regarding copyright ownership.
 * The ASF licenses this file to You under the Apache License, Version 2.0
 * (the "License"); you may not use this file except in compliance with
 * the License. You may obtain a copy of the License at
 *
 *    http://www.apache.org/licenses/LICENSE-2.0
 *
 * Unless required by applicable law or agreed to in writing, software
 * distributed under the License is distributed on an "AS IS" BASIS,
 * WITHOUT WARRANTIES OR CONDITIONS OF ANY KIND, either express or implied.
 * See the License for the specific language governing permissions and
 * limitations under the License.
 */
package org.apache.kafka.streams.processor.internals;

import org.apache.kafka.clients.admin.AdminClient;
import org.apache.kafka.clients.consumer.Consumer;
import org.apache.kafka.clients.consumer.ConsumerConfig;
import org.apache.kafka.clients.consumer.ConsumerRebalanceListener;
import org.apache.kafka.clients.consumer.ConsumerRecord;
import org.apache.kafka.clients.consumer.ConsumerRecords;
import org.apache.kafka.clients.consumer.InvalidOffsetException;
import org.apache.kafka.clients.producer.Producer;
import org.apache.kafka.clients.producer.ProducerConfig;
import org.apache.kafka.common.KafkaException;
import org.apache.kafka.common.Metric;
import org.apache.kafka.common.MetricName;
import org.apache.kafka.common.TopicPartition;
import org.apache.kafka.common.metrics.Metrics;
import org.apache.kafka.common.metrics.Sensor;
import org.apache.kafka.common.metrics.stats.Avg;
import org.apache.kafka.common.metrics.stats.Count;
import org.apache.kafka.common.metrics.stats.Max;
import org.apache.kafka.common.metrics.stats.Rate;
import org.apache.kafka.common.metrics.stats.Total;
import org.apache.kafka.common.utils.LogContext;
import org.apache.kafka.common.utils.Time;
import org.apache.kafka.streams.KafkaClientSupplier;
import org.apache.kafka.streams.StreamsConfig;
import org.apache.kafka.streams.errors.StreamsException;
import org.apache.kafka.streams.errors.TaskMigratedException;
import org.apache.kafka.streams.processor.StateRestoreListener;
import org.apache.kafka.streams.processor.TaskId;
import org.apache.kafka.streams.processor.TaskMetadata;
import org.apache.kafka.streams.processor.ThreadMetadata;
import org.apache.kafka.streams.processor.internals.metrics.StreamsMetricsImpl;
import org.apache.kafka.streams.state.internals.ThreadCache;
import org.slf4j.Logger;

import java.time.Duration;
import java.util.ArrayList;
import java.util.Arrays;
import java.util.Collection;
import java.util.Collections;
import java.util.HashMap;
import java.util.HashSet;
import java.util.LinkedHashMap;
import java.util.List;
import java.util.Map;
import java.util.Set;
import java.util.UUID;
import java.util.concurrent.TimeUnit;
import java.util.concurrent.atomic.AtomicBoolean;
import java.util.concurrent.atomic.AtomicInteger;

import static java.util.Collections.singleton;

public class StreamThread extends Thread {

    private final static int UNLIMITED_RECORDS = -1;
    private final static AtomicInteger STREAM_THREAD_ID_SEQUENCE = new AtomicInteger(1);

    /**
     * Stream thread states are the possible states that a stream thread can be in.
     * A thread must only be in one state at a time
     * The expected state transitions with the following defined states is:
     *
     * <pre>
     *                +-------------+
     *          +<--- | Created (0) |
     *          |     +-----+-------+
     *          |           |
     *          |           v
     *          |     +-----+-------+
     *          +<--- | Running (1) | <----+
     *          |     +-----+-------+      |
     *          |           |              |
     *          |           v              |
     *          |     +-----+-------+      |
     *          +<--- | Partitions  |      |
     *          |     | Revoked (2) | <----+
     *          |     +-----+-------+      |
     *          |           |              |
     *          |           v              |
     *          |     +-----+-------+      |
     *          |     | Partitions  |      |
     *          |     | Assigned (3)| ---->+
     *          |     +-----+-------+
     *          |           |
     *          |           v
     *          |     +-----+-------+
     *          +---> | Pending     |
     *                | Shutdown (4)|
     *                +-----+-------+
     *                      |
     *                      v
     *                +-----+-------+
     *                | Dead (5)    |
     *                +-------------+
     * </pre>
     *
     * Note the following:
     * <ul>
     *     <li>Any state can go to PENDING_SHUTDOWN. That is because streams can be closed at any time.</li>
     *     <li>
     *         State PENDING_SHUTDOWN may want to transit to some other states other than DEAD,
     *         in the corner case when the shutdown is triggered while the thread is still in the rebalance loop.
     *         In this case we will forbid the transition but will not treat as an error.
     *     </li>
     *     <li>
     *         State PARTITIONS_REVOKED may want transit to itself indefinitely, in the corner case when
     *         the coordinator repeatedly fails in-between revoking partitions and assigning new partitions.
     *         In this case we will forbid the transition but will not treat as an error.
     *     </li>
     * </ul>
     */
    public enum State implements ThreadStateTransitionValidator {
        CREATED(1, 4), RUNNING(2, 4), PARTITIONS_REVOKED(3, 4), PARTITIONS_ASSIGNED(1, 2, 4), PENDING_SHUTDOWN(5), DEAD;

        private final Set<Integer> validTransitions = new HashSet<>();

        State(final Integer... validTransitions) {
            this.validTransitions.addAll(Arrays.asList(validTransitions));
        }

        public boolean isRunning() {
            return equals(RUNNING) || equals(PARTITIONS_REVOKED) || equals(PARTITIONS_ASSIGNED);
        }

        @Override
        public boolean isValidTransition(final ThreadStateTransitionValidator newState) {
            final State tmpState = (State) newState;
            return validTransitions.contains(tmpState.ordinal());
        }
    }

    /**
     * Listen to state change events
     */
    public interface StateListener {

        /**
         * Called when state changes
         *
         * @param thread   thread changing state
         * @param newState current state
         * @param oldState previous state
         */
        void onChange(final Thread thread, final ThreadStateTransitionValidator newState, final ThreadStateTransitionValidator oldState);
    }

    /**
     * Set the {@link StreamThread.StateListener} to be notified when state changes. Note this API is internal to
     * Kafka Streams and is not intended to be used by an external application.
     */
    public void setStateListener(final StreamThread.StateListener listener) {
        stateListener = listener;
    }

    /**
     * @return The state this instance is in
     */
    public State state() {
        // we do not need to use the state lock since the variable is volatile
        return state;
    }

    /**
     * Sets the state
     *
     * @param newState New state
     * @return The state prior to the call to setState, or null if the transition is invalid
     */
    State setState(final State newState) {
        final State oldState;

        synchronized (stateLock) {
            oldState = state;

            if (state == State.PENDING_SHUTDOWN && newState != State.DEAD) {
                // when the state is already in PENDING_SHUTDOWN, all other transitions will be
                // refused but we do not throw exception here
                return null;
            } else if (state == State.DEAD) {
                // when the state is already in NOT_RUNNING, all its transitions
                // will be refused but we do not throw exception here
                return null;
            } else if (state == State.PARTITIONS_REVOKED && newState == State.PARTITIONS_REVOKED) {
                // when the state is already in PARTITIONS_REVOKED, its transition to itself will be
                // refused but we do not throw exception here
                return null;
            } else if (!state.isValidTransition(newState)) {
                log.error("Unexpected state transition from {} to {}", oldState, newState);
                throw new StreamsException(logPrefix + "Unexpected state transition from " + oldState + " to " + newState);
            } else {
                log.info("State transition from {} to {}", oldState, newState);
            }

            state = newState;
            if (newState == State.RUNNING) {
                updateThreadMetadata(taskManager.activeTasks(), taskManager.standbyTasks());
            } else {
                updateThreadMetadata(Collections.emptyMap(), Collections.emptyMap());
            }
        }

        if (stateListener != null) {
            stateListener.onChange(this, state, oldState);
        }

        return oldState;
    }

    public boolean isRunningAndNotRebalancing() {
        // we do not need to grab stateLock since it is a single read
        return state == State.RUNNING;
    }

    public boolean isRunning() {
        synchronized (stateLock) {
            return state.isRunning();
        }
    }

    static class RebalanceListener implements ConsumerRebalanceListener {
        private final Time time;
        private final TaskManager taskManager;
        private final StreamThread streamThread;
        private final Logger log;

        RebalanceListener(final Time time,
                          final TaskManager taskManager,
                          final StreamThread streamThread,
                          final Logger log) {
            this.time = time;
            this.taskManager = taskManager;
            this.streamThread = streamThread;
            this.log = log;
        }

        @Override
        public void onPartitionsAssigned(final Collection<TopicPartition> assignment) {
            log.debug("at state {}: partitions {} assigned at the end of consumer rebalance.\n" +
                    "\tcurrent suspended active tasks: {}\n" +
                    "\tcurrent suspended standby tasks: {}\n",
                streamThread.state,
                assignment,
                taskManager.suspendedActiveTaskIds(),
                taskManager.suspendedStandbyTaskIds());

            final long start = time.milliseconds();
            try {
                if (streamThread.setState(State.PARTITIONS_ASSIGNED) == null) {
                    return;
                }
                if (!streamThread.versionProbingFlag.get()) {
                    taskManager.createTasks(assignment);
                }
            } catch (final Throwable t) {
                log.error(
                    "Error caught during partition assignment, " +
                        "will abort the current process and re-throw at the end of rebalance: {}",
                    t
                );
                streamThread.setRebalanceException(t);
            } finally {
                log.info("partition assignment took {} ms.\n" +
                        "\tcurrent active tasks: {}\n" +
                        "\tcurrent standby tasks: {}\n" +
                        "\tprevious active tasks: {}\n",
                    time.milliseconds() - start,
                    taskManager.activeTaskIds(),
                    taskManager.standbyTaskIds(),
                    taskManager.prevActiveTaskIds());
            }
        }

        @Override
        public void onPartitionsRevoked(final Collection<TopicPartition> assignment) {
            log.debug("at state {}: partitions {} revoked at the beginning of consumer rebalance.\n" +
                    "\tcurrent assigned active tasks: {}\n" +
                    "\tcurrent assigned standby tasks: {}\n",
                streamThread.state,
                assignment,
                taskManager.activeTaskIds(),
                taskManager.standbyTaskIds());

            if (streamThread.setState(State.PARTITIONS_REVOKED) != null) {
                final long start = time.milliseconds();
                try {
                    // suspend active tasks
                    if (streamThread.versionProbingFlag.get()) {
                        streamThread.versionProbingFlag.set(false);
                    } else {
                        taskManager.suspendTasksAndState();
                    }
                } catch (final Throwable t) {
                    log.error(
                        "Error caught during partition revocation, " +
                            "will abort the current process and re-throw at the end of rebalance: {}",
                        t
                    );
                    streamThread.setRebalanceException(t);
                } finally {
                    streamThread.clearStandbyRecords();

                    log.info("partition revocation took {} ms.\n" +
                            "\tsuspended active tasks: {}\n" +
                            "\tsuspended standby tasks: {}",
                        time.milliseconds() - start,
                        taskManager.suspendedActiveTaskIds(),
                        taskManager.suspendedStandbyTaskIds());
                }
            }
        }
    }

    static abstract class AbstractTaskCreator<T extends Task> {
        final String applicationId;
        final InternalTopologyBuilder builder;
        final StreamsConfig config;
        final StreamsMetricsThreadImpl streamsMetrics;
        final StateDirectory stateDirectory;
        final ChangelogReader storeChangelogReader;
        final Time time;
        final Logger log;


        AbstractTaskCreator(final InternalTopologyBuilder builder,
                            final StreamsConfig config,
                            final StreamsMetricsThreadImpl streamsMetrics,
                            final StateDirectory stateDirectory,
                            final ChangelogReader storeChangelogReader,
                            final Time time,
                            final Logger log) {
            this.applicationId = config.getString(StreamsConfig.APPLICATION_ID_CONFIG);
            this.builder = builder;
            this.config = config;
            this.streamsMetrics = streamsMetrics;
            this.stateDirectory = stateDirectory;
            this.storeChangelogReader = storeChangelogReader;
            this.time = time;
            this.log = log;
        }

        public InternalTopologyBuilder builder() {
            return builder;
        }

        public StateDirectory stateDirectory() {
            return stateDirectory;
        }

        Collection<T> createTasks(final Consumer<byte[], byte[]> consumer,
                                  final Map<TaskId, Set<TopicPartition>> tasksToBeCreated) {
            final List<T> createdTasks = new ArrayList<>();
            for (final Map.Entry<TaskId, Set<TopicPartition>> newTaskAndPartitions : tasksToBeCreated.entrySet()) {
                final TaskId taskId = newTaskAndPartitions.getKey();
                final Set<TopicPartition> partitions = newTaskAndPartitions.getValue();
                final T task = createTask(consumer, taskId, partitions);
                if (task != null) {
                    log.trace("Created task {} with assigned partitions {}", taskId, partitions);
                    createdTasks.add(task);
                }

            }
            return createdTasks;
        }

        abstract T createTask(final Consumer<byte[], byte[]> consumer, final TaskId id, final Set<TopicPartition> partitions);

        public void close() {}
    }

    static class TaskCreator extends AbstractTaskCreator<StreamTask> {
        private final ThreadCache cache;
        private final KafkaClientSupplier clientSupplier;
        private final String threadClientId;
        private final Producer<byte[], byte[]> threadProducer;

        TaskCreator(final InternalTopologyBuilder builder,
                    final StreamsConfig config,
                    final StreamsMetricsThreadImpl streamsMetrics,
                    final StateDirectory stateDirectory,
                    final ChangelogReader storeChangelogReader,
                    final ThreadCache cache,
                    final Time time,
                    final KafkaClientSupplier clientSupplier,
                    final Producer<byte[], byte[]> threadProducer,
                    final String threadClientId,
                    final Logger log) {
            super(
                builder,
                config,
                streamsMetrics,
                stateDirectory,
                storeChangelogReader,
                time,
                log);
            this.cache = cache;
            this.clientSupplier = clientSupplier;
            this.threadProducer = threadProducer;
            this.threadClientId = threadClientId;
        }

        @Override
        StreamTask createTask(final Consumer<byte[], byte[]> consumer,
                              final TaskId taskId,
                              final Set<TopicPartition> partitions) {
            streamsMetrics.taskCreatedSensor.record();

            return new StreamTask(
                taskId,
                partitions,
                builder.build(taskId.topicGroupId),
                consumer,
                storeChangelogReader,
                config,
                streamsMetrics,
                stateDirectory,
                cache,
                time,
                createProducer(taskId)
            );
        }

        private Producer<byte[], byte[]> createProducer(final TaskId id) {
            // eos
            if (threadProducer == null) {
                final Map<String, Object> producerConfigs = config.getProducerConfigs(threadClientId + "-" + id);
                log.info("Creating producer client for task {}", id);
                producerConfigs.put(ProducerConfig.TRANSACTIONAL_ID_CONFIG, applicationId + "-" + id);
                return clientSupplier.getProducer(producerConfigs);
            }

            return threadProducer;
        }

        @Override
        public void close() {
            if (threadProducer != null) {
                try {
                    threadProducer.close();
                } catch (final Throwable e) {
                    log.error("Failed to close producer due to the following error:", e);
                }
            }
        }
    }

    static class StandbyTaskCreator extends AbstractTaskCreator<StandbyTask> {
        StandbyTaskCreator(final InternalTopologyBuilder builder,
                           final StreamsConfig config,
                           final StreamsMetricsThreadImpl streamsMetrics,
                           final StateDirectory stateDirectory,
                           final ChangelogReader storeChangelogReader,
                           final Time time,
                           final Logger log) {
            super(
                builder,
                config,
                streamsMetrics,
                stateDirectory,
                storeChangelogReader,
                time,
                log);
        }

        @Override
        StandbyTask createTask(final Consumer<byte[], byte[]> consumer,
                               final TaskId taskId,
                               final Set<TopicPartition> partitions) {
            streamsMetrics.taskCreatedSensor.record();

            final ProcessorTopology topology = builder.build(taskId.topicGroupId);

            if (!topology.stateStores().isEmpty()) {
                return new StandbyTask(
                    taskId,
                    partitions,
                    topology,
                    consumer,
                    storeChangelogReader,
                    config,
                    streamsMetrics,
                    stateDirectory);
            } else {
                log.trace(
                    "Skipped standby task {} with assigned partitions {} " +
                        "since it does not have any state stores to materialize",
                    taskId, partitions
                );
                return null;
            }
        }
    }

    static class StreamsMetricsThreadImpl extends StreamsMetricsImpl {

        private final Sensor commitTimeSensor;
        private final Sensor pollTimeSensor;
        private final Sensor processTimeSensor;
        private final Sensor punctuateTimeSensor;
        private final Sensor taskCreatedSensor;
        private final Sensor tasksClosedSensor;

        StreamsMetricsThreadImpl(final Metrics metrics, final String threadName) {
            super(metrics, threadName);
            final String group = "stream-metrics";

            commitTimeSensor = threadLevelSensor("commit-latency", Sensor.RecordingLevel.INFO);
            commitTimeSensor.add(metrics.metricName("commit-latency-avg", group, "The average commit time in ms", tags()), new Avg());
            commitTimeSensor.add(metrics.metricName("commit-latency-max", group, "The maximum commit time in ms", tags()), new Max());
            commitTimeSensor.add(metrics.metricName("commit-rate", group, "The average per-second number of commit calls", tags()), new Rate(TimeUnit.SECONDS, new Count()));
            commitTimeSensor.add(metrics.metricName("commit-total", group, "The total number of commit calls", tags()), new Count());

            pollTimeSensor = threadLevelSensor("poll-latency", Sensor.RecordingLevel.INFO);
            pollTimeSensor.add(metrics.metricName("poll-latency-avg", group, "The average poll time in ms", tags()), new Avg());
            pollTimeSensor.add(metrics.metricName("poll-latency-max", group, "The maximum poll time in ms", tags()), new Max());
            pollTimeSensor.add(metrics.metricName("poll-rate", group, "The average per-second number of record-poll calls", tags()), new Rate(TimeUnit.SECONDS, new Count()));
            pollTimeSensor.add(metrics.metricName("poll-total", group, "The total number of record-poll calls", tags()), new Count());

            processTimeSensor = threadLevelSensor("process-latency", Sensor.RecordingLevel.INFO);
            processTimeSensor.add(metrics.metricName("process-latency-avg", group, "The average process time in ms", tags()), new Avg());
            processTimeSensor.add(metrics.metricName("process-latency-max", group, "The maximum process time in ms", tags()), new Max());
            processTimeSensor.add(metrics.metricName("process-rate", group, "The average per-second number of process calls", tags()), new Rate(TimeUnit.SECONDS, new Count()));
            processTimeSensor.add(metrics.metricName("process-total", group, "The total number of process calls", tags()), new Count());

            punctuateTimeSensor = threadLevelSensor("punctuate-latency", Sensor.RecordingLevel.INFO);
            punctuateTimeSensor.add(metrics.metricName("punctuate-latency-avg", group, "The average punctuate time in ms", tags()), new Avg());
            punctuateTimeSensor.add(metrics.metricName("punctuate-latency-max", group, "The maximum punctuate time in ms", tags()), new Max());
            punctuateTimeSensor.add(metrics.metricName("punctuate-rate", group, "The average per-second number of punctuate calls", tags()), new Rate(TimeUnit.SECONDS, new Count()));
            punctuateTimeSensor.add(metrics.metricName("punctuate-total", group, "The total number of punctuate calls", tags()), new Count());

            taskCreatedSensor = threadLevelSensor("task-created", Sensor.RecordingLevel.INFO);
            taskCreatedSensor.add(metrics.metricName("task-created-rate", "stream-metrics", "The average per-second number of newly created tasks", tags()), new Rate(TimeUnit.SECONDS, new Count()));
            taskCreatedSensor.add(metrics.metricName("task-created-total", "stream-metrics", "The total number of newly created tasks", tags()), new Total());

            tasksClosedSensor = threadLevelSensor("task-closed", Sensor.RecordingLevel.INFO);
            tasksClosedSensor.add(metrics.metricName("task-closed-rate", group, "The average per-second number of closed tasks", tags()), new Rate(TimeUnit.SECONDS, new Count()));
            tasksClosedSensor.add(metrics.metricName("task-closed-total", group, "The total number of closed tasks", tags()), new Total());
        }
    }

    private final Time time;
    private final Duration pollTime;
    private final long commitTimeMs;
    private final Object stateLock;
    private final Logger log;
    private final String logPrefix;
    private final TaskManager taskManager;
    private final StreamsMetricsThreadImpl streamsMetrics;
    private final AtomicBoolean versionProbingFlag;

    private long lastCommitMs;
    private long timerStartedMs;
    private final String originalReset;
    private Throwable rebalanceException = null;
    private boolean processStandbyRecords = false;
    private volatile State state = State.CREATED;
    private volatile ThreadMetadata threadMetadata;
    private StreamThread.StateListener stateListener;
    private Map<TopicPartition, List<ConsumerRecord<byte[], byte[]>>> standbyRecords;

    // package-private for testing
    final ConsumerRebalanceListener rebalanceListener;
    final Producer<byte[], byte[]> producer;
    final Consumer<byte[], byte[]> restoreConsumer;
    final Consumer<byte[], byte[]> consumer;
    final InternalTopologyBuilder builder;

    /**
     * @TODO Currently, the parameter commitTime is used as a mechanism by 
     * which the user can input a set time to StoreChangeLogReader to block
     * for position(). We might need to change the way by which timeout is passed
     * to StoreChangeLogReader.
     */
    public static StreamThread create(final InternalTopologyBuilder builder,
                                      final StreamsConfig config,
                                      final KafkaClientSupplier clientSupplier,
                                      final AdminClient adminClient,
                                      final UUID processId,
                                      final String clientId,
                                      final Metrics metrics,
                                      final Time time,
                                      final long commitTime,
                                      final StreamsMetadataState streamsMetadataState,
                                      final long cacheSizeBytes,
                                      final StateDirectory stateDirectory,
                                      final StateRestoreListener userStateRestoreListener) {
        final String threadClientId = clientId + "-StreamThread-" + STREAM_THREAD_ID_SEQUENCE.getAndIncrement();

        final String logPrefix = String.format("stream-thread [%s] ", threadClientId);
        final LogContext logContext = new LogContext(logPrefix);
        final Logger log = logContext.logger(StreamThread.class);

        log.info("Creating restore consumer client");
        final Map<String, Object> restoreConsumerConfigs = config.getRestoreConsumerConfigs(threadClientId);
        final Consumer<byte[], byte[]> restoreConsumer = clientSupplier.getRestoreConsumer(restoreConsumerConfigs);
<<<<<<< HEAD
        final StoreChangelogReader changelogReader = new StoreChangelogReader(restoreConsumer, userStateRestoreListener, logContext, commitTime);
=======
        final Duration pollTime = Duration.ofMillis(config.getLong(StreamsConfig.POLL_MS_CONFIG));
        final StoreChangelogReader changelogReader = new StoreChangelogReader(restoreConsumer, pollTime, userStateRestoreListener, logContext);
>>>>>>> 37a4d5ea

        Producer<byte[], byte[]> threadProducer = null;
        final boolean eosEnabled = StreamsConfig.EXACTLY_ONCE.equals(config.getString(StreamsConfig.PROCESSING_GUARANTEE_CONFIG));
        if (!eosEnabled) {
            final Map<String, Object> producerConfigs = config.getProducerConfigs(threadClientId);
            log.info("Creating shared producer client");
            threadProducer = clientSupplier.getProducer(producerConfigs);
        }

        final StreamsMetricsThreadImpl streamsMetrics = new StreamsMetricsThreadImpl(
            metrics,
            threadClientId
        );

        final ThreadCache cache = new ThreadCache(logContext, cacheSizeBytes, streamsMetrics);

        final AbstractTaskCreator<StreamTask> activeTaskCreator = new TaskCreator(
            builder,
            config,
            streamsMetrics,
            stateDirectory,
            changelogReader,
            cache,
            time,
            clientSupplier,
            threadProducer,
            threadClientId,
            log);
        final AbstractTaskCreator<StandbyTask> standbyTaskCreator = new StandbyTaskCreator(
            builder,
            config,
            streamsMetrics,
            stateDirectory,
            changelogReader,
            time,
            log);
        final TaskManager taskManager = new TaskManager(
            changelogReader,
            processId,
            logPrefix,
            restoreConsumer,
            streamsMetadataState,
            activeTaskCreator,
            standbyTaskCreator,
            adminClient,
            new AssignedStreamsTasks(logContext),
            new AssignedStandbyTasks(logContext));

        log.info("Creating consumer client");
        final String applicationId = config.getString(StreamsConfig.APPLICATION_ID_CONFIG);
        final Map<String, Object> consumerConfigs = config.getMainConsumerConfigs(applicationId, threadClientId);
        consumerConfigs.put(StreamsConfig.InternalConfig.TASK_MANAGER_FOR_PARTITION_ASSIGNOR, taskManager);
        final AtomicBoolean versionProbingFlag = new AtomicBoolean();
        consumerConfigs.put(StreamsConfig.InternalConfig.VERSION_PROBING_FLAG, versionProbingFlag);
        String originalReset = null;
        if (!builder.latestResetTopicsPattern().pattern().equals("") || !builder.earliestResetTopicsPattern().pattern().equals("")) {
            originalReset = (String) consumerConfigs.get(ConsumerConfig.AUTO_OFFSET_RESET_CONFIG);
            consumerConfigs.put(ConsumerConfig.AUTO_OFFSET_RESET_CONFIG, "none");
        }
        final Consumer<byte[], byte[]> consumer = clientSupplier.getConsumer(consumerConfigs);
        taskManager.setConsumer(consumer);

        return new StreamThread(
            time,
            config,
            threadProducer,
            restoreConsumer,
            consumer,
            originalReset,
            taskManager,
            streamsMetrics,
            builder,
            threadClientId,
            logContext,
            versionProbingFlag);
    }

    public StreamThread(final Time time,
                        final StreamsConfig config,
                        final Producer<byte[], byte[]> producer,
                        final Consumer<byte[], byte[]> restoreConsumer,
                        final Consumer<byte[], byte[]> consumer,
                        final String originalReset,
                        final TaskManager taskManager,
                        final StreamsMetricsThreadImpl streamsMetrics,
                        final InternalTopologyBuilder builder,
                        final String threadClientId,
                        final LogContext logContext,
                        final AtomicBoolean versionProbingFlag) {
        super(threadClientId);

        this.stateLock = new Object();
        this.standbyRecords = new HashMap<>();

        this.time = time;
        this.builder = builder;
        this.streamsMetrics = streamsMetrics;
        this.logPrefix = logContext.logPrefix();
        this.log = logContext.logger(StreamThread.class);
        this.rebalanceListener = new RebalanceListener(time, taskManager, this, this.log);
        this.taskManager = taskManager;
        this.producer = producer;
        this.restoreConsumer = restoreConsumer;
        this.consumer = consumer;
        this.originalReset = originalReset;
        this.versionProbingFlag = versionProbingFlag;

        this.pollTime = Duration.ofMillis(config.getLong(StreamsConfig.POLL_MS_CONFIG));
        this.commitTimeMs = config.getLong(StreamsConfig.COMMIT_INTERVAL_MS_CONFIG);

        updateThreadMetadata(Collections.emptyMap(), Collections.emptyMap());
    }

    /**
     * Execute the stream processors
     *
     * @throws KafkaException   for any Kafka-related exceptions
     * @throws RuntimeException for any other non-Kafka exceptions
     */
    @Override
    public void run() {
        log.info("Starting");
        if (setState(State.RUNNING) == null) {
            log.info("StreamThread already shutdown. Not running");
            return;
        }
        boolean cleanRun = false;
        try {
            runLoop();
            cleanRun = true;
        } catch (final KafkaException e) {
            // just re-throw the exception as it should be logged already
            throw e;
        } catch (final Exception e) {
            // we have caught all Kafka related exceptions, and other runtime exceptions
            // should be due to user application errors
            log.error("Encountered the following error during processing:", e);
            throw e;
        } finally {
            completeShutdown(cleanRun);
        }
    }

    private void setRebalanceException(final Throwable rebalanceException) {
        this.rebalanceException = rebalanceException;
    }

    /**
     * Main event loop for polling, and processing records through topologies.
     *
     * @throws IllegalStateException If store gets registered after initialized is already finished
     * @throws StreamsException      if the store's change log does not contain the partition
     */
    private void runLoop() {
        long recordsProcessedBeforeCommit = UNLIMITED_RECORDS;
        consumer.subscribe(builder.sourceTopicPattern(), rebalanceListener);

        while (isRunning()) {
            try {
                recordsProcessedBeforeCommit = runOnce(recordsProcessedBeforeCommit);
                if (versionProbingFlag.get()) {
                    log.info("Version probing detected. Triggering new rebalance.");
                    enforceRebalance();
                }
            } catch (final TaskMigratedException ignoreAndRejoinGroup) {
                log.warn("Detected task {} that got migrated to another thread. " +
                        "This implies that this thread missed a rebalance and dropped out of the consumer group. " +
                        "Will try to rejoin the consumer group. Below is the detailed description of the task:\n{}",
                    ignoreAndRejoinGroup.migratedTask().id(), ignoreAndRejoinGroup.migratedTask().toString(">"));

                enforceRebalance();
            }
        }
    }

    private void enforceRebalance() {
        consumer.unsubscribe();
        consumer.subscribe(builder.sourceTopicPattern(), rebalanceListener);
    }

    /**
     * @throws IllegalStateException If store gets registered after initialized is already finished
     * @throws StreamsException      If the store's change log does not contain the partition
     * @throws TaskMigratedException If another thread wrote to the changelog topic that is currently restored
     *                               or if committing offsets failed (non-EOS)
     *                               or if the task producer got fenced (EOS)
     */
    // Visible for testing
    long runOnce(final long recordsProcessedBeforeCommit) {
        long processedBeforeCommit = recordsProcessedBeforeCommit;

        final ConsumerRecords<byte[], byte[]> records;

        timerStartedMs = time.milliseconds();

        if (state == State.PARTITIONS_ASSIGNED) {
            // try to fetch some records with zero poll millis
            // to unblock the restoration as soon as possible
            records = pollRequests(Duration.ZERO);

            if (taskManager.updateNewAndRestoringTasks()) {
                setState(State.RUNNING);
            }
        } else {
            // try to fetch some records if necessary
            records = pollRequests(pollTime);

            // if state changed after the poll call,
            // try to initialize the assigned tasks again
            if (state == State.PARTITIONS_ASSIGNED) {
                if (taskManager.updateNewAndRestoringTasks()) {
                    setState(State.RUNNING);
                }
            }
        }

        if (records != null && !records.isEmpty() && taskManager.hasActiveRunningTasks()) {
            streamsMetrics.pollTimeSensor.record(computeLatency(), timerStartedMs);
            addRecordsToTasks(records);
            final long totalProcessed = processAndMaybeCommit(recordsProcessedBeforeCommit);
            if (totalProcessed > 0) {
                final long processLatency = computeLatency();
                streamsMetrics.processTimeSensor.record(processLatency / (double) totalProcessed, timerStartedMs);
                processedBeforeCommit = adjustRecordsProcessedBeforeCommit(
                    recordsProcessedBeforeCommit,
                    totalProcessed,
                    processLatency,
                    commitTimeMs);
            }
        }

        punctuate();
        maybeCommit(timerStartedMs);
        maybeUpdateStandbyTasks(timerStartedMs);
        return processedBeforeCommit;
    }

    /**
     * Get the next batch of records by polling.
     *
     * @param pollTime how long to block in Consumer#poll
     * @return Next batch of records or null if no records available.
     * @throws TaskMigratedException if the task producer got fenced (EOS only)
     */
    private ConsumerRecords<byte[], byte[]> pollRequests(final Duration pollTime) {
        ConsumerRecords<byte[], byte[]> records = null;

        try {
            records = consumer.poll(pollTime);
        } catch (final InvalidOffsetException e) {
            resetInvalidOffsets(e);
        }

        if (rebalanceException != null) {
            if (rebalanceException instanceof TaskMigratedException) {
                throw (TaskMigratedException) rebalanceException;
            } else {
                throw new StreamsException(logPrefix + "Failed to rebalance.", rebalanceException);
            }
        }

        return records;
    }

    private void resetInvalidOffsets(final InvalidOffsetException e) {
        final Set<TopicPartition> partitions = e.partitions();
        final Set<String> loggedTopics = new HashSet<>();
        final Set<TopicPartition> seekToBeginning = new HashSet<>();
        final Set<TopicPartition> seekToEnd = new HashSet<>();

        for (final TopicPartition partition : partitions) {
            if (builder.earliestResetTopicsPattern().matcher(partition.topic()).matches()) {
                addToResetList(partition, seekToBeginning, "Setting topic '{}' to consume from {} offset", "earliest", loggedTopics);
            } else if (builder.latestResetTopicsPattern().matcher(partition.topic()).matches()) {
                addToResetList(partition, seekToEnd, "Setting topic '{}' to consume from {} offset", "latest", loggedTopics);
            } else {
                if (originalReset == null || (!originalReset.equals("earliest") && !originalReset.equals("latest"))) {
                    final String errorMessage = "No valid committed offset found for input topic %s (partition %s) and no valid reset policy configured." +
                        " You need to set configuration parameter \"auto.offset.reset\" or specify a topic specific reset " +
                        "policy via StreamsBuilder#stream(..., Consumed.with(Topology.AutoOffsetReset)) or StreamsBuilder#table(..., Consumed.with(Topology.AutoOffsetReset))";
                    throw new StreamsException(String.format(errorMessage, partition.topic(), partition.partition()), e);
                }

                if (originalReset.equals("earliest")) {
                    addToResetList(partition, seekToBeginning, "No custom setting defined for topic '{}' using original config '{}' for offset reset", "earliest", loggedTopics);
                } else if (originalReset.equals("latest")) {
                    addToResetList(partition, seekToEnd, "No custom setting defined for topic '{}' using original config '{}' for offset reset", "latest", loggedTopics);
                }
            }
        }

        if (!seekToBeginning.isEmpty()) {
            consumer.seekToBeginning(seekToBeginning);
        }
        if (!seekToEnd.isEmpty()) {
            consumer.seekToEnd(seekToEnd);
        }
    }

    private void addToResetList(final TopicPartition partition, final Set<TopicPartition> partitions, final String logMessage, final String resetPolicy, final Set<String> loggedTopics) {
        final String topic = partition.topic();
        if (loggedTopics.add(topic)) {
            log.info(logMessage, topic, resetPolicy);
        }
        partitions.add(partition);
    }

    /**
     * Take records and add them to each respective task
     *
     * @param records Records, can be null
     */
    private void addRecordsToTasks(final ConsumerRecords<byte[], byte[]> records) {

        for (final TopicPartition partition : records.partitions()) {
            final StreamTask task = taskManager.activeTask(partition);

            if (task.isClosed()) {
                log.info("Stream task {} is already closed, probably because it got unexpectedly migrated to another thread already. " +
                    "Notifying the thread to trigger a new rebalance immediately.", task.id());
                throw new TaskMigratedException(task);
            }

            task.addRecords(partition, records.records(partition));
        }
    }

    /**
     * Schedule the records processing by selecting which record is processed next. Commits may
     * happen as records are processed.
     *
     * @param recordsProcessedBeforeCommit number of records to be processed before commit is called.
     *                                     if UNLIMITED_RECORDS, then commit is never called
     * @return Number of records processed since last commit.
     * @throws TaskMigratedException if committing offsets failed (non-EOS)
     *                               or if the task producer got fenced (EOS)
     */
    private long processAndMaybeCommit(final long recordsProcessedBeforeCommit) {

        long processed;
        long totalProcessedSinceLastMaybeCommit = 0;
        // Round-robin scheduling by taking one record from each task repeatedly
        // until no task has any records left
        do {
            processed = taskManager.process();
            if (processed > 0) {
                streamsMetrics.processTimeSensor.record(computeLatency() / (double) processed, timerStartedMs);
            }
            totalProcessedSinceLastMaybeCommit += processed;

            punctuate();

            if (recordsProcessedBeforeCommit != UNLIMITED_RECORDS &&
                totalProcessedSinceLastMaybeCommit >= recordsProcessedBeforeCommit) {
                totalProcessedSinceLastMaybeCommit = 0;
                maybeCommit(timerStartedMs);
            }
            // commit any tasks that have requested a commit
            final int committed = taskManager.maybeCommitActiveTasks();
            if (committed > 0) {
                streamsMetrics.commitTimeSensor.record(computeLatency() / (double) committed, timerStartedMs);
            }
        } while (processed != 0);

        return totalProcessedSinceLastMaybeCommit;
    }

    /**
     * @throws TaskMigratedException if the task producer got fenced (EOS only)
     */
    private void punctuate() {
        final int punctuated = taskManager.punctuate();
        if (punctuated > 0) {
            streamsMetrics.punctuateTimeSensor.record(computeLatency() / (double) punctuated, timerStartedMs);
        }
    }

    /**
     * Adjust the number of records that should be processed by scheduler. This avoids
     * scenarios where the processing time is higher than the commit time.
     *
     * @param prevRecordsProcessedBeforeCommit Previous number of records processed by scheduler.
     * @param totalProcessed                   Total number of records processed in this last round.
     * @param processLatency                   Total processing latency in ms processed in this last round.
     * @param commitTime                       Desired commit time in ms.
     * @return An adjusted number of records to be processed in the next round.
     */
    private long adjustRecordsProcessedBeforeCommit(final long prevRecordsProcessedBeforeCommit, final long totalProcessed,
                                                    final long processLatency, final long commitTime) {
        long recordsProcessedBeforeCommit = UNLIMITED_RECORDS;
        // check if process latency larger than commit latency
        // note that once we set recordsProcessedBeforeCommit, it will never be UNLIMITED_RECORDS again, so
        // we will never process all records again. This might be an issue if the initial measurement
        // was off due to a slow start.
        if (processLatency > 0 && processLatency > commitTime) {
            // push down
            recordsProcessedBeforeCommit = Math.max(1, (commitTime * totalProcessed) / processLatency);
            log.debug("processing latency {} > commit time {} for {} records. Adjusting down recordsProcessedBeforeCommit={}",
                processLatency, commitTime, totalProcessed, recordsProcessedBeforeCommit);
        } else if (prevRecordsProcessedBeforeCommit != UNLIMITED_RECORDS && processLatency > 0) {
            // push up
            recordsProcessedBeforeCommit = Math.max(1, (commitTime * totalProcessed) / processLatency);
            log.debug("processing latency {} < commit time {} for {} records. Adjusting up recordsProcessedBeforeCommit={}",
                processLatency, commitTime, totalProcessed, recordsProcessedBeforeCommit);
        }

        return recordsProcessedBeforeCommit;
    }

    /**
     * Commit all tasks owned by this thread if specified interval time has elapsed
     *
     * @throws TaskMigratedException if committing offsets failed (non-EOS)
     *                               or if the task producer got fenced (EOS)
     */
    void maybeCommit(final long now) {
        if (commitTimeMs >= 0 && lastCommitMs + commitTimeMs < now) {
            if (log.isTraceEnabled()) {
                log.trace("Committing all active tasks {} and standby tasks {} since {}ms has elapsed (commit interval is {}ms)",
                    taskManager.activeTaskIds(), taskManager.standbyTaskIds(), now - lastCommitMs, commitTimeMs);
            }

            final int committed = taskManager.commitAll();
            if (committed > 0) {
                streamsMetrics.commitTimeSensor.record(computeLatency() / (double) committed, timerStartedMs);

                // try to purge the committed records for repartition topics if possible
                taskManager.maybePurgeCommitedRecords();
            }
            if (log.isDebugEnabled()) {
                log.debug("Committed all active tasks {} and standby tasks {} in {}ms",
                    taskManager.activeTaskIds(), taskManager.standbyTaskIds(), timerStartedMs - now);
            }

            lastCommitMs = now;

            processStandbyRecords = true;
        }
    }

    private void maybeUpdateStandbyTasks(final long now) {
        if (state == State.RUNNING && taskManager.hasStandbyRunningTasks()) {
            if (processStandbyRecords) {
                if (!standbyRecords.isEmpty()) {
                    final Map<TopicPartition, List<ConsumerRecord<byte[], byte[]>>> remainingStandbyRecords = new HashMap<>();

                    for (final Map.Entry<TopicPartition, List<ConsumerRecord<byte[], byte[]>>> entry : standbyRecords.entrySet()) {
                        final TopicPartition partition = entry.getKey();
                        List<ConsumerRecord<byte[], byte[]>> remaining = entry.getValue();
                        if (remaining != null) {
                            final StandbyTask task = taskManager.standbyTask(partition);

                            if (task.isClosed()) {
                                log.info("Standby task {} is already closed, probably because it got unexpectedly migrated to another thread already. " +
                                    "Notifying the thread to trigger a new rebalance immediately.", task.id());
                                throw new TaskMigratedException(task);
                            }

                            remaining = task.update(partition, remaining);
                            if (remaining != null) {
                                remainingStandbyRecords.put(partition, remaining);
                            } else {
                                restoreConsumer.resume(singleton(partition));
                            }
                        }
                    }

                    standbyRecords = remainingStandbyRecords;

                    log.debug("Updated standby tasks {} in {}ms", taskManager.standbyTaskIds(), time.milliseconds() - now);
                }
                processStandbyRecords = false;
            }

            try {
                // poll(0): Since this is during the normal processing, not during restoration.
                // We can afford to have slower restore (because we don't wait inside poll for results).
                // Instead, we want to proceed to the next iteration to call the main consumer#poll()
                // as soon as possible so as to not be kicked out of the group.
                final ConsumerRecords<byte[], byte[]> records = restoreConsumer.poll(Duration.ZERO);

                if (!records.isEmpty()) {
                    for (final TopicPartition partition : records.partitions()) {
                        final StandbyTask task = taskManager.standbyTask(partition);

                        if (task == null) {
                            throw new StreamsException(logPrefix + "Missing standby task for partition " + partition);
                        }

                        if (task.isClosed()) {
                            log.info("Standby task {} is already closed, probably because it got unexpectedly migrated to another thread already. " +
                                "Notifying the thread to trigger a new rebalance immediately.", task.id());
                            throw new TaskMigratedException(task);
                        }

                        final List<ConsumerRecord<byte[], byte[]>> remaining = task.update(partition, records.records(partition));
                        if (remaining != null) {
                            restoreConsumer.pause(singleton(partition));
                            standbyRecords.put(partition, remaining);
                        }
                    }
                }
            } catch (final InvalidOffsetException recoverableException) {
                log.warn("Updating StandbyTasks failed. Deleting StandbyTasks stores to recreate from scratch.", recoverableException);
                final Set<TopicPartition> partitions = recoverableException.partitions();
                for (final TopicPartition partition : partitions) {
                    final StandbyTask task = taskManager.standbyTask(partition);

                    if (task.isClosed()) {
                        log.info("Standby task {} is already closed, probably because it got unexpectedly migrated to another thread already. " +
                            "Notifying the thread to trigger a new rebalance immediately.", task.id());
                        throw new TaskMigratedException(task);
                    }

                    log.info("Reinitializing StandbyTask {}", task);
                    task.reinitializeStateStoresForPartitions(recoverableException.partitions());
                }
                restoreConsumer.seekToBeginning(partitions);
            }
        }
    }

    /**
     * Compute the latency based on the current marked timestamp, and update the marked timestamp
     * with the current system timestamp.
     *
     * @return latency
     */
    private long computeLatency() {
        final long previousTimeMs = timerStartedMs;
        timerStartedMs = time.milliseconds();

        return Math.max(timerStartedMs - previousTimeMs, 0);
    }

    /**
     * Shutdown this stream thread.
     * <p>
     * Note that there is nothing to prevent this function from being called multiple times
     * (e.g., in testing), hence the state is set only the first time
     */
    public void shutdown() {
        log.info("Informed to shut down");
        final State oldState = setState(State.PENDING_SHUTDOWN);
        if (oldState == State.CREATED) {
            // The thread may not have been started. Take responsibility for shutting down
            completeShutdown(true);
        }
    }

    private void completeShutdown(final boolean cleanRun) {
        // set the state to pending shutdown first as it may be called due to error;
        // its state may already be PENDING_SHUTDOWN so it will return false but we
        // intentionally do not check the returned flag
        setState(State.PENDING_SHUTDOWN);

        log.info("Shutting down");

        try {
            taskManager.shutdown(cleanRun);
        } catch (final Throwable e) {
            log.error("Failed to close task manager due to the following error:", e);
        }
        try {
            consumer.close();
        } catch (final Throwable e) {
            log.error("Failed to close consumer due to the following error:", e);
        }
        try {
            restoreConsumer.close();
        } catch (final Throwable e) {
            log.error("Failed to close restore consumer due to the following error:", e);
        }
        streamsMetrics.removeAllThreadLevelSensors();

        setState(State.DEAD);
        log.info("Shutdown complete");
    }

    private void clearStandbyRecords() {
        standbyRecords.clear();
    }

    /**
     * Return information about the current {@link StreamThread}.
     *
     * @return {@link ThreadMetadata}.
     */
    public final ThreadMetadata threadMetadata() {
        return threadMetadata;
    }

    private void updateThreadMetadata(final Map<TaskId, StreamTask> activeTasks, final Map<TaskId, StandbyTask> standbyTasks) {
        final Set<TaskMetadata> activeTasksMetadata = new HashSet<>();
        for (final Map.Entry<TaskId, StreamTask> task : activeTasks.entrySet()) {
            activeTasksMetadata.add(new TaskMetadata(task.getKey().toString(), task.getValue().partitions()));
        }
        final Set<TaskMetadata> standbyTasksMetadata = new HashSet<>();
        for (final Map.Entry<TaskId, StandbyTask> task : standbyTasks.entrySet()) {
            standbyTasksMetadata.add(new TaskMetadata(task.getKey().toString(), task.getValue().partitions()));
        }

        threadMetadata = new ThreadMetadata(this.getName(), this.state().name(), activeTasksMetadata, standbyTasksMetadata);
    }

    public Map<TaskId, StreamTask> tasks() {
        return taskManager.activeTasks();
    }

    /**
     * Produces a string representation containing useful information about a StreamThread.
     * This is useful in debugging scenarios.
     *
     * @return A string representation of the StreamThread instance.
     */
    @Override
    public String toString() {
        return toString("");
    }

    /**
     * Produces a string representation containing useful information about a StreamThread, starting with the given indent.
     * This is useful in debugging scenarios.
     *
     * @return A string representation of the StreamThread instance.
     */
    public String toString(final String indent) {
        return indent + "\tStreamsThread threadId: " + getName() + "\n" + taskManager.toString(indent);
    }

    // the following are for testing only
    TaskManager taskManager() {
        return taskManager;
    }

    Map<TopicPartition, List<ConsumerRecord<byte[], byte[]>>> standbyRecords() {
        return standbyRecords;
    }

    public Map<MetricName, Metric> producerMetrics() {
        final LinkedHashMap<MetricName, Metric> result = new LinkedHashMap<>();
        if (producer != null) {
            final Map<MetricName, ? extends Metric> producerMetrics = producer.metrics();
            if (producerMetrics != null) {
                result.putAll(producerMetrics);
            }
        } else {
            // When EOS is turned on, each task will have its own producer client
            // and the producer object passed in here will be null. We would then iterate through
            // all the active tasks and add their metrics to the output metrics map.
            for (final StreamTask task: taskManager.activeTasks().values()) {
                final Map<MetricName, ? extends Metric> taskProducerMetrics = task.getProducer().metrics();
                result.putAll(taskProducerMetrics);
            }
        }
        return result;
    }

    public Map<MetricName, Metric> consumerMetrics() {
        final Map<MetricName, ? extends Metric> consumerMetrics = consumer.metrics();
        final Map<MetricName, ? extends Metric> restoreConsumerMetrics = restoreConsumer.metrics();
        final LinkedHashMap<MetricName, Metric> result = new LinkedHashMap<>();
        result.putAll(consumerMetrics);
        result.putAll(restoreConsumerMetrics);
        return result;
    }
}<|MERGE_RESOLUTION|>--- conflicted
+++ resolved
@@ -610,12 +610,8 @@
         log.info("Creating restore consumer client");
         final Map<String, Object> restoreConsumerConfigs = config.getRestoreConsumerConfigs(threadClientId);
         final Consumer<byte[], byte[]> restoreConsumer = clientSupplier.getRestoreConsumer(restoreConsumerConfigs);
-<<<<<<< HEAD
-        final StoreChangelogReader changelogReader = new StoreChangelogReader(restoreConsumer, userStateRestoreListener, logContext, commitTime);
-=======
         final Duration pollTime = Duration.ofMillis(config.getLong(StreamsConfig.POLL_MS_CONFIG));
         final StoreChangelogReader changelogReader = new StoreChangelogReader(restoreConsumer, pollTime, userStateRestoreListener, logContext);
->>>>>>> 37a4d5ea
 
         Producer<byte[], byte[]> threadProducer = null;
         final boolean eosEnabled = StreamsConfig.EXACTLY_ONCE.equals(config.getString(StreamsConfig.PROCESSING_GUARANTEE_CONFIG));
