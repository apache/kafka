/*
 * Licensed to the Apache Software Foundation (ASF) under one or more
 * contributor license agreements. See the NOTICE file distributed with
 * this work for additional information regarding copyright ownership.
 * The ASF licenses this file to You under the Apache License, Version 2.0
 * (the "License"); you may not use this file except in compliance with
 * the License. You may obtain a copy of the License at
 *
 *    http://www.apache.org/licenses/LICENSE-2.0
 *
 * Unless required by applicable law or agreed to in writing, software
 * distributed under the License is distributed on an "AS IS" BASIS,
 * WITHOUT WARRANTIES OR CONDITIONS OF ANY KIND, either express or implied.
 * See the License for the specific language governing permissions and
 * limitations under the License.
 */
package org.apache.kafka.streams.integration;

import org.apache.kafka.clients.consumer.ConsumerPartitionAssignor;
import org.apache.kafka.clients.consumer.KafkaConsumer;
import org.apache.kafka.streams.KafkaStreams;
import org.apache.kafka.streams.StreamsBuilder;
import org.apache.kafka.streams.StreamsConfig;
import org.apache.kafka.streams.integration.utils.EmbeddedKafkaCluster;
import org.apache.kafka.streams.integration.utils.IntegrationTestUtils;
import org.apache.kafka.streams.processor.internals.StreamThread;
import org.apache.kafka.streams.processor.internals.StreamsPartitionAssignor;
import org.apache.kafka.streams.processor.internals.assignment.AssignorConfiguration;
import org.apache.kafka.streams.processor.internals.assignment.HighAvailabilityTaskAssignor;
import org.apache.kafka.streams.processor.internals.assignment.TaskAssignor;
import org.apache.kafka.test.IntegrationTest;
import org.junit.ClassRule;
import org.junit.Rule;
import org.junit.Test;
import org.junit.experimental.categories.Category;
import org.junit.rules.TestName;

import java.lang.reflect.Field;
import java.util.List;
import java.util.Properties;
import java.util.concurrent.atomic.AtomicInteger;
import java.util.function.Supplier;

import static org.apache.kafka.common.utils.Utils.mkEntry;
import static org.apache.kafka.common.utils.Utils.mkMap;
import static org.apache.kafka.common.utils.Utils.mkObjectProperties;
import static org.apache.kafka.streams.integration.utils.IntegrationTestUtils.safeUniqueTestName;
import static org.hamcrest.MatcherAssert.assertThat;
import static org.hamcrest.Matchers.instanceOf;
import static org.hamcrest.Matchers.is;
import static org.hamcrest.Matchers.sameInstance;

@Category(IntegrationTest.class)
public class TaskAssignorIntegrationTest {
    @ClassRule
    public static final EmbeddedKafkaCluster CLUSTER = new EmbeddedKafkaCluster(1);

    @Rule
    public TestName testName = new TestName();

    // Just a dummy implementation so we can check the config
    public static final class MyTaskAssignor extends HighAvailabilityTaskAssignor implements TaskAssignor { }

    @SuppressWarnings("unchecked")
    @Test
    public void shouldProperlyConfigureTheAssignor() throws NoSuchFieldException, IllegalAccessException {
        // This test uses reflection to check and make sure that all the expected configurations really
        // make it all the way to configure the task assignor. There's no other use case for being able
        // to extract all these fields, so reflection is a good choice until we find that the maintenance
        // burden is too high.
        //
        // Also note that this is an integration test because so many components have to come together to
        // ensure these configurations wind up where they belong, and any number of future code changes
        // could break this change.

        final String testId = safeUniqueTestName(getClass(), testName);
        final String appId = "appId_" + testId;

        IntegrationTestUtils.cleanStateBeforeTest(CLUSTER, "input");

        // Maybe I'm paranoid, but I don't want the compiler deciding that my lambdas are equal to the identity
        // function and defeating my identity check
        final AtomicInteger compilerDefeatingReference = new AtomicInteger(0);

        // the implementation doesn't matter, we're just going to verify the reference.
        final AssignorConfiguration.AssignmentListener configuredAssignmentListener =
            stable -> compilerDefeatingReference.incrementAndGet();

        final Properties properties = mkObjectProperties(
            mkMap(
                mkEntry(StreamsConfig.BOOTSTRAP_SERVERS_CONFIG, CLUSTER.bootstrapServers()),
                mkEntry(StreamsConfig.APPLICATION_ID_CONFIG, appId),
                mkEntry(StreamsConfig.NUM_STANDBY_REPLICAS_CONFIG, "5"),
                mkEntry(StreamsConfig.ACCEPTABLE_RECOVERY_LAG_CONFIG, "6"),
                mkEntry(StreamsConfig.MAX_WARMUP_REPLICAS_CONFIG, "7"),
                mkEntry(StreamsConfig.PROBING_REBALANCE_INTERVAL_MS_CONFIG, "480000"),
<<<<<<< HEAD
                mkEntry(StreamsConfig.InternalConfig.ASSIGNMENT_LISTENER, configuredAssignmentListener)
=======
                mkEntry(AdminClientConfig.DEFAULT_API_TIMEOUT_MS_CONFIG, 90_000),
                mkEntry(StreamsConfig.InternalConfig.ASSIGNMENT_LISTENER, configuredAssignmentListener),
                mkEntry(StreamsConfig.InternalConfig.INTERNAL_TASK_ASSIGNOR_CLASS, MyTaskAssignor.class.getName())
>>>>>>> c55e5572
            )
        );

        final StreamsBuilder builder = new StreamsBuilder();
        builder.stream("input");

        try (final KafkaStreams kafkaStreams = new KafkaStreams(builder.build(), properties)) {
            kafkaStreams.start();

            final Field threads = KafkaStreams.class.getDeclaredField("threads");
            threads.setAccessible(true);
            final StreamThread[] streamThreads = (StreamThread[]) threads.get(kafkaStreams);
            final StreamThread streamThread = streamThreads[0];

            final Field mainConsumer = StreamThread.class.getDeclaredField("mainConsumer");
            mainConsumer.setAccessible(true);
            final KafkaConsumer<?, ?> consumer = (KafkaConsumer<?, ?>) mainConsumer.get(streamThread);

            final Field assignors = KafkaConsumer.class.getDeclaredField("assignors");
            assignors.setAccessible(true);
            final List<ConsumerPartitionAssignor> consumerPartitionAssignors = (List<ConsumerPartitionAssignor>) assignors.get(consumer);
            final StreamsPartitionAssignor streamsPartitionAssignor = (StreamsPartitionAssignor) consumerPartitionAssignors.get(0);

            final Field assignmentConfigs = StreamsPartitionAssignor.class.getDeclaredField("assignmentConfigs");
            assignmentConfigs.setAccessible(true);
            final AssignorConfiguration.AssignmentConfigs configs = (AssignorConfiguration.AssignmentConfigs) assignmentConfigs.get(streamsPartitionAssignor);

            final Field assignmentListenerField = StreamsPartitionAssignor.class.getDeclaredField("assignmentListener");
            assignmentListenerField.setAccessible(true);
            final AssignorConfiguration.AssignmentListener actualAssignmentListener =
                (AssignorConfiguration.AssignmentListener) assignmentListenerField.get(streamsPartitionAssignor);

<<<<<<< HEAD
=======
            final Field adminClientTimeoutField = StreamsPartitionAssignor.class.getDeclaredField("adminClientTimeout");
            adminClientTimeoutField.setAccessible(true);
            final int adminClientTimeout =
                (int) adminClientTimeoutField.get(streamsPartitionAssignor);

            final Field taskAssignorSupplierField = StreamsPartitionAssignor.class.getDeclaredField("taskAssignorSupplier");
            taskAssignorSupplierField.setAccessible(true);
            final Supplier<TaskAssignor> taskAssignorSupplier =
                (Supplier<TaskAssignor>) taskAssignorSupplierField.get(streamsPartitionAssignor);
            final TaskAssignor taskAssignor = taskAssignorSupplier.get();

>>>>>>> c55e5572
            assertThat(configs.numStandbyReplicas, is(5));
            assertThat(configs.acceptableRecoveryLag, is(6L));
            assertThat(configs.maxWarmupReplicas, is(7));
            assertThat(configs.probingRebalanceIntervalMs, is(480000L));
            assertThat(actualAssignmentListener, sameInstance(configuredAssignmentListener));
<<<<<<< HEAD
=======
            assertThat(adminClientTimeout, is(90_000));
            assertThat(taskAssignor, instanceOf(MyTaskAssignor.class));
>>>>>>> c55e5572
        }
    }
}<|MERGE_RESOLUTION|>--- conflicted
+++ resolved
@@ -94,13 +94,8 @@
                 mkEntry(StreamsConfig.ACCEPTABLE_RECOVERY_LAG_CONFIG, "6"),
                 mkEntry(StreamsConfig.MAX_WARMUP_REPLICAS_CONFIG, "7"),
                 mkEntry(StreamsConfig.PROBING_REBALANCE_INTERVAL_MS_CONFIG, "480000"),
-<<<<<<< HEAD
-                mkEntry(StreamsConfig.InternalConfig.ASSIGNMENT_LISTENER, configuredAssignmentListener)
-=======
-                mkEntry(AdminClientConfig.DEFAULT_API_TIMEOUT_MS_CONFIG, 90_000),
                 mkEntry(StreamsConfig.InternalConfig.ASSIGNMENT_LISTENER, configuredAssignmentListener),
                 mkEntry(StreamsConfig.InternalConfig.INTERNAL_TASK_ASSIGNOR_CLASS, MyTaskAssignor.class.getName())
->>>>>>> c55e5572
             )
         );
 
@@ -133,30 +128,18 @@
             final AssignorConfiguration.AssignmentListener actualAssignmentListener =
                 (AssignorConfiguration.AssignmentListener) assignmentListenerField.get(streamsPartitionAssignor);
 
-<<<<<<< HEAD
-=======
-            final Field adminClientTimeoutField = StreamsPartitionAssignor.class.getDeclaredField("adminClientTimeout");
-            adminClientTimeoutField.setAccessible(true);
-            final int adminClientTimeout =
-                (int) adminClientTimeoutField.get(streamsPartitionAssignor);
-
             final Field taskAssignorSupplierField = StreamsPartitionAssignor.class.getDeclaredField("taskAssignorSupplier");
             taskAssignorSupplierField.setAccessible(true);
             final Supplier<TaskAssignor> taskAssignorSupplier =
                 (Supplier<TaskAssignor>) taskAssignorSupplierField.get(streamsPartitionAssignor);
             final TaskAssignor taskAssignor = taskAssignorSupplier.get();
 
->>>>>>> c55e5572
             assertThat(configs.numStandbyReplicas, is(5));
             assertThat(configs.acceptableRecoveryLag, is(6L));
             assertThat(configs.maxWarmupReplicas, is(7));
             assertThat(configs.probingRebalanceIntervalMs, is(480000L));
             assertThat(actualAssignmentListener, sameInstance(configuredAssignmentListener));
-<<<<<<< HEAD
-=======
-            assertThat(adminClientTimeout, is(90_000));
             assertThat(taskAssignor, instanceOf(MyTaskAssignor.class));
->>>>>>> c55e5572
         }
     }
 }