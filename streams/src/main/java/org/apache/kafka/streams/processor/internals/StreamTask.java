--- conflicted
+++ resolved
@@ -152,7 +152,7 @@
     }
 
     public boolean initialize() {
-        log.debug("Initializing");
+        log.trace("Initializing");
         initializeStateStores();
         initTopology();
         processorContext.initialized();
@@ -606,17 +606,4 @@
     RecordCollector createRecordCollector(final LogContext logContext) {
         return new RecordCollectorImpl(producer, id.toString(), logContext);
     }
-
-<<<<<<< HEAD
-    public boolean initialize() {
-        log.trace("Initializing");
-        initializeStateStores();
-        initTopology();
-        processorContext.initialized();
-        taskInitialized = true;
-        return topology.stateStores().isEmpty();
-    }
-
-=======
->>>>>>> 398714b7
 }