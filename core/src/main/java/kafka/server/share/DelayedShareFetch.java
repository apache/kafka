/*
 * Licensed to the Apache Software Foundation (ASF) under one or more
 * contributor license agreements. See the NOTICE file distributed with
 * this work for additional information regarding copyright ownership.
 * The ASF licenses this file to You under the Apache License, Version 2.0
 * (the "License"); you may not use this file except in compliance with
 * the License. You may obtain a copy of the License at
 *
 *    http://www.apache.org/licenses/LICENSE-2.0
 *
 * Unless required by applicable law or agreed to in writing, software
 * distributed under the License is distributed on an "AS IS" BASIS,
 * WITHOUT WARRANTIES OR CONDITIONS OF ANY KIND, either express or implied.
 * See the License for the specific language governing permissions and
 * limitations under the License.
 */
package kafka.server.share;

import kafka.server.DelayedOperation;
import kafka.server.LogReadResult;
import kafka.server.QuotaFactory;
import kafka.server.ReplicaManager;

import org.apache.kafka.common.TopicIdPartition;
import org.apache.kafka.common.message.ShareFetchResponseData;
import org.apache.kafka.common.requests.FetchRequest;
import org.apache.kafka.server.share.fetch.ShareFetchData;
import org.apache.kafka.server.storage.log.FetchPartitionData;

import org.slf4j.Logger;
import org.slf4j.LoggerFactory;

import java.util.Collections;
import java.util.HashMap;
import java.util.LinkedHashMap;
import java.util.Map;
import java.util.Optional;
import java.util.Set;
import java.util.stream.Collectors;

import scala.Option;
import scala.Tuple2;
import scala.collection.Seq;
import scala.jdk.javaapi.CollectionConverters;
import scala.runtime.BoxedUnit;

/**
 * A delayed share fetch operation has been introduced in case there is a share fetch request which cannot be completed instantaneously.
 */
public class DelayedShareFetch extends DelayedOperation {

    private static final Logger log = LoggerFactory.getLogger(DelayedShareFetch.class);

    private final ShareFetchData shareFetchData;
    private final ReplicaManager replicaManager;

    private Map<TopicIdPartition, FetchRequest.PartitionData> topicPartitionDataFromTryComplete;
    private final SharePartitionManager sharePartitionManager;

    DelayedShareFetch(
            ShareFetchData shareFetchData,
            ReplicaManager replicaManager,
            SharePartitionManager sharePartitionManager) {
        super(shareFetchData.fetchParams().maxWaitMs, Option.empty());
        this.shareFetchData = shareFetchData;
        this.replicaManager = replicaManager;
        this.topicPartitionDataFromTryComplete = new LinkedHashMap<>();
        this.sharePartitionManager = sharePartitionManager;
    }

    @Override
    public void onExpiration() {
    }

    /**
     * Complete the share fetch operation by fetching records for all partitions in the share fetch request irrespective
     * of whether they have any acquired records. This is called when the fetch operation is forced to complete either
     * because records can be acquired for some partitions or due to MaxWaitMs timeout.
     */
    @Override
    public void onComplete() {
        log.trace("Completing the delayed share fetch request for group {}, member {}, " +
                        "topic partitions {}", shareFetchData.groupId(),
            shareFetchData.memberId(), shareFetchData.partitionMaxBytes().keySet());

        if (shareFetchData.future().isDone())
            return;

        Map<TopicIdPartition, FetchRequest.PartitionData> topicPartitionData;
        // tryComplete did not invoke forceComplete, so we need to check if we have any partitions to fetch.
        if (topicPartitionDataFromTryComplete.isEmpty())
            topicPartitionData = acquirablePartitions();
        // tryComplete invoked forceComplete, so we can use the data from tryComplete.
        else
            topicPartitionData = topicPartitionDataFromTryComplete;

        if (topicPartitionData.isEmpty()) {
            // No locks for share partitions could be acquired, so we complete the request with an empty response.
            shareFetchData.future().complete(Collections.emptyMap());
            return;
        }
        log.trace("Fetchable share partitions data: {} with groupId: {} fetch params: {}",
                topicPartitionData, shareFetchData.groupId(), shareFetchData.fetchParams());

        try {
            Seq<Tuple2<TopicIdPartition, LogReadResult>> responseLogResult = replicaManager.readFromLog(
                shareFetchData.fetchParams(),
                CollectionConverters.asScala(
                    topicPartitionData.entrySet().stream().map(entry ->
                        new Tuple2<>(entry.getKey(), entry.getValue())).collect(Collectors.toList())
                ),
                QuotaFactory.UnboundedQuota$.MODULE$,
                true);

            Map<TopicIdPartition, FetchPartitionData> responseData = new HashMap<>();
            responseLogResult.foreach(tpLogResult -> {
                TopicIdPartition topicIdPartition = tpLogResult._1();
                LogReadResult logResult = tpLogResult._2();
                FetchPartitionData fetchPartitionData = logResult.toFetchPartitionData(false);
                responseData.put(topicIdPartition, fetchPartitionData);
                return BoxedUnit.UNIT;
            });

            log.trace("Data successfully retrieved by replica manager: {}", responseData);
<<<<<<< HEAD
            Map<TopicIdPartition, ShareFetchResponseData.PartitionData> result =
                ShareFetchUtils.processFetchResponse(shareFetchData, responseData, partitionCacheMap, replicaManager);
            shareFetchData.future().complete(result);
=======
            ShareFetchUtils.processFetchResponse(shareFetchData, responseData, sharePartitionManager, replicaManager)
                .whenComplete((result, throwable) -> {
                    if (throwable != null) {
                        log.error("Error processing fetch response for share partitions", throwable);
                        shareFetchData.future().completeExceptionally(throwable);
                    } else {
                        shareFetchData.future().complete(result);
                    }
                    // Releasing the lock to move ahead with the next request in queue.
                    releasePartitionLocks(shareFetchData.groupId(), topicPartitionData.keySet());
                    // If we have a fetch request completed for a topic-partition, we release the locks for that partition,
                    // then we should check if there is a pending share fetch request for the topic-partition and complete it.
                    // We add the action to delayed actions queue to avoid an infinite call stack, which could happen if
                    // we directly call delayedShareFetchPurgatory.checkAndComplete
                    sharePartitionManager.addPurgatoryCheckAndCompleteDelayedActionToActionQueue(result.keySet(), shareFetchData.groupId());
                });

>>>>>>> 8125c3da
        } catch (Exception e) {
            // Release the locks acquired for the partitions in the share fetch request in case there is an exception
            log.error("Error processing delayed share fetch request", e);
            shareFetchData.future().completeExceptionally(e);
        } finally {
            // Releasing the lock to move ahead with the next request in queue.
            releasePartitionLocks(shareFetchData.groupId(), topicPartitionData.keySet());
            // If we have a fetch request completed for a topic-partition, we release the locks for that partition,
            // then we should check if there is a pending share fetch request for the topic-partition and complete it.
            // We add the action to delayed actions queue to avoid an infinite call stack, which could happen if
            // we directly call delayedShareFetchPurgatory.checkAndComplete
            delayedActionQueue.add(() -> {
                topicPartitionData.keySet().forEach(topicIdPartition ->
                    delayedShareFetchPurgatory.checkAndComplete(
                        new DelayedShareFetchKey(shareFetchData.groupId(), topicIdPartition)));
                return BoxedUnit.UNIT;
            });
        }
    }

    /**
     * Try to complete the fetch operation if we can acquire records for any partition in the share fetch request.
     */
    @Override
    public boolean tryComplete() {
        log.trace("Try to complete the delayed share fetch request for group {}, member {}, topic partitions {}",
            shareFetchData.groupId(), shareFetchData.memberId(),
            shareFetchData.partitionMaxBytes().keySet());

        topicPartitionDataFromTryComplete = acquirablePartitions();

        if (!topicPartitionDataFromTryComplete.isEmpty())
            return forceComplete();
        log.info("Can't acquire records for any partition in the share fetch request for group {}, member {}, " +
                "topic partitions {}", shareFetchData.groupId(),
                shareFetchData.memberId(), shareFetchData.partitionMaxBytes().keySet());
        return false;
    }

    /**
     * Prepare fetch request structure for partitions in the share fetch request for which we can acquire records.
     */
    // Visible for testing
    Map<TopicIdPartition, FetchRequest.PartitionData> acquirablePartitions() {
        // Initialize the topic partitions for which the fetch should be attempted.
        Map<TopicIdPartition, FetchRequest.PartitionData> topicPartitionData = new LinkedHashMap<>();

        shareFetchData.partitionMaxBytes().keySet().forEach(topicIdPartition -> {
            SharePartition sharePartition = sharePartitionManager.sharePartition(shareFetchData.groupId(), topicIdPartition);
            if (sharePartition == null) {
                log.error("Encountered null share partition for groupId={}, topicIdPartition={}. Skipping it.", shareFetchData.groupId(), topicIdPartition);
                return;
            }

            int partitionMaxBytes = shareFetchData.partitionMaxBytes().getOrDefault(topicIdPartition, 0);
            // Add the share partition to the list of partitions to be fetched only if we can
            // acquire the fetch lock on it.
            if (sharePartition.maybeAcquireFetchLock()) {
                // If the share partition is already at capacity, we should not attempt to fetch.
                if (sharePartition.canAcquireRecords()) {
                    topicPartitionData.put(
                            topicIdPartition,
                            new FetchRequest.PartitionData(
                                    topicIdPartition.topicId(),
                                    sharePartition.nextFetchOffset(),
                                    0,
                                    partitionMaxBytes,
                                    Optional.empty()
                            )
                    );
                } else {
                    sharePartition.releaseFetchLock();
                    log.trace("Record lock partition limit exceeded for SharePartition {}, " +
                            "cannot acquire more records", sharePartition);
                }
            }
        });
        return topicPartitionData;
    }

    private void releasePartitionLocks(String groupId, Set<TopicIdPartition> topicIdPartitions) {
        topicIdPartitions.forEach(tp -> {
            SharePartition sharePartition = sharePartitionManager.sharePartition(groupId, tp);
            if (sharePartition == null) {
                log.error("Encountered null share partition for groupId={}, topicIdPartition={}. Skipping it.", shareFetchData.groupId(), tp);
                return;
            }
            sharePartition.releaseFetchLock();
        });
    }
}<|MERGE_RESOLUTION|>--- conflicted
+++ resolved
@@ -122,29 +122,9 @@
             });
 
             log.trace("Data successfully retrieved by replica manager: {}", responseData);
-<<<<<<< HEAD
             Map<TopicIdPartition, ShareFetchResponseData.PartitionData> result =
-                ShareFetchUtils.processFetchResponse(shareFetchData, responseData, partitionCacheMap, replicaManager);
+                ShareFetchUtils.processFetchResponse(shareFetchData, responseData, sharePartitionManager, replicaManager);
             shareFetchData.future().complete(result);
-=======
-            ShareFetchUtils.processFetchResponse(shareFetchData, responseData, sharePartitionManager, replicaManager)
-                .whenComplete((result, throwable) -> {
-                    if (throwable != null) {
-                        log.error("Error processing fetch response for share partitions", throwable);
-                        shareFetchData.future().completeExceptionally(throwable);
-                    } else {
-                        shareFetchData.future().complete(result);
-                    }
-                    // Releasing the lock to move ahead with the next request in queue.
-                    releasePartitionLocks(shareFetchData.groupId(), topicPartitionData.keySet());
-                    // If we have a fetch request completed for a topic-partition, we release the locks for that partition,
-                    // then we should check if there is a pending share fetch request for the topic-partition and complete it.
-                    // We add the action to delayed actions queue to avoid an infinite call stack, which could happen if
-                    // we directly call delayedShareFetchPurgatory.checkAndComplete
-                    sharePartitionManager.addPurgatoryCheckAndCompleteDelayedActionToActionQueue(result.keySet(), shareFetchData.groupId());
-                });
-
->>>>>>> 8125c3da
         } catch (Exception e) {
             // Release the locks acquired for the partitions in the share fetch request in case there is an exception
             log.error("Error processing delayed share fetch request", e);
@@ -156,12 +136,8 @@
             // then we should check if there is a pending share fetch request for the topic-partition and complete it.
             // We add the action to delayed actions queue to avoid an infinite call stack, which could happen if
             // we directly call delayedShareFetchPurgatory.checkAndComplete
-            delayedActionQueue.add(() -> {
-                topicPartitionData.keySet().forEach(topicIdPartition ->
-                    delayedShareFetchPurgatory.checkAndComplete(
-                        new DelayedShareFetchKey(shareFetchData.groupId(), topicIdPartition)));
-                return BoxedUnit.UNIT;
-            });
+            sharePartitionManager.addPurgatoryCheckAndCompleteDelayedActionToActionQueue(
+                topicPartitionData.keySet(), shareFetchData.groupId());
         }
     }
 
