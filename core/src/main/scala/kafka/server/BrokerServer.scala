/**
 * Licensed to the Apache Software Foundation (ASF) under one or more
 * contributor license agreements.  See the NOTICE file distributed with
 * this work for additional information regarding copyright ownership.
 * The ASF licenses this file to You under the Apache License, Version 2.0
 * (the "License"); you may not use this file except in compliance with
 * the License.  You may obtain a copy of the License at
 *
 *    http://www.apache.org/licenses/LICENSE-2.0
 *
 * Unless required by applicable law or agreed to in writing, software
 * distributed under the License is distributed on an "AS IS" BASIS,
 * WITHOUT WARRANTIES OR CONDITIONS OF ANY KIND, either express or implied.
 * See the License for the specific language governing permissions and
 * limitations under the License.
 */

package kafka.server

import kafka.cluster.EndPoint
import kafka.coordinator.group.{CoordinatorLoaderImpl, CoordinatorPartitionWriter, GroupCoordinatorAdapter}
import kafka.coordinator.transaction.{ProducerIdManager, TransactionCoordinator}
import kafka.log.LogManager
import kafka.log.remote.RemoteLogManager
import kafka.network.{DataPlaneAcceptor, SocketServer}
import kafka.raft.KafkaRaftManager
import kafka.server.metadata.{AclPublisher, BrokerMetadataPublisher, ClientQuotaMetadataManager, DelegationTokenPublisher, DynamicClientQuotaPublisher, DynamicConfigPublisher, KRaftMetadataCache, ScramPublisher}
import kafka.utils.CoreUtils
import org.apache.kafka.common.config.ConfigException
import org.apache.kafka.common.feature.SupportedVersionRange
import org.apache.kafka.common.message.ApiMessageType.ListenerType
import org.apache.kafka.common.metrics.Metrics
import org.apache.kafka.common.network.ListenerName
import org.apache.kafka.common.security.scram.internals.ScramMechanism
import org.apache.kafka.common.security.token.delegation.internals.DelegationTokenCache
import org.apache.kafka.common.utils.{LogContext, Time}
import org.apache.kafka.common.{ClusterResource, TopicPartition, Uuid}
import org.apache.kafka.coordinator.group.metrics.{GroupCoordinatorMetrics, GroupCoordinatorRuntimeMetrics}
import org.apache.kafka.coordinator.group.{CoordinatorRecord, GroupCoordinator, GroupCoordinatorConfig, GroupCoordinatorService, CoordinatorRecordSerde}
import org.apache.kafka.image.publisher.MetadataPublisher
import org.apache.kafka.metadata.{BrokerState, ListenerInfo, VersionRange}
import org.apache.kafka.security.CredentialProvider
import org.apache.kafka.server.{AssignmentsManager, ClientMetricsManager, NodeToControllerChannelManager}
import org.apache.kafka.server.authorizer.Authorizer
import org.apache.kafka.server.common.{ApiMessageAndVersion, DirectoryEventHandler, TopicIdPartition}
import org.apache.kafka.server.config.ConfigType
import org.apache.kafka.server.log.remote.storage.RemoteLogManagerConfig
import org.apache.kafka.server.metrics.{ClientMetricsReceiverPlugin, KafkaYammerMetrics}
import org.apache.kafka.server.network.{EndpointReadyFutures, KafkaAuthorizerServerInfo}
import org.apache.kafka.server.util.timer.{SystemTimer, SystemTimerReaper}
import org.apache.kafka.server.util.{Deadline, FutureUtils, KafkaScheduler}
import org.apache.kafka.storage.internals.log.LogDirFailureChannel

import java.time.Duration
import java.util
import java.util.Optional
import java.util.concurrent.atomic.AtomicBoolean
import java.util.concurrent.locks.{Condition, ReentrantLock}
import java.util.concurrent.{CompletableFuture, ExecutionException, TimeoutException, TimeUnit}
import scala.collection.Map
import scala.compat.java8.OptionConverters.RichOptionForJava8
import scala.jdk.CollectionConverters._


/**
 * A Kafka broker that runs in KRaft (Kafka Raft) mode.
 */
class BrokerServer(
  val sharedServer: SharedServer
) extends KafkaBroker {
  val config: KafkaConfig = sharedServer.brokerConfig
  val time: Time = sharedServer.time
  def metrics: Metrics = sharedServer.metrics

  // Get raftManager from SharedServer. It will be initialized during startup.
  def raftManager: KafkaRaftManager[ApiMessageAndVersion] = sharedServer.raftManager

  override def brokerState: BrokerState = Option(lifecycleManager).
    flatMap(m => Some(m.state)).getOrElse(BrokerState.NOT_RUNNING)

  import kafka.server.Server._

  private val logContext: LogContext = new LogContext(s"[BrokerServer id=${config.nodeId}] ")

  this.logIdent = logContext.logPrefix

  @volatile var lifecycleManager: BrokerLifecycleManager = _

  private var assignmentsManager: AssignmentsManager = _

  private val isShuttingDown = new AtomicBoolean(false)

  val lock: ReentrantLock = new ReentrantLock()
  val awaitShutdownCond: Condition = lock.newCondition()
  var status: ProcessStatus = SHUTDOWN

  @volatile var dataPlaneRequestProcessor: KafkaApis = _

  var authorizer: Option[Authorizer] = None
  @volatile var socketServer: SocketServer = _
  var dataPlaneRequestHandlerPool: KafkaRequestHandlerPool = _

  var logDirFailureChannel: LogDirFailureChannel = _
  var logManager: LogManager = _
  var remoteLogManagerOpt: Option[RemoteLogManager] = None

  var tokenManager: DelegationTokenManager = _

  var dynamicConfigHandlers: Map[String, ConfigHandler] = _

  @volatile private[this] var _replicaManager: ReplicaManager = _

  var credentialProvider: CredentialProvider = _
  var tokenCache: DelegationTokenCache = _

  @volatile var groupCoordinator: GroupCoordinator = _

  var transactionCoordinator: TransactionCoordinator = _

  var clientToControllerChannelManager: NodeToControllerChannelManager = _

  var forwardingManager: ForwardingManager = _

  var alterPartitionManager: AlterPartitionManager = _

  var autoTopicCreationManager: AutoTopicCreationManager = _

  var kafkaScheduler: KafkaScheduler = _

  @volatile var metadataCache: KRaftMetadataCache = _

  var quotaManagers: QuotaFactory.QuotaManagers = _

  var clientQuotaMetadataManager: ClientQuotaMetadataManager = _

  @volatile var brokerTopicStats: BrokerTopicStats = _

  val clusterId: String = sharedServer.metaPropsEnsemble.clusterId().get()

  var brokerMetadataPublisher: BrokerMetadataPublisher = _

  val brokerFeatures: BrokerFeatures = BrokerFeatures.createDefault(config.unstableFeatureVersionsEnabled)

  def kafkaYammerMetrics: KafkaYammerMetrics = KafkaYammerMetrics.INSTANCE

  val metadataPublishers: util.List[MetadataPublisher] = new util.ArrayList[MetadataPublisher]()

  var clientMetricsManager: ClientMetricsManager = _

  private def maybeChangeStatus(from: ProcessStatus, to: ProcessStatus): Boolean = {
    lock.lock()
    try {
      if (status != from) return false
      info(s"Transition from $status to $to")

      status = to
      if (to == SHUTTING_DOWN) {
        isShuttingDown.set(true)
      } else if (to == SHUTDOWN) {
        isShuttingDown.set(false)
        awaitShutdownCond.signalAll()
      }
    } finally {
      lock.unlock()
    }
    true
  }

  def replicaManager: ReplicaManager = _replicaManager

  override def startup(): Unit = {
    if (!maybeChangeStatus(SHUTDOWN, STARTING)) return
    val startupDeadline = Deadline.fromDelay(time, config.serverMaxStartupTimeMs, TimeUnit.MILLISECONDS)
    try {
      sharedServer.startForBroker()

      info("Starting broker")

      val clientMetricsReceiverPlugin = new ClientMetricsReceiverPlugin()
      config.dynamicConfig.initialize(zkClientOpt = None, Some(clientMetricsReceiverPlugin))

      /* start scheduler */
      kafkaScheduler = new KafkaScheduler(config.backgroundThreads)
      kafkaScheduler.startup()

      /* register broker metrics */
<<<<<<< HEAD
      brokerTopicStats = new BrokerTopicStats(config.isRemoteLogStorageSystemEnabled)
=======
      brokerTopicStats = new BrokerTopicStats(config.remoteLogManagerConfig.isRemoteStorageSystemEnabled())
>>>>>>> eecb3461

      quotaManagers = QuotaFactory.instantiate(config, metrics, time, s"broker-${config.nodeId}-")

      logDirFailureChannel = new LogDirFailureChannel(config.logDirs.size)

      metadataCache = MetadataCache.kRaftMetadataCache(config.nodeId)

      // Create log manager, but don't start it because we need to delay any potential unclean shutdown log recovery
      // until we catch up on the metadata log and have up-to-date topic and broker configs.
      logManager = LogManager(config,
        sharedServer.metaPropsEnsemble.errorLogDirs().asScala.toSeq,
        metadataCache,
        kafkaScheduler,
        time,
        brokerTopicStats,
        logDirFailureChannel,
        keepPartitionMetadataFile = true)

      remoteLogManagerOpt = createRemoteLogManager()

      lifecycleManager = new BrokerLifecycleManager(config,
        time,
        s"broker-${config.nodeId}-",
        isZkBroker = false,
        logDirs = logManager.directoryIdsSet,
        () => new Thread(() => shutdown(), "kafka-shutdown-thread").start())

      // Enable delegation token cache for all SCRAM mechanisms to simplify dynamic update.
      // This keeps the cache up-to-date if new SCRAM mechanisms are enabled dynamically.
      tokenCache = new DelegationTokenCache(ScramMechanism.mechanismNames)
      credentialProvider = new CredentialProvider(ScramMechanism.mechanismNames, tokenCache)

      FutureUtils.waitWithLogging(logger.underlying, logIdent,
        "controller quorum voters future",
        sharedServer.controllerQuorumVotersFuture,
        startupDeadline, time)
      val controllerNodeProvider = RaftControllerNodeProvider(raftManager, config)

      clientToControllerChannelManager = new NodeToControllerChannelManagerImpl(
        controllerNodeProvider,
        time,
        metrics,
        config,
        channelName = "forwarding",
        s"broker-${config.nodeId}-",
        retryTimeoutMs = 60000
      )
      clientToControllerChannelManager.start()
      forwardingManager = new ForwardingManagerImpl(clientToControllerChannelManager)
      clientMetricsManager = new ClientMetricsManager(clientMetricsReceiverPlugin, config.clientTelemetryMaxBytes, time, metrics)

      val apiVersionManager = ApiVersionManager(
        ListenerType.BROKER,
        config,
        Some(forwardingManager),
        brokerFeatures,
        metadataCache,
        Some(clientMetricsManager)
      )

      // Create and start the socket server acceptor threads so that the bound port is known.
      // Delay starting processors until the end of the initialization sequence to ensure
      // that credentials have been loaded before processing authentications.
      socketServer = new SocketServer(config, metrics, time, credentialProvider, apiVersionManager)

      clientQuotaMetadataManager = new ClientQuotaMetadataManager(quotaManagers, socketServer.connectionQuotas)

      val listenerInfo = ListenerInfo.create(Optional.of(config.interBrokerListenerName.value()),
          config.effectiveAdvertisedListeners.map(_.toJava).asJava).
            withWildcardHostnamesResolved().
            withEphemeralPortsCorrected(name => socketServer.boundPort(new ListenerName(name)))

      alterPartitionManager = AlterPartitionManager(
        config,
        metadataCache,
        scheduler = kafkaScheduler,
        controllerNodeProvider,
        time = time,
        metrics,
        s"broker-${config.nodeId}-",
        brokerEpochSupplier = () => lifecycleManager.brokerEpoch
      )
      alterPartitionManager.start()

      val addPartitionsLogContext = new LogContext(s"[AddPartitionsToTxnManager broker=${config.brokerId}]")
      val addPartitionsToTxnNetworkClient = NetworkUtils.buildNetworkClient("AddPartitionsManager", config, metrics, time, addPartitionsLogContext)
      val addPartitionsToTxnManager = new AddPartitionsToTxnManager(
        config,
        addPartitionsToTxnNetworkClient,
        metadataCache,
        // The transaction coordinator is not created at this point so we must
        // use a lambda here.
        transactionalId => transactionCoordinator.partitionFor(transactionalId),
        time
      )

      val assignmentsChannelManager = new NodeToControllerChannelManagerImpl(
        controllerNodeProvider,
        time,
        metrics,
        config,
        "directory-assignments",
        s"broker-${config.nodeId}-",
        retryTimeoutMs = 60000
      )
      assignmentsManager = new AssignmentsManager(
        time,
        assignmentsChannelManager,
        config.brokerId,
        () => lifecycleManager.brokerEpoch,
        (directoryId: Uuid) => logManager.directoryPath(directoryId).asJava,
        (topicId: Uuid) => Optional.ofNullable(metadataCache.topicIdsToNames().get(topicId))
      )
      val directoryEventHandler = new DirectoryEventHandler {
        override def handleAssignment(partition: TopicIdPartition, directoryId: Uuid, reason: String, callback: Runnable): Unit =
          assignmentsManager.onAssignment(partition, directoryId, reason, callback)

        override def handleFailure(directoryId: Uuid): Unit =
          lifecycleManager.propagateDirectoryFailure(directoryId, config.logDirFailureTimeoutMs)
      }

      this._replicaManager = new ReplicaManager(
        config = config,
        metrics = metrics,
        time = time,
        scheduler = kafkaScheduler,
        logManager = logManager,
        remoteLogManager = remoteLogManagerOpt,
        quotaManagers = quotaManagers,
        metadataCache = metadataCache,
        logDirFailureChannel = logDirFailureChannel,
        alterPartitionManager = alterPartitionManager,
        brokerTopicStats = brokerTopicStats,
        isShuttingDown = isShuttingDown,
        zkClient = None,
        threadNamePrefix = None, // The ReplicaManager only runs on the broker, and already includes the ID in thread names.
        delayedRemoteFetchPurgatoryParam = None,
        brokerEpochSupplier = () => lifecycleManager.brokerEpoch,
        addPartitionsToTxnManager = Some(addPartitionsToTxnManager),
        directoryEventHandler = directoryEventHandler
      )

      /* start token manager */
      tokenManager = new DelegationTokenManager(config, tokenCache, time)
      tokenManager.startup()

      groupCoordinator = createGroupCoordinator()

      val producerIdManagerSupplier = () => ProducerIdManager.rpc(
        config.brokerId,
        time,
        brokerEpochSupplier = () => lifecycleManager.brokerEpoch,
        clientToControllerChannelManager
      )

      // Create transaction coordinator, but don't start it until we've started replica manager.
      // Hardcode Time.SYSTEM for now as some Streams tests fail otherwise, it would be good to fix the underlying issue
      transactionCoordinator = TransactionCoordinator(config, replicaManager,
        new KafkaScheduler(1, true, "transaction-log-manager-"),
        producerIdManagerSupplier, metrics, metadataCache, Time.SYSTEM)

      autoTopicCreationManager = new DefaultAutoTopicCreationManager(
        config, Some(clientToControllerChannelManager), None, None,
        groupCoordinator, transactionCoordinator)

      dynamicConfigHandlers = Map[String, ConfigHandler](
        ConfigType.TOPIC -> new TopicConfigHandler(replicaManager, config, quotaManagers, None),
        ConfigType.BROKER -> new BrokerConfigHandler(config, quotaManagers),
        ConfigType.CLIENT_METRICS -> new ClientMetricsConfigHandler(clientMetricsManager))

      val featuresRemapped = brokerFeatures.supportedFeatures.features().asScala.map {
        case (k: String, v: SupportedVersionRange) =>
          k -> VersionRange.of(v.min, v.max)
      }.asJava

      val brokerLifecycleChannelManager = new NodeToControllerChannelManagerImpl(
        controllerNodeProvider,
        time,
        metrics,
        config,
        "heartbeat",
        s"broker-${config.nodeId}-",
        config.brokerSessionTimeoutMs / 2 // KAFKA-14392
      )
      lifecycleManager.start(
        () => sharedServer.loader.lastAppliedOffset(),
        brokerLifecycleChannelManager,
        clusterId,
        listenerInfo.toBrokerRegistrationRequest,
        featuresRemapped,
        logManager.readBrokerEpochFromCleanShutdownFiles()
      )
      // If the BrokerLifecycleManager's initial catch-up future fails, it means we timed out
      // or are shutting down before we could catch up. Therefore, also fail the firstPublishFuture.
      lifecycleManager.initialCatchUpFuture.whenComplete((_, e) => {
        if (e != null) brokerMetadataPublisher.firstPublishFuture.completeExceptionally(e)
      })

      // Create and initialize an authorizer if one is configured.
      authorizer = config.createNewAuthorizer()
      authorizer.foreach(_.configure(config.originals))

      // The FetchSessionCache is divided into config.numIoThreads shards, each responsible
      // for Math.max(1, shardNum * sessionIdRange) <= sessionId < (shardNum + 1) * sessionIdRange
      val sessionIdRange = Int.MaxValue / NumFetchSessionCacheShards
      val fetchSessionCacheShards = (0 until NumFetchSessionCacheShards)
        .map(shardNum => new FetchSessionCacheShard(
          config.maxIncrementalFetchSessionCacheSlots / NumFetchSessionCacheShards,
          KafkaServer.MIN_INCREMENTAL_FETCH_SESSION_EVICTION_MS,
          sessionIdRange,
          shardNum
        ))
      val fetchManager = new FetchManager(Time.SYSTEM, new FetchSessionCache(fetchSessionCacheShards))

      // Create the request processor objects.
      val raftSupport = RaftSupport(forwardingManager, metadataCache)
      dataPlaneRequestProcessor = new KafkaApis(
        requestChannel = socketServer.dataPlaneRequestChannel,
        metadataSupport = raftSupport,
        replicaManager = replicaManager,
        groupCoordinator = groupCoordinator,
        txnCoordinator = transactionCoordinator,
        autoTopicCreationManager = autoTopicCreationManager,
        brokerId = config.nodeId,
        config = config,
        configRepository = metadataCache,
        metadataCache = metadataCache,
        metrics = metrics,
        authorizer = authorizer,
        quotas = quotaManagers,
        fetchManager = fetchManager,
        brokerTopicStats = brokerTopicStats,
        clusterId = clusterId,
        time = time,
        tokenManager = tokenManager,
        apiVersionManager = apiVersionManager,
        clientMetricsManager = Some(clientMetricsManager))

      dataPlaneRequestHandlerPool = new KafkaRequestHandlerPool(config.nodeId,
        socketServer.dataPlaneRequestChannel, dataPlaneRequestProcessor, time,
        config.numIoThreads, s"${DataPlaneAcceptor.MetricPrefix}RequestHandlerAvgIdlePercent",
        DataPlaneAcceptor.ThreadPrefix)

      // Start RemoteLogManager before initializing broker metadata publishers.
      remoteLogManagerOpt.foreach { rlm =>
        val listenerName = config.remoteLogManagerConfig.remoteLogMetadataManagerListenerName()
        if (listenerName != null) {
          val endpoint = listenerInfo.listeners().values().stream
            .filter(e =>
              e.listenerName().isPresent &&
                ListenerName.normalised(e.listenerName().get()).equals(ListenerName.normalised(listenerName))
            )
            .findFirst()
            .orElseThrow(() => new ConfigException(RemoteLogManagerConfig.REMOTE_LOG_METADATA_MANAGER_LISTENER_NAME_PROP,
              listenerName, "Should be set as a listener name within valid broker listener name list: " + listenerInfo.listeners().values()))
          rlm.onEndPointCreated(EndPoint.fromJava(endpoint))
        }
        rlm.startup()
      }

      metadataPublishers.add(new MetadataVersionConfigValidator(config, sharedServer.metadataPublishingFaultHandler))
      brokerMetadataPublisher = new BrokerMetadataPublisher(config,
        metadataCache,
        logManager,
        replicaManager,
        groupCoordinator,
        transactionCoordinator,
        new DynamicConfigPublisher(
          config,
          sharedServer.metadataPublishingFaultHandler,
          dynamicConfigHandlers.toMap,
        "broker"),
        new DynamicClientQuotaPublisher(
          config,
          sharedServer.metadataPublishingFaultHandler,
          "broker",
          clientQuotaMetadataManager),
        new ScramPublisher(
          config,
          sharedServer.metadataPublishingFaultHandler,
          "broker",
          credentialProvider),
        new DelegationTokenPublisher(
          config,
          sharedServer.metadataPublishingFaultHandler,
          "broker",
          tokenManager),
        new AclPublisher(
          config.nodeId,
          sharedServer.metadataPublishingFaultHandler,
          "broker",
          authorizer
        ),
        sharedServer.initialBrokerMetadataLoadFaultHandler,
        sharedServer.metadataPublishingFaultHandler
      )
      metadataPublishers.add(brokerMetadataPublisher)
<<<<<<< HEAD
=======
      brokerRegistrationTracker = new BrokerRegistrationTracker(config.brokerId,
        () => lifecycleManager.resendBrokerRegistrationUnlessZkMode())
      metadataPublishers.add(brokerRegistrationTracker)
>>>>>>> eecb3461


      // Register parts of the broker that can be reconfigured via dynamic configs.  This needs to
      // be done before we publish the dynamic configs, so that we don't miss anything.
      config.dynamicConfig.addReconfigurables(this)

      // Install all the metadata publishers.
      FutureUtils.waitWithLogging(logger.underlying, logIdent,
        "the broker metadata publishers to be installed",
        sharedServer.loader.installPublishers(metadataPublishers), startupDeadline, time)

      // Wait for this broker to contact the quorum, and for the active controller to acknowledge
      // us as caught up. It will do this by returning a heartbeat response with isCaughtUp set to
      // true. The BrokerLifecycleManager tracks this.
      FutureUtils.waitWithLogging(logger.underlying, logIdent,
        "the controller to acknowledge that we are caught up",
        lifecycleManager.initialCatchUpFuture, startupDeadline, time)

      // Wait for the first metadata update to be published. Metadata updates are not published
      // until we read at least up to the high water mark of the cluster metadata partition.
      // Usually, we publish the initial metadata before lifecycleManager.initialCatchUpFuture
      // is completed, so this check is not necessary. But this is a simple check to make
      // completely sure.
      FutureUtils.waitWithLogging(logger.underlying, logIdent,
        "the initial broker metadata update to be published",
        brokerMetadataPublisher.firstPublishFuture , startupDeadline, time)

      // Now that we have loaded some metadata, we can log a reasonably up-to-date broker
      // configuration.  Keep in mind that KafkaConfig.originals is a mutable field that gets set
      // by the dynamic configuration publisher. Ironically, KafkaConfig.originals does not
      // contain the original configuration values.
      new KafkaConfig(config.originals(), true)

      // We're now ready to unfence the broker. This also allows this broker to transition
      // from RECOVERY state to RUNNING state, once the controller unfences the broker.
      FutureUtils.waitWithLogging(logger.underlying, logIdent,
        "the broker to be unfenced",
        lifecycleManager.setReadyToUnfence(), startupDeadline, time)

      // Enable inbound TCP connections. Each endpoint will be started only once its matching
      // authorizer future is completed.
      val endpointReadyFutures = {
        val builder = new EndpointReadyFutures.Builder()
        builder.build(authorizer.asJava,
          new KafkaAuthorizerServerInfo(
            new ClusterResource(clusterId),
            config.nodeId,
            listenerInfo.listeners().values(),
            listenerInfo.firstListener(),
            config.earlyStartListeners.map(_.value()).asJava))
      }
      val authorizerFutures = endpointReadyFutures.futures().asScala.toMap
      val enableRequestProcessingFuture = socketServer.enableRequestProcessing(authorizerFutures)

      // Block here until all the authorizer futures are complete.
      FutureUtils.waitWithLogging(logger.underlying, logIdent,
        "all of the authorizer futures to be completed",
        CompletableFuture.allOf(authorizerFutures.values.toSeq: _*), startupDeadline, time)

      // Wait for all the SocketServer ports to be open, and the Acceptors to be started.
      FutureUtils.waitWithLogging(logger.underlying, logIdent,
        "all of the SocketServer Acceptors to be started",
        enableRequestProcessingFuture, startupDeadline, time)

      maybeChangeStatus(STARTING, STARTED)
    } catch {
      case e: Throwable =>
        maybeChangeStatus(STARTING, STARTED)
        fatal("Fatal error during broker startup. Prepare to shutdown", e)
        shutdown()
        throw if (e.isInstanceOf[ExecutionException]) e.getCause else e
    }
  }

  private def createGroupCoordinator(): GroupCoordinator = {
    // Create group coordinator, but don't start it until we've started replica manager.
    // Hardcode Time.SYSTEM for now as some Streams tests fail otherwise, it would be good
    // to fix the underlying issue.
    if (config.isNewGroupCoordinatorEnabled) {
      val time = Time.SYSTEM
      val serde = new CoordinatorRecordSerde
      val groupCoordinatorConfig = new GroupCoordinatorConfig(
        config.groupCoordinatorNumThreads,
        config.groupCoordinatorAppendLingerMs,
        config.consumerGroupSessionTimeoutMs,
        config.consumerGroupHeartbeatIntervalMs,
        config.consumerGroupMaxSize,
        config.consumerGroupAssignors,
        config.offsetsTopicSegmentBytes,
        config.offsetMetadataMaxSize,
        config.groupMaxSize,
        config.groupInitialRebalanceDelay,
        GroupCoordinatorConfig.CLASSIC_GROUP_NEW_MEMBER_JOIN_TIMEOUT_MS,
        config.groupMinSessionTimeoutMs,
        config.groupMaxSessionTimeoutMs,
        config.offsetsRetentionCheckIntervalMs,
        config.offsetsRetentionMinutes * 60 * 1000L,
        config.offsetCommitTimeoutMs,
        config.consumerGroupMigrationPolicy,
        config.offsetsTopicCompressionType
      )
      val timer = new SystemTimerReaper(
        "group-coordinator-reaper",
        new SystemTimer("group-coordinator")
      )
      val loader = new CoordinatorLoaderImpl[CoordinatorRecord](
        time,
        replicaManager,
        serde,
        config.offsetsLoadBufferSize
      )
      val writer = new CoordinatorPartitionWriter(
        replicaManager
      )
      new GroupCoordinatorService.Builder(config.brokerId, groupCoordinatorConfig)
        .withTime(time)
        .withTimer(timer)
        .withLoader(loader)
        .withWriter(writer)
        .withCoordinatorRuntimeMetrics(new GroupCoordinatorRuntimeMetrics(metrics))
        .withGroupCoordinatorMetrics(new GroupCoordinatorMetrics(KafkaYammerMetrics.defaultRegistry, metrics))
        .build()
    } else {
      GroupCoordinatorAdapter(
        config,
        replicaManager,
        Time.SYSTEM,
        metrics
      )
    }
  }

  protected def createRemoteLogManager(): Option[RemoteLogManager] = {
    if (config.remoteLogManagerConfig.isRemoteStorageSystemEnabled()) {
      Some(new RemoteLogManager(config.remoteLogManagerConfig, config.brokerId, config.logDirs.head, clusterId, time,
        (tp: TopicPartition) => logManager.getLog(tp).asJava,
        (tp: TopicPartition, remoteLogStartOffset: java.lang.Long) => {
          logManager.getLog(tp).foreach { log =>
            log.updateLogStartOffsetFromRemoteTier(remoteLogStartOffset)
          }
        },
        brokerTopicStats, metrics))
    } else {
      None
    }
  }

  override def shutdown(timeout: Duration): Unit = {
    if (!maybeChangeStatus(STARTED, SHUTTING_DOWN)) return
    try {
      val deadline = time.milliseconds() + timeout.toMillis
      info("shutting down")

      if (config.controlledShutdownEnable) {
        if (replicaManager != null)
          replicaManager.beginControlledShutdown()

        lifecycleManager.beginControlledShutdown()
        try {
          val controlledShutdownTimeoutMs = deadline - time.milliseconds()
          lifecycleManager.controlledShutdownFuture.get(controlledShutdownTimeoutMs, TimeUnit.MILLISECONDS)
        } catch {
          case _: TimeoutException =>
            error("Timed out waiting for the controller to approve controlled shutdown")
          case e: Throwable =>
            error("Got unexpected exception waiting for controlled shutdown future", e)
        }
      }
      lifecycleManager.beginShutdown()
      // Stop socket server to stop accepting any more connections and requests.
      // Socket server will be shutdown towards the end of the sequence.
      if (socketServer != null) {
        CoreUtils.swallow(socketServer.stopProcessingRequests(), this)
      }
      metadataPublishers.forEach(p => sharedServer.loader.removeAndClosePublisher(p).get())
      metadataPublishers.clear()
      if (dataPlaneRequestHandlerPool != null)
        CoreUtils.swallow(dataPlaneRequestHandlerPool.shutdown(), this)
      if (dataPlaneRequestProcessor != null)
        CoreUtils.swallow(dataPlaneRequestProcessor.close(), this)
      CoreUtils.swallow(authorizer.foreach(_.close()), this)

      /**
       * We must shutdown the scheduler early because otherwise, the scheduler could touch other
       * resources that might have been shutdown and cause exceptions.
       * For example, if we didn't shutdown the scheduler first, when LogManager was closing
       * partitions one by one, the scheduler might concurrently delete old segments due to
       * retention. However, the old segments could have been closed by the LogManager, which would
       * cause an IOException and subsequently mark logdir as offline. As a result, the broker would
       * not flush the remaining partitions or write the clean shutdown marker. Ultimately, the
       * broker would have to take hours to recover the log during restart.
       */
      if (kafkaScheduler != null)
        CoreUtils.swallow(kafkaScheduler.shutdown(), this)

      if (transactionCoordinator != null)
        CoreUtils.swallow(transactionCoordinator.shutdown(), this)
      if (groupCoordinator != null)
        CoreUtils.swallow(groupCoordinator.shutdown(), this)

      if (tokenManager != null)
        CoreUtils.swallow(tokenManager.shutdown(), this)

      if (assignmentsManager != null)
        CoreUtils.swallow(assignmentsManager.close(), this)

      if (replicaManager != null)
        CoreUtils.swallow(replicaManager.shutdown(), this)

      if (alterPartitionManager != null)
        CoreUtils.swallow(alterPartitionManager.shutdown(), this)

      if (clientToControllerChannelManager != null)
        CoreUtils.swallow(clientToControllerChannelManager.shutdown(), this)

      if (logManager != null)
        CoreUtils.swallow(logManager.shutdown(lifecycleManager.brokerEpoch), this)

      // Close remote log manager to give a chance to any of its underlying clients
      // (especially in RemoteStorageManager and RemoteLogMetadataManager) to close gracefully.
      CoreUtils.swallow(remoteLogManagerOpt.foreach(_.close()), this)

      if (quotaManagers != null)
        CoreUtils.swallow(quotaManagers.shutdown(), this)

      if (socketServer != null)
        CoreUtils.swallow(socketServer.shutdown(), this)
      if (brokerTopicStats != null)
        CoreUtils.swallow(brokerTopicStats.close(), this)

      isShuttingDown.set(false)

      CoreUtils.swallow(lifecycleManager.close(), this)
      CoreUtils.swallow(config.dynamicConfig.clear(), this)
      CoreUtils.swallow(clientMetricsManager.close(), this)
      sharedServer.stopForBroker()
      info("shut down completed")
    } catch {
      case e: Throwable =>
        fatal("Fatal error during broker shutdown.", e)
        throw e
    } finally {
      maybeChangeStatus(SHUTTING_DOWN, SHUTDOWN)
    }
  }

  override def awaitShutdown(): Unit = {
    lock.lock()
    try {
      while (true) {
        if (status == SHUTDOWN) return
        awaitShutdownCond.awaitUninterruptibly()
      }
    } finally {
      lock.unlock()
    }
  }

  override def boundPort(listenerName: ListenerName): Int = socketServer.boundPort(listenerName)

}<|MERGE_RESOLUTION|>--- conflicted
+++ resolved
@@ -37,7 +37,7 @@
 import org.apache.kafka.common.{ClusterResource, TopicPartition, Uuid}
 import org.apache.kafka.coordinator.group.metrics.{GroupCoordinatorMetrics, GroupCoordinatorRuntimeMetrics}
 import org.apache.kafka.coordinator.group.{CoordinatorRecord, GroupCoordinator, GroupCoordinatorConfig, GroupCoordinatorService, CoordinatorRecordSerde}
-import org.apache.kafka.image.publisher.MetadataPublisher
+import org.apache.kafka.image.publisher.{BrokerRegistrationTracker, MetadataPublisher}
 import org.apache.kafka.metadata.{BrokerState, ListenerInfo, VersionRange}
 import org.apache.kafka.security.CredentialProvider
 import org.apache.kafka.server.{AssignmentsManager, ClientMetricsManager, NodeToControllerChannelManager}
@@ -139,6 +139,8 @@
 
   var brokerMetadataPublisher: BrokerMetadataPublisher = _
 
+  var brokerRegistrationTracker: BrokerRegistrationTracker = _
+
   val brokerFeatures: BrokerFeatures = BrokerFeatures.createDefault(config.unstableFeatureVersionsEnabled)
 
   def kafkaYammerMetrics: KafkaYammerMetrics = KafkaYammerMetrics.INSTANCE
@@ -184,11 +186,7 @@
       kafkaScheduler.startup()
 
       /* register broker metrics */
-<<<<<<< HEAD
-      brokerTopicStats = new BrokerTopicStats(config.isRemoteLogStorageSystemEnabled)
-=======
       brokerTopicStats = new BrokerTopicStats(config.remoteLogManagerConfig.isRemoteStorageSystemEnabled())
->>>>>>> eecb3461
 
       quotaManagers = QuotaFactory.instantiate(config, metrics, time, s"broker-${config.nodeId}-")
 
@@ -486,12 +484,9 @@
         sharedServer.metadataPublishingFaultHandler
       )
       metadataPublishers.add(brokerMetadataPublisher)
-<<<<<<< HEAD
-=======
       brokerRegistrationTracker = new BrokerRegistrationTracker(config.brokerId,
         () => lifecycleManager.resendBrokerRegistrationUnlessZkMode())
       metadataPublishers.add(brokerRegistrationTracker)
->>>>>>> eecb3461
 
 
       // Register parts of the broker that can be reconfigured via dynamic configs.  This needs to
