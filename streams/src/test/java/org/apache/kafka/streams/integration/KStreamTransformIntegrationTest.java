--- conflicted
+++ resolved
@@ -18,6 +18,7 @@
 
 import org.apache.kafka.common.serialization.IntegerSerializer;
 import org.apache.kafka.common.serialization.Serdes;
+import org.apache.kafka.streams.TestInputTopic;
 import org.apache.kafka.streams.kstream.Consumed;
 import org.apache.kafka.streams.kstream.ForeachAction;
 import org.apache.kafka.streams.KeyValue;
@@ -33,7 +34,6 @@
 import org.apache.kafka.streams.state.KeyValueStore;
 import org.apache.kafka.streams.state.StoreBuilder;
 import org.apache.kafka.streams.state.Stores;
-import org.apache.kafka.streams.TestInputTopic;
 import org.apache.kafka.streams.TopologyTestDriver;
 import org.apache.kafka.test.IntegrationTest;
 import org.apache.kafka.test.StreamsTestUtils;
@@ -66,26 +66,20 @@
     @Before
     public void before() {
         builder = new StreamsBuilder();
+        final StoreBuilder<KeyValueStore<Integer, Integer>> keyValueStoreBuilder = storeBuilder();
+        builder.addStateStore(keyValueStoreBuilder);
         stream = builder.stream(topic, Consumed.with(Serdes.Integer(), Serdes.Integer()));
     }
 
     private StoreBuilder<KeyValueStore<Integer, Integer>> storeBuilder() {
         return Stores.keyValueStoreBuilder(Stores.persistentKeyValueStore(stateStoreName),
-            Serdes.Integer(),
-            Serdes.Integer());
+                                    Serdes.Integer(),
+                                    Serdes.Integer());
     }
 
     private void verifyResult(final List<KeyValue<Integer, Integer>> expected) {
         final Properties props = StreamsTestUtils.getStreamsConfig(Serdes.Integer(), Serdes.Integer());
         try (final TopologyTestDriver driver = new TopologyTestDriver(builder.build(), props)) {
-<<<<<<< HEAD
-            driver.pipeInput(recordFactory.create(topic, Arrays.asList(new KeyValue<>(1, 1),
-                new KeyValue<>(2, 2),
-                new KeyValue<>(3, 3),
-                new KeyValue<>(2, 1),
-                new KeyValue<>(2, 3),
-                new KeyValue<>(1, 3))));
-=======
             final TestInputTopic<Integer, Integer> inputTopic =
                     driver.createInputTopic(topic, new IntegerSerializer(), new IntegerSerializer());
             inputTopic.pipeKeyValueList(Arrays.asList(new KeyValue<>(1, 1),
@@ -94,7 +88,6 @@
                                                                        new KeyValue<>(2, 1),
                                                                        new KeyValue<>(2, 3),
                                                                        new KeyValue<>(1, 3)));
->>>>>>> 318063a1
         }
         assertThat(results, equalTo(expected));
     }
@@ -150,7 +143,7 @@
                 }
 
                 @Override
-                public Set<StoreBuilder> stores() {
+                public Set<StoreBuilder<?>> stores() {
                     return Collections.singleton(storeBuilder());
                 }
             })
@@ -232,7 +225,7 @@
                 }
 
                 @Override
-                public Set<StoreBuilder> stores() {
+                public Set<StoreBuilder<?>> stores() {
                     return Collections.singleton(storeBuilder());
                 }
             })
@@ -310,7 +303,7 @@
                 }
 
                 @Override
-                public Set<StoreBuilder> stores() {
+                public Set<StoreBuilder<?>> stores() {
                     return Collections.singleton(storeBuilder());
                 }
             })
@@ -366,7 +359,7 @@
                 }
 
                 @Override
-                public Set<StoreBuilder> stores() {
+                public Set<StoreBuilder<?>> stores() {
                     return Collections.singleton(storeBuilder());
                 }
             })
@@ -447,7 +440,7 @@
                 }
 
                 @Override
-                public Set<StoreBuilder> stores() {
+                public Set<StoreBuilder<?>> stores() {
                     return Collections.singleton(storeBuilder());
                 }
             })
@@ -540,7 +533,7 @@
                 }
 
                 @Override
-                public Set<StoreBuilder> stores() {
+                public Set<StoreBuilder<?>> stores() {
                     return Collections.singleton(storeBuilder());
                 }
             })
