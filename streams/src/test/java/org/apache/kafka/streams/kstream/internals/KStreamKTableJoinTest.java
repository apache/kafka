/*
 * Licensed to the Apache Software Foundation (ASF) under one or more
 * contributor license agreements. See the NOTICE file distributed with
 * this work for additional information regarding copyright ownership.
 * The ASF licenses this file to You under the Apache License, Version 2.0
 * (the "License"); you may not use this file except in compliance with
 * the License. You may obtain a copy of the License at
 *
 *    http://www.apache.org/licenses/LICENSE-2.0
 *
 * Unless required by applicable law or agreed to in writing, software
 * distributed under the License is distributed on an "AS IS" BASIS,
 * WITHOUT WARRANTIES OR CONDITIONS OF ANY KIND, either express or implied.
 * See the License for the specific language governing permissions and
 * limitations under the License.
 */
package org.apache.kafka.streams.kstream.internals;

import org.apache.kafka.common.serialization.Serde;
import org.apache.kafka.common.serialization.Serdes;
import org.apache.kafka.streams.Consumed;
import org.apache.kafka.streams.StreamsBuilder;
import org.apache.kafka.streams.StreamsBuilderTest;
import org.apache.kafka.streams.kstream.KStream;
import org.apache.kafka.streams.kstream.KTable;
import org.apache.kafka.test.KStreamTestDriver;
import org.apache.kafka.test.MockProcessorSupplier;
import org.apache.kafka.test.MockValueJoiner;
import org.apache.kafka.test.TestUtils;
import org.junit.Before;
import org.junit.Rule;
import org.junit.Test;

import java.io.File;
import java.io.IOException;
import java.util.Arrays;
import java.util.Collection;
import java.util.HashSet;
import java.util.Set;

import static org.junit.Assert.assertEquals;

public class KStreamKTableJoinTest {

    final private String topic1 = "topic1";
    final private String topic2 = "topic2";

    final private Serde<Integer> intSerde = Serdes.Integer();
    final private Serde<String> stringSerde = Serdes.String();
    @Rule
    public final KStreamTestDriver driver = new KStreamTestDriver();
    private File stateDir = null;

    @Before
    public void setUp() throws IOException {
        stateDir = TestUtils.tempDirectory("kafka-test");
    }

    @Test
<<<<<<< HEAD
    public void testJoin() {
        final KStreamBuilder builder = new KStreamBuilder();
=======
    public void testJoin() throws Exception {
        final StreamsBuilder builder = new StreamsBuilder();
>>>>>>> ae4100f8

        final int[] expectedKeys = new int[]{0, 1, 2, 3};

        final KStream<Integer, String> stream;
        final KTable<Integer, String> table;
        final MockProcessorSupplier<Integer, String> processor;

        processor = new MockProcessorSupplier<>();
        stream = builder.stream(topic1, Consumed.with(intSerde, stringSerde));
        table = builder.table(intSerde, stringSerde, topic2, "anyStoreName");
        stream.join(table, MockValueJoiner.TOSTRING_JOINER).process(processor);

        final Collection<Set<String>> copartitionGroups = StreamsBuilderTest.getCopartitionedGroups(builder);

        assertEquals(1, copartitionGroups.size());
        assertEquals(new HashSet<>(Arrays.asList(topic1, topic2)), copartitionGroups.iterator().next());

        driver.setUp(builder, stateDir);
        driver.setTime(0L);

        // push two items to the primary stream. the other table is empty

        for (int i = 0; i < 2; i++) {
            driver.process(topic1, expectedKeys[i], "X" + expectedKeys[i]);
        }

        processor.checkAndClearProcessResult();

        // push two items to the other stream. this should not produce any item.

        for (int i = 0; i < 2; i++) {
            driver.process(topic2, expectedKeys[i], "Y" + expectedKeys[i]);
        }

        processor.checkAndClearProcessResult();

        // push all four items to the primary stream. this should produce two items.

        for (int expectedKey : expectedKeys) {
            driver.process(topic1, expectedKey, "X" + expectedKey);
        }

        processor.checkAndClearProcessResult("0:X0+Y0", "1:X1+Y1");

        // push all items to the other stream. this should not produce any item
        for (int expectedKey : expectedKeys) {
            driver.process(topic2, expectedKey, "YY" + expectedKey);
        }

        processor.checkAndClearProcessResult();

        // push all four items to the primary stream. this should produce four items.

        for (int expectedKey : expectedKeys) {
            driver.process(topic1, expectedKey, "X" + expectedKey);
        }

        processor.checkAndClearProcessResult("0:X0+YY0", "1:X1+YY1", "2:X2+YY2", "3:X3+YY3");

        // push two items with null to the other stream as deletes. this should not produce any item.

        for (int i = 0; i < 2; i++) {
            driver.process(topic2, expectedKeys[i], null);
        }

        processor.checkAndClearProcessResult();

        // push all four items to the primary stream. this should produce two items.

        for (int expectedKey : expectedKeys) {
            driver.process(topic1, expectedKey, "XX" + expectedKey);
        }

        processor.checkAndClearProcessResult("2:XX2+YY2", "3:XX3+YY3");
    }
}<|MERGE_RESOLUTION|>--- conflicted
+++ resolved
@@ -57,13 +57,8 @@
     }
 
     @Test
-<<<<<<< HEAD
     public void testJoin() {
-        final KStreamBuilder builder = new KStreamBuilder();
-=======
-    public void testJoin() throws Exception {
         final StreamsBuilder builder = new StreamsBuilder();
->>>>>>> ae4100f8
 
         final int[] expectedKeys = new int[]{0, 1, 2, 3};
 
