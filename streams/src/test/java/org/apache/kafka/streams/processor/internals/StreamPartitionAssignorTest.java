/**
 * Licensed to the Apache Software Foundation (ASF) under one or more
 * contributor license agreements.  See the NOTICE file distributed with
 * this work for additional information regarding copyright ownership.
 * The ASF licenses this file to You under the Apache License, Version 2.0
 * (the "License"); you may not use this file except in compliance with
 * the License.  You may obtain a copy of the License at
 *
 *    http://www.apache.org/licenses/LICENSE-2.0
 *
 * Unless required by applicable law or agreed to in writing, software
 * distributed under the License is distributed on an "AS IS" BASIS,
 * WITHOUT WARRANTIES OR CONDITIONS OF ANY KIND, either express or implied.
 * See the License for the specific language governing permissions and
 * limitations under the License.
 */

package org.apache.kafka.streams.processor.internals;

import org.apache.kafka.clients.consumer.MockConsumer;
import org.apache.kafka.clients.consumer.internals.PartitionAssignor;
import org.apache.kafka.common.Cluster;
import org.apache.kafka.common.Node;
import org.apache.kafka.common.PartitionInfo;
import org.apache.kafka.common.TopicPartition;
import org.apache.kafka.common.config.ConfigException;
import org.apache.kafka.common.metrics.Metrics;
import org.apache.kafka.common.utils.Time;
import org.apache.kafka.common.utils.Utils;
import org.apache.kafka.streams.StreamsConfig;
import org.apache.kafka.streams.kstream.JoinWindows;
import org.apache.kafka.streams.kstream.KStream;
import org.apache.kafka.streams.kstream.KStreamBuilder;
import org.apache.kafka.streams.kstream.KeyValueMapper;
import org.apache.kafka.streams.kstream.ValueJoiner;
import org.apache.kafka.streams.processor.TaskId;
import org.apache.kafka.streams.processor.TopologyBuilder;
import org.apache.kafka.streams.processor.internals.assignment.AssignmentInfo;
import org.apache.kafka.streams.processor.internals.assignment.SubscriptionInfo;
import org.apache.kafka.streams.state.HostInfo;
import org.apache.kafka.test.MockClientSupplier;
import org.apache.kafka.test.MockProcessorSupplier;
import org.apache.kafka.test.MockTimestampExtractor;
import org.apache.kafka.test.MockStateStoreSupplier;
import org.apache.kafka.test.MockInternalTopicManager;
import org.junit.Assert;
import org.junit.Test;

import java.util.Arrays;
import java.util.List;
import java.util.Set;
import java.util.Properties;
import java.util.Map;
import java.util.UUID;
import java.util.HashMap;
import java.util.HashSet;
import java.util.Collections;
import java.util.ArrayList;

import static org.hamcrest.CoreMatchers.equalTo;
import static org.hamcrest.CoreMatchers.not;
import static org.junit.Assert.assertEquals;
import static org.junit.Assert.assertNotEquals;
import static org.junit.Assert.assertNotNull;
import static org.junit.Assert.assertThat;

public class StreamPartitionAssignorTest {

    private TopicPartition t1p0 = new TopicPartition("topic1", 0);
    private TopicPartition t1p1 = new TopicPartition("topic1", 1);
    private TopicPartition t1p2 = new TopicPartition("topic1", 2);
    private TopicPartition t2p0 = new TopicPartition("topic2", 0);
    private TopicPartition t2p1 = new TopicPartition("topic2", 1);
    private TopicPartition t2p2 = new TopicPartition("topic2", 2);
    private TopicPartition t3p0 = new TopicPartition("topic3", 0);
    private TopicPartition t3p1 = new TopicPartition("topic3", 1);
    private TopicPartition t3p2 = new TopicPartition("topic3", 2);
    private TopicPartition t3p3 = new TopicPartition("topic3", 3);

    private Set<String> allTopics = Utils.mkSet("topic1", "topic2");

    private List<PartitionInfo> infos = Arrays.asList(
            new PartitionInfo("topic1", 0, Node.noNode(), new Node[0], new Node[0]),
            new PartitionInfo("topic1", 1, Node.noNode(), new Node[0], new Node[0]),
            new PartitionInfo("topic1", 2, Node.noNode(), new Node[0], new Node[0]),
            new PartitionInfo("topic2", 0, Node.noNode(), new Node[0], new Node[0]),
            new PartitionInfo("topic2", 1, Node.noNode(), new Node[0], new Node[0]),
            new PartitionInfo("topic2", 2, Node.noNode(), new Node[0], new Node[0]),
            new PartitionInfo("topic3", 0, Node.noNode(), new Node[0], new Node[0]),
            new PartitionInfo("topic3", 1, Node.noNode(), new Node[0], new Node[0]),
            new PartitionInfo("topic3", 2, Node.noNode(), new Node[0], new Node[0]),
            new PartitionInfo("topic3", 3, Node.noNode(), new Node[0], new Node[0])
    );

    private Cluster metadata = new Cluster("cluster", Arrays.asList(Node.noNode()), infos, Collections.<String>emptySet(),
            Collections.<String>emptySet());

    private final TaskId task0 = new TaskId(0, 0);
    private final TaskId task1 = new TaskId(0, 1);
    private final TaskId task2 = new TaskId(0, 2);
    private final TaskId task3 = new TaskId(0, 3);
    private String userEndPoint = "localhost:2171";

    private Properties configProps() {
        return new Properties() {
            {
                setProperty(StreamsConfig.APPLICATION_ID_CONFIG, "stream-partition-assignor-test");
                setProperty(StreamsConfig.BOOTSTRAP_SERVERS_CONFIG, userEndPoint);
                setProperty(StreamsConfig.BUFFERED_RECORDS_PER_PARTITION_CONFIG, "3");
                setProperty(StreamsConfig.TIMESTAMP_EXTRACTOR_CLASS_CONFIG, MockTimestampExtractor.class.getName());
            }
        };
    }

    @SuppressWarnings("unchecked")
    @Test
    public void testSubscription() throws Exception {
        StreamsConfig config = new StreamsConfig(configProps());

        TopologyBuilder builder = new TopologyBuilder();
        builder.addSource("source1", "topic1");
        builder.addSource("source2", "topic2");
        builder.addProcessor("processor", new MockProcessorSupplier(), "source1", "source2");

        final Set<TaskId> prevTasks = Utils.mkSet(
                new TaskId(0, 1), new TaskId(1, 1), new TaskId(2, 1));
        final Set<TaskId> cachedTasks = Utils.mkSet(
                new TaskId(0, 1), new TaskId(1, 1), new TaskId(2, 1),
                new TaskId(0, 2), new TaskId(1, 2), new TaskId(2, 2));

        String clientId = "client-id";
        UUID processId = UUID.randomUUID();
        StreamThread thread = new StreamThread(builder, config, new MockClientSupplier(), "test", clientId, processId, new Metrics(), Time.SYSTEM, new StreamsMetadataState(builder, StreamsMetadataState.UNKNOWN_HOST),
                                               0) {
            @Override
            public Set<TaskId> prevTasks() {
                return prevTasks;
            }
            @Override
            public Set<TaskId> cachedTasks() {
                return cachedTasks;
            }
        };

        StreamPartitionAssignor partitionAssignor = new StreamPartitionAssignor();
        partitionAssignor.configure(config.getConsumerConfigs(thread, "test", clientId));

        PartitionAssignor.Subscription subscription = partitionAssignor.subscription(Utils.mkSet("topic1", "topic2"));

        Collections.sort(subscription.topics());
        assertEquals(Utils.mkList("topic1", "topic2"), subscription.topics());

        Set<TaskId> standbyTasks = new HashSet<>(cachedTasks);
        standbyTasks.removeAll(prevTasks);

        SubscriptionInfo info = new SubscriptionInfo(processId, prevTasks, standbyTasks, null);
        assertEquals(info.encode(), subscription.userData());
    }

    @Test
    public void testAssignBasic() throws Exception {
        StreamsConfig config = new StreamsConfig(configProps());

        TopologyBuilder builder = new TopologyBuilder();
        builder.addSource("source1", "topic1");
        builder.addSource("source2", "topic2");
        builder.addProcessor("processor", new MockProcessorSupplier(), "source1", "source2");
        List<String> topics = Utils.mkList("topic1", "topic2");
        Set<TaskId> allTasks = Utils.mkSet(task0, task1, task2);

        final Set<TaskId> prevTasks10 = Utils.mkSet(task0);
        final Set<TaskId> prevTasks11 = Utils.mkSet(task1);
        final Set<TaskId> prevTasks20 = Utils.mkSet(task2);
        final Set<TaskId> standbyTasks10 = Utils.mkSet(task1);
        final Set<TaskId> standbyTasks11 = Utils.mkSet(task2);
        final Set<TaskId> standbyTasks20 = Utils.mkSet(task0);

        UUID uuid1 = UUID.randomUUID();
        UUID uuid2 = UUID.randomUUID();
        String client1 = "client1";

<<<<<<< HEAD
        StreamThread thread10 = new StreamThread(builder, config, new MockClientSupplier(), "test", client1, uuid1, new Metrics(), Time.SYSTEM, new StreamsMetadataState(builder, StreamsMetadataState.UNKNOWN_HOST),
                                                 0);
=======
        MockClientSupplier mockClientSupplier = new MockClientSupplier();
        StreamThread thread10 = new StreamThread(builder, config, mockClientSupplier, "test", client1, uuid1, new Metrics(), Time.SYSTEM, new StreamsMetadataState(builder));
>>>>>>> 4b71c0bd

        StreamPartitionAssignor partitionAssignor = new StreamPartitionAssignor();
        partitionAssignor.configure(config.getConsumerConfigs(thread10, "test", client1));
        partitionAssignor.setInternalTopicManager(new MockInternalTopicManager(thread10.config, mockClientSupplier.restoreConsumer));

        Map<String, PartitionAssignor.Subscription> subscriptions = new HashMap<>();
        subscriptions.put("consumer10",
                new PartitionAssignor.Subscription(topics, new SubscriptionInfo(uuid1, prevTasks10, standbyTasks10, userEndPoint).encode()));
        subscriptions.put("consumer11",
                new PartitionAssignor.Subscription(topics, new SubscriptionInfo(uuid1, prevTasks11, standbyTasks11, userEndPoint).encode()));
        subscriptions.put("consumer20",
                new PartitionAssignor.Subscription(topics, new SubscriptionInfo(uuid2, prevTasks20, standbyTasks20, userEndPoint).encode()));


        Map<String, PartitionAssignor.Assignment> assignments = partitionAssignor.assign(metadata, subscriptions);

        // check assigned partitions
        assertEquals(Utils.mkSet(Utils.mkSet(t1p0, t2p0), Utils.mkSet(t1p1, t2p1)),
                Utils.mkSet(new HashSet<>(assignments.get("consumer10").partitions()), new HashSet<>(assignments.get("consumer11").partitions())));
        assertEquals(Utils.mkSet(t1p2, t2p2), new HashSet<>(assignments.get("consumer20").partitions()));

        // check assignment info

        Set<TaskId> allActiveTasks = new HashSet<>();

        // the first consumer
        AssignmentInfo info10 = checkAssignment(allTopics, assignments.get("consumer10"));
        allActiveTasks.addAll(info10.activeTasks);

        // the second consumer
        AssignmentInfo info11 = checkAssignment(allTopics, assignments.get("consumer11"));
        allActiveTasks.addAll(info11.activeTasks);

        assertEquals(Utils.mkSet(task0, task1), allActiveTasks);

        // the third consumer
        AssignmentInfo info20 = checkAssignment(allTopics, assignments.get("consumer20"));
        allActiveTasks.addAll(info20.activeTasks);

        assertEquals(3, allActiveTasks.size());
        assertEquals(allTasks, new HashSet<>(allActiveTasks));

        assertEquals(3, allActiveTasks.size());
        assertEquals(allTasks, allActiveTasks);
    }

    @Test
    public void testAssignWithPartialTopology() throws Exception {
        Properties props = configProps();
        props.put(StreamsConfig.PARTITION_GROUPER_CLASS_CONFIG, SingleGroupPartitionGrouperStub.class);
        StreamsConfig config = new StreamsConfig(props);

        TopologyBuilder builder = new TopologyBuilder();
        builder.addSource("source1", "topic1");
        builder.addProcessor("processor1", new MockProcessorSupplier(), "source1");
        builder.addStateStore(new MockStateStoreSupplier("store1", false), "processor1");
        builder.addSource("source2", "topic2");
        builder.addProcessor("processor2", new MockProcessorSupplier(), "source2");
        builder.addStateStore(new MockStateStoreSupplier("store2", false), "processor2");
        List<String> topics = Utils.mkList("topic1", "topic2");
        Set<TaskId> allTasks = Utils.mkSet(task0, task1, task2);

        UUID uuid1 = UUID.randomUUID();
        String client1 = "client1";

        StreamThread thread10 = new StreamThread(builder, config, new MockClientSupplier(), "test", client1, uuid1, new Metrics(), Time.SYSTEM, new StreamsMetadataState(builder, StreamsMetadataState.UNKNOWN_HOST), 0);

        StreamPartitionAssignor partitionAssignor = new StreamPartitionAssignor();
        partitionAssignor.configure(config.getConsumerConfigs(thread10, "test", client1));
        Map<String, PartitionAssignor.Subscription> subscriptions = new HashMap<>();
        subscriptions.put("consumer10",
            new PartitionAssignor.Subscription(topics, new SubscriptionInfo(uuid1, Collections.<TaskId>emptySet(), Collections.<TaskId>emptySet(), userEndPoint).encode()));

        // TODO: Update the code accordingly,
        // This line was added to fix the test failure since internalTopicManager is created in the config method all the time.
        partitionAssignor.internalTopicManager = null;
        // will throw exception if it fails
        Map<String, PartitionAssignor.Assignment> assignments = partitionAssignor.assign(metadata, subscriptions);

        // check assignment info
        Set<TaskId> allActiveTasks = new HashSet<>();
        AssignmentInfo info10 = checkAssignment(Utils.mkSet("topic1"), assignments.get("consumer10"));
        allActiveTasks.addAll(info10.activeTasks);

        assertEquals(3, allActiveTasks.size());
        assertEquals(allTasks, new HashSet<>(allActiveTasks));
    }


    @Test
    public void testAssignEmptyMetadata() throws Exception {
        StreamsConfig config = new StreamsConfig(configProps());

        TopologyBuilder builder = new TopologyBuilder();
        builder.addSource("source1", "topic1");
        builder.addSource("source2", "topic2");
        builder.addProcessor("processor", new MockProcessorSupplier(), "source1", "source2");
        List<String> topics = Utils.mkList("topic1", "topic2");
        Set<TaskId> allTasks = Utils.mkSet(task0, task1, task2);

        final Set<TaskId> prevTasks10 = Utils.mkSet(task0);
        final Set<TaskId> standbyTasks10 = Utils.mkSet(task1);
        final  Cluster emptyMetadata = new Cluster("cluster", Arrays.asList(Node.noNode()),
            Collections.<PartitionInfo>emptySet(),
            Collections.<String>emptySet(),
            Collections.<String>emptySet());
        UUID uuid1 = UUID.randomUUID();
        String client1 = "client1";

        StreamThread thread10 = new StreamThread(builder, config, new MockClientSupplier(), "test", client1, uuid1, new Metrics(), Time.SYSTEM, new StreamsMetadataState(builder, StreamsMetadataState.UNKNOWN_HOST), 0);

        StreamPartitionAssignor partitionAssignor = new StreamPartitionAssignor();
        partitionAssignor.configure(config.getConsumerConfigs(thread10, "test", client1));

        Map<String, PartitionAssignor.Subscription> subscriptions = new HashMap<>();
        subscriptions.put("consumer10",
            new PartitionAssignor.Subscription(topics, new SubscriptionInfo(uuid1, prevTasks10, standbyTasks10, userEndPoint).encode()));

        // initially metadata is empty
        Map<String, PartitionAssignor.Assignment> assignments = partitionAssignor.assign(emptyMetadata, subscriptions);

        // check assigned partitions
        assertEquals(Collections.<TopicPartition>emptySet(),
            new HashSet<>(assignments.get("consumer10").partitions()));

        // check assignment info
        Set<TaskId> allActiveTasks = new HashSet<>();
        AssignmentInfo info10 = checkAssignment(Collections.<String>emptySet(), assignments.get("consumer10"));
        allActiveTasks.addAll(info10.activeTasks);

        assertEquals(0, allActiveTasks.size());
        assertEquals(Collections.<TaskId>emptySet(), new HashSet<>(allActiveTasks));

        // then metadata gets populated
        assignments = partitionAssignor.assign(metadata, subscriptions);
        // check assigned partitions
        assertEquals(Utils.mkSet(Utils.mkSet(t1p0, t2p0, t1p0, t2p0, t1p1, t2p1, t1p2, t2p2)),
            Utils.mkSet(new HashSet<>(assignments.get("consumer10").partitions())));

        // the first consumer
        info10 = checkAssignment(allTopics, assignments.get("consumer10"));
        allActiveTasks.addAll(info10.activeTasks);

        assertEquals(3, allActiveTasks.size());
        assertEquals(allTasks, new HashSet<>(allActiveTasks));

        assertEquals(3, allActiveTasks.size());
        assertEquals(allTasks, allActiveTasks);
    }

    @Test
    public void testAssignWithNewTasks() throws Exception {
        StreamsConfig config = new StreamsConfig(configProps());

        TopologyBuilder builder = new TopologyBuilder();
        builder.addSource("source1", "topic1");
        builder.addSource("source2", "topic2");
        builder.addSource("source3", "topic3");
        builder.addProcessor("processor", new MockProcessorSupplier(), "source1", "source2", "source3");
        List<String> topics = Utils.mkList("topic1", "topic2", "topic3");
        Set<TaskId> allTasks = Utils.mkSet(task0, task1, task2, task3);

        // assuming that previous tasks do not have topic3
        final Set<TaskId> prevTasks10 = Utils.mkSet(task0);
        final Set<TaskId> prevTasks11 = Utils.mkSet(task1);
        final Set<TaskId> prevTasks20 = Utils.mkSet(task2);

        UUID uuid1 = UUID.randomUUID();
        UUID uuid2 = UUID.randomUUID();
        String client1 = "client1";

<<<<<<< HEAD
        StreamThread thread10 = new StreamThread(builder, config, new MockClientSupplier(), "test", client1, uuid1, new Metrics(), Time.SYSTEM, new StreamsMetadataState(builder, StreamsMetadataState.UNKNOWN_HOST),
                                                 0);
=======
        MockClientSupplier mockClientSupplier = new MockClientSupplier();
        StreamThread thread10 = new StreamThread(builder, config, mockClientSupplier, "test", client1, uuid1, new Metrics(), Time.SYSTEM, new StreamsMetadataState(builder));
>>>>>>> 4b71c0bd

        StreamPartitionAssignor partitionAssignor = new StreamPartitionAssignor();
        partitionAssignor.configure(config.getConsumerConfigs(thread10, "test", client1));
        partitionAssignor.setInternalTopicManager(new MockInternalTopicManager(thread10.config, mockClientSupplier.restoreConsumer));

        Map<String, PartitionAssignor.Subscription> subscriptions = new HashMap<>();
        subscriptions.put("consumer10",
                new PartitionAssignor.Subscription(topics, new SubscriptionInfo(uuid1, prevTasks10, Collections.<TaskId>emptySet(), userEndPoint).encode()));
        subscriptions.put("consumer11",
                new PartitionAssignor.Subscription(topics, new SubscriptionInfo(uuid1, prevTasks11, Collections.<TaskId>emptySet(), userEndPoint).encode()));
        subscriptions.put("consumer20",
                new PartitionAssignor.Subscription(topics, new SubscriptionInfo(uuid2, prevTasks20, Collections.<TaskId>emptySet(), userEndPoint).encode()));

        Map<String, PartitionAssignor.Assignment> assignments = partitionAssignor.assign(metadata, subscriptions);

        // check assigned partitions: since there is no previous task for topic 3 it will be assigned randomly so we cannot check exact match
        // also note that previously assigned partitions / tasks may not stay on the previous host since we may assign the new task first and
        // then later ones will be re-assigned to other hosts due to load balancing
        Set<TaskId> allActiveTasks = new HashSet<>();
        Set<TopicPartition> allPartitions = new HashSet<>();
        AssignmentInfo info;

        info = AssignmentInfo.decode(assignments.get("consumer10").userData());
        allActiveTasks.addAll(info.activeTasks);
        allPartitions.addAll(assignments.get("consumer10").partitions());

        info = AssignmentInfo.decode(assignments.get("consumer11").userData());
        allActiveTasks.addAll(info.activeTasks);
        allPartitions.addAll(assignments.get("consumer11").partitions());

        info = AssignmentInfo.decode(assignments.get("consumer20").userData());
        allActiveTasks.addAll(info.activeTasks);
        allPartitions.addAll(assignments.get("consumer20").partitions());

        assertEquals(allTasks, allActiveTasks);
        assertEquals(Utils.mkSet(t1p0, t1p1, t1p2, t2p0, t2p1, t2p2, t3p0, t3p1, t3p2, t3p3), allPartitions);
    }

    @Test
    public void testAssignWithStates() throws Exception {
        StreamsConfig config = new StreamsConfig(configProps());
        String applicationId = "test";
        TopologyBuilder builder = new TopologyBuilder();
        builder.setApplicationId(applicationId);
        builder.addSource("source1", "topic1");
        builder.addSource("source2", "topic2");

        builder.addProcessor("processor-1", new MockProcessorSupplier(), "source1");
        builder.addStateStore(new MockStateStoreSupplier("store1", false), "processor-1");

        builder.addProcessor("processor-2", new MockProcessorSupplier(), "source2");
        builder.addStateStore(new MockStateStoreSupplier("store2", false), "processor-2");
        builder.addStateStore(new MockStateStoreSupplier("store3", false), "processor-2");

        List<String> topics = Utils.mkList("topic1", "topic2");

        TaskId task00 = new TaskId(0, 0);
        TaskId task01 = new TaskId(0, 1);
        TaskId task02 = new TaskId(0, 2);
        TaskId task10 = new TaskId(1, 0);
        TaskId task11 = new TaskId(1, 1);
        TaskId task12 = new TaskId(1, 2);
        List<TaskId> tasks = Utils.mkList(task00, task01, task02, task10, task11, task12);

        UUID uuid1 = UUID.randomUUID();
        UUID uuid2 = UUID.randomUUID();
        String client1 = "client1";

<<<<<<< HEAD
        StreamThread thread10 = new StreamThread(builder, config, new MockClientSupplier(), applicationId, client1, uuid1, new Metrics(), Time.SYSTEM, new StreamsMetadataState(builder, StreamsMetadataState.UNKNOWN_HOST),
                                                 0);
=======
        MockClientSupplier mockClientSupplier = new MockClientSupplier();
        StreamThread thread10 = new StreamThread(builder, config, new MockClientSupplier(), applicationId, client1, uuid1, new Metrics(), Time.SYSTEM, new StreamsMetadataState(builder));
>>>>>>> 4b71c0bd

        StreamPartitionAssignor partitionAssignor = new StreamPartitionAssignor();

        partitionAssignor.configure(config.getConsumerConfigs(thread10, applicationId, client1));
        partitionAssignor.setInternalTopicManager(new MockInternalTopicManager(thread10.config, mockClientSupplier.restoreConsumer));

        Map<String, PartitionAssignor.Subscription> subscriptions = new HashMap<>();
        subscriptions.put("consumer10",
                new PartitionAssignor.Subscription(topics, new SubscriptionInfo(uuid1, Collections.<TaskId>emptySet(), Collections.<TaskId>emptySet(), userEndPoint).encode()));
        subscriptions.put("consumer11",
                new PartitionAssignor.Subscription(topics, new SubscriptionInfo(uuid1, Collections.<TaskId>emptySet(), Collections.<TaskId>emptySet(), userEndPoint).encode()));
        subscriptions.put("consumer20",
                new PartitionAssignor.Subscription(topics, new SubscriptionInfo(uuid2, Collections.<TaskId>emptySet(), Collections.<TaskId>emptySet(), userEndPoint).encode()));

        // TODO: Update the code accordingly,
        // This line was added to fix the test failure since internalTopicManager is created in the config method all the time.
        partitionAssignor.internalTopicManager = null;
        Map<String, PartitionAssignor.Assignment> assignments = partitionAssignor.assign(metadata, subscriptions);

        // check assigned partition size: since there is no previous task and there are two sub-topologies the assignment is random so we cannot check exact match
        assertEquals(2, assignments.get("consumer10").partitions().size());
        assertEquals(2, assignments.get("consumer11").partitions().size());
        assertEquals(2, assignments.get("consumer20").partitions().size());

        AssignmentInfo info10 = AssignmentInfo.decode(assignments.get("consumer10").userData());
        AssignmentInfo info11 = AssignmentInfo.decode(assignments.get("consumer11").userData());
        AssignmentInfo info20 = AssignmentInfo.decode(assignments.get("consumer20").userData());

        assertEquals(2, info10.activeTasks.size());
        assertEquals(2, info11.activeTasks.size());
        assertEquals(2, info20.activeTasks.size());

        Set<TaskId> allTasks = new HashSet<>();
        allTasks.addAll(info10.activeTasks);
        allTasks.addAll(info11.activeTasks);
        allTasks.addAll(info20.activeTasks);
        assertEquals(new HashSet<>(tasks), allTasks);

        // check tasks for state topics
        Map<Integer, TopologyBuilder.TopicsInfo> topicGroups = thread10.builder.topicGroups();

        assertEquals(Utils.mkSet(task00, task01, task02), tasksForState(applicationId, "store1", tasks, topicGroups));
        assertEquals(Utils.mkSet(task10, task11, task12), tasksForState(applicationId, "store2", tasks, topicGroups));
        assertEquals(Utils.mkSet(task10, task11, task12), tasksForState(applicationId, "store3", tasks, topicGroups));
    }

    private Set<TaskId> tasksForState(String applicationId, String storeName, List<TaskId> tasks, Map<Integer, TopologyBuilder.TopicsInfo> topicGroups) {
        final String changelogTopic = ProcessorStateManager.storeChangelogTopic(applicationId, storeName);

        Set<TaskId> ids = new HashSet<>();
        for (Map.Entry<Integer, TopologyBuilder.TopicsInfo> entry : topicGroups.entrySet()) {
            Set<String> stateChangelogTopics = entry.getValue().stateChangelogTopics.keySet();

            if (stateChangelogTopics.contains(changelogTopic)) {
                for (TaskId id : tasks) {
                    if (id.topicGroupId == entry.getKey())
                        ids.add(id);
                }
            }
        }
        return ids;
    }

    @Test
    public void testAssignWithStandbyReplicas() throws Exception {
        Properties props = configProps();
        props.setProperty(StreamsConfig.NUM_STANDBY_REPLICAS_CONFIG, "1");
        StreamsConfig config = new StreamsConfig(props);

        TopologyBuilder builder = new TopologyBuilder();
        builder.addSource("source1", "topic1");
        builder.addSource("source2", "topic2");
        builder.addProcessor("processor", new MockProcessorSupplier(), "source1", "source2");
        List<String> topics = Utils.mkList("topic1", "topic2");
        Set<TaskId> allTasks = Utils.mkSet(task0, task1, task2);


        final Set<TaskId> prevTasks10 = Utils.mkSet(task0);
        final Set<TaskId> prevTasks11 = Utils.mkSet(task1);
        final Set<TaskId> prevTasks20 = Utils.mkSet(task2);
        final Set<TaskId> standbyTasks10 = Utils.mkSet(task1);
        final Set<TaskId> standbyTasks11 = Utils.mkSet(task2);
        final Set<TaskId> standbyTasks20 = Utils.mkSet(task0);

        UUID uuid1 = UUID.randomUUID();
        UUID uuid2 = UUID.randomUUID();
        String client1 = "client1";

<<<<<<< HEAD
        StreamThread thread10 = new StreamThread(builder, config, new MockClientSupplier(), "test", client1, uuid1, new Metrics(), Time.SYSTEM, new StreamsMetadataState(builder, StreamsMetadataState.UNKNOWN_HOST),
                                                 0);
=======
        MockClientSupplier mockClientSupplier = new MockClientSupplier();
        StreamThread thread10 = new StreamThread(builder, config, new MockClientSupplier(), "test", client1, uuid1, new Metrics(), Time.SYSTEM, new StreamsMetadataState(builder));
>>>>>>> 4b71c0bd

        StreamPartitionAssignor partitionAssignor = new StreamPartitionAssignor();
        partitionAssignor.configure(config.getConsumerConfigs(thread10, "test", client1));
        partitionAssignor.setInternalTopicManager(new MockInternalTopicManager(thread10.config, mockClientSupplier.restoreConsumer));

        Map<String, PartitionAssignor.Subscription> subscriptions = new HashMap<>();
        subscriptions.put("consumer10",
                new PartitionAssignor.Subscription(topics, new SubscriptionInfo(uuid1, prevTasks10, standbyTasks10, userEndPoint).encode()));
        subscriptions.put("consumer11",
                new PartitionAssignor.Subscription(topics, new SubscriptionInfo(uuid1, prevTasks11, standbyTasks11, userEndPoint).encode()));
        subscriptions.put("consumer20",
                new PartitionAssignor.Subscription(topics, new SubscriptionInfo(uuid2, prevTasks20, standbyTasks20, userEndPoint).encode()));

        Map<String, PartitionAssignor.Assignment> assignments = partitionAssignor.assign(metadata, subscriptions);

        Set<TaskId> allActiveTasks = new HashSet<>();
        Set<TaskId> allStandbyTasks = new HashSet<>();

        // the first consumer
        AssignmentInfo info10 = checkAssignment(allTopics, assignments.get("consumer10"));
        allActiveTasks.addAll(info10.activeTasks);
        allStandbyTasks.addAll(info10.standbyTasks.keySet());

        // the second consumer
        AssignmentInfo info11 = checkAssignment(allTopics, assignments.get("consumer11"));
        allActiveTasks.addAll(info11.activeTasks);
        allStandbyTasks.addAll(info11.standbyTasks.keySet());

        assertNotEquals("same processId has same set of standby tasks", info11.standbyTasks.keySet(), info10.standbyTasks.keySet());

        // check active tasks assigned to the first client
        assertEquals(Utils.mkSet(task0, task1), new HashSet<>(allActiveTasks));
        assertEquals(Utils.mkSet(task2), new HashSet<>(allStandbyTasks));

        // the third consumer
        AssignmentInfo info20 = checkAssignment(allTopics, assignments.get("consumer20"));
        allActiveTasks.addAll(info20.activeTasks);
        allStandbyTasks.addAll(info20.standbyTasks.keySet());

        // all task ids are in the active tasks and also in the standby tasks

        assertEquals(3, allActiveTasks.size());
        assertEquals(allTasks, allActiveTasks);

        assertEquals(3, allStandbyTasks.size());
        assertEquals(allTasks, allStandbyTasks);
    }

    @Test
    public void testOnAssignment() throws Exception {
        StreamsConfig config = new StreamsConfig(configProps());

        TopicPartition t2p3 = new TopicPartition("topic2", 3);

        TopologyBuilder builder = new TopologyBuilder();
        builder.addSource("source1", "topic1");
        builder.addSource("source2", "topic2");
        builder.addProcessor("processor", new MockProcessorSupplier(), "source1", "source2");

        UUID uuid = UUID.randomUUID();
        String client1 = "client1";

        StreamThread thread = new StreamThread(builder, config, new MockClientSupplier(), "test", client1, uuid, new Metrics(), Time.SYSTEM, new StreamsMetadataState(builder, StreamsMetadataState.UNKNOWN_HOST),
                                               0);

        StreamPartitionAssignor partitionAssignor = new StreamPartitionAssignor();
        partitionAssignor.configure(config.getConsumerConfigs(thread, "test", client1));

        List<TaskId> activeTaskList = Utils.mkList(task0, task3);
        Map<TaskId, Set<TopicPartition>> activeTasks = new HashMap<>();
        Map<TaskId, Set<TopicPartition>> standbyTasks = new HashMap<>();
        activeTasks.put(task0, Utils.mkSet(t1p0));
        activeTasks.put(task3, Utils.mkSet(t2p3));
        standbyTasks.put(task1, Utils.mkSet(t1p0));
        standbyTasks.put(task2, Utils.mkSet(t2p0));

        AssignmentInfo info = new AssignmentInfo(activeTaskList, standbyTasks, new HashMap<HostInfo, Set<TopicPartition>>());
        PartitionAssignor.Assignment assignment = new PartitionAssignor.Assignment(Utils.mkList(t1p0, t2p3), info.encode());
        partitionAssignor.onAssignment(assignment);

        assertEquals(activeTasks, partitionAssignor.activeTasks());
        assertEquals(standbyTasks, partitionAssignor.standbyTasks());
    }

    @Test
    public void testAssignWithInternalTopics() throws Exception {
        StreamsConfig config = new StreamsConfig(configProps());
        String applicationId = "test";
        TopologyBuilder builder = new TopologyBuilder();
        builder.setApplicationId(applicationId);
        builder.addInternalTopic("topicX");
        builder.addSource("source1", "topic1");
        builder.addProcessor("processor1", new MockProcessorSupplier(), "source1");
        builder.addSink("sink1", "topicX", "processor1");
        builder.addSource("source2", "topicX");
        builder.addProcessor("processor2", new MockProcessorSupplier(), "source2");
        List<String> topics = Utils.mkList("topic1", "test-topicX");
        Set<TaskId> allTasks = Utils.mkSet(task0, task1, task2);

        UUID uuid1 = UUID.randomUUID();
        String client1 = "client1";

        MockClientSupplier clientSupplier = new MockClientSupplier();

        StreamThread thread10 = new StreamThread(builder, config, clientSupplier, applicationId, client1, uuid1, new Metrics(), Time.SYSTEM, new StreamsMetadataState(builder, StreamsMetadataState.UNKNOWN_HOST),
                                                 0);

        StreamPartitionAssignor partitionAssignor = new StreamPartitionAssignor();
        partitionAssignor.configure(config.getConsumerConfigs(thread10, applicationId, client1));
        MockInternalTopicManager internalTopicManager = new MockInternalTopicManager(thread10.config, clientSupplier.restoreConsumer);
        partitionAssignor.setInternalTopicManager(internalTopicManager);

        Map<String, PartitionAssignor.Subscription> subscriptions = new HashMap<>();
        Set<TaskId> emptyTasks = Collections.<TaskId>emptySet();
        subscriptions.put("consumer10",
                new PartitionAssignor.Subscription(topics, new SubscriptionInfo(uuid1, emptyTasks, emptyTasks, userEndPoint).encode()));

        partitionAssignor.assign(metadata, subscriptions);

        // check prepared internal topics
        assertEquals(1, internalTopicManager.readyTopics.size());
        assertEquals(allTasks.size(), (long) internalTopicManager.readyTopics.get("test-topicX"));
    }

    @Test
    public void testAssignWithInternalTopicThatsSourceIsAnotherInternalTopic() throws Exception {
        StreamsConfig config = new StreamsConfig(configProps());
        String applicationId = "test";
        TopologyBuilder builder = new TopologyBuilder();
        builder.setApplicationId(applicationId);
        builder.addInternalTopic("topicX");
        builder.addSource("source1", "topic1");
        builder.addProcessor("processor1", new MockProcessorSupplier(), "source1");
        builder.addSink("sink1", "topicX", "processor1");
        builder.addSource("source2", "topicX");
        builder.addInternalTopic("topicZ");
        builder.addProcessor("processor2", new MockProcessorSupplier(), "source2");
        builder.addSink("sink2", "topicZ", "processor2");
        builder.addSource("source3", "topicZ");
        List<String> topics = Utils.mkList("topic1", "test-topicX", "test-topicZ");
        Set<TaskId> allTasks = Utils.mkSet(task0, task1, task2);

        UUID uuid1 = UUID.randomUUID();
        String client1 = "client1";

        MockClientSupplier clientSupplier = new MockClientSupplier();

        StreamThread thread10 = new StreamThread(builder, config, clientSupplier, applicationId, client1, uuid1, new Metrics(), Time.SYSTEM, new StreamsMetadataState(builder, StreamsMetadataState.UNKNOWN_HOST),
                                                 0);

        StreamPartitionAssignor partitionAssignor = new StreamPartitionAssignor();
        partitionAssignor.configure(config.getConsumerConfigs(thread10, applicationId, client1));
        MockInternalTopicManager internalTopicManager = new MockInternalTopicManager(thread10.config, clientSupplier.restoreConsumer);
        partitionAssignor.setInternalTopicManager(internalTopicManager);

        Map<String, PartitionAssignor.Subscription> subscriptions = new HashMap<>();
        Set<TaskId> emptyTasks = Collections.<TaskId>emptySet();
        subscriptions.put("consumer10",
                new PartitionAssignor.Subscription(topics, new SubscriptionInfo(uuid1, emptyTasks, emptyTasks, userEndPoint).encode()));

        Map<String, PartitionAssignor.Assignment> assignments = partitionAssignor.assign(metadata, subscriptions);

        // check prepared internal topics
        assertEquals(2, internalTopicManager.readyTopics.size());
        assertEquals(allTasks.size(), (long) internalTopicManager.readyTopics.get("test-topicZ"));
    }

    @Test
    public void shouldAddUserDefinedEndPointToSubscription() throws Exception {
        final Properties properties = configProps();
        properties.put(StreamsConfig.APPLICATION_SERVER_CONFIG, "localhost:8080");
        final StreamsConfig config = new StreamsConfig(properties);
        final TopologyBuilder builder = new TopologyBuilder();
        final String applicationId = "application-id";
        builder.setApplicationId(applicationId);
        builder.addSource("source", "input");
        builder.addProcessor("processor", new MockProcessorSupplier(), "source");
        builder.addSink("sink", "output", "processor");

        final UUID uuid1 = UUID.randomUUID();
        final String client1 = "client1";

        final MockClientSupplier clientSupplier = new MockClientSupplier();

        final StreamThread streamThread = new StreamThread(builder, config, clientSupplier, applicationId, client1, uuid1, new Metrics(), Time.SYSTEM, new StreamsMetadataState(builder, StreamsMetadataState.UNKNOWN_HOST),
                                                           0);

        final StreamPartitionAssignor partitionAssignor = new StreamPartitionAssignor();
        partitionAssignor.configure(config.getConsumerConfigs(streamThread, applicationId, client1));
        final PartitionAssignor.Subscription subscription = partitionAssignor.subscription(Utils.mkSet("input"));
        final SubscriptionInfo subscriptionInfo = SubscriptionInfo.decode(subscription.userData());
        assertEquals("localhost:8080", subscriptionInfo.userEndPoint);
    }

    @Test
    public void shouldMapUserEndPointToTopicPartitions() throws Exception {
        final Properties properties = configProps();
        final String myEndPoint = "localhost:8080";
        properties.put(StreamsConfig.APPLICATION_SERVER_CONFIG, myEndPoint);
        final StreamsConfig config = new StreamsConfig(properties);
        final TopologyBuilder builder = new TopologyBuilder();
        final String applicationId = "application-id";
        builder.setApplicationId(applicationId);
        builder.addSource("source", "topic1");
        builder.addProcessor("processor", new MockProcessorSupplier(), "source");
        builder.addSink("sink", "output", "processor");

        final List<String> topics = Utils.mkList("topic1");

        final UUID uuid1 = UUID.randomUUID();
        final String client1 = "client1";

        final MockClientSupplier clientSupplier = new MockClientSupplier();

        final StreamThread streamThread = new StreamThread(builder, config, clientSupplier, applicationId, client1, uuid1, new Metrics(), Time.SYSTEM, new StreamsMetadataState(builder, StreamsMetadataState.UNKNOWN_HOST),
                                                           0);

        final StreamPartitionAssignor partitionAssignor = new StreamPartitionAssignor();
        partitionAssignor.configure(config.getConsumerConfigs(streamThread, applicationId, client1));
        partitionAssignor.setInternalTopicManager(new MockInternalTopicManager(streamThread.config, clientSupplier.restoreConsumer));

        final Map<String, PartitionAssignor.Subscription> subscriptions = new HashMap<>();
        final Set<TaskId> emptyTasks = Collections.<TaskId>emptySet();
        subscriptions.put("consumer1",
                new PartitionAssignor.Subscription(topics, new SubscriptionInfo(uuid1, emptyTasks, emptyTasks, myEndPoint).encode()));

        final Map<String, PartitionAssignor.Assignment> assignments = partitionAssignor.assign(metadata, subscriptions);
        final PartitionAssignor.Assignment consumerAssignment = assignments.get("consumer1");
        final AssignmentInfo assignmentInfo = AssignmentInfo.decode(consumerAssignment.userData());
        final Set<TopicPartition> topicPartitions = assignmentInfo.partitionsByHost.get(new HostInfo("localhost", 8080));
        assertEquals(Utils.mkSet(new TopicPartition("topic1", 0),
                new TopicPartition("topic1", 1),
                new TopicPartition("topic1", 2)), topicPartitions);
    }

    @Test
    public void shouldThrowExceptionIfApplicationServerConfigIsNotHostPortPair() throws Exception {
        final Properties properties = configProps();
        final String myEndPoint = "localhost";
        properties.put(StreamsConfig.APPLICATION_SERVER_CONFIG, myEndPoint);
        final StreamsConfig config = new StreamsConfig(properties);
        final UUID uuid1 = UUID.randomUUID();
        final String client1 = "client1";
        final TopologyBuilder builder = new TopologyBuilder();
        final String applicationId = "application-id";
        builder.setApplicationId(applicationId);

        final MockClientSupplier clientSupplier = new MockClientSupplier();

        final StreamThread streamThread = new StreamThread(builder, config, clientSupplier, applicationId, client1, uuid1,
<<<<<<< HEAD
                                                           new Metrics(), Time.SYSTEM, new StreamsMetadataState(builder, StreamsMetadataState.UNKNOWN_HOST),
                                                           0);
=======
                new Metrics(), Time.SYSTEM, new StreamsMetadataState(builder));
>>>>>>> 4b71c0bd

        final StreamPartitionAssignor partitionAssignor = new StreamPartitionAssignor();
        partitionAssignor.setInternalTopicManager(new MockInternalTopicManager(streamThread.config, clientSupplier.restoreConsumer));

        try {
            partitionAssignor.configure(config.getConsumerConfigs(streamThread, applicationId, client1));
            Assert.fail("expected to an exception due to invalid config");
        } catch (ConfigException e) {
            // pass
        }
    }

    @Test
    public void shouldThrowExceptionIfApplicationServerConfigPortIsNotAnInteger() throws Exception {
        final Properties properties = configProps();
        final String myEndPoint = "localhost:j87yhk";
        properties.put(StreamsConfig.APPLICATION_SERVER_CONFIG, myEndPoint);
        final StreamsConfig config = new StreamsConfig(properties);
        final UUID uuid1 = UUID.randomUUID();
        final String client1 = "client1";
        final TopologyBuilder builder = new TopologyBuilder();
        final String applicationId = "application-id";
        builder.setApplicationId(applicationId);

        final MockClientSupplier clientSupplier = new MockClientSupplier();

        final StreamThread streamThread = new StreamThread(builder, config, clientSupplier, applicationId, client1, uuid1,
<<<<<<< HEAD
                                                           new Metrics(), Time.SYSTEM, new StreamsMetadataState(builder, StreamsMetadataState.UNKNOWN_HOST),
                                                           0);
=======
                new Metrics(), Time.SYSTEM, new StreamsMetadataState(builder));

>>>>>>> 4b71c0bd

        final StreamPartitionAssignor partitionAssignor = new StreamPartitionAssignor();

        try {
            partitionAssignor.configure(config.getConsumerConfigs(streamThread, applicationId, client1));
            Assert.fail("expected to an exception due to invalid config");
        } catch (ConfigException e) {
            // pass
        }
    }

    @Test
    public void shouldExposeHostStateToTopicPartitionsOnAssignment() throws Exception {
        final StreamPartitionAssignor partitionAssignor = new StreamPartitionAssignor();
        List<TopicPartition> topic = Arrays.asList(new TopicPartition("topic", 0));
        final Map<HostInfo, Set<TopicPartition>> hostState =
                Collections.singletonMap(new HostInfo("localhost", 80),
                        Collections.singleton(new TopicPartition("topic", 0)));
        AssignmentInfo assignmentInfo = new AssignmentInfo(Collections.singletonList(new TaskId(0, 0)),
                Collections.<TaskId, Set<TopicPartition>>emptyMap(),
                hostState);
        partitionAssignor.onAssignment(new PartitionAssignor.Assignment(topic, assignmentInfo.encode()));
        assertEquals(hostState, partitionAssignor.getPartitionsByHostState());
    }

    @Test
    public void shouldSetClusterMetadataOnAssignment() throws Exception {
        final StreamPartitionAssignor partitionAssignor = new StreamPartitionAssignor();

        final List<TopicPartition> topic = Arrays.asList(new TopicPartition("topic", 0));
        final Map<HostInfo, Set<TopicPartition>> hostState =
                Collections.singletonMap(new HostInfo("localhost", 80),
                        Collections.singleton(new TopicPartition("topic", 0)));
        final AssignmentInfo assignmentInfo = new AssignmentInfo(Collections.singletonList(new TaskId(0, 0)),
                Collections.<TaskId, Set<TopicPartition>>emptyMap(),
                hostState);


        partitionAssignor.onAssignment(new PartitionAssignor.Assignment(topic, assignmentInfo.encode()));
        final Cluster cluster = partitionAssignor.clusterMetadata();
        final List<PartitionInfo> partitionInfos = cluster.partitionsForTopic("topic");
        final PartitionInfo partitionInfo = partitionInfos.get(0);
        assertEquals(1, partitionInfos.size());
        assertEquals("topic", partitionInfo.topic());
        assertEquals(0, partitionInfo.partition());
    }

    @Test
    public void shouldReturnEmptyClusterMetadataIfItHasntBeenBuilt() throws Exception {
        final StreamPartitionAssignor partitionAssignor = new StreamPartitionAssignor();
        final Cluster cluster = partitionAssignor.clusterMetadata();
        assertNotNull(cluster);
    }

    @Test
    public void shouldNotLoopInfinitelyOnMissingMetadataAndShouldNotCreateRelatedTasks() {
        final String applicationId = "application-id";

        final KStreamBuilder builder = new KStreamBuilder();
        builder.setApplicationId(applicationId);

        KStream<Object, Object> stream1 = builder
            .stream("topic1")
            .selectKey(new KeyValueMapper<Object, Object, Object>() {
                @Override
                public Object apply(Object key, Object value) {
                    return null;
                }
            })
            .through("topic2");
        builder
            .stream("unknownTopic")
            .selectKey(new KeyValueMapper<Object, Object, Object>() {
                @Override
                public Object apply(Object key, Object value) {
                    return null;
                }
            })
            .join(
                stream1,
                new ValueJoiner() {
                    @Override
                    public Object apply(Object value1, Object value2) {
                        return null;
                    }
                },
                JoinWindows.of(0)
            );

        final UUID uuid = UUID.randomUUID();
        final String client = "client1";

        final StreamsConfig config = new StreamsConfig(configProps());
        final StreamThread streamThread = new StreamThread(builder, config, new MockClientSupplier(), applicationId, client, uuid, new Metrics(), Time.SYSTEM, new StreamsMetadataState(builder, StreamsMetadataState.UNKNOWN_HOST), 0);

        final StreamPartitionAssignor partitionAssignor = new StreamPartitionAssignor();
        partitionAssignor.configure(config.getConsumerConfigs(streamThread, applicationId, client));

        final Map<String, PartitionAssignor.Subscription> subscriptions = new HashMap<>();
        final Set<TaskId> emptyTasks = Collections.<TaskId>emptySet();
        subscriptions.put(
            client,
            new PartitionAssignor.Subscription(
                Collections.singletonList("unknownTopic"),
                new SubscriptionInfo(uuid, emptyTasks, emptyTasks, userEndPoint).encode()
            )
        );
        // TODO: Update the code accordingly,
        // This line was added to fix the test failure since internalTopicManager is created in the config method all the time.
        partitionAssignor.internalTopicManager = null;
        final Map<String, PartitionAssignor.Assignment> assignment = partitionAssignor.assign(metadata, subscriptions);

        final List<TopicPartition> expectedAssignment = Arrays.asList(
            new TopicPartition("topic1", 0),
            new TopicPartition("topic1", 1),
            new TopicPartition("topic1", 2),
            new TopicPartition("topic2", 0),
            new TopicPartition("topic2", 1),
            new TopicPartition("topic2", 2)
        );
        assertThat(expectedAssignment, equalTo(assignment.get(client).partitions()));
    }

    @Test
    public void shouldUpdatePartitionHostInfoMapOnAssignment() throws Exception {
        final StreamPartitionAssignor partitionAssignor = new StreamPartitionAssignor();
        final TopicPartition partitionOne = new TopicPartition("topic", 1);
        final TopicPartition partitionTwo = new TopicPartition("topic", 2);
        final Map<HostInfo, Set<TopicPartition>> firstHostState = Collections.singletonMap(
                new HostInfo("localhost", 9090), Utils.mkSet(partitionOne, partitionTwo));

        final Map<HostInfo, Set<TopicPartition>> secondHostState = new HashMap<>();
        secondHostState.put(new HostInfo("localhost", 9090), Utils.mkSet(partitionOne));
        secondHostState.put(new HostInfo("other", 9090), Utils.mkSet(partitionTwo));

        partitionAssignor.onAssignment(createAssignment(firstHostState));
        assertEquals(firstHostState, partitionAssignor.getPartitionsByHostState());
        partitionAssignor.onAssignment(createAssignment(secondHostState));
        assertEquals(secondHostState, partitionAssignor.getPartitionsByHostState());
    }

    @Test
    public void shouldUpdateClusterMetadataOnAssignment() throws Exception {
        final StreamPartitionAssignor partitionAssignor = new StreamPartitionAssignor();
        final TopicPartition topicOne = new TopicPartition("topic", 1);
        final TopicPartition topicTwo = new TopicPartition("topic2", 2);
        final Map<HostInfo, Set<TopicPartition>> firstHostState = Collections.singletonMap(
                new HostInfo("localhost", 9090), Utils.mkSet(topicOne));

        final Map<HostInfo, Set<TopicPartition>> secondHostState = Collections.singletonMap(
                new HostInfo("localhost", 9090), Utils.mkSet(topicOne, topicTwo));

        partitionAssignor.onAssignment(createAssignment(firstHostState));
        assertEquals(Utils.mkSet("topic"), partitionAssignor.clusterMetadata().topics());
        partitionAssignor.onAssignment(createAssignment(secondHostState));
        assertEquals(Utils.mkSet("topic", "topic2"), partitionAssignor.clusterMetadata().topics());
    }

    private PartitionAssignor.Assignment createAssignment(final Map<HostInfo, Set<TopicPartition>> firstHostState) {
        final AssignmentInfo info = new AssignmentInfo(Collections.<TaskId>emptyList(),
                                                       Collections.<TaskId, Set<TopicPartition>>emptyMap(),
                                                       firstHostState);

        return new PartitionAssignor.Assignment(
                Collections.<TopicPartition>emptyList(), info.encode());
    }

    @Test
    public void shouldNotAddStandbyTaskPartitionsToPartitionsForHost() throws Exception {
        final Properties props = configProps();
        props.setProperty(StreamsConfig.NUM_STANDBY_REPLICAS_CONFIG, "1");
        final StreamsConfig config = new StreamsConfig(props);
        final KStreamBuilder builder = new KStreamBuilder();
        final String applicationId = "appId";
        builder.setApplicationId(applicationId);
        builder.stream("topic1").groupByKey().count("count");

        final UUID uuid = UUID.randomUUID();
        final String client = "client1";

        final StreamThread streamThread = new StreamThread(builder, config, new MockClientSupplier(), applicationId, client, uuid, new Metrics(), Time.SYSTEM, new StreamsMetadataState(builder, StreamsMetadataState.UNKNOWN_HOST), 0);

        final StreamPartitionAssignor partitionAssignor = new StreamPartitionAssignor();
        partitionAssignor.configure(config.getConsumerConfigs(streamThread, applicationId, client));

        final Map<String, PartitionAssignor.Subscription> subscriptions = new HashMap<>();
        final Set<TaskId> emptyTasks = Collections.<TaskId>emptySet();
        subscriptions.put(
                "consumer1",
                new PartitionAssignor.Subscription(
                        Collections.singletonList("topic1"),
                        new SubscriptionInfo(uuid, emptyTasks, emptyTasks, userEndPoint).encode()
                )
        );

        subscriptions.put(
                "consumer2",
                new PartitionAssignor.Subscription(
                        Collections.singletonList("topic1"),
                        new SubscriptionInfo(UUID.randomUUID(), emptyTasks, emptyTasks, "other:9090").encode()
                )
        );
        final Set<TopicPartition> allPartitions = Utils.mkSet(t1p0, t1p1, t1p2);
        // TODO: Update the code accordingly,
        // This line was added to fix the test failure since internalTopicManager is created in the config method all the time.
        partitionAssignor.internalTopicManager = null;
        final Map<String, PartitionAssignor.Assignment> assign = partitionAssignor.assign(metadata, subscriptions);
        final PartitionAssignor.Assignment consumer1Assignment = assign.get("consumer1");
        final AssignmentInfo assignmentInfo = AssignmentInfo.decode(consumer1Assignment.userData());
        final Set<TopicPartition> consumer1partitions = assignmentInfo.partitionsByHost.get(new HostInfo("localhost", 2171));
        final Set<TopicPartition> consumer2Partitions = assignmentInfo.partitionsByHost.get(new HostInfo("other", 9090));
        final HashSet<TopicPartition> allAssignedPartitions = new HashSet<>(consumer1partitions);
        allAssignedPartitions.addAll(consumer2Partitions);
        assertThat(consumer1partitions, not(allPartitions));
        assertThat(consumer2Partitions, not(allPartitions));
        assertThat(allAssignedPartitions, equalTo(allPartitions));
    }

    private AssignmentInfo checkAssignment(Set<String> expectedTopics, PartitionAssignor.Assignment assignment) {

        // This assumed 1) DefaultPartitionGrouper is used, and 2) there is a only one topic group.

        AssignmentInfo info = AssignmentInfo.decode(assignment.userData());

        // check if the number of assigned partitions == the size of active task id list
        assertEquals(assignment.partitions().size(), info.activeTasks.size());

        // check if active tasks are consistent
        List<TaskId> activeTasks = new ArrayList<>();
        Set<String> activeTopics = new HashSet<>();
        for (TopicPartition partition : assignment.partitions()) {
            // since default grouper, taskid.partition == partition.partition()
            activeTasks.add(new TaskId(0, partition.partition()));
            activeTopics.add(partition.topic());
        }
        assertEquals(activeTasks, info.activeTasks);

        // check if active partitions cover all topics
        assertEquals(expectedTopics, activeTopics);

        // check if standby tasks are consistent
        Set<String> standbyTopics = new HashSet<>();
        for (Map.Entry<TaskId, Set<TopicPartition>> entry : info.standbyTasks.entrySet()) {
            TaskId id = entry.getKey();
            Set<TopicPartition> partitions = entry.getValue();
            for (TopicPartition partition : partitions) {
                // since default grouper, taskid.partition == partition.partition()
                assertEquals(id.partition, partition.partition());

                standbyTopics.add(partition.topic());
            }
        }

        if (info.standbyTasks.size() > 0)
            // check if standby partitions cover all topics
            assertEquals(expectedTopics, standbyTopics);

        return info;
    }

    private class MockInternalTopicManager extends InternalTopicManager {

        Map<String, Integer> readyTopics = new HashMap<>();
        MockConsumer<byte[], byte[]> restoreConsumer;

        MockInternalTopicManager(StreamsConfig streamsConfig, MockConsumer<byte[], byte[]> restoreConsumer) {
            super(new StreamsKafkaClient(streamsConfig), 0, 0);

            this.restoreConsumer = restoreConsumer;
        }

        @Override
        public void makeReady(InternalTopicConfig topic, int numPartitions) {
            readyTopics.put(topic.name(), numPartitions);

            List<PartitionInfo> partitions = new ArrayList<>();
            for (int i = 0; i < numPartitions; i++) {
                partitions.add(new PartitionInfo(topic.name(), i, null, null, null));
            }

            restoreConsumer.updatePartitions(topic.name(), partitions);
        }
    }

}<|MERGE_RESOLUTION|>--- conflicted
+++ resolved
@@ -179,13 +179,11 @@
         UUID uuid2 = UUID.randomUUID();
         String client1 = "client1";
 
-<<<<<<< HEAD
-        StreamThread thread10 = new StreamThread(builder, config, new MockClientSupplier(), "test", client1, uuid1, new Metrics(), Time.SYSTEM, new StreamsMetadataState(builder, StreamsMetadataState.UNKNOWN_HOST),
+
+        MockClientSupplier mockClientSupplier = new MockClientSupplier();
+        StreamThread thread10 = new StreamThread(builder, config, mockClientSupplier, "test", client1, uuid1, new Metrics(), Time.SYSTEM, new StreamsMetadataState(builder, StreamsMetadataState.UNKNOWN_HOST),
                                                  0);
-=======
-        MockClientSupplier mockClientSupplier = new MockClientSupplier();
-        StreamThread thread10 = new StreamThread(builder, config, mockClientSupplier, "test", client1, uuid1, new Metrics(), Time.SYSTEM, new StreamsMetadataState(builder));
->>>>>>> 4b71c0bd
+
 
         StreamPartitionAssignor partitionAssignor = new StreamPartitionAssignor();
         partitionAssignor.configure(config.getConsumerConfigs(thread10, "test", client1));
@@ -357,13 +355,10 @@
         UUID uuid2 = UUID.randomUUID();
         String client1 = "client1";
 
-<<<<<<< HEAD
-        StreamThread thread10 = new StreamThread(builder, config, new MockClientSupplier(), "test", client1, uuid1, new Metrics(), Time.SYSTEM, new StreamsMetadataState(builder, StreamsMetadataState.UNKNOWN_HOST),
+
+        MockClientSupplier mockClientSupplier = new MockClientSupplier();
+        StreamThread thread10 = new StreamThread(builder, config, mockClientSupplier, "test", client1, uuid1, new Metrics(), Time.SYSTEM, new StreamsMetadataState(builder, StreamsMetadataState.UNKNOWN_HOST),
                                                  0);
-=======
-        MockClientSupplier mockClientSupplier = new MockClientSupplier();
-        StreamThread thread10 = new StreamThread(builder, config, mockClientSupplier, "test", client1, uuid1, new Metrics(), Time.SYSTEM, new StreamsMetadataState(builder));
->>>>>>> 4b71c0bd
 
         StreamPartitionAssignor partitionAssignor = new StreamPartitionAssignor();
         partitionAssignor.configure(config.getConsumerConfigs(thread10, "test", client1));
@@ -432,14 +427,10 @@
         UUID uuid2 = UUID.randomUUID();
         String client1 = "client1";
 
-<<<<<<< HEAD
-        StreamThread thread10 = new StreamThread(builder, config, new MockClientSupplier(), applicationId, client1, uuid1, new Metrics(), Time.SYSTEM, new StreamsMetadataState(builder, StreamsMetadataState.UNKNOWN_HOST),
+
+        MockClientSupplier mockClientSupplier = new MockClientSupplier();
+        StreamThread thread10 = new StreamThread(builder, config, mockClientSupplier, applicationId, client1, uuid1, new Metrics(), Time.SYSTEM, new StreamsMetadataState(builder, StreamsMetadataState.UNKNOWN_HOST),
                                                  0);
-=======
-        MockClientSupplier mockClientSupplier = new MockClientSupplier();
-        StreamThread thread10 = new StreamThread(builder, config, new MockClientSupplier(), applicationId, client1, uuid1, new Metrics(), Time.SYSTEM, new StreamsMetadataState(builder));
->>>>>>> 4b71c0bd
-
         StreamPartitionAssignor partitionAssignor = new StreamPartitionAssignor();
 
         partitionAssignor.configure(config.getConsumerConfigs(thread10, applicationId, client1));
@@ -527,13 +518,9 @@
         UUID uuid2 = UUID.randomUUID();
         String client1 = "client1";
 
-<<<<<<< HEAD
-        StreamThread thread10 = new StreamThread(builder, config, new MockClientSupplier(), "test", client1, uuid1, new Metrics(), Time.SYSTEM, new StreamsMetadataState(builder, StreamsMetadataState.UNKNOWN_HOST),
+        final MockClientSupplier mockClientSupplier = new MockClientSupplier();
+        StreamThread thread10 = new StreamThread(builder, config, mockClientSupplier, "test", client1, uuid1, new Metrics(), Time.SYSTEM, new StreamsMetadataState(builder, StreamsMetadataState.UNKNOWN_HOST),
                                                  0);
-=======
-        MockClientSupplier mockClientSupplier = new MockClientSupplier();
-        StreamThread thread10 = new StreamThread(builder, config, new MockClientSupplier(), "test", client1, uuid1, new Metrics(), Time.SYSTEM, new StreamsMetadataState(builder));
->>>>>>> 4b71c0bd
 
         StreamPartitionAssignor partitionAssignor = new StreamPartitionAssignor();
         partitionAssignor.configure(config.getConsumerConfigs(thread10, "test", client1));
@@ -784,12 +771,8 @@
         final MockClientSupplier clientSupplier = new MockClientSupplier();
 
         final StreamThread streamThread = new StreamThread(builder, config, clientSupplier, applicationId, client1, uuid1,
-<<<<<<< HEAD
                                                            new Metrics(), Time.SYSTEM, new StreamsMetadataState(builder, StreamsMetadataState.UNKNOWN_HOST),
                                                            0);
-=======
-                new Metrics(), Time.SYSTEM, new StreamsMetadataState(builder));
->>>>>>> 4b71c0bd
 
         final StreamPartitionAssignor partitionAssignor = new StreamPartitionAssignor();
         partitionAssignor.setInternalTopicManager(new MockInternalTopicManager(streamThread.config, clientSupplier.restoreConsumer));
@@ -817,13 +800,8 @@
         final MockClientSupplier clientSupplier = new MockClientSupplier();
 
         final StreamThread streamThread = new StreamThread(builder, config, clientSupplier, applicationId, client1, uuid1,
-<<<<<<< HEAD
                                                            new Metrics(), Time.SYSTEM, new StreamsMetadataState(builder, StreamsMetadataState.UNKNOWN_HOST),
                                                            0);
-=======
-                new Metrics(), Time.SYSTEM, new StreamsMetadataState(builder));
-
->>>>>>> 4b71c0bd
 
         final StreamPartitionAssignor partitionAssignor = new StreamPartitionAssignor();
 
