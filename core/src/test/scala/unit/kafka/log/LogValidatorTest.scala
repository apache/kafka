--- conflicted
+++ resolved
@@ -56,65 +56,17 @@
     checkAllowMultiBatch(RecordBatch.MAGIC_VALUE_V1, CompressionType.NONE, CompressionType.GZIP)
   }
 
-<<<<<<< HEAD
-  @Test
-  def testOnlyOneBatchCompressedV2(): Unit = {
-    checkOnlyOneBatchCompressed(RecordBatch.MAGIC_VALUE_V2, CompressionType.GZIP)
-  }
-
-  @Test
-  def testOnlyOneBatchUncompressedV2(): Unit = {
-    checkOnlyOneBatchCompressed(RecordBatch.MAGIC_VALUE_V2, CompressionType.NONE)
-  }
-
-  @Test
-  def testContinuousOffsetsCompressedV1(): Unit = {
-    checkContinuousOffsetsCompressed(RecordBatch.MAGIC_VALUE_V1, CompressionType.GZIP)
-  }
-
-  @Test
-  def testContinuousOffsetsCompressedV2(): Unit = {
-    checkContinuousOffsetsCompressed(RecordBatch.MAGIC_VALUE_V2, CompressionType.GZIP)
-  }
-
-  @Test
-  def testMismatchMagicCompressed(): Unit = {
-    checkMismatchMagicCompressed(RecordBatch.MAGIC_VALUE_V0, RecordBatch.MAGIC_VALUE_V1, CompressionType.GZIP)
-    checkMismatchMagicCompressed(RecordBatch.MAGIC_VALUE_V1, RecordBatch.MAGIC_VALUE_V0, CompressionType.GZIP)
-  }
-
-  private def checkOnlyOneBatchCompressed(magic: Byte, compressionType: CompressionType) {
-    validateMessages(createRecords(magic, 0L, compressionType), magic, compressionType)
-
-=======
   private def checkOnlyOneBatch(magic: Byte, sourceCompressionType: CompressionType, targetCompressionType: CompressionType) {
->>>>>>> 573152df
     assertThrows[InvalidRecordException] {
       validateMessages(createTwoBatchedRecords(magic, 0L, sourceCompressionType), magic, sourceCompressionType, targetCompressionType)
     }
   }
 
-<<<<<<< HEAD
-  private def checkContinuousOffsetsCompressed(magic: Byte, compressionType: CompressionType) {
-    assertThrows[InvalidRecordException] {
-      validateMessages(createIncontinuousOffsetRecords(magic, compressionType), magic, compressionType)
-    }
-  }
-
-  private def checkMismatchMagicCompressed(batchMagic: Byte, recordMagic: Byte, compressionType: CompressionType) {
-    assertThrows[InvalidRecordException] {
-      validateMessages(createMismatchMagicRecords(batchMagic, recordMagic, compressionType), batchMagic, compressionType)
-    }
-  }
-
-  private def validateMessages(records: MemoryRecords, magic: Byte, compressionType: CompressionType): Unit = {
-=======
   private def checkAllowMultiBatch(magic: Byte, sourceCompressionType: CompressionType, targetCompressionType: CompressionType) {
     validateMessages(createTwoBatchedRecords(magic, 0L, sourceCompressionType), magic, sourceCompressionType, targetCompressionType)
   }
 
   private def validateMessages(records: MemoryRecords, magic: Byte, sourceCompressionType: CompressionType, targetCompressionType: CompressionType): Unit = {
->>>>>>> 573152df
     LogValidator.validateMessagesAndAssignOffsets(records,
       new LongRef(0L),
       time,
