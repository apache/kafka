--- conflicted
+++ resolved
@@ -3292,11 +3292,7 @@
                          final Set<TopicPartition> partitions,
                          final boolean active,
                          final ProcessorStateManager processorStateManager) {
-<<<<<<< HEAD
-            super(id, null, null, processorStateManager, partitions, 0L);
-=======
             super(id, null, null, processorStateManager, partitions, 0L, "test-task", StateMachineTask.class);
->>>>>>> 62e88657
             this.active = active;
         }
 
@@ -3377,13 +3373,6 @@
         }
 
         @Override
-<<<<<<< HEAD
-        public void maybeInitTaskTimeoutOrThrow(final long currentWallClockMs,
-                                                final TimeoutException timeoutException) throws StreamsException {};
-
-        @Override
-        public void clearTaskTimeout() {}
-=======
         public void revive() {
             //TODO: KAFKA-12569 move clearing of commit-required statuses to closeDirty/Clean/AndRecycle methods
             commitNeeded = false;
@@ -3401,7 +3390,6 @@
         public void clearTaskTimeout() {
             timeout = null;
         }
->>>>>>> 62e88657
 
         @Override
         public void closeClean() {
