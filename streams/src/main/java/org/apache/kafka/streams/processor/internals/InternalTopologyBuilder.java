/*
 * Licensed to the Apache Software Foundation (ASF) under one or more
 * contributor license agreements. See the NOTICE file distributed with
 * this work for additional information regarding copyright ownership.
 * The ASF licenses this file to You under the Apache License, Version 2.0
 * (the "License"); you may not use this file except in compliance with
 * the License. You may obtain a copy of the License at
 *
 *    http://www.apache.org/licenses/LICENSE-2.0
 *
 * Unless required by applicable law or agreed to in writing, software
 * distributed under the License is distributed on an "AS IS" BASIS,
 * WITHOUT WARRANTIES OR CONDITIONS OF ANY KIND, either express or implied.
 * See the License for the specific language governing permissions and
 * limitations under the License.
 */
package org.apache.kafka.streams.processor.internals;

import org.apache.kafka.common.TopicPartition;
import org.apache.kafka.common.serialization.Deserializer;
import org.apache.kafka.common.serialization.Serializer;
import org.apache.kafka.streams.StreamsConfig;
import org.apache.kafka.streams.Topology;
import org.apache.kafka.streams.errors.TopologyException;
import org.apache.kafka.streams.processor.ProcessorSupplier;
import org.apache.kafka.streams.processor.StateStore;
import org.apache.kafka.streams.processor.StreamPartitioner;
import org.apache.kafka.streams.processor.TimestampExtractor;
import org.apache.kafka.streams.processor.TopicNameExtractor;
import org.apache.kafka.streams.state.StoreBuilder;
import org.apache.kafka.streams.state.internals.SessionStoreBuilder;
import org.apache.kafka.streams.state.internals.TimestampedWindowStoreBuilder;
import org.apache.kafka.streams.state.internals.WindowStoreBuilder;
import org.slf4j.Logger;
import org.slf4j.LoggerFactory;

import java.io.Serializable;
import java.util.ArrayList;
import java.util.Arrays;
import java.util.Collection;
import java.util.Collections;
import java.util.Comparator;
import java.util.HashMap;
import java.util.HashSet;
import java.util.Iterator;
import java.util.LinkedHashMap;
import java.util.List;
import java.util.Map;
import java.util.Objects;
import java.util.Optional;
import java.util.Set;
import java.util.TreeSet;
import java.util.regex.Pattern;
import java.util.stream.Collectors;

public class InternalTopologyBuilder {

    private static final Logger log = LoggerFactory.getLogger(InternalTopologyBuilder.class);
    private static final Pattern EMPTY_ZERO_LENGTH_PATTERN = Pattern.compile("");
    private static final String[] NO_PREDECESSORS = {};

    // node factories in a topological order
    private final Map<String, NodeFactory> nodeFactories = new LinkedHashMap<>();

    private final Map<String, StateStoreFactory> stateFactories = new HashMap<>();

    private final Map<String, StoreBuilder<?>> globalStateBuilders = new LinkedHashMap<>();

    // built global state stores
    private final Map<String, StateStore> globalStateStores = new LinkedHashMap<>();

    // all topics subscribed from source processors (without application-id prefix for internal topics)
    private final Set<String> sourceTopicNames = new HashSet<>();

    // all internal topics with their corresponding properties auto-created by the topology builder and used in source / sink processors
    private final Map<String, InternalTopicProperties> internalTopicNamesWithProperties = new HashMap<>();

    // groups of source processors that need to be copartitioned
    private final List<Set<String>> copartitionSourceGroups = new ArrayList<>();

    // map from source processor names to subscribed topics (without application-id prefix for internal topics)
    private final Map<String, List<String>> nodeToSourceTopics = new HashMap<>();

    // map from source processor names to regex subscription patterns
    private final Map<String, Pattern> nodeToSourcePatterns = new LinkedHashMap<>();

    // map from sink processor names to sink topic (without application-id prefix for internal topics)
    private final Map<String, String> nodeToSinkTopic = new HashMap<>();

    // map from state store names to all the topics subscribed from source processors that
    // are connected to these state stores
    private final Map<String, Set<String>> stateStoreNameToSourceTopics = new HashMap<>();

    // map from state store names to all the regex subscribed topics from source processors that
    // are connected to these state stores
    private final Map<String, Set<Pattern>> stateStoreNameToSourceRegex = new HashMap<>();

    // map from state store names to this state store's corresponding changelog topic if possible
    private final Map<String, String> storeToChangelogTopic = new HashMap<>();

    // map from changelog topic name to its corresponding state store.
    private final Map<String, String> changelogTopicToStore = new HashMap<>();

    // all global topics
    private final Set<String> globalTopics = new HashSet<>();

    private final Set<String> earliestResetTopics = new HashSet<>();

    private final Set<String> latestResetTopics = new HashSet<>();

    private final Set<Pattern> earliestResetPatterns = new HashSet<>();

    private final Set<Pattern> latestResetPatterns = new HashSet<>();

    private final QuickUnion<String> nodeGrouper = new QuickUnion<>();

    // Used to capture subscribed topics via Patterns discovered during the partition assignment process.
    private final Set<String> subscriptionUpdates = new HashSet<>();

    private String applicationId = null;

    private Pattern sourceTopicPattern = null;

    private List<String> sourceTopicCollection = null;

    private Map<Integer, Set<String>> nodeGroups = null;

    public static class StateStoreFactory {
        private final StoreBuilder<?> builder;
        private final Set<String> users = new HashSet<>();

        private StateStoreFactory(final StoreBuilder<?> builder) {
            this.builder = builder;
        }

        public StateStore build() {
            return builder.build();
        }

        long retentionPeriod() {
            if (builder instanceof WindowStoreBuilder) {
                return ((WindowStoreBuilder<?, ?>) builder).retentionPeriod();
            } else if (builder instanceof TimestampedWindowStoreBuilder) {
                return ((TimestampedWindowStoreBuilder<?, ?>) builder).retentionPeriod();
            } else if (builder instanceof SessionStoreBuilder) {
                return ((SessionStoreBuilder<?, ?>) builder).retentionPeriod();
            } else {
                throw new IllegalStateException("retentionPeriod is not supported when not a window store");
            }
        }

        private Set<String> users() {
            return users;
        }

        public boolean loggingEnabled() {
            return builder.loggingEnabled();
        }

        private String name() {
            return builder.name();
        }

        private boolean isWindowStore() {
            return builder instanceof WindowStoreBuilder
                || builder instanceof TimestampedWindowStoreBuilder
                || builder instanceof SessionStoreBuilder;
        }

        // Apparently Java strips the generics from this method because we're using the raw type for builder,
        // even though this method doesn't use builder's (missing) type parameter. Our usage seems obviously
        // correct, though, hence the suppression.
        private Map<String, String> logConfig() {
            return builder.logConfig();
        }
    }

    private static abstract class NodeFactory {
        final String name;
        final String[] predecessors;

        NodeFactory(final String name,
                    final String[] predecessors) {
            this.name = name;
            this.predecessors = predecessors;
        }

        public abstract ProcessorNode<?, ?> build();

        abstract AbstractNode describe();
    }

    private static class ProcessorNodeFactory extends NodeFactory {
        private final ProcessorSupplier<?, ?> supplier;
        private final Set<String> stateStoreNames = new HashSet<>();

        ProcessorNodeFactory(final String name,
                             final String[] predecessors,
                             final ProcessorSupplier<?, ?> supplier) {
            super(name, predecessors.clone());
            this.supplier = supplier;
        }

        public void addStateStore(final String stateStoreName) {
            stateStoreNames.add(stateStoreName);
        }

        @Override
        public ProcessorNode<?, ?> build() {
            return new ProcessorNode<>(name, supplier.get(), stateStoreNames);
        }

        @Override
        Processor describe() {
            return new Processor(name, new HashSet<>(stateStoreNames));
        }
    }

    // Map from topics to their matched regex patterns, this is to ensure one topic is passed through on source node
    // even if it can be matched by multiple regex patterns. Only used by SourceNodeFactory
    private final Map<String, Pattern> topicToPatterns = new HashMap<>();

    private class SourceNodeFactory extends NodeFactory {
        private final List<String> topics;
        private final Pattern pattern;
        private final Deserializer<?> keyDeserializer;
        private final Deserializer<?> valDeserializer;
        private final TimestampExtractor timestampExtractor;

        private SourceNodeFactory(final String name,
                                  final String[] topics,
                                  final Pattern pattern,
                                  final TimestampExtractor timestampExtractor,
                                  final Deserializer<?> keyDeserializer,
                                  final Deserializer<?> valDeserializer) {
            super(name, NO_PREDECESSORS);
            this.topics = topics != null ? Arrays.asList(topics) : new ArrayList<>();
            this.pattern = pattern;
            this.keyDeserializer = keyDeserializer;
            this.valDeserializer = valDeserializer;
            this.timestampExtractor = timestampExtractor;
        }

        List<String> getTopics(final Collection<String> subscribedTopics) {
            // if it is subscribed via patterns, it is possible that the topic metadata has not been updated
            // yet and hence the map from source node to topics is stale, in this case we put the pattern as a place holder;
            // this should only happen for debugging since during runtime this function should always be called after the metadata has updated.
            if (subscribedTopics.isEmpty()) {
                return Collections.singletonList(String.valueOf(pattern));
            }

            final List<String> matchedTopics = new ArrayList<>();
            for (final String update : subscribedTopics) {
                if (pattern == topicToPatterns.get(update)) {
                    matchedTopics.add(update);
                } else if (topicToPatterns.containsKey(update) && isMatch(update)) {
                    // the same topic cannot be matched to more than one pattern
                    // TODO: we should lift this requirement in the future
                    throw new TopologyException("Topic " + update +
                        " is already matched for another regex pattern " + topicToPatterns.get(update) +
                        " and hence cannot be matched to this regex pattern " + pattern + " any more.");
                } else if (isMatch(update)) {
                    topicToPatterns.put(update, pattern);
                    matchedTopics.add(update);
                }
            }
            return matchedTopics;
        }

        @Override
        public ProcessorNode<?, ?> build() {
            final List<String> sourceTopics = nodeToSourceTopics.get(name);

            // if it is subscribed via patterns, it is possible that the topic metadata has not been updated
            // yet and hence the map from source node to topics is stale, in this case we put the pattern as a place holder;
            // this should only happen for debugging since during runtime this function should always be called after the metadata has updated.
            if (sourceTopics == null) {
                return new SourceNode<>(name, Collections.singletonList(String.valueOf(pattern)), timestampExtractor, keyDeserializer, valDeserializer);
            } else {
                return new SourceNode<>(name, maybeDecorateInternalSourceTopics(sourceTopics), timestampExtractor, keyDeserializer, valDeserializer);
            }
        }

        private boolean isMatch(final String topic) {
            return pattern.matcher(topic).matches();
        }

        @Override
        Source describe() {
            return new Source(name, topics.size() == 0 ? null : new HashSet<>(topics), pattern);
        }
    }

    private class SinkNodeFactory<K, V> extends NodeFactory {
        private final Serializer<K> keySerializer;
        private final Serializer<V> valSerializer;
        private final StreamPartitioner<? super K, ? super V> partitioner;
        private final TopicNameExtractor<K, V> topicExtractor;

        private SinkNodeFactory(final String name,
                                final String[] predecessors,
                                final TopicNameExtractor<K, V> topicExtractor,
                                final Serializer<K> keySerializer,
                                final Serializer<V> valSerializer,
                                final StreamPartitioner<? super K, ? super V> partitioner) {
            super(name, predecessors.clone());
            this.topicExtractor = topicExtractor;
            this.keySerializer = keySerializer;
            this.valSerializer = valSerializer;
            this.partitioner = partitioner;
        }

        @Override
        public ProcessorNode<?, ?> build() {
            if (topicExtractor instanceof StaticTopicNameExtractor) {
<<<<<<< HEAD
                final String topic = ((StaticTopicNameExtractor) topicExtractor).topicName;
                if (internalTopicNamesWithProperties.containsKey(topic)) {
=======
                final String topic = ((StaticTopicNameExtractor<?, ?>) topicExtractor).topicName;
                if (internalTopicNames.contains(topic)) {
>>>>>>> 2d2311d7
                    // prefix the internal topic name with the application id
                    return new SinkNode<>(name, new StaticTopicNameExtractor<>(decorateTopic(topic)), keySerializer, valSerializer, partitioner);
                } else {
                    return new SinkNode<>(name, topicExtractor, keySerializer, valSerializer, partitioner);
                }
            } else {
                return new SinkNode<>(name, topicExtractor, keySerializer, valSerializer, partitioner);
            }
        }

        @Override
        Sink describe() {
            return new Sink(name, topicExtractor);
        }
    }

    // public for testing only
    public synchronized final InternalTopologyBuilder setApplicationId(final String applicationId) {
        Objects.requireNonNull(applicationId, "applicationId can't be null");
        this.applicationId = applicationId;

        return this;
    }

    public synchronized final InternalTopologyBuilder rewriteTopology(final StreamsConfig config) {
        Objects.requireNonNull(config, "config can't be null");

        // set application id
        setApplicationId(config.getString(StreamsConfig.APPLICATION_ID_CONFIG));

        // maybe strip out caching layers
        if (config.getLong(StreamsConfig.CACHE_MAX_BYTES_BUFFERING_CONFIG) == 0L) {
            for (final StateStoreFactory storeFactory : stateFactories.values()) {
                storeFactory.builder.withCachingDisabled();
            }

            for (final StoreBuilder<?> storeBuilder : globalStateBuilders.values()) {
                storeBuilder.withCachingDisabled();
            }
        }

        // build global state stores
        for (final StoreBuilder<?> storeBuilder : globalStateBuilders.values()) {
            globalStateStores.put(storeBuilder.name(), storeBuilder.build());
        }

        return this;
    }

    public final void addSource(final Topology.AutoOffsetReset offsetReset,
                                final String name,
                                final TimestampExtractor timestampExtractor,
                                final Deserializer<?> keyDeserializer,
                                final Deserializer<?> valDeserializer,
                                final String... topics) {
        if (topics.length == 0) {
            throw new TopologyException("You must provide at least one topic");
        }
        Objects.requireNonNull(name, "name must not be null");
        if (nodeFactories.containsKey(name)) {
            throw new TopologyException("Processor " + name + " is already added.");
        }

        for (final String topic : topics) {
            Objects.requireNonNull(topic, "topic names cannot be null");
            validateTopicNotAlreadyRegistered(topic);
            maybeAddToResetList(earliestResetTopics, latestResetTopics, offsetReset, topic);
            sourceTopicNames.add(topic);
        }

        nodeFactories.put(name, new SourceNodeFactory(name, topics, null, timestampExtractor, keyDeserializer, valDeserializer));
        nodeToSourceTopics.put(name, Arrays.asList(topics));
        nodeGrouper.add(name);
        nodeGroups = null;
    }

    public final void addSource(final Topology.AutoOffsetReset offsetReset,
                                final String name,
                                final TimestampExtractor timestampExtractor,
                                final Deserializer<?> keyDeserializer,
                                final Deserializer<?> valDeserializer,
                                final Pattern topicPattern) {
        Objects.requireNonNull(topicPattern, "topicPattern can't be null");
        Objects.requireNonNull(name, "name can't be null");

        if (nodeFactories.containsKey(name)) {
            throw new TopologyException("Processor " + name + " is already added.");
        }

        for (final String sourceTopicName : sourceTopicNames) {
            if (topicPattern.matcher(sourceTopicName).matches()) {
                throw new TopologyException("Pattern " + topicPattern + " will match a topic that has already been registered by another source.");
            }
        }

        for (final Pattern otherPattern : earliestResetPatterns) {
            if (topicPattern.pattern().contains(otherPattern.pattern()) || otherPattern.pattern().contains(topicPattern.pattern())) {
                throw new TopologyException("Pattern " + topicPattern + " will overlap with another pattern " + otherPattern + " already been registered by another source");
            }
        }

        for (final Pattern otherPattern : latestResetPatterns) {
            if (topicPattern.pattern().contains(otherPattern.pattern()) || otherPattern.pattern().contains(topicPattern.pattern())) {
                throw new TopologyException("Pattern " + topicPattern + " will overlap with another pattern " + otherPattern + " already been registered by another source");
            }
        }

        maybeAddToResetList(earliestResetPatterns, latestResetPatterns, offsetReset, topicPattern);

        nodeFactories.put(name, new SourceNodeFactory(name, null, topicPattern, timestampExtractor, keyDeserializer, valDeserializer));
        nodeToSourcePatterns.put(name, topicPattern);
        nodeGrouper.add(name);
        nodeGroups = null;
    }

    public final <K, V> void addSink(final String name,
                                     final String topic,
                                     final Serializer<K> keySerializer,
                                     final Serializer<V> valSerializer,
                                     final StreamPartitioner<? super K, ? super V> partitioner,
                                     final String... predecessorNames) {
        Objects.requireNonNull(name, "name must not be null");
        Objects.requireNonNull(topic, "topic must not be null");
        Objects.requireNonNull(predecessorNames, "predecessor names must not be null");
        if (predecessorNames.length == 0) {
            throw new TopologyException("Sink " + name + " must have at least one parent");
        }

        addSink(name, new StaticTopicNameExtractor<>(topic), keySerializer, valSerializer, partitioner, predecessorNames);
        nodeToSinkTopic.put(name, topic);
        nodeGroups = null;
    }

    public final <K, V> void addSink(final String name,
                                     final TopicNameExtractor<K, V> topicExtractor,
                                     final Serializer<K> keySerializer,
                                     final Serializer<V> valSerializer,
                                     final StreamPartitioner<? super K, ? super V> partitioner,
                                     final String... predecessorNames) {
        Objects.requireNonNull(name, "name must not be null");
        Objects.requireNonNull(topicExtractor, "topic extractor must not be null");
        Objects.requireNonNull(predecessorNames, "predecessor names must not be null");
        if (nodeFactories.containsKey(name)) {
            throw new TopologyException("Processor " + name + " is already added.");
        }
        if (predecessorNames.length == 0) {
            throw new TopologyException("Sink " + name + " must have at least one parent");
        }

        for (final String predecessor : predecessorNames) {
            Objects.requireNonNull(predecessor, "predecessor name can't be null");
            if (predecessor.equals(name)) {
                throw new TopologyException("Processor " + name + " cannot be a predecessor of itself.");
            }
            if (!nodeFactories.containsKey(predecessor)) {
                throw new TopologyException("Predecessor processor " + predecessor + " is not added yet.");
            }
            if (nodeToSinkTopic.containsKey(predecessor)) {
                throw new TopologyException("Sink " + predecessor + " cannot be used a parent.");
            }
        }

        nodeFactories.put(name, new SinkNodeFactory<>(name, predecessorNames, topicExtractor, keySerializer, valSerializer, partitioner));
        nodeGrouper.add(name);
        nodeGrouper.unite(name, predecessorNames);
        nodeGroups = null;
    }

    public final void addProcessor(final String name,
                                   final ProcessorSupplier<?, ?> supplier,
                                   final String... predecessorNames) {
        Objects.requireNonNull(name, "name must not be null");
        Objects.requireNonNull(supplier, "supplier must not be null");
        Objects.requireNonNull(predecessorNames, "predecessor names must not be null");
        if (nodeFactories.containsKey(name)) {
            throw new TopologyException("Processor " + name + " is already added.");
        }
        if (predecessorNames.length == 0) {
            throw new TopologyException("Processor " + name + " must have at least one parent");
        }

        for (final String predecessor : predecessorNames) {
            Objects.requireNonNull(predecessor, "predecessor name must not be null");
            if (predecessor.equals(name)) {
                throw new TopologyException("Processor " + name + " cannot be a predecessor of itself.");
            }
            if (!nodeFactories.containsKey(predecessor)) {
                throw new TopologyException("Predecessor processor " + predecessor + " is not added yet for " + name);
            }
        }

        nodeFactories.put(name, new ProcessorNodeFactory(name, predecessorNames, supplier));
        nodeGrouper.add(name);
        nodeGrouper.unite(name, predecessorNames);
        nodeGroups = null;
    }

    public final void addStateStore(final StoreBuilder<?> storeBuilder,
                                    final String... processorNames) {
        addStateStore(storeBuilder, false, processorNames);
    }

    public final void addStateStore(final StoreBuilder<?> storeBuilder,
                                    final boolean allowOverride,
                                    final String... processorNames) {
        Objects.requireNonNull(storeBuilder, "storeBuilder can't be null");
        if (!allowOverride && stateFactories.containsKey(storeBuilder.name())) {
            throw new TopologyException("StateStore " + storeBuilder.name() + " is already added.");
        }

        stateFactories.put(storeBuilder.name(), new StateStoreFactory(storeBuilder));

        if (processorNames != null) {
            for (final String processorName : processorNames) {
                Objects.requireNonNull(processorName, "processor name must not be null");
                connectProcessorAndStateStore(processorName, storeBuilder.name());
            }
        }
        nodeGroups = null;
    }

    public final void addGlobalStore(final StoreBuilder<?> storeBuilder,
                                     final String sourceName,
                                     final TimestampExtractor timestampExtractor,
                                     final Deserializer<?> keyDeserializer,
                                     final Deserializer<?> valueDeserializer,
                                     final String topic,
                                     final String processorName,
                                     final ProcessorSupplier<?, ?> stateUpdateSupplier) {
        Objects.requireNonNull(storeBuilder, "store builder must not be null");
        validateGlobalStoreArguments(sourceName,
                                     topic,
                                     processorName,
                                     stateUpdateSupplier,
                                     storeBuilder.name(),
                                     storeBuilder.loggingEnabled());
        validateTopicNotAlreadyRegistered(topic);

        final String[] topics = {topic};
        final String[] predecessors = {sourceName};

        final ProcessorNodeFactory nodeFactory = new ProcessorNodeFactory(processorName,
            predecessors,
            stateUpdateSupplier);

        globalTopics.add(topic);
        nodeFactories.put(sourceName, new SourceNodeFactory(sourceName,
            topics,
            null,
            timestampExtractor,
            keyDeserializer,
            valueDeserializer));
        nodeToSourceTopics.put(sourceName, Arrays.asList(topics));
        nodeGrouper.add(sourceName);
        nodeFactory.addStateStore(storeBuilder.name());
        nodeFactories.put(processorName, nodeFactory);
        nodeGrouper.add(processorName);
        nodeGrouper.unite(processorName, predecessors);
        globalStateBuilders.put(storeBuilder.name(), storeBuilder);
        connectSourceStoreAndTopic(storeBuilder.name(), topic);
        nodeGroups = null;
    }

    private void validateTopicNotAlreadyRegistered(final String topic) {
        if (sourceTopicNames.contains(topic) || globalTopics.contains(topic)) {
            throw new TopologyException("Topic " + topic + " has already been registered by another source.");
        }

        for (final Pattern pattern : nodeToSourcePatterns.values()) {
            if (pattern.matcher(topic).matches()) {
                throw new TopologyException("Topic " + topic + " matches a Pattern already registered by another source.");
            }
        }
    }

    public final void connectProcessorAndStateStores(final String processorName,
                                                     final String... stateStoreNames) {
        Objects.requireNonNull(processorName, "processorName can't be null");
        Objects.requireNonNull(stateStoreNames, "state store list must not be null");
        if (stateStoreNames.length == 0) {
            throw new TopologyException("Must provide at least one state store name.");
        }
        for (final String stateStoreName : stateStoreNames) {
            Objects.requireNonNull(stateStoreName, "state store name must not be null");
            connectProcessorAndStateStore(processorName, stateStoreName);
        }
        nodeGroups = null;
    }

    public Map<String, String> getChangelogTopicToStore() {
        return changelogTopicToStore;
    }

    public void connectSourceStoreAndTopic(final String sourceStoreName,
                                           final String topic) {
        if (storeToChangelogTopic.containsKey(sourceStoreName)) {
            throw new TopologyException("Source store " + sourceStoreName + " is already added.");
        }
        storeToChangelogTopic.put(sourceStoreName, topic);
        changelogTopicToStore.put(topic, sourceStoreName);
    }

    public final void addInternalTopic(final String topicName,
                                       final InternalTopicProperties internalTopicProperties) {
        Objects.requireNonNull(topicName, "topicName can't be null");
        Objects.requireNonNull(internalTopicProperties, "internalTopicProperties can't be null");

        internalTopicNamesWithProperties.put(topicName, internalTopicProperties);
    }

    public final void copartitionSources(final Collection<String> sourceNodes) {
        copartitionSourceGroups.add(Collections.unmodifiableSet(new HashSet<>(sourceNodes)));
    }

    private void validateGlobalStoreArguments(final String sourceName,
                                              final String topic,
                                              final String processorName,
                                              final ProcessorSupplier<?, ?> stateUpdateSupplier,
                                              final String storeName,
                                              final boolean loggingEnabled) {
        Objects.requireNonNull(sourceName, "sourceName must not be null");
        Objects.requireNonNull(topic, "topic must not be null");
        Objects.requireNonNull(stateUpdateSupplier, "supplier must not be null");
        Objects.requireNonNull(processorName, "processorName must not be null");
        if (nodeFactories.containsKey(sourceName)) {
            throw new TopologyException("Processor " + sourceName + " is already added.");
        }
        if (nodeFactories.containsKey(processorName)) {
            throw new TopologyException("Processor " + processorName + " is already added.");
        }
        if (stateFactories.containsKey(storeName) || globalStateBuilders.containsKey(storeName)) {
            throw new TopologyException("StateStore " + storeName + " is already added.");
        }
        if (loggingEnabled) {
            throw new TopologyException("StateStore " + storeName + " for global table must not have logging enabled.");
        }
        if (sourceName.equals(processorName)) {
            throw new TopologyException("sourceName and processorName must be different.");
        }
    }

    private void connectProcessorAndStateStore(final String processorName,
                                               final String stateStoreName) {
        if (globalStateBuilders.containsKey(stateStoreName)) {
            throw new TopologyException("Global StateStore " + stateStoreName +
                    " can be used by a Processor without being specified; it should not be explicitly passed.");
        }
        if (!stateFactories.containsKey(stateStoreName)) {
            throw new TopologyException("StateStore " + stateStoreName + " is not added yet.");
        }
        if (!nodeFactories.containsKey(processorName)) {
            throw new TopologyException("Processor " + processorName + " is not added yet.");
        }

        final StateStoreFactory stateStoreFactory = stateFactories.get(stateStoreName);
        final Iterator<String> iter = stateStoreFactory.users().iterator();
        if (iter.hasNext()) {
            final String user = iter.next();
            nodeGrouper.unite(user, processorName);
        }
        stateStoreFactory.users().add(processorName);

        final NodeFactory nodeFactory = nodeFactories.get(processorName);
        if (nodeFactory instanceof ProcessorNodeFactory) {
            final ProcessorNodeFactory processorNodeFactory = (ProcessorNodeFactory) nodeFactory;
            processorNodeFactory.addStateStore(stateStoreName);
            connectStateStoreNameToSourceTopicsOrPattern(stateStoreName, processorNodeFactory);
        } else {
            throw new TopologyException("cannot connect a state store " + stateStoreName + " to a source node or a sink node.");
        }
    }

    private Set<SourceNodeFactory> findSourcesForProcessorPredecessors(final String[] predecessors) {
        final Set<SourceNodeFactory> sourceNodes = new HashSet<>();
        for (final String predecessor : predecessors) {
            final NodeFactory nodeFactory = nodeFactories.get(predecessor);
            if (nodeFactory instanceof SourceNodeFactory) {
                sourceNodes.add((SourceNodeFactory) nodeFactory);
            } else if (nodeFactory instanceof ProcessorNodeFactory) {
                sourceNodes.addAll(findSourcesForProcessorPredecessors(((ProcessorNodeFactory) nodeFactory).predecessors));
            }
        }
        return sourceNodes;
    }

    private void connectStateStoreNameToSourceTopicsOrPattern(final String stateStoreName,
                                                              final ProcessorNodeFactory processorNodeFactory) {
        // we should never update the mapping from state store names to source topics if the store name already exists
        // in the map; this scenario is possible, for example, that a state store underlying a source KTable is
        // connecting to a join operator whose source topic is not the original KTable's source topic but an internal repartition topic.

        if (stateStoreNameToSourceTopics.containsKey(stateStoreName)
            || stateStoreNameToSourceRegex.containsKey(stateStoreName)) {
            return;
        }

        final Set<String> sourceTopics = new HashSet<>();
        final Set<Pattern> sourcePatterns = new HashSet<>();
        final Set<SourceNodeFactory> sourceNodesForPredecessor =
            findSourcesForProcessorPredecessors(processorNodeFactory.predecessors);

        for (final SourceNodeFactory sourceNodeFactory : sourceNodesForPredecessor) {
            if (sourceNodeFactory.pattern != null) {
                sourcePatterns.add(sourceNodeFactory.pattern);
            } else {
                sourceTopics.addAll(sourceNodeFactory.topics);
            }
        }

        if (!sourceTopics.isEmpty()) {
            stateStoreNameToSourceTopics.put(stateStoreName,
                    Collections.unmodifiableSet(sourceTopics));
        }

        if (!sourcePatterns.isEmpty()) {
            stateStoreNameToSourceRegex.put(stateStoreName,
                    Collections.unmodifiableSet(sourcePatterns));
        }

    }

    private <T> void maybeAddToResetList(final Collection<T> earliestResets,
                                         final Collection<T> latestResets,
                                         final Topology.AutoOffsetReset offsetReset,
                                         final T item) {
        if (offsetReset != null) {
            switch (offsetReset) {
                case EARLIEST:
                    earliestResets.add(item);
                    break;
                case LATEST:
                    latestResets.add(item);
                    break;
                default:
                    throw new TopologyException(String.format("Unrecognized reset format %s", offsetReset));
            }
        }
    }

    public synchronized Map<Integer, Set<String>> nodeGroups() {
        if (nodeGroups == null) {
            nodeGroups = makeNodeGroups();
        }
        return nodeGroups;
    }

    // Order node groups by their position in the actual topology, ie upstream subtopologies come before downstream
    private Map<Integer, Set<String>> makeNodeGroups() {
        final Map<Integer, Set<String>> nodeGroups = new LinkedHashMap<>();
        final Map<String, Set<String>> rootToNodeGroup = new HashMap<>();

        int nodeGroupId = 0;

        // Traverse in topological order
        for (final String nodeName : nodeFactories.keySet()) {
            nodeGroupId = putNodeGroupName(nodeName, nodeGroupId, nodeGroups, rootToNodeGroup);
        }

        return nodeGroups;
    }

    private int putNodeGroupName(final String nodeName,
                                 final int nodeGroupId,
                                 final Map<Integer, Set<String>> nodeGroups,
                                 final Map<String, Set<String>> rootToNodeGroup) {
        int newNodeGroupId = nodeGroupId;
        final String root = nodeGrouper.root(nodeName);
        Set<String> nodeGroup = rootToNodeGroup.get(root);
        if (nodeGroup == null) {
            nodeGroup = new HashSet<>();
            rootToNodeGroup.put(root, nodeGroup);
            nodeGroups.put(newNodeGroupId++, nodeGroup);
        }
        nodeGroup.add(nodeName);
        return newNodeGroupId;
    }

    /**
     * @return the full topology minus any global state
     */
    public synchronized ProcessorTopology buildTopology() {
        final Set<String> nodeGroup = new HashSet<>();
        for (final Set<String> value : nodeGroups().values()) {
            nodeGroup.addAll(value);
        }
        nodeGroup.removeAll(globalNodeGroups());

        initializeSubscription();
        return build(nodeGroup);
    }

    /**
     * @param topicGroupId group of topics corresponding to a single subtopology
     * @return subset of the full topology
     */
    public synchronized ProcessorTopology buildSubtopology(final int topicGroupId) {
        final Set<String> nodeGroup = nodeGroups().get(topicGroupId);
        return build(nodeGroup);
    }

    /**
     * Builds the topology for any global state stores
     * @return ProcessorTopology of global state
     */
    public synchronized ProcessorTopology buildGlobalStateTopology() {
        Objects.requireNonNull(applicationId, "topology has not completed optimization");

        final Set<String> globalGroups = globalNodeGroups();
        if (globalGroups.isEmpty()) {
            return null;
        }
        return build(globalGroups);
    }

    private Set<String> globalNodeGroups() {
        final Set<String> globalGroups = new HashSet<>();
        for (final Map.Entry<Integer, Set<String>> nodeGroup : nodeGroups().entrySet()) {
            final Set<String> nodes = nodeGroup.getValue();
            for (final String node : nodes) {
                if (isGlobalSource(node)) {
                    globalGroups.addAll(nodes);
                }
            }
        }
        return globalGroups;
    }

    private ProcessorTopology build(final Set<String> nodeGroup) {
        Objects.requireNonNull(applicationId, "topology has not completed optimization");

        final Map<String, ProcessorNode<?, ?>> processorMap = new LinkedHashMap<>();
        final Map<String, SourceNode<?, ?>> topicSourceMap = new HashMap<>();
        final Map<String, SinkNode<?, ?>> topicSinkMap = new HashMap<>();
        final Map<String, StateStore> stateStoreMap = new LinkedHashMap<>();
        final Set<String> repartitionTopics = new HashSet<>();

        // create processor nodes in a topological order ("nodeFactories" is already topologically sorted)
        // also make sure the state store map values following the insertion ordering
        for (final NodeFactory factory : nodeFactories.values()) {
            if (nodeGroup == null || nodeGroup.contains(factory.name)) {
                final ProcessorNode<?, ?> node = factory.build();
                processorMap.put(node.name(), node);

                if (factory instanceof ProcessorNodeFactory) {
                    buildProcessorNode(processorMap,
                                       stateStoreMap,
                                       (ProcessorNodeFactory) factory,
                                       node);

                } else if (factory instanceof SourceNodeFactory) {
                    buildSourceNode(topicSourceMap,
                                    repartitionTopics,
                                    (SourceNodeFactory) factory,
                                    (SourceNode<?, ?>) node);

                } else if (factory instanceof SinkNodeFactory) {
                    buildSinkNode(processorMap,
                                  topicSinkMap,
                                  repartitionTopics,
                                  (SinkNodeFactory<?, ?>) factory,
                                  (SinkNode<?, ?>) node);
                } else {
                    throw new TopologyException("Unknown definition class: " + factory.getClass().getName());
                }
            }
        }

        return new ProcessorTopology(new ArrayList<>(processorMap.values()),
                                     topicSourceMap,
                                     topicSinkMap,
                                     new ArrayList<>(stateStoreMap.values()),
                                     new ArrayList<>(globalStateStores.values()),
                                     storeToChangelogTopic,
                                     repartitionTopics);
    }

    private void buildSinkNode(final Map<String, ProcessorNode<?, ?>> processorMap,
                               final Map<String, SinkNode<?, ?>> topicSinkMap,
                               final Set<String> repartitionTopics,
                               final SinkNodeFactory<?, ?> sinkNodeFactory,
                               final SinkNode<?, ?> node) {

        for (final String predecessor : sinkNodeFactory.predecessors) {
            processorMap.get(predecessor).addChild(node);
            if (sinkNodeFactory.topicExtractor instanceof StaticTopicNameExtractor) {
                final String topic = ((StaticTopicNameExtractor<?, ?>) sinkNodeFactory.topicExtractor).topicName;

                if (internalTopicNamesWithProperties.containsKey(topic)) {
                    // prefix the internal topic name with the application id
                    final String decoratedTopic = decorateTopic(topic);
                    topicSinkMap.put(decoratedTopic, node);
                    repartitionTopics.add(decoratedTopic);
                } else {
                    topicSinkMap.put(topic, node);
                }

            }
        }
    }

    private void buildSourceNode(final Map<String, SourceNode<?, ?>> topicSourceMap,
                                 final Set<String> repartitionTopics,
                                 final SourceNodeFactory sourceNodeFactory,
                                 final SourceNode<?, ?> node) {

        final List<String> topics = (sourceNodeFactory.pattern != null) ?
                                    sourceNodeFactory.getTopics(subscriptionUpdates()) :
                                    sourceNodeFactory.topics;

        for (final String topic : topics) {
            if (internalTopicNamesWithProperties.containsKey(topic)) {
                // prefix the internal topic name with the application id
                final String decoratedTopic = decorateTopic(topic);
                topicSourceMap.put(decoratedTopic, node);
                repartitionTopics.add(decoratedTopic);
            } else {
                topicSourceMap.put(topic, node);
            }
        }
    }

    private void buildProcessorNode(final Map<String, ProcessorNode<?, ?>> processorMap,
                                    final Map<String, StateStore> stateStoreMap,
                                    final ProcessorNodeFactory factory,
                                    final ProcessorNode<?, ?> node) {

        for (final String predecessor : factory.predecessors) {
            final ProcessorNode<?, ?> predecessorNode = processorMap.get(predecessor);
            predecessorNode.addChild(node);
        }
        for (final String stateStoreName : factory.stateStoreNames) {
            if (!stateStoreMap.containsKey(stateStoreName)) {
                if (stateFactories.containsKey(stateStoreName)) {
                    final StateStoreFactory stateStoreFactory = stateFactories.get(stateStoreName);

                    // remember the changelog topic if this state store is change-logging enabled
                    if (stateStoreFactory.loggingEnabled() && !storeToChangelogTopic.containsKey(stateStoreName)) {
                        final String changelogTopic = ProcessorStateManager.storeChangelogTopic(applicationId, stateStoreName);
                        storeToChangelogTopic.put(stateStoreName, changelogTopic);
                        changelogTopicToStore.put(changelogTopic, stateStoreName);
                    }
                    stateStoreMap.put(stateStoreName, stateStoreFactory.build());
                } else {
                    stateStoreMap.put(stateStoreName, globalStateStores.get(stateStoreName));
                }
            }
        }
    }

    /**
     * Get any global {@link StateStore}s that are part of the
     * topology
     * @return map containing all global {@link StateStore}s
     */
    public Map<String, StateStore> globalStateStores() {
        Objects.requireNonNull(applicationId, "topology has not completed optimization");

        return Collections.unmodifiableMap(globalStateStores);
    }

    public Set<String> allStateStoreName() {
        Objects.requireNonNull(applicationId, "topology has not completed optimization");

        final Set<String> allNames = new HashSet<>(stateFactories.keySet());
        allNames.addAll(globalStateStores.keySet());
        return Collections.unmodifiableSet(allNames);
    }

    /**
     * Returns the map of topic groups keyed by the group id.
     * A topic group is a group of topics in the same task.
     *
     * @return groups of topic names
     */
    public synchronized Map<Integer, TopicsInfo> topicGroups() {
        final Map<Integer, TopicsInfo> topicGroups = new LinkedHashMap<>();

        if (nodeGroups == null) {
            nodeGroups = makeNodeGroups();
        }

        for (final Map.Entry<Integer, Set<String>> entry : nodeGroups.entrySet()) {
            final Set<String> sinkTopics = new HashSet<>();
            final Set<String> sourceTopics = new HashSet<>();
            final Map<String, InternalTopicConfig> repartitionTopics = new HashMap<>();
            final Map<String, InternalTopicConfig> stateChangelogTopics = new HashMap<>();
            for (final String node : entry.getValue()) {
                // if the node is a source node, add to the source topics
                final List<String> topics = nodeToSourceTopics.get(node);
                if (topics != null) {
                    // if some of the topics are internal, add them to the internal topics
                    for (final String topic : topics) {
                        // skip global topic as they don't need partition assignment
                        if (globalTopics.contains(topic)) {
                            continue;
                        }
                        if (internalTopicNamesWithProperties.containsKey(topic)) {
                            // prefix the internal topic name with the application id
                            final String internalTopic = decorateTopic(topic);

                            final RepartitionTopicConfig repartitionTopicConfig = buildRepartitionTopicConfig(
                                internalTopic,
                                internalTopicNamesWithProperties.get(topic).getNumberOfPartitions()
                            );

                            repartitionTopics.put(repartitionTopicConfig.name(), repartitionTopicConfig);
                            sourceTopics.add(repartitionTopicConfig.name());
                        } else {
                            sourceTopics.add(topic);
                        }
                    }
                }

                // if the node is a sink node, add to the sink topics
                final String topic = nodeToSinkTopic.get(node);
                if (topic != null) {
                    if (internalTopicNamesWithProperties.containsKey(topic)) {
                        // prefix the change log topic name with the application id
                        sinkTopics.add(decorateTopic(topic));
                    } else {
                        sinkTopics.add(topic);
                    }
                }

                // if the node is connected to a state store whose changelog topics are not predefined,
                // add to the changelog topics
                for (final StateStoreFactory stateFactory : stateFactories.values()) {
                    if (stateFactory.users().contains(node) && storeToChangelogTopic.containsKey(stateFactory.name())) {
                        final String topicName = storeToChangelogTopic.get(stateFactory.name());
                        if (!stateChangelogTopics.containsKey(topicName)) {
                            final InternalTopicConfig internalTopicConfig =
                                createChangelogTopicConfig(stateFactory, topicName);
                            stateChangelogTopics.put(topicName, internalTopicConfig);
                        }
                    }
                }
            }
            if (!sourceTopics.isEmpty()) {
                topicGroups.put(entry.getKey(), new TopicsInfo(
                        Collections.unmodifiableSet(sinkTopics),
                        Collections.unmodifiableSet(sourceTopics),
                        Collections.unmodifiableMap(repartitionTopics),
                        Collections.unmodifiableMap(stateChangelogTopics)));
            }
        }

        return Collections.unmodifiableMap(topicGroups);
    }

    private RepartitionTopicConfig buildRepartitionTopicConfig(final String internalTopic,
                                                               final Optional<Integer> numberOfPartitions) {
        return numberOfPartitions
            .map(partitions -> new RepartitionTopicConfig(internalTopic,
                                                          Collections.emptyMap(),
                                                          partitions,
                                                          true))
            .orElse(new RepartitionTopicConfig(internalTopic, Collections.emptyMap()));
    }

    private void setRegexMatchedTopicsToSourceNodes() {
        if (hasSubscriptionUpdates()) {
            for (final String nodeName : nodeToSourcePatterns.keySet()) {
                final SourceNodeFactory sourceNode = (SourceNodeFactory) nodeFactories.get(nodeName);
                final List<String> sourceTopics = sourceNode.getTopics(subscriptionUpdates);
                //need to update nodeToSourceTopics and sourceTopicNames with topics matched from given regex
                nodeToSourceTopics.put(nodeName, sourceTopics);
                sourceTopicNames.addAll(sourceTopics);
            }
            log.debug("Updated nodeToSourceTopics: {}", nodeToSourceTopics);
        }
    }

    private void setRegexMatchedTopicToStateStore() {
        if (hasSubscriptionUpdates()) {
            for (final Map.Entry<String, Set<Pattern>> storePattern : stateStoreNameToSourceRegex.entrySet()) {
                final Set<String> updatedTopicsForStateStore = new HashSet<>();
                for (final String subscriptionUpdateTopic : subscriptionUpdates()) {
                    for (final Pattern pattern : storePattern.getValue()) {
                        if (pattern.matcher(subscriptionUpdateTopic).matches()) {
                            updatedTopicsForStateStore.add(subscriptionUpdateTopic);
                        }
                    }
                }
                if (!updatedTopicsForStateStore.isEmpty()) {
                    final Collection<String> storeTopics = stateStoreNameToSourceTopics.get(storePattern.getKey());
                    if (storeTopics != null) {
                        updatedTopicsForStateStore.addAll(storeTopics);
                    }
                    stateStoreNameToSourceTopics.put(
                        storePattern.getKey(),
                        Collections.unmodifiableSet(updatedTopicsForStateStore));
                }
            }
        }
    }

    private InternalTopicConfig createChangelogTopicConfig(final StateStoreFactory factory,
                                                           final String name) {
        if (factory.isWindowStore()) {
            final WindowedChangelogTopicConfig config = new WindowedChangelogTopicConfig(name, factory.logConfig());
            config.setRetentionMs(factory.retentionPeriod());
            return config;
        } else {
            return new UnwindowedChangelogTopicConfig(name, factory.logConfig());
        }
    }

    public synchronized Pattern earliestResetTopicsPattern() {
        return resetTopicsPattern(earliestResetTopics, earliestResetPatterns);
    }

    public synchronized Pattern latestResetTopicsPattern() {
        return resetTopicsPattern(latestResetTopics, latestResetPatterns);
    }

    private Pattern resetTopicsPattern(final Set<String> resetTopics,
                                       final Set<Pattern> resetPatterns) {
        final List<String> topics = maybeDecorateInternalSourceTopics(resetTopics);

        return buildPattern(topics, resetPatterns);
    }

    private static Pattern buildPattern(final Collection<String> sourceTopics,
                                        final Collection<Pattern> sourcePatterns) {
        final StringBuilder builder = new StringBuilder();

        for (final String topic : sourceTopics) {
            builder.append(topic).append("|");
        }

        for (final Pattern sourcePattern : sourcePatterns) {
            builder.append(sourcePattern.pattern()).append("|");
        }

        if (builder.length() > 0) {
            builder.setLength(builder.length() - 1);
            return Pattern.compile(builder.toString());
        }

        return EMPTY_ZERO_LENGTH_PATTERN;
    }

    public Map<String, List<String>> stateStoreNameToSourceTopics() {
        final Map<String, List<String>> results = new HashMap<>();
        for (final Map.Entry<String, Set<String>> entry : stateStoreNameToSourceTopics.entrySet()) {
            results.put(entry.getKey(), maybeDecorateInternalSourceTopics(entry.getValue()));
        }
        return results;
    }

    public Collection<String> sourceTopicsForStore(final String storeName) {
        return maybeDecorateInternalSourceTopics(stateStoreNameToSourceTopics.get(storeName));
    }

    public synchronized Collection<Set<String>> copartitionGroups() {
        // compute transitive closures of copartitionGroups to relieve registering code to know all members
        // of a copartitionGroup at the same time
        final List<Set<String>> copartitionSourceTopics =
            copartitionSourceGroups
                .stream()
                .map(sourceGroup ->
                         sourceGroup
                             .stream()
                             .flatMap(node -> maybeDecorateInternalSourceTopics(nodeToSourceTopics.get(node)).stream())
                             .collect(Collectors.toSet())
                ).collect(Collectors.toList());

        final Map<String, Set<String>> topicsToCopartitionGroup = new LinkedHashMap<>();
        for (final Set<String> topics : copartitionSourceTopics) {
            if (topics != null) {
                Set<String> coparititonGroup = null;
                for (final String topic : topics) {
                    coparititonGroup = topicsToCopartitionGroup.get(topic);
                    if (coparititonGroup != null) {
                        break;
                    }
                }
                if (coparititonGroup == null) {
                    coparititonGroup = new HashSet<>();
                }
                coparititonGroup.addAll(maybeDecorateInternalSourceTopics(topics));
                for (final String topic : topics) {
                    topicsToCopartitionGroup.put(topic, coparititonGroup);
                }
            }
        }
        final Set<Set<String>> uniqueCopartitionGroups = new HashSet<>(topicsToCopartitionGroup.values());
        return Collections.unmodifiableList(new ArrayList<>(uniqueCopartitionGroups));
    }

    private List<String> maybeDecorateInternalSourceTopics(final Collection<String> sourceTopics) {
        if (sourceTopics == null) {
            return Collections.emptyList();
        }
        final List<String> decoratedTopics = new ArrayList<>();
        for (final String topic : sourceTopics) {
            if (internalTopicNamesWithProperties.containsKey(topic)) {
                decoratedTopics.add(decorateTopic(topic));
            } else {
                decoratedTopics.add(topic);
            }
        }
        return decoratedTopics;
    }

    private String decorateTopic(final String topic) {
        if (applicationId == null) {
            throw new TopologyException("there are internal topics and "
                    + "applicationId hasn't been set. Call "
                    + "setApplicationId first");
        }

        return applicationId + "-" + topic;
    }

    void initializeSubscription() {
        if (usesPatternSubscription()) {
            log.debug("Found pattern subscribed source topics, initializing consumer's subscription pattern.");
            final List<String> allSourceTopics = maybeDecorateInternalSourceTopics(sourceTopicNames);
            Collections.sort(allSourceTopics);
            sourceTopicPattern = buildPattern(allSourceTopics, nodeToSourcePatterns.values());
        } else {
            log.debug("No source topics using pattern subscription found, initializing consumer's subscription collection.");
            sourceTopicCollection = maybeDecorateInternalSourceTopics(sourceTopicNames);
            Collections.sort(sourceTopicCollection);
        }
    }

    boolean usesPatternSubscription() {
        return !nodeToSourcePatterns.isEmpty();
    }

    synchronized Collection<String> sourceTopicCollection() {
        return sourceTopicCollection;
    }

    synchronized Pattern sourceTopicPattern() {
        return sourceTopicPattern;
    }

    private boolean isGlobalSource(final String nodeName) {
        final NodeFactory nodeFactory = nodeFactories.get(nodeName);

        if (nodeFactory instanceof SourceNodeFactory) {
            final List<String> topics = ((SourceNodeFactory) nodeFactory).topics;
            return topics != null && topics.size() == 1 && globalTopics.contains(topics.get(0));
        }
        return false;
    }

    public TopologyDescription describe() {
        final TopologyDescription description = new TopologyDescription();

        for (final Map.Entry<Integer, Set<String>> nodeGroup : makeNodeGroups().entrySet()) {

            final Set<String> allNodesOfGroups = nodeGroup.getValue();
            final boolean isNodeGroupOfGlobalStores = nodeGroupContainsGlobalSourceNode(allNodesOfGroups);

            if (!isNodeGroupOfGlobalStores) {
                describeSubtopology(description, nodeGroup.getKey(), allNodesOfGroups);
            } else {
                describeGlobalStore(description, allNodesOfGroups, nodeGroup.getKey());
            }
        }

        return description;
    }

    private void describeGlobalStore(final TopologyDescription description,
                                     final Set<String> nodes,
                                     final int id) {
        final Iterator<String> it = nodes.iterator();
        while (it.hasNext()) {
            final String node = it.next();

            if (isGlobalSource(node)) {
                // we found a GlobalStore node group; those contain exactly two node: {sourceNode,processorNode}
                it.remove(); // remove sourceNode from group
                final String processorNode = nodes.iterator().next(); // get remaining processorNode

                description.addGlobalStore(new GlobalStore(
                    node,
                    processorNode,
                    ((ProcessorNodeFactory) nodeFactories.get(processorNode)).stateStoreNames.iterator().next(),
                    nodeToSourceTopics.get(node).get(0),
                    id
                ));
                break;
            }
        }
    }

    private boolean nodeGroupContainsGlobalSourceNode(final Set<String> allNodesOfGroups) {
        for (final String node : allNodesOfGroups) {
            if (isGlobalSource(node)) {
                return true;
            }
        }
        return false;
    }

    private static class NodeComparator implements Comparator<TopologyDescription.Node>, Serializable {

        @Override
        public int compare(final TopologyDescription.Node node1,
                           final TopologyDescription.Node node2) {
            if (node1.equals(node2)) {
                return 0;
            }
            final int size1 = ((AbstractNode) node1).size;
            final int size2 = ((AbstractNode) node2).size;

            // it is possible that two nodes have the same sub-tree size (think two nodes connected via state stores)
            // in this case default to processor name string
            if (size1 != size2) {
                return size2 - size1;
            } else {
                return node1.name().compareTo(node2.name());
            }
        }
    }

    private final static NodeComparator NODE_COMPARATOR = new NodeComparator();

    private static void updateSize(final AbstractNode node,
                                   final int delta) {
        node.size += delta;

        for (final TopologyDescription.Node predecessor : node.predecessors()) {
            updateSize((AbstractNode) predecessor, delta);
        }
    }

    private void describeSubtopology(final TopologyDescription description,
                                     final Integer subtopologyId,
                                     final Set<String> nodeNames) {

        final Map<String, AbstractNode> nodesByName = new HashMap<>();

        // add all nodes
        for (final String nodeName : nodeNames) {
            nodesByName.put(nodeName, nodeFactories.get(nodeName).describe());
        }

        // connect each node to its predecessors and successors
        for (final AbstractNode node : nodesByName.values()) {
            for (final String predecessorName : nodeFactories.get(node.name()).predecessors) {
                final AbstractNode predecessor = nodesByName.get(predecessorName);
                node.addPredecessor(predecessor);
                predecessor.addSuccessor(node);
                updateSize(predecessor, node.size);
            }
        }

        description.addSubtopology(new Subtopology(
                subtopologyId,
                new HashSet<>(nodesByName.values())));
    }

    public final static class GlobalStore implements TopologyDescription.GlobalStore {
        private final Source source;
        private final Processor processor;
        private final int id;

        public GlobalStore(final String sourceName,
                           final String processorName,
                           final String storeName,
                           final String topicName,
                           final int id) {
            source = new Source(sourceName, Collections.singleton(topicName), null);
            processor = new Processor(processorName, Collections.singleton(storeName));
            source.successors.add(processor);
            processor.predecessors.add(source);
            this.id = id;
        }

        @Override
        public int id() {
            return id;
        }

        @Override
        public TopologyDescription.Source source() {
            return source;
        }

        @Override
        public TopologyDescription.Processor processor() {
            return processor;
        }

        @Override
        public String toString() {
            return "Sub-topology: " + id + " for global store (will not generate tasks)\n"
                    + "    " + source.toString() + "\n"
                    + "    " + processor.toString() + "\n";
        }

        @Override
        public boolean equals(final Object o) {
            if (this == o) {
                return true;
            }
            if (o == null || getClass() != o.getClass()) {
                return false;
            }

            final GlobalStore that = (GlobalStore) o;
            return source.equals(that.source)
                && processor.equals(that.processor);
        }

        @Override
        public int hashCode() {
            return Objects.hash(source, processor);
        }
    }

    public abstract static class AbstractNode implements TopologyDescription.Node {
        final String name;
        final Set<TopologyDescription.Node> predecessors = new TreeSet<>(NODE_COMPARATOR);
        final Set<TopologyDescription.Node> successors = new TreeSet<>(NODE_COMPARATOR);

        // size of the sub-topology rooted at this node, including the node itself
        int size;

        AbstractNode(final String name) {
            Objects.requireNonNull(name, "name cannot be null");
            this.name = name;
            this.size = 1;
        }

        @Override
        public String name() {
            return name;
        }

        @Override
        public Set<TopologyDescription.Node> predecessors() {
            return Collections.unmodifiableSet(predecessors);
        }

        @Override
        public Set<TopologyDescription.Node> successors() {
            return Collections.unmodifiableSet(successors);
        }

        public void addPredecessor(final TopologyDescription.Node predecessor) {
            predecessors.add(predecessor);
        }

        public void addSuccessor(final TopologyDescription.Node successor) {
            successors.add(successor);
        }
    }

    public final static class Source extends AbstractNode implements TopologyDescription.Source {
        private final Set<String> topics;
        private final Pattern topicPattern;

        public Source(final String name,
                      final Set<String> topics,
                      final Pattern pattern) {
            super(name);
            if (topics == null && pattern == null) {
                throw new IllegalArgumentException("Either topics or pattern must be not-null, but both are null.");
            }
            if (topics != null && pattern != null) {
                throw new IllegalArgumentException("Either topics or pattern must be null, but both are not null.");
            }

            this.topics = topics;
            this.topicPattern = pattern;
        }

        @Deprecated
        @Override
        public String topics() {
            return topics.toString();
        }

        @Override
        public Set<String> topicSet() {
            return topics;
        }

        @Override
        public Pattern topicPattern() {
            return topicPattern;
        }

        @Override
        public void addPredecessor(final TopologyDescription.Node predecessor) {
            throw new UnsupportedOperationException("Sources don't have predecessors.");
        }

        @Override
        public String toString() {
            final String topicsString = topics == null ? topicPattern.toString() : topics.toString();

            return "Source: " + name + " (topics: " + topicsString + ")\n      --> " + nodeNames(successors);
        }

        @Override
        public boolean equals(final Object o) {
            if (this == o) {
                return true;
            }
            if (o == null || getClass() != o.getClass()) {
                return false;
            }

            final Source source = (Source) o;
            // omit successor to avoid infinite loops
            return name.equals(source.name)
                && Objects.equals(topics, source.topics)
                && (topicPattern == null ? source.topicPattern == null :
                    topicPattern.pattern().equals(source.topicPattern.pattern()));
        }

        @Override
        public int hashCode() {
            // omit successor as it might change and alter the hash code
            return Objects.hash(name, topics, topicPattern);
        }
    }

    public final static class Processor extends AbstractNode implements TopologyDescription.Processor {
        private final Set<String> stores;

        public Processor(final String name,
                         final Set<String> stores) {
            super(name);
            this.stores = stores;
        }

        @Override
        public Set<String> stores() {
            return Collections.unmodifiableSet(stores);
        }

        @Override
        public String toString() {
            return "Processor: " + name + " (stores: " + stores + ")\n      --> "
                + nodeNames(successors) + "\n      <-- " + nodeNames(predecessors);
        }

        @Override
        public boolean equals(final Object o) {
            if (this == o) {
                return true;
            }
            if (o == null || getClass() != o.getClass()) {
                return false;
            }

            final Processor processor = (Processor) o;
            // omit successor to avoid infinite loops
            return name.equals(processor.name)
                && stores.equals(processor.stores)
                && predecessors.equals(processor.predecessors);
        }

        @Override
        public int hashCode() {
            // omit successor as it might change and alter the hash code
            return Objects.hash(name, stores);
        }
    }

    public final static class Sink extends AbstractNode implements TopologyDescription.Sink {
        private final TopicNameExtractor<?, ?> topicNameExtractor;

        public Sink(final String name,
                    final TopicNameExtractor<?, ?> topicNameExtractor) {
            super(name);
            this.topicNameExtractor = topicNameExtractor;
        }

        public Sink(final String name,
                    final String topic) {
            super(name);
            this.topicNameExtractor = new StaticTopicNameExtractor<>(topic);
        }

        @Override
        public String topic() {
            if (topicNameExtractor instanceof StaticTopicNameExtractor) {
                return ((StaticTopicNameExtractor<?, ?>) topicNameExtractor).topicName;
            } else {
                return null;
            }
        }

        @Override
        public TopicNameExtractor<?, ?> topicNameExtractor() {
            if (topicNameExtractor instanceof StaticTopicNameExtractor) {
                return null;
            } else {
                return topicNameExtractor;
            }
        }

        @Override
        public void addSuccessor(final TopologyDescription.Node successor) {
            throw new UnsupportedOperationException("Sinks don't have successors.");
        }

        @Override
        public String toString() {
            if (topicNameExtractor instanceof StaticTopicNameExtractor) {
                return "Sink: " + name + " (topic: " + topic() + ")\n      <-- " + nodeNames(predecessors);
            }
            return "Sink: " + name + " (extractor class: " + topicNameExtractor + ")\n      <-- "
                + nodeNames(predecessors);
        }

        @Override
        public boolean equals(final Object o) {
            if (this == o) {
                return true;
            }
            if (o == null || getClass() != o.getClass()) {
                return false;
            }

            final Sink sink = (Sink) o;
            return name.equals(sink.name)
                && topicNameExtractor.equals(sink.topicNameExtractor)
                && predecessors.equals(sink.predecessors);
        }

        @Override
        public int hashCode() {
            // omit predecessors as it might change and alter the hash code
            return Objects.hash(name, topicNameExtractor);
        }
    }

    public final static class Subtopology implements org.apache.kafka.streams.TopologyDescription.Subtopology {
        private final int id;
        private final Set<TopologyDescription.Node> nodes;

        public Subtopology(final int id, final Set<TopologyDescription.Node> nodes) {
            this.id = id;
            this.nodes = new TreeSet<>(NODE_COMPARATOR);
            this.nodes.addAll(nodes);
        }

        @Override
        public int id() {
            return id;
        }

        @Override
        public Set<TopologyDescription.Node> nodes() {
            return Collections.unmodifiableSet(nodes);
        }

        // visible for testing
        Iterator<TopologyDescription.Node> nodesInOrder() {
            return nodes.iterator();
        }

        @Override
        public String toString() {
            return "Sub-topology: " + id + "\n" + nodesAsString() + "\n";
        }

        private String nodesAsString() {
            final StringBuilder sb = new StringBuilder();
            for (final TopologyDescription.Node node : nodes) {
                sb.append("    ");
                sb.append(node);
                sb.append('\n');
            }
            return sb.toString();
        }

        @Override
        public boolean equals(final Object o) {
            if (this == o) {
                return true;
            }
            if (o == null || getClass() != o.getClass()) {
                return false;
            }

            final Subtopology that = (Subtopology) o;
            return id == that.id
                && nodes.equals(that.nodes);
        }

        @Override
        public int hashCode() {
            return Objects.hash(id, nodes);
        }
    }

    public static class TopicsInfo {
        final Set<String> sinkTopics;
        public final Set<String> sourceTopics;
        public final Map<String, InternalTopicConfig> stateChangelogTopics;
        public final Map<String, InternalTopicConfig> repartitionSourceTopics;

        TopicsInfo(final Set<String> sinkTopics,
                   final Set<String> sourceTopics,
                   final Map<String, InternalTopicConfig> repartitionSourceTopics,
                   final Map<String, InternalTopicConfig> stateChangelogTopics) {
            this.sinkTopics = sinkTopics;
            this.sourceTopics = sourceTopics;
            this.stateChangelogTopics = stateChangelogTopics;
            this.repartitionSourceTopics = repartitionSourceTopics;
        }

        /**
         * Returns the config for any changelogs that must be prepared for this topic group, ie excluding any source
         * topics that are reused as a changelog
         */
        public Set<InternalTopicConfig> nonSourceChangelogTopics() {
            final Set<InternalTopicConfig> topicConfigs = new HashSet<>();
            for (final Map.Entry<String, InternalTopicConfig> changelogTopicEntry : stateChangelogTopics.entrySet()) {
                if (!sourceTopics.contains(changelogTopicEntry.getKey())) {
                    topicConfigs.add(changelogTopicEntry.getValue());
                }
            }
            return topicConfigs;
        }

        @Override
        public boolean equals(final Object o) {
            if (o instanceof TopicsInfo) {
                final TopicsInfo other = (TopicsInfo) o;
                return other.sourceTopics.equals(sourceTopics) && other.stateChangelogTopics.equals(stateChangelogTopics);
            } else {
                return false;
            }
        }

        @Override
        public int hashCode() {
            final long n = ((long) sourceTopics.hashCode() << 32) | (long) stateChangelogTopics.hashCode();
            return (int) (n % 0xFFFFFFFFL);
        }

        @Override
        public String toString() {
            return "TopicsInfo{" +
                "sinkTopics=" + sinkTopics +
                ", sourceTopics=" + sourceTopics +
                ", repartitionSourceTopics=" + repartitionSourceTopics +
                ", stateChangelogTopics=" + stateChangelogTopics +
                '}';
        }
    }

    private static class GlobalStoreComparator implements Comparator<TopologyDescription.GlobalStore>, Serializable {
        @Override
        public int compare(final TopologyDescription.GlobalStore globalStore1,
                           final TopologyDescription.GlobalStore globalStore2) {
            if (globalStore1.equals(globalStore2)) {
                return 0;
            }
            return globalStore1.id() - globalStore2.id();
        }
    }

    private final static GlobalStoreComparator GLOBALSTORE_COMPARATOR = new GlobalStoreComparator();

    private static class SubtopologyComparator implements Comparator<TopologyDescription.Subtopology>, Serializable {
        @Override
        public int compare(final TopologyDescription.Subtopology subtopology1,
                           final TopologyDescription.Subtopology subtopology2) {
            if (subtopology1.equals(subtopology2)) {
                return 0;
            }
            return subtopology1.id() - subtopology2.id();
        }
    }

    private final static SubtopologyComparator SUBTOPOLOGY_COMPARATOR = new SubtopologyComparator();

    public final static class TopologyDescription implements org.apache.kafka.streams.TopologyDescription {
        private final TreeSet<TopologyDescription.Subtopology> subtopologies = new TreeSet<>(SUBTOPOLOGY_COMPARATOR);
        private final TreeSet<TopologyDescription.GlobalStore> globalStores = new TreeSet<>(GLOBALSTORE_COMPARATOR);

        public void addSubtopology(final TopologyDescription.Subtopology subtopology) {
            subtopologies.add(subtopology);
        }

        public void addGlobalStore(final TopologyDescription.GlobalStore globalStore) {
            globalStores.add(globalStore);
        }

        @Override
        public Set<TopologyDescription.Subtopology> subtopologies() {
            return Collections.unmodifiableSet(subtopologies);
        }

        @Override
        public Set<TopologyDescription.GlobalStore> globalStores() {
            return Collections.unmodifiableSet(globalStores);
        }

        @Override
        public String toString() {
            final StringBuilder sb = new StringBuilder();
            sb.append("Topologies:\n ");
            final TopologyDescription.Subtopology[] sortedSubtopologies =
                subtopologies.descendingSet().toArray(new Subtopology[0]);
            final TopologyDescription.GlobalStore[] sortedGlobalStores =
                globalStores.descendingSet().toArray(new GlobalStore[0]);
            int expectedId = 0;
            int subtopologiesIndex = sortedSubtopologies.length - 1;
            int globalStoresIndex = sortedGlobalStores.length - 1;
            while (subtopologiesIndex != -1 && globalStoresIndex != -1) {
                sb.append("  ");
                final TopologyDescription.Subtopology subtopology = sortedSubtopologies[subtopologiesIndex];
                final TopologyDescription.GlobalStore globalStore = sortedGlobalStores[globalStoresIndex];
                if (subtopology.id() == expectedId) {
                    sb.append(subtopology);
                    subtopologiesIndex--;
                } else {
                    sb.append(globalStore);
                    globalStoresIndex--;
                }
                expectedId++;
            }
            while (subtopologiesIndex != -1) {
                final TopologyDescription.Subtopology subtopology = sortedSubtopologies[subtopologiesIndex];
                sb.append("  ");
                sb.append(subtopology);
                subtopologiesIndex--;
            }
            while (globalStoresIndex != -1) {
                final TopologyDescription.GlobalStore globalStore = sortedGlobalStores[globalStoresIndex];
                sb.append("  ");
                sb.append(globalStore);
                globalStoresIndex--;
            }
            return sb.toString();
        }

        @Override
        public boolean equals(final Object o) {
            if (this == o) {
                return true;
            }
            if (o == null || getClass() != o.getClass()) {
                return false;
            }

            final TopologyDescription that = (TopologyDescription) o;
            return subtopologies.equals(that.subtopologies)
                && globalStores.equals(that.globalStores);
        }

        @Override
        public int hashCode() {
            return Objects.hash(subtopologies, globalStores);
        }

    }

    private static String nodeNames(final Set<TopologyDescription.Node> nodes) {
        final StringBuilder sb = new StringBuilder();
        if (!nodes.isEmpty()) {
            for (final TopologyDescription.Node n : nodes) {
                sb.append(n.name());
                sb.append(", ");
            }
            sb.deleteCharAt(sb.length() - 1);
            sb.deleteCharAt(sb.length() - 1);
        } else {
            return "none";
        }
        return sb.toString();
    }

    private Set<String> subscriptionUpdates() {
        return Collections.unmodifiableSet(subscriptionUpdates);
    }

    private boolean hasSubscriptionUpdates() {
        return !subscriptionUpdates.isEmpty();
    }

    synchronized void addSubscribedTopicsFromAssignment(final List<TopicPartition> partitions, final String logPrefix) {
        if (usesPatternSubscription()) {
            final Set<String> assignedTopics = new HashSet<>();
            for (final TopicPartition topicPartition : partitions) {
                assignedTopics.add(topicPartition.topic());
            }

            final Collection<String> existingTopics = subscriptionUpdates();

            if  (!existingTopics.equals(assignedTopics)) {
                assignedTopics.addAll(existingTopics);
                updateSubscribedTopics(assignedTopics, logPrefix);
            }
        }
    }

    synchronized void addSubscribedTopicsFromMetadata(final Set<String> topics, final String logPrefix) {
        if (usesPatternSubscription() && !subscriptionUpdates().equals(topics)) {
            updateSubscribedTopics(topics, logPrefix);
        }
    }

    private void updateSubscribedTopics(final Set<String> topics, final String logPrefix) {
        subscriptionUpdates.clear();
        subscriptionUpdates.addAll(topics);

        log.debug("{}found {} topics possibly matching subscription", logPrefix, topics.size());

        setRegexMatchedTopicsToSourceNodes();
        setRegexMatchedTopicToStateStore();
    }

    // following functions are for test only
    public synchronized Set<String> sourceTopicNames() {
        return sourceTopicNames;
    }

    public synchronized Map<String, StateStoreFactory> stateStores() {
        return stateFactories;
    }
}<|MERGE_RESOLUTION|>--- conflicted
+++ resolved
@@ -313,13 +313,8 @@
         @Override
         public ProcessorNode<?, ?> build() {
             if (topicExtractor instanceof StaticTopicNameExtractor) {
-<<<<<<< HEAD
-                final String topic = ((StaticTopicNameExtractor) topicExtractor).topicName;
+                final String topic = ((StaticTopicNameExtractor<?, ?>) topicExtractor).topicName;
                 if (internalTopicNamesWithProperties.containsKey(topic)) {
-=======
-                final String topic = ((StaticTopicNameExtractor<?, ?>) topicExtractor).topicName;
-                if (internalTopicNames.contains(topic)) {
->>>>>>> 2d2311d7
                     // prefix the internal topic name with the application id
                     return new SinkNode<>(name, new StaticTopicNameExtractor<>(decorateTopic(topic)), keySerializer, valSerializer, partitioner);
                 } else {
