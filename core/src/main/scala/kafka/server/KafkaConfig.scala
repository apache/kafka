--- conflicted
+++ resolved
@@ -56,247 +56,6 @@
 import scala.jdk.CollectionConverters._
 import scala.collection.{Map, Seq}
 
-<<<<<<< HEAD
-object Defaults {
-  /** ********* Zookeeper Configuration ***********/
-  val ZkSessionTimeoutMs = 18000
-  val ZkEnableSecureAcls = false
-  val ZkMaxInFlightRequests = 10
-  val ZkSslClientEnable = false
-  val ZkSslProtocol = "TLSv1.2"
-  val ZkSslEndpointIdentificationAlgorithm = "HTTPS"
-  val ZkSslCrlEnable = false
-  val ZkSslOcspEnable = false
-
-  /** ********* General Configuration ***********/
-  val BrokerIdGenerationEnable = true
-  val MaxReservedBrokerId = 1000
-  val BrokerId = -1
-  val NumNetworkThreads = 3
-  val NumIoThreads = 8
-  val BackgroundThreads = 10
-  val QueuedMaxRequests = 500
-  val QueuedMaxRequestBytes = -1
-  val InitialBrokerRegistrationTimeoutMs = 60000
-  val BrokerHeartbeatIntervalMs = 2000
-  val BrokerSessionTimeoutMs = 9000
-  val MetadataSnapshotMaxNewRecordBytes = 20 * 1024 * 1024
-  val MetadataSnapshotMaxIntervalMs = TimeUnit.HOURS.toMillis(1)
-  val MetadataMaxIdleIntervalMs = 500
-  val MetadataMaxRetentionBytes = 100 * 1024 * 1024
-  val DeleteTopicEnable = true
-
-  /** KRaft mode configs */
-  val EmptyNodeId: Int = -1
-  val ServerMaxStartupTimeMs = Long.MaxValue
-
-  /************* Authorizer Configuration ***********/
-  val AuthorizerClassName = ""
-
-  /** ********* Socket Server Configuration ***********/
-  val Listeners = "PLAINTEXT://:9092"
-  val ListenerSecurityProtocolMap: String = EndPoint.DefaultSecurityProtocolMap.map { case (listenerName, securityProtocol) =>
-    s"${listenerName.value}:${securityProtocol.name}"
-  }.mkString(",")
-
-  val SocketSendBufferBytes: Int = 100 * 1024
-  val SocketReceiveBufferBytes: Int = 100 * 1024
-  val SocketRequestMaxBytes: Int = 100 * 1024 * 1024
-  val SocketListenBacklogSize: Int = 50
-  val MaxConnectionsPerIp: Int = Int.MaxValue
-  val MaxConnectionsPerIpOverrides: String = ""
-  val MaxConnections: Int = Int.MaxValue
-  val MaxConnectionCreationRate: Int = Int.MaxValue
-  val ConnectionsMaxIdleMs = 10 * 60 * 1000L
-  val RequestTimeoutMs = 30000
-  val ConnectionSetupTimeoutMs = CommonClientConfigs.DEFAULT_SOCKET_CONNECTION_SETUP_TIMEOUT_MS
-  val ConnectionSetupTimeoutMaxMs = CommonClientConfigs.DEFAULT_SOCKET_CONNECTION_SETUP_TIMEOUT_MAX_MS
-  val FailedAuthenticationDelayMs = 100
-
-  /** ********* Log Configuration ***********/
-  val NumPartitions = 1
-  val LogDir = "/tmp/kafka-logs"
-  val LogCleanupIntervalMs = 5 * 60 * 1000L
-  val LogCleanerThreads = 1
-  val LogCleanerIoMaxBytesPerSecond = Double.MaxValue
-  val LogCleanerDedupeBufferSize = 128 * 1024 * 1024L
-  val LogCleanerIoBufferSize = 512 * 1024
-  val LogCleanerDedupeBufferLoadFactor = 0.9d
-  val LogCleanerBackoffMs = 15 * 1000
-  val LogCleanerEnable = true
-  val LogFlushOffsetCheckpointIntervalMs = 60000
-  val LogFlushStartOffsetCheckpointIntervalMs = 60000
-  val NumRecoveryThreadsPerDataDir = 1
-  val AutoCreateTopicsEnable = true
-
-  /** ********* Replication configuration ***********/
-  val ControllerSocketTimeoutMs = RequestTimeoutMs
-  val DefaultReplicationFactor = 1
-  val ReplicaLagTimeMaxMs = 30000L
-  val ReplicaSocketTimeoutMs = 30 * 1000
-  val ReplicaSocketReceiveBufferBytes = 64 * 1024
-  val ReplicaFetchMaxBytes = 1024 * 1024
-  val ReplicaFetchWaitMaxMs = 500
-  val ReplicaFetchMinBytes = 1
-  val ReplicaFetchResponseMaxBytes = 10 * 1024 * 1024
-  val NumReplicaFetchers = 1
-  val ReplicaFetchBackoffMs = 1000
-  val ReplicaHighWatermarkCheckpointIntervalMs = 5000L
-  val FetchPurgatoryPurgeIntervalRequests = 1000
-  val ProducerPurgatoryPurgeIntervalRequests = 1000
-  val DeleteRecordsPurgatoryPurgeIntervalRequests = 1
-  val AutoLeaderRebalanceEnable = true
-  val LeaderImbalancePerBrokerPercentage = 10
-  val LeaderImbalanceCheckIntervalSeconds = 300
-  val InterBrokerSecurityProtocol = SecurityProtocol.PLAINTEXT.toString
-  val InterBrokerProtocolVersion = MetadataVersion.latestProduction.version
-
-  /** ********* Controlled shutdown configuration ***********/
-  val ControlledShutdownMaxRetries = 3
-  val ControlledShutdownRetryBackoffMs = 5000
-  val ControlledShutdownEnable = true
-
-  /** ********* Group coordinator configuration ***********/
-  val GroupMinSessionTimeoutMs = 6000
-  val GroupMaxSessionTimeoutMs = 1800000
-  val GroupInitialRebalanceDelayMs = 3000
-  val GroupMaxSize: Int = Int.MaxValue
-
-  /** New group coordinator configs */
-  val NewGroupCoordinatorEnable = false
-  val GroupCoordinatorRebalanceProtocols = List(GroupType.CLASSIC.toString).asJava
-  val GroupCoordinatorNumThreads = 1
-
-  /** Consumer group configs */
-  val ConsumerGroupSessionTimeoutMs = 45000
-  val ConsumerGroupMinSessionTimeoutMs = 45000
-  val ConsumerGroupMaxSessionTimeoutMs = 60000
-  val ConsumerGroupHeartbeatIntervalMs = 5000
-  val ConsumerGroupMinHeartbeatIntervalMs = 5000
-  val ConsumerGroupMaxHeartbeatIntervalMs = 15000
-  val ConsumerGroupMaxSize = Int.MaxValue
-  val ConsumerGroupAssignors = List(classOf[UniformAssignor].getName, classOf[RangeAssignor].getName).asJava
-
-  /** ********* Offset management configuration ***********/
-  val OffsetMetadataMaxSize = OffsetConfig.DEFAULT_MAX_METADATA_SIZE
-  val OffsetsLoadBufferSize = OffsetConfig.DEFAULT_LOAD_BUFFER_SIZE
-  val OffsetsTopicReplicationFactor = OffsetConfig.DEFAULT_OFFSETS_TOPIC_REPLICATION_FACTOR
-  val OffsetsTopicPartitions: Int = OffsetConfig.DEFAULT_OFFSETS_TOPIC_NUM_PARTITIONS
-  val OffsetsTopicSegmentBytes: Int = OffsetConfig.DEFAULT_OFFSETS_TOPIC_SEGMENT_BYTES
-  val OffsetsTopicCompressionCodec: Int = OffsetConfig.DEFAULT_OFFSETS_TOPIC_COMPRESSION_TYPE.id
-  val OffsetsRetentionMinutes: Int = 7 * 24 * 60
-  val OffsetsRetentionCheckIntervalMs: Long = OffsetConfig.DEFAULT_OFFSETS_RETENTION_CHECK_INTERVAL_MS
-  val OffsetCommitTimeoutMs = OffsetConfig.DEFAULT_OFFSET_COMMIT_TIMEOUT_MS
-  val OffsetCommitRequiredAcks = OffsetConfig.DEFAULT_OFFSET_COMMIT_REQUIRED_ACKS
-
-  /** ********* Transaction management configuration ***********/
-  val TransactionalIdExpirationMs = TransactionStateManager.DefaultTransactionalIdExpirationMs
-  val TransactionsMaxTimeoutMs = TransactionStateManager.DefaultTransactionsMaxTimeoutMs
-  val TransactionsTopicMinISR = TransactionLog.DefaultMinInSyncReplicas
-  val TransactionsLoadBufferSize = TransactionLog.DefaultLoadBufferSize
-  val TransactionsTopicReplicationFactor = TransactionLog.DefaultReplicationFactor
-  val TransactionsTopicPartitions = TransactionLog.DefaultNumPartitions
-  val TransactionsTopicSegmentBytes = TransactionLog.DefaultSegmentBytes
-  val TransactionsAbortTimedOutTransactionsCleanupIntervalMS = TransactionStateManager.DefaultAbortTimedOutTransactionsIntervalMs
-  val TransactionsRemoveExpiredTransactionsCleanupIntervalMS = TransactionStateManager.DefaultRemoveExpiredTransactionalIdsIntervalMs
-
-  val TransactionPartitionVerificationEnable = true
-
-  val ProducerIdExpirationMs = 86400000
-  val ProducerIdExpirationCheckIntervalMs = 600000
-
-  /** ********* Fetch Configuration **************/
-  val MaxIncrementalFetchSessionCacheSlots = 1000
-  val FetchMaxBytes = 55 * 1024 * 1024
-
-  /** ********* Request Limit Configuration ***********/
-  val MaxRequestPartitionSizeLimit = 2000
-
-  /** ********* Quota Configuration ***********/
-  val NumQuotaSamples: Int = ClientQuotaManagerConfig.DEFAULT_NUM_QUOTA_SAMPLES
-  val QuotaWindowSizeSeconds: Int = ClientQuotaManagerConfig.DEFAULT_QUOTA_WINDOW_SIZE_SECONDS
-  val NumReplicationQuotaSamples: Int = ReplicationQuotaManagerConfig.DEFAULT_NUM_QUOTA_SAMPLES
-  val ReplicationQuotaWindowSizeSeconds: Int = ReplicationQuotaManagerConfig.DEFAULT_QUOTA_WINDOW_SIZE_SECONDS
-  val NumAlterLogDirsReplicationQuotaSamples: Int = ReplicationQuotaManagerConfig.DEFAULT_NUM_QUOTA_SAMPLES
-  val AlterLogDirsReplicationQuotaWindowSizeSeconds: Int = ReplicationQuotaManagerConfig.DEFAULT_QUOTA_WINDOW_SIZE_SECONDS
-  val NumControllerQuotaSamples: Int = ClientQuotaManagerConfig.DEFAULT_NUM_QUOTA_SAMPLES
-  val ControllerQuotaWindowSizeSeconds: Int = ClientQuotaManagerConfig.DEFAULT_QUOTA_WINDOW_SIZE_SECONDS
-
-  /** ********* Kafka Metrics Configuration ***********/
-  val MetricNumSamples = 2
-  val MetricSampleWindowMs = 30000
-  val MetricReporterClasses = ""
-  val MetricRecordingLevel = Sensor.RecordingLevel.INFO.toString
-  val AutoIncludeJmxReporter = true
-
-
-  /** ********* Kafka Yammer Metrics Reporter Configuration ***********/
-  val KafkaMetricReporterClasses = ""
-  val KafkaMetricsPollingIntervalSeconds = 10
-
-  /** ********* Kafka Client Telemetry Metrics Configuration ***********/
-  val ClientTelemetryMaxBytes = 1024 * 1024
-
-  /** ********* SSL configuration ***********/
-  val SslProtocol = SslConfigs.DEFAULT_SSL_PROTOCOL
-  val SslEnabledProtocols = SslConfigs.DEFAULT_SSL_ENABLED_PROTOCOLS
-  val SslKeystoreType = SslConfigs.DEFAULT_SSL_KEYSTORE_TYPE
-  val SslTruststoreType = SslConfigs.DEFAULT_SSL_TRUSTSTORE_TYPE
-  val SslKeyManagerAlgorithm = SslConfigs.DEFAULT_SSL_KEYMANGER_ALGORITHM
-  val SslTrustManagerAlgorithm = SslConfigs.DEFAULT_SSL_TRUSTMANAGER_ALGORITHM
-  val SslEndpointIdentificationAlgorithm = SslConfigs.DEFAULT_SSL_ENDPOINT_IDENTIFICATION_ALGORITHM
-  val SslClientAuthentication = SslClientAuth.NONE.name().toLowerCase(Locale.ROOT)
-  val SslClientAuthenticationValidValues = SslClientAuth.VALUES.asScala.map(v => v.toString.toLowerCase(Locale.ROOT)).asJava.toArray(new Array[String](0))
-  val SslPrincipalMappingRules = BrokerSecurityConfigs.DEFAULT_SSL_PRINCIPAL_MAPPING_RULES
-
-    /** ********* General Security configuration ***********/
-  val ConnectionsMaxReauthMsDefault = 0L
-  val DefaultServerMaxMaxReceiveSize = BrokerSecurityConfigs.DEFAULT_SASL_SERVER_MAX_RECEIVE_SIZE
-  val DefaultPrincipalBuilder = classOf[DefaultKafkaPrincipalBuilder]
-
-  /** ********* Sasl configuration ***********/
-  val SaslMechanismInterBrokerProtocol = SaslConfigs.DEFAULT_SASL_MECHANISM
-  val SaslEnabledMechanisms = BrokerSecurityConfigs.DEFAULT_SASL_ENABLED_MECHANISMS
-  val SaslKerberosKinitCmd = SaslConfigs.DEFAULT_KERBEROS_KINIT_CMD
-  val SaslKerberosTicketRenewWindowFactor = SaslConfigs.DEFAULT_KERBEROS_TICKET_RENEW_WINDOW_FACTOR
-  val SaslKerberosTicketRenewJitter = SaslConfigs.DEFAULT_KERBEROS_TICKET_RENEW_JITTER
-  val SaslKerberosMinTimeBeforeRelogin = SaslConfigs.DEFAULT_KERBEROS_MIN_TIME_BEFORE_RELOGIN
-  val SaslKerberosPrincipalToLocalRules = BrokerSecurityConfigs.DEFAULT_SASL_KERBEROS_PRINCIPAL_TO_LOCAL_RULES
-  val SaslLoginRefreshWindowFactor = SaslConfigs.DEFAULT_LOGIN_REFRESH_WINDOW_FACTOR
-  val SaslLoginRefreshWindowJitter = SaslConfigs.DEFAULT_LOGIN_REFRESH_WINDOW_JITTER
-  val SaslLoginRefreshMinPeriodSeconds = SaslConfigs.DEFAULT_LOGIN_REFRESH_MIN_PERIOD_SECONDS
-  val SaslLoginRefreshBufferSeconds = SaslConfigs.DEFAULT_LOGIN_REFRESH_BUFFER_SECONDS
-  val SaslLoginRetryBackoffMaxMs = SaslConfigs.DEFAULT_SASL_LOGIN_RETRY_BACKOFF_MAX_MS
-  val SaslLoginRetryBackoffMs = SaslConfigs.DEFAULT_SASL_LOGIN_RETRY_BACKOFF_MS
-  val SaslOAuthBearerScopeClaimName = SaslConfigs.DEFAULT_SASL_OAUTHBEARER_SCOPE_CLAIM_NAME
-  val SaslOAuthBearerSubClaimName = SaslConfigs.DEFAULT_SASL_OAUTHBEARER_SUB_CLAIM_NAME
-  val SaslOAuthBearerJwksEndpointRefreshMs = SaslConfigs.DEFAULT_SASL_OAUTHBEARER_JWKS_ENDPOINT_REFRESH_MS
-  val SaslOAuthBearerJwksEndpointRetryBackoffMaxMs = SaslConfigs.DEFAULT_SASL_OAUTHBEARER_JWKS_ENDPOINT_RETRY_BACKOFF_MAX_MS
-  val SaslOAuthBearerJwksEndpointRetryBackoffMs = SaslConfigs.DEFAULT_SASL_OAUTHBEARER_JWKS_ENDPOINT_RETRY_BACKOFF_MS
-  val SaslOAuthBearerClockSkewSeconds = SaslConfigs.DEFAULT_SASL_OAUTHBEARER_CLOCK_SKEW_SECONDS
-
-  /** ********* Delegation Token configuration ***********/
-  val DelegationTokenMaxLifeTimeMsDefault = 7 * 24 * 60 * 60 * 1000L
-  val DelegationTokenExpiryTimeMsDefault = 24 * 60 * 60 * 1000L
-  val DelegationTokenExpiryCheckIntervalMsDefault = 1 * 60 * 60 * 1000L
-
-  /** ********* Password encryption configuration for dynamic configs *********/
-  val PasswordEncoderCipherAlgorithm = "AES/CBC/PKCS5Padding"
-  val PasswordEncoderKeyLength = 128
-  val PasswordEncoderIterations = 4096
-
-  /** ********* Raft Quorum Configuration *********/
-  val QuorumVoters = RaftConfig.DEFAULT_QUORUM_VOTERS
-  val QuorumElectionTimeoutMs = RaftConfig.DEFAULT_QUORUM_ELECTION_TIMEOUT_MS
-  val QuorumFetchTimeoutMs = RaftConfig.DEFAULT_QUORUM_FETCH_TIMEOUT_MS
-  val QuorumElectionBackoffMs = RaftConfig.DEFAULT_QUORUM_ELECTION_BACKOFF_MAX_MS
-  val QuorumLingerMs = RaftConfig.DEFAULT_QUORUM_LINGER_MS
-  val QuorumRequestTimeoutMs = RaftConfig.DEFAULT_QUORUM_REQUEST_TIMEOUT_MS
-  val QuorumRetryBackoffMs = RaftConfig.DEFAULT_QUORUM_RETRY_BACKOFF_MS
-}
-
-=======
->>>>>>> 0ef89a7c
 object KafkaConfig {
 
   private val LogConfigPrefix = "log."
@@ -1432,7 +1191,7 @@
       .define(FetchMaxBytes, INT, Defaults.FETCH_MAX_BYTES, atLeast(1024), MEDIUM, FetchMaxBytesDoc)
 
       /** ********* Request Limit Configuration ***********/
-      .define(MaxRequestPartitionSizeLimit, INT, Defaults.MaxRequestPartitionSizeLimit, atLeast(1), MEDIUM, MaxRequestPartitionSizeLimitDoc)
+      .define(MaxRequestPartitionSizeLimit, INT, Defaults.MAX_REQUEST_PARTITION_SIZE_LIMIT, atLeast(1), MEDIUM, MaxRequestPartitionSizeLimitDoc)
 
       /** ********* Kafka Metrics Configuration ***********/
       .define(MetricNumSamplesProp, INT, Defaults.METRIC_NUM_SAMPLES, atLeast(1), LOW, MetricNumSamplesDoc)
