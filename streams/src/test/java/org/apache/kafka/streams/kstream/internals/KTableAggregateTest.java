/**
 * Licensed to the Apache Software Foundation (ASF) under one or more
 * contributor license agreements.  See the NOTICE file distributed with
 * this work for additional information regarding copyright ownership.
 * The ASF licenses this file to You under the Apache License, Version 2.0
 * (the "License"); you may not use this file except in compliance with
 * the License.  You may obtain a copy of the License at
 *
 *    http://www.apache.org/licenses/LICENSE-2.0
 *
 * Unless required by applicable law or agreed to in writing, software
 * distributed under the License is distributed on an "AS IS" BASIS,
 * WITHOUT WARRANTIES OR CONDITIONS OF ANY KIND, either express or implied.
 * See the License for the specific language governing permissions and
 * limitations under the License.
 */

package org.apache.kafka.streams.kstream.internals;

import org.apache.kafka.common.serialization.Deserializer;
import org.apache.kafka.common.serialization.Serializer;
import org.apache.kafka.common.serialization.StringDeserializer;
import org.apache.kafka.common.serialization.StringSerializer;
import org.apache.kafka.common.utils.Utils;
import org.apache.kafka.streams.kstream.Aggregator;
import org.apache.kafka.streams.kstream.KStreamBuilder;
import org.apache.kafka.streams.kstream.KTable;
import org.apache.kafka.test.KStreamTestDriver;
import org.apache.kafka.test.MockProcessorSupplier;
import org.apache.kafka.test.NoOpKeyValueMapper;
import org.junit.Test;

import java.io.File;
import java.nio.file.Files;

import static org.junit.Assert.assertEquals;

public class KTableAggregateTest {

    private final Serializer<String> strSerializer = new StringSerializer();
    private final Deserializer<String> strDeserializer = new StringDeserializer();

    private class StringCanonizer implements Aggregator<String, String, String> {

        @Override
        public String initialValue(String aggKey) {
            return "0";
        }

        @Override
        public String add(String aggKey, String value, String aggregate) {
            return aggregate + "+" + value;
        }

        @Override
        public String remove(String aggKey, String value, String aggregate) {
            return aggregate + "-" + value;
        }
    }

    @Test
    public void testAggBasic() throws Exception {
        final File baseDir = Files.createTempDirectory("test").toFile();

        try {
            final KStreamBuilder builder = new KStreamBuilder();

            builder.register(String.class, new StringSerializer(), new StringDeserializer());

            String topic1 = "topic1";

<<<<<<< HEAD
            KTable<String, String> table1 = builder.table(String.class, String.class, topic1);
            KTable<String, String> table2 = table1.<String, String, String>aggregate(new StringCanonizeSupplier(),
=======
            KTable<String, String> table1 = builder.table(strSerializer, strSerializer, strDeserializer, strDeserializer, topic1);
            KTable<String, String> table2 = table1.<String, String, String>aggregate(new StringCanonizer(),
>>>>>>> 79cda047
                    new NoOpKeyValueMapper<String, String>(),
                    strSerializer,
                    strSerializer,
                    strSerializer,
                    strDeserializer,
                    strDeserializer,
                    strDeserializer,
                    "topic1-Canonized");

            MockProcessorSupplier<String, String> proc2 = new MockProcessorSupplier<>();
            table2.toStream().process(proc2);

            KStreamTestDriver driver = new KStreamTestDriver(builder, baseDir);

            driver.process(topic1, "A", "1");
            driver.process(topic1, "B", "2");
            driver.process(topic1, "A", "3");
            driver.process(topic1, "B", "4");
            driver.process(topic1, "C", "5");
            driver.process(topic1, "D", "6");
            driver.process(topic1, "B", "7");
            driver.process(topic1, "C", "8");

            assertEquals(Utils.mkList(
                    "A:0+1",
                    "B:0+2",
                    "A:0+1+3", "A:0+1+3-1",
                    "B:0+2+4", "B:0+2+4-2",
                    "C:0+5",
                    "D:0+6",
                    "B:0+2+4-2+7", "B:0+2+4-2+7-4",
                    "C:0+5+8", "C:0+5+8-5"), proc2.processed);

        } finally {
            Utils.delete(baseDir);
        }
    }
}<|MERGE_RESOLUTION|>--- conflicted
+++ resolved
@@ -69,13 +69,8 @@
 
             String topic1 = "topic1";
 
-<<<<<<< HEAD
             KTable<String, String> table1 = builder.table(String.class, String.class, topic1);
-            KTable<String, String> table2 = table1.<String, String, String>aggregate(new StringCanonizeSupplier(),
-=======
-            KTable<String, String> table1 = builder.table(strSerializer, strSerializer, strDeserializer, strDeserializer, topic1);
             KTable<String, String> table2 = table1.<String, String, String>aggregate(new StringCanonizer(),
->>>>>>> 79cda047
                     new NoOpKeyValueMapper<String, String>(),
                     strSerializer,
                     strSerializer,
