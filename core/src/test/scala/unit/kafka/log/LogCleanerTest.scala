--- conflicted
+++ resolved
@@ -977,40 +977,26 @@
 
     def distinctValuesBySegment = log.logSegments.map(s => s.log.records.asScala.map(record => TestUtils.readString(record.value)).toSet.size).toSeq
 
-<<<<<<< HEAD
     val distinctValuesBySegmentBeforeClean = distinctValuesBySegment
-    assertTrue("Test is not effective unless each segment contains duplicates. Increase segment size or decrease number of keys.",
-      distinctValuesBySegment.reverse.tail.forall(_ > N))
-=======
-    val disctinctValuesBySegmentBeforeClean = distinctValuesBySegment
     assertTrue(distinctValuesBySegment.reverse.tail.forall(_ > N),
       "Test is not effective unless each segment contains duplicates. Increase segment size or decrease number of keys.")
->>>>>>> bbf145b1
 
     log.updateHighWatermark(log.activeSegment.baseOffset)
     cleaner.clean(LogToClean(new TopicPartition("test", 0), log, 0, firstUncleanableOffset))
 
     val distinctValuesBySegmentAfterClean = distinctValuesBySegment
-<<<<<<< HEAD
-    
+
     // One segment should have been completely deleted, so there will be fewer segments.
     assertTrue(distinctValuesBySegmentAfterClean.size < distinctValuesBySegmentBeforeClean.size)
-    
+
     // Drop the first segment from before cleaning since it was removed. Also subtract 1 from numCleanableSegments
     val normalizedDistinctValuesBySegmentBeforeClean = distinctValuesBySegmentBeforeClean.drop(1)
     val newNumCleanableSegments = numCleanableSegments - 1
-    assertTrue("The cleanable segments should have fewer number of values after cleaning",
-      normalizedDistinctValuesBySegmentBeforeClean.zip(distinctValuesBySegmentAfterClean).take(newNumCleanableSegments).forall { case (before, after) => after < before })
-    assertTrue("The uncleanable segments should have the same number of values after cleaning", normalizedDistinctValuesBySegmentBeforeClean.zip(distinctValuesBySegmentAfterClean)
-      .slice(newNumCleanableSegments, numTotalSegments).forall { x => x._1 == x._2 })
-=======
-
-    assertTrue(disctinctValuesBySegmentBeforeClean.zip(distinctValuesBySegmentAfterClean)
-      .take(numCleanableSegments).forall { case (before, after) => after < before },
+    assertTrue(normalizedDistinctValuesBySegmentBeforeClean.zip(distinctValuesBySegmentAfterClean)
+      .take(newNumCleanableSegments).forall { case (before, after) => after < before },
       "The cleanable segments should have fewer number of values after cleaning")
-    assertTrue(disctinctValuesBySegmentBeforeClean.zip(distinctValuesBySegmentAfterClean)
-      .slice(numCleanableSegments, numTotalSegments).forall { x => x._1 == x._2 }, "The uncleanable segments should have the same number of values after cleaning")
->>>>>>> bbf145b1
+    assertTrue(normalizedDistinctValuesBySegmentBeforeClean.zip(distinctValuesBySegmentAfterClean)
+      .slice(newNumCleanableSegments, numTotalSegments).forall { x => x._1 == x._2 }, "The uncleanable segments should have the same number of values after cleaning")
   }
 
   @Test
