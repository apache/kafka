import subprocess
from datetime import date
import argparse
from distutils.dir_util import copy_tree
import shutil


def build_jvm(image, tag, kafka_url):
    image = f'{image}:{tag}'
    copy_tree("resources", "jvm/resources")
    result = subprocess.run(
        ["docker", "build", "-f", "jvm/Dockerfile", "-t", image, "--build-arg", f"kafka_url={kafka_url}",
         "--build-arg", f'build_date={date.today()}', "jvm"])
    if result.stderr:
        print(result.stdout)
        return
    shutil.rmtree("jvm/resources")


def build_native(image, tag):
    image = f'{image}:{tag}'
    copy_tree("resources", "native-image/resources")
    result = subprocess.run(
        ["docker", "build", "-f", "native-image/Dockerfile", "-t", image,
         "--build-arg", f'build_date={date.today()}', "native-image"])
    if result.stderr:
        print(result.stdout)
        return
    shutil.rmtree("native-image/resources")


def run_jvm_tests(image, tag):
    subprocess.Popen(["python", "docker_sanity_test.py", f"{image}:{tag}", "jvm"], cwd="test")


if __name__ == '__main__':
    parser = argparse.ArgumentParser()
<<<<<<< HEAD
    parser.add_argument("image")
    parser.add_argument("tag")
    parser.add_argument("image_type", default="all")
    parser.add_argument("-ku", "--kafka-url", dest="kafka_url")
    parser.add_argument("-b", "--build", action="store_true", dest="build_only", default=False,
                        help="Only builds the image, don't run tests")
    parser.add_argument("-t", "--test", action="store_true", dest="test_only", default=False,
                        help="Only run the tests, don't build the image")
=======
    parser.add_argument("image", help="Image name that you want to keep for the Docker image")
    parser.add_argument("-tag", "--image-tag", default="latest", dest="tag", help="Image tag that you want to add to the image")
    parser.add_argument("-type", "--image-type", default="all", dest="image_type", help="Image type you want to build. By default it's all")
    parser.add_argument("-u", "--kafka-url", dest="kafka_url", help="Kafka url to be used to download kafka binary tarball in the docker image")
    parser.add_argument("-b", "--build", action="store_true", dest="build_only", default=False, help="Only build the image, don't run tests")
    parser.add_argument("-t", "--test", action="store_true", dest="test_only", default=False, help="Only run the tests, don't build the image")
>>>>>>> 06234352
    args = parser.parse_args()

    if args.image_type in ("all", "jvm") and (args.build_only or not (args.build_only or args.test_only)):
        if args.kafka_url:
            build_jvm(args.image, args.tag, args.kafka_url)
        else:
            raise ValueError("--kafka-url is a required argument for jvm image")

    if args.image_type in ("all", "native-image") and (args.build_only or not (args.build_only or args.test_only)):
        build_native(args.image, args.tag)

    if args.image_type in ("all", "jvm") and (args.test_only or not (args.build_only or args.test_only)):
        run_jvm_tests(args.image, args.tag)<|MERGE_RESOLUTION|>--- conflicted
+++ resolved
@@ -35,23 +35,12 @@
 
 if __name__ == '__main__':
     parser = argparse.ArgumentParser()
-<<<<<<< HEAD
-    parser.add_argument("image")
-    parser.add_argument("tag")
-    parser.add_argument("image_type", default="all")
-    parser.add_argument("-ku", "--kafka-url", dest="kafka_url")
-    parser.add_argument("-b", "--build", action="store_true", dest="build_only", default=False,
-                        help="Only builds the image, don't run tests")
-    parser.add_argument("-t", "--test", action="store_true", dest="test_only", default=False,
-                        help="Only run the tests, don't build the image")
-=======
     parser.add_argument("image", help="Image name that you want to keep for the Docker image")
     parser.add_argument("-tag", "--image-tag", default="latest", dest="tag", help="Image tag that you want to add to the image")
     parser.add_argument("-type", "--image-type", default="all", dest="image_type", help="Image type you want to build. By default it's all")
     parser.add_argument("-u", "--kafka-url", dest="kafka_url", help="Kafka url to be used to download kafka binary tarball in the docker image")
     parser.add_argument("-b", "--build", action="store_true", dest="build_only", default=False, help="Only build the image, don't run tests")
     parser.add_argument("-t", "--test", action="store_true", dest="test_only", default=False, help="Only run the tests, don't build the image")
->>>>>>> 06234352
     args = parser.parse_args()
 
     if args.image_type in ("all", "jvm") and (args.build_only or not (args.build_only or args.test_only)):
