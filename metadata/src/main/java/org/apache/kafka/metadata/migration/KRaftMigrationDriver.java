/*
 * Licensed to the Apache Software Foundation (ASF) under one or more
 * contributor license agreements. See the NOTICE file distributed with
 * this work for additional information regarding copyright ownership.
 * The ASF licenses this file to You under the Apache License, Version 2.0
 * (the "License"); you may not use this file except in compliance with
 * the License. You may obtain a copy of the License at
 *
 *    http://www.apache.org/licenses/LICENSE-2.0
 *
 * Unless required by applicable law or agreed to in writing, software
 * distributed under the License is distributed on an "AS IS" BASIS,
 * WITHOUT WARRANTIES OR CONDITIONS OF ANY KIND, either express or implied.
 * See the License for the specific language governing permissions and
 * limitations under the License.
 */
package org.apache.kafka.metadata.migration;

import org.apache.kafka.common.metadata.ConfigRecord;
import org.apache.kafka.common.metadata.MetadataRecordType;
import org.apache.kafka.common.utils.LogContext;
import org.apache.kafka.common.utils.Time;
import org.apache.kafka.image.MetadataDelta;
import org.apache.kafka.image.MetadataImage;
import org.apache.kafka.image.MetadataProvenance;
import org.apache.kafka.image.loader.LoaderManifest;
import org.apache.kafka.image.loader.LoaderManifestType;
import org.apache.kafka.image.publisher.MetadataPublisher;
import org.apache.kafka.metadata.BrokerRegistration;
import org.apache.kafka.queue.EventQueue;
import org.apache.kafka.queue.KafkaEventQueue;
import org.apache.kafka.raft.LeaderAndEpoch;
import org.apache.kafka.raft.OffsetAndEpoch;
import org.apache.kafka.server.common.ApiMessageAndVersion;
import org.apache.kafka.server.fault.FaultHandler;
import org.apache.kafka.server.util.Deadline;
import org.apache.kafka.server.util.FutureUtils;
import org.slf4j.Logger;

import java.util.Collection;
import java.util.EnumSet;
import java.util.HashSet;
import java.util.Set;
import java.util.concurrent.CompletableFuture;
import java.util.concurrent.RejectedExecutionException;
import java.util.concurrent.TimeUnit;
import java.util.concurrent.atomic.AtomicInteger;
import java.util.function.Consumer;
import java.util.stream.Collectors;

import static java.util.concurrent.TimeUnit.NANOSECONDS;
import static java.util.concurrent.TimeUnit.SECONDS;

/**
 * This class orchestrates and manages the state related to a ZK to KRaft migration. A single event thread is used to
 * serialize events coming from various threads and listeners.
 */
public class KRaftMigrationDriver implements MetadataPublisher {
    private final static Consumer<Throwable> NO_OP_HANDLER = ex -> { };

    /**
     * When waiting for the metadata layer to commit batches, we block the migration driver thread for this
     * amount of time. A large value is selected to avoid timeouts in the common case, but prevent us from
     * blocking indefinitely.
     */
    private final static int METADATA_COMMIT_MAX_WAIT_MS = 300_000;

    private final Time time;
    private final LogContext logContext;
    private final Logger log;
    private final int nodeId;
    private final MigrationClient zkMigrationClient;
    private final KRaftMigrationZkWriter zkMetadataWriter;
    private final LegacyPropagator propagator;
    private final ZkRecordConsumer zkRecordConsumer;
    private final KafkaEventQueue eventQueue;
    private final FaultHandler faultHandler;
    /**
     * A callback for when the migration state has been recovered from ZK. This is used to delay the installation of this
     * MetadataPublisher with MetadataLoader.
     */
    private final Consumer<MetadataPublisher> initialZkLoadHandler;
    private volatile LeaderAndEpoch leaderAndEpoch;
    private volatile MigrationDriverState migrationState;
    private volatile ZkMigrationLeadershipState migrationLeadershipState;
    private volatile MetadataImage image;
    private volatile boolean firstPublish;

    public KRaftMigrationDriver(
        int nodeId,
        ZkRecordConsumer zkRecordConsumer,
        MigrationClient zkMigrationClient,
        LegacyPropagator propagator,
        Consumer<MetadataPublisher> initialZkLoadHandler,
        FaultHandler faultHandler
    ) {
        this.nodeId = nodeId;
        this.zkRecordConsumer = zkRecordConsumer;
        this.zkMigrationClient = zkMigrationClient;
        this.propagator = propagator;
        this.time = Time.SYSTEM;
        this.logContext = new LogContext("[KRaftMigrationDriver id=" + nodeId + "] ");
        this.log = this.logContext.logger(KRaftMigrationDriver.class);
        this.migrationState = MigrationDriverState.UNINITIALIZED;
        this.migrationLeadershipState = ZkMigrationLeadershipState.EMPTY;
        this.eventQueue = new KafkaEventQueue(Time.SYSTEM, logContext, "controller-" + nodeId + "-migration-driver-");
        this.image = MetadataImage.EMPTY;
        this.firstPublish = false;
        this.leaderAndEpoch = LeaderAndEpoch.UNKNOWN;
        this.initialZkLoadHandler = initialZkLoadHandler;
        this.faultHandler = faultHandler;
        this.zkMetadataWriter = new KRaftMigrationZkWriter(zkMigrationClient, this::applyMigrationOperation);
    }

    public void start() {
        eventQueue.prepend(new PollEvent());
    }

    public void shutdown() throws InterruptedException {
        eventQueue.beginShutdown("KRaftMigrationDriver#shutdown");
        log.debug("Shutting down KRaftMigrationDriver");
        eventQueue.close();
    }

    // Visible for testing
    CompletableFuture<MigrationDriverState> migrationState() {
        CompletableFuture<MigrationDriverState> stateFuture = new CompletableFuture<>();
        eventQueue.append(() -> stateFuture.complete(migrationState));
        return stateFuture;
    }

<<<<<<< HEAD
    private void initializeMigrationState() {
        log.info("Recovering migration state");
        applyMigrationOperation("Recovery", zkMigrationClient::getOrCreateMigrationRecoveryState);
=======
    private void recoverMigrationStateFromZK() {
        log.info("Recovering migration state from ZK");
        apply("Recovery", zkMigrationClient::getOrCreateMigrationRecoveryState);
>>>>>>> c1b5c75d
        String maybeDone = migrationLeadershipState.zkMigrationComplete() ? "done" : "not done";
        log.info("Recovered migration state {}. ZK migration is {}.", migrationLeadershipState, maybeDone);

        // Once we've recovered the migration state from ZK, install this class as a metadata published
        // by calling the initialZkLoadHandler.
        initialZkLoadHandler.accept(this);

        // Transition to INACTIVE state and wait for leadership events.
        transitionTo(MigrationDriverState.INACTIVE);
    }

    private boolean imageDoesNotContainAllBrokers(MetadataImage image, Set<Integer> brokerIds) {
        for (BrokerRegistration broker : image.cluster().brokers().values()) {
            if (broker.isMigratingZkBroker()) {
                brokerIds.remove(broker.id());
            }
        }
        return !brokerIds.isEmpty();
    }

    private boolean areZkBrokersReadyForMigration() {
        if (!firstPublish) {
            log.info("Waiting for initial metadata publish before checking if Zk brokers are registered.");
            return false;
        }

        if (image.cluster().isEmpty()) {
            // This primarily happens in system tests when we are starting a new ZK cluster and KRaft quorum
            // around the same time.
            log.info("No brokers are known to KRaft, waiting for brokers to register.");
            return false;
        }

        Set<Integer> zkBrokerRegistrations = zkMigrationClient.readBrokerIds();
        if (zkBrokerRegistrations.isEmpty()) {
            // Similar to the above empty check
            log.info("No brokers are registered in ZK, waiting for brokers to register.");
            return false;
        }

        if (imageDoesNotContainAllBrokers(image, zkBrokerRegistrations)) {
            log.info("Still waiting for ZK brokers {} to register with KRaft.", zkBrokerRegistrations);
            return false;
        }

        // Once all of those are found, check the topic assignments. This is much more expensive than listing /brokers
        Set<Integer> zkBrokersWithAssignments = new HashSet<>();
        zkMigrationClient.topicClient().iterateTopics(
            EnumSet.of(TopicMigrationClient.TopicVisitorInterest.TOPICS),
            (topicName, topicId, assignments) -> assignments.values().forEach(zkBrokersWithAssignments::addAll)
        );

        if (imageDoesNotContainAllBrokers(image, zkBrokersWithAssignments)) {
            log.info("Still waiting for ZK brokers {} found in metadata to register with KRaft.", zkBrokersWithAssignments);
            return false;
        }

        return true;
    }

    /**
     * Apply a function which transforms our internal migration state.
     *
     * @param name         A descriptive name of the function that is being applied
     * @param migrationOp  A function which performs some migration operations and possibly transforms our internal state
     */
    private void applyMigrationOperation(String name, KRaftMigrationOperation migrationOp) {
        ZkMigrationLeadershipState beforeState = this.migrationLeadershipState;
        ZkMigrationLeadershipState afterState = migrationOp.apply(beforeState);
        if (afterState.loggableChangeSinceState(beforeState)) {
            log.info("{} transitioned migration state from {} to {}", name, beforeState, afterState);
        } else if (afterState.equals(beforeState)) {
            log.trace("{} kept migration state as {}", name, afterState);
        } else {
            log.trace("{} transitioned migration state from {} to {}", name, beforeState, afterState);

        }
        this.migrationLeadershipState = afterState;
    }

    private boolean isValidStateChange(MigrationDriverState newState) {
        if (migrationState == newState)
            return true;

        if (newState == MigrationDriverState.UNINITIALIZED) {
            return false;
        }

        switch (migrationState) {
            case UNINITIALIZED:
            case DUAL_WRITE:
                return newState == MigrationDriverState.INACTIVE;
            case INACTIVE:
                return newState == MigrationDriverState.WAIT_FOR_CONTROLLER_QUORUM;
            case WAIT_FOR_CONTROLLER_QUORUM:
                return
                    newState == MigrationDriverState.INACTIVE ||
                    newState == MigrationDriverState.BECOME_CONTROLLER ||
                    newState == MigrationDriverState.WAIT_FOR_BROKERS;
            case WAIT_FOR_BROKERS:
                return
                    newState == MigrationDriverState.INACTIVE ||
                    newState == MigrationDriverState.BECOME_CONTROLLER;
            case BECOME_CONTROLLER:
                return
                    newState == MigrationDriverState.INACTIVE ||
                    newState == MigrationDriverState.ZK_MIGRATION ||
                    newState == MigrationDriverState.KRAFT_CONTROLLER_TO_BROKER_COMM;
            case ZK_MIGRATION:
                return
                    newState == MigrationDriverState.INACTIVE ||
                    newState == MigrationDriverState.KRAFT_CONTROLLER_TO_BROKER_COMM;
            case KRAFT_CONTROLLER_TO_BROKER_COMM:
                return
                    newState == MigrationDriverState.INACTIVE ||
                    newState == MigrationDriverState.DUAL_WRITE;
            default:
                log.error("Migration driver trying to transition from an unknown state {}", migrationState);
                return false;
        }
    }

    private void transitionTo(MigrationDriverState newState) {
        if (!isValidStateChange(newState)) {
            throw new IllegalStateException(
                String.format("Invalid transition in migration driver from %s to %s", migrationState, newState));
        }

        if (newState != migrationState) {
            log.debug("{} transitioning from {} to {} state", nodeId, migrationState, newState);
        } else {
            log.trace("{} transitioning from {} to {} state", nodeId, migrationState, newState);
        }

        migrationState = newState;
    }

    @Override
    public String name() {
        return "KRaftMigrationDriver";
    }

    @Override
    public void onControllerChange(LeaderAndEpoch newLeaderAndEpoch) {
        eventQueue.append(new KRaftLeaderEvent(newLeaderAndEpoch));
    }

    @Override
    public void onMetadataUpdate(
        MetadataDelta delta,
        MetadataImage newImage,
        LoaderManifest manifest
    ) {
        enqueueMetadataChangeEvent(delta,
            newImage,
            manifest.provenance(),
            manifest.type() == LoaderManifestType.SNAPSHOT,
            NO_OP_HANDLER);
    }

    /**
     * Construct and enqueue a {@link MetadataChangeEvent} with a given completion handler. In production use cases,
     * this handler is a no-op. This method exists so we can add additional logic in our unit tests to wait for the
     * enqueued event to finish executing.
     */
    void enqueueMetadataChangeEvent(
        MetadataDelta delta,
        MetadataImage newImage,
        MetadataProvenance provenance,
        boolean isSnapshot,
        Consumer<Throwable> completionHandler
    ) {
        MetadataChangeEvent metadataChangeEvent = new MetadataChangeEvent(
            delta,
            newImage,
            provenance,
            isSnapshot,
            completionHandler
        );
        eventQueue.append(metadataChangeEvent);
    }

    @Override
    public void close() throws Exception {
        eventQueue.close();
    }

    // Events handled by Migration Driver.
    abstract class MigrationEvent implements EventQueue.Event {
        @SuppressWarnings("ThrowableNotThrown")
        @Override
        public void handleException(Throwable e) {
            if (e instanceof MigrationClientAuthException) {
                KRaftMigrationDriver.this.faultHandler.handleFault("Encountered ZooKeeper authentication in " + this, e);
            } else if (e instanceof MigrationClientException) {
                log.info(String.format("Encountered ZooKeeper error during event %s. Will retry.", this), e.getCause());
            } else if (e instanceof RejectedExecutionException) {
                log.debug("Not processing {} because the event queue is closed.", this);
            } else {
                KRaftMigrationDriver.this.faultHandler.handleFault("Unhandled error in " + this, e);
            }
        }

        @Override
        public String toString() {
            return this.getClass().getSimpleName();
        }
    }

    class PollEvent extends MigrationEvent {
        @Override
        public void run() throws Exception {
            switch (migrationState) {
                case UNINITIALIZED:
                    recoverMigrationStateFromZK();
                    break;
                case INACTIVE:
                    // Nothing to do when the driver is inactive. We must wait until a KRaftLeaderEvent
                    // tells informs us that we are the leader.
                    break;
                case WAIT_FOR_CONTROLLER_QUORUM:
                    eventQueue.append(new WaitForControllerQuorumEvent());
                    break;
                case BECOME_CONTROLLER:
                    eventQueue.append(new BecomeZkControllerEvent());
                    break;
                case WAIT_FOR_BROKERS:
                    eventQueue.append(new WaitForZkBrokersEvent());
                    break;
                case ZK_MIGRATION:
                    eventQueue.append(new MigrateMetadataEvent());
                    break;
                case KRAFT_CONTROLLER_TO_BROKER_COMM:
                    eventQueue.append(new SendRPCsToBrokersEvent());
                    break;
                case DUAL_WRITE:
                    // Nothing to do in the PollEvent. If there's metadata change, we use
                    // MetadataChange event to drive the writes to Zookeeper.
                    break;
            }

            // Poll again after some time
            long deadline = time.nanoseconds() + NANOSECONDS.convert(1, SECONDS);
            eventQueue.scheduleDeferred(
                "poll",
                new EventQueue.DeadlineFunction(deadline),
                new PollEvent());
        }
    }

    /**
     * An event generated by a call to {@link MetadataPublisher#onControllerChange}. This will not be called until
     * this class is registered with {@link org.apache.kafka.image.loader.MetadataLoader}. The registration happens
     * after the migration state is loaded from ZooKeeper in {@link #recoverMigrationStateFromZK}.
     */
    class KRaftLeaderEvent extends MigrationEvent {
        private final LeaderAndEpoch leaderAndEpoch;

        KRaftLeaderEvent(LeaderAndEpoch leaderAndEpoch) {
            this.leaderAndEpoch = leaderAndEpoch;
        }

        @Override
        public void run() throws Exception {
            // We can either be the active controller or just resigned from being the controller.
            KRaftMigrationDriver.this.leaderAndEpoch = leaderAndEpoch;
            boolean isActive = leaderAndEpoch.isLeader(KRaftMigrationDriver.this.nodeId);
<<<<<<< HEAD
            switch (migrationState) {
                case UNINITIALIZED:
                    // Poll and retry after initialization
                    long deadline = time.nanoseconds() + NANOSECONDS.convert(10, SECONDS);
                    eventQueue.scheduleDeferred(
                        "poll",
                        new EventQueue.DeadlineFunction(deadline),
                        this);
                    break;
                default:
                    if (!isActive) {
                        applyMigrationOperation("KRaftLeaderEvent is not active", state -> ZkMigrationLeadershipState.EMPTY);
                        transitionTo(MigrationDriverState.INACTIVE);
                    } else {
                        // Apply the new KRaft state
                        applyMigrationOperation("KRaftLeaderEvent is active", state -> state.withNewKRaftController(nodeId, leaderAndEpoch.epoch()));
                        // Before becoming the controller fo ZkBrokers, we need to make sure the
                        // Controller Quorum can handle migration.
                        transitionTo(MigrationDriverState.WAIT_FOR_CONTROLLER_QUORUM);
                    }
                    break;
=======

            if (!isActive) {
                apply("KRaftLeaderEvent is not active", state ->
                    state.withNewKRaftController(
                        leaderAndEpoch.leaderId().orElse(ZkMigrationLeadershipState.EMPTY.kraftControllerId()),
                        leaderAndEpoch.epoch())
                );
                transitionTo(MigrationDriverState.INACTIVE);
            } else {
                // Apply the new KRaft state
                apply("KRaftLeaderEvent is active", state -> state.withNewKRaftController(nodeId, leaderAndEpoch.epoch()));

                // Before becoming the controller fo ZkBrokers, we need to make sure the
                // Controller Quorum can handle migration.
                transitionTo(MigrationDriverState.WAIT_FOR_CONTROLLER_QUORUM);
>>>>>>> c1b5c75d
            }
        }
    }

    class WaitForControllerQuorumEvent extends MigrationEvent {

        @Override
        public void run() throws Exception {
            if (migrationState.equals(MigrationDriverState.WAIT_FOR_CONTROLLER_QUORUM)) {
                if (!firstPublish) {
                    log.trace("Waiting until we have received metadata before proceeding with migration");
                    return;
                }

                ZkMigrationState zkMigrationState = image.features().zkMigrationState();
                switch (zkMigrationState) {
                    case NONE:
                        // This error message is used in zookeeper_migration_test.py::TestMigration.test_pre_migration_mode_3_4
                        log.error("The controller's ZkMigrationState is NONE which means this cluster should not be migrated from ZooKeeper. " +
                            "This controller should not be configured with 'zookeeper.metadata.migration.enable' set to true. " +
                            "Will not proceed with a migration.");
                        transitionTo(MigrationDriverState.INACTIVE);
                        break;
                    case PRE_MIGRATION:
                        // Base case when starting the migration
                        log.debug("Controller Quorum is ready for Zk to KRaft migration. Now waiting for ZK brokers.");
                        transitionTo(MigrationDriverState.WAIT_FOR_BROKERS);
                        break;
                    case MIGRATION:
                        if (!migrationLeadershipState.zkMigrationComplete()) {
                            log.error("KRaft controller indicates an active migration, but the ZK state does not.");
                            transitionTo(MigrationDriverState.INACTIVE);
                        } else {
                            // Base case when rebooting a controller during migration
                            log.debug("Migration is in already progress, not waiting on ZK brokers.");
                            transitionTo(MigrationDriverState.BECOME_CONTROLLER);
                        }
                        break;
                    case POST_MIGRATION:
                        log.error("KRaft controller indicates a completed migration, but the migration driver is somehow active.");
                        transitionTo(MigrationDriverState.INACTIVE);
                        break;
                }
            }
        }
    }

    class BecomeZkControllerEvent extends MigrationEvent {
        @Override
        public void run() throws Exception {
            if (migrationState == MigrationDriverState.BECOME_CONTROLLER) {
                applyMigrationOperation("BecomeZkLeaderEvent", zkMigrationClient::claimControllerLeadership);
                if (migrationLeadershipState.zkControllerEpochZkVersion() == -1) {
                    log.debug("Unable to claim leadership, will retry until we learn of a different KRaft leader");
                } else {
                    if (!migrationLeadershipState.zkMigrationComplete()) {
                        transitionTo(MigrationDriverState.ZK_MIGRATION);
                    } else {
                        transitionTo(MigrationDriverState.KRAFT_CONTROLLER_TO_BROKER_COMM);
                    }
                }
            }
        }
    }

    class WaitForZkBrokersEvent extends MigrationEvent {
        @Override
        public void run() throws Exception {
            switch (migrationState) {
                case WAIT_FOR_BROKERS:
                    if (areZkBrokersReadyForMigration()) {
                        log.debug("Zk brokers are registered and ready for migration");
                        transitionTo(MigrationDriverState.BECOME_CONTROLLER);
                    }
                    break;
                default:
                    // Ignore the event as we're not in the appropriate state anymore.
                    break;
            }
        }
    }

    class MigrateMetadataEvent extends MigrationEvent {
        @Override
        public void run() throws Exception {
            Set<Integer> brokersInMetadata = new HashSet<>();
            log.info("Starting ZK migration");
            zkRecordConsumer.beginMigration();
            try {
                AtomicInteger count = new AtomicInteger(0);
                zkMigrationClient.readAllMetadata(batch -> {
                    try {
                        if (log.isTraceEnabled()) {
                            log.trace("Migrating {} records from ZK: {}", batch.size(), recordBatchToString(batch));
                        } else {
                            log.info("Migrating {} records from ZK", batch.size());
                        }
                        CompletableFuture<?> future = zkRecordConsumer.acceptBatch(batch);
                        FutureUtils.waitWithLogging(KRaftMigrationDriver.this.log, KRaftMigrationDriver.this.logContext.logPrefix(),
                            "the metadata layer to commit migration record batch",
                            future, Deadline.fromDelay(time, METADATA_COMMIT_MAX_WAIT_MS, TimeUnit.MILLISECONDS), time);
                        count.addAndGet(batch.size());
                    } catch (Throwable e) {
                        throw new RuntimeException(e);
                    }
                }, brokersInMetadata::add);
                CompletableFuture<OffsetAndEpoch> completeMigrationFuture = zkRecordConsumer.completeMigration();
                OffsetAndEpoch offsetAndEpochAfterMigration = FutureUtils.waitWithLogging(
                    KRaftMigrationDriver.this.log, KRaftMigrationDriver.this.logContext.logPrefix(),
                    "the metadata layer to complete the migration",
                    completeMigrationFuture, Deadline.fromDelay(time, METADATA_COMMIT_MAX_WAIT_MS, TimeUnit.MILLISECONDS), time);
                log.info("Completed migration of metadata from Zookeeper to KRaft. A total of {} metadata records were " +
                         "generated. The current metadata offset is now {} with an epoch of {}. Saw {} brokers in the " +
                         "migrated metadata {}.",
                    count.get(),
                    offsetAndEpochAfterMigration.offset(),
                    offsetAndEpochAfterMigration.epoch(),
                    brokersInMetadata.size(),
                    brokersInMetadata);
                ZkMigrationLeadershipState newState = migrationLeadershipState.withKRaftMetadataOffsetAndEpoch(
                    offsetAndEpochAfterMigration.offset(),
                    offsetAndEpochAfterMigration.epoch());
<<<<<<< HEAD
                applyMigrationOperation("Migrate metadata from Zk", state -> zkMigrationClient.setMigrationRecoveryState(newState));
=======
                apply("Finished migrating ZK data", state -> zkMigrationClient.setMigrationRecoveryState(newState));
>>>>>>> c1b5c75d
                transitionTo(MigrationDriverState.KRAFT_CONTROLLER_TO_BROKER_COMM);
            } catch (Throwable t) {
                zkRecordConsumer.abortMigration();
                super.handleException(t);
            }
        }
    }

    class SendRPCsToBrokersEvent extends MigrationEvent {

        @Override
        public void run() throws Exception {
            // Ignore sending RPCs to the brokers since we're no longer in the state.
            if (migrationState == MigrationDriverState.KRAFT_CONTROLLER_TO_BROKER_COMM) {
                if (image.highestOffsetAndEpoch().compareTo(migrationLeadershipState.offsetAndEpoch()) >= 0) {
                    log.trace("Sending RPCs to broker before moving to dual-write mode using " +
                        "at offset and epoch {}", image.highestOffsetAndEpoch());
                    propagator.sendRPCsToBrokersFromMetadataImage(image, migrationLeadershipState.zkControllerEpoch());
                    // Migration leadership state doesn't change since we're not doing any Zk writes.
                    transitionTo(MigrationDriverState.DUAL_WRITE);
                } else {
                    log.trace("Ignoring using metadata image since migration leadership state is at a greater offset and epoch {}",
                        migrationLeadershipState.offsetAndEpoch());
                }
            }
        }
    }

    class MetadataChangeEvent extends MigrationEvent {
        private final MetadataDelta delta;
        private final MetadataImage image;
        private final MetadataProvenance provenance;
        private final boolean isSnapshot;
        private final Consumer<Throwable> completionHandler;

        MetadataChangeEvent(
            MetadataDelta delta,
            MetadataImage image,
            MetadataProvenance provenance,
            boolean isSnapshot,
            Consumer<Throwable> completionHandler
        ) {
            this.delta = delta;
            this.image = image;
            this.provenance = provenance;
            this.isSnapshot = isSnapshot;
            this.completionHandler = completionHandler;
        }

        @Override
        public void run() throws Exception {
            KRaftMigrationDriver.this.firstPublish = true;
            MetadataImage prevImage = KRaftMigrationDriver.this.image;
            KRaftMigrationDriver.this.image = image;
            String metadataType = isSnapshot ? "snapshot" : "delta";

            if (migrationState != MigrationDriverState.DUAL_WRITE) {
                log.trace("Received metadata {}, but the controller is not in dual-write " +
                    "mode. Ignoring the change to be replicated to Zookeeper", metadataType);
                completionHandler.accept(null);
                return;
            }
            if (delta.featuresDelta() != null) {
                propagator.setMetadataVersion(image.features().metadataVersion());
            }

            if (image.highestOffsetAndEpoch().compareTo(migrationLeadershipState.offsetAndEpoch()) < 0) {
                log.info("Ignoring {} {} which contains metadata that has already been written to ZK.", metadataType, provenance);
                completionHandler.accept(null);
            }

            if (isSnapshot) {
                zkMetadataWriter.handleSnapshot(image);
            } else {
                zkMetadataWriter.handleDelta(prevImage, image, delta);
            }

            // TODO: Unhappy path: Probably relinquish leadership and let new controller
            //  retry the write?
            if (delta.topicsDelta() != null || delta.clusterDelta() != null) {
                log.trace("Sending RPCs to brokers for metadata {}.", metadataType);
                propagator.sendRPCsToBrokersFromMetadataDelta(delta, image,
                        migrationLeadershipState.zkControllerEpoch());
            } else {
                log.trace("Not sending RPCs to brokers for metadata {} since no relevant metadata has changed", metadataType);
            }

            completionHandler.accept(null);
        }

        @Override
        public void handleException(Throwable e) {
            completionHandler.accept(e);
            super.handleException(e);
        }
    }

    static String recordBatchToString(Collection<ApiMessageAndVersion> batch) {
        String batchString = batch.stream().map(apiMessageAndVersion -> {
            if (apiMessageAndVersion.message().apiKey() == MetadataRecordType.CONFIG_RECORD.id()) {
                StringBuilder sb = new StringBuilder();
                sb.append("ApiMessageAndVersion(");
                ConfigRecord record = (ConfigRecord) apiMessageAndVersion.message();
                sb.append("ConfigRecord(");
                sb.append("resourceType=");
                sb.append(record.resourceType());
                sb.append(", resourceName=");
                sb.append(record.resourceName());
                sb.append(", name=");
                sb.append(record.name());
                sb.append(")");
                sb.append(" at version ");
                sb.append(apiMessageAndVersion.version());
                sb.append(")");
                return sb.toString();
            } else {
                return apiMessageAndVersion.toString();
            }
        }).collect(Collectors.joining(","));
        return "[" + batchString + "]";
    }
}<|MERGE_RESOLUTION|>--- conflicted
+++ resolved
@@ -129,15 +129,9 @@
         return stateFuture;
     }
 
-<<<<<<< HEAD
-    private void initializeMigrationState() {
-        log.info("Recovering migration state");
-        applyMigrationOperation("Recovery", zkMigrationClient::getOrCreateMigrationRecoveryState);
-=======
     private void recoverMigrationStateFromZK() {
         log.info("Recovering migration state from ZK");
-        apply("Recovery", zkMigrationClient::getOrCreateMigrationRecoveryState);
->>>>>>> c1b5c75d
+        applyMigrationOperation("Recovery", zkMigrationClient::getOrCreateMigrationRecoveryState);
         String maybeDone = migrationLeadershipState.zkMigrationComplete() ? "done" : "not done";
         log.info("Recovered migration state {}. ZK migration is {}.", migrationLeadershipState, maybeDone);
 
@@ -405,32 +399,9 @@
             // We can either be the active controller or just resigned from being the controller.
             KRaftMigrationDriver.this.leaderAndEpoch = leaderAndEpoch;
             boolean isActive = leaderAndEpoch.isLeader(KRaftMigrationDriver.this.nodeId);
-<<<<<<< HEAD
-            switch (migrationState) {
-                case UNINITIALIZED:
-                    // Poll and retry after initialization
-                    long deadline = time.nanoseconds() + NANOSECONDS.convert(10, SECONDS);
-                    eventQueue.scheduleDeferred(
-                        "poll",
-                        new EventQueue.DeadlineFunction(deadline),
-                        this);
-                    break;
-                default:
-                    if (!isActive) {
-                        applyMigrationOperation("KRaftLeaderEvent is not active", state -> ZkMigrationLeadershipState.EMPTY);
-                        transitionTo(MigrationDriverState.INACTIVE);
-                    } else {
-                        // Apply the new KRaft state
-                        applyMigrationOperation("KRaftLeaderEvent is active", state -> state.withNewKRaftController(nodeId, leaderAndEpoch.epoch()));
-                        // Before becoming the controller fo ZkBrokers, we need to make sure the
-                        // Controller Quorum can handle migration.
-                        transitionTo(MigrationDriverState.WAIT_FOR_CONTROLLER_QUORUM);
-                    }
-                    break;
-=======
 
             if (!isActive) {
-                apply("KRaftLeaderEvent is not active", state ->
+                applyMigrationOperation("KRaftLeaderEvent is not active", state ->
                     state.withNewKRaftController(
                         leaderAndEpoch.leaderId().orElse(ZkMigrationLeadershipState.EMPTY.kraftControllerId()),
                         leaderAndEpoch.epoch())
@@ -438,12 +409,11 @@
                 transitionTo(MigrationDriverState.INACTIVE);
             } else {
                 // Apply the new KRaft state
-                apply("KRaftLeaderEvent is active", state -> state.withNewKRaftController(nodeId, leaderAndEpoch.epoch()));
+                applyMigrationOperation("KRaftLeaderEvent is active", state -> state.withNewKRaftController(nodeId, leaderAndEpoch.epoch()));
 
                 // Before becoming the controller fo ZkBrokers, we need to make sure the
                 // Controller Quorum can handle migration.
                 transitionTo(MigrationDriverState.WAIT_FOR_CONTROLLER_QUORUM);
->>>>>>> c1b5c75d
             }
         }
     }
@@ -566,11 +536,7 @@
                 ZkMigrationLeadershipState newState = migrationLeadershipState.withKRaftMetadataOffsetAndEpoch(
                     offsetAndEpochAfterMigration.offset(),
                     offsetAndEpochAfterMigration.epoch());
-<<<<<<< HEAD
-                applyMigrationOperation("Migrate metadata from Zk", state -> zkMigrationClient.setMigrationRecoveryState(newState));
-=======
-                apply("Finished migrating ZK data", state -> zkMigrationClient.setMigrationRecoveryState(newState));
->>>>>>> c1b5c75d
+                applyMigrationOperation("Finished migrating ZK data", state -> zkMigrationClient.setMigrationRecoveryState(newState));
                 transitionTo(MigrationDriverState.KRAFT_CONTROLLER_TO_BROKER_COMM);
             } catch (Throwable t) {
                 zkRecordConsumer.abortMigration();
