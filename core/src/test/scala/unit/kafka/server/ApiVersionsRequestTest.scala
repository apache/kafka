/**
  * Licensed to the Apache Software Foundation (ASF) under one or more
  * contributor license agreements.  See the NOTICE file distributed with
  * this work for additional information regarding copyright ownership.
  * The ASF licenses this file to You under the Apache License, Version 2.0
  * (the "License"); you may not use this file except in compliance with
  * the License.  You may obtain a copy of the License at
  *
  *    http://www.apache.org/licenses/LICENSE-2.0
  *
  * Unless required by applicable law or agreed to in writing, software
  * distributed under the License is distributed on an "AS IS" BASIS,
  * WITHOUT WARRANTIES OR CONDITIONS OF ANY KIND, either express or implied.
  * See the License for the specific language governing permissions and
  * limitations under the License.
  */

package kafka.server

import kafka.test.ClusterInstance
import org.apache.kafka.common.message.ApiVersionsRequestData
import org.apache.kafka.common.protocol.{ApiKeys, Errors}
import org.apache.kafka.common.requests.ApiVersionsRequest
<<<<<<< HEAD
import kafka.test.annotation.{ClusterConfigProperty, ClusterFeature, ClusterTemplate, ClusterTest, Type}
=======
import kafka.test.annotation.{ClusterConfigProperty, ClusterTest, Type}
>>>>>>> 49d7ea6c
import kafka.test.junit.ClusterTestExtensions
import org.apache.kafka.common.utils.Utils
import org.apache.kafka.server.common.{Features, MetadataVersion}
import org.junit.jupiter.api.Assertions._
import org.junit.jupiter.api.extension.ExtendWith
<<<<<<< HEAD

import scala.jdk.CollectionConverters._

object ApiVersionsRequestTest {

  def controlPlaneListenerProperties(): java.util.HashMap[String, String] = {
    // Configure control plane listener to make sure we have separate listeners for testing.
    val serverProperties = new java.util.HashMap[String, String]()
    serverProperties.put("control.plane.listener.name", "CONTROL_PLANE")
    serverProperties.put("listener.security.protocol.map", "CONTROL_PLANE:PLAINTEXT,PLAINTEXT:PLAINTEXT")
    serverProperties.put("listeners", "PLAINTEXT://localhost:0,CONTROL_PLANE://localhost:0")
    serverProperties.put("advertised.listeners", "PLAINTEXT://localhost:0,CONTROL_PLANE://localhost:0")
    serverProperties
  }

  def testApiVersionsRequestTemplate(): java.util.List[ClusterConfig] = {
    val serverProperties: java.util.HashMap[String, String] = controlPlaneListenerProperties()
    serverProperties.put("unstable.api.versions.enable", "false")
    serverProperties.put("unstable.feature.versions.enable", "true")
    List(ClusterConfig.defaultBuilder()
      .setTypes(java.util.Collections.singleton(Type.ZK))
      .setServerProperties(serverProperties)
      .setMetadataVersion(MetadataVersion.latestTesting())
      .setFeatures(Utils.mkMap(
        Utils.mkEntry(Features.KRAFT_VERSION, 0.toShort),
        Utils.mkEntry(Features.TRANSACTION_VERSION, 2.toShort),
        Utils.mkEntry(Features.GROUP_VERSION, 1.toShort)))
      .build()).asJava
  }

  def testApiVersionsRequestIncludesUnreleasedApisTemplate(): java.util.List[ClusterConfig] = {
    val serverProperties: java.util.HashMap[String, String] = controlPlaneListenerProperties()
    serverProperties.put("unstable.api.versions.enable", "true")
    serverProperties.put("unstable.feature.versions.enable", "true")
    List(ClusterConfig.defaultBuilder()
      .setTypes(java.util.Collections.singleton(Type.ZK))
      .setServerProperties(serverProperties)
      .build()).asJava
  }

  def testApiVersionsRequestValidationV0Template(): java.util.List[ClusterConfig] = {
    val serverProperties: java.util.HashMap[String, String] = controlPlaneListenerProperties()
    serverProperties.put("unstable.api.versions.enable", "false")
    serverProperties.put("unstable.feature.versions.enable", "false")
    List(ClusterConfig.defaultBuilder()
      .setTypes(java.util.Collections.singleton(Type.ZK))
      .setMetadataVersion(MetadataVersion.latestProduction())
      .build()).asJava
  }

  def zkApiVersionsRequest(): java.util.List[ClusterConfig] = {
    List(ClusterConfig.defaultBuilder()
      .setTypes(java.util.Collections.singleton(Type.ZK))
      .setServerProperties(controlPlaneListenerProperties())
      .build()).asJava
  }
}
=======
>>>>>>> 49d7ea6c

@ExtendWith(value = Array(classOf[ClusterTestExtensions]))
class ApiVersionsRequestTest(cluster: ClusterInstance) extends AbstractApiVersionsRequestTest(cluster) {

<<<<<<< HEAD
  @ClusterTemplate("testApiVersionsRequestTemplate")
  @ClusterTest(types = Array(Type.KRAFT, Type.CO_KRAFT),
    serverProperties = Array(
      new ClusterConfigProperty(key = "unstable.api.versions.enable", value = "false"),
      new ClusterConfigProperty(key = "unstable.feature.versions.enable", value = "true")),
    features = Array(
      new ClusterFeature(feature = Features.KRAFT_VERSION, version = 0),
      new ClusterFeature(feature = Features.TRANSACTION_VERSION, version = 2),
      new ClusterFeature(feature = Features.GROUP_VERSION, version = 1)))
=======
  @ClusterTest(types = Array(Type.KRAFT, Type.CO_KRAFT), serverProperties = Array(
    new ClusterConfigProperty(key = "unstable.api.versions.enable", value = "false"),
    new ClusterConfigProperty(key = "unstable.feature.versions.enable", value = "true")
  ))
>>>>>>> 49d7ea6c
  def testApiVersionsRequest(): Unit = {
    val request = new ApiVersionsRequest.Builder().build()
    val apiVersionsResponse = sendApiVersionsRequest(request, cluster.clientListener())
    validateApiVersionsResponse(apiVersionsResponse)
  }

  @ClusterTest(types = Array(Type.KRAFT, Type.CO_KRAFT), serverProperties = Array(
      new ClusterConfigProperty(key = "unstable.api.versions.enable", value = "true"),
      new ClusterConfigProperty(key = "unstable.feature.versions.enable", value = "true")),
    features = Array(
      new ClusterFeature(feature = Features.KRAFT_VERSION, version = 0),
      new ClusterFeature(feature = Features.TRANSACTION_VERSION, version = 2),
      new ClusterFeature(feature = Features.GROUP_VERSION, version = 1)))
  def testApiVersionsRequestIncludesUnreleasedApis(): Unit = {
    val request = new ApiVersionsRequest.Builder().build()
    val apiVersionsResponse = sendApiVersionsRequest(request, cluster.clientListener())
    validateApiVersionsResponse(apiVersionsResponse, enableUnstableLastVersion = true)
  }

<<<<<<< HEAD
  @ClusterTemplate("zkApiVersionsRequest")
  def testApiVersionsRequestThroughControlPlaneListener(): Unit = {
    val request = new ApiVersionsRequest.Builder().build()
    val apiVersionsResponse = sendApiVersionsRequest(request, cluster.controlPlaneListenerName().get())
    validateApiVersionsResponse(apiVersionsResponse, cluster.controlPlaneListenerName().get(), true)
  }

  @ClusterTest(types = Array(Type.KRAFT), features = Array(
    new ClusterFeature(feature = Features.KRAFT_VERSION, version = 0),
    new ClusterFeature(feature = Features.TRANSACTION_VERSION, version = 2),
    new ClusterFeature(feature = Features.GROUP_VERSION, version = 1)))
=======
  @ClusterTest(types = Array(Type.KRAFT))
>>>>>>> 49d7ea6c
  def testApiVersionsRequestThroughControllerListener(): Unit = {
    val request = new ApiVersionsRequest.Builder().build()
    val apiVersionsResponse = sendApiVersionsRequest(request, cluster.controllerListenerName.get())
    validateApiVersionsResponse(apiVersionsResponse, cluster.controllerListenerName.get(), enableUnstableLastVersion = true)
  }

  @ClusterTest(types = Array(Type.KRAFT, Type.CO_KRAFT))
  def testApiVersionsRequestWithUnsupportedVersion(): Unit = {
    val apiVersionsRequest = new ApiVersionsRequest.Builder().build()
    val apiVersionsResponse = sendUnsupportedApiVersionRequest(apiVersionsRequest)
    assertEquals(Errors.UNSUPPORTED_VERSION.code(), apiVersionsResponse.data.errorCode())
    assertFalse(apiVersionsResponse.data.apiKeys().isEmpty)
    val apiVersion = apiVersionsResponse.data.apiKeys().find(ApiKeys.API_VERSIONS.id)
    assertEquals(ApiKeys.API_VERSIONS.id, apiVersion.apiKey())
    assertEquals(ApiKeys.API_VERSIONS.oldestVersion(), apiVersion.minVersion())
    assertEquals(ApiKeys.API_VERSIONS.latestVersion(), apiVersion.maxVersion())
  }

  // Use the latest production MV for this test
  @ClusterTest(types = Array(Type.KRAFT, Type.CO_KRAFT), metadataVersion = MetadataVersion.IBP_3_8_IV0, serverProperties = Array(
      new ClusterConfigProperty(key = "unstable.api.versions.enable", value = "false"),
      new ClusterConfigProperty(key = "unstable.feature.versions.enable", value = "false"),
  ))
  def testApiVersionsRequestValidationV0(): Unit = {
    val apiVersionsRequest = new ApiVersionsRequest.Builder().build(0.asInstanceOf[Short])
    val apiVersionsResponse = sendApiVersionsRequest(apiVersionsRequest, cluster.clientListener())
    validateApiVersionsResponse(apiVersionsResponse, apiVersion = 0,
      enableUnstableLastVersion = !"false".equals(
        cluster.config().serverProperties().get("unstable.api.versions.enable")))
  }

  @ClusterTest(types = Array(Type.KRAFT))
  def testApiVersionsRequestValidationV0ThroughControllerListener(): Unit = {
    val apiVersionsRequest = new ApiVersionsRequest.Builder().build(0.asInstanceOf[Short])
    val apiVersionsResponse = sendApiVersionsRequest(apiVersionsRequest, cluster.controllerListenerName.get())
    validateApiVersionsResponse(apiVersionsResponse, cluster.controllerListenerName.get(), apiVersion = 0, enableUnstableLastVersion = true)
  }

  @ClusterTest(types = Array(Type.KRAFT, Type.CO_KRAFT))
  def testApiVersionsRequestValidationV3(): Unit = {
    // Invalid request because Name and Version are empty by default
    val apiVersionsRequest = new ApiVersionsRequest(new ApiVersionsRequestData(), 3.asInstanceOf[Short])
    val apiVersionsResponse = sendApiVersionsRequest(apiVersionsRequest, cluster.clientListener())
    assertEquals(Errors.INVALID_REQUEST.code(), apiVersionsResponse.data.errorCode())
  }
}<|MERGE_RESOLUTION|>--- conflicted
+++ resolved
@@ -21,96 +21,19 @@
 import org.apache.kafka.common.message.ApiVersionsRequestData
 import org.apache.kafka.common.protocol.{ApiKeys, Errors}
 import org.apache.kafka.common.requests.ApiVersionsRequest
-<<<<<<< HEAD
-import kafka.test.annotation.{ClusterConfigProperty, ClusterFeature, ClusterTemplate, ClusterTest, Type}
-=======
 import kafka.test.annotation.{ClusterConfigProperty, ClusterTest, Type}
->>>>>>> 49d7ea6c
 import kafka.test.junit.ClusterTestExtensions
-import org.apache.kafka.common.utils.Utils
-import org.apache.kafka.server.common.{Features, MetadataVersion}
+import org.apache.kafka.server.common.MetadataVersion
 import org.junit.jupiter.api.Assertions._
 import org.junit.jupiter.api.extension.ExtendWith
-<<<<<<< HEAD
-
-import scala.jdk.CollectionConverters._
-
-object ApiVersionsRequestTest {
-
-  def controlPlaneListenerProperties(): java.util.HashMap[String, String] = {
-    // Configure control plane listener to make sure we have separate listeners for testing.
-    val serverProperties = new java.util.HashMap[String, String]()
-    serverProperties.put("control.plane.listener.name", "CONTROL_PLANE")
-    serverProperties.put("listener.security.protocol.map", "CONTROL_PLANE:PLAINTEXT,PLAINTEXT:PLAINTEXT")
-    serverProperties.put("listeners", "PLAINTEXT://localhost:0,CONTROL_PLANE://localhost:0")
-    serverProperties.put("advertised.listeners", "PLAINTEXT://localhost:0,CONTROL_PLANE://localhost:0")
-    serverProperties
-  }
-
-  def testApiVersionsRequestTemplate(): java.util.List[ClusterConfig] = {
-    val serverProperties: java.util.HashMap[String, String] = controlPlaneListenerProperties()
-    serverProperties.put("unstable.api.versions.enable", "false")
-    serverProperties.put("unstable.feature.versions.enable", "true")
-    List(ClusterConfig.defaultBuilder()
-      .setTypes(java.util.Collections.singleton(Type.ZK))
-      .setServerProperties(serverProperties)
-      .setMetadataVersion(MetadataVersion.latestTesting())
-      .setFeatures(Utils.mkMap(
-        Utils.mkEntry(Features.KRAFT_VERSION, 0.toShort),
-        Utils.mkEntry(Features.TRANSACTION_VERSION, 2.toShort),
-        Utils.mkEntry(Features.GROUP_VERSION, 1.toShort)))
-      .build()).asJava
-  }
-
-  def testApiVersionsRequestIncludesUnreleasedApisTemplate(): java.util.List[ClusterConfig] = {
-    val serverProperties: java.util.HashMap[String, String] = controlPlaneListenerProperties()
-    serverProperties.put("unstable.api.versions.enable", "true")
-    serverProperties.put("unstable.feature.versions.enable", "true")
-    List(ClusterConfig.defaultBuilder()
-      .setTypes(java.util.Collections.singleton(Type.ZK))
-      .setServerProperties(serverProperties)
-      .build()).asJava
-  }
-
-  def testApiVersionsRequestValidationV0Template(): java.util.List[ClusterConfig] = {
-    val serverProperties: java.util.HashMap[String, String] = controlPlaneListenerProperties()
-    serverProperties.put("unstable.api.versions.enable", "false")
-    serverProperties.put("unstable.feature.versions.enable", "false")
-    List(ClusterConfig.defaultBuilder()
-      .setTypes(java.util.Collections.singleton(Type.ZK))
-      .setMetadataVersion(MetadataVersion.latestProduction())
-      .build()).asJava
-  }
-
-  def zkApiVersionsRequest(): java.util.List[ClusterConfig] = {
-    List(ClusterConfig.defaultBuilder()
-      .setTypes(java.util.Collections.singleton(Type.ZK))
-      .setServerProperties(controlPlaneListenerProperties())
-      .build()).asJava
-  }
-}
-=======
->>>>>>> 49d7ea6c
 
 @ExtendWith(value = Array(classOf[ClusterTestExtensions]))
 class ApiVersionsRequestTest(cluster: ClusterInstance) extends AbstractApiVersionsRequestTest(cluster) {
 
-<<<<<<< HEAD
-  @ClusterTemplate("testApiVersionsRequestTemplate")
-  @ClusterTest(types = Array(Type.KRAFT, Type.CO_KRAFT),
-    serverProperties = Array(
-      new ClusterConfigProperty(key = "unstable.api.versions.enable", value = "false"),
-      new ClusterConfigProperty(key = "unstable.feature.versions.enable", value = "true")),
-    features = Array(
-      new ClusterFeature(feature = Features.KRAFT_VERSION, version = 0),
-      new ClusterFeature(feature = Features.TRANSACTION_VERSION, version = 2),
-      new ClusterFeature(feature = Features.GROUP_VERSION, version = 1)))
-=======
   @ClusterTest(types = Array(Type.KRAFT, Type.CO_KRAFT), serverProperties = Array(
     new ClusterConfigProperty(key = "unstable.api.versions.enable", value = "false"),
     new ClusterConfigProperty(key = "unstable.feature.versions.enable", value = "true")
   ))
->>>>>>> 49d7ea6c
   def testApiVersionsRequest(): Unit = {
     val request = new ApiVersionsRequest.Builder().build()
     val apiVersionsResponse = sendApiVersionsRequest(request, cluster.clientListener())
@@ -118,33 +41,16 @@
   }
 
   @ClusterTest(types = Array(Type.KRAFT, Type.CO_KRAFT), serverProperties = Array(
-      new ClusterConfigProperty(key = "unstable.api.versions.enable", value = "true"),
-      new ClusterConfigProperty(key = "unstable.feature.versions.enable", value = "true")),
-    features = Array(
-      new ClusterFeature(feature = Features.KRAFT_VERSION, version = 0),
-      new ClusterFeature(feature = Features.TRANSACTION_VERSION, version = 2),
-      new ClusterFeature(feature = Features.GROUP_VERSION, version = 1)))
+    new ClusterConfigProperty(key = "unstable.api.versions.enable", value = "true"),
+    new ClusterConfigProperty(key = "unstable.feature.versions.enable", value = "true"),
+  ))
   def testApiVersionsRequestIncludesUnreleasedApis(): Unit = {
     val request = new ApiVersionsRequest.Builder().build()
     val apiVersionsResponse = sendApiVersionsRequest(request, cluster.clientListener())
     validateApiVersionsResponse(apiVersionsResponse, enableUnstableLastVersion = true)
   }
 
-<<<<<<< HEAD
-  @ClusterTemplate("zkApiVersionsRequest")
-  def testApiVersionsRequestThroughControlPlaneListener(): Unit = {
-    val request = new ApiVersionsRequest.Builder().build()
-    val apiVersionsResponse = sendApiVersionsRequest(request, cluster.controlPlaneListenerName().get())
-    validateApiVersionsResponse(apiVersionsResponse, cluster.controlPlaneListenerName().get(), true)
-  }
-
-  @ClusterTest(types = Array(Type.KRAFT), features = Array(
-    new ClusterFeature(feature = Features.KRAFT_VERSION, version = 0),
-    new ClusterFeature(feature = Features.TRANSACTION_VERSION, version = 2),
-    new ClusterFeature(feature = Features.GROUP_VERSION, version = 1)))
-=======
   @ClusterTest(types = Array(Type.KRAFT))
->>>>>>> 49d7ea6c
   def testApiVersionsRequestThroughControllerListener(): Unit = {
     val request = new ApiVersionsRequest.Builder().build()
     val apiVersionsResponse = sendApiVersionsRequest(request, cluster.controllerListenerName.get())
@@ -165,8 +71,8 @@
 
   // Use the latest production MV for this test
   @ClusterTest(types = Array(Type.KRAFT, Type.CO_KRAFT), metadataVersion = MetadataVersion.IBP_3_8_IV0, serverProperties = Array(
-      new ClusterConfigProperty(key = "unstable.api.versions.enable", value = "false"),
-      new ClusterConfigProperty(key = "unstable.feature.versions.enable", value = "false"),
+    new ClusterConfigProperty(key = "unstable.api.versions.enable", value = "false"),
+    new ClusterConfigProperty(key = "unstable.feature.versions.enable", value = "false"),
   ))
   def testApiVersionsRequestValidationV0(): Unit = {
     val apiVersionsRequest = new ApiVersionsRequest.Builder().build(0.asInstanceOf[Short])
