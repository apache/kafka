/*
 * Licensed to the Apache Software Foundation (ASF) under one or more
 * contributor license agreements. See the NOTICE file distributed with
 * this work for additional information regarding copyright ownership.
 * The ASF licenses this file to You under the Apache License, Version 2.0
 * (the "License"); you may not use this file except in compliance with
 * the License. You may obtain a copy of the License at
 *
 *    http://www.apache.org/licenses/LICENSE-2.0
 *
 * Unless required by applicable law or agreed to in writing, software
 * distributed under the License is distributed on an "AS IS" BASIS,
 * WITHOUT WARRANTIES OR CONDITIONS OF ANY KIND, either express or implied.
 * See the License for the specific language governing permissions and
 * limitations under the License.
 */
package org.apache.kafka.raft;

import org.apache.kafka.common.Uuid;
import org.apache.kafka.common.message.DescribeQuorumResponseData;
import org.apache.kafka.common.message.LeaderChangeMessage;
import org.apache.kafka.common.message.LeaderChangeMessage.Voter;
import org.apache.kafka.common.protocol.Errors;
import org.apache.kafka.common.record.ControlRecordUtils;
import org.apache.kafka.common.utils.LogContext;
import org.apache.kafka.common.utils.Time;
import org.apache.kafka.common.utils.Timer;
import org.apache.kafka.raft.internals.BatchAccumulator;
import org.apache.kafka.raft.internals.ReplicaKey;
import org.apache.kafka.raft.internals.VoterSet;
import org.slf4j.Logger;

import java.util.ArrayList;
import java.util.Collection;
import java.util.Collections;
import java.util.HashMap;
import java.util.HashSet;
import java.util.List;
import java.util.Map;
import java.util.Objects;
import java.util.Optional;
import java.util.Set;
import java.util.stream.Collectors;
import java.util.stream.Stream;

/**
 * In the context of LeaderState, an acknowledged voter means one who has acknowledged the current leader by either
 * responding to a `BeginQuorumEpoch` request from the leader or by beginning to send `Fetch` requests.
 * More specifically, the set of unacknowledged voters are targets for BeginQuorumEpoch requests from the leader until
 * they acknowledge the leader.
 */
public class LeaderState<T> implements EpochState {
    static final long OBSERVER_SESSION_TIMEOUT_MS = 300_000L;
    static final double CHECK_QUORUM_TIMEOUT_FACTOR = 1.5;

<<<<<<< HEAD
    private final ReplicaKey localReplicaKey;
=======
    private final int localId;
    private final Uuid localDirectoryId;
>>>>>>> aecaf444
    private final int epoch;
    private final long epochStartOffset;
    private final Set<Integer> grantingVoters;
    private final Endpoints endpoints;

    private Optional<LogOffsetMetadata> highWatermark = Optional.empty();
    private Map<Integer, ReplicaState> voterStates = new HashMap<>();
    private final Map<ReplicaKey, ReplicaState> observerStates = new HashMap<>();
    private final Logger log;
    private final BatchAccumulator<T> accumulator;
    // The set includes all of the followers voters that FETCH or FETCH_SNAPSHOT during the current checkQuorumTimer interval.
    private final Set<Integer> fetchedVoters = new HashSet<>();
    private final Timer checkQuorumTimer;
    private final int checkQuorumTimeoutMs;

    // This is volatile because resignation can be requested from an external thread.
    private volatile boolean resignRequested = false;

    protected LeaderState(
        Time time,
<<<<<<< HEAD
        ReplicaKey localReplicaKey,
        int epoch,
        long epochStartOffset,
        VoterSet voters,
=======
        int localId,
        Uuid localDirectoryId,
        int epoch,
        long epochStartOffset,
        Map<Integer, VoterSet.VoterNode> voters,
>>>>>>> aecaf444
        Set<Integer> grantingVoters,
        BatchAccumulator<T> accumulator,
        Endpoints endpoints,
        int fetchTimeoutMs,
        LogContext logContext
    ) {
<<<<<<< HEAD
        this.localReplicaKey = localReplicaKey;
=======
        this.localId = localId;
        this.localDirectoryId = localDirectoryId;
>>>>>>> aecaf444
        this.epoch = epoch;
        this.epochStartOffset = epochStartOffset;
        this.endpoints = endpoints;

<<<<<<< HEAD
        for (VoterSet.VoterNode voterNode: voters.voterNodes()) {
            boolean hasAcknowledgedLeader = voterNode.isVoter(localReplicaKey);
            this.voterStates.put(
                voterNode.voterKey().id(),
                new ReplicaState(voterNode.voterKey(), hasAcknowledgedLeader)
            );
=======
        for (Map.Entry<Integer, VoterSet.VoterNode> voter : voters.entrySet()) {
            boolean hasAcknowledgedLeader = voter.getKey() == localId;
            this.voterStates.put(voter.getKey(), new ReplicaState(voter.getKey(), voter.getValue().voterKey().directoryId(), hasAcknowledgedLeader));
>>>>>>> aecaf444
        }
        this.grantingVoters = Collections.unmodifiableSet(new HashSet<>(grantingVoters));
        this.log = logContext.logger(LeaderState.class);
        this.accumulator = Objects.requireNonNull(accumulator, "accumulator must be non-null");
        // use the 1.5x of fetch timeout to tolerate some network transition time or other IO time.
        this.checkQuorumTimeoutMs = (int) (fetchTimeoutMs * CHECK_QUORUM_TIMEOUT_FACTOR);
        this.checkQuorumTimer = time.timer(checkQuorumTimeoutMs);
    }

    /**
     * Get the remaining time in milliseconds until the checkQuorumTimer expires.
     *
     * This will happen if we didn't receive a valid fetch/fetchSnapshot request from the majority
     * of the voters within checkQuorumTimeoutMs.
     *
     * @param currentTimeMs the current timestamp in millisecond
     * @return the remainingMs before the checkQuorumTimer expired
     */
    public long timeUntilCheckQuorumExpires(long currentTimeMs) {
        // if there's only 1 voter, it should never get expired.
        if (voterStates.size() == 1) {
            return Long.MAX_VALUE;
        }
        checkQuorumTimer.update(currentTimeMs);
        long remainingMs = checkQuorumTimer.remainingMs();
        if (remainingMs == 0) {
            log.info(
                "Did not receive fetch request from the majority of the voters within {}ms. Current fetched voters are {}.",
                checkQuorumTimeoutMs,
                fetchedVoters
            );
        }
        return remainingMs;
    }

    /**
     * Reset the checkQuorumTimer if we've received fetch/fetchSnapshot request from the majority of the voter
     *
     * @param id the node id
     * @param currentTimeMs the current timestamp in millisecond
     */
    public void updateCheckQuorumForFollowingVoter(ReplicaKey replicaKey, long currentTimeMs) {
        updateFetchedVoters(replicaKey);
        // The majority number of the voters excluding the leader. Ex: 3 voters, the value will be 1
        int majority = voterStates.size() / 2;
        if (fetchedVoters.size() >= majority) {
            fetchedVoters.clear();
            checkQuorumTimer.update(currentTimeMs);
            checkQuorumTimer.reset(checkQuorumTimeoutMs);
        }
    }

    private void updateFetchedVoters(ReplicaKey replicaKey) {
        if (replicaKey.id() == localReplicaKey.id()) {
            throw new IllegalArgumentException("Received a FETCH/FETCH_SNAPSHOT request from the leader itself.");
        }

        ReplicaState state = voterStates.get(replicaKey.id());
        if (state != null && state.matchesKey(replicaKey)) {
            fetchedVoters.add(replicaKey.id());
        }
    }

    public BatchAccumulator<T> accumulator() {
        return this.accumulator;
    }

    private static List<Voter> convertToVoters(Set<Integer> voterIds) {
        return voterIds.stream()
            .map(follower -> new Voter().setVoterId(follower))
            .collect(Collectors.toList());
    }

    public void appendLeaderChangeMessage(long currentTimeMs) {
        List<Voter> voters = convertToVoters(voterStates.keySet());
        List<Voter> grantingVoters = convertToVoters(this.grantingVoters());

        LeaderChangeMessage leaderChangeMessage = new LeaderChangeMessage()
            .setVersion(ControlRecordUtils.LEADER_CHANGE_CURRENT_VERSION)
            .setLeaderId(this.election().leaderId())
            .setVoters(voters)
            .setGrantingVoters(grantingVoters);

        accumulator.appendLeaderChangeMessage(leaderChangeMessage, currentTimeMs);
        accumulator.forceDrain();
    }

    public boolean isResignRequested() {
        return resignRequested;
    }

    public void requestResign() {
        this.resignRequested = true;
    }

    @Override
    public Optional<LogOffsetMetadata> highWatermark() {
        return highWatermark;
    }

    @Override
    public ElectionState election() {
        return ElectionState.withElectedLeader(epoch, localReplicaKey.id(), voterStates.keySet());
    }

    @Override
    public int epoch() {
        return epoch;
    }

    @Override
    public Endpoints leaderEndpoints() {
        return endpoints;
    }

    public Set<Integer> grantingVoters() {
        return this.grantingVoters;
    }

    public Uuid localDirectoryId() {
        return localDirectoryId;
    }

    public Set<Integer> nonAcknowledgingVoters() {
        Set<Integer> nonAcknowledging = new HashSet<>();
        for (ReplicaState state : voterStates.values()) {
            if (!state.hasAcknowledgedLeader)
                nonAcknowledging.add(state.replicaKey.id());
        }
        return nonAcknowledging;
    }

    private boolean maybeUpdateHighWatermark() {
        // Find the largest offset which is replicated to a majority of replicas (the leader counts)
        ArrayList<ReplicaState> followersByDescendingFetchOffset = followersByDescendingFetchOffset()
            .collect(Collectors.toCollection(ArrayList::new));

        int indexOfHw = voterStates.size() / 2;
        Optional<LogOffsetMetadata> highWatermarkUpdateOpt = followersByDescendingFetchOffset.get(indexOfHw).endOffset;

        if (highWatermarkUpdateOpt.isPresent()) {

            // The KRaft protocol requires an extra condition on commitment after a leader
            // election. The leader must commit one record from its own epoch before it is
            // allowed to expose records from any previous epoch. This guarantees that its
            // log will contain the largest record (in terms of epoch/offset) in any log
            // which ensures that any future leader will have replicated this record as well
            // as all records from previous epochs that the current leader has committed.

            LogOffsetMetadata highWatermarkUpdateMetadata = highWatermarkUpdateOpt.get();
            long highWatermarkUpdateOffset = highWatermarkUpdateMetadata.offset;

            if (highWatermarkUpdateOffset > epochStartOffset) {
                if (highWatermark.isPresent()) {
                    LogOffsetMetadata currentHighWatermarkMetadata = highWatermark.get();
                    if (highWatermarkUpdateOffset > currentHighWatermarkMetadata.offset
                        || (highWatermarkUpdateOffset == currentHighWatermarkMetadata.offset &&
                            !highWatermarkUpdateMetadata.metadata.equals(currentHighWatermarkMetadata.metadata))) {
                        Optional<LogOffsetMetadata> oldHighWatermark = highWatermark;
                        highWatermark = highWatermarkUpdateOpt;
                        logHighWatermarkUpdate(
                            oldHighWatermark,
                            highWatermarkUpdateMetadata,
                            indexOfHw,
                            followersByDescendingFetchOffset
                        );
                        return true;
                    } else if (highWatermarkUpdateOffset < currentHighWatermarkMetadata.offset) {
                        log.info("The latest computed high watermark {} is smaller than the current " +
                                "value {}, which should only happen when voter set membership changes. If the voter " +
                                "set has not changed this suggests that one of the voters has lost committed data. " +
                                "Full voter replication state: {}", highWatermarkUpdateOffset,
                            currentHighWatermarkMetadata.offset, voterStates.values());
                        return false;
                    } else {
                        return false;
                    }
                } else {
                    Optional<LogOffsetMetadata> oldHighWatermark = highWatermark;
                    highWatermark = highWatermarkUpdateOpt;
                    logHighWatermarkUpdate(
                        oldHighWatermark,
                        highWatermarkUpdateMetadata,
                        indexOfHw,
                        followersByDescendingFetchOffset
                    );
                    return true;
                }
            }
        }
        return false;
    }

    private void logHighWatermarkUpdate(
        Optional<LogOffsetMetadata> oldHighWatermark,
        LogOffsetMetadata newHighWatermark,
        int indexOfHw,
        List<ReplicaState> followersByDescendingFetchOffset
    ) {
        if (oldHighWatermark.isPresent()) {
            log.debug(
                "High watermark set to {} from {} based on indexOfHw {} and voters {}",
                newHighWatermark,
                oldHighWatermark.get(),
                indexOfHw,
                followersByDescendingFetchOffset
            );
        } else {
            log.info(
                "High watermark set to {} for the first time for epoch {} based on indexOfHw {} and voters {}",
                newHighWatermark,
                epoch,
                indexOfHw,
                followersByDescendingFetchOffset
            );
        }
    }

    /**
     * Update the local replica state.
     *
     * @param endOffsetMetadata updated log end offset of local replica
     * @param lastVoters the up-to-date voter set
     * @return true if the high watermark is updated as a result of this call
     */
    public boolean updateLocalState(
        LogOffsetMetadata endOffsetMetadata,
<<<<<<< HEAD
        VoterSet lastVoterSet
    ) {
        ReplicaState state = getOrCreateReplicaState(localReplicaKey);
=======
        Map<Integer, VoterSet.VoterNode> lastVoters
    ) {
        ReplicaState state = getOrCreateReplicaState(localId, localDirectoryId);
>>>>>>> aecaf444
        state.endOffset.ifPresent(currentEndOffset -> {
            if (currentEndOffset.offset > endOffsetMetadata.offset) {
                throw new IllegalStateException("Detected non-monotonic update of local " +
                    "end offset: " + currentEndOffset.offset + " -> " + endOffsetMetadata.offset);
            }
        });
        state.updateLeaderEndOffset(endOffsetMetadata);
        updateVoterAndObserverStates(lastVoters);
        return maybeUpdateHighWatermark();
    }

    /**
     * Update the replica state in terms of fetch time and log end offsets.
     *
     * @param replicaId replica id
     * @param replicaDirectoryId replica directory id
     * @param currentTimeMs current time in milliseconds
     * @param fetchOffsetMetadata new log offset and metadata
     * @return true if the high watermark is updated as a result of this call
     */
    public boolean updateReplicaState(
<<<<<<< HEAD
        ReplicaKey replicaKey,
=======
        int replicaId,
        Uuid replicaDirectoryId,
>>>>>>> aecaf444
        long currentTimeMs,
        LogOffsetMetadata fetchOffsetMetadata
    ) {
        // Ignore fetches from negative replica id, as it indicates
        // the fetch is from non-replica. For example, a consumer.
        if (replicaKey.id() < 0) {
            return false;
        } else if (replicaKey.id() == localReplicaKey.id()) {
            throw new IllegalStateException(
                String.format("Remote replica ID %s matches the local leader ID", replicaKey)
            );
        }

<<<<<<< HEAD
        ReplicaState state = getOrCreateReplicaState(replicaKey);
=======
        ReplicaState state = getOrCreateReplicaState(replicaId, replicaDirectoryId);
>>>>>>> aecaf444

        state.endOffset.ifPresent(currentEndOffset -> {
            if (currentEndOffset.offset > fetchOffsetMetadata.offset) {
                log.warn("Detected non-monotonic update of fetch offset from nodeId {}: {} -> {}",
                    state.replicaKey, currentEndOffset.offset, fetchOffsetMetadata.offset);
            }
        });
<<<<<<< HEAD

        Optional<LogOffsetMetadata> leaderEndOffsetOpt = getOrCreateReplicaState(localReplicaKey).endOffset;
=======
        Optional<LogOffsetMetadata> leaderEndOffsetOpt = getOrCreateReplicaState(localId, localDirectoryId).endOffset;
>>>>>>> aecaf444

        state.updateFollowerState(
            currentTimeMs,
            fetchOffsetMetadata,
            leaderEndOffsetOpt
        );
        updateCheckQuorumForFollowingVoter(replicaKey, currentTimeMs);

        return isVoter(state.replicaKey) && maybeUpdateHighWatermark();
    }

    public List<Integer> nonLeaderVotersByDescendingFetchOffset() {
        return followersByDescendingFetchOffset()
            .filter(state -> !state.matchesKey(localReplicaKey))
            .map(state -> state.replicaKey.id())
            .collect(Collectors.toList());
    }

    private Stream<ReplicaState> followersByDescendingFetchOffset() {
        return voterStates
            .values()
            .stream()
            .sorted();
    }

    public void addAcknowledgementFrom(int remoteNodeId) {
        ReplicaState voterState = ensureValidVoter(remoteNodeId);
        voterState.hasAcknowledgedLeader = true;
    }

    private ReplicaState ensureValidVoter(int remoteNodeId) {
        ReplicaState state = voterStates.get(remoteNodeId);
        if (state == null) {
            throw new IllegalArgumentException("Unexpected acknowledgement from non-voter " + remoteNodeId);
        }
        return state;
    }

    public long epochStartOffset() {
        return epochStartOffset;
    }

<<<<<<< HEAD
    private ReplicaState getOrCreateReplicaState(ReplicaKey replicaKey) {
        ReplicaState state = voterStates.get(replicaKey.id());
        if (state == null || !state.matchesKey(replicaKey)) {
            observerStates.putIfAbsent(replicaKey, new ReplicaState(replicaKey, false));
            return observerStates.get(replicaKey);
=======
    private ReplicaState getOrCreateReplicaState(int remoteNodeId, Uuid remoteNodeDirectory) {
        ReplicaState state = voterStates.get(remoteNodeId);
        if (state == null) {
            observerStates.putIfAbsent(remoteNodeId, new ReplicaState(remoteNodeId, Optional.of(remoteNodeDirectory), false));
            return observerStates.get(remoteNodeId);
>>>>>>> aecaf444
        }
        return state;
    }

    private Optional<ReplicaState> getReplicaState(ReplicaKey replicaKey) {
        ReplicaState state = voterStates.get(replicaKey.id());
        if (state == null || !state.matchesKey(replicaKey)) {
            state = observerStates.get(replicaKey);
        }

        return Optional.ofNullable(state);
    }

    public DescribeQuorumResponseData.PartitionData describeQuorum(long currentTimeMs) {
        clearInactiveObservers(currentTimeMs);

        return new DescribeQuorumResponseData.PartitionData()
            .setErrorCode(Errors.NONE.code())
            .setLeaderId(localReplicaKey.id())
            .setLeaderEpoch(epoch)
            .setHighWatermark(highWatermark.map(offsetMetadata -> offsetMetadata.offset).orElse(-1L))
            .setCurrentVoters(describeReplicaStates(voterStates.values(), currentTimeMs))
            .setObservers(describeReplicaStates(observerStates.values(), currentTimeMs));
    }

    public DescribeQuorumResponseData.NodeCollection nodes(long currentTimeMs) {
        clearInactiveObservers(currentTimeMs);

        return nodes(voterStates.values(), observerStates.values());
    }

    private static DescribeQuorumResponseData.NodeCollection nodes(Collection<ReplicaState> voters, Collection<ReplicaState> observers) {
        DescribeQuorumResponseData.NodeCollection res = new DescribeQuorumResponseData.NodeCollection();

        voters.forEach(replicaState -> node(res, replicaState));
        observers.forEach(replicaState -> node(res, replicaState));

        return res;
    }

    private static void node(DescribeQuorumResponseData.NodeCollection res, ReplicaState replicaState) {
        if (res.find(replicaState.nodeId) != null) {
            return;
        }

        res.add(new DescribeQuorumResponseData.Node().setNodeId(replicaState.nodeId));
    }

    private List<DescribeQuorumResponseData.ReplicaState> describeReplicaStates(
        Collection<ReplicaState> states,
        long currentTimeMs
    ) {
        return states
            .stream()
            .map(replicaState -> describeReplicaState(replicaState, currentTimeMs))
            .collect(Collectors.toList());
    }

    private DescribeQuorumResponseData.ReplicaState describeReplicaState(
        ReplicaState replicaState,
        long currentTimeMs
    ) {
        final long lastCaughtUpTimestamp;
        final long lastFetchTimestamp;
        if (replicaState.matchesKey(localReplicaKey)) {
            lastCaughtUpTimestamp = currentTimeMs;
            lastFetchTimestamp = currentTimeMs;
        } else {
            lastCaughtUpTimestamp = replicaState.lastCaughtUpTimestamp;
            lastFetchTimestamp = replicaState.lastFetchTimestamp;
        }
        return new DescribeQuorumResponseData.ReplicaState()
<<<<<<< HEAD
            .setReplicaId(replicaState.replicaKey.id())
=======
            .setReplicaId(replicaState.nodeId)
            .setReplicaDirectoryId(replicaState.nodeDirectory.orElse(Uuid.ZERO_UUID))
>>>>>>> aecaf444
            .setLogEndOffset(replicaState.endOffset.map(md -> md.offset).orElse(-1L))
            .setLastCaughtUpTimestamp(lastCaughtUpTimestamp)
            .setLastFetchTimestamp(lastFetchTimestamp);

    }

    /**
     * Clear observer states that have not been active for a while and are not the leader.
     */
    private void clearInactiveObservers(final long currentTimeMs) {
        observerStates.entrySet().removeIf(integerReplicaStateEntry ->
            currentTimeMs - integerReplicaStateEntry.getValue().lastFetchTimestamp >= OBSERVER_SESSION_TIMEOUT_MS &&
            !integerReplicaStateEntry.getKey().equals(localReplicaKey)
        );
    }

    private boolean isVoter(ReplicaKey remoteReplicaKey) {
        ReplicaState state = voterStates.get(remoteReplicaKey.id());
        return state != null && state.matchesKey(remoteReplicaKey);
    }

<<<<<<< HEAD
    private void updateVoterAndObserverStates(VoterSet lastVoterSet) {
        Map<Integer, ReplicaState> newVoterStates = new HashMap<>();
        Map<Integer, ReplicaState> oldVoterStates = new HashMap<>(voterStates);


        // Compute the new voter states map
        for (VoterSet.VoterNode voterNode : lastVoterSet.voterNodes()) {
            ReplicaState state = getReplicaState(voterNode.voterKey())
                .orElse(new ReplicaState(voterNode.voterKey(), false));

            // Remove the voter from the previous data structures
            oldVoterStates.remove(voterNode.voterKey().id());
            observerStates.remove(voterNode.voterKey());

            // Make sure that the replica key in the replica state matches the voter's
            state.setReplicaKey(voterNode.voterKey());
            newVoterStates.put(state.replicaKey.id(), state);
=======
    private void updateVoterAndObserverStates(Map<Integer, VoterSet.VoterNode> lastVoters) {
        // Move any replica that is not in the last voter set from voterStates to observerStates
        for (Iterator<Map.Entry<Integer, ReplicaState>> iter = voterStates.entrySet().iterator(); iter.hasNext(); ) {
            Map.Entry<Integer, ReplicaState> replica = iter.next();
            if (!lastVoters.containsKey(replica.getKey())) {
                observerStates.put(replica.getKey(), replica.getValue());
                iter.remove();
            }
>>>>>>> aecaf444
        }
        voterStates = newVoterStates;

<<<<<<< HEAD
        // Move any of the remaining old voters to observerStates
        for (ReplicaState replicaStateEntry : oldVoterStates.values()) {
            observerStates.putIfAbsent(replicaStateEntry.replicaKey, replicaStateEntry);
=======
        // Add replicas that are in the last voter set and not in voterStates to voterStates (from observerStates
        // if they exist)
        for (Map.Entry<Integer, VoterSet.VoterNode> voter : lastVoters.entrySet()) {
            if (!voterStates.containsKey(voter.getKey())) {
                Optional<ReplicaState> existingObserverState = Optional.ofNullable(observerStates.remove(voter.getKey()));
                voterStates.put(voter.getKey(), existingObserverState.orElse(new ReplicaState(voter.getKey(), voter.getValue().voterKey().directoryId(), false)));
            }
>>>>>>> aecaf444
        }
    }

    private static class ReplicaState implements Comparable<ReplicaState> {
<<<<<<< HEAD
        ReplicaKey replicaKey;
=======
        final int nodeId;
        final Optional<Uuid> nodeDirectory;
>>>>>>> aecaf444
        Optional<LogOffsetMetadata> endOffset;
        long lastFetchTimestamp;
        long lastFetchLeaderLogEndOffset;
        long lastCaughtUpTimestamp;
        boolean hasAcknowledgedLeader;

<<<<<<< HEAD
        public ReplicaState(ReplicaKey replicaKey, boolean hasAcknowledgedLeader) {
            this.replicaKey = replicaKey;
=======
        public ReplicaState(int nodeId, Optional<Uuid> nodeDirectory, boolean hasAcknowledgedLeader) {
            this.nodeId = nodeId;
            this.nodeDirectory = nodeDirectory;
>>>>>>> aecaf444
            this.endOffset = Optional.empty();
            this.lastFetchTimestamp = -1;
            this.lastFetchLeaderLogEndOffset = -1;
            this.lastCaughtUpTimestamp = -1;
            this.hasAcknowledgedLeader = hasAcknowledgedLeader;
        }

        void setReplicaKey(ReplicaKey replicaKey) {
            if (this.replicaKey.id() != replicaKey.id()) {
                throw new IllegalArgumentException(
                    String.format(
                        "Attempting to update the replica key %s with a different replica id %s",
                        this.replicaKey,
                        replicaKey
                    )
                );
            } else if (this.replicaKey.directoryId().isPresent() &&
                !this.replicaKey.equals(replicaKey)
            ) {
                throw new IllegalArgumentException(
                    String.format(
                        "Attempting to update an already set directory id %s with a different directory id %s",
                        this.replicaKey,
                        replicaKey
                    )
                );
            }

            this.replicaKey = replicaKey;
        }

        boolean matchesKey(ReplicaKey replicaKey) {
            if (this.replicaKey.id() != replicaKey.id()) return false;

            if (this.replicaKey.directoryId().isPresent()) {
                return this.replicaKey.directoryId().equals(replicaKey.directoryId());
            } else {
                // it doesn't include a directory id so it matches as long as the ids match
                return true;
            }
        }

        void updateLeaderEndOffset(
            LogOffsetMetadata endOffsetMetadata
        ) {
            // For the leader, we only update the end offset. The remaining fields
            // (such as the caught up time) are determined implicitly.
            this.endOffset = Optional.of(endOffsetMetadata);
        }

        void updateFollowerState(
            long currentTimeMs,
            LogOffsetMetadata fetchOffsetMetadata,
            Optional<LogOffsetMetadata> leaderEndOffsetOpt
        ) {
            // Update the `lastCaughtUpTimestamp` before we update the `lastFetchTimestamp`.
            // This allows us to use the previous value for `lastFetchTimestamp` if the
            // follower was able to catch up to `lastFetchLeaderLogEndOffset` on this fetch.
            leaderEndOffsetOpt.ifPresent(leaderEndOffset -> {
                if (fetchOffsetMetadata.offset >= leaderEndOffset.offset) {
                    lastCaughtUpTimestamp = Math.max(lastCaughtUpTimestamp, currentTimeMs);
                } else if (lastFetchLeaderLogEndOffset > 0
                    && fetchOffsetMetadata.offset >= lastFetchLeaderLogEndOffset) {
                    lastCaughtUpTimestamp = Math.max(lastCaughtUpTimestamp, lastFetchTimestamp);
                }
                lastFetchLeaderLogEndOffset = leaderEndOffset.offset;
            });

            lastFetchTimestamp = Math.max(lastFetchTimestamp, currentTimeMs);
            endOffset = Optional.of(fetchOffsetMetadata);
            hasAcknowledgedLeader = true;
        }

        @Override
        public int compareTo(ReplicaState that) {
            if (this.endOffset.equals(that.endOffset))
                return this.replicaKey.compareTo(that.replicaKey);
            else if (!this.endOffset.isPresent())
                return 1;
            else if (!that.endOffset.isPresent())
                return -1;
            else
                return Long.compare(that.endOffset.get().offset, this.endOffset.get().offset);
        }

        @Override
        public String toString() {
            return String.format(
<<<<<<< HEAD
                "ReplicaState(replicaKey=%s, endOffset=%s, lastFetchTimestamp=%s, " +
                "lastCaughtUpTimestamp=%s, hasAcknowledgedLeader=%s)",
                replicaKey,
=======
                "ReplicaState(nodeId=%d, nodeDirectoryId=%s, endOffset=%s, lastFetchTimestamp=%s, " +
                        "lastCaughtUpTimestamp=%s, hasAcknowledgedLeader=%s)",
                nodeId,
                nodeDirectory,
>>>>>>> aecaf444
                endOffset,
                lastFetchTimestamp,
                lastCaughtUpTimestamp,
                hasAcknowledgedLeader
            );
        }
    }

    @Override
    public boolean canGrantVote(ReplicaKey candidateKey, boolean isLogUpToDate) {
        log.debug(
            "Rejecting vote request from candidate ({}) since we are already leader in epoch {}",
            candidateKey,
            epoch
        );
        return false;
    }

    @Override
    public String toString() {
        return String.format(
<<<<<<< HEAD
            "Leader(localReplicaKey=%s, epoch=%d, epochStartOffset=%d, highWatermark=%s, voterStates=%s)",
            localReplicaKey,
=======
            "Leader(localId=%d, localDirectoryId=%s, epoch=%d, epochStartOffset=%d, highWatermark=%s, voterStates=%s)",
            localId,
            localDirectoryId,
>>>>>>> aecaf444
            epoch,
            epochStartOffset,
            highWatermark,
            voterStates
        );
    }

    @Override
    public String name() {
        return "Leader";
    }

    @Override
    public void close() {
        accumulator.close();
    }
}<|MERGE_RESOLUTION|>--- conflicted
+++ resolved
@@ -16,7 +16,6 @@
  */
 package org.apache.kafka.raft;
 
-import org.apache.kafka.common.Uuid;
 import org.apache.kafka.common.message.DescribeQuorumResponseData;
 import org.apache.kafka.common.message.LeaderChangeMessage;
 import org.apache.kafka.common.message.LeaderChangeMessage.Voter;
@@ -53,12 +52,7 @@
     static final long OBSERVER_SESSION_TIMEOUT_MS = 300_000L;
     static final double CHECK_QUORUM_TIMEOUT_FACTOR = 1.5;
 
-<<<<<<< HEAD
     private final ReplicaKey localReplicaKey;
-=======
-    private final int localId;
-    private final Uuid localDirectoryId;
->>>>>>> aecaf444
     private final int epoch;
     private final long epochStartOffset;
     private final Set<Integer> grantingVoters;
@@ -79,46 +73,27 @@
 
     protected LeaderState(
         Time time,
-<<<<<<< HEAD
         ReplicaKey localReplicaKey,
         int epoch,
         long epochStartOffset,
         VoterSet voters,
-=======
-        int localId,
-        Uuid localDirectoryId,
-        int epoch,
-        long epochStartOffset,
-        Map<Integer, VoterSet.VoterNode> voters,
->>>>>>> aecaf444
         Set<Integer> grantingVoters,
         BatchAccumulator<T> accumulator,
         Endpoints endpoints,
         int fetchTimeoutMs,
         LogContext logContext
     ) {
-<<<<<<< HEAD
         this.localReplicaKey = localReplicaKey;
-=======
-        this.localId = localId;
-        this.localDirectoryId = localDirectoryId;
->>>>>>> aecaf444
         this.epoch = epoch;
         this.epochStartOffset = epochStartOffset;
         this.endpoints = endpoints;
 
-<<<<<<< HEAD
         for (VoterSet.VoterNode voterNode: voters.voterNodes()) {
             boolean hasAcknowledgedLeader = voterNode.isVoter(localReplicaKey);
             this.voterStates.put(
                 voterNode.voterKey().id(),
                 new ReplicaState(voterNode.voterKey(), hasAcknowledgedLeader)
             );
-=======
-        for (Map.Entry<Integer, VoterSet.VoterNode> voter : voters.entrySet()) {
-            boolean hasAcknowledgedLeader = voter.getKey() == localId;
-            this.voterStates.put(voter.getKey(), new ReplicaState(voter.getKey(), voter.getValue().voterKey().directoryId(), hasAcknowledgedLeader));
->>>>>>> aecaf444
         }
         this.grantingVoters = Collections.unmodifiableSet(new HashSet<>(grantingVoters));
         this.log = logContext.logger(LeaderState.class);
@@ -236,10 +211,6 @@
 
     public Set<Integer> grantingVoters() {
         return this.grantingVoters;
-    }
-
-    public Uuid localDirectoryId() {
-        return localDirectoryId;
     }
 
     public Set<Integer> nonAcknowledgingVoters() {
@@ -346,23 +317,19 @@
      */
     public boolean updateLocalState(
         LogOffsetMetadata endOffsetMetadata,
-<<<<<<< HEAD
         VoterSet lastVoterSet
     ) {
         ReplicaState state = getOrCreateReplicaState(localReplicaKey);
-=======
-        Map<Integer, VoterSet.VoterNode> lastVoters
-    ) {
-        ReplicaState state = getOrCreateReplicaState(localId, localDirectoryId);
->>>>>>> aecaf444
         state.endOffset.ifPresent(currentEndOffset -> {
             if (currentEndOffset.offset > endOffsetMetadata.offset) {
                 throw new IllegalStateException("Detected non-monotonic update of local " +
                     "end offset: " + currentEndOffset.offset + " -> " + endOffsetMetadata.offset);
             }
         });
+
         state.updateLeaderEndOffset(endOffsetMetadata);
-        updateVoterAndObserverStates(lastVoters);
+        updateVoterAndObserverStates(lastVoterSet);
+
         return maybeUpdateHighWatermark();
     }
 
@@ -376,12 +343,7 @@
      * @return true if the high watermark is updated as a result of this call
      */
     public boolean updateReplicaState(
-<<<<<<< HEAD
         ReplicaKey replicaKey,
-=======
-        int replicaId,
-        Uuid replicaDirectoryId,
->>>>>>> aecaf444
         long currentTimeMs,
         LogOffsetMetadata fetchOffsetMetadata
     ) {
@@ -395,11 +357,7 @@
             );
         }
 
-<<<<<<< HEAD
         ReplicaState state = getOrCreateReplicaState(replicaKey);
-=======
-        ReplicaState state = getOrCreateReplicaState(replicaId, replicaDirectoryId);
->>>>>>> aecaf444
 
         state.endOffset.ifPresent(currentEndOffset -> {
             if (currentEndOffset.offset > fetchOffsetMetadata.offset) {
@@ -407,12 +365,8 @@
                     state.replicaKey, currentEndOffset.offset, fetchOffsetMetadata.offset);
             }
         });
-<<<<<<< HEAD
 
         Optional<LogOffsetMetadata> leaderEndOffsetOpt = getOrCreateReplicaState(localReplicaKey).endOffset;
-=======
-        Optional<LogOffsetMetadata> leaderEndOffsetOpt = getOrCreateReplicaState(localId, localDirectoryId).endOffset;
->>>>>>> aecaf444
 
         state.updateFollowerState(
             currentTimeMs,
@@ -455,19 +409,11 @@
         return epochStartOffset;
     }
 
-<<<<<<< HEAD
     private ReplicaState getOrCreateReplicaState(ReplicaKey replicaKey) {
         ReplicaState state = voterStates.get(replicaKey.id());
         if (state == null || !state.matchesKey(replicaKey)) {
             observerStates.putIfAbsent(replicaKey, new ReplicaState(replicaKey, false));
             return observerStates.get(replicaKey);
-=======
-    private ReplicaState getOrCreateReplicaState(int remoteNodeId, Uuid remoteNodeDirectory) {
-        ReplicaState state = voterStates.get(remoteNodeId);
-        if (state == null) {
-            observerStates.putIfAbsent(remoteNodeId, new ReplicaState(remoteNodeId, Optional.of(remoteNodeDirectory), false));
-            return observerStates.get(remoteNodeId);
->>>>>>> aecaf444
         }
         return state;
     }
@@ -496,24 +442,16 @@
     public DescribeQuorumResponseData.NodeCollection nodes(long currentTimeMs) {
         clearInactiveObservers(currentTimeMs);
 
-        return nodes(voterStates.values(), observerStates.values());
-    }
-
-    private static DescribeQuorumResponseData.NodeCollection nodes(Collection<ReplicaState> voters, Collection<ReplicaState> observers) {
-        DescribeQuorumResponseData.NodeCollection res = new DescribeQuorumResponseData.NodeCollection();
-
-        voters.forEach(replicaState -> node(res, replicaState));
-        observers.forEach(replicaState -> node(res, replicaState));
-
-        return res;
-    }
-
-    private static void node(DescribeQuorumResponseData.NodeCollection res, ReplicaState replicaState) {
-        if (res.find(replicaState.nodeId) != null) {
-            return;
-        }
-
-        res.add(new DescribeQuorumResponseData.Node().setNodeId(replicaState.nodeId));
+        DescribeQuorumResponseData.NodeCollection nodes = new DescribeQuorumResponseData.NodeCollection();
+
+        voterStates.values().forEach(replicaState -> {
+            if (nodes.find(replicaState.replicaKey.id()) == null) {
+                // TODO: add missing listeners
+                nodes.add(new DescribeQuorumResponseData.Node().setNodeId(replicaState.replicaKey.id()));
+            }
+        });
+
+        return nodes;
     }
 
     private List<DescribeQuorumResponseData.ReplicaState> describeReplicaStates(
@@ -540,12 +478,8 @@
             lastFetchTimestamp = replicaState.lastFetchTimestamp;
         }
         return new DescribeQuorumResponseData.ReplicaState()
-<<<<<<< HEAD
             .setReplicaId(replicaState.replicaKey.id())
-=======
-            .setReplicaId(replicaState.nodeId)
-            .setReplicaDirectoryId(replicaState.nodeDirectory.orElse(Uuid.ZERO_UUID))
->>>>>>> aecaf444
+            .setReplicaDirectoryId(replicaState.replicaKey.directoryId().orElse(ReplicaKey.NO_DIRECTORY_ID))
             .setLogEndOffset(replicaState.endOffset.map(md -> md.offset).orElse(-1L))
             .setLastCaughtUpTimestamp(lastCaughtUpTimestamp)
             .setLastFetchTimestamp(lastFetchTimestamp);
@@ -567,7 +501,6 @@
         return state != null && state.matchesKey(remoteReplicaKey);
     }
 
-<<<<<<< HEAD
     private void updateVoterAndObserverStates(VoterSet lastVoterSet) {
         Map<Integer, ReplicaState> newVoterStates = new HashMap<>();
         Map<Integer, ReplicaState> oldVoterStates = new HashMap<>(voterStates);
@@ -585,56 +518,25 @@
             // Make sure that the replica key in the replica state matches the voter's
             state.setReplicaKey(voterNode.voterKey());
             newVoterStates.put(state.replicaKey.id(), state);
-=======
-    private void updateVoterAndObserverStates(Map<Integer, VoterSet.VoterNode> lastVoters) {
-        // Move any replica that is not in the last voter set from voterStates to observerStates
-        for (Iterator<Map.Entry<Integer, ReplicaState>> iter = voterStates.entrySet().iterator(); iter.hasNext(); ) {
-            Map.Entry<Integer, ReplicaState> replica = iter.next();
-            if (!lastVoters.containsKey(replica.getKey())) {
-                observerStates.put(replica.getKey(), replica.getValue());
-                iter.remove();
-            }
->>>>>>> aecaf444
         }
         voterStates = newVoterStates;
 
-<<<<<<< HEAD
         // Move any of the remaining old voters to observerStates
         for (ReplicaState replicaStateEntry : oldVoterStates.values()) {
             observerStates.putIfAbsent(replicaStateEntry.replicaKey, replicaStateEntry);
-=======
-        // Add replicas that are in the last voter set and not in voterStates to voterStates (from observerStates
-        // if they exist)
-        for (Map.Entry<Integer, VoterSet.VoterNode> voter : lastVoters.entrySet()) {
-            if (!voterStates.containsKey(voter.getKey())) {
-                Optional<ReplicaState> existingObserverState = Optional.ofNullable(observerStates.remove(voter.getKey()));
-                voterStates.put(voter.getKey(), existingObserverState.orElse(new ReplicaState(voter.getKey(), voter.getValue().voterKey().directoryId(), false)));
-            }
->>>>>>> aecaf444
         }
     }
 
     private static class ReplicaState implements Comparable<ReplicaState> {
-<<<<<<< HEAD
         ReplicaKey replicaKey;
-=======
-        final int nodeId;
-        final Optional<Uuid> nodeDirectory;
->>>>>>> aecaf444
         Optional<LogOffsetMetadata> endOffset;
         long lastFetchTimestamp;
         long lastFetchLeaderLogEndOffset;
         long lastCaughtUpTimestamp;
         boolean hasAcknowledgedLeader;
 
-<<<<<<< HEAD
         public ReplicaState(ReplicaKey replicaKey, boolean hasAcknowledgedLeader) {
             this.replicaKey = replicaKey;
-=======
-        public ReplicaState(int nodeId, Optional<Uuid> nodeDirectory, boolean hasAcknowledgedLeader) {
-            this.nodeId = nodeId;
-            this.nodeDirectory = nodeDirectory;
->>>>>>> aecaf444
             this.endOffset = Optional.empty();
             this.lastFetchTimestamp = -1;
             this.lastFetchLeaderLogEndOffset = -1;
@@ -723,16 +625,9 @@
         @Override
         public String toString() {
             return String.format(
-<<<<<<< HEAD
                 "ReplicaState(replicaKey=%s, endOffset=%s, lastFetchTimestamp=%s, " +
                 "lastCaughtUpTimestamp=%s, hasAcknowledgedLeader=%s)",
                 replicaKey,
-=======
-                "ReplicaState(nodeId=%d, nodeDirectoryId=%s, endOffset=%s, lastFetchTimestamp=%s, " +
-                        "lastCaughtUpTimestamp=%s, hasAcknowledgedLeader=%s)",
-                nodeId,
-                nodeDirectory,
->>>>>>> aecaf444
                 endOffset,
                 lastFetchTimestamp,
                 lastCaughtUpTimestamp,
@@ -754,14 +649,8 @@
     @Override
     public String toString() {
         return String.format(
-<<<<<<< HEAD
             "Leader(localReplicaKey=%s, epoch=%d, epochStartOffset=%d, highWatermark=%s, voterStates=%s)",
             localReplicaKey,
-=======
-            "Leader(localId=%d, localDirectoryId=%s, epoch=%d, epochStartOffset=%d, highWatermark=%s, voterStates=%s)",
-            localId,
-            localDirectoryId,
->>>>>>> aecaf444
             epoch,
             epochStartOffset,
             highWatermark,
