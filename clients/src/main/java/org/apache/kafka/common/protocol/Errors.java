/*
 * Licensed to the Apache Software Foundation (ASF) under one or more
 * contributor license agreements. See the NOTICE file distributed with
 * this work for additional information regarding copyright ownership.
 * The ASF licenses this file to You under the Apache License, Version 2.0
 * (the "License"); you may not use this file except in compliance with
 * the License. You may obtain a copy of the License at
 *
 *    http://www.apache.org/licenses/LICENSE-2.0
 *
 * Unless required by applicable law or agreed to in writing, software
 * distributed under the License is distributed on an "AS IS" BASIS,
 * WITHOUT WARRANTIES OR CONDITIONS OF ANY KIND, either express or implied.
 * See the License for the specific language governing permissions and
 * limitations under the License.
 */
package org.apache.kafka.common.protocol;

import org.apache.kafka.common.InvalidRecordException;
import org.apache.kafka.common.errors.ApiException;
import org.apache.kafka.common.errors.BrokerNotAvailableException;
import org.apache.kafka.common.errors.ClusterAuthorizationException;
import org.apache.kafka.common.errors.ConcurrentTransactionsException;
import org.apache.kafka.common.errors.GroupSubscribedToTopicException;
import org.apache.kafka.common.errors.ControllerMovedException;
import org.apache.kafka.common.errors.CoordinatorLoadInProgressException;
import org.apache.kafka.common.errors.CoordinatorNotAvailableException;
import org.apache.kafka.common.errors.CorruptRecordException;
import org.apache.kafka.common.errors.DuplicateSequenceException;
import org.apache.kafka.common.errors.DelegationTokenAuthorizationException;
import org.apache.kafka.common.errors.DelegationTokenDisabledException;
import org.apache.kafka.common.errors.DelegationTokenExpiredException;
import org.apache.kafka.common.errors.DelegationTokenNotFoundException;
import org.apache.kafka.common.errors.DelegationTokenOwnerMismatchException;
import org.apache.kafka.common.errors.FencedLeaderEpochException;
import org.apache.kafka.common.errors.ListenerNotFoundException;
import org.apache.kafka.common.errors.FetchSessionIdNotFoundException;
import org.apache.kafka.common.errors.GroupAuthorizationException;
import org.apache.kafka.common.errors.GroupIdNotFoundException;
import org.apache.kafka.common.errors.GroupMaxSizeReachedException;
import org.apache.kafka.common.errors.GroupNotEmptyException;
import org.apache.kafka.common.errors.IllegalGenerationException;
import org.apache.kafka.common.errors.IllegalSaslStateException;
import org.apache.kafka.common.errors.InconsistentGroupProtocolException;
import org.apache.kafka.common.errors.InvalidCommitOffsetSizeException;
import org.apache.kafka.common.errors.InvalidConfigurationException;
import org.apache.kafka.common.errors.InvalidFetchSessionEpochException;
import org.apache.kafka.common.errors.InvalidFetchSizeException;
import org.apache.kafka.common.errors.InvalidGroupIdException;
import org.apache.kafka.common.errors.InvalidPartitionsException;
import org.apache.kafka.common.errors.InvalidPidMappingException;
import org.apache.kafka.common.errors.InvalidPrincipalTypeException;
import org.apache.kafka.common.errors.InvalidReplicaAssignmentException;
import org.apache.kafka.common.errors.InvalidReplicationFactorException;
import org.apache.kafka.common.errors.InvalidRequestException;
import org.apache.kafka.common.errors.InvalidRequiredAcksException;
import org.apache.kafka.common.errors.InvalidSessionTimeoutException;
import org.apache.kafka.common.errors.InvalidTimestampException;
import org.apache.kafka.common.errors.InvalidTopicException;
import org.apache.kafka.common.errors.InvalidTxnStateException;
import org.apache.kafka.common.errors.InvalidTxnTimeoutException;
import org.apache.kafka.common.errors.KafkaStorageException;
import org.apache.kafka.common.errors.LeaderNotAvailableException;
import org.apache.kafka.common.errors.LogDirNotFoundException;
import org.apache.kafka.common.errors.FencedInstanceIdException;
import org.apache.kafka.common.errors.MemberIdRequiredException;
import org.apache.kafka.common.errors.ElectionNotNeededException;
import org.apache.kafka.common.errors.EligibleLeadersNotAvailableException;
import org.apache.kafka.common.errors.NetworkException;
import org.apache.kafka.common.errors.NoReassignmentInProgressException;
import org.apache.kafka.common.errors.NotControllerException;
import org.apache.kafka.common.errors.NotCoordinatorException;
import org.apache.kafka.common.errors.NotEnoughReplicasAfterAppendException;
import org.apache.kafka.common.errors.NotEnoughReplicasException;
import org.apache.kafka.common.errors.NotLeaderForPartitionException;
import org.apache.kafka.common.errors.OffsetMetadataTooLarge;
import org.apache.kafka.common.errors.OffsetNotAvailableException;
import org.apache.kafka.common.errors.OffsetOutOfRangeException;
import org.apache.kafka.common.errors.OperationNotAttemptedException;
import org.apache.kafka.common.errors.OutOfOrderSequenceException;
import org.apache.kafka.common.errors.PolicyViolationException;
import org.apache.kafka.common.errors.PreferredLeaderNotAvailableException;
import org.apache.kafka.common.errors.ProducerFencedException;
import org.apache.kafka.common.errors.ReassignmentInProgressException;
import org.apache.kafka.common.errors.RebalanceInProgressException;
import org.apache.kafka.common.errors.RecordBatchTooLargeException;
import org.apache.kafka.common.errors.RecordTooLargeException;
import org.apache.kafka.common.errors.ReplicaNotAvailableException;
import org.apache.kafka.common.errors.RetriableException;
import org.apache.kafka.common.errors.SaslAuthenticationException;
import org.apache.kafka.common.errors.SecurityDisabledException;
import org.apache.kafka.common.errors.TimeoutException;
import org.apache.kafka.common.errors.TopicAuthorizationException;
import org.apache.kafka.common.errors.TopicDeletionDisabledException;
import org.apache.kafka.common.errors.TopicExistsException;
import org.apache.kafka.common.errors.TransactionalIdAuthorizationException;
import org.apache.kafka.common.errors.TransactionCoordinatorFencedException;
import org.apache.kafka.common.errors.UnknownLeaderEpochException;
import org.apache.kafka.common.errors.UnknownMemberIdException;
import org.apache.kafka.common.errors.UnknownProducerIdException;
import org.apache.kafka.common.errors.UnknownServerException;
import org.apache.kafka.common.errors.UnknownTopicOrPartitionException;
import org.apache.kafka.common.errors.UnsupportedByAuthenticationException;
import org.apache.kafka.common.errors.UnsupportedCompressionTypeException;
import org.apache.kafka.common.errors.UnsupportedForMessageFormatException;
import org.apache.kafka.common.errors.UnsupportedSaslMechanismException;
import org.apache.kafka.common.errors.UnsupportedVersionException;
import org.apache.kafka.common.errors.StaleBrokerEpochException;
import org.slf4j.Logger;
import org.slf4j.LoggerFactory;

import java.util.HashMap;
import java.util.Map;
import java.util.function.Function;

/**
 * This class contains all the client-server errors--those errors that must be sent from the server to the client. These
 * are thus part of the protocol. The names can be changed but the error code cannot.
 *
 * Note that client library will convert an unknown error code to the non-retriable UnknownServerException if the client library
 * version is old and does not recognize the newly-added error code. Therefore when a new server-side error is added,
 * we may need extra logic to convert the new error code to another existing error code before sending the response back to
 * the client if the request version suggests that the client may not recognize the new error code.
 *
 * Do not add exceptions that occur only on the client or only on the server here.
 */
public enum Errors {
    UNKNOWN_SERVER_ERROR(-1, "The server experienced an unexpected error when processing the request.",
            UnknownServerException::new),
    NONE(0, null, message -> null),
    OFFSET_OUT_OF_RANGE(1, "The requested offset is not within the range of offsets maintained by the server.",
            OffsetOutOfRangeException::new),
    CORRUPT_MESSAGE(2, "This message has failed its CRC checksum, exceeds the valid size, has a null key for a compacted topic, or is otherwise corrupt.",
            CorruptRecordException::new),
    UNKNOWN_TOPIC_OR_PARTITION(3, "This server does not host this topic-partition.",
            UnknownTopicOrPartitionException::new),
    INVALID_FETCH_SIZE(4, "The requested fetch size is invalid.",
            InvalidFetchSizeException::new),
    LEADER_NOT_AVAILABLE(5, "There is no leader for this topic-partition as we are in the middle of a leadership election.",
            LeaderNotAvailableException::new),
    NOT_LEADER_FOR_PARTITION(6, "This server is not the leader for that topic-partition.",
            NotLeaderForPartitionException::new),
    REQUEST_TIMED_OUT(7, "The request timed out.",
            TimeoutException::new),
    BROKER_NOT_AVAILABLE(8, "The broker is not available.",
            BrokerNotAvailableException::new),
    REPLICA_NOT_AVAILABLE(9, "The replica is not available for the requested topic-partition.",
            ReplicaNotAvailableException::new),
    MESSAGE_TOO_LARGE(10, "The request included a message larger than the max message size the server will accept.",
            RecordTooLargeException::new),
    STALE_CONTROLLER_EPOCH(11, "The controller moved to another broker.",
            ControllerMovedException::new),
    OFFSET_METADATA_TOO_LARGE(12, "The metadata field of the offset request was too large.",
            OffsetMetadataTooLarge::new),
    NETWORK_EXCEPTION(13, "The server disconnected before a response was received.",
            NetworkException::new),
    COORDINATOR_LOAD_IN_PROGRESS(14, "The coordinator is loading and hence can't process requests.",
            CoordinatorLoadInProgressException::new),
    COORDINATOR_NOT_AVAILABLE(15, "The coordinator is not available.",
            CoordinatorNotAvailableException::new),
    NOT_COORDINATOR(16, "This is not the correct coordinator.",
            NotCoordinatorException::new),
    INVALID_TOPIC_EXCEPTION(17, "The request attempted to perform an operation on an invalid topic.",
            InvalidTopicException::new),
    RECORD_LIST_TOO_LARGE(18, "The request included message batch larger than the configured segment size on the server.",
            RecordBatchTooLargeException::new),
    NOT_ENOUGH_REPLICAS(19, "Messages are rejected since there are fewer in-sync replicas than required.",
            NotEnoughReplicasException::new),
    NOT_ENOUGH_REPLICAS_AFTER_APPEND(20, "Messages are written to the log, but to fewer in-sync replicas than required.",
            NotEnoughReplicasAfterAppendException::new),
    INVALID_REQUIRED_ACKS(21, "Produce request specified an invalid value for required acks.",
            InvalidRequiredAcksException::new),
    ILLEGAL_GENERATION(22, "Specified group generation id is not valid.",
            IllegalGenerationException::new),
    INCONSISTENT_GROUP_PROTOCOL(23,
            "The group member's supported protocols are incompatible with those of existing members " +
            "or first group member tried to join with empty protocol type or empty protocol list.",
            InconsistentGroupProtocolException::new),
    INVALID_GROUP_ID(24, "The configured groupId is invalid.",
            InvalidGroupIdException::new),
    UNKNOWN_MEMBER_ID(25, "The coordinator is not aware of this member.",
            UnknownMemberIdException::new),
    INVALID_SESSION_TIMEOUT(26,
            "The session timeout is not within the range allowed by the broker " +
            "(as configured by group.min.session.timeout.ms and group.max.session.timeout.ms).",
            InvalidSessionTimeoutException::new),
    REBALANCE_IN_PROGRESS(27, "The group is rebalancing, so a rejoin is needed.",
            RebalanceInProgressException::new),
    INVALID_COMMIT_OFFSET_SIZE(28, "The committing offset data size is not valid.",
            InvalidCommitOffsetSizeException::new),
    TOPIC_AUTHORIZATION_FAILED(29, "Topic authorization failed.", TopicAuthorizationException::new),
    GROUP_AUTHORIZATION_FAILED(30, "Group authorization failed.", GroupAuthorizationException::new),
    CLUSTER_AUTHORIZATION_FAILED(31, "Cluster authorization failed.",
            ClusterAuthorizationException::new),
    INVALID_TIMESTAMP(32, "The timestamp of the message is out of acceptable range.",
            InvalidTimestampException::new),
    UNSUPPORTED_SASL_MECHANISM(33, "The broker does not support the requested SASL mechanism.",
            UnsupportedSaslMechanismException::new),
    ILLEGAL_SASL_STATE(34, "Request is not valid given the current SASL state.",
            IllegalSaslStateException::new),
    UNSUPPORTED_VERSION(35, "The version of API is not supported.",
            UnsupportedVersionException::new),
    TOPIC_ALREADY_EXISTS(36, "Topic with this name already exists.",
            TopicExistsException::new),
    INVALID_PARTITIONS(37, "Number of partitions is below 1.",
            InvalidPartitionsException::new),
    INVALID_REPLICATION_FACTOR(38, "Replication factor is below 1 or larger than the number of available brokers.",
            InvalidReplicationFactorException::new),
    INVALID_REPLICA_ASSIGNMENT(39, "Replica assignment is invalid.",
            InvalidReplicaAssignmentException::new),
    INVALID_CONFIG(40, "Configuration is invalid.",
            InvalidConfigurationException::new),
    NOT_CONTROLLER(41, "This is not the correct controller for this cluster.",
            NotControllerException::new),
    INVALID_REQUEST(42, "This most likely occurs because of a request being malformed by the " +
            "client library or the message was sent to an incompatible broker. See the broker logs " +
            "for more details.",
            InvalidRequestException::new),
    UNSUPPORTED_FOR_MESSAGE_FORMAT(43, "The message format version on the broker does not support the request.",
            UnsupportedForMessageFormatException::new),
    POLICY_VIOLATION(44, "Request parameters do not satisfy the configured policy.",
            PolicyViolationException::new),
    OUT_OF_ORDER_SEQUENCE_NUMBER(45, "The broker received an out of order sequence number.",
            OutOfOrderSequenceException::new),
    DUPLICATE_SEQUENCE_NUMBER(46, "The broker received a duplicate sequence number.",
            DuplicateSequenceException::new),
    INVALID_PRODUCER_EPOCH(47, "Producer attempted an operation with an old epoch. Either there is a newer producer " +
            "with the same transactionalId, or the producer's transaction has been expired by the broker.",
            ProducerFencedException::new),
    INVALID_TXN_STATE(48, "The producer attempted a transactional operation in an invalid state.",
            InvalidTxnStateException::new),
    INVALID_PRODUCER_ID_MAPPING(49, "The producer attempted to use a producer id which is not currently assigned to " +
            "its transactional id.",
            InvalidPidMappingException::new),
    INVALID_TRANSACTION_TIMEOUT(50, "The transaction timeout is larger than the maximum value allowed by " +
            "the broker (as configured by transaction.max.timeout.ms).",
            InvalidTxnTimeoutException::new),
    CONCURRENT_TRANSACTIONS(51, "The producer attempted to update a transaction " +
            "while another concurrent operation on the same transaction was ongoing.",
            ConcurrentTransactionsException::new),
    TRANSACTION_COORDINATOR_FENCED(52, "Indicates that the transaction coordinator sending a WriteTxnMarker " +
            "is no longer the current coordinator for a given producer.",
            TransactionCoordinatorFencedException::new),
    TRANSACTIONAL_ID_AUTHORIZATION_FAILED(53, "Transactional Id authorization failed.",
            TransactionalIdAuthorizationException::new),
    SECURITY_DISABLED(54, "Security features are disabled.",
            SecurityDisabledException::new),
    OPERATION_NOT_ATTEMPTED(55, "The broker did not attempt to execute this operation. This may happen for " +
            "batched RPCs where some operations in the batch failed, causing the broker to respond without " +
            "trying the rest.",
            OperationNotAttemptedException::new),
    KAFKA_STORAGE_ERROR(56, "Disk error when trying to access log file on the disk.",
            KafkaStorageException::new),
    LOG_DIR_NOT_FOUND(57, "The user-specified log directory is not found in the broker config.",
            LogDirNotFoundException::new),
    SASL_AUTHENTICATION_FAILED(58, "SASL Authentication failed.",
            SaslAuthenticationException::new),
    UNKNOWN_PRODUCER_ID(59, "This exception is raised by the broker if it could not locate the producer metadata " +
            "associated with the producerId in question. This could happen if, for instance, the producer's records " +
            "were deleted because their retention time had elapsed. Once the last records of the producerId are " +
            "removed, the producer's metadata is removed from the broker, and future appends by the producer will " +
            "return this exception.",
            UnknownProducerIdException::new),
    REASSIGNMENT_IN_PROGRESS(60, "A partition reassignment is in progress.",
            ReassignmentInProgressException::new),
    DELEGATION_TOKEN_AUTH_DISABLED(61, "Delegation Token feature is not enabled.",
            DelegationTokenDisabledException::new),
    DELEGATION_TOKEN_NOT_FOUND(62, "Delegation Token is not found on server.",
            DelegationTokenNotFoundException::new),
    DELEGATION_TOKEN_OWNER_MISMATCH(63, "Specified Principal is not valid Owner/Renewer.",
            DelegationTokenOwnerMismatchException::new),
    DELEGATION_TOKEN_REQUEST_NOT_ALLOWED(64, "Delegation Token requests are not allowed on PLAINTEXT/1-way SSL " +
            "channels and on delegation token authenticated channels.",
            UnsupportedByAuthenticationException::new),
    DELEGATION_TOKEN_AUTHORIZATION_FAILED(65, "Delegation Token authorization failed.",
            DelegationTokenAuthorizationException::new),
    DELEGATION_TOKEN_EXPIRED(66, "Delegation Token is expired.",
            DelegationTokenExpiredException::new),
    INVALID_PRINCIPAL_TYPE(67, "Supplied principalType is not supported.",
            InvalidPrincipalTypeException::new),
    NON_EMPTY_GROUP(68, "The group is not empty.",
            GroupNotEmptyException::new),
    GROUP_ID_NOT_FOUND(69, "The group id does not exist.",
            GroupIdNotFoundException::new),
    FETCH_SESSION_ID_NOT_FOUND(70, "The fetch session ID was not found.",
            FetchSessionIdNotFoundException::new),
    INVALID_FETCH_SESSION_EPOCH(71, "The fetch session epoch is invalid.",
            InvalidFetchSessionEpochException::new),
    LISTENER_NOT_FOUND(72, "There is no listener on the leader broker that matches the listener on which " +
            "metadata request was processed.",
            ListenerNotFoundException::new),
    TOPIC_DELETION_DISABLED(73, "Topic deletion is disabled.",
            TopicDeletionDisabledException::new),
    FENCED_LEADER_EPOCH(74, "The leader epoch in the request is older than the epoch on the broker",
            FencedLeaderEpochException::new),
    UNKNOWN_LEADER_EPOCH(75, "The leader epoch in the request is newer than the epoch on the broker",
            UnknownLeaderEpochException::new),
    UNSUPPORTED_COMPRESSION_TYPE(76, "The requesting client does not support the compression type of given partition.",
            UnsupportedCompressionTypeException::new),
    STALE_BROKER_EPOCH(77, "Broker epoch has changed",
            StaleBrokerEpochException::new),
    OFFSET_NOT_AVAILABLE(78, "The leader high watermark has not caught up from a recent leader " +
            "election so the offsets cannot be guaranteed to be monotonically increasing",
            OffsetNotAvailableException::new),
    MEMBER_ID_REQUIRED(79, "The group member needs to have a valid member id before actually entering a consumer group",
            MemberIdRequiredException::new),
    PREFERRED_LEADER_NOT_AVAILABLE(80, "The preferred leader was not available",
            PreferredLeaderNotAvailableException::new),
    GROUP_MAX_SIZE_REACHED(81, "The consumer group has reached its max size.", GroupMaxSizeReachedException::new),
    FENCED_INSTANCE_ID(82, "The broker rejected this static consumer since " +
            "another consumer with the same group.instance.id has registered with a different member.id.",
            FencedInstanceIdException::new),
    ELIGIBLE_LEADERS_NOT_AVAILABLE(83, "Eligible topic partition leaders are not available",
            EligibleLeadersNotAvailableException::new),
    ELECTION_NOT_NEEDED(84, "Leader election not needed for topic partition", ElectionNotNeededException::new),
    NO_REASSIGNMENT_IN_PROGRESS(85, "No partition reassignment is in progress.",
            NoReassignmentInProgressException::new),
<<<<<<< HEAD
    INVALID_RECORD(87, "This record has failed the validation on broker and hence be rejected.", InvalidRecordException::new);
=======
    GROUP_SUBSCRIBED_TO_TOPIC(86, "Deleting offsets of a topic is forbidden while the consumer group is actively subscribed to it.",
        GroupSubscribedToTopicException::new);
>>>>>>> c5dfb90b

    private static final Logger log = LoggerFactory.getLogger(Errors.class);

    private static Map<Class<?>, Errors> classToError = new HashMap<>();
    private static Map<Short, Errors> codeToError = new HashMap<>();

    static {
        for (Errors error : Errors.values()) {
            if (codeToError.put(error.code(), error) != null)
                throw new ExceptionInInitializerError("Code " + error.code() + " for error " +
                        error + " has already been used");

            if (error.exception != null)
                classToError.put(error.exception.getClass(), error);
        }
    }

    private final short code;
    private final Function<String, ApiException> builder;
    private final ApiException exception;

    Errors(int code, String defaultExceptionString, Function<String, ApiException> builder) {
        this.code = (short) code;
        this.builder = builder;
        this.exception = builder.apply(defaultExceptionString);
    }

    /**
     * An instance of the exception
     */
    public ApiException exception() {
        return this.exception;
    }

    /**
     * Create an instance of the ApiException that contains the given error message.
     *
     * @param message    The message string to set.
     * @return           The exception.
     */
    public ApiException exception(String message) {
        if (message == null) {
            // If no error message was specified, return an exception with the default error message.
            return exception;
        }
        // Return an exception with the given error message.
        return builder.apply(message);
    }

    /**
     * Returns the class name of the exception or null if this is {@code Errors.NONE}.
     */
    public String exceptionName() {
        return exception == null ? null : exception.getClass().getName();
    }

    /**
     * The error code for the exception
     */
    public short code() {
        return this.code;
    }

    /**
     * Throw the exception corresponding to this error if there is one
     */
    public void maybeThrow() {
        if (exception != null) {
            throw this.exception;
        }
    }

    /**
     * Get a friendly description of the error (if one is available).
     * @return the error message
     */
    public String message() {
        if (exception != null)
            return exception.getMessage();
        return toString();
    }

    /**
     * Throw the exception if there is one
     */
    public static Errors forCode(short code) {
        Errors error = codeToError.get(code);
        if (error != null) {
            return error;
        } else {
            log.warn("Unexpected error code: {}.", code);
            return UNKNOWN_SERVER_ERROR;
        }
    }

    /**
     * Return the error instance associated with this exception or any of its superclasses (or UNKNOWN if there is none).
     * If there are multiple matches in the class hierarchy, the first match starting from the bottom is used.
     */
    public static Errors forException(Throwable t) {
        Class<?> clazz = t.getClass();
        while (clazz != null) {
            Errors error = classToError.get(clazz);
            if (error != null)
                return error;
            clazz = clazz.getSuperclass();
        }
        return UNKNOWN_SERVER_ERROR;
    }

    private static String toHtml() {
        final StringBuilder b = new StringBuilder();
        b.append("<table class=\"data-table\"><tbody>\n");
        b.append("<tr>");
        b.append("<th>Error</th>\n");
        b.append("<th>Code</th>\n");
        b.append("<th>Retriable</th>\n");
        b.append("<th>Description</th>\n");
        b.append("</tr>\n");
        for (Errors error : Errors.values()) {
            b.append("<tr>");
            b.append("<td>");
            b.append(error.name());
            b.append("</td>");
            b.append("<td>");
            b.append(error.code());
            b.append("</td>");
            b.append("<td>");
            b.append(error.exception() != null && error.exception() instanceof RetriableException ? "True" : "False");
            b.append("</td>");
            b.append("<td>");
            b.append(error.exception() != null ? error.exception().getMessage() : "");
            b.append("</td>");
            b.append("</tr>\n");
        }
        b.append("</table>\n");
        return b.toString();
    }

    public static void main(String[] args) {
        System.out.println(toHtml());
    }
}<|MERGE_RESOLUTION|>--- conflicted
+++ resolved
@@ -315,12 +315,9 @@
     ELECTION_NOT_NEEDED(84, "Leader election not needed for topic partition", ElectionNotNeededException::new),
     NO_REASSIGNMENT_IN_PROGRESS(85, "No partition reassignment is in progress.",
             NoReassignmentInProgressException::new),
-<<<<<<< HEAD
+    GROUP_SUBSCRIBED_TO_TOPIC(86, "Deleting offsets of a topic is forbidden while the consumer group is actively subscribed to it.",
+        GroupSubscribedToTopicException::new),
     INVALID_RECORD(87, "This record has failed the validation on broker and hence be rejected.", InvalidRecordException::new);
-=======
-    GROUP_SUBSCRIBED_TO_TOPIC(86, "Deleting offsets of a topic is forbidden while the consumer group is actively subscribed to it.",
-        GroupSubscribedToTopicException::new);
->>>>>>> c5dfb90b
 
     private static final Logger log = LoggerFactory.getLogger(Errors.class);
 
