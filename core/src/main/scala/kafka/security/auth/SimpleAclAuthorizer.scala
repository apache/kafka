/**
 * Licensed to the Apache Software Foundation (ASF) under one or more
 * contributor license agreements.  See the NOTICE file distributed with
 * this work for additional information regarding copyright ownership.
 * The ASF licenses this file to You under the Apache License, Version 2.0
 * (the "License"); you may not use this file except in compliance with
 * the License.  You may obtain a copy of the License at
 *
 * http://www.apache.org/licenses/LICENSE-2.0
 *
 * Unless required by applicable law or agreed to in writing, software
 * distributed under the License is distributed on an "AS IS" BASIS,
 * WITHOUT WARRANTIES OR CONDITIONS OF ANY KIND, either express or implied.
 * See the License for the specific language governing permissions and
 * limitations under the License.
 */
package kafka.security.auth

import java.util
import java.util.concurrent.locks.ReentrantReadWriteLock

import com.typesafe.scalalogging.Logger
import kafka.common.{NotificationHandler, ZkNodeChangeNotificationListener}
import kafka.network.RequestChannel.Session
import kafka.security.auth.SimpleAclAuthorizer.VersionedAcls
import kafka.server.KafkaConfig
import kafka.utils.CoreUtils.{inReadLock, inWriteLock}
import kafka.utils._
import kafka.zk.{AclChangeNotificationSequenceZNode, KafkaZkClient, ZkAclStore}
<<<<<<< HEAD
import org.apache.kafka.common.resource.{ResourceFilter, ResourceNameType}
=======
>>>>>>> bb260e92
import org.apache.kafka.common.security.auth.KafkaPrincipal
import org.apache.kafka.common.utils.{SecurityUtils, Time}

import scala.collection.JavaConverters._
import scala.util.Random

object SimpleAclAuthorizer {
  //optional override zookeeper cluster configuration where acls will be stored, if not specified acls will be stored in
  //same zookeeper where all other kafka broker info is stored.
  val ZkUrlProp = "authorizer.zookeeper.url"
  val ZkConnectionTimeOutProp = "authorizer.zookeeper.connection.timeout.ms"
  val ZkSessionTimeOutProp = "authorizer.zookeeper.session.timeout.ms"
  val ZkMaxInFlightRequests = "authorizer.zookeeper.max.in.flight.requests"

  //List of users that will be treated as super users and will have access to all the resources for all actions from all hosts, defaults to no super users.
  val SuperUsersProp = "super.users"
  //If set to true when no acls are found for a resource , authorizer allows access to everyone. Defaults to false.
  val AllowEveryoneIfNoAclIsFoundProp = "allow.everyone.if.no.acl.found"

  case class VersionedAcls(acls: Set[Acl], zkVersion: Int)
}

class SimpleAclAuthorizer extends Authorizer with Logging {
  private val authorizerLogger = Logger("kafka.authorizer.logger")
  private var superUsers = Set.empty[KafkaPrincipal]
  private var shouldAllowEveryoneIfNoAclIsFound = false
  private var zkClient: KafkaZkClient = _
  private var aclChangeListeners: Seq[ZkNodeChangeNotificationListener] = List()

  @volatile
  private var aclCache = new scala.collection.immutable.TreeMap[Resource, VersionedAcls]()(ResourceOrdering)
  private val lock = new ReentrantReadWriteLock()

  // The maximum number of times we should try to update the resource acls in zookeeper before failing;
  // This should never occur, but is a safeguard just in case.
  protected[auth] var maxUpdateRetries = 10

  private val retryBackoffMs = 100
  private val retryBackoffJitterMs = 50

  /**
   * Guaranteed to be called before any authorize call is made.
   */
  override def configure(javaConfigs: util.Map[String, _]) {
    val configs = javaConfigs.asScala
    val props = new java.util.Properties()
    configs.foreach { case (key, value) => props.put(key, value.toString) }

    superUsers = configs.get(SimpleAclAuthorizer.SuperUsersProp).collect {
      case str: String if str.nonEmpty => str.split(";").map(s => SecurityUtils.parseKafkaPrincipal(s.trim)).toSet
    }.getOrElse(Set.empty[KafkaPrincipal])

    shouldAllowEveryoneIfNoAclIsFound = configs.get(SimpleAclAuthorizer.AllowEveryoneIfNoAclIsFoundProp).exists(_.toString.toBoolean)

    // Use `KafkaConfig` in order to get the default ZK config values if not present in `javaConfigs`. Note that this
    // means that `KafkaConfig.zkConnect` must always be set by the user (even if `SimpleAclAuthorizer.ZkUrlProp` is also
    // set).
    val kafkaConfig = KafkaConfig.fromProps(props, doLog = false)
    val zkUrl = configs.get(SimpleAclAuthorizer.ZkUrlProp).map(_.toString).getOrElse(kafkaConfig.zkConnect)
    val zkConnectionTimeoutMs = configs.get(SimpleAclAuthorizer.ZkConnectionTimeOutProp).map(_.toString.toInt).getOrElse(kafkaConfig.zkConnectionTimeoutMs)
    val zkSessionTimeOutMs = configs.get(SimpleAclAuthorizer.ZkSessionTimeOutProp).map(_.toString.toInt).getOrElse(kafkaConfig.zkSessionTimeoutMs)
    val zkMaxInFlightRequests = configs.get(SimpleAclAuthorizer.ZkMaxInFlightRequests).map(_.toString.toInt).getOrElse(kafkaConfig.zkMaxInFlightRequests)

    val time = Time.SYSTEM
    zkClient = KafkaZkClient(zkUrl, kafkaConfig.zkEnableSecureAcls, zkSessionTimeOutMs, zkConnectionTimeoutMs,
      zkMaxInFlightRequests, time, "kafka.security", "SimpleAclAuthorizer")
    zkClient.createAclPaths()

    loadCache()

    startZkChangeListeners()
  }

  override def authorize(session: Session, operation: Operation, resource: Resource): Boolean = {
<<<<<<< HEAD
    if (resource.nameType != ResourceNameType.LITERAL) {
=======
    if (resource.nameType != Literal) {
>>>>>>> bb260e92
      throw new IllegalArgumentException("Only literal resources are supported. Got: " + resource.nameType)
    }

    val principal = session.principal
    val host = session.clientAddress.getHostAddress
    val acls = getMatchingAcls(resource.resourceType, resource.name)

    // Check if there is any Deny acl match that would disallow this operation.
    val denyMatch = aclMatch(operation, resource, principal, host, Deny, acls)

    // Check if there are any Allow ACLs which would allow this operation.
    // Allowing read, write, delete, or alter implies allowing describe.
    // See #{org.apache.kafka.common.acl.AclOperation} for more details about ACL inheritance.
    val allowOps = operation match {
      case Describe => Set[Operation](Describe, Read, Write, Delete, Alter)
      case DescribeConfigs => Set[Operation](DescribeConfigs, AlterConfigs)
      case _ => Set[Operation](operation)
    }
    val allowMatch = allowOps.exists(operation => aclMatch(operation, resource, principal, host, Allow, acls))

    //we allow an operation if a user is a super user or if no acls are found and user has configured to allow all users
    //when no acls are found or if no deny acls are found and at least one allow acls matches.
    val authorized = isSuperUser(operation, resource, principal, host) ||
      isEmptyAclAndAuthorized(operation, resource, principal, host, acls) ||
      (!denyMatch && allowMatch)

    logAuditMessage(principal, authorized, operation, resource, host)
    authorized
  }

  def isEmptyAclAndAuthorized(operation: Operation, resource: Resource, principal: KafkaPrincipal, host: String, acls: Set[Acl]): Boolean = {
    if (acls.isEmpty) {
      authorizerLogger.debug(s"No acl found for resource $resource, authorized = $shouldAllowEveryoneIfNoAclIsFound")
      shouldAllowEveryoneIfNoAclIsFound
    } else false
  }

  def isSuperUser(operation: Operation, resource: Resource, principal: KafkaPrincipal, host: String): Boolean = {
    if (superUsers.contains(principal)) {
      authorizerLogger.debug(s"principal = $principal is a super user, allowing operation without checking acls.")
      true
    } else false
  }

  private def aclMatch(operation: Operation, resource: Resource, principal: KafkaPrincipal, host: String, permissionType: PermissionType, acls: Set[Acl]): Boolean = {
    acls.find { acl =>
      acl.permissionType == permissionType &&
        (acl.principal == principal || acl.principal == Acl.WildCardPrincipal) &&
        (operation == acl.operation || acl.operation == All) &&
        (acl.host == host || acl.host == Acl.WildCardHost)
    }.exists { acl =>
      authorizerLogger.debug(s"operation = $operation on resource = $resource from host = $host is $permissionType based on acl = $acl")
      true
    }
  }

  override def addAcls(acls: Set[Acl], resource: Resource) {
    if (acls != null && acls.nonEmpty) {
      inWriteLock(lock) {
        updateResourceAcls(resource) { currentAcls =>
          currentAcls ++ acls
        }
      }
    }
  }

  override def removeAcls(aclsTobeRemoved: Set[Acl], resource: Resource): Boolean = {
    inWriteLock(lock) {
      updateResourceAcls(resource) { currentAcls =>
        currentAcls -- aclsTobeRemoved
      }
    }
  }

  override def removeAcls(resource: Resource): Boolean = {
    inWriteLock(lock) {
      val result = zkClient.deleteResource(resource)
      updateCache(resource, VersionedAcls(Set(), 0))
      updateAclChangedFlag(resource)
      result
    }
  }

  override def getAcls(resource: Resource): Set[Acl] = {
    inReadLock(lock) {
      aclCache.get(resource).map(_.acls).getOrElse(Set.empty[Acl])
    }
  }

  override def getAcls(principal: KafkaPrincipal): Map[Resource, Set[Acl]] = {
    inReadLock(lock) {
      aclCache.mapValues { versionedAcls =>
        versionedAcls.acls.filter(_.principal == principal)
      }.filter { case (_, acls) =>
        acls.nonEmpty
      }
    }
  }

  def getMatchingAcls(resourceType: ResourceType, resourceName: String): Set[Acl] = {
<<<<<<< HEAD
    val filter = new ResourceFilter(resourceType.toJava, resourceName, ResourceNameType.ANY)

=======
>>>>>>> bb260e92
    inReadLock(lock) {
      val wildcard = aclCache.get(Resource(resourceType, Acl.WildCardResource, ResourceNameType.LITERAL))
        .map(_.acls)
        .getOrElse(Set.empty[Acl])

      val literal = aclCache.get(Resource(resourceType, resourceName, ResourceNameType.LITERAL))
        .map(_.acls)
        .getOrElse(Set.empty[Acl])

      val prefixed = aclCache.range(
        Resource(resourceType, resourceName, ResourceNameType.PREFIXED),
        Resource(resourceType, resourceName.substring(0, 1), ResourceNameType.PREFIXED)
      )
        .filterKeys(resource => resourceName.startsWith(resource.name))
        .flatMap { case (resource, versionedAcls) => versionedAcls.acls }
        .toSet

      prefixed ++ wildcard ++ literal
    }
  }

  override def getAcls(): Map[Resource, Set[Acl]] = {
    inReadLock(lock) {
      aclCache.mapValues(_.acls)
    }
  }

  def close() {
    aclChangeListeners.foreach(listener => listener.close())
    if (zkClient != null) zkClient.close()
  }

  private def loadCache() {
    inWriteLock(lock) {
      ZkAclStore.stores.foreach(store => {
        val resourceTypes = zkClient.getResourceTypes(store.nameType)
        for (rType <- resourceTypes) {
          val resourceType = ResourceType.fromString(rType)
          val resourceNames = zkClient.getResourceNames(store.nameType, resourceType)
          for (resourceName <- resourceNames) {
            val versionedAcls = getAclsFromZk(new Resource(resourceType, resourceName, store.nameType))
            updateCache(new Resource(resourceType, resourceName, store.nameType), versionedAcls)
          }
        }
      })
    }
  }

  private def startZkChangeListeners(): Unit = {
    aclChangeListeners = ZkAclStore.stores.map(store => {
      val aclChangeListener = new ZkNodeChangeNotificationListener(
        zkClient, store.aclChangePath, AclChangeNotificationSequenceZNode.SequenceNumberPrefix, new AclChangedNotificationHandler(store))

      aclChangeListener.init()
      aclChangeListener
    })
  }

  private def logAuditMessage(principal: KafkaPrincipal, authorized: Boolean, operation: Operation, resource: Resource, host: String) {
    def logMessage: String = {
      val authResult = if (authorized) "Allowed" else "Denied"
      s"Principal = $principal is $authResult Operation = $operation from host = $host on resource = $resource"
    }

    if (authorized) authorizerLogger.debug(logMessage)
    else authorizerLogger.info(logMessage)
  }

  /**
    * Safely updates the resources ACLs by ensuring reads and writes respect the expected zookeeper version.
    * Continues to retry until it successfully updates zookeeper.
    *
    * Returns a boolean indicating if the content of the ACLs was actually changed.
    *
    * @param resource the resource to change ACLs for
    * @param getNewAcls function to transform existing acls to new ACLs
    * @return boolean indicating if a change was made
    */
  private def updateResourceAcls(resource: Resource)(getNewAcls: Set[Acl] => Set[Acl]): Boolean = {
    var currentVersionedAcls =
      if (aclCache.contains(resource))
        getAclsFromCache(resource)
      else
        getAclsFromZk(resource)
    var newVersionedAcls: VersionedAcls = null
    var writeComplete = false
    var retries = 0
    while (!writeComplete && retries <= maxUpdateRetries) {
      val newAcls = getNewAcls(currentVersionedAcls.acls)
      val (updateSucceeded, updateVersion) =
        if (newAcls.nonEmpty) {
          zkClient.conditionalSetOrCreateAclsForResource(resource, newAcls, currentVersionedAcls.zkVersion)
        } else {
          trace(s"Deleting path for $resource because it had no ACLs remaining")
          (zkClient.conditionalDelete(resource, currentVersionedAcls.zkVersion), 0)
        }

      if (!updateSucceeded) {
        trace(s"Failed to update ACLs for $resource. Used version ${currentVersionedAcls.zkVersion}. Reading data and retrying update.")
        Thread.sleep(backoffTime)
        currentVersionedAcls = getAclsFromZk(resource)
        retries += 1
      } else {
        newVersionedAcls = VersionedAcls(newAcls, updateVersion)
        writeComplete = updateSucceeded
      }
    }

    if(!writeComplete)
      throw new IllegalStateException(s"Failed to update ACLs for $resource after trying a maximum of $maxUpdateRetries times")

    if (newVersionedAcls.acls != currentVersionedAcls.acls) {
      debug(s"Updated ACLs for $resource to ${newVersionedAcls.acls} with version ${newVersionedAcls.zkVersion}")
      updateCache(resource, newVersionedAcls)
      updateAclChangedFlag(resource)
      true
    } else {
      debug(s"Updated ACLs for $resource, no change was made")
      updateCache(resource, newVersionedAcls) // Even if no change, update the version
      false
    }
  }

  private def getAclsFromCache(resource: Resource): VersionedAcls = {
    aclCache.getOrElse(resource, throw new IllegalArgumentException(s"ACLs do not exist in the cache for resource $resource"))
  }

  private def getAclsFromZk(resource: Resource): VersionedAcls = {
    zkClient.getVersionedAclsForResource(resource)
  }

  private def updateCache(resource: Resource, versionedAcls: VersionedAcls) {
    if (versionedAcls.acls.nonEmpty) {
      aclCache = aclCache + (resource -> versionedAcls)
    } else {
      aclCache = aclCache - resource
    }
  }

  private def updateAclChangedFlag(resource: Resource) {
    zkClient.createAclChangeNotification(resource)
  }

  private def backoffTime = {
    retryBackoffMs + Random.nextInt(retryBackoffJitterMs)
  }

  class AclChangedNotificationHandler(store: ZkAclStore) extends NotificationHandler {
    override def processNotification(notificationMessage: Array[Byte]) {
      val resource: Resource = store.decode(notificationMessage)

      inWriteLock(lock) {
        val versionedAcls = getAclsFromZk(resource)
        updateCache(resource, versionedAcls)
      }
    }
  }

  // Orders by resource type, then resource name type and finally reverse ordering by name.
  private object ResourceOrdering extends Ordering[Resource] {

    def compare(a: Resource, b: Resource): Int = {
      val rt = a.resourceType compare b.resourceType
      if (rt != 0)
        rt
      else {
<<<<<<< HEAD
        val rnt = a.nameType compareTo b.nameType
=======
        val rnt = a.nameType compare b.nameType
>>>>>>> bb260e92
        if (rnt != 0)
          rnt
        else
          (a.name compare b.name) * -1
      }
    }
  }
}<|MERGE_RESOLUTION|>--- conflicted
+++ resolved
@@ -27,10 +27,7 @@
 import kafka.utils.CoreUtils.{inReadLock, inWriteLock}
 import kafka.utils._
 import kafka.zk.{AclChangeNotificationSequenceZNode, KafkaZkClient, ZkAclStore}
-<<<<<<< HEAD
-import org.apache.kafka.common.resource.{ResourceFilter, ResourceNameType}
-=======
->>>>>>> bb260e92
+import org.apache.kafka.common.resource.ResourceNameType
 import org.apache.kafka.common.security.auth.KafkaPrincipal
 import org.apache.kafka.common.utils.{SecurityUtils, Time}
 
@@ -105,11 +102,7 @@
   }
 
   override def authorize(session: Session, operation: Operation, resource: Resource): Boolean = {
-<<<<<<< HEAD
     if (resource.nameType != ResourceNameType.LITERAL) {
-=======
-    if (resource.nameType != Literal) {
->>>>>>> bb260e92
       throw new IllegalArgumentException("Only literal resources are supported. Got: " + resource.nameType)
     }
 
@@ -210,11 +203,6 @@
   }
 
   def getMatchingAcls(resourceType: ResourceType, resourceName: String): Set[Acl] = {
-<<<<<<< HEAD
-    val filter = new ResourceFilter(resourceType.toJava, resourceName, ResourceNameType.ANY)
-
-=======
->>>>>>> bb260e92
     inReadLock(lock) {
       val wildcard = aclCache.get(Resource(resourceType, Acl.WildCardResource, ResourceNameType.LITERAL))
         .map(_.acls)
@@ -381,11 +369,7 @@
       if (rt != 0)
         rt
       else {
-<<<<<<< HEAD
         val rnt = a.nameType compareTo b.nameType
-=======
-        val rnt = a.nameType compare b.nameType
->>>>>>> bb260e92
         if (rnt != 0)
           rnt
         else
