// Licensed to the Apache Software Foundation (ASF) under one or more
// contributor license agreements.  See the NOTICE file distributed with
// this work for additional information regarding copyright ownership.
// The ASF licenses this file to You under the Apache License, Version 2.0
// (the "License"); you may not use this file except in compliance with
// the License.  You may obtain a copy of the License at
//
//    http://www.apache.org/licenses/LICENSE-2.0
//
// Unless required by applicable law or agreed to in writing, software
// distributed under the License is distributed on an "AS IS" BASIS,
// WITHOUT WARRANTIES OR CONDITIONS OF ANY KIND, either express or implied.
// See the License for the specific language governing permissions and
// limitations under the License.

plugins {
    id 'com.gradle.develocity' version '3.17.6'
    id 'com.gradle.common-custom-user-data-gradle-plugin' version '2.0.2'
}

def isGithubActions = System.getenv('GITHUB_ACTIONS') != null
def isJenkins = System.getenv('JENKINS_URL') != null
def isCI = isGithubActions || isJenkins

develocity {
    server = "https://ge.apache.org"
    projectId = "kafka"
    buildScan {
        uploadInBackground = !isCI
        publishing.onlyIf { it.authenticated }
        obfuscation {
            // This obfuscates the IP addresses of the build machine in the build scan.
            // Alternatively, the build scan will provide the hostname for troubleshooting host-specific issues.
            ipAddresses { addresses -> addresses.collect { address -> "0.0.0.0"} }
        }
    }
}

buildCache {
    local {
        enabled = !isCI
    }

    remote(develocity.buildCache) {
        enabled = false
    }
}

include 'clients',
    'connect:api',
    'connect:basic-auth-extension',
    'connect:file',
    'connect:json',
    'connect:mirror',
    'connect:mirror-client',
    'connect:runtime',
    'connect:test-plugins',
    'connect:transforms',
    'coordinator-common',
    'core',
    'examples',
    'generator',
    'group-coordinator',
    'group-coordinator:group-coordinator-api',
    'jmh-benchmarks',
    'log4j-appender',
    'metadata',
    'raft',
    'server',
    'server-common',
<<<<<<< HEAD
    'share',
=======
    'share-coordinator',
>>>>>>> b63b20ee
    'shell',
    'storage',
    'storage:api',
    'streams',
    'streams:examples',
    'streams:streams-scala',
    'streams:test-utils',
    'streams:upgrade-system-tests-0100',
    'streams:upgrade-system-tests-0101',
    'streams:upgrade-system-tests-0102',
    'streams:upgrade-system-tests-0110',
    'streams:upgrade-system-tests-10',
    'streams:upgrade-system-tests-11',
    'streams:upgrade-system-tests-20',
    'streams:upgrade-system-tests-21',
    'streams:upgrade-system-tests-22',
    'streams:upgrade-system-tests-23',
    'streams:upgrade-system-tests-24',
    'streams:upgrade-system-tests-25',
    'streams:upgrade-system-tests-26',
    'streams:upgrade-system-tests-27',
    'streams:upgrade-system-tests-28',
    'streams:upgrade-system-tests-30',
    'streams:upgrade-system-tests-31',
    'streams:upgrade-system-tests-32',
    'streams:upgrade-system-tests-33',
    'streams:upgrade-system-tests-34',
    'streams:upgrade-system-tests-35',
    'streams:upgrade-system-tests-36',
    'streams:upgrade-system-tests-37',
    'streams:upgrade-system-tests-38',
    'tools',
    'tools:tools-api',
    'transaction-coordinator',
    'trogdor'

project(":storage:api").name = "storage-api"
rootProject.name = 'kafka'
<|MERGE_RESOLUTION|>--- conflicted
+++ resolved
@@ -68,11 +68,8 @@
     'raft',
     'server',
     'server-common',
-<<<<<<< HEAD
     'share',
-=======
     'share-coordinator',
->>>>>>> b63b20ee
     'shell',
     'storage',
     'storage:api',
