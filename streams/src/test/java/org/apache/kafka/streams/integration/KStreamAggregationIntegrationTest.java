--- conflicted
+++ resolved
@@ -38,6 +38,7 @@
 import org.apache.kafka.streams.kstream.KGroupedStream;
 import org.apache.kafka.streams.kstream.KStream;
 import org.apache.kafka.streams.kstream.KeyValueMapper;
+import org.apache.kafka.streams.kstream.Produced;
 import org.apache.kafka.streams.kstream.Reducer;
 import org.apache.kafka.streams.kstream.Serialized;
 import org.apache.kafka.streams.kstream.SessionWindows;
@@ -116,8 +117,7 @@
         groupedStream = stream
             .groupBy(
                 mapper,
-                Serdes.String(),
-                Serdes.String());
+                Serialized.with(Serdes.String(), Serdes.String()));
 
         reducer = new Reducer<String>() {
             @Override
@@ -209,7 +209,7 @@
                     return windowedKey.key() + "@" + windowedKey.window().start();
                 }
             })
-            .to(Serdes.String(), Serdes.String(), outputTopic);
+            .to(outputTopic, Produced.with(Serdes.String(), Serdes.String()));
 
         startStreams();
 
@@ -514,13 +514,9 @@
 
         final Map<Windowed<String>, Long> results = new HashMap<>();
         final CountDownLatch latch = new CountDownLatch(11);
-<<<<<<< HEAD
+
         builder.stream(userSessionsStream, Consumed.with(Serdes.String(), Serdes.String()))
-                .groupByKey(Serdes.String(), Serdes.String())
-=======
-        builder.stream(Serdes.String(), Serdes.String(), userSessionsStream)
                 .groupByKey(Serialized.with(Serdes.String(), Serdes.String()))
->>>>>>> 9cbb9f09
                 .count(SessionWindows.with(sessionGap).until(maintainMillis), "UserSessionsStore")
                 .toStream()
                 .foreach(new ForeachAction<Windowed<String>, Long>() {
@@ -542,6 +538,7 @@
         assertThat(results.get(new Windowed<>("penny", new SessionWindow(t3, t3))), equalTo(1L));
     }
 
+    @SuppressWarnings("deprecation")
     @Test
     public void shouldReduceSessionWindows() throws Exception {
         final long sessionGap = 1000L; // something to do with time
@@ -606,13 +603,8 @@
         final Map<Windowed<String>, String> results = new HashMap<>();
         final CountDownLatch latch = new CountDownLatch(11);
         final String userSessionsStore = "UserSessionsStore";
-<<<<<<< HEAD
         builder.stream(userSessionsStream, Consumed.with(Serdes.String(), Serdes.String()))
-                .groupByKey(Serdes.String(), Serdes.String())
-=======
-        builder.stream(Serdes.String(), Serdes.String(), userSessionsStream)
                 .groupByKey(Serialized.with(Serdes.String(), Serdes.String()))
->>>>>>> 9cbb9f09
                 .reduce(new Reducer<String>() {
                     @Override
                     public String apply(final String value1, final String value2) {
