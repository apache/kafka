/*
 * Licensed to the Apache Software Foundation (ASF) under one or more
 * contributor license agreements. See the NOTICE file distributed with
 * this work for additional information regarding copyright ownership.
 * The ASF licenses this file to You under the Apache License, Version 2.0
 * (the "License"); you may not use this file except in compliance with
 * the License. You may obtain a copy of the License at
 *
 *    http://www.apache.org/licenses/LICENSE-2.0
 *
 * Unless required by applicable law or agreed to in writing, software
 * distributed under the License is distributed on an "AS IS" BASIS,
 * WITHOUT WARRANTIES OR CONDITIONS OF ANY KIND, either express or implied.
 * See the License for the specific language governing permissions and
 * limitations under the License.
 */
package org.apache.kafka.coordinator.group;

import org.apache.kafka.common.TopicPartition;
import org.apache.kafka.common.errors.ApiException;
import org.apache.kafka.common.errors.GroupIdNotFoundException;
import org.apache.kafka.common.errors.StaleMemberEpochException;
import org.apache.kafka.common.message.OffsetCommitRequestData;
import org.apache.kafka.common.message.OffsetCommitResponseData;
import org.apache.kafka.common.message.OffsetCommitResponseData.OffsetCommitResponseTopic;
import org.apache.kafka.common.message.OffsetCommitResponseData.OffsetCommitResponsePartition;
import org.apache.kafka.common.message.OffsetDeleteRequestData;
import org.apache.kafka.common.message.OffsetFetchRequestData;
import org.apache.kafka.common.message.OffsetFetchResponseData;
import org.apache.kafka.common.message.OffsetDeleteResponseData;
import org.apache.kafka.common.message.TxnOffsetCommitRequestData;
import org.apache.kafka.common.message.TxnOffsetCommitResponseData;
import org.apache.kafka.common.message.TxnOffsetCommitResponseData.TxnOffsetCommitResponseTopic;
import org.apache.kafka.common.message.TxnOffsetCommitResponseData.TxnOffsetCommitResponsePartition;
import org.apache.kafka.common.protocol.Errors;
import org.apache.kafka.common.record.RecordBatch;
import org.apache.kafka.common.requests.OffsetCommitRequest;
import org.apache.kafka.common.requests.RequestContext;
import org.apache.kafka.common.requests.TransactionResult;
import org.apache.kafka.common.utils.LogContext;
import org.apache.kafka.common.utils.Time;
import org.apache.kafka.coordinator.group.generated.OffsetCommitKey;
import org.apache.kafka.coordinator.group.generated.OffsetCommitValue;
import org.apache.kafka.coordinator.group.classic.ClassicGroup;
import org.apache.kafka.coordinator.group.classic.ClassicGroupState;
import org.apache.kafka.coordinator.group.metrics.GroupCoordinatorMetricsShard;
import org.apache.kafka.coordinator.group.metrics.GroupCoordinatorMetrics;
import org.apache.kafka.coordinator.group.runtime.CoordinatorResult;
import org.apache.kafka.image.MetadataDelta;
import org.apache.kafka.image.MetadataImage;
import org.apache.kafka.timeline.SnapshotRegistry;
import org.apache.kafka.timeline.TimelineHashMap;
import org.apache.kafka.timeline.TimelineHashSet;
import org.slf4j.Logger;

import java.util.ArrayList;
import java.util.Collections;
import java.util.HashSet;
import java.util.List;
import java.util.Optional;
import java.util.OptionalLong;
import java.util.Set;
import java.util.concurrent.atomic.AtomicInteger;
import java.util.concurrent.atomic.AtomicBoolean;

import static org.apache.kafka.common.requests.OffsetFetchResponse.INVALID_OFFSET;
import static org.apache.kafka.coordinator.group.metrics.GroupCoordinatorMetrics.OFFSET_DELETIONS_SENSOR_NAME;
import static org.apache.kafka.coordinator.group.metrics.GroupCoordinatorMetrics.OFFSET_EXPIRED_SENSOR_NAME;

/**
 * The OffsetMetadataManager manages the offsets of all the groups. It basically maintains
 * a mapping from group id to topic-partition to offset. This class has two kinds of methods:
 * 1) The request handlers which handle the requests and generate a response and records to
 *    mutate the hard state. Those records will be written by the runtime and applied to the
 *    hard state via the replay methods.
 * 2) The replay methods which apply records to the hard state. Those are used in the request
 *    handling as well as during the initial loading of the records from the partitions.
 */
public class OffsetMetadataManager {

    public static class Builder {
        private LogContext logContext = null;
        private SnapshotRegistry snapshotRegistry = null;
        private Time time = null;
        private GroupMetadataManager groupMetadataManager = null;
        private MetadataImage metadataImage = null;
        private GroupCoordinatorConfig config = null;
        private GroupCoordinatorMetricsShard metrics = null;

        Builder withLogContext(LogContext logContext) {
            this.logContext = logContext;
            return this;
        }

        Builder withSnapshotRegistry(SnapshotRegistry snapshotRegistry) {
            this.snapshotRegistry = snapshotRegistry;
            return this;
        }

        Builder withTime(Time time) {
            this.time = time;
            return this;
        }

        Builder withGroupMetadataManager(GroupMetadataManager groupMetadataManager) {
            this.groupMetadataManager = groupMetadataManager;
            return this;
        }

        Builder withGroupCoordinatorConfig(GroupCoordinatorConfig config) {
            this.config = config;
            return this;
        }

        Builder withMetadataImage(MetadataImage metadataImage) {
            this.metadataImage = metadataImage;
            return this;
        }

        Builder withGroupCoordinatorMetricsShard(GroupCoordinatorMetricsShard metrics) {
            this.metrics = metrics;
            return this;
        }

        public OffsetMetadataManager build() {
            if (logContext == null) logContext = new LogContext();
            if (snapshotRegistry == null) snapshotRegistry = new SnapshotRegistry(logContext);
            if (metadataImage == null) metadataImage = MetadataImage.EMPTY;
            if (time == null) time = Time.SYSTEM;

            if (groupMetadataManager == null) {
                throw new IllegalArgumentException("GroupMetadataManager cannot be null");
            }

            if (metrics == null) {
                throw new IllegalArgumentException("GroupCoordinatorMetricsShard cannot be null");
            }

            return new OffsetMetadataManager(
                snapshotRegistry,
                logContext,
                time,
                metadataImage,
                groupMetadataManager,
                config,
                metrics
            );
        }
    }

    /**
     * The logger.
     */
    private final Logger log;

    /**
     * The snapshot registry.
     */
    private final SnapshotRegistry snapshotRegistry;

    /**
     * The system time.
     */
    private final Time time;

    /**
     * The metadata image.
     */
    private MetadataImage metadataImage;

    /**
     * The group metadata manager.
     */
    private final GroupMetadataManager groupMetadataManager;

    /**
     * The coordinator metrics.
     */
    private final GroupCoordinatorMetricsShard metrics;

    /**
     * The group coordinator config.
     */
    private final GroupCoordinatorConfig config;

    /**
     * The committed offsets.
     */
    private final Offsets offsets;

    /**
     * The pending transactional offsets keyed by producer id. This structure holds all the
     * transactional offsets that are part of ongoing transactions. When the transaction is
     * committed, they are transferred to `offsets`; when the transaction is aborted, they
     * are removed.
     */
    private final TimelineHashMap<Long, Offsets> pendingTransactionalOffsets;

    /**
     * The open transactions (producer ids) keyed by group.
     */
    private final TimelineHashMap<String, TimelineHashSet<Long>> openTransactionsByGroup;

    private class Offsets {
        /**
         * The offsets keyed by group id, topic name and partition id.
         */
        private final TimelineHashMap<String, TimelineHashMap<String, TimelineHashMap<Integer, OffsetAndMetadata>>> offsetsByGroup;

        private Offsets() {
            this.offsetsByGroup = new TimelineHashMap<>(snapshotRegistry, 0);
        }

        private OffsetAndMetadata get(
            String groupId,
            String topic,
            int partition
        ) {
            TimelineHashMap<String, TimelineHashMap<Integer, OffsetAndMetadata>> topicOffsets = offsetsByGroup.get(groupId);
            if (topicOffsets == null) {
                return null;
            } else {
                TimelineHashMap<Integer, OffsetAndMetadata> partitionOffsets = topicOffsets.get(topic);
                if (partitionOffsets == null) {
                    return null;
                } else {
                    return partitionOffsets.get(partition);
                }
            }
        }

        private OffsetAndMetadata put(
            String groupId,
            String topic,
            int partition,
            OffsetAndMetadata offsetAndMetadata
        ) {
            TimelineHashMap<String, TimelineHashMap<Integer, OffsetAndMetadata>> topicOffsets = offsetsByGroup
                .computeIfAbsent(groupId, __ -> new TimelineHashMap<>(snapshotRegistry, 0));
            TimelineHashMap<Integer, OffsetAndMetadata> partitionOffsets = topicOffsets
                .computeIfAbsent(topic, __ -> new TimelineHashMap<>(snapshotRegistry, 0));
            return partitionOffsets.put(partition, offsetAndMetadata);
        }

        private OffsetAndMetadata remove(
            String groupId,
            String topic,
            int partition
        ) {
            TimelineHashMap<String, TimelineHashMap<Integer, OffsetAndMetadata>> topicOffsets = offsetsByGroup.get(groupId);
            if (topicOffsets == null)
                return null;

            TimelineHashMap<Integer, OffsetAndMetadata> partitionOffsets = topicOffsets.get(topic);
            if (partitionOffsets == null)
                return null;

            OffsetAndMetadata removedValue = partitionOffsets.remove(partition);

            if (partitionOffsets.isEmpty())
                topicOffsets.remove(topic);

            if (topicOffsets.isEmpty())
                offsetsByGroup.remove(groupId);

            return removedValue;
        }
    }

    OffsetMetadataManager(
        SnapshotRegistry snapshotRegistry,
        LogContext logContext,
        Time time,
        MetadataImage metadataImage,
        GroupMetadataManager groupMetadataManager,
        GroupCoordinatorConfig config,
        GroupCoordinatorMetricsShard metrics
    ) {
        this.snapshotRegistry = snapshotRegistry;
        this.log = logContext.logger(OffsetMetadataManager.class);
        this.time = time;
        this.metadataImage = metadataImage;
        this.groupMetadataManager = groupMetadataManager;
        this.config = config;
        this.metrics = metrics;
        this.offsets = new Offsets();
        this.pendingTransactionalOffsets = new TimelineHashMap<>(snapshotRegistry, 0);
        this.openTransactionsByGroup = new TimelineHashMap<>(snapshotRegistry, 0);
    }

    /**
     * Validates an OffsetCommit request.
     *
     * @param context The request context.
     * @param request The actual request.
     */
    private Group validateOffsetCommit(
        RequestContext context,
        OffsetCommitRequestData request
    ) throws ApiException {
        Group group;
        try {
            group = groupMetadataManager.group(request.groupId());
        } catch (GroupIdNotFoundException ex) {
            if (request.generationIdOrMemberEpoch() < 0) {
                // If the group does not exist and generation id is -1, the request comes from
                // either the admin client or a consumer which does not use the group management
                // facility. In this case, a so-called simple group is created and the request
                // is accepted.
                group = groupMetadataManager.getOrMaybeCreateClassicGroup(request.groupId(), true);
            } else {
                if (context.header.apiVersion() >= 9) {
                    // Starting from version 9 of the OffsetCommit API, we return GROUP_ID_NOT_FOUND
                    // if the group does not exist. This error works for both the old and the new
                    // protocol for clients using this version of the API.
                    throw ex;
                } else {
                    // For older version, we return ILLEGAL_GENERATION to preserve the backward
                    // compatibility.
                    throw Errors.ILLEGAL_GENERATION.exception();
                }
            }
        }

        try {
            group.validateOffsetCommit(
                request.memberId(),
                request.groupInstanceId(),
                request.generationIdOrMemberEpoch(),
                false
            );
        } catch (StaleMemberEpochException ex) {
            // The STALE_MEMBER_EPOCH error is only returned for new consumer group (KIP-848). When
            // it is, the member should be using the OffsetCommit API version >= 9. As we don't
            // support upgrading from the old to the new protocol yet, we return UNSUPPORTED_VERSION
            // error if an older version is used. We will revise this when the upgrade path is implemented.
            if (context.header.apiVersion() >= 9) {
                throw ex;
            } else {
                throw Errors.UNSUPPORTED_VERSION.exception();
            }
        }

        return group;
    }

    /**
     * Validates an TxnOffsetCommit request.
     *
     * @param request The actual request.
     */
    private Group validateTransactionalOffsetCommit(
        TxnOffsetCommitRequestData request
    ) throws ApiException {
        Group group;
        try {
            group = groupMetadataManager.group(request.groupId());
        } catch (GroupIdNotFoundException ex) {
            if (request.generationId() < 0) {
                // If the group does not exist and generation id is -1, the request comes from
                // either the admin client or a consumer which does not use the group management
                // facility. In this case, a so-called simple group is created and the request
                // is accepted.
                group = groupMetadataManager.getOrMaybeCreateClassicGroup(request.groupId(), true);
            } else {
                throw Errors.ILLEGAL_GENERATION.exception();
            }
        }

        try {
            group.validateOffsetCommit(
                request.memberId(),
                request.groupInstanceId(),
                request.generationId(),
                true
            );
        } catch (StaleMemberEpochException ex) {
            throw Errors.ILLEGAL_GENERATION.exception();
        }

        return group;
    }

    /**
     * Validates an OffsetFetch request.
     *
     * @param request               The actual request.
     * @param lastCommittedOffset   The last committed offsets in the timeline.
     */
    private void validateOffsetFetch(
        OffsetFetchRequestData.OffsetFetchRequestGroup request,
        long lastCommittedOffset
    ) throws GroupIdNotFoundException {
        Group group = groupMetadataManager.group(request.groupId(), lastCommittedOffset);
        group.validateOffsetFetch(
            request.memberId(),
            request.memberEpoch(),
            lastCommittedOffset
        );
    }

    /**
     * Validates an OffsetDelete request.
     *
     * @param request The actual request.
     */
    private Group validateOffsetDelete(
        OffsetDeleteRequestData request
    ) throws GroupIdNotFoundException {
        Group group = groupMetadataManager.group(request.groupId());
        group.validateOffsetDelete();
        return group;
    }

    /**
     * @return True if the committed metadata is invalid; False otherwise.
     */
    private boolean isMetadataInvalid(String metadata) {
        return metadata != null && metadata.length() > config.offsetMetadataMaxSize;
    }

    /**
     * Computes the expiration timestamp based on the retention time provided in the OffsetCommit
     * request.
     *
     * The "default" expiration timestamp is defined as now + retention. The retention may be overridden
     * in versions from v2 to v4. Otherwise, the retention defined on the broker is used. If an explicit
     * commit timestamp is provided (v1 only), the expiration timestamp is computed based on that.
     *
     * @param retentionTimeMs   The retention time in milliseconds.
     * @param currentTimeMs     The current time in milliseconds.
     *
     * @return An optional containing the expiration timestamp if defined; an empty optional otherwise.
     */
    private static OptionalLong expireTimestampMs(
        long retentionTimeMs,
        long currentTimeMs
    ) {
        return retentionTimeMs == OffsetCommitRequest.DEFAULT_RETENTION_TIME ?
            OptionalLong.empty() : OptionalLong.of(currentTimeMs + retentionTimeMs);
    }

    /**
     * Handles an OffsetCommit request.
     *
     * @param context The request context.
     * @param request The OffsetCommit request.
     *
     * @return A Result containing the OffsetCommitResponseData response and
     *         a list of records to update the state machine.
     */
    public CoordinatorResult<OffsetCommitResponseData, Record> commitOffset(
        RequestContext context,
        OffsetCommitRequestData request
    ) throws ApiException {
        Group group = validateOffsetCommit(context, request);

        // In the old consumer group protocol, the offset commits maintain the session if
        // the group is in Stable or PreparingRebalance state.
        if (group.type() == Group.GroupType.CLASSIC) {
            ClassicGroup classicGroup = (ClassicGroup) group;
            if (classicGroup.isInState(ClassicGroupState.STABLE) || classicGroup.isInState(ClassicGroupState.PREPARING_REBALANCE)) {
                groupMetadataManager.rescheduleClassicGroupMemberHeartbeat(
                    classicGroup,
                    classicGroup.member(request.memberId())
                );
            }
        }

        final OffsetCommitResponseData response = new OffsetCommitResponseData();
        final List<Record> records = new ArrayList<>();
        final long currentTimeMs = time.milliseconds();
        final OptionalLong expireTimestampMs = expireTimestampMs(request.retentionTimeMs(), currentTimeMs);

        request.topics().forEach(topic -> {
            final OffsetCommitResponseTopic topicResponse = new OffsetCommitResponseTopic().setName(topic.name());
            response.topics().add(topicResponse);

            topic.partitions().forEach(partition -> {
                if (isMetadataInvalid(partition.committedMetadata())) {
                    topicResponse.partitions().add(new OffsetCommitResponsePartition()
                        .setPartitionIndex(partition.partitionIndex())
                        .setErrorCode(Errors.OFFSET_METADATA_TOO_LARGE.code()));
                } else {
                    log.debug("[GroupId {}] Committing offsets {} for partition {}-{} from member {} with leader epoch {}.",
                        request.groupId(), partition.committedOffset(), topic.name(), partition.partitionIndex(),
                        request.memberId(), partition.committedLeaderEpoch());

                    topicResponse.partitions().add(new OffsetCommitResponsePartition()
                        .setPartitionIndex(partition.partitionIndex())
                        .setErrorCode(Errors.NONE.code()));

                    final OffsetAndMetadata offsetAndMetadata = OffsetAndMetadata.fromRequest(
                        partition,
                        currentTimeMs,
                        expireTimestampMs
                    );

                    records.add(RecordHelpers.newOffsetCommitRecord(
                        request.groupId(),
                        topic.name(),
                        partition.partitionIndex(),
                        offsetAndMetadata,
                        metadataImage.features().metadataVersion()
                    ));
                }
            });
        });

        if (!records.isEmpty()) {
            metrics.record(GroupCoordinatorMetrics.OFFSET_COMMITS_SENSOR_NAME, records.size());
        }

        return new CoordinatorResult<>(records, response);
    }

    /**
     * Handles an TxnOffsetCommit request.
     *
     * @param context The request context.
     * @param request The TxnOffsetCommit request.
     *
     * @return A Result containing the TxnOffsetCommitResponseData response and
     *         a list of records to update the state machine.
     */
    public CoordinatorResult<TxnOffsetCommitResponseData, Record> commitTransactionalOffset(
        RequestContext context,
        TxnOffsetCommitRequestData request
    ) throws ApiException {
        validateTransactionalOffsetCommit(request);

        final TxnOffsetCommitResponseData response = new TxnOffsetCommitResponseData();
        final List<Record> records = new ArrayList<>();
        final long currentTimeMs = time.milliseconds();

        request.topics().forEach(topic -> {
            final TxnOffsetCommitResponseTopic topicResponse = new TxnOffsetCommitResponseTopic().setName(topic.name());
            response.topics().add(topicResponse);

            topic.partitions().forEach(partition -> {
                if (isMetadataInvalid(partition.committedMetadata())) {
                    topicResponse.partitions().add(new TxnOffsetCommitResponsePartition()
                        .setPartitionIndex(partition.partitionIndex())
                        .setErrorCode(Errors.OFFSET_METADATA_TOO_LARGE.code()));
                } else {
                    log.debug("[GroupId {}] Committing transactional offsets {} for partition {}-{} from member {} with leader epoch {}.",
                        request.groupId(), partition.committedOffset(), topic.name(), partition.partitionIndex(),
                        request.memberId(), partition.committedLeaderEpoch());

                    topicResponse.partitions().add(new TxnOffsetCommitResponsePartition()
                        .setPartitionIndex(partition.partitionIndex())
                        .setErrorCode(Errors.NONE.code()));

                    final OffsetAndMetadata offsetAndMetadata = OffsetAndMetadata.fromRequest(
                        partition,
                        currentTimeMs
                    );

                    records.add(RecordHelpers.newOffsetCommitRecord(
                        request.groupId(),
                        topic.name(),
                        partition.partitionIndex(),
                        offsetAndMetadata,
                        metadataImage.features().metadataVersion()
                    ));
                }
            });
        });

        if (!records.isEmpty()) {
            metrics.record(GroupCoordinatorMetrics.OFFSET_COMMITS_SENSOR_NAME, records.size());
        }

        return new CoordinatorResult<>(records, response);
    }

    /**
     * Handles an OffsetDelete request.
     *
     * @param request The OffsetDelete request.
     *
     * @return A Result containing the OffsetDeleteResponseData response and
     *         a list of records to update the state machine.
     */
    public CoordinatorResult<OffsetDeleteResponseData, Record> deleteOffsets(
        OffsetDeleteRequestData request
    ) throws ApiException {
        final Group group = validateOffsetDelete(request);
        final List<Record> records = new ArrayList<>();
        final OffsetDeleteResponseData.OffsetDeleteResponseTopicCollection responseTopicCollection =
            new OffsetDeleteResponseData.OffsetDeleteResponseTopicCollection();

        request.topics().forEach(topic -> {
            final OffsetDeleteResponseData.OffsetDeleteResponsePartitionCollection responsePartitionCollection =
                new OffsetDeleteResponseData.OffsetDeleteResponsePartitionCollection();

            if (group.isSubscribedToTopic(topic.name())) {
                topic.partitions().forEach(partition ->
                    responsePartitionCollection.add(new OffsetDeleteResponseData.OffsetDeleteResponsePartition()
                        .setPartitionIndex(partition.partitionIndex())
                        .setErrorCode(Errors.GROUP_SUBSCRIBED_TO_TOPIC.code())
                    )
                );
            } else {
                topic.partitions().forEach(partition -> {
                    // We always add the partition to the response.
                    responsePartitionCollection.add(new OffsetDeleteResponseData.OffsetDeleteResponsePartition()
                        .setPartitionIndex(partition.partitionIndex())
                    );

                    // A tombstone is written if an offset in present is the main storage or
                    // if a pending transactional offset exists.
                    if (hasCommittedOffset(request.groupId(), topic.name(), partition.partitionIndex()) ||
                        hasPendingTransactionalOffsets(request.groupId(), topic.name(), partition.partitionIndex())) {
                        records.add(RecordHelpers.newOffsetCommitTombstoneRecord(
                            request.groupId(),
                            topic.name(),
                            partition.partitionIndex()
                        ));
                    }
                });
            }

            responseTopicCollection.add(new OffsetDeleteResponseData.OffsetDeleteResponseTopic()
                .setName(topic.name())
                .setPartitions(responsePartitionCollection)
            );
        });
        metrics.record(OFFSET_DELETIONS_SENSOR_NAME, records.size());

        return new CoordinatorResult<>(
            records,
            new OffsetDeleteResponseData().setTopics(responseTopicCollection)
        );
    }

    /**
     * Deletes offsets as part of a DeleteGroups request.
     * Populates the record list passed in with records to update the state machine.
     * Validations are done in {@link GroupCoordinatorShard#deleteGroups(RequestContext, List)}
     *
     * @param groupId The id of the given group.
     * @param records The record list to populate.
     *
     * @return The number of offsets to be deleted.
     */
    public int deleteAllOffsets(
        String groupId,
        List<Record> records
    ) {
        TimelineHashMap<String, TimelineHashMap<Integer, OffsetAndMetadata>> offsetsByTopic = offsets.offsetsByGroup.get(groupId);
        AtomicInteger numDeletedOffsets = new AtomicInteger();

        // Delete all the offsets from the main storage.
        if (offsetsByTopic != null) {
            offsetsByTopic.forEach((topic, offsetsByPartition) ->
                offsetsByPartition.keySet().forEach(partition -> {
                    records.add(RecordHelpers.newOffsetCommitTombstoneRecord(groupId, topic, partition));
                    numDeletedOffsets.getAndIncrement();
                })
            );
        }

        // Delete all the pending transactional offsets too. Here we only write a tombstone
        // if the topic-partition was not in the main storage because we don't need to write
        // two consecutive tombstones.
        TimelineHashSet<Long> openTransactions = openTransactionsByGroup.get(groupId);
        if (openTransactions != null) {
            openTransactions.forEach(producerId -> {
                Offsets pendingOffsets = pendingTransactionalOffsets.get(producerId);
                if (pendingOffsets != null) {
                    TimelineHashMap<String, TimelineHashMap<Integer, OffsetAndMetadata>> pendingGroupOffsets =
                        pendingOffsets.offsetsByGroup.get(groupId);
                    if (pendingGroupOffsets != null) {
                        pendingGroupOffsets.forEach((topic, offsetsByPartition) -> {
                            offsetsByPartition.keySet().forEach(partition -> {
                                if (!hasCommittedOffset(groupId, topic, partition)) {
                                    records.add(RecordHelpers.newOffsetCommitTombstoneRecord(groupId, topic, partition));
                                    numDeletedOffsets.getAndIncrement();
                                }
                            });
                        });
                    }
                }
            });
        }

        return numDeletedOffsets.get();
    }

    /**
     * @return true iff there is at least one pending transactional offset for the given
     * group, topic and partition.
     *
     * Package private for testing.
     */
    boolean hasPendingTransactionalOffsets(
        String groupId,
        String topic,
        int partition
    ) {
        final TimelineHashSet<Long> openTransactions = openTransactionsByGroup.get(groupId);
        if (openTransactions == null) return false;

        for (Long producerId : openTransactions) {
            Offsets offsets = pendingTransactionalOffsets.get(producerId);
            if (offsets != null && offsets.get(groupId, topic, partition) != null) {
                return true;
            }
        }

        return false;
    }

    /**
     * @return true iff there is a committed offset in the main offset store for the
     * given group, topic and partition.
     *
     * Package private for testing.
     */
    boolean hasCommittedOffset(
        String groupId,
        String topic,
        int partition
    ) {
        return offsets.get(groupId, topic, partition) != null;
    }

    /**
     * Fetch offsets for a given Group.
     *
     * @param request               The OffsetFetchRequestGroup request.
     * @param lastCommittedOffset   The last committed offsets in the timeline.
     *
     * @return A List of OffsetFetchResponseTopics response.
     */
    public OffsetFetchResponseData.OffsetFetchResponseGroup fetchOffsets(
        OffsetFetchRequestData.OffsetFetchRequestGroup request,
        long lastCommittedOffset
    ) throws ApiException {
        final boolean requireStable = lastCommittedOffset == Long.MAX_VALUE;

        boolean failAllPartitions = false;
        try {
            validateOffsetFetch(request, lastCommittedOffset);
        } catch (GroupIdNotFoundException ex) {
            failAllPartitions = true;
        }

        final List<OffsetFetchResponseData.OffsetFetchResponseTopics> topicResponses = new ArrayList<>(request.topics().size());
        final TimelineHashMap<String, TimelineHashMap<Integer, OffsetAndMetadata>> groupOffsets =
            failAllPartitions ? null : offsets.offsetsByGroup.get(request.groupId(), lastCommittedOffset);

        request.topics().forEach(topic -> {
            final OffsetFetchResponseData.OffsetFetchResponseTopics topicResponse =
                new OffsetFetchResponseData.OffsetFetchResponseTopics().setName(topic.name());
            topicResponses.add(topicResponse);

            final TimelineHashMap<Integer, OffsetAndMetadata> topicOffsets = groupOffsets == null ?
                null : groupOffsets.get(topic.name(), lastCommittedOffset);

            topic.partitionIndexes().forEach(partitionIndex -> {
                final OffsetAndMetadata offsetAndMetadata = topicOffsets == null ?
                    null : topicOffsets.get(partitionIndex, lastCommittedOffset);

                if (requireStable && hasPendingTransactionalOffsets(request.groupId(), topic.name(), partitionIndex)) {
                    topicResponse.partitions().add(new OffsetFetchResponseData.OffsetFetchResponsePartitions()
                        .setPartitionIndex(partitionIndex)
                        .setErrorCode(Errors.UNSTABLE_OFFSET_COMMIT.code())
                        .setCommittedOffset(INVALID_OFFSET)
                        .setCommittedLeaderEpoch(-1)
                        .setMetadata(""));
                } else if (offsetAndMetadata == null) {
                    topicResponse.partitions().add(new OffsetFetchResponseData.OffsetFetchResponsePartitions()
                        .setPartitionIndex(partitionIndex)
                        .setCommittedOffset(INVALID_OFFSET)
                        .setCommittedLeaderEpoch(-1)
                        .setMetadata(""));
                } else {
                    topicResponse.partitions().add(new OffsetFetchResponseData.OffsetFetchResponsePartitions()
                        .setPartitionIndex(partitionIndex)
                        .setCommittedOffset(offsetAndMetadata.committedOffset)
                        .setCommittedLeaderEpoch(offsetAndMetadata.leaderEpoch.orElse(-1))
                        .setMetadata(offsetAndMetadata.metadata));
                }
            });
        });

        return new OffsetFetchResponseData.OffsetFetchResponseGroup()
            .setGroupId(request.groupId())
            .setTopics(topicResponses);
    }

    /**
     * Fetch all offsets for a given Group.
     *
     * @param request               The OffsetFetchRequestGroup request.
     * @param lastCommittedOffset   The last committed offsets in the timeline.
     *
     * @return A List of OffsetFetchResponseTopics response.
     */
    public OffsetFetchResponseData.OffsetFetchResponseGroup fetchAllOffsets(
        OffsetFetchRequestData.OffsetFetchRequestGroup request,
        long lastCommittedOffset
    ) throws ApiException {
        final boolean requireStable = lastCommittedOffset == Long.MAX_VALUE;

        try {
            validateOffsetFetch(request, lastCommittedOffset);
        } catch (GroupIdNotFoundException ex) {
            return new OffsetFetchResponseData.OffsetFetchResponseGroup()
                .setGroupId(request.groupId())
                .setTopics(Collections.emptyList());
        }

        final List<OffsetFetchResponseData.OffsetFetchResponseTopics> topicResponses = new ArrayList<>();
        final TimelineHashMap<String, TimelineHashMap<Integer, OffsetAndMetadata>> groupOffsets =
            offsets.offsetsByGroup.get(request.groupId(), lastCommittedOffset);

        if (groupOffsets != null) {
            groupOffsets.entrySet(lastCommittedOffset).forEach(topicEntry -> {
                final String topic = topicEntry.getKey();
                final TimelineHashMap<Integer, OffsetAndMetadata> topicOffsets = topicEntry.getValue();

                final OffsetFetchResponseData.OffsetFetchResponseTopics topicResponse =
                    new OffsetFetchResponseData.OffsetFetchResponseTopics().setName(topic);
                topicResponses.add(topicResponse);

                topicOffsets.entrySet(lastCommittedOffset).forEach(partitionEntry -> {
                    final int partition = partitionEntry.getKey();
                    final OffsetAndMetadata offsetAndMetadata = partitionEntry.getValue();

                    if (requireStable && hasPendingTransactionalOffsets(request.groupId(), topic, partition)) {
                        topicResponse.partitions().add(new OffsetFetchResponseData.OffsetFetchResponsePartitions()
                            .setPartitionIndex(partition)
                            .setErrorCode(Errors.UNSTABLE_OFFSET_COMMIT.code())
                            .setCommittedOffset(INVALID_OFFSET)
                            .setCommittedLeaderEpoch(-1)
                            .setMetadata(""));
                    } else {
                        topicResponse.partitions().add(new OffsetFetchResponseData.OffsetFetchResponsePartitions()
                            .setPartitionIndex(partition)
                            .setCommittedOffset(offsetAndMetadata.committedOffset)
                            .setCommittedLeaderEpoch(offsetAndMetadata.leaderEpoch.orElse(-1))
                            .setMetadata(offsetAndMetadata.metadata));
                    }
                });
            });
        }

        return new OffsetFetchResponseData.OffsetFetchResponseGroup()
            .setGroupId(request.groupId())
            .setTopics(topicResponses);
    }

    /**
     * Remove expired offsets for the given group.
     *
     * @param groupId The group id.
     * @param records The list of records to populate with offset commit tombstone records.
     *
     * @return True if no offsets exist or if all offsets expired, false otherwise.
     */
    public boolean cleanupExpiredOffsets(String groupId, List<Record> records) {
        TimelineHashMap<String, TimelineHashMap<Integer, OffsetAndMetadata>> offsetsByTopic =
            offsets.offsetsByGroup.get(groupId);
        if (offsetsByTopic == null) {
            return true;
        }

        // We expect the group to exist.
        Group group = groupMetadataManager.group(groupId);
        Set<String> expiredPartitions = new HashSet<>();
        long currentTimestampMs = time.milliseconds();
        Optional<OffsetExpirationCondition> offsetExpirationCondition = group.offsetExpirationCondition();

        if (!offsetExpirationCondition.isPresent()) {
            return false;
        }

        AtomicBoolean allOffsetsExpired = new AtomicBoolean(true);
        OffsetExpirationCondition condition = offsetExpirationCondition.get();

        offsetsByTopic.forEach((topic, partitions) -> {
            if (!group.isSubscribedToTopic(topic)) {
                partitions.forEach((partition, offsetAndMetadata) -> {
                    // We don't expire the offset yet if there is a pending transactional offset for the partition.
                    if (condition.isOffsetExpired(offsetAndMetadata, currentTimestampMs, config.offsetsRetentionMs) &&
                        !hasPendingTransactionalOffsets(groupId, topic, partition)) {
                        expiredPartitions.add(appendOffsetCommitTombstone(groupId, topic, partition, records).toString());
                        log.debug("[GroupId {}] Expired offset for partition={}-{}", groupId, topic, partition);
                    } else {
                        allOffsetsExpired.set(false);
                    }
                });
            } else {
                allOffsetsExpired.set(false);
            }
        });
        metrics.record(OFFSET_EXPIRED_SENSOR_NAME, expiredPartitions.size());

        // We don't want to remove the group if there are ongoing transactions.
        return allOffsetsExpired.get() && !openTransactionsByGroup.containsKey(groupId);
    }

    /**
     * Add an offset commit tombstone record for the group.
     *
     * @param groupId   The group id.
     * @param topic     The topic name.
     * @param partition The partition.
     * @param records   The list of records to append the tombstone.
     *
     * @return The topic partition of the corresponding tombstone.
     */
    private TopicPartition appendOffsetCommitTombstone(
        String groupId,
        String topic,
        int partition, 
        List<Record> records
    ) {
        records.add(RecordHelpers.newOffsetCommitTombstoneRecord(groupId, topic, partition));
        TopicPartition tp = new TopicPartition(topic, partition);
        log.trace("[GroupId {}] Removing expired offset and metadata for {}", groupId, tp);
        return tp;
    }

    /**
     * Replays OffsetCommitKey/Value to update or delete the corresponding offsets.
     *
     * @param recordOffset  The offset of the record in the log.
     * @param producerId    The producer id of the batch containing the provided
     *                      key and value.
     * @param key           A OffsetCommitKey key.
     * @param value         A OffsetCommitValue value.
     */
    public void replay(
        long recordOffset,
        long producerId,
        OffsetCommitKey key,
        OffsetCommitValue value
    ) {
        final String groupId = key.group();
        final String topic = key.topic();
        final int partition = key.partition();

        if (value != null) {
            // The classic or consumer group should exist when offsets are committed or
            // replayed. However, it won't if the consumer commits offsets but does not
            // use the membership functionality. In this case, we automatically create
            // a so-called "simple consumer group". This is an empty classic group
            // without a protocol type.
            try {
                groupMetadataManager.group(groupId);
            } catch (GroupIdNotFoundException ex) {
                groupMetadataManager.getOrMaybeCreateClassicGroup(groupId, true);
            }

            if (producerId == RecordBatch.NO_PRODUCER_ID) {
                log.debug("Replaying offset commit with key {}, value {}", key, value);
                // If the offset is not part of a transaction, it is directly stored
                // in the offsets store.
                OffsetAndMetadata previousValue = offsets.put(
                    groupId,
                    topic,
                    partition,
                    OffsetAndMetadata.fromRecord(recordOffset, value)
                );
                if (previousValue == null) {
                    metrics.incrementNumOffsets();
                }
            } else {
                log.debug("Replaying transactional offset commit with producer id {}, key {}, value {}", producerId, key, value);
                // Otherwise, the transaction offset is stored in the pending transactional
                // offsets store. Pending offsets there are moved to the main store when
                // the transaction is committed; or removed when the transaction is aborted.
                pendingTransactionalOffsets
                    .computeIfAbsent(producerId, __ -> new Offsets())
                    .put(
                        groupId,
                        topic,
                        partition,
                        OffsetAndMetadata.fromRecord(recordOffset, value)
                    );
                openTransactionsByGroup
                    .computeIfAbsent(groupId, __ -> new TimelineHashSet<>(snapshotRegistry, 1))
                    .add(producerId);
            }
        } else {
            if (offsets.remove(groupId, topic, partition) != null) {
                metrics.decrementNumOffsets();
            }

            // Remove all the pending offset commits related to the tombstone.
            TimelineHashSet<Long> openTransactions = openTransactionsByGroup.get(groupId);
            if (openTransactions != null) {
                openTransactions.forEach(openProducerId -> {
                    Offsets pendingOffsets = pendingTransactionalOffsets.get(openProducerId);
                    if (pendingOffsets != null) {
                        pendingOffsets.remove(groupId, topic, partition);
                    }
                });
            }
        }
    }

    /**
     * Applies the given transaction marker.
     *
     * @param producerId    The producer id.
     * @param result        The result of the transaction.
     * @throws RuntimeException if the transaction can not be completed.
     */
    public void replayEndTransactionMarker(
        long producerId,
        TransactionResult result
    ) throws RuntimeException {
        Offsets pendingOffsets = pendingTransactionalOffsets.remove(producerId);

        if (pendingOffsets == null) {
            log.debug("Replayed end transaction marker with result {} for producer id {} but " +
                "no pending offsets are present. Ignoring it.", result, producerId);
            return;
        }

        pendingOffsets.offsetsByGroup.keySet().forEach(groupId -> {
            TimelineHashSet<Long> openTransactions = openTransactionsByGroup.get(groupId);
            if (openTransactions != null) {
                openTransactions.remove(producerId);
                if (openTransactions.isEmpty()) {
                    openTransactionsByGroup.remove(groupId);
                }
            }
        });

        if (result == TransactionResult.COMMIT) {
            log.debug("Committed transactional offset commits for producer id {}.", producerId);

            pendingOffsets.offsetsByGroup.forEach((groupId, topicOffsets) -> {
                topicOffsets.forEach((topicName, partitionOffsets) -> {
                    partitionOffsets.forEach((partitionId, offsetAndMetadata) -> {
<<<<<<< HEAD
                        log.debug("Committed transaction offset commit for producer id {} in group {} " +
                            "with topic {}, partition {}, and offset {}.",
                            producerId, groupId, topicName, partitionId, offsetAndMetadata);
                        OffsetAndMetadata previousValue = offsets.put(
=======
                        OffsetAndMetadata existingOffsetAndMetadata = offsets.get(
>>>>>>> 4d6a422e
                            groupId,
                            topicName,
                            partitionId
                        );
<<<<<<< HEAD
                        if (previousValue == null) {
                            metrics.incrementNumOffsets();
=======

                        // We always keep the most recent committed offset when we have a mix of transactional and regular
                        // offset commits. Without preserving information of the commit record offset, compaction of the
                        // __consumer_offsets topic itself may result in the wrong offset commit being materialized.
                        if (existingOffsetAndMetadata == null || offsetAndMetadata.recordOffset > existingOffsetAndMetadata.recordOffset) {
                            log.debug("Committed transactional offset commit {} for producer id {} in group {} " +
                                "with topic {} and partition {}.",
                                offsetAndMetadata, producerId, groupId, topicName, partitionId);
                            offsets.put(
                                groupId,
                                topicName,
                                partitionId,
                                offsetAndMetadata
                            );
                        } else {
                            log.info("Skipped the materialization of transactional offset commit {} for producer id {} in group {} with topic {}, " +
                                "partition {} since its record offset {} is smaller than the record offset {} of the last committed offset.",
                                offsetAndMetadata, producerId, groupId, topicName, partitionId, offsetAndMetadata.recordOffset, existingOffsetAndMetadata.recordOffset);
>>>>>>> 4d6a422e
                        }
                    });
                });
            });
        } else {
            log.debug("Aborted transactional offset commits for producer id {}.", producerId);
        }
    }

    /**
     * A new metadata image is available.
     *
     * @param newImage  The new metadata image.
     * @param delta     The delta image.
     */
    public void onNewMetadataImage(MetadataImage newImage, MetadataDelta delta) {
        metadataImage = newImage;
    }

    /**
     * @return The offset for the provided groupId and topic partition or null
     * if it does not exist.
     *
     * package-private for testing.
     */
    OffsetAndMetadata offset(
        String groupId,
        String topic,
        int partition
    ) {
        return offsets.get(groupId, topic, partition);
    }

    /**
     * @return The pending transactional offset for the provided parameters or null
     * if it does not exist.
     *
     * package-private for testing.
     */
    OffsetAndMetadata pendingTransactionalOffset(
        long producerId,
        String groupId,
        String topic,
        int partition
    ) {
        Offsets offsets = pendingTransactionalOffsets.get(producerId);
        if (offsets == null) return null;
        return offsets.get(groupId, topic, partition);
    }
}<|MERGE_RESOLUTION|>--- conflicted
+++ resolved
@@ -1039,22 +1039,11 @@
             pendingOffsets.offsetsByGroup.forEach((groupId, topicOffsets) -> {
                 topicOffsets.forEach((topicName, partitionOffsets) -> {
                     partitionOffsets.forEach((partitionId, offsetAndMetadata) -> {
-<<<<<<< HEAD
-                        log.debug("Committed transaction offset commit for producer id {} in group {} " +
-                            "with topic {}, partition {}, and offset {}.",
-                            producerId, groupId, topicName, partitionId, offsetAndMetadata);
-                        OffsetAndMetadata previousValue = offsets.put(
-=======
                         OffsetAndMetadata existingOffsetAndMetadata = offsets.get(
->>>>>>> 4d6a422e
                             groupId,
                             topicName,
                             partitionId
                         );
-<<<<<<< HEAD
-                        if (previousValue == null) {
-                            metrics.incrementNumOffsets();
-=======
 
                         // We always keep the most recent committed offset when we have a mix of transactional and regular
                         // offset commits. Without preserving information of the commit record offset, compaction of the
@@ -1063,17 +1052,19 @@
                             log.debug("Committed transactional offset commit {} for producer id {} in group {} " +
                                 "with topic {} and partition {}.",
                                 offsetAndMetadata, producerId, groupId, topicName, partitionId);
-                            offsets.put(
+                            OffsetAndMetadata previousValue = offsets.put(
                                 groupId,
                                 topicName,
                                 partitionId,
                                 offsetAndMetadata
                             );
+                            if (previousValue == null) {
+                                metrics.incrementNumOffsets();
+                            }
                         } else {
                             log.info("Skipped the materialization of transactional offset commit {} for producer id {} in group {} with topic {}, " +
                                 "partition {} since its record offset {} is smaller than the record offset {} of the last committed offset.",
                                 offsetAndMetadata, producerId, groupId, topicName, partitionId, offsetAndMetadata.recordOffset, existingOffsetAndMetadata.recordOffset);
->>>>>>> 4d6a422e
                         }
                     });
                 });
