/**
 * Licensed to the Apache Software Foundation (ASF) under one or more
 * contributor license agreements.  See the NOTICE file distributed with
 * this work for additional information regarding copyright ownership.
 * The ASF licenses this file to You under the Apache License, Version 2.0
 * (the "License"); you may not use this file except in compliance with
 * the License.  You may obtain a copy of the License at
 *
 * http://www.apache.org/licenses/LICENSE-2.0
 *
 * Unless required by applicable law or agreed to in writing, software
 * distributed under the License is distributed on an "AS IS" BASIS,
 * WITHOUT WARRANTIES OR CONDITIONS OF ANY KIND, either express or implied.
 * See the License for the specific language governing permissions and
 * limitations under the License.
 */

package kafka.server

import com.yammer.metrics.core.{Gauge, Meter}
import kafka.api._
import kafka.cluster.PartitionTest.MockPartitionListener
import kafka.cluster.{BrokerEndPoint, Partition}
import kafka.log._
import kafka.log.remote.RemoteLogManager
import kafka.server.QuotaFactory.{QuotaManagers, UnboundedQuota}
import kafka.server.checkpoints.{LazyOffsetCheckpoints, OffsetCheckpointFile}
import kafka.server.epoch.util.MockBlockingSender
import kafka.utils.TestUtils.waitUntilTrue
import kafka.utils.{Exit, Pool, TestUtils}
import kafka.zk.KafkaZkClient
import org.apache.kafka.clients.FetchSessionHandler
import org.apache.kafka.common.{DirectoryId, IsolationLevel, Node, TopicIdPartition, TopicPartition, Uuid}
import org.apache.kafka.common.compress.Compression
import org.apache.kafka.common.config.{AbstractConfig, TopicConfig}
import org.apache.kafka.common.errors.{InvalidPidMappingException, KafkaStorageException}
import org.apache.kafka.common.message.LeaderAndIsrRequestData
import org.apache.kafka.common.message.LeaderAndIsrRequestData.LeaderAndIsrPartitionState
import org.apache.kafka.common.message.OffsetForLeaderEpochResponseData.EpochEndOffset
import org.apache.kafka.common.message.StopReplicaRequestData.StopReplicaPartitionState
import org.apache.kafka.common.metadata.{PartitionChangeRecord, PartitionRecord, RemoveTopicRecord, TopicRecord}
import org.apache.kafka.common.metrics.Metrics
import org.apache.kafka.common.network.ListenerName
import org.apache.kafka.common.protocol.{ApiKeys, Errors}
import org.apache.kafka.common.record._
import org.apache.kafka.common.replica.ClientMetadata.DefaultClientMetadata
import org.apache.kafka.common.replica.ReplicaView.DefaultReplicaView
import org.apache.kafka.common.replica.{ClientMetadata, PartitionView, ReplicaSelector, ReplicaView}
import org.apache.kafka.common.requests.FetchRequest.PartitionData
import org.apache.kafka.common.requests.ProduceResponse.PartitionResponse
import org.apache.kafka.common.requests._
import org.apache.kafka.common.security.auth.KafkaPrincipal
import org.apache.kafka.common.utils.{LogContext, Time, Utils}
import org.apache.kafka.coordinator.transaction.TransactionLogConfigs
import org.apache.kafka.image._
import org.apache.kafka.metadata.LeaderConstants.NO_LEADER
import org.apache.kafka.metadata.LeaderRecoveryState
import org.apache.kafka.metadata.migration.ZkMigrationState
import org.apache.kafka.metadata.properties.{MetaProperties, MetaPropertiesEnsemble, MetaPropertiesVersion, PropertiesUtils}
import org.apache.kafka.network.SocketServerConfigs
import org.apache.kafka.raft.QuorumConfig
import org.apache.kafka.server.common.MetadataVersion.IBP_2_6_IV0
import org.apache.kafka.server.common.{DirectoryEventHandler, MetadataVersion, OffsetAndEpoch}
import org.apache.kafka.server.config.{KRaftConfigs, ReplicationConfigs, ServerLogConfigs}
import org.apache.kafka.server.log.remote.storage._
import org.apache.kafka.server.metrics.{KafkaMetricsGroup, KafkaYammerMetrics}
import org.apache.kafka.server.util.timer.MockTimer
import org.apache.kafka.server.util.{MockScheduler, MockTime}
import org.apache.kafka.storage.internals.checkpoint.PartitionMetadataFile
import org.apache.kafka.storage.internals.log._
import org.junit.jupiter.api.Assertions._
import org.junit.jupiter.api.{AfterAll, AfterEach, BeforeEach, Test}
import org.junit.jupiter.params.ParameterizedTest
import org.junit.jupiter.params.provider.{EnumSource, ValueSource}
import org.mockito.ArgumentMatchers._
import org.mockito.Mockito._
import org.mockito.invocation.InvocationOnMock
import org.mockito.stubbing.Answer
import org.mockito.{ArgumentCaptor, ArgumentMatchers}

import java.io.{ByteArrayInputStream, File}
import java.net.InetAddress
import java.nio.file.{Files, Paths}
import java.util
import java.util.concurrent.atomic.{AtomicBoolean, AtomicLong, AtomicReference}
import java.util.concurrent.{Callable, CountDownLatch, TimeUnit}
import java.util.stream.IntStream
import java.util.{Collections, Optional, OptionalLong, Properties}
import scala.collection.{Map, Seq, mutable}
import scala.compat.java8.OptionConverters.RichOptionForJava8
import scala.jdk.CollectionConverters._

object ReplicaManagerTest {
  @AfterAll
  def tearDownClass(): Unit = {
    TestUtils.clearYammerMetrics()
  }
}

class ReplicaManagerTest {

  private val topic = "test-topic"
  private val topicId = Uuid.fromString("YK2ed2GaTH2JpgzUaJ8tgg")
  private val topicIds = scala.Predef.Map("test-topic" -> topicId)
  private val topicNames = topicIds.map(_.swap)
  private val transactionalId = "txn"
  private val time = new MockTime
  private val metrics = new Metrics
  private val startOffset = 0
  private val endOffset = 20
  private val highHW = 18
  private var alterPartitionManager: AlterPartitionManager = _
  private var config: KafkaConfig = _
  private var quotaManager: QuotaManagers = _
  private var mockRemoteLogManager: RemoteLogManager = _
  private var addPartitionsToTxnManager: AddPartitionsToTxnManager = _
  private var brokerTopicStats: BrokerTopicStats = _
  private val transactionSupportedOperation = genericError
  private val metadataCache: MetadataCache = mock(classOf[MetadataCache])

  // Constants defined for readability
  private val zkVersion = 0
  private val correlationId = 0
  private val controllerEpoch = 0
  private val brokerEpoch = 0L

  // These metrics are static and once we remove them after each test, they won't be created and verified anymore
  private val metricsToBeDeletedInTheEnd = Set("kafka.server:type=DelayedRemoteFetchMetrics,name=ExpiresPerSec")

  @BeforeEach
  def setUp(): Unit = {
    val props = TestUtils.createBrokerConfig(1, TestUtils.MockZkConnect)
    config = KafkaConfig.fromProps(props)
    alterPartitionManager = mock(classOf[AlterPartitionManager])
    quotaManager = QuotaFactory.instantiate(config, metrics, time, "")
    mockRemoteLogManager = mock(classOf[RemoteLogManager])
    addPartitionsToTxnManager = mock(classOf[AddPartitionsToTxnManager])

    // Anytime we try to verify, just automatically run the callback as though the transaction was verified.
    when(addPartitionsToTxnManager.verifyTransaction(any(), any(), any(), any(), any(), any())).thenAnswer { invocationOnMock =>
      val callback = invocationOnMock.getArgument(4, classOf[AddPartitionsToTxnManager.AppendCallback])
      callback(Map.empty[TopicPartition, Errors].toMap)
    }
    // make sure metadataCache can map between topic name and id
    setupMetadataCacheWithTopicIds(topicIds, metadataCache)
  }

  private def setupMetadataCacheWithTopicIds(topicIds: Map[String, Uuid], metadataCache: MetadataCache): Unit = {
    val topicNames = topicIds.map(_.swap)
    when(metadataCache.topicNamesToIds()).thenReturn(topicIds.asJava)
    when(metadataCache.topicIdsToNames()).thenReturn(topicNames.asJava)
    when(metadataCache.topicIdInfo()).thenReturn((topicIds.asJava, topicNames.asJava))

    topicIds.foreach { case (topicName, topicId) =>
      when(metadataCache.getTopicId(topicName)).thenReturn(topicId)
    }
  }

  @AfterEach
  def tearDown(): Unit = {
    clearYammerMetricsExcept(metricsToBeDeletedInTheEnd)
    Option(quotaManager).foreach(_.shutdown())
    metrics.close()
    // validate that the shutdown is working correctly by ensuring no lingering threads.
    // assert at the very end otherwise the other tear down steps will not be performed
    assertNoNonDaemonThreadsWithWaiting(this.getClass.getName)
  }

  @Test
  def testHighWaterMarkDirectoryMapping(): Unit = {
    val mockLogMgr = TestUtils.createLogManager(config.logDirs.map(new File(_)))
    val rm = new ReplicaManager(
      metrics = metrics,
      config = config,
      time = time,
      scheduler = new MockScheduler(time),
      logManager = mockLogMgr,
      quotaManagers = quotaManager,
      metadataCache = MetadataCache.zkMetadataCache(config.brokerId, config.interBrokerProtocolVersion),
      logDirFailureChannel = new LogDirFailureChannel(config.logDirs.size),
      alterPartitionManager = alterPartitionManager)
    try {
      val partition = rm.createPartition(new TopicPartition(topic, 1))
      partition.createLogIfNotExists(isNew = false, isFutureReplica = false,
        new LazyOffsetCheckpoints(rm.highWatermarkCheckpoints), None)
      rm.checkpointHighWatermarks()
      config.logDirs.map(s => Paths.get(s, ReplicaManager.HighWatermarkFilename))
        .foreach(checkpointFile => assertTrue(Files.exists(checkpointFile),
          s"checkpoint file does not exist at $checkpointFile"))
    } finally {
      rm.shutdown(checkpointHW = false)
    }
  }

  @Test
  def testHighwaterMarkRelativeDirectoryMapping(): Unit = {
    val props = TestUtils.createBrokerConfig(1, TestUtils.MockZkConnect)
    props.put("log.dir", TestUtils.tempRelativeDir("data").getAbsolutePath)
    val config = KafkaConfig.fromProps(props)
    val mockLogMgr = TestUtils.createLogManager(config.logDirs.map(new File(_)))
    val rm = new ReplicaManager(
      metrics = metrics,
      config = config,
      time = time,
      scheduler = new MockScheduler(time),
      logManager = mockLogMgr,
      quotaManagers = quotaManager,
      metadataCache = MetadataCache.zkMetadataCache(config.brokerId, config.interBrokerProtocolVersion),
      logDirFailureChannel = new LogDirFailureChannel(config.logDirs.size),
      alterPartitionManager = alterPartitionManager)
    try {
      val partition = rm.createPartition(new TopicPartition(topic, 1))
      partition.createLogIfNotExists(isNew = false, isFutureReplica = false,
        new LazyOffsetCheckpoints(rm.highWatermarkCheckpoints), None)
      rm.checkpointHighWatermarks()
      config.logDirs.map(s => Paths.get(s, ReplicaManager.HighWatermarkFilename))
        .foreach(checkpointFile => assertTrue(Files.exists(checkpointFile),
          s"checkpoint file does not exist at $checkpointFile"))
    } finally {
      rm.shutdown(checkpointHW = false)
    }
  }

  @Test
  def testIllegalRequiredAcks(): Unit = {
    val mockLogMgr = TestUtils.createLogManager(config.logDirs.map(new File(_)))
    val rm = new ReplicaManager(
      metrics = metrics,
      config = config,
      time = time,
      scheduler = new MockScheduler(time),
      logManager = mockLogMgr,
      quotaManagers = quotaManager,
      metadataCache = MetadataCache.zkMetadataCache(config.brokerId, config.interBrokerProtocolVersion),
      logDirFailureChannel = new LogDirFailureChannel(config.logDirs.size),
      alterPartitionManager = alterPartitionManager,
      threadNamePrefix = Option(this.getClass.getName))
    try {
      def callback(responseStatus: Map[TopicIdPartition, PartitionResponse]): Unit = {
        assert(responseStatus.values.head.error == Errors.INVALID_REQUIRED_ACKS)
      }
      rm.appendRecords(
        timeout = 0,
        requiredAcks = 3,
        internalTopicsAllowed = false,
        origin = AppendOrigin.CLIENT,
<<<<<<< HEAD
        entriesPerPartition = Map(new TopicIdPartition(Uuid.randomUuid(), 0, "test1") -> MemoryRecords.withRecords(CompressionType.NONE,
=======
        entriesPerPartition = Map(new TopicPartition("test1", 0) -> MemoryRecords.withRecords(Compression.NONE,
>>>>>>> 5552f5c2
          new SimpleRecord("first message".getBytes))),
        responseCallback = callback)
    } finally {
      rm.shutdown(checkpointHW = false)
    }
  }

  private def mockGetAliveBrokerFunctions(cache: MetadataCache, aliveBrokers: Seq[Node]): Unit = {
    when(cache.hasAliveBroker(anyInt)).thenAnswer(new Answer[Boolean]() {
      override def answer(invocation: InvocationOnMock): Boolean = {
        aliveBrokers.map(_.id()).contains(invocation.getArgument(0).asInstanceOf[Int])
      }
    })
    when(cache.getAliveBrokerNode(anyInt, any[ListenerName])).
      thenAnswer(new Answer[Option[Node]]() {
        override def answer(invocation: InvocationOnMock): Option[Node] = {
          aliveBrokers.find(node => node.id == invocation.getArgument(0).asInstanceOf[Integer])
        }
      })
    when(cache.getAliveBrokerNodes(any[ListenerName])).thenReturn(aliveBrokers)
  }

  @Test
  def testMaybeAddLogDirFetchersWithoutEpochCache(): Unit = {
    val dir1 = TestUtils.tempDir()
    val dir2 = TestUtils.tempDir()
    val props = TestUtils.createBrokerConfig(0, TestUtils.MockZkConnect)
    props.put("log.dirs", dir1.getAbsolutePath + "," + dir2.getAbsolutePath)
    val config = KafkaConfig.fromProps(props)
    val logManager = TestUtils.createLogManager(config.logDirs.map(new File(_)), new LogConfig(new Properties()))
    mockGetAliveBrokerFunctions(metadataCache, Seq(new Node(0, "host0", 0)))
    when(metadataCache.metadataVersion()).thenReturn(config.interBrokerProtocolVersion)
    val rm = new ReplicaManager(
      metrics = metrics,
      config = config,
      time = time,
      scheduler = new MockScheduler(time),
      logManager = logManager,
      quotaManagers = quotaManager,
      metadataCache = metadataCache,
      logDirFailureChannel = new LogDirFailureChannel(config.logDirs.size),
      alterPartitionManager = alterPartitionManager)

    try {
      val partition = rm.createPartition(new TopicPartition(topic, 0))
      partition.createLogIfNotExists(isNew = false, isFutureReplica = false,
        new LazyOffsetCheckpoints(rm.highWatermarkCheckpoints), None)

      rm.becomeLeaderOrFollower(0, new LeaderAndIsrRequest.Builder(ApiKeys.LEADER_AND_ISR.latestVersion, 0, 0, brokerEpoch,
        Seq(new LeaderAndIsrPartitionState()
          .setTopicName(topic)
          .setPartitionIndex(0)
          .setControllerEpoch(0)
          .setLeader(0)
          .setLeaderEpoch(0)
          .setIsr(Seq[Integer](0).asJava)
          .setPartitionEpoch(0)
          .setReplicas(Seq[Integer](0).asJava)
          .setIsNew(false)).asJava,
        Collections.singletonMap(topic, Uuid.randomUuid()),
        Set(new Node(0, "host1", 0)).asJava).build(), (_, _) => ())
      appendRecords(rm, new TopicPartition(topic, 0),
        MemoryRecords.withRecords(Compression.NONE, new SimpleRecord("first message".getBytes()), new SimpleRecord("second message".getBytes())))
      logManager.maybeUpdatePreferredLogDir(new TopicPartition(topic, 0), dir2.getAbsolutePath)

      partition.createLogIfNotExists(isNew = true, isFutureReplica = true,
        new LazyOffsetCheckpoints(rm.highWatermarkCheckpoints), None)
      // remove cache to disable OffsetsForLeaderEpoch API
      partition.futureLog.get.leaderEpochCache = None

      // this method should use hw of future log to create log dir fetcher. Otherwise, it causes offset mismatch error
      rm.maybeAddLogDirFetchers(Set(partition), new LazyOffsetCheckpoints(rm.highWatermarkCheckpoints), _ => None)
      rm.replicaAlterLogDirsManager.fetcherThreadMap.values.foreach(t => t.fetchState(new TopicPartition(topic, 0)).foreach(s => assertEquals(0L, s.fetchOffset)))
      // make sure alter log dir thread has processed the data
      rm.replicaAlterLogDirsManager.fetcherThreadMap.values.foreach(t => t.doWork())
      assertEquals(Set.empty, rm.replicaAlterLogDirsManager.failedPartitions.partitions())
      // the future log becomes the current log, so the partition state should get removed
      rm.replicaAlterLogDirsManager.fetcherThreadMap.values.foreach(t => assertEquals(None, t.fetchState(new TopicPartition(topic, 0))))
    } finally {
      rm.shutdown(checkpointHW = false)
    }
  }

  @Test
  def testClearPurgatoryOnBecomingFollower(): Unit = {
    val props = TestUtils.createBrokerConfig(0, TestUtils.MockZkConnect)
    props.put("log.dir", TestUtils.tempRelativeDir("data").getAbsolutePath)
    val config = KafkaConfig.fromProps(props)
    val logProps = new Properties()
    val mockLogMgr = TestUtils.createLogManager(config.logDirs.map(new File(_)), new LogConfig(logProps))
    val aliveBrokers = Seq(new Node(0, "host0", 0), new Node(1, "host1", 1))
    mockGetAliveBrokerFunctions(metadataCache, aliveBrokers)
    when(metadataCache.metadataVersion()).thenReturn(config.interBrokerProtocolVersion)
    val rm = new ReplicaManager(
      metrics = metrics,
      config = config,
      time = time,
      scheduler = new MockScheduler(time),
      logManager = mockLogMgr,
      quotaManagers = quotaManager,
      metadataCache = metadataCache,
      logDirFailureChannel = new LogDirFailureChannel(config.logDirs.size),
      alterPartitionManager = alterPartitionManager)

    try {
      val brokerList = Seq[Integer](0, 1).asJava
      val topicIds = Collections.singletonMap(topic, Uuid.randomUuid())

      val partition = rm.createPartition(new TopicPartition(topic, 0))
      partition.createLogIfNotExists(isNew = false, isFutureReplica = false,
        new LazyOffsetCheckpoints(rm.highWatermarkCheckpoints), None)
      // Make this replica the leader.
      val leaderAndIsrRequest1 = new LeaderAndIsrRequest.Builder(ApiKeys.LEADER_AND_ISR.latestVersion, 0, 0, brokerEpoch,
        Seq(new LeaderAndIsrPartitionState()
          .setTopicName(topic)
          .setPartitionIndex(0)
          .setControllerEpoch(0)
          .setLeader(0)
          .setLeaderEpoch(0)
          .setIsr(brokerList)
          .setPartitionEpoch(0)
          .setReplicas(brokerList)
          .setIsNew(false)).asJava,
        topicIds,
        Set(new Node(0, "host1", 0), new Node(1, "host2", 1)).asJava).build()
      rm.becomeLeaderOrFollower(0, leaderAndIsrRequest1, (_, _) => ())
      rm.getPartitionOrException(new TopicPartition(topic, 0))
        .localLogOrException

      val records = MemoryRecords.withRecords(Compression.NONE, new SimpleRecord("first message".getBytes()))
      val appendResult = appendRecords(rm, new TopicPartition(topic, 0), records).onFire { response =>
        assertEquals(Errors.NOT_LEADER_OR_FOLLOWER, response.error)
      }

      // Make this replica the follower
      val leaderAndIsrRequest2 = new LeaderAndIsrRequest.Builder(ApiKeys.LEADER_AND_ISR.latestVersion, 0, 0, brokerEpoch,
        Seq(new LeaderAndIsrPartitionState()
          .setTopicName(topic)
          .setPartitionIndex(0)
          .setControllerEpoch(0)
          .setLeader(1)
          .setLeaderEpoch(1)
          .setIsr(brokerList)
          .setPartitionEpoch(0)
          .setReplicas(brokerList)
          .setIsNew(false)).asJava,
        topicIds,
        Set(new Node(0, "host1", 0), new Node(1, "host2", 1)).asJava).build()
      rm.becomeLeaderOrFollower(1, leaderAndIsrRequest2, (_, _) => ())

      assertTrue(appendResult.hasFired)
    } finally {
      rm.shutdown(checkpointHW = false)
    }
  }

  @Test
  def checkRemoveMetricsCountMatchRegisterCount(): Unit = {
    val mockLogMgr = mock(classOf[LogManager])
    doReturn(Seq.empty, Seq.empty).when(mockLogMgr).liveLogDirs

    val mockMetricsGroupCtor = mockConstruction(classOf[KafkaMetricsGroup])
    try {
      val rm = new ReplicaManager(
        metrics = metrics,
        config = config,
        time = time,
        scheduler = new MockScheduler(time),
        logManager = mockLogMgr,
        quotaManagers = quotaManager,
        metadataCache = MetadataCache.zkMetadataCache(config.brokerId, config.interBrokerProtocolVersion),
        logDirFailureChannel = new LogDirFailureChannel(config.logDirs.size),
        alterPartitionManager = alterPartitionManager,
        threadNamePrefix = Option(this.getClass.getName))

      // shutdown ReplicaManager so that metrics are removed
      rm.shutdown(checkpointHW = false)

      // Use the second instance of metrics group that is constructed. The first instance is constructed by
      // ReplicaManager constructor > BrokerTopicStats > BrokerTopicMetrics.
      val mockMetricsGroup = mockMetricsGroupCtor.constructed.get(1)
      ReplicaManager.GaugeMetricNames.foreach(metricName => verify(mockMetricsGroup).newGauge(ArgumentMatchers.eq(metricName), any()))
      ReplicaManager.MeterMetricNames.foreach(metricName => verify(mockMetricsGroup).newMeter(ArgumentMatchers.eq(metricName), anyString(), any(classOf[TimeUnit])))
      ReplicaManager.MetricNames.foreach(verify(mockMetricsGroup).removeMetric(_))

      // assert that we have verified all invocations on
      verifyNoMoreInteractions(mockMetricsGroup)
    } finally {
      if (mockMetricsGroupCtor != null) {
        mockMetricsGroupCtor.close()
      }
    }
  }

  @Test
  def testFencedErrorCausedByBecomeLeader(): Unit = {
    testFencedErrorCausedByBecomeLeader(0)
    testFencedErrorCausedByBecomeLeader(1)
    testFencedErrorCausedByBecomeLeader(10)
  }

  private[this] def testFencedErrorCausedByBecomeLeader(loopEpochChange: Int): Unit = {
    val replicaManager = setupReplicaManagerWithMockedPurgatories(new MockTimer(time))
    try {
      val brokerList = Seq[Integer](0, 1).asJava
      val topicPartition = new TopicPartition(topic, 0)
      replicaManager.createPartition(topicPartition)
        .createLogIfNotExists(isNew = false, isFutureReplica = false,
          new LazyOffsetCheckpoints(replicaManager.highWatermarkCheckpoints), None)

      def leaderAndIsrRequest(epoch: Int): LeaderAndIsrRequest = new LeaderAndIsrRequest.Builder(ApiKeys.LEADER_AND_ISR.latestVersion, 0, 0, brokerEpoch,
        Seq(new LeaderAndIsrPartitionState()
          .setTopicName(topic)
          .setPartitionIndex(0)
          .setControllerEpoch(0)
          .setLeader(0)
          .setLeaderEpoch(epoch)
          .setIsr(brokerList)
          .setPartitionEpoch(0)
          .setReplicas(brokerList)
          .setIsNew(true)).asJava,
        topicIds.asJava,
        Set(new Node(0, "host1", 0), new Node(1, "host2", 1)).asJava).build()

      replicaManager.becomeLeaderOrFollower(0, leaderAndIsrRequest(0), (_, _) => ())
      val partition = replicaManager.getPartitionOrException(new TopicPartition(topic, 0))
      assertEquals(1, replicaManager.logManager.liveLogDirs.filterNot(_ == partition.log.get.dir.getParentFile).size)

      val previousReplicaFolder = partition.log.get.dir.getParentFile
      // find the live and different folder
      val newReplicaFolder = replicaManager.logManager.liveLogDirs.filterNot(_ == partition.log.get.dir.getParentFile).head
      assertEquals(0, replicaManager.replicaAlterLogDirsManager.fetcherThreadMap.size)
      replicaManager.alterReplicaLogDirs(Map(topicPartition -> newReplicaFolder.getAbsolutePath))
      // make sure the future log is created
      replicaManager.futureLocalLogOrException(topicPartition)
      assertEquals(1, replicaManager.replicaAlterLogDirsManager.fetcherThreadMap.size)
      (1 to loopEpochChange).foreach(epoch => replicaManager.becomeLeaderOrFollower(0, leaderAndIsrRequest(epoch), (_, _) => ()))
      // wait for the ReplicaAlterLogDirsThread to complete
      TestUtils.waitUntilTrue(() => {
        replicaManager.replicaAlterLogDirsManager.shutdownIdleFetcherThreads()
        replicaManager.replicaAlterLogDirsManager.fetcherThreadMap.isEmpty
      }, s"ReplicaAlterLogDirsThread should be gone")

      // the fenced error should be recoverable
      assertEquals(0, replicaManager.replicaAlterLogDirsManager.failedPartitions.size)
      // the replica change is completed after retrying
      assertTrue(partition.futureLog.isEmpty)
      assertEquals(newReplicaFolder.getAbsolutePath, partition.log.get.dir.getParent)
      // change the replica folder again
      val response = replicaManager.alterReplicaLogDirs(Map(topicPartition -> previousReplicaFolder.getAbsolutePath))
      assertNotEquals(0, response.size)
      response.values.foreach(assertEquals(Errors.NONE, _))
      // should succeed to invoke ReplicaAlterLogDirsThread again
      assertEquals(1, replicaManager.replicaAlterLogDirsManager.fetcherThreadMap.size)
    } finally {
      replicaManager.shutdown(checkpointHW = false)
    }
  }

  @Test
  def testReceiveOutOfOrderSequenceExceptionWithLogStartOffset(): Unit = {
    val timer = new MockTimer(time)
    val replicaManager = setupReplicaManagerWithMockedPurgatories(timer)

    try {
      val brokerList = Seq[Integer](0, 1).asJava

      val partition = replicaManager.createPartition(new TopicPartition(topic, 0))
      partition.createLogIfNotExists(isNew = false, isFutureReplica = false,
        new LazyOffsetCheckpoints(replicaManager.highWatermarkCheckpoints), None)

      // Make this replica the leader.
      val leaderAndIsrRequest1 = new LeaderAndIsrRequest.Builder(ApiKeys.LEADER_AND_ISR.latestVersion, 0, 0, brokerEpoch,
        Seq(new LeaderAndIsrPartitionState()
          .setTopicName(topic)
          .setPartitionIndex(0)
          .setControllerEpoch(0)
          .setLeader(0)
          .setLeaderEpoch(0)
          .setIsr(brokerList)
          .setPartitionEpoch(0)
          .setReplicas(brokerList)
          .setIsNew(true)).asJava,
        Collections.singletonMap(topic, Uuid.randomUuid()),
        Set(new Node(0, "host1", 0), new Node(1, "host2", 1)).asJava).build()
      replicaManager.becomeLeaderOrFollower(0, leaderAndIsrRequest1, (_, _) => ())
      replicaManager.getPartitionOrException(new TopicPartition(topic, 0))
        .localLogOrException

      val producerId = 234L
      val epoch = 5.toShort

      // write a few batches as part of a transaction
      val numRecords = 3
      for (sequence <- 0 until numRecords) {
        val records = MemoryRecords.withIdempotentRecords(Compression.NONE, producerId, epoch, sequence,
          new SimpleRecord(s"message $sequence".getBytes))
        appendRecords(replicaManager, new TopicPartition(topic, 0), records).onFire { response =>
          assertEquals(Errors.NONE, response.error)
        }
      }

      assertEquals(0, partition.logStartOffset)

      // Append a record with an out of range sequence. We should get the OutOfOrderSequence error code with the log
      // start offset set.
      val outOfRangeSequence = numRecords + 10
      val record = MemoryRecords.withIdempotentRecords(Compression.NONE, producerId, epoch, outOfRangeSequence,
        new SimpleRecord(s"message: $outOfRangeSequence".getBytes))
      appendRecords(replicaManager, new TopicPartition(topic, 0), record).onFire { response =>
        assertEquals(Errors.OUT_OF_ORDER_SEQUENCE_NUMBER, response.error)
        assertEquals(0, response.logStartOffset)
      }

    } finally {
      replicaManager.shutdown(checkpointHW = false)
    }
  }

  @Test
  def testProducerIdCountMetrics(): Unit = {
    val timer = new MockTimer(time)
    val replicaManager = setupReplicaManagerWithMockedPurgatories(timer)

    try {
      val brokerList = Seq[Integer](0, 1).asJava

      // Create a couple partition for the topic.
      val partition0 = replicaManager.createPartition(new TopicPartition(topic, 0))
      partition0.createLogIfNotExists(isNew = false, isFutureReplica = false,
        new LazyOffsetCheckpoints(replicaManager.highWatermarkCheckpoints), None)
      val partition1 = replicaManager.createPartition(new TopicPartition(topic, 1))
      partition1.createLogIfNotExists(isNew = false, isFutureReplica = false,
        new LazyOffsetCheckpoints(replicaManager.highWatermarkCheckpoints), None)

      // Make this replica the leader for the partitions.
      Seq(0, 1).foreach { partition =>
        val leaderAndIsrRequest = new LeaderAndIsrRequest.Builder(ApiKeys.LEADER_AND_ISR.latestVersion, 0, 0, brokerEpoch,
          Seq(new LeaderAndIsrPartitionState()
            .setTopicName(topic)
            .setPartitionIndex(partition)
            .setControllerEpoch(0)
            .setLeader(0)
            .setLeaderEpoch(0)
            .setIsr(brokerList)
            .setPartitionEpoch(0)
            .setReplicas(brokerList)
            .setIsNew(true)).asJava,
          Collections.singletonMap(topic, Uuid.randomUuid()),
          Set(new Node(0, "host1", 0), new Node(1, "host2", 1)).asJava,
          false,
          AbstractControlRequest.Type.UNKNOWN
        ).build()
        replicaManager.becomeLeaderOrFollower(0, leaderAndIsrRequest, (_, _) => ())
        replicaManager.getPartitionOrException(new TopicPartition(topic, partition))
          .localLogOrException
      }

      def appendRecord(pid: Long, sequence: Int, partition: Int): Unit = {
        val epoch = 42.toShort
        val records = MemoryRecords.withIdempotentRecords(Compression.NONE, pid, epoch, sequence,
          new SimpleRecord(s"message $sequence".getBytes))
        appendRecords(replicaManager, new TopicPartition(topic, partition), records).onFire { response =>
          assertEquals(Errors.NONE, response.error)
        }
      }

      def replicaManagerMetricValue(): Int = {
        KafkaYammerMetrics.defaultRegistry().allMetrics().asScala.filter { case (metricName, _) =>
          metricName.getName == "ProducerIdCount" && metricName.getType == replicaManager.getClass.getSimpleName
        }.head._2.asInstanceOf[Gauge[Int]].value
      }

      // Initially all metrics are 0.
      assertEquals(0, replicaManagerMetricValue())

      val pid1 = 123L
      // Produce a record from 1st pid to 1st partition.
      appendRecord(pid1, 0, 0)
      assertEquals(1, replicaManagerMetricValue())

      // Produce another record from 1st pid to 1st partition, metrics shouldn't change.
      appendRecord(pid1, 1, 0)
      assertEquals(1, replicaManagerMetricValue())

      // Produce a record from 2nd pid to 1st partition
      val pid2 = 456L
      appendRecord(pid2, 1, 0)
      assertEquals(2, replicaManagerMetricValue())

      // Produce a record from 1st pid to 2nd partition
      appendRecord(pid1, 0, 1)
      assertEquals(3, replicaManagerMetricValue())

      // Simulate producer id expiration.
      // We use -1 because the timestamp in this test is set to -1, so when
      // the expiration check subtracts timestamp, we get max value.
      partition0.removeExpiredProducers(Long.MaxValue - 1)
      assertEquals(1, replicaManagerMetricValue())
    } finally {
      replicaManager.shutdown(checkpointHW = false)
    }
  }

  @Test
  def testPartitionsWithLateTransactionsCount(): Unit = {
    val timer = new MockTimer(time)
    val replicaManager = setupReplicaManagerWithMockedPurgatories(timer)
    val topicPartition = new TopicPartition(topic, 0)

    def assertLateTransactionCount(expectedCount: Option[Int]): Unit = {
      assertEquals(expectedCount, yammerGaugeValue[Int]("PartitionsWithLateTransactionsCount"))
    }

    try {
      assertLateTransactionCount(Some(0))

      val partition = replicaManager.createPartition(topicPartition)
      partition.createLogIfNotExists(isNew = false, isFutureReplica = false,
        new LazyOffsetCheckpoints(replicaManager.highWatermarkCheckpoints), None)

      // Make this replica the leader.
      val brokerList = Seq[Integer](0, 1, 2).asJava
      val leaderAndIsrRequest1 = new LeaderAndIsrRequest.Builder(ApiKeys.LEADER_AND_ISR.latestVersion, 0, 0, brokerEpoch,
        Seq(new LeaderAndIsrPartitionState()
          .setTopicName(topic)
          .setPartitionIndex(0)
          .setControllerEpoch(0)
          .setLeader(0)
          .setLeaderEpoch(0)
          .setIsr(brokerList)
          .setPartitionEpoch(0)
          .setReplicas(brokerList)
          .setIsNew(true)).asJava,
        topicIds.asJava,
        Set(new Node(0, "host1", 0), new Node(1, "host2", 1)).asJava).build()
      replicaManager.becomeLeaderOrFollower(0, leaderAndIsrRequest1, (_, _) => ())

      // Start a transaction
      val producerId = 234L
      val epoch = 5.toShort
      val sequence = 9
      val records = MemoryRecords.withTransactionalRecords(Compression.NONE, producerId, epoch, sequence,
        new SimpleRecord(time.milliseconds(), s"message $sequence".getBytes))
      handleProduceAppend(replicaManager, new TopicPartition(topic, 0), records, transactionalId = transactionalId).onFire { response =>
        assertEquals(Errors.NONE, response.error)
      }
      assertLateTransactionCount(Some(0))

      // The transaction becomes late if not finished before the max transaction timeout passes
      time.sleep(replicaManager.logManager.maxTransactionTimeoutMs + ProducerStateManager.LATE_TRANSACTION_BUFFER_MS)
      assertLateTransactionCount(Some(0))
      time.sleep(1)
      assertLateTransactionCount(Some(1))

      // After the late transaction is aborted, we expect the count to return to 0
      val abortTxnMarker = new EndTransactionMarker(ControlRecordType.ABORT, 0)
      val abortRecordBatch = MemoryRecords.withEndTransactionMarker(producerId, epoch, abortTxnMarker)
      appendRecords(replicaManager, new TopicPartition(topic, 0),
        abortRecordBatch, origin = AppendOrigin.COORDINATOR).onFire { response =>
        assertEquals(Errors.NONE, response.error)
      }
      assertLateTransactionCount(Some(0))
    } finally {
      // After shutdown, the metric should no longer be registered
      replicaManager.shutdown(checkpointHW = false)
      assertLateTransactionCount(None)
    }
  }

  @Test
  def testReadCommittedFetchLimitedAtLSO(): Unit = {
    val timer = new MockTimer(time)
    val replicaManager = setupReplicaManagerWithMockedPurgatories(timer)

    try {
      val brokerList = Seq[Integer](0, 1).asJava

      val partition = replicaManager.createPartition(new TopicPartition(topic, 0))
      partition.createLogIfNotExists(isNew = false, isFutureReplica = false,
        new LazyOffsetCheckpoints(replicaManager.highWatermarkCheckpoints), None)

      // Make this replica the leader.
      val leaderAndIsrRequest1 = new LeaderAndIsrRequest.Builder(ApiKeys.LEADER_AND_ISR.latestVersion, 0, 0, brokerEpoch,
        Seq(new LeaderAndIsrPartitionState()
          .setTopicName(topic)
          .setPartitionIndex(0)
          .setControllerEpoch(0)
          .setLeader(0)
          .setLeaderEpoch(0)
          .setIsr(brokerList)
          .setPartitionEpoch(0)
          .setReplicas(brokerList)
          .setIsNew(true)).asJava,
        topicIds.asJava,
        Set(new Node(0, "host1", 0), new Node(1, "host2", 1)).asJava).build()
      replicaManager.becomeLeaderOrFollower(0, leaderAndIsrRequest1, (_, _) => ())
      replicaManager.getPartitionOrException(new TopicPartition(topic, 0))
        .localLogOrException

      val producerId = 234L
      val epoch = 5.toShort

      // write a few batches as part of a transaction
      val numRecords = 3
      for (sequence <- 0 until numRecords) {
        val records = MemoryRecords.withTransactionalRecords(Compression.NONE, producerId, epoch, sequence,
          new SimpleRecord(s"message $sequence".getBytes))
        handleProduceAppend(replicaManager, new TopicPartition(topic, 0), records, transactionalId = transactionalId).onFire { response =>
          assertEquals(Errors.NONE, response.error)
        }
      }

      // fetch as follower to advance the high watermark
      fetchPartitionAsFollower(
        replicaManager,
        new TopicIdPartition(topicId, new TopicPartition(topic, 0)),
        new PartitionData(Uuid.ZERO_UUID, numRecords, 0, 100000, Optional.empty()),
        replicaId = 1
      )

      // fetch should return empty since LSO should be stuck at 0
      var consumerFetchResult = fetchPartitionAsConsumer(replicaManager, new TopicIdPartition(topicId, new TopicPartition(topic, 0)),
        new PartitionData(Uuid.ZERO_UUID, 0, 0, 100000, Optional.empty()),
        isolationLevel = IsolationLevel.READ_COMMITTED)
      var fetchData = consumerFetchResult.assertFired
      assertEquals(Errors.NONE, fetchData.error)
      assertTrue(fetchData.records.batches.asScala.isEmpty)
      assertEquals(OptionalLong.of(0), fetchData.lastStableOffset)
      assertEquals(Optional.of(Collections.emptyList()), fetchData.abortedTransactions)

      // delayed fetch should timeout and return nothing
      consumerFetchResult = fetchPartitionAsConsumer(
        replicaManager,
        new TopicIdPartition(topicId, new TopicPartition(topic, 0)),
        new PartitionData(Uuid.ZERO_UUID, 0, 0, 100000, Optional.empty()),
        isolationLevel = IsolationLevel.READ_COMMITTED,
        minBytes = 1000,
        maxWaitMs = 1000
      )
      assertFalse(consumerFetchResult.hasFired)
      timer.advanceClock(1001)

      fetchData = consumerFetchResult.assertFired
      assertEquals(Errors.NONE, fetchData.error)
      assertTrue(fetchData.records.batches.asScala.isEmpty)
      assertEquals(OptionalLong.of(0), fetchData.lastStableOffset)
      assertEquals(Optional.of(Collections.emptyList()), fetchData.abortedTransactions)

      // now commit the transaction
      val endTxnMarker = new EndTransactionMarker(ControlRecordType.COMMIT, 0)
      val commitRecordBatch = MemoryRecords.withEndTransactionMarker(producerId, epoch, endTxnMarker)
      appendRecords(replicaManager, new TopicPartition(topic, 0), commitRecordBatch,
        origin = AppendOrigin.COORDINATOR)
        .onFire { response => assertEquals(Errors.NONE, response.error) }

      // the LSO has advanced, but the appended commit marker has not been replicated, so
      // none of the data from the transaction should be visible yet
      consumerFetchResult = fetchPartitionAsConsumer(
        replicaManager,
        new TopicIdPartition(topicId, new TopicPartition(topic, 0)),
        new PartitionData(Uuid.ZERO_UUID, 0, 0, 100000, Optional.empty()),
        isolationLevel = IsolationLevel.READ_COMMITTED
      )

      fetchData = consumerFetchResult.assertFired
      assertEquals(Errors.NONE, fetchData.error)
      assertTrue(fetchData.records.batches.asScala.isEmpty)

      // fetch as follower to advance the high watermark
      fetchPartitionAsFollower(
        replicaManager,
        new TopicIdPartition(topicId, new TopicPartition(topic, 0)),
        new PartitionData(Uuid.ZERO_UUID, numRecords + 1, 0, 100000, Optional.empty()),
        replicaId = 1
      )

      // now all of the records should be fetchable
      consumerFetchResult = fetchPartitionAsConsumer(replicaManager, new TopicIdPartition(topicId, new TopicPartition(topic, 0)),
        new PartitionData(Uuid.ZERO_UUID, 0, 0, 100000, Optional.empty()),
        isolationLevel = IsolationLevel.READ_COMMITTED)

      fetchData = consumerFetchResult.assertFired
      assertEquals(Errors.NONE, fetchData.error)
      assertEquals(OptionalLong.of(numRecords + 1), fetchData.lastStableOffset)
      assertEquals(Optional.of(Collections.emptyList()), fetchData.abortedTransactions)
      assertEquals(numRecords + 1, fetchData.records.batches.asScala.size)
    } finally {
      replicaManager.shutdown(checkpointHW = false)
    }
  }

  @Test
  def testDelayedFetchIncludesAbortedTransactions(): Unit = {
    val timer = new MockTimer(time)
    val replicaManager = setupReplicaManagerWithMockedPurgatories(timer)

    try {
      val brokerList = Seq[Integer](0, 1).asJava
      val partition = replicaManager.createPartition(new TopicPartition(topic, 0))
      partition.createLogIfNotExists(isNew = false, isFutureReplica = false,
        new LazyOffsetCheckpoints(replicaManager.highWatermarkCheckpoints), None)

      // Make this replica the leader.
      val leaderAndIsrRequest1 = new LeaderAndIsrRequest.Builder(ApiKeys.LEADER_AND_ISR.latestVersion, 0, 0, brokerEpoch,
        Seq(new LeaderAndIsrPartitionState()
          .setTopicName(topic)
          .setPartitionIndex(0)
          .setControllerEpoch(0)
          .setLeader(0)
          .setLeaderEpoch(0)
          .setIsr(brokerList)
          .setPartitionEpoch(0)
          .setReplicas(brokerList)
          .setIsNew(true)).asJava,
        topicIds.asJava,
        Set(new Node(0, "host1", 0), new Node(1, "host2", 1)).asJava).build()
      replicaManager.becomeLeaderOrFollower(0, leaderAndIsrRequest1, (_, _) => ())
      replicaManager.getPartitionOrException(new TopicPartition(topic, 0))
        .localLogOrException

      val producerId = 234L
      val epoch = 5.toShort

      // write a few batches as part of a transaction
      val numRecords = 3
      for (sequence <- 0 until numRecords) {
        val records = MemoryRecords.withTransactionalRecords(Compression.NONE, producerId, epoch, sequence,
          new SimpleRecord(s"message $sequence".getBytes))
        handleProduceAppend(replicaManager, new TopicPartition(topic, 0), records, transactionalId = transactionalId).onFire { response =>
          assertEquals(Errors.NONE, response.error)
        }
      }

      // now abort the transaction
      val endTxnMarker = new EndTransactionMarker(ControlRecordType.ABORT, 0)
      val abortRecordBatch = MemoryRecords.withEndTransactionMarker(producerId, epoch, endTxnMarker)
      appendRecords(replicaManager, new TopicPartition(topic, 0), abortRecordBatch,
        origin = AppendOrigin.COORDINATOR)
        .onFire { response => assertEquals(Errors.NONE, response.error) }

      // fetch as follower to advance the high watermark
      fetchPartitionAsFollower(
        replicaManager,
        new TopicIdPartition(topicId, new TopicPartition(topic, 0)),
        new PartitionData(Uuid.ZERO_UUID, numRecords + 1, 0, 100000, Optional.empty()),
        replicaId = 1
      )

      // Set the minBytes in order force this request to enter purgatory. When it returns, we should still
      // see the newly aborted transaction.
      val fetchResult = fetchPartitionAsConsumer(
        replicaManager,
        new TopicIdPartition(topicId, new TopicPartition(topic, 0)),
        new PartitionData(Uuid.ZERO_UUID, 0, 0, 100000, Optional.empty()),
        isolationLevel = IsolationLevel.READ_COMMITTED,
        minBytes = 10000,
        maxWaitMs = 1000
      )
      assertFalse(fetchResult.hasFired)

      timer.advanceClock(1001)
      val fetchData = fetchResult.assertFired

      assertEquals(Errors.NONE, fetchData.error)
      assertEquals(OptionalLong.of(numRecords + 1), fetchData.lastStableOffset)
      assertEquals(numRecords + 1, fetchData.records.records.asScala.size)
      assertTrue(fetchData.abortedTransactions.isPresent)
      assertEquals(1, fetchData.abortedTransactions.get.size)

      val abortedTransaction = fetchData.abortedTransactions.get.get(0)
      assertEquals(0L, abortedTransaction.firstOffset)
      assertEquals(producerId, abortedTransaction.producerId)
    } finally {
      replicaManager.shutdown(checkpointHW = false)
    }
  }

  @Test
  def testFetchBeyondHighWatermark(): Unit = {
    val rm = setupReplicaManagerWithMockedPurgatories(new MockTimer(time), aliveBrokerIds = Seq(0, 1, 2))
    try {
      val brokerList = Seq[Integer](0, 1, 2).asJava

      val partition = rm.createPartition(new TopicPartition(topic, 0))
      partition.createLogIfNotExists(isNew = false, isFutureReplica = false,
        new LazyOffsetCheckpoints(rm.highWatermarkCheckpoints), None)

      // Make this replica the leader.
      val leaderAndIsrRequest1 = new LeaderAndIsrRequest.Builder(ApiKeys.LEADER_AND_ISR.latestVersion, 0, 0, brokerEpoch,
        Seq(new LeaderAndIsrPartitionState()
          .setTopicName(topic)
          .setPartitionIndex(0)
          .setControllerEpoch(0)
          .setLeader(0)
          .setLeaderEpoch(0)
          .setIsr(brokerList)
          .setPartitionEpoch(0)
          .setReplicas(brokerList)
          .setIsNew(false)).asJava,
        topicIds.asJava,
        Set(new Node(0, "host1", 0), new Node(1, "host2", 1), new Node(2, "host2", 2)).asJava).build()
      rm.becomeLeaderOrFollower(0, leaderAndIsrRequest1, (_, _) => ())
      rm.getPartitionOrException(new TopicPartition(topic, 0))
        .localLogOrException

      // Append a couple of messages.
      for (i <- 1 to 2) {
        val records = TestUtils.singletonRecords(s"message $i".getBytes)
        appendRecords(rm, new TopicPartition(topic, 0), records).onFire { response =>
          assertEquals(Errors.NONE, response.error)
        }
      }

      // Followers are always allowed to fetch above the high watermark
      val followerFetchResult = fetchPartitionAsFollower(
        rm,
        new TopicIdPartition(topicId, new TopicPartition(topic, 0)),
        new PartitionData(Uuid.ZERO_UUID, 1, 0, 100000, Optional.empty()),
        replicaId = 1
      )
      val followerFetchData = followerFetchResult.assertFired
      assertEquals(Errors.NONE, followerFetchData.error, "Should not give an exception")
      assertTrue(followerFetchData.records.batches.iterator.hasNext, "Should return some data")

      // Consumers are not allowed to consume above the high watermark. However, since the
      // high watermark could be stale at the time of the request, we do not return an out of
      // range error and instead return an empty record set.
      val consumerFetchResult = fetchPartitionAsConsumer(rm, new TopicIdPartition(topicId, new TopicPartition(topic, 0)),
        new PartitionData(Uuid.ZERO_UUID, 1, 0, 100000, Optional.empty()))
      val consumerFetchData = consumerFetchResult.assertFired
      assertEquals(Errors.NONE, consumerFetchData.error, "Should not give an exception")
      assertEquals(MemoryRecords.EMPTY, consumerFetchData.records, "Should return empty response")
    } finally {
      rm.shutdown(checkpointHW = false)
    }
  }

  @Test
  def testFollowerStateNotUpdatedIfLogReadFails(): Unit = {
    val maxFetchBytes = 1024 * 1024
    val aliveBrokersIds = Seq(0, 1)
    val leaderEpoch = 5
    val replicaManager = setupReplicaManagerWithMockedPurgatories(new MockTimer(time),
      brokerId = 0, aliveBrokersIds)
    try {
      val tp = new TopicPartition(topic, 0)
      val tidp = new TopicIdPartition(topicId, tp)
      val replicas = aliveBrokersIds.toList.map(Int.box).asJava

      // Broker 0 becomes leader of the partition
      val leaderAndIsrPartitionState = new LeaderAndIsrPartitionState()
        .setTopicName(topic)
        .setPartitionIndex(0)
        .setControllerEpoch(0)
        .setLeader(0)
        .setLeaderEpoch(leaderEpoch)
        .setIsr(replicas)
        .setPartitionEpoch(0)
        .setReplicas(replicas)
        .setIsNew(true)
      val leaderAndIsrRequest = new LeaderAndIsrRequest.Builder(ApiKeys.LEADER_AND_ISR.latestVersion, 0, 0, brokerEpoch,
        Seq(leaderAndIsrPartitionState).asJava,
        Collections.singletonMap(topic, topicId),
        Set(new Node(0, "host1", 0), new Node(1, "host2", 1)).asJava).build()
      val leaderAndIsrResponse = replicaManager.becomeLeaderOrFollower(0, leaderAndIsrRequest, (_, _) => ())
      assertEquals(Errors.NONE, leaderAndIsrResponse.error)

      // Follower replica state is initialized, but initial state is not known
      assertTrue(replicaManager.onlinePartition(tp).isDefined)
      val partition = replicaManager.onlinePartition(tp).get

      assertTrue(partition.getReplica(1).isDefined)
      val followerReplica = partition.getReplica(1).get
      assertEquals(-1L, followerReplica.stateSnapshot.logStartOffset)
      assertEquals(-1L, followerReplica.stateSnapshot.logEndOffset)

      // Leader appends some data
      for (i <- 1 to 5) {
        appendRecords(replicaManager, tp, TestUtils.singletonRecords(s"message $i".getBytes)).onFire { response =>
          assertEquals(Errors.NONE, response.error)
        }
      }

      // We receive one valid request from the follower and replica state is updated
      val validFetchPartitionData = new FetchRequest.PartitionData(Uuid.ZERO_UUID, 0L, 0L, maxFetchBytes,
        Optional.of(leaderEpoch))

      val validFetchResult = fetchPartitionAsFollower(
        replicaManager,
        tidp,
        validFetchPartitionData,
        replicaId = 1
      )

      assertEquals(Errors.NONE, validFetchResult.assertFired.error)
      assertEquals(0L, followerReplica.stateSnapshot.logStartOffset)
      assertEquals(0L, followerReplica.stateSnapshot.logEndOffset)

      // Next we receive an invalid request with a higher fetch offset, but an old epoch.
      // We expect that the replica state does not get updated.
      val invalidFetchPartitionData = new FetchRequest.PartitionData(Uuid.ZERO_UUID, 3L, 0L, maxFetchBytes,
        Optional.of(leaderEpoch - 1))


      val invalidFetchResult = fetchPartitionAsFollower(
        replicaManager,
        tidp,
        invalidFetchPartitionData,
        replicaId = 1
      )

      assertEquals(Errors.FENCED_LEADER_EPOCH, invalidFetchResult.assertFired.error)
      assertEquals(0L, followerReplica.stateSnapshot.logStartOffset)
      assertEquals(0L, followerReplica.stateSnapshot.logEndOffset)

      // Next we receive an invalid request with a higher fetch offset, but a diverging epoch.
      // We expect that the replica state does not get updated.
      val divergingFetchPartitionData = new FetchRequest.PartitionData(tidp.topicId, 3L, 0L, maxFetchBytes,
        Optional.of(leaderEpoch), Optional.of(leaderEpoch - 1))

      val divergingEpochResult = fetchPartitionAsFollower(
        replicaManager,
        tidp,
        divergingFetchPartitionData,
        replicaId = 1
      )

      assertEquals(Errors.NONE, divergingEpochResult.assertFired.error)
      assertTrue(divergingEpochResult.assertFired.divergingEpoch.isPresent)
      assertEquals(0L, followerReplica.stateSnapshot.logStartOffset)
      assertEquals(0L, followerReplica.stateSnapshot.logEndOffset)
    } finally {
      replicaManager.shutdown(checkpointHW = false)
    }
  }

  @Test
  def testFetchMessagesWithInconsistentTopicId(): Unit = {
    val maxFetchBytes = 1024 * 1024
    val aliveBrokersIds = Seq(0, 1)
    val leaderEpoch = 5
    val replicaManager = setupReplicaManagerWithMockedPurgatories(new MockTimer(time),
      brokerId = 0, aliveBrokersIds)
    try {
      val tp = new TopicPartition(topic, 0)
      val tidp = new TopicIdPartition(topicId, tp)
      val replicas = aliveBrokersIds.toList.map(Int.box).asJava

      // Broker 0 becomes leader of the partition
      val leaderAndIsrPartitionState = new LeaderAndIsrPartitionState()
        .setTopicName(topic)
        .setPartitionIndex(0)
        .setControllerEpoch(0)
        .setLeader(0)
        .setLeaderEpoch(leaderEpoch)
        .setIsr(replicas)
        .setPartitionEpoch(0)
        .setReplicas(replicas)
        .setIsNew(true)
      val leaderAndIsrRequest = new LeaderAndIsrRequest.Builder(ApiKeys.LEADER_AND_ISR.latestVersion, 0, 0, brokerEpoch,
        Seq(leaderAndIsrPartitionState).asJava,
        Collections.singletonMap(topic, topicId),
        Set(new Node(0, "host1", 0), new Node(1, "host2", 1)).asJava).build()
      val leaderAndIsrResponse = replicaManager.becomeLeaderOrFollower(0, leaderAndIsrRequest, (_, _) => ())
      assertEquals(Errors.NONE, leaderAndIsrResponse.error)

      assertEquals(Some(topicId), replicaManager.getPartitionOrException(tp).topicId)

      // We receive one valid request from the follower and replica state is updated
      var successfulFetch: Seq[(TopicIdPartition, FetchPartitionData)] = Seq()

      val validFetchPartitionData = new FetchRequest.PartitionData(Uuid.ZERO_UUID, 0L, 0L, maxFetchBytes,
        Optional.of(leaderEpoch))

      // Fetch messages simulating a different ID than the one in the log.
      val inconsistentTidp = new TopicIdPartition(Uuid.randomUuid(), tidp.topicPartition)
      def callback(response: Seq[(TopicIdPartition, FetchPartitionData)]): Unit = {
        successfulFetch = response
      }

      fetchPartitions(
        replicaManager,
        replicaId = 1,
        fetchInfos = Seq(inconsistentTidp -> validFetchPartitionData),
        responseCallback = callback
      )

      val fetch1 = successfulFetch.headOption.filter(_._1 == inconsistentTidp).map(_._2)
      assertTrue(fetch1.isDefined)
      assertEquals(Errors.INCONSISTENT_TOPIC_ID, fetch1.get.error)

      // Simulate where the fetch request did not use topic IDs
      // Fetch messages simulating an ID in the log.
      // We should not see topic ID errors.
      val zeroTidp = new TopicIdPartition(Uuid.ZERO_UUID, tidp.topicPartition)
      fetchPartitions(
        replicaManager,
        replicaId = 1,
        fetchInfos = Seq(zeroTidp -> validFetchPartitionData),
        responseCallback = callback
      )
      val fetch2 = successfulFetch.headOption.filter(_._1 == zeroTidp).map(_._2)
      assertTrue(fetch2.isDefined)
      assertEquals(Errors.NONE, fetch2.get.error)

      // Next create a topic without a topic ID written in the log.
      val tp2 = new TopicPartition("noIdTopic", 0)
      val tidp2 = new TopicIdPartition(Uuid.randomUuid(), tp2)

      // Broker 0 becomes leader of the partition
      val leaderAndIsrPartitionState2 = new LeaderAndIsrPartitionState()
        .setTopicName("noIdTopic")
        .setPartitionIndex(0)
        .setControllerEpoch(0)
        .setLeader(0)
        .setLeaderEpoch(leaderEpoch)
        .setIsr(replicas)
        .setPartitionEpoch(0)
        .setReplicas(replicas)
        .setIsNew(true)
      val leaderAndIsrRequest2 = new LeaderAndIsrRequest.Builder(ApiKeys.LEADER_AND_ISR.latestVersion, 0, 0, brokerEpoch,
        Seq(leaderAndIsrPartitionState2).asJava,
        Collections.emptyMap(),
        Set(new Node(0, "host1", 0), new Node(1, "host2", 1)).asJava).build()
      val leaderAndIsrResponse2 = replicaManager.becomeLeaderOrFollower(0, leaderAndIsrRequest2, (_, _) => ())
      assertEquals(Errors.NONE, leaderAndIsrResponse2.error)

      assertEquals(None, replicaManager.getPartitionOrException(tp2).topicId)

      // Fetch messages simulating the request containing a topic ID. We should not have an error.
      fetchPartitions(
        replicaManager,
        replicaId = 1,
        fetchInfos = Seq(tidp2 -> validFetchPartitionData),
        responseCallback = callback
      )
      val fetch3 = successfulFetch.headOption.filter(_._1 == tidp2).map(_._2)
      assertTrue(fetch3.isDefined)
      assertEquals(Errors.NONE, fetch3.get.error)

      // Fetch messages simulating the request not containing a topic ID. We should not have an error.
      val zeroTidp2 = new TopicIdPartition(Uuid.ZERO_UUID, tidp2.topicPartition)
      fetchPartitions(
        replicaManager,
        replicaId = 1,
        fetchInfos = Seq(zeroTidp2 -> validFetchPartitionData),
        responseCallback = callback
      )
      val fetch4 = successfulFetch.headOption.filter(_._1 == zeroTidp2).map(_._2)
      assertTrue(fetch4.isDefined)
      assertEquals(Errors.NONE, fetch4.get.error)

    } finally {
      replicaManager.shutdown(checkpointHW = false)
    }
  }

  /**
   * If a follower sends a fetch request for 2 partitions and it's no longer the follower for one of them, the other
   * partition should not be affected.
   */
  @Test
  def testFetchMessagesWhenNotFollowerForOnePartition(): Unit = {
    val replicaManager = setupReplicaManagerWithMockedPurgatories(new MockTimer(time), aliveBrokerIds = Seq(0, 1, 2))

    try {
      // Create 2 partitions, assign replica 0 as the leader for both a different follower (1 and 2) for each
      val tp0 = new TopicPartition(topic, 0)
      val tp1 = new TopicPartition(topic, 1)
      val topicId = Uuid.randomUuid()
      val tidp0 = new TopicIdPartition(topicId, tp0)
      val tidp1 = new TopicIdPartition(topicId, tp1)
      val offsetCheckpoints = new LazyOffsetCheckpoints(replicaManager.highWatermarkCheckpoints)
      replicaManager.createPartition(tp0).createLogIfNotExists(isNew = false, isFutureReplica = false, offsetCheckpoints, None)
      replicaManager.createPartition(tp1).createLogIfNotExists(isNew = false, isFutureReplica = false, offsetCheckpoints, None)
      val partition0Replicas = Seq[Integer](0, 1).asJava
      val partition1Replicas = Seq[Integer](0, 2).asJava
      val topicIds = Map(tp0.topic -> topicId, tp1.topic -> topicId).asJava
      val leaderEpoch = 0
      val leaderAndIsrRequest = new LeaderAndIsrRequest.Builder(ApiKeys.LEADER_AND_ISR.latestVersion, 0, 0, brokerEpoch,
        Seq(
          new LeaderAndIsrPartitionState()
            .setTopicName(tp0.topic)
            .setPartitionIndex(tp0.partition)
            .setControllerEpoch(0)
            .setLeader(leaderEpoch)
            .setLeaderEpoch(0)
            .setIsr(partition0Replicas)
            .setPartitionEpoch(0)
            .setReplicas(partition0Replicas)
            .setIsNew(true),
          new LeaderAndIsrPartitionState()
            .setTopicName(tp1.topic)
            .setPartitionIndex(tp1.partition)
            .setControllerEpoch(0)
            .setLeader(0)
            .setLeaderEpoch(leaderEpoch)
            .setIsr(partition1Replicas)
            .setPartitionEpoch(0)
            .setReplicas(partition1Replicas)
            .setIsNew(true)
        ).asJava,
        topicIds,
        Set(new Node(0, "host1", 0), new Node(1, "host2", 1)).asJava).build()
      replicaManager.becomeLeaderOrFollower(0, leaderAndIsrRequest, (_, _) => ())

      // Append a couple of messages.
      for (i <- 1 to 2) {
        appendRecords(replicaManager, tp0, TestUtils.singletonRecords(s"message $i".getBytes)).onFire { response =>
          assertEquals(Errors.NONE, response.error)
        }
        appendRecords(replicaManager, tp1, TestUtils.singletonRecords(s"message $i".getBytes)).onFire { response =>
          assertEquals(Errors.NONE, response.error)
        }
      }

      def fetchCallback(responseStatus: Seq[(TopicIdPartition, FetchPartitionData)]): Unit = {
        val responseStatusMap = responseStatus.toMap
        assertEquals(2, responseStatus.size)
        assertEquals(Set(tidp0, tidp1), responseStatusMap.keySet)

        val tp0Status = responseStatusMap.get(tidp0)
        assertTrue(tp0Status.isDefined)
        // the response contains high watermark on the leader before it is updated based
        // on this fetch request
        assertEquals(0, tp0Status.get.highWatermark)
        assertEquals(OptionalLong.of(0), tp0Status.get.lastStableOffset)
        assertEquals(Errors.NONE, tp0Status.get.error)
        assertTrue(tp0Status.get.records.batches.iterator.hasNext)

        // Replica 1 is not a valid replica for partition 1
        val tp1Status = responseStatusMap.get(tidp1)
        assertEquals(Errors.UNKNOWN_LEADER_EPOCH, tp1Status.get.error)
      }

      fetchPartitions(
        replicaManager,
        replicaId = 1,
        fetchInfos = Seq(
          tidp0 -> new PartitionData(Uuid.ZERO_UUID, 1, 0, 100000, Optional.of[Integer](leaderEpoch)),
          tidp1 -> new PartitionData(Uuid.ZERO_UUID, 1, 0, 100000, Optional.of[Integer](leaderEpoch))
        ),
        responseCallback = fetchCallback,
        maxWaitMs = 1000,
        minBytes = 0,
        maxBytes = Int.MaxValue
      )

      val tp0Log = replicaManager.localLog(tp0)
      assertTrue(tp0Log.isDefined)
      assertEquals(1, tp0Log.get.highWatermark, "hw should be incremented")

      val tp1Replica = replicaManager.localLog(tp1)
      assertTrue(tp1Replica.isDefined)
      assertEquals(0, tp1Replica.get.highWatermark, "hw should not be incremented")

    } finally {
      replicaManager.shutdown(checkpointHW = false)
    }
  }

  @Test
  def testBecomeFollowerWhenLeaderIsUnchangedButMissedLeaderUpdate(): Unit = {
    verifyBecomeFollowerWhenLeaderIsUnchangedButMissedLeaderUpdate(new Properties, expectTruncation = false)
  }

  @Test
  def testBecomeFollowerWhenLeaderIsUnchangedButMissedLeaderUpdateIbp26(): Unit = {
    val extraProps = new Properties
    extraProps.put(ReplicationConfigs.INTER_BROKER_PROTOCOL_VERSION_CONFIG, IBP_2_6_IV0.version)
    verifyBecomeFollowerWhenLeaderIsUnchangedButMissedLeaderUpdate(extraProps, expectTruncation = true)
  }

  /**
   * If a partition becomes a follower and the leader is unchanged it should check for truncation
   * if the epoch has increased by more than one (which suggests it has missed an update). For
   * IBP version 2.7 onwards, we don't require this since we can truncate at any time based
   * on diverging epochs returned in fetch responses.
   */
  private def verifyBecomeFollowerWhenLeaderIsUnchangedButMissedLeaderUpdate(extraProps: Properties,
                                                                             expectTruncation: Boolean): Unit = {
    val topicPartition = 0
    val topicId = Uuid.randomUuid()
    val followerBrokerId = 0
    val leaderBrokerId = 1
    val controllerId = 0
    val controllerEpoch = 0
    var leaderEpoch = 1
    val leaderEpochIncrement = 2
    val aliveBrokerIds = Seq[Integer](followerBrokerId, leaderBrokerId)
    val countDownLatch = new CountDownLatch(1)
    val offsetFromLeader = 5

    // Prepare the mocked components for the test
    val (replicaManager, mockLogMgr) = prepareReplicaManagerAndLogManager(new MockTimer(time),
      topicPartition, leaderEpoch + leaderEpochIncrement, followerBrokerId, leaderBrokerId, countDownLatch,
      expectTruncation = expectTruncation, localLogOffset = Some(10), offsetFromLeader = offsetFromLeader, extraProps = extraProps, topicId = Some(topicId))

    try {
      // Initialize partition state to follower, with leader = 1, leaderEpoch = 1
      val tp = new TopicPartition(topic, topicPartition)
      val partition = replicaManager.createPartition(tp)
      val offsetCheckpoints = new LazyOffsetCheckpoints(replicaManager.highWatermarkCheckpoints)
      partition.createLogIfNotExists(isNew = false, isFutureReplica = false, offsetCheckpoints, None)
      partition.makeFollower(
        leaderAndIsrPartitionState(tp, leaderEpoch, leaderBrokerId, aliveBrokerIds),
        offsetCheckpoints,
        None)

      // Make local partition a follower - because epoch increased by more than 1, truncation should
      // trigger even though leader does not change
      leaderEpoch += leaderEpochIncrement
      val leaderAndIsrRequest0 = new LeaderAndIsrRequest.Builder(ApiKeys.LEADER_AND_ISR.latestVersion,
        controllerId, controllerEpoch, brokerEpoch,
        Seq(leaderAndIsrPartitionState(tp, leaderEpoch, leaderBrokerId, aliveBrokerIds)).asJava,
        Collections.singletonMap(topic, topicId),
        Set(new Node(followerBrokerId, "host1", 0),
          new Node(leaderBrokerId, "host2", 1)).asJava).build()
      replicaManager.becomeLeaderOrFollower(correlationId, leaderAndIsrRequest0,
        (_, followers) => assertEquals(followerBrokerId, followers.head.partitionId))
      assertTrue(countDownLatch.await(1000L, TimeUnit.MILLISECONDS))

      // Truncation should have happened once
      if (expectTruncation) {
        verify(mockLogMgr).truncateTo(Map(tp -> offsetFromLeader), isFuture = false)
      }

      verify(mockLogMgr).finishedInitializingLog(ArgumentMatchers.eq(tp), any())
    } finally {
      replicaManager.shutdown(checkpointHW = false)
    }
  }

  @Test
  def testReplicaSelector(): Unit = {
    val topicPartition = 0
    val followerBrokerId = 0
    val leaderBrokerId = 1
    val leaderEpoch = 1
    val leaderEpochIncrement = 2
    val aliveBrokerIds = Seq[Integer](followerBrokerId, leaderBrokerId)
    val countDownLatch = new CountDownLatch(1)

    // Prepare the mocked components for the test
    val (replicaManager, _) = prepareReplicaManagerAndLogManager(new MockTimer(time),
      topicPartition, leaderEpoch + leaderEpochIncrement, followerBrokerId,
      leaderBrokerId, countDownLatch, expectTruncation = true)

    try {
      val tp = new TopicPartition(topic, topicPartition)
      val partition = replicaManager.createPartition(tp)

      val offsetCheckpoints = new LazyOffsetCheckpoints(replicaManager.highWatermarkCheckpoints)
      partition.createLogIfNotExists(isNew = false, isFutureReplica = false, offsetCheckpoints, None)
      partition.makeLeader(
        leaderAndIsrPartitionState(tp, leaderEpoch, leaderBrokerId, aliveBrokerIds),
        offsetCheckpoints,
        None)

      val metadata: ClientMetadata = new DefaultClientMetadata("rack-a", "client-id",
        InetAddress.getByName("localhost"), KafkaPrincipal.ANONYMOUS, "default")

      // We expect to select the leader, which means we return None
      val preferredReadReplica: Option[Int] = replicaManager.findPreferredReadReplica(
        partition, metadata, FetchRequest.ORDINARY_CONSUMER_ID, 1L, System.currentTimeMillis)
      assertFalse(preferredReadReplica.isDefined)
    } finally {
      replicaManager.shutdown(checkpointHW = false)
    }
  }

  @Test
  def testPreferredReplicaAsFollower(): Unit = {
    val topicPartition = 0
    val topicId = Uuid.randomUuid()
    val followerBrokerId = 0
    val leaderBrokerId = 1
    val leaderEpoch = 1
    val leaderEpochIncrement = 2
    val countDownLatch = new CountDownLatch(1)

    // Prepare the mocked components for the test
    val (replicaManager, _) = prepareReplicaManagerAndLogManager(new MockTimer(time),
      topicPartition, leaderEpoch + leaderEpochIncrement, followerBrokerId,
      leaderBrokerId, countDownLatch, expectTruncation = true, topicId = Some(topicId))

    try {
      val brokerList = Seq[Integer](0, 1).asJava

      val tp0 = new TopicPartition(topic, 0)
      val tidp0 = new TopicIdPartition(topicId, tp0)

      // Make this replica the follower
      val leaderAndIsrRequest = new LeaderAndIsrRequest.Builder(ApiKeys.LEADER_AND_ISR.latestVersion, 0, 0, brokerEpoch,
        Seq(new LeaderAndIsrPartitionState()
          .setTopicName(topic)
          .setPartitionIndex(0)
          .setControllerEpoch(0)
          .setLeader(1)
          .setLeaderEpoch(1)
          .setIsr(brokerList)
          .setPartitionEpoch(0)
          .setReplicas(brokerList)
          .setIsNew(false)).asJava,
        Collections.singletonMap(topic, topicId),
        Set(new Node(0, "host1", 0), new Node(1, "host2", 1)).asJava).build()
      replicaManager.becomeLeaderOrFollower(1, leaderAndIsrRequest, (_, _) => ())

      val metadata: ClientMetadata = new DefaultClientMetadata("rack-a", "client-id",
        InetAddress.getByName("localhost"), KafkaPrincipal.ANONYMOUS, "default")

      val consumerResult = fetchPartitionAsConsumer(replicaManager, tidp0,
        new PartitionData(Uuid.ZERO_UUID, 0, 0, 100000, Optional.empty()),
        clientMetadata = Some(metadata))

      // Fetch from follower succeeds
      assertTrue(consumerResult.hasFired)

      // But only leader will compute preferred replica
      assertTrue(!consumerResult.assertFired.preferredReadReplica.isPresent)
    } finally {
      replicaManager.shutdown(checkpointHW = false)
    }
  }

  @Test
  def testPreferredReplicaAsLeader(): Unit = {
    val topicPartition = 0
    val topicId = Uuid.randomUuid()
    val followerBrokerId = 0
    val leaderBrokerId = 1
    val leaderEpoch = 1
    val leaderEpochIncrement = 2
    val countDownLatch = new CountDownLatch(1)

    // Prepare the mocked components for the test
    val (replicaManager, _) = prepareReplicaManagerAndLogManager(new MockTimer(time),
      topicPartition, leaderEpoch + leaderEpochIncrement, followerBrokerId,
      leaderBrokerId, countDownLatch, expectTruncation = true, topicId = Some(topicId))

    try {
      val brokerList = Seq[Integer](0, 1).asJava

      val tp0 = new TopicPartition(topic, 0)
      val tidp0 = new TopicIdPartition(topicId, tp0)

      // Make this replica the leader
      val leaderAndIsrRequest = new LeaderAndIsrRequest.Builder(ApiKeys.LEADER_AND_ISR.latestVersion, 0, 0, brokerEpoch,
        Seq(new LeaderAndIsrPartitionState()
          .setTopicName(topic)
          .setPartitionIndex(0)
          .setControllerEpoch(0)
          .setLeader(0)
          .setLeaderEpoch(1)
          .setIsr(brokerList)
          .setPartitionEpoch(0)
          .setReplicas(brokerList)
          .setIsNew(false)).asJava,
        Collections.singletonMap(topic, topicId),
        Set(new Node(0, "host1", 0), new Node(1, "host2", 1)).asJava).build()
      replicaManager.becomeLeaderOrFollower(1, leaderAndIsrRequest, (_, _) => ())

      val metadata = new DefaultClientMetadata("rack-a", "client-id",
        InetAddress.getByName("localhost"), KafkaPrincipal.ANONYMOUS, "default")

      val consumerResult = fetchPartitionAsConsumer(replicaManager, tidp0,
        new PartitionData(Uuid.ZERO_UUID, 0, 0, 100000, Optional.empty()),
        clientMetadata = Some(metadata))

      // Fetch from leader succeeds
      assertTrue(consumerResult.hasFired)

      // Returns a preferred replica (should just be the leader, which is None)
      assertFalse(consumerResult.assertFired.preferredReadReplica.isPresent)
    } finally {
      replicaManager.shutdown(checkpointHW = false)
    }
  }

  @Test
  def testPreferredReplicaAsLeaderWhenSameRackFollowerIsOutOfIsr(): Unit = {
    val replicaManager = setupReplicaManagerWithMockedPurgatories(new MockTimer(time),
      propsModifier = props => props.put(ReplicationConfigs.REPLICA_SELECTOR_CLASS_CONFIG, classOf[MockReplicaSelector].getName))

    try {
      val leaderBrokerId = 0
      val followerBrokerId = 1
      val leaderNode = new Node(leaderBrokerId, "host1", 0, "rack-a")
      val followerNode = new Node(followerBrokerId, "host2", 1, "rack-b")
      val brokerList = Seq[Integer](leaderBrokerId, followerBrokerId).asJava
      val topicId = Uuid.randomUuid()
      val tp0 = new TopicPartition(topic, 0)
      val tidp0 = new TopicIdPartition(topicId, tp0)

      when(replicaManager.metadataCache.getPartitionReplicaEndpoints(
        tp0,
        new ListenerName("default")
      )).thenReturn(Map(
        leaderBrokerId -> leaderNode,
        followerBrokerId -> followerNode
      ).toMap)

      // Make this replica the leader and remove follower from ISR.
      val leaderAndIsrRequest = new LeaderAndIsrRequest.Builder(
        ApiKeys.LEADER_AND_ISR.latestVersion,
        0,
        0,
        brokerEpoch,
        Seq(new LeaderAndIsrPartitionState()
          .setTopicName(topic)
          .setPartitionIndex(0)
          .setControllerEpoch(0)
          .setLeader(leaderBrokerId)
          .setLeaderEpoch(1)
          .setIsr(Seq[Integer](leaderBrokerId).asJava)
          .setPartitionEpoch(0)
          .setReplicas(brokerList)
          .setIsNew(false)).asJava,
        Collections.singletonMap(topic, topicId),
        Set(leaderNode, followerNode).asJava).build()

      replicaManager.becomeLeaderOrFollower(2, leaderAndIsrRequest, (_, _) => ())

      appendRecords(replicaManager, tp0, TestUtils.singletonRecords(s"message".getBytes)).onFire { response =>
        assertEquals(Errors.NONE, response.error)
      }
      // Fetch as follower to initialise the log end offset of the replica
      fetchPartitionAsFollower(
        replicaManager,
        new TopicIdPartition(topicId, new TopicPartition(topic, 0)),
        new PartitionData(Uuid.ZERO_UUID, 0, 0, 100000, Optional.empty()),
        replicaId = 1
      )

      val metadata = new DefaultClientMetadata("rack-b", "client-id",
        InetAddress.getByName("localhost"), KafkaPrincipal.ANONYMOUS, "default")

      val consumerResult = fetchPartitionAsConsumer(
        replicaManager,
        tidp0,
        new PartitionData(Uuid.ZERO_UUID, 0, 0, 100000, Optional.empty()),
        clientMetadata = Some(metadata)
      )

      // Fetch from leader succeeds
      assertTrue(consumerResult.hasFired)

      // PartitionView passed to ReplicaSelector should not contain the follower as it's not in the ISR
      val expectedReplicaViews = Set(new DefaultReplicaView(leaderNode, 1, 0))
      val partitionView = replicaManager.replicaSelectorOpt.get
        .asInstanceOf[MockReplicaSelector].getPartitionViewArgument

      assertTrue(partitionView.isDefined)
      assertEquals(expectedReplicaViews.asJava, partitionView.get.replicas)
    } finally {
      replicaManager.shutdown(checkpointHW = false)
    }
  }

  @Test
  def testFetchFromFollowerShouldNotRunPreferLeaderSelect(): Unit = {
    val replicaManager = setupReplicaManagerWithMockedPurgatories(new MockTimer(time),
      propsModifier = props => props.put(ReplicationConfigs.REPLICA_SELECTOR_CLASS_CONFIG, classOf[MockReplicaSelector].getName))
    try {
      val leaderBrokerId = 0
      val followerBrokerId = 1
      val brokerList = Seq[Integer](leaderBrokerId, followerBrokerId).asJava
      val topicId = Uuid.randomUuid()
      val tp0 = new TopicPartition(topic, 0)
      val tidp0 = new TopicIdPartition(topicId, tp0)

      // Make this replica the follower
      val leaderAndIsrRequest = new LeaderAndIsrRequest.Builder(ApiKeys.LEADER_AND_ISR.latestVersion, 0, 0, brokerEpoch,
        Seq(new LeaderAndIsrPartitionState()
          .setTopicName(topic)
          .setPartitionIndex(0)
          .setControllerEpoch(0)
          .setLeader(1)
          .setLeaderEpoch(1)
          .setIsr(brokerList)
          .setPartitionEpoch(0)
          .setReplicas(brokerList)
          .setIsNew(false)).asJava,
        Collections.singletonMap(topic, topicId),
        Set(new Node(0, "host1", 0), new Node(1, "host2", 1)).asJava).build()
      replicaManager.becomeLeaderOrFollower(1, leaderAndIsrRequest, (_, _) => ())

      val metadata = new DefaultClientMetadata("rack-a", "client-id",
        InetAddress.getLocalHost, KafkaPrincipal.ANONYMOUS, "default")

      val consumerResult = fetchPartitionAsConsumer(replicaManager, tidp0,
        new PartitionData(Uuid.ZERO_UUID, 0, 0, 100000,
          Optional.empty()), clientMetadata = Some(metadata))

      // Fetch from follower succeeds
      assertTrue(consumerResult.hasFired)

      // Expect not run the preferred read replica selection
      assertEquals(0, replicaManager.replicaSelectorOpt.get.asInstanceOf[MockReplicaSelector].getSelectionCount)

      // Only leader will compute preferred replica
      assertTrue(!consumerResult.assertFired.preferredReadReplica.isPresent)

    } finally {
      replicaManager.shutdown(checkpointHW = false)
    }
  }

  @Test
  def testFetchShouldReturnImmediatelyWhenPreferredReadReplicaIsDefined(): Unit = {
    val replicaManager = setupReplicaManagerWithMockedPurgatories(new MockTimer(time),
      propsModifier = props => props.put(ReplicationConfigs.REPLICA_SELECTOR_CLASS_CONFIG, "org.apache.kafka.common.replica.RackAwareReplicaSelector"))

    try {
      val leaderBrokerId = 0
      val followerBrokerId = 1
      val brokerList = Seq[Integer](leaderBrokerId, followerBrokerId).asJava
      val topicId = Uuid.randomUuid()
      val tp0 = new TopicPartition(topic, 0)
      val tidp0 = new TopicIdPartition(topicId, tp0)

      when(replicaManager.metadataCache.getPartitionReplicaEndpoints(
        tp0,
        new ListenerName("default")
      )).thenReturn(Map(
        leaderBrokerId -> new Node(leaderBrokerId, "host1", 9092, "rack-a"),
        followerBrokerId -> new Node(followerBrokerId, "host2", 9092, "rack-b")
      ).toMap)

      // Make this replica the leader
      val leaderEpoch = 1
      val leaderAndIsrRequest = new LeaderAndIsrRequest.Builder(ApiKeys.LEADER_AND_ISR.latestVersion, 0, 0, brokerEpoch,
        Seq(new LeaderAndIsrPartitionState()
          .setTopicName(topic)
          .setPartitionIndex(0)
          .setControllerEpoch(0)
          .setLeader(0)
          .setLeaderEpoch(leaderEpoch)
          .setIsr(brokerList)
          .setPartitionEpoch(0)
          .setReplicas(brokerList)
          .setIsNew(false)).asJava,
        Collections.singletonMap(topic, topicId),
        Set(new Node(0, "host1", 0), new Node(1, "host2", 1)).asJava).build()
      replicaManager.becomeLeaderOrFollower(1, leaderAndIsrRequest, (_, _) => ())

      // The leader must record the follower's fetch offset to make it eligible for follower fetch selection
      val followerFetchData = new PartitionData(topicId, 0L, 0L, Int.MaxValue, Optional.of(Int.box(leaderEpoch)), Optional.empty[Integer])
      fetchPartitionAsFollower(
        replicaManager,
        tidp0,
        followerFetchData,
        replicaId = followerBrokerId
      )

      val metadata = new DefaultClientMetadata("rack-b", "client-id",
        InetAddress.getLocalHost, KafkaPrincipal.ANONYMOUS, "default")

      // If a preferred read replica is selected, the fetch response returns immediately, even if min bytes and timeout conditions are not met.
      val consumerResult = fetchPartitionAsConsumer(replicaManager, tidp0,
        new PartitionData(topicId, 0, 0, 100000, Optional.empty()),
        minBytes = 1, clientMetadata = Some(metadata), maxWaitMs = 5000)

      // Fetch from leader succeeds
      assertTrue(consumerResult.hasFired)

      // No delayed fetch was inserted
      assertEquals(0, replicaManager.delayedFetchPurgatory.watched)

      // Returns a preferred replica
      assertTrue(consumerResult.assertFired.preferredReadReplica.isPresent)
    } finally {
      replicaManager.shutdown(checkpointHW = false)
    }
  }

  @Test
  def testFollowerFetchWithDefaultSelectorNoForcedHwPropagation(): Unit = {
    val topicPartition = 0
    val followerBrokerId = 0
    val leaderBrokerId = 1
    val leaderEpoch = 1
    val leaderEpochIncrement = 2
    val countDownLatch = new CountDownLatch(1)
    val timer = new MockTimer(time)

    // Prepare the mocked components for the test
    val (replicaManager, _) = prepareReplicaManagerAndLogManager(timer,
      topicPartition, leaderEpoch + leaderEpochIncrement, followerBrokerId,
      leaderBrokerId, countDownLatch, expectTruncation = true, topicId = Some(topicId))
    try {

      val brokerList = Seq[Integer](0, 1).asJava

      val tp0 = new TopicPartition(topic, 0)
      val tidp0 = new TopicIdPartition(topicId, tp0)

      // Make this replica the follower
      val leaderAndIsrRequest2 = new LeaderAndIsrRequest.Builder(ApiKeys.LEADER_AND_ISR.latestVersion, 0, 0, brokerEpoch,
        Seq(new LeaderAndIsrPartitionState()
          .setTopicName(topic)
          .setPartitionIndex(0)
          .setControllerEpoch(0)
          .setLeader(0)
          .setLeaderEpoch(1)
          .setIsr(brokerList)
          .setPartitionEpoch(0)
          .setReplicas(brokerList)
          .setIsNew(false)).asJava,
        Collections.singletonMap(topic, topicId),
        Set(new Node(0, "host1", 0), new Node(1, "host2", 1)).asJava).build()
      replicaManager.becomeLeaderOrFollower(1, leaderAndIsrRequest2, (_, _) => ())

      val simpleRecords = Seq(new SimpleRecord("a".getBytes), new SimpleRecord("b".getBytes))
      val appendResult = appendRecords(replicaManager, tp0,
        MemoryRecords.withRecords(Compression.NONE, simpleRecords.toSeq: _*), AppendOrigin.CLIENT)

      // Increment the hw in the leader by fetching from the last offset
      val fetchOffset = simpleRecords.size
      var followerResult = fetchPartitionAsFollower(
        replicaManager,
        tidp0,
        new PartitionData(Uuid.ZERO_UUID, fetchOffset, 0, 100000, Optional.empty()),
        replicaId = 1,
        minBytes = 0
      )
      assertTrue(followerResult.hasFired)
      assertEquals(0, followerResult.assertFired.highWatermark)

      assertTrue(appendResult.hasFired, "Expected producer request to be acked")

      // Fetch from the same offset, no new data is expected and hence the fetch request should
      // go to the purgatory
      followerResult = fetchPartitionAsFollower(
        replicaManager,
        tidp0,
        new PartitionData(Uuid.ZERO_UUID, fetchOffset, 0, 100000, Optional.empty()),
        replicaId = 1,
        minBytes = 1000,
        maxWaitMs = 1000
      )
      assertFalse(followerResult.hasFired, "Request completed immediately unexpectedly")

      // Complete the request in the purgatory by advancing the clock
      timer.advanceClock(1001)
      assertTrue(followerResult.hasFired)

      assertEquals(fetchOffset, followerResult.assertFired.highWatermark)
    } finally {
      replicaManager.shutdown(checkpointHW = false)
    }
  }

  @Test
  def testUnknownReplicaSelector(): Unit = {
    val topicPartition = 0
    val followerBrokerId = 0
    val leaderBrokerId = 1
    val leaderEpoch = 1
    val leaderEpochIncrement = 2
    val countDownLatch = new CountDownLatch(1)

    val props = new Properties()
    props.put(ReplicationConfigs.REPLICA_SELECTOR_CLASS_CONFIG, "non-a-class")
    assertThrows(classOf[ClassNotFoundException], () => prepareReplicaManagerAndLogManager(new MockTimer(time),
      topicPartition, leaderEpoch + leaderEpochIncrement, followerBrokerId,
      leaderBrokerId, countDownLatch, expectTruncation = true, extraProps = props))
  }

  @Test
  def testDefaultReplicaSelector(): Unit = {
    val topicPartition = 0
    val followerBrokerId = 0
    val leaderBrokerId = 1
    val leaderEpoch = 1
    val leaderEpochIncrement = 2
    val countDownLatch = new CountDownLatch(1)

    val (replicaManager, _) = prepareReplicaManagerAndLogManager(new MockTimer(time),
      topicPartition, leaderEpoch + leaderEpochIncrement, followerBrokerId,
      leaderBrokerId, countDownLatch, expectTruncation = true)
    try {
      assertFalse(replicaManager.replicaSelectorOpt.isDefined)
    } finally {
      replicaManager.shutdown(checkpointHW = false)
    }
  }

  @Test
  def testFetchFollowerNotAllowedForOlderClients(): Unit = {
    val replicaManager = setupReplicaManagerWithMockedPurgatories(new MockTimer(time), aliveBrokerIds = Seq(0, 1))

    try {
      val tp0 = new TopicPartition(topic, 0)
      val tidp0 = new TopicIdPartition(topicId, tp0)
      val offsetCheckpoints = new LazyOffsetCheckpoints(replicaManager.highWatermarkCheckpoints)
      replicaManager.createPartition(tp0).createLogIfNotExists(isNew = false, isFutureReplica = false, offsetCheckpoints, None)
      val partition0Replicas = Seq[Integer](0, 1).asJava
      val becomeFollowerRequest = new LeaderAndIsrRequest.Builder(ApiKeys.LEADER_AND_ISR.latestVersion, 0, 0, brokerEpoch,
        Seq(new LeaderAndIsrPartitionState()
          .setTopicName(tp0.topic)
          .setPartitionIndex(tp0.partition)
          .setControllerEpoch(0)
          .setLeader(1)
          .setLeaderEpoch(0)
          .setIsr(partition0Replicas)
          .setPartitionEpoch(0)
          .setReplicas(partition0Replicas)
          .setIsNew(true)).asJava,
        topicIds.asJava,
        Set(new Node(0, "host1", 0), new Node(1, "host2", 1)).asJava).build()
      replicaManager.becomeLeaderOrFollower(0, becomeFollowerRequest, (_, _) => ())

      // Fetch from follower, with non-empty ClientMetadata (FetchRequest v11+)
      val clientMetadata = new DefaultClientMetadata("", "", null, KafkaPrincipal.ANONYMOUS, "")
      var partitionData = new FetchRequest.PartitionData(Uuid.ZERO_UUID, 0L, 0L, 100,
        Optional.of(0))
      var fetchResult = fetchPartitionAsConsumer(replicaManager, tidp0, partitionData,
        clientMetadata = Some(clientMetadata))
      assertEquals(Errors.NONE, fetchResult.assertFired.error)

      // Fetch from follower, with empty ClientMetadata (which implies an older version)
      partitionData = new FetchRequest.PartitionData(Uuid.ZERO_UUID, 0L, 0L, 100,
        Optional.of(0))
      fetchResult = fetchPartitionAsConsumer(replicaManager, tidp0, partitionData)
      assertEquals(Errors.NOT_LEADER_OR_FOLLOWER, fetchResult.assertFired.error)
    } finally {
      replicaManager.shutdown(checkpointHW = false)
    }
  }

  @Test
  def testFetchRequestRateMetrics(): Unit = {
    val mockTimer = new MockTimer(time)
    val replicaManager = setupReplicaManagerWithMockedPurgatories(mockTimer, aliveBrokerIds = Seq(0, 1))

    try {
      val tp0 = new TopicPartition(topic, 0)
      val tidp0 = new TopicIdPartition(topicId, tp0)
      val offsetCheckpoints = new LazyOffsetCheckpoints(replicaManager.highWatermarkCheckpoints)
      replicaManager.createPartition(tp0).createLogIfNotExists(isNew = false, isFutureReplica = false, offsetCheckpoints, None)
      val partition0Replicas = Seq[Integer](0, 1).asJava

      val becomeLeaderRequest = new LeaderAndIsrRequest.Builder(ApiKeys.LEADER_AND_ISR.latestVersion, 0, 0, brokerEpoch,
        Seq(new LeaderAndIsrPartitionState()
          .setTopicName(tp0.topic)
          .setPartitionIndex(tp0.partition)
          .setControllerEpoch(0)
          .setLeader(0)
          .setLeaderEpoch(1)
          .setIsr(partition0Replicas)
          .setPartitionEpoch(0)
          .setReplicas(partition0Replicas)
          .setIsNew(true)).asJava,
        topicIds.asJava,
        Set(new Node(0, "host1", 0), new Node(1, "host2", 1)).asJava).build()
      replicaManager.becomeLeaderOrFollower(1, becomeLeaderRequest, (_, _) => ())

      def assertMetricCount(expected: Int): Unit = {
        assertEquals(expected, replicaManager.brokerTopicStats.allTopicsStats.totalFetchRequestRate.count)
        assertEquals(expected, replicaManager.brokerTopicStats.topicStats(topic).totalFetchRequestRate.count)
      }

      val partitionData = new FetchRequest.PartitionData(Uuid.ZERO_UUID, 0L, 0L, 100,
        Optional.empty())

      val nonPurgatoryFetchResult = fetchPartitionAsConsumer(replicaManager, tidp0, partitionData)
      assertEquals(Errors.NONE, nonPurgatoryFetchResult.assertFired.error)
      assertMetricCount(1)

      val purgatoryFetchResult = fetchPartitionAsConsumer(replicaManager, tidp0, partitionData, maxWaitMs = 10)
      assertFalse(purgatoryFetchResult.hasFired)
      mockTimer.advanceClock(11)
      assertEquals(Errors.NONE, purgatoryFetchResult.assertFired.error)
      assertMetricCount(2)
    } finally {
      replicaManager.shutdown(checkpointHW = false)
    }
  }

  @Test
  def testBecomeFollowerWhileOldClientFetchInPurgatory(): Unit = {
    val mockTimer = new MockTimer(time)
    val replicaManager = setupReplicaManagerWithMockedPurgatories(mockTimer, aliveBrokerIds = Seq(0, 1))

    try {
      val tp0 = new TopicPartition(topic, 0)
      val tidp0 = new TopicIdPartition(topicId, tp0)
      val offsetCheckpoints = new LazyOffsetCheckpoints(replicaManager.highWatermarkCheckpoints)
      replicaManager.createPartition(tp0).createLogIfNotExists(isNew = false, isFutureReplica = false, offsetCheckpoints, None)
      val partition0Replicas = Seq[Integer](0, 1).asJava

      val becomeLeaderRequest = new LeaderAndIsrRequest.Builder(ApiKeys.LEADER_AND_ISR.latestVersion, 0, 0, brokerEpoch,
        Seq(new LeaderAndIsrPartitionState()
          .setTopicName(tp0.topic)
          .setPartitionIndex(tp0.partition)
          .setControllerEpoch(0)
          .setLeader(0)
          .setLeaderEpoch(1)
          .setIsr(partition0Replicas)
          .setPartitionEpoch(0)
          .setReplicas(partition0Replicas)
          .setIsNew(true)).asJava,
        topicIds.asJava,
        Set(new Node(0, "host1", 0), new Node(1, "host2", 1)).asJava).build()
      replicaManager.becomeLeaderOrFollower(1, becomeLeaderRequest, (_, _) => ())

      val partitionData = new FetchRequest.PartitionData(Uuid.ZERO_UUID, 0L, 0L, 100,
        Optional.empty())
      val fetchResult = fetchPartitionAsConsumer(replicaManager, tidp0, partitionData, maxWaitMs = 10)
      assertFalse(fetchResult.hasFired)

      // Become a follower and ensure that the delayed fetch returns immediately
      val becomeFollowerRequest = new LeaderAndIsrRequest.Builder(ApiKeys.LEADER_AND_ISR.latestVersion, 0, 0, brokerEpoch,
        Seq(new LeaderAndIsrPartitionState()
          .setTopicName(tp0.topic)
          .setPartitionIndex(tp0.partition)
          .setControllerEpoch(0)
          .setLeader(1)
          .setLeaderEpoch(2)
          .setIsr(partition0Replicas)
          .setPartitionEpoch(0)
          .setReplicas(partition0Replicas)
          .setIsNew(true)).asJava,
        topicIds.asJava,
        Set(new Node(0, "host1", 0), new Node(1, "host2", 1)).asJava).build()
      replicaManager.becomeLeaderOrFollower(0, becomeFollowerRequest, (_, _) => ())
      assertEquals(Errors.NOT_LEADER_OR_FOLLOWER, fetchResult.assertFired.error)
    } finally {
      replicaManager.shutdown(checkpointHW = false)
    }
  }

  @Test
  def testBecomeFollowerWhileNewClientFetchInPurgatory(): Unit = {
    val mockTimer = new MockTimer(time)
    val replicaManager = setupReplicaManagerWithMockedPurgatories(mockTimer, aliveBrokerIds = Seq(0, 1))

    try {
      val tp0 = new TopicPartition(topic, 0)
      val tidp0 = new TopicIdPartition(topicId, tp0)
      val offsetCheckpoints = new LazyOffsetCheckpoints(replicaManager.highWatermarkCheckpoints)
      replicaManager.createPartition(tp0).createLogIfNotExists(isNew = false, isFutureReplica = false, offsetCheckpoints, None)
      val partition0Replicas = Seq[Integer](0, 1).asJava

      val becomeLeaderRequest = new LeaderAndIsrRequest.Builder(ApiKeys.LEADER_AND_ISR.latestVersion, 0, 0, brokerEpoch,
        Seq(new LeaderAndIsrPartitionState()
          .setTopicName(tp0.topic)
          .setPartitionIndex(tp0.partition)
          .setControllerEpoch(0)
          .setLeader(0)
          .setLeaderEpoch(1)
          .setIsr(partition0Replicas)
          .setPartitionEpoch(0)
          .setReplicas(partition0Replicas)
          .setIsNew(true)).asJava,
        topicIds.asJava,
        Set(new Node(0, "host1", 0), new Node(1, "host2", 1)).asJava).build()
      replicaManager.becomeLeaderOrFollower(1, becomeLeaderRequest, (_, _) => ())

      val clientMetadata = new DefaultClientMetadata("", "", null, KafkaPrincipal.ANONYMOUS, "")
      val partitionData = new FetchRequest.PartitionData(Uuid.ZERO_UUID, 0L, 0L, 100,
        Optional.of(1))
      val fetchResult = fetchPartitionAsConsumer(
        replicaManager,
        tidp0,
        partitionData,
        clientMetadata = Some(clientMetadata),
        maxWaitMs = 10
      )
      assertFalse(fetchResult.hasFired)

      // Become a follower and ensure that the delayed fetch returns immediately
      val becomeFollowerRequest = new LeaderAndIsrRequest.Builder(ApiKeys.LEADER_AND_ISR.latestVersion, 0, 0, brokerEpoch,
        Seq(new LeaderAndIsrPartitionState()
          .setTopicName(tp0.topic)
          .setPartitionIndex(tp0.partition)
          .setControllerEpoch(0)
          .setLeader(1)
          .setLeaderEpoch(2)
          .setIsr(partition0Replicas)
          .setPartitionEpoch(0)
          .setReplicas(partition0Replicas)
          .setIsNew(true)).asJava,
        topicIds.asJava,
        Set(new Node(0, "host1", 0), new Node(1, "host2", 1)).asJava).build()
      replicaManager.becomeLeaderOrFollower(0, becomeFollowerRequest, (_, _) => ())
      assertEquals(Errors.FENCED_LEADER_EPOCH, fetchResult.assertFired.error)
    } finally {
      replicaManager.shutdown(checkpointHW = false)
    }
  }

  @Test
  def testFetchFromLeaderAlwaysAllowed(): Unit = {
    val replicaManager = setupReplicaManagerWithMockedPurgatories(new MockTimer(time), aliveBrokerIds = Seq(0, 1))

    try {
      val tp0 = new TopicPartition(topic, 0)
      val tidp0 = new TopicIdPartition(topicId, tp0)
      val offsetCheckpoints = new LazyOffsetCheckpoints(replicaManager.highWatermarkCheckpoints)
      replicaManager.createPartition(tp0).createLogIfNotExists(isNew = false, isFutureReplica = false, offsetCheckpoints, None)
      val partition0Replicas = Seq[Integer](0, 1).asJava

      val becomeLeaderRequest = new LeaderAndIsrRequest.Builder(ApiKeys.LEADER_AND_ISR.latestVersion, 0, 0, brokerEpoch,
        Seq(new LeaderAndIsrPartitionState()
          .setTopicName(tp0.topic)
          .setPartitionIndex(tp0.partition)
          .setControllerEpoch(0)
          .setLeader(0)
          .setLeaderEpoch(1)
          .setIsr(partition0Replicas)
          .setPartitionEpoch(0)
          .setReplicas(partition0Replicas)
          .setIsNew(true)).asJava,
        topicIds.asJava,
        Set(new Node(0, "host1", 0), new Node(1, "host2", 1)).asJava).build()
      replicaManager.becomeLeaderOrFollower(1, becomeLeaderRequest, (_, _) => ())

      val clientMetadata = new DefaultClientMetadata("", "", null, KafkaPrincipal.ANONYMOUS, "")
      var partitionData = new FetchRequest.PartitionData(Uuid.ZERO_UUID, 0L, 0L, 100,
        Optional.of(1))
      var fetchResult = fetchPartitionAsConsumer(replicaManager, tidp0, partitionData, clientMetadata = Some(clientMetadata))
      assertEquals(Errors.NONE, fetchResult.assertFired.error)

      partitionData = new FetchRequest.PartitionData(Uuid.ZERO_UUID, 0L, 0L, 100,
        Optional.empty())
      fetchResult = fetchPartitionAsConsumer(replicaManager, tidp0, partitionData, clientMetadata = Some(clientMetadata))
      assertEquals(Errors.NONE, fetchResult.assertFired.error)
    } finally {
      replicaManager.shutdown(checkpointHW = false)
    }
  }

  @Test
  def testClearFetchPurgatoryOnStopReplica(): Unit = {
    // As part of a reassignment, we may send StopReplica to the old leader.
    // In this case, we should ensure that pending purgatory operations are cancelled
    // immediately rather than sitting around to timeout.

    val mockTimer = new MockTimer(time)
    val replicaManager = setupReplicaManagerWithMockedPurgatories(mockTimer, aliveBrokerIds = Seq(0, 1))

    try {
      val tp0 = new TopicPartition(topic, 0)
      val tidp0 = new TopicIdPartition(topicId, tp0)
      val offsetCheckpoints = new LazyOffsetCheckpoints(replicaManager.highWatermarkCheckpoints)
      replicaManager.createPartition(tp0).createLogIfNotExists(isNew = false, isFutureReplica = false, offsetCheckpoints, None)
      val partition0Replicas = Seq[Integer](0, 1).asJava

      val becomeLeaderRequest = new LeaderAndIsrRequest.Builder(ApiKeys.LEADER_AND_ISR.latestVersion, 0, 0, brokerEpoch,
        Seq(new LeaderAndIsrPartitionState()
          .setTopicName(tp0.topic)
          .setPartitionIndex(tp0.partition)
          .setControllerEpoch(0)
          .setLeader(0)
          .setLeaderEpoch(1)
          .setIsr(partition0Replicas)
          .setPartitionEpoch(0)
          .setReplicas(partition0Replicas)
          .setIsNew(true)).asJava,
        topicIds.asJava,
        Set(new Node(0, "host1", 0), new Node(1, "host2", 1)).asJava).build()
      replicaManager.becomeLeaderOrFollower(1, becomeLeaderRequest, (_, _) => ())

      val partitionData = new FetchRequest.PartitionData(Uuid.ZERO_UUID, 0L, 0L, 100,
        Optional.of(1))
      val fetchResult = fetchPartitionAsConsumer(replicaManager, tidp0, partitionData, maxWaitMs = 10)
      assertFalse(fetchResult.hasFired)
      when(replicaManager.metadataCache.contains(tp0)).thenReturn(true)

      // We have a fetch in purgatory, now receive a stop replica request and
      // assert that the fetch returns with a NOT_LEADER error
      replicaManager.stopReplicas(2, 0, 0,
        mutable.Map(tp0 -> new StopReplicaPartitionState()
          .setPartitionIndex(tp0.partition)
          .setDeletePartition(true)
          .setLeaderEpoch(LeaderAndIsr.EpochDuringDelete)))

      assertEquals(Errors.NOT_LEADER_OR_FOLLOWER, fetchResult.assertFired.error)
    } finally {
      replicaManager.shutdown(checkpointHW = false)
    }
  }

  @Test
  def testClearProducePurgatoryOnStopReplica(): Unit = {
    val mockTimer = new MockTimer(time)
    val replicaManager = setupReplicaManagerWithMockedPurgatories(mockTimer, aliveBrokerIds = Seq(0, 1))

    try {
      val tp0 = new TopicPartition(topic, 0)
      val topicIdPartition0 = new TopicIdPartition(topicId, tp0)
      val offsetCheckpoints = new LazyOffsetCheckpoints(replicaManager.highWatermarkCheckpoints)
      replicaManager.createPartition(tp0).createLogIfNotExists(isNew = false, isFutureReplica = false, offsetCheckpoints, None)
      val partition0Replicas = Seq[Integer](0, 1).asJava

      val becomeLeaderRequest = new LeaderAndIsrRequest.Builder(ApiKeys.LEADER_AND_ISR.latestVersion, 0, 0, brokerEpoch,
        Seq(new LeaderAndIsrPartitionState()
          .setTopicName(tp0.topic)
          .setPartitionIndex(tp0.partition)
          .setControllerEpoch(0)
          .setLeader(0)
          .setLeaderEpoch(1)
          .setIsr(partition0Replicas)
          .setPartitionEpoch(0)
          .setReplicas(partition0Replicas)
          .setIsNew(true)).asJava,
        topicIds.asJava,
        Set(new Node(0, "host1", 0), new Node(1, "host2", 1)).asJava).build()
      replicaManager.becomeLeaderOrFollower(1, becomeLeaderRequest, (_, _) => ())

      val produceResult = sendProducerAppend(replicaManager, topicIdPartition0, 3)
      assertNull(produceResult.get)

      when(replicaManager.metadataCache.contains(tp0)).thenReturn(true)

      replicaManager.stopReplicas(2, 0, 0,
        mutable.Map(tp0 -> new StopReplicaPartitionState()
          .setPartitionIndex(tp0.partition)
          .setDeletePartition(true)
          .setLeaderEpoch(LeaderAndIsr.EpochDuringDelete)))

      assertNotNull(produceResult.get)
      assertEquals(Errors.NOT_LEADER_OR_FOLLOWER, produceResult.get.error)
    } finally {
      replicaManager.shutdown(checkpointHW = false)
    }
  }

  @Test
  def testVerificationForTransactionalPartitionsOnly(): Unit = {
    val tp0 = new TopicPartition(topic, 0)
    val tp1 = new TopicPartition(topic, 1)
    val producerId = 24L
    val producerEpoch = 0.toShort
    val sequence = 0
    val addPartitionsToTxnManager = mock(classOf[AddPartitionsToTxnManager])

    val replicaManager = setUpReplicaManagerWithMockedAddPartitionsToTxnManager(addPartitionsToTxnManager, List(tp0, tp1))
    try {
      replicaManager.becomeLeaderOrFollower(1,
        makeLeaderAndIsrRequest(topicIds(tp0.topic), tp0, Seq(0, 1), LeaderAndIsr(1, List(0, 1))),
        (_, _) => ())

      replicaManager.becomeLeaderOrFollower(1,
        makeLeaderAndIsrRequest(topicIds(tp1.topic), tp1, Seq(0, 1), LeaderAndIsr(1, List(0, 1))),
        (_, _) => ())

      // If we supply no transactional ID and idempotent records, we do not verify.
      val idempotentRecords = MemoryRecords.withIdempotentRecords(Compression.NONE, producerId, producerEpoch, sequence,
        new SimpleRecord("message".getBytes))
      handleProduceAppend(replicaManager, tp0, idempotentRecords, transactionalId = null)
      verify(addPartitionsToTxnManager, times(0)).verifyTransaction(any(), any(), any(), any(), any[AddPartitionsToTxnManager.AppendCallback](), any())
      assertEquals(VerificationGuard.SENTINEL, getVerificationGuard(replicaManager, tp0, producerId))

      // If we supply a transactional ID and some transactional and some idempotent records, we should only verify the topic partition with transactional records.
      val transactionalRecords = MemoryRecords.withTransactionalRecords(Compression.NONE, producerId, producerEpoch, sequence + 1,
        new SimpleRecord("message".getBytes))

      val idempotentRecords2 = MemoryRecords.withIdempotentRecords(Compression.NONE, producerId, producerEpoch, sequence,
        new SimpleRecord("message".getBytes))
      handleProduceAppendToMultipleTopics(replicaManager, Map(tp0 -> transactionalRecords, tp1 -> idempotentRecords2), transactionalId)
      verify(addPartitionsToTxnManager, times(1)).verifyTransaction(
        ArgumentMatchers.eq(transactionalId),
        ArgumentMatchers.eq(producerId),
        ArgumentMatchers.eq(producerEpoch),
        ArgumentMatchers.eq(Seq(tp0)),
        any[AddPartitionsToTxnManager.AppendCallback](),
        any()
      )
      assertNotEquals(VerificationGuard.SENTINEL, getVerificationGuard(replicaManager, tp0, producerId))
      assertEquals(VerificationGuard.SENTINEL, getVerificationGuard(replicaManager, tp1, producerId))
    } finally {
      replicaManager.shutdown(checkpointHW = false)
    }
  }

  @ParameterizedTest
  @EnumSource(value = classOf[AppendOrigin], names = Array("CLIENT", "COORDINATOR"))
  def testTransactionVerificationFlow(appendOrigin: AppendOrigin): Unit = {
    val tp0 = new TopicPartition(topic, 0)
    val producerId = 24L
    val producerEpoch = 0.toShort
    val sequence = 6
    val addPartitionsToTxnManager = mock(classOf[AddPartitionsToTxnManager])

    val replicaManager = setUpReplicaManagerWithMockedAddPartitionsToTxnManager(addPartitionsToTxnManager, List(tp0))
    try {
      replicaManager.becomeLeaderOrFollower(1,
        makeLeaderAndIsrRequest(topicIds(tp0.topic), tp0, Seq(0, 1), LeaderAndIsr(1, List(0, 1))),
        (_, _) => ())

      // Append some transactional records.
      val transactionalRecords = MemoryRecords.withTransactionalRecords(Compression.NONE, producerId, producerEpoch, sequence,
        new SimpleRecord("message".getBytes))

      // We should add these partitions to the manager to verify.
      val result = handleProduceAppend(replicaManager, tp0, transactionalRecords, origin = appendOrigin, transactionalId = transactionalId)
      val appendCallback = ArgumentCaptor.forClass(classOf[AddPartitionsToTxnManager.AppendCallback])
      verify(addPartitionsToTxnManager, times(1)).verifyTransaction(
        ArgumentMatchers.eq(transactionalId),
        ArgumentMatchers.eq(producerId),
        ArgumentMatchers.eq(producerEpoch),
        ArgumentMatchers.eq(Seq(tp0)),
        appendCallback.capture(),
        any()
      )
      val verificationGuard = getVerificationGuard(replicaManager, tp0, producerId)
      assertEquals(verificationGuard, getVerificationGuard(replicaManager, tp0, producerId))

      // Confirm we did not write to the log and instead returned error.
      val callback: AddPartitionsToTxnManager.AppendCallback = appendCallback.getValue()
      callback(Map(tp0 -> Errors.INVALID_TXN_STATE).toMap)
      assertEquals(Errors.INVALID_TXN_STATE, result.assertFired.error)
      assertEquals(verificationGuard, getVerificationGuard(replicaManager, tp0, producerId))

      // This time verification is successful.
      handleProduceAppend(replicaManager, tp0, transactionalRecords, origin = appendOrigin, transactionalId = transactionalId)
      val appendCallback2 = ArgumentCaptor.forClass(classOf[AddPartitionsToTxnManager.AppendCallback])
      verify(addPartitionsToTxnManager, times(2)).verifyTransaction(
        ArgumentMatchers.eq(transactionalId),
        ArgumentMatchers.eq(producerId),
        ArgumentMatchers.eq(producerEpoch),
        ArgumentMatchers.eq(Seq(tp0)),
        appendCallback2.capture(),
        any()
      )
      assertEquals(verificationGuard, getVerificationGuard(replicaManager, tp0, producerId))

      val callback2: AddPartitionsToTxnManager.AppendCallback = appendCallback2.getValue()
      callback2(Map.empty[TopicPartition, Errors].toMap)
      assertEquals(VerificationGuard.SENTINEL, getVerificationGuard(replicaManager, tp0, producerId))
      assertTrue(replicaManager.localLog(tp0).get.hasOngoingTransaction(producerId))
    } finally {
      replicaManager.shutdown(checkpointHW = false)
    }
  }

  @Test
  def testTransactionVerificationBlocksOutOfOrderSequence(): Unit = {
    val tp0 = new TopicPartition(topic, 0)
    val producerId = 24L
    val producerEpoch = 0.toShort
    val sequence = 6
    val addPartitionsToTxnManager = mock(classOf[AddPartitionsToTxnManager])

    val replicaManager = setUpReplicaManagerWithMockedAddPartitionsToTxnManager(addPartitionsToTxnManager, List(tp0))
    try {
      replicaManager.becomeLeaderOrFollower(1,
        makeLeaderAndIsrRequest(topicIds(tp0.topic), tp0, Seq(0, 1), LeaderAndIsr(1, List(0, 1))),
        (_, _) => ())

      // Start with sequence 6
      val transactionalRecords = MemoryRecords.withTransactionalRecords(Compression.NONE, producerId, producerEpoch, sequence,
        new SimpleRecord("message".getBytes))

      // We should add these partitions to the manager to verify.
      val result = handleProduceAppend(replicaManager, tp0, transactionalRecords, transactionalId = transactionalId)
      val appendCallback = ArgumentCaptor.forClass(classOf[AddPartitionsToTxnManager.AppendCallback])
      verify(addPartitionsToTxnManager, times(1)).verifyTransaction(
        ArgumentMatchers.eq(transactionalId),
        ArgumentMatchers.eq(producerId),
        ArgumentMatchers.eq(producerEpoch),
        ArgumentMatchers.eq(Seq(tp0)),
        appendCallback.capture(),
        any()
      )
      val verificationGuard = getVerificationGuard(replicaManager, tp0, producerId)
      assertEquals(verificationGuard, getVerificationGuard(replicaManager, tp0, producerId))

      // Confirm we did not write to the log and instead returned error.
      val callback: AddPartitionsToTxnManager.AppendCallback = appendCallback.getValue()
      callback(Map(tp0 -> Errors.INVALID_PRODUCER_ID_MAPPING).toMap)
      assertEquals(Errors.INVALID_PRODUCER_ID_MAPPING, result.assertFired.error)
      assertEquals(verificationGuard, getVerificationGuard(replicaManager, tp0, producerId))

      // Try to append a higher sequence (7) after the first one failed with a retriable error.
      val transactionalRecords2 = MemoryRecords.withTransactionalRecords(Compression.NONE, producerId, producerEpoch, sequence + 1,
        new SimpleRecord("message".getBytes))

      val result2 = handleProduceAppend(replicaManager, tp0, transactionalRecords2, transactionalId = transactionalId)
      val appendCallback2 = ArgumentCaptor.forClass(classOf[AddPartitionsToTxnManager.AppendCallback])
      verify(addPartitionsToTxnManager, times(2)).verifyTransaction(
        ArgumentMatchers.eq(transactionalId),
        ArgumentMatchers.eq(producerId),
        ArgumentMatchers.eq(producerEpoch),
        ArgumentMatchers.eq(Seq(tp0)),
        appendCallback2.capture(),
        any()
      )
      assertEquals(verificationGuard, getVerificationGuard(replicaManager, tp0, producerId))

      // Verification should succeed, but we expect to fail with OutOfOrderSequence and for the VerificationGuard to remain.
      val callback2: AddPartitionsToTxnManager.AppendCallback = appendCallback2.getValue()
      callback2(Map.empty[TopicPartition, Errors].toMap)
      assertEquals(verificationGuard, getVerificationGuard(replicaManager, tp0, producerId))
      assertEquals(Errors.OUT_OF_ORDER_SEQUENCE_NUMBER, result2.assertFired.error)
    } finally {
      replicaManager.shutdown(checkpointHW = false)
    }
  }

  @Test
  def testTransactionVerificationGuardOnMultiplePartitions(): Unit = {
    val mockTimer = new MockTimer(time)
    val tp0 = new TopicPartition(topic, 0)
    val tp1 = new TopicPartition(topic, 1)
    val producerId = 24L
    val producerEpoch = 0.toShort
    val sequence = 0

    val replicaManager = setupReplicaManagerWithMockedPurgatories(mockTimer)
    try {
      replicaManager.becomeLeaderOrFollower(1,
        makeLeaderAndIsrRequest(topicIds(tp0.topic), tp0, Seq(0, 1), LeaderAndIsr(0, List(0, 1))),
        (_, _) => ())

      replicaManager.becomeLeaderOrFollower(1,
        makeLeaderAndIsrRequest(topicIds(tp1.topic), tp1, Seq(0, 1), LeaderAndIsr(0, List(0, 1))),
        (_, _) => ())

      val transactionalRecords = MemoryRecords.withTransactionalRecords(Compression.NONE, producerId, producerEpoch, sequence,
        new SimpleRecord(s"message $sequence".getBytes))

      handleProduceAppendToMultipleTopics(replicaManager, Map(tp0 -> transactionalRecords, tp1 -> transactionalRecords), transactionalId).onFire { responses =>
        responses.foreach {
          entry => assertEquals(Errors.NONE, entry._2.error)
        }
      }
    } finally {
      replicaManager.shutdown(checkpointHW = false)
    }
  }

  @Test
  def testExceptionWhenUnverifiedTransactionHasMultipleProducerIds(): Unit = {
    val tp0 = new TopicPartition(topic, 0)
    val tp1 = new TopicPartition(topic, 1)
    val transactionalId = "txn1"
    val producerId = 24L
    val producerEpoch = 0.toShort
    val sequence = 0

    val addPartitionsToTxnManager = mock(classOf[AddPartitionsToTxnManager])

    val replicaManager = setUpReplicaManagerWithMockedAddPartitionsToTxnManager(addPartitionsToTxnManager, List(tp0, tp1))

    try {
      replicaManager.becomeLeaderOrFollower(1,
        makeLeaderAndIsrRequest(topicIds(tp0.topic), tp0, Seq(0, 1), LeaderAndIsr(1, List(0, 1))),
        (_, _) => ())

      replicaManager.becomeLeaderOrFollower(1,
        makeLeaderAndIsrRequest(topicIds(tp1.topic), tp1, Seq(0, 1), LeaderAndIsr(1, List(0, 1))),
        (_, _) => ())

      // Append some transactional records with different producer IDs
      val transactionalRecords = mutable.Map[TopicPartition, MemoryRecords]()
      transactionalRecords.put(tp0, MemoryRecords.withTransactionalRecords(Compression.NONE, producerId, producerEpoch, sequence,
        new SimpleRecord(s"message $sequence".getBytes)))
      transactionalRecords.put(tp1, MemoryRecords.withTransactionalRecords(Compression.NONE, producerId + 1, producerEpoch, sequence,
        new SimpleRecord(s"message $sequence".getBytes)))

      assertThrows(classOf[InvalidPidMappingException],
        () => handleProduceAppendToMultipleTopics(replicaManager, transactionalRecords, transactionalId = transactionalId))
      // We should not add these partitions to the manager to verify.
      verify(addPartitionsToTxnManager, times(0)).verifyTransaction(any(), any(), any(), any(), any(), any())
    } finally {
      replicaManager.shutdown(checkpointHW = false)
    }
  }

  @Test
  def testTransactionVerificationWhenNotLeader(): Unit = {
    val tp0 = new TopicPartition(topic, 0)
    val producerId = 24L
    val producerEpoch = 0.toShort
    val sequence = 6
    val addPartitionsToTxnManager = mock(classOf[AddPartitionsToTxnManager])

    val replicaManager = setUpReplicaManagerWithMockedAddPartitionsToTxnManager(addPartitionsToTxnManager, List(tp0))
    try {
      // Append some transactional records.
      val transactionalRecords = MemoryRecords.withTransactionalRecords(Compression.NONE, producerId, producerEpoch, sequence,
        new SimpleRecord("message".getBytes))

      // We should not add these partitions to the manager to verify, but instead throw an error.
      handleProduceAppend(replicaManager, tp0, transactionalRecords, transactionalId = transactionalId).onFire { response =>
        assertEquals(Errors.NOT_LEADER_OR_FOLLOWER, response.error)
      }
      verify(addPartitionsToTxnManager, times(0)).verifyTransaction(any(), any(), any(), any(), any(), any())
    } finally {
      replicaManager.shutdown(checkpointHW = false)
    }
  }

  @Test
  def testDisabledTransactionVerification(): Unit = {
    val props = TestUtils.createBrokerConfig(0, TestUtils.MockZkConnect)
    props.put("transaction.partition.verification.enable", "false")
    val config = KafkaConfig.fromProps(props)

    val tp = new TopicPartition(topic, 0)
    val transactionalId = "txn1"
    val producerId = 24L
    val producerEpoch = 0.toShort
    val sequence = 0

    val addPartitionsToTxnManager = mock(classOf[AddPartitionsToTxnManager])

    val replicaManager = setUpReplicaManagerWithMockedAddPartitionsToTxnManager(addPartitionsToTxnManager, List(tp), config = config)

    try {
      val becomeLeaderRequest = makeLeaderAndIsrRequest(topicIds(tp.topic), tp, Seq(0, 1), LeaderAndIsr(0, List(0, 1)))
      replicaManager.becomeLeaderOrFollower(1, becomeLeaderRequest, (_, _) => ())

      val transactionalRecords = MemoryRecords.withTransactionalRecords(Compression.NONE, producerId, producerEpoch, sequence,
        new SimpleRecord(s"message $sequence".getBytes))
      handleProduceAppend(replicaManager, tp, transactionalRecords, transactionalId = transactionalId).onFire { response =>
        assertEquals(Errors.NONE, response.error)
      }
      assertEquals(VerificationGuard.SENTINEL, getVerificationGuard(replicaManager, tp, producerId))

      // We should not add these partitions to the manager to verify.
      verify(addPartitionsToTxnManager, times(0)).verifyTransaction(any(), any(), any(), any(), any(), any())

      // Dynamically enable verification.
      config.dynamicConfig.initialize(None, None)
      val props = new Properties()
      props.put(TransactionLogConfigs.TRANSACTION_PARTITION_VERIFICATION_ENABLE_CONFIG, "true")
      config.dynamicConfig.updateBrokerConfig(config.brokerId, props)
      TestUtils.waitUntilTrue(() => config.transactionPartitionVerificationEnable == true, "Config did not dynamically update.")

      // Try to append more records. We don't need to send a request since the transaction is already ongoing.
      val moreTransactionalRecords = MemoryRecords.withTransactionalRecords(Compression.NONE, producerId, producerEpoch, sequence + 1,
        new SimpleRecord("message".getBytes))

      handleProduceAppend(replicaManager, tp, moreTransactionalRecords, transactionalId = transactionalId)
      verify(addPartitionsToTxnManager, times(0)).verifyTransaction(any(), any(), any(), any(), any(), any())
      assertEquals(VerificationGuard.SENTINEL, getVerificationGuard(replicaManager, tp, producerId))
      assertTrue(replicaManager.localLog(tp).get.hasOngoingTransaction(producerId))
    } finally {
      replicaManager.shutdown(checkpointHW = false)
    }
  }

  @Test
  def testTransactionVerificationDynamicDisablement(): Unit = {
    val tp0 = new TopicPartition(topic, 0)
    val producerId = 24L
    val producerEpoch = 0.toShort
    val sequence = 6
    val addPartitionsToTxnManager = mock(classOf[AddPartitionsToTxnManager])

    val replicaManager = setUpReplicaManagerWithMockedAddPartitionsToTxnManager(addPartitionsToTxnManager, List(tp0))
    try {
      replicaManager.becomeLeaderOrFollower(1,
        makeLeaderAndIsrRequest(topicIds(tp0.topic), tp0, Seq(0, 1), LeaderAndIsr(1, List(0, 1))),
        (_, _) => ())

      // Append some transactional records.
      val transactionalRecords = MemoryRecords.withTransactionalRecords(Compression.NONE, producerId, producerEpoch, sequence,
        new SimpleRecord("message".getBytes))

      // We should add these partitions to the manager to verify.
      val result = handleProduceAppend(replicaManager, tp0, transactionalRecords, transactionalId = transactionalId)
      val appendCallback = ArgumentCaptor.forClass(classOf[AddPartitionsToTxnManager.AppendCallback])
      verify(addPartitionsToTxnManager, times(1)).verifyTransaction(
        ArgumentMatchers.eq(transactionalId),
        ArgumentMatchers.eq(producerId),
        ArgumentMatchers.eq(producerEpoch),
        ArgumentMatchers.eq(Seq(tp0)),
        appendCallback.capture(),
        any()
      )
      val verificationGuard = getVerificationGuard(replicaManager, tp0, producerId)
      assertEquals(verificationGuard, getVerificationGuard(replicaManager, tp0, producerId))

      // Disable verification
      config.dynamicConfig.initialize(None, None)
      val props = new Properties()
      props.put(TransactionLogConfigs.TRANSACTION_PARTITION_VERIFICATION_ENABLE_CONFIG, "false")
      config.dynamicConfig.updateBrokerConfig(config.brokerId, props)
      TestUtils.waitUntilTrue(() => config.transactionPartitionVerificationEnable == false, "Config did not dynamically update.")

      // Confirm we did not write to the log and instead returned error.
      val callback: AddPartitionsToTxnManager.AppendCallback = appendCallback.getValue()
      callback(Map(tp0 -> Errors.INVALID_TXN_STATE).toMap)
      assertEquals(Errors.INVALID_TXN_STATE, result.assertFired.error)
      assertEquals(verificationGuard, getVerificationGuard(replicaManager, tp0, producerId))

      // This time we do not verify
      handleProduceAppend(replicaManager, tp0, transactionalRecords, transactionalId = transactionalId)
      verify(addPartitionsToTxnManager, times(1)).verifyTransaction(any(), any(), any(), any(), any(), any())
      assertEquals(VerificationGuard.SENTINEL, getVerificationGuard(replicaManager, tp0, producerId))
      assertTrue(replicaManager.localLog(tp0).get.hasOngoingTransaction(producerId))
    } finally {
      replicaManager.shutdown(checkpointHW = false)
    }
  }

  @ParameterizedTest
  @EnumSource(
    value = classOf[Errors],
    names = Array(
      "NOT_COORDINATOR",
      "CONCURRENT_TRANSACTIONS",
      "NETWORK_EXCEPTION",
      "COORDINATOR_LOAD_IN_PROGRESS",
      "COORDINATOR_NOT_AVAILABLE"
    )
  )
  def testVerificationErrorConversions(error: Errors): Unit = {
    val tp0 = new TopicPartition(topic, 0)
    val producerId = 24L
    val producerEpoch = 0.toShort
    val sequence = 0
    val addPartitionsToTxnManager = mock(classOf[AddPartitionsToTxnManager])

    val replicaManager = setUpReplicaManagerWithMockedAddPartitionsToTxnManager(addPartitionsToTxnManager, List(tp0))
    try {
      replicaManager.becomeLeaderOrFollower(1,
        makeLeaderAndIsrRequest(topicIds(tp0.topic), tp0, Seq(0, 1), LeaderAndIsr(1, List(0, 1))),
        (_, _) => ())

      val transactionalRecords = MemoryRecords.withTransactionalRecords(Compression.NONE, producerId, producerEpoch, sequence,
        new SimpleRecord("message".getBytes))

      // Start verification and return the coordinator related errors.
      val expectedMessage = s"Unable to verify the partition has been added to the transaction. Underlying error: ${error.toString}"
      val result = handleProduceAppend(replicaManager, tp0, transactionalRecords, transactionalId = transactionalId)
      val appendCallback = ArgumentCaptor.forClass(classOf[AddPartitionsToTxnManager.AppendCallback])
      verify(addPartitionsToTxnManager, times(1)).verifyTransaction(
        ArgumentMatchers.eq(transactionalId),
        ArgumentMatchers.eq(producerId),
        ArgumentMatchers.eq(producerEpoch),
        ArgumentMatchers.eq(Seq(tp0)),
        appendCallback.capture(),
        any()
      )

      // Confirm we did not write to the log and instead returned the converted error with the correct error message.
      val callback: AddPartitionsToTxnManager.AppendCallback = appendCallback.getValue()
      callback(Map(tp0 -> error).toMap)
      assertEquals(Errors.NOT_ENOUGH_REPLICAS, result.assertFired.error)
      assertEquals(expectedMessage, result.assertFired.errorMessage)
    } finally {
      replicaManager.shutdown(checkpointHW = false)
    }
  }

  @Test
  def testPreVerificationError(): Unit = {
    val tp0 = new TopicPartition(topic, 0)
    val transactionalId = "txn-id"
    val producerId = 24L
    val producerEpoch = 0.toShort
    val addPartitionsToTxnManager = mock(classOf[AddPartitionsToTxnManager])

    val replicaManager = setUpReplicaManagerWithMockedAddPartitionsToTxnManager(addPartitionsToTxnManager, List(tp0))
    try {
      val result = maybeStartTransactionVerificationForPartition(replicaManager, tp0, transactionalId, producerId, producerEpoch)
      val appendCallback = ArgumentCaptor.forClass(classOf[AddPartitionsToTxnManager.AppendCallback])
      verify(addPartitionsToTxnManager, times(0)).verifyTransaction(
        ArgumentMatchers.eq(transactionalId),
        ArgumentMatchers.eq(producerId),
        ArgumentMatchers.eq(producerEpoch),
        ArgumentMatchers.eq(Seq(tp0)),
        appendCallback.capture(),
        any()
      )
      assertEquals(Errors.NOT_LEADER_OR_FOLLOWER, result.assertFired.left.getOrElse(Errors.NONE))
    } finally {
      replicaManager.shutdown(checkpointHW = false)
    }
  }

  @ParameterizedTest
  @ValueSource(booleans = Array(true, false))
  def testFullLeaderAndIsrStrayPartitions(zkMigrationEnabled: Boolean): Unit = {
    val props = TestUtils.createBrokerConfig(1, TestUtils.MockZkConnect)
    if (zkMigrationEnabled) {
      props.put(KRaftConfigs.MIGRATION_ENABLED_CONFIG, "" + zkMigrationEnabled)
      props.put(QuorumConfig.QUORUM_VOTERS_CONFIG, "3000@localhost:9071")
      props.put(KRaftConfigs.CONTROLLER_LISTENER_NAMES_CONFIG, "CONTROLLER")
      props.put(SocketServerConfigs.LISTENER_SECURITY_PROTOCOL_MAP_CONFIG, "CONTROLLER:PLAINTEXT,EXTERNAL:PLAINTEXT,PLAINTEXT:PLAINTEXT")
      config = KafkaConfig.fromProps(props)
    }

    val logManager = TestUtils.createLogManager(config.logDirs.map(new File(_)), defaultConfig = new LogConfig(new Properties()), time = time)
    val quotaManager = QuotaFactory.instantiate(config, metrics, time, "")
    val replicaManager = new ReplicaManager(
      metrics = metrics,
      config = config,
      time = time,
      scheduler = time.scheduler,
      logManager = logManager,
      quotaManagers = quotaManager,
      metadataCache = MetadataCache.zkMetadataCache(config.brokerId, config.interBrokerProtocolVersion),
      logDirFailureChannel = new LogDirFailureChannel(config.logDirs.size),
      alterPartitionManager = alterPartitionManager,
      threadNamePrefix = Option(this.getClass.getName))

    try {

      logManager.startup(Set.empty[String])

      // Create a hosted topic, a hosted topic that will become stray
      createHostedLogs("hosted-topic", numLogs = 2, replicaManager).toSet
      createHostedLogs("hosted-stray", numLogs = 10, replicaManager).toSet

      val lisr = new LeaderAndIsrRequest.Builder(ApiKeys.LEADER_AND_ISR.latestVersion,
        3000, 0, brokerEpoch,
        Seq(
          new LeaderAndIsrPartitionState()
            .setTopicName("hosted-topic")
            .setPartitionIndex(0)
            .setControllerEpoch(controllerEpoch)
            .setLeader(0)
            .setLeaderEpoch(10)
            .setIsr(Seq[Integer](0, 1).asJava)
            .setPartitionEpoch(0)
            .setReplicas(Seq[Integer](0, 1).asJava)
            .setIsNew(false),
          new LeaderAndIsrPartitionState()
            .setTopicName("hosted-topic")
            .setPartitionIndex(1)
            .setControllerEpoch(controllerEpoch)
            .setLeader(1)
            .setLeaderEpoch(10)
            .setIsr(Seq[Integer](1, 0).asJava)
            .setPartitionEpoch(0)
            .setReplicas(Seq[Integer](1, 0).asJava)
            .setIsNew(false)
        ).asJava,
        topicIds.asJava,
        Set(new Node(0, "host0", 0), new Node(1, "host1", 1)).asJava,
        true,
        AbstractControlRequest.Type.FULL
      ).build()

      replicaManager.becomeLeaderOrFollower(0, lisr, (_, _) => ())

      val ht0 = replicaManager.getPartition(new TopicPartition("hosted-topic", 0))
      assertTrue(ht0.isInstanceOf[HostedPartition.Online])

      val stray0 = replicaManager.getPartition(new TopicPartition("hosted-stray", 0))

      if (zkMigrationEnabled) {
        assertEquals(HostedPartition.None, stray0)
      } else {
        assertTrue(stray0.isInstanceOf[HostedPartition.Online])
      }
    } finally {
      Utils.tryAll(util.Arrays.asList[Callable[Void]] (
        () => {
          replicaManager.shutdown(checkpointHW = false)
          null
        },
        () => {
          logManager.shutdown()
          null
        },
        () => {
          quotaManager.shutdown()
          null
        }
      ))
    }
  }

  @Test
  def testUpdateStrayLogs(): Unit = {
    val logManager = TestUtils.createLogManager(config.logDirs.map(new File(_)), defaultConfig = new LogConfig(new Properties()), time = time)
    val quotaManager = QuotaFactory.instantiate(config, metrics, time, "")
    val replicaManager = new ReplicaManager(
      metrics = metrics,
      config = config,
      time = time,
      scheduler = time.scheduler,
      logManager = logManager,
      quotaManagers = quotaManager,
      metadataCache = MetadataCache.zkMetadataCache(config.brokerId, config.interBrokerProtocolVersion),
      logDirFailureChannel = new LogDirFailureChannel(config.logDirs.size),
      alterPartitionManager = alterPartitionManager,
      threadNamePrefix = Option(this.getClass.getName))

    try {
      logManager.startup(Set.empty[String])

      // Create a hosted topic, a hosted topic that will become stray, and a stray topic
      val validLogs = createHostedLogs("hosted-topic", numLogs = 2, replicaManager).toSet
      createHostedLogs("hosted-stray", numLogs = 10, replicaManager).toSet
      createStrayLogs(10, logManager)

      val allReplicasFromLISR = Set(
        new TopicPartition("hosted-topic", 0),
        new TopicPartition("hosted-topic", 1)
      ).map(p => new TopicIdPartition(new Uuid(p.topic().hashCode, p.topic().hashCode), p))

      replicaManager.updateStrayLogs(
        LogManager.findStrayReplicas(
          config.nodeId,
          LogManagerTest.createLeaderAndIsrRequestForStrayDetection(allReplicasFromLISR),
          logManager.allLogs))

      assertEquals(validLogs, logManager.allLogs.toSet)
      assertEquals(validLogs.size, replicaManager.partitionCount.value)
    } finally {
      Utils.tryAll(util.Arrays.asList[Callable[Void]](
        () => {
          replicaManager.shutdown(checkpointHW = false)
          null
        },
        () => {
          logManager.shutdown()
          null
        },
        () => {
          quotaManager.shutdown()
          null
        }
      ))
    }
  }

  private def createHostedLogs(name: String, numLogs: Int, replicaManager: ReplicaManager): Seq[UnifiedLog] = {
    for (i <- 0 until numLogs) yield {
      val topicPartition = new TopicPartition(name, i)
      val partition = replicaManager.createPartition(topicPartition)
      partition.createLogIfNotExists(isNew = true, isFutureReplica = false,
        new LazyOffsetCheckpoints(replicaManager.highWatermarkCheckpoints), topicId = Some(new Uuid(name.hashCode, name.hashCode)))
      partition.log.get
    }
  }

  private def createStrayLogs(numLogs: Int, logManager: LogManager): Seq[UnifiedLog] = {
    val name = "stray"
    for (i <- 0 until numLogs)
      yield logManager.getOrCreateLog(new TopicPartition(name, i), topicId = Some(new Uuid(name.hashCode, name.hashCode)))
  }

  private def sendProducerAppend(
    replicaManager: ReplicaManager,
    topicPartition: TopicIdPartition,
    numOfRecords: Int
  ): AtomicReference[PartitionResponse] = {
    val produceResult = new AtomicReference[PartitionResponse]()
    def callback(response: Map[TopicIdPartition, PartitionResponse]): Unit = {
      produceResult.set(response(topicPartition))
    }

    val records = MemoryRecords.withRecords(
      Compression.NONE,
      IntStream
        .range(0, numOfRecords)
        .mapToObj(i => new SimpleRecord(i.toString.getBytes))
        .toArray(Array.ofDim[SimpleRecord]): _*
    )

    replicaManager.appendRecords(
      timeout = 10,
      requiredAcks = -1,
      internalTopicsAllowed = false,
      origin = AppendOrigin.CLIENT,
      entriesPerPartition = Map(topicPartition -> records),
      responseCallback = callback
    )
    produceResult
  }

  /**
   * This method assumes that the test using created ReplicaManager calls
   * ReplicaManager.becomeLeaderOrFollower() once with LeaderAndIsrRequest containing
   * 'leaderEpochInLeaderAndIsr' leader epoch for partition 'topicPartition'.
   */
  private def prepareReplicaManagerAndLogManager(timer: MockTimer,
                                                 topicPartition: Int,
                                                 leaderEpochInLeaderAndIsr: Int,
                                                 followerBrokerId: Int,
                                                 leaderBrokerId: Int,
                                                 countDownLatch: CountDownLatch,
                                                 expectTruncation: Boolean,
                                                 localLogOffset: Option[Long] = None,
                                                 offsetFromLeader: Long = 5,
                                                 leaderEpochFromLeader: Int = 3,
                                                 extraProps: Properties = new Properties(),
                                                 topicId: Option[Uuid] = None): (ReplicaManager, LogManager) = {
    val props = TestUtils.createBrokerConfig(0, TestUtils.MockZkConnect)
    props.put("log.dir", TestUtils.tempRelativeDir("data").getAbsolutePath)
    props.asScala ++= extraProps.asScala
    val config = KafkaConfig.fromProps(props)
    val logConfig = new LogConfig(new Properties)
    val logDir = new File(new File(config.logDirs.head), s"$topic-$topicPartition")
    Files.createDirectories(logDir.toPath)
    val mockScheduler = new MockScheduler(time)
    val mockBrokerTopicStats = new BrokerTopicStats
    val mockLogDirFailureChannel = new LogDirFailureChannel(config.logDirs.size)
    val tp = new TopicPartition(topic, topicPartition)
    val maxTransactionTimeoutMs = 30000
    val maxProducerIdExpirationMs = 30000
    val segments = new LogSegments(tp)
    val leaderEpochCache = UnifiedLog.maybeCreateLeaderEpochCache(logDir, tp, mockLogDirFailureChannel, logConfig.recordVersion, "")
    val producerStateManager = new ProducerStateManager(tp, logDir,
      maxTransactionTimeoutMs, new ProducerStateManagerConfig(maxProducerIdExpirationMs, true), time)
    val offsets = new LogLoader(
      logDir,
      tp,
      logConfig,
      mockScheduler,
      time,
      mockLogDirFailureChannel,
      hadCleanShutdown = true,
      segments,
      0L,
      0L,
      leaderEpochCache.asJava,
      producerStateManager
    ).load()
    val localLog = new LocalLog(logDir, logConfig, segments, offsets.recoveryPoint,
      offsets.nextOffsetMetadata, mockScheduler, time, tp, mockLogDirFailureChannel)
    val mockLog = new UnifiedLog(
      logStartOffset = offsets.logStartOffset,
      localLog = localLog,
      brokerTopicStats = mockBrokerTopicStats,
      producerIdExpirationCheckIntervalMs = 30000,
      leaderEpochCache = leaderEpochCache,
      producerStateManager = producerStateManager,
      _topicId = topicId,
      keepPartitionMetadataFile = true) {

      override def endOffsetForEpoch(leaderEpoch: Int): Option[OffsetAndEpoch] = {
        assertEquals(leaderEpoch, leaderEpochFromLeader)
        localLogOffset.map { logOffset =>
          Some(new OffsetAndEpoch(logOffset, leaderEpochFromLeader))
        }.getOrElse(super.endOffsetForEpoch(leaderEpoch))
      }

      override def latestEpoch: Option[Int] = Some(leaderEpochFromLeader)

      override def logEndOffsetMetadata: LogOffsetMetadata =
        localLogOffset.map(new LogOffsetMetadata(_)).getOrElse(super.logEndOffsetMetadata)

      override def logEndOffset: Long = localLogOffset.getOrElse(super.logEndOffset)
    }

    // Expect to call LogManager.truncateTo exactly once
    val topicPartitionObj = new TopicPartition(topic, topicPartition)
    val mockLogMgr: LogManager = mock(classOf[LogManager])
    when(mockLogMgr.liveLogDirs).thenReturn(config.logDirs.map(new File(_).getAbsoluteFile))
    when(mockLogMgr.getOrCreateLog(ArgumentMatchers.eq(topicPartitionObj), ArgumentMatchers.eq(false), ArgumentMatchers.eq(false), any(), any())).thenReturn(mockLog)
    when(mockLogMgr.getLog(topicPartitionObj, isFuture = false)).thenReturn(Some(mockLog))
    when(mockLogMgr.getLog(topicPartitionObj, isFuture = true)).thenReturn(None)
    val allLogs = new Pool[TopicPartition, UnifiedLog]()
    allLogs.put(topicPartitionObj, mockLog)
    when(mockLogMgr.allLogs).thenReturn(allLogs.values)
    when(mockLogMgr.isLogDirOnline(anyString)).thenReturn(true)

    val aliveBrokerIds = Seq[Integer](followerBrokerId, leaderBrokerId)
    val aliveBrokers = aliveBrokerIds.map(brokerId => new Node(brokerId, s"host$brokerId", brokerId))

    mockGetAliveBrokerFunctions(metadataCache, aliveBrokers)
    when(metadataCache.getPartitionReplicaEndpoints(
      any[TopicPartition], any[ListenerName])).
        thenReturn(Map(leaderBrokerId -> new Node(leaderBrokerId, "host1", 9092, "rack-a"),
          followerBrokerId -> new Node(followerBrokerId, "host2", 9092, "rack-b")).toMap)
    when(metadataCache.metadataVersion()).thenReturn(config.interBrokerProtocolVersion)
    val mockProducePurgatory = new DelayedOperationPurgatory[DelayedProduce](
      purgatoryName = "Produce", timer, reaperEnabled = false)
    val mockFetchPurgatory = new DelayedOperationPurgatory[DelayedFetch](
      purgatoryName = "Fetch", timer, reaperEnabled = false)
    val mockDeleteRecordsPurgatory = new DelayedOperationPurgatory[DelayedDeleteRecords](
      purgatoryName = "DeleteRecords", timer, reaperEnabled = false)
    val mockElectLeaderPurgatory = new DelayedOperationPurgatory[DelayedElectLeader](
      purgatoryName = "ElectLeader", timer, reaperEnabled = false)
    val mockRemoteFetchPurgatory = new DelayedOperationPurgatory[DelayedRemoteFetch](
      purgatoryName = "RemoteFetch", timer, reaperEnabled = false)

    // Mock network client to show leader offset of 5
    val blockingSend = new MockBlockingSender(
      Map(topicPartitionObj -> new EpochEndOffset()
        .setPartition(topicPartitionObj.partition)
        .setErrorCode(Errors.NONE.code)
        .setLeaderEpoch(leaderEpochFromLeader)
        .setEndOffset(offsetFromLeader)).asJava,
      BrokerEndPoint(1, "host1" ,1), time)
    val replicaManager = new ReplicaManager(
      metrics = metrics,
      config = config,
      time = time,
      scheduler = mockScheduler,
      logManager = mockLogMgr,
      quotaManagers = quotaManager,
      brokerTopicStats = mockBrokerTopicStats,
      metadataCache = metadataCache,
      logDirFailureChannel = mockLogDirFailureChannel,
      alterPartitionManager = alterPartitionManager,
      delayedProducePurgatoryParam = Some(mockProducePurgatory),
      delayedFetchPurgatoryParam = Some(mockFetchPurgatory),
      delayedDeleteRecordsPurgatoryParam = Some(mockDeleteRecordsPurgatory),
      delayedElectLeaderPurgatoryParam = Some(mockElectLeaderPurgatory),
      delayedRemoteFetchPurgatoryParam = Some(mockRemoteFetchPurgatory),
      threadNamePrefix = Option(this.getClass.getName)) {

      override protected def createReplicaFetcherManager(metrics: Metrics,
                                                         time: Time,
                                                         threadNamePrefix: Option[String],
                                                         replicationQuotaManager: ReplicationQuotaManager): ReplicaFetcherManager = {
        val rm = this
        new ReplicaFetcherManager(this.config, rm, metrics, time, threadNamePrefix, replicationQuotaManager, () => this.metadataCache.metadataVersion(), () => 1) {

          override def createFetcherThread(fetcherId: Int, sourceBroker: BrokerEndPoint): ReplicaFetcherThread = {
            val logContext = new LogContext(s"[ReplicaFetcher replicaId=${rm.config.brokerId}, leaderId=${sourceBroker.id}, " +
              s"fetcherId=$fetcherId] ")
            val fetchSessionHandler = new FetchSessionHandler(logContext, sourceBroker.id)
            val leader = new RemoteLeaderEndPoint(logContext.logPrefix, blockingSend, fetchSessionHandler, rm.config,
              rm, quotaManager.follower, () => rm.config.interBrokerProtocolVersion, () => 1)
            new ReplicaFetcherThread(s"ReplicaFetcherThread-$fetcherId", leader, rm.config, failedPartitions, rm,
              quotaManager.follower, logContext.logPrefix, () => rm.config.interBrokerProtocolVersion) {
              override def doWork(): Unit = {
                // In case the thread starts before the partition is added by AbstractFetcherManager,
                // add it here (it's a no-op if already added)
                val initialOffset = InitialFetchState(
                  topicId = topicId,
                  leader = new BrokerEndPoint(0, "localhost", 9092),
                  initOffset = 0L, currentLeaderEpoch = leaderEpochInLeaderAndIsr)
                addPartitions(Map(new TopicPartition(topic, topicPartition) -> initialOffset))
                super.doWork()

                // Shut the thread down after one iteration to avoid double-counting truncations
                initiateShutdown()
                countDownLatch.countDown()
              }
            }
          }
        }
      }
    }

    (replicaManager, mockLogMgr)
  }

  private def leaderAndIsrPartitionState(topicPartition: TopicPartition,
                                         leaderEpoch: Int,
                                         leaderBrokerId: Int,
                                         aliveBrokerIds: Seq[Integer],
                                         isNew: Boolean = false): LeaderAndIsrPartitionState = {
    new LeaderAndIsrPartitionState()
      .setTopicName(topic)
      .setPartitionIndex(topicPartition.partition)
      .setControllerEpoch(controllerEpoch)
      .setLeader(leaderBrokerId)
      .setLeaderEpoch(leaderEpoch)
      .setIsr(aliveBrokerIds.asJava)
      .setPartitionEpoch(zkVersion)
      .setReplicas(aliveBrokerIds.asJava)
      .setIsNew(isNew)
  }

  private class CallbackResult[T] {
    private var value: Option[T] = None
    private var fun: Option[T => Unit] = None

    def assertFired: T = {
      assertTrue(hasFired, "Callback has not been fired")
      value.get
    }

    def hasFired: Boolean = {
      value.isDefined
    }

    def fire(value: T): Unit = {
      this.value = Some(value)
      fun.foreach(f => f(value))
    }

    def onFire(fun: T => Unit): CallbackResult[T] = {
      this.fun = Some(fun)
      if (this.hasFired) fire(value.get)
      this
    }
  }

  private def appendRecords(replicaManager: ReplicaManager,
                            partition: TopicPartition,
                            records: MemoryRecords,
                            origin: AppendOrigin = AppendOrigin.CLIENT,
                            requiredAcks: Short = -1): CallbackResult[PartitionResponse] = {
    val result = new CallbackResult[PartitionResponse]()
    val topicIdPartition = new TopicIdPartition(topicId, partition)
    def appendCallback(responses: Map[TopicIdPartition, PartitionResponse]): Unit = {
      val response = responses.get(topicIdPartition)
      assertTrue(response.isDefined)
      result.fire(response.get)
    }

    replicaManager.appendRecords(
      timeout = 1000,
      requiredAcks = requiredAcks,
      internalTopicsAllowed = false,
      origin = origin,
      entriesPerPartition = Map(new TopicIdPartition(topicId, partition) -> records),
      responseCallback = appendCallback,
    )

    result
  }

  private def handleProduceAppendToMultipleTopics(replicaManager: ReplicaManager,
                                                  entriesToAppend: Map[TopicPartition, MemoryRecords],
                                                  transactionalId: String,
                                                  requiredAcks: Short = -1): CallbackResult[Map[TopicIdPartition, PartitionResponse]] = {
    val result = new CallbackResult[Map[TopicIdPartition, PartitionResponse]]()
    def appendCallback(responses: Map[TopicIdPartition, PartitionResponse]): Unit = {
      responses.foreach( response => assertTrue(responses.get(response._1).isDefined))
      result.fire(responses)
    }

    replicaManager.handleProduceAppend(
      timeout = 1000,
      requiredAcks = requiredAcks,
      internalTopicsAllowed = false,
      transactionalId = transactionalId,
      entriesPerPartition = entriesToAppend.map(e => replicaManager.getTopicIdPartition(e._1) -> e._2),
      responseCallback = appendCallback,
      transactionSupportedOperation = transactionSupportedOperation
    )

    result
  }

  private def handleProduceAppend(replicaManager: ReplicaManager,
                                  partition: TopicPartition,
                                  records: MemoryRecords,
                                  origin: AppendOrigin = AppendOrigin.CLIENT,
                                  requiredAcks: Short = -1,
                                  transactionalId: String): CallbackResult[PartitionResponse] = {
    val result = new CallbackResult[PartitionResponse]()

    val topicIdPartition = new TopicIdPartition(topicIds.get(partition.topic()).getOrElse(Uuid.ZERO_UUID), partition)
    def appendCallback(responses: Map[TopicIdPartition, PartitionResponse]): Unit = {
      val response = responses.get(topicIdPartition)
      assertTrue(response.isDefined)
      result.fire(response.get)
    }

    val entriesPerPartition = Map(partition -> records)
    replicaManager.handleProduceAppend(
      timeout = 1000,
      requiredAcks = requiredAcks,
      internalTopicsAllowed = false,
      transactionalId = transactionalId,
      entriesPerPartition = entriesPerPartition.map(e => replicaManager.getTopicIdPartition(e._1) -> e._2),
      responseCallback = appendCallback,
      transactionSupportedOperation = transactionSupportedOperation
    )

    result
  }

  private def maybeStartTransactionVerificationForPartition(replicaManager: ReplicaManager,
                                                            topicPartition: TopicPartition,
                                                            transactionalId: String,
                                                            producerId: Long,
                                                            producerEpoch: Short,
                                                            baseSequence: Int = 0): CallbackResult[Either[Errors, VerificationGuard]] = {
    val result = new CallbackResult[Either[Errors, VerificationGuard]]()
    def postVerificationCallback(errorAndGuard: (Errors, VerificationGuard)): Unit = {
      val (error, verificationGuard) = errorAndGuard
      val errorOrGuard = if (error != Errors.NONE) Left(error) else Right(verificationGuard)
      result.fire(errorOrGuard)
    }

    replicaManager.maybeStartTransactionVerificationForPartition(
      topicPartition,
      transactionalId,
      producerId,
      producerEpoch,
      baseSequence,
      postVerificationCallback,
      transactionSupportedOperation
    )
    result
  }

  private def fetchPartitionAsConsumer(
    replicaManager: ReplicaManager,
    partition: TopicIdPartition,
    partitionData: PartitionData,
    maxWaitMs: Long = 0,
    minBytes: Int = 1,
    maxBytes: Int = 1024 * 1024,
    isolationLevel: IsolationLevel = IsolationLevel.READ_UNCOMMITTED,
    clientMetadata: Option[ClientMetadata] = None,
  ): CallbackResult[FetchPartitionData] = {
    val isolation = isolationLevel match {
      case IsolationLevel.READ_COMMITTED => FetchIsolation.TXN_COMMITTED
      case IsolationLevel.READ_UNCOMMITTED => FetchIsolation.HIGH_WATERMARK
    }

    fetchPartition(
      replicaManager,
      replicaId = FetchRequest.ORDINARY_CONSUMER_ID,
      partition,
      partitionData,
      minBytes,
      maxBytes,
      isolation,
      clientMetadata,
      maxWaitMs
    )
  }

  private def fetchPartitionAsFollower(
    replicaManager: ReplicaManager,
    partition: TopicIdPartition,
    partitionData: PartitionData,
    replicaId: Int,
    maxWaitMs: Long = 0,
    minBytes: Int = 1,
    maxBytes: Int = 1024 * 1024,
  ): CallbackResult[FetchPartitionData] = {
    fetchPartition(
      replicaManager,
      replicaId = replicaId,
      partition,
      partitionData,
      minBytes = minBytes,
      maxBytes = maxBytes,
      isolation = FetchIsolation.LOG_END,
      clientMetadata = None,
      maxWaitMs = maxWaitMs
    )
  }

  private def fetchPartition(
    replicaManager: ReplicaManager,
    replicaId: Int,
    partition: TopicIdPartition,
    partitionData: PartitionData,
    minBytes: Int,
    maxBytes: Int,
    isolation: FetchIsolation,
    clientMetadata: Option[ClientMetadata],
    maxWaitMs: Long
  ): CallbackResult[FetchPartitionData] = {
    val result = new CallbackResult[FetchPartitionData]()
    def fetchCallback(responseStatus: Seq[(TopicIdPartition, FetchPartitionData)]): Unit = {
      assertEquals(1, responseStatus.size)
      val (topicPartition, fetchData) = responseStatus.head
      assertEquals(partition, topicPartition)
      result.fire(fetchData)
    }

    fetchPartitions(
      replicaManager,
      replicaId = replicaId,
      fetchInfos = Seq(partition -> partitionData),
      responseCallback = fetchCallback,
      maxWaitMs = maxWaitMs,
      minBytes = minBytes,
      maxBytes = maxBytes,
      isolation = isolation,
      clientMetadata = clientMetadata
    )

    result
  }

  private def fetchPartitions(
    replicaManager: ReplicaManager,
    replicaId: Int,
    fetchInfos: Seq[(TopicIdPartition, PartitionData)],
    responseCallback: Seq[(TopicIdPartition, FetchPartitionData)] => Unit,
    requestVersion: Short = ApiKeys.FETCH.latestVersion,
    maxWaitMs: Long = 0,
    minBytes: Int = 1,
    maxBytes: Int = 1024 * 1024,
    quota: ReplicaQuota = UnboundedQuota,
    isolation: FetchIsolation = FetchIsolation.LOG_END,
    clientMetadata: Option[ClientMetadata] = None
  ): Unit = {
    val params = new FetchParams(
      requestVersion,
      replicaId,
      1,
      maxWaitMs,
      minBytes,
      maxBytes,
      isolation,
      clientMetadata.asJava
    )

    replicaManager.fetchMessages(
      params,
      fetchInfos,
      quota,
      responseCallback
    )
  }

  private def getVerificationGuard(replicaManager: ReplicaManager,
                                   tp: TopicPartition,
                                   producerId: Long): Object = {
    replicaManager.getPartitionOrException(tp).log.get.verificationGuard(producerId)
  }

  private def setUpReplicaManagerWithMockedAddPartitionsToTxnManager(addPartitionsToTxnManager: AddPartitionsToTxnManager,
                                                                     transactionalTopicPartitions: List[TopicPartition],
                                                                     config: KafkaConfig = config): ReplicaManager = {
    val mockLogMgr = TestUtils.createLogManager(config.logDirs.map(new File(_)))
    val replicaManager = new ReplicaManager(
      metrics = metrics,
      config = config,
      time = time,
      scheduler = new MockScheduler(time),
      logManager = mockLogMgr,
      quotaManagers = quotaManager,
      metadataCache = metadataCache,
      logDirFailureChannel = new LogDirFailureChannel(config.logDirs.size),
      alterPartitionManager = alterPartitionManager,
      addPartitionsToTxnManager = Some(addPartitionsToTxnManager))

    transactionalTopicPartitions.foreach(tp => when(metadataCache.contains(tp)).thenReturn(true))

    // We will attempt to schedule to the request handler thread using a non request handler thread. Set this to avoid error.
    KafkaRequestHandler.setBypassThreadCheck(true)
    replicaManager
  }

  private def setupReplicaManagerWithMockedPurgatories(
    timer: MockTimer,
    brokerId: Int = 0,
    aliveBrokerIds: Seq[Int] = Seq(0, 1),
    propsModifier: Properties => Unit = _ => {},
    mockReplicaFetcherManager: Option[ReplicaFetcherManager] = None,
    mockReplicaAlterLogDirsManager: Option[ReplicaAlterLogDirsManager] = None,
    isShuttingDown: AtomicBoolean = new AtomicBoolean(false),
    enableRemoteStorage: Boolean = false,
    shouldMockLog: Boolean = false,
    remoteLogManager: Option[RemoteLogManager] = None,
    defaultTopicRemoteLogStorageEnable: Boolean = true,
    setupLogDirMetaProperties: Boolean = false,
    directoryEventHandler: DirectoryEventHandler = DirectoryEventHandler.NOOP,
    buildRemoteLogAuxState: Boolean = false
  ): ReplicaManager = {
    val props = TestUtils.createBrokerConfig(brokerId, TestUtils.MockZkConnect)
    val path1 = TestUtils.tempRelativeDir("data").getAbsolutePath
    val path2 = TestUtils.tempRelativeDir("data2").getAbsolutePath
    if (enableRemoteStorage) {
      props.put("log.dirs", path1)
      props.put(RemoteLogManagerConfig.REMOTE_LOG_STORAGE_SYSTEM_ENABLE_PROP, enableRemoteStorage.toString)
    } else {
      props.put("log.dirs", path1 + "," + path2)
    }
    propsModifier.apply(props)
    val config = KafkaConfig.fromProps(props)
    val logProps = new Properties()
    if (enableRemoteStorage && defaultTopicRemoteLogStorageEnable) {
      logProps.put(TopicConfig.REMOTE_LOG_STORAGE_ENABLE_CONFIG, "true")
    }
    val mockLog = setupMockLog(path1)
    if (setupLogDirMetaProperties) {
      // add meta.properties file in each dir
      config.logDirs.foreach(dir => {
        val metaProps = new MetaProperties.Builder().
          setVersion(MetaPropertiesVersion.V0).
          setClusterId("clusterId").
          setNodeId(brokerId).
          setDirectoryId(DirectoryId.random()).
          build()
        PropertiesUtils.writePropertiesFile(metaProps.toProperties,
          new File(new File(dir), MetaPropertiesEnsemble.META_PROPERTIES_NAME).getAbsolutePath, false)
      })
    }
    val mockLogMgr = TestUtils.createLogManager(config.logDirs.map(new File(_)), new LogConfig(logProps), log = if (shouldMockLog) Some(mockLog) else None, remoteStorageSystemEnable = enableRemoteStorage)
    val logConfig = new LogConfig(logProps)
    when(mockLog.config).thenReturn(logConfig)
    when(mockLog.remoteLogEnabled()).thenReturn(enableRemoteStorage)
    when(mockLog.remoteStorageSystemEnable).thenReturn(enableRemoteStorage)
    val aliveBrokers = aliveBrokerIds.map(brokerId => new Node(brokerId, s"host$brokerId", brokerId))
    brokerTopicStats = new BrokerTopicStats(java.util.Optional.of(KafkaConfig.fromProps(props)))

    when(metadataCache.metadataVersion()).thenReturn(config.interBrokerProtocolVersion)
    mockGetAliveBrokerFunctions(metadataCache, aliveBrokers)
    val mockProducePurgatory = new DelayedOperationPurgatory[DelayedProduce](
      purgatoryName = "Produce", timer, reaperEnabled = false)
    val mockFetchPurgatory = new DelayedOperationPurgatory[DelayedFetch](
      purgatoryName = "Fetch", timer, reaperEnabled = false)
    val mockDeleteRecordsPurgatory = new DelayedOperationPurgatory[DelayedDeleteRecords](
      purgatoryName = "DeleteRecords", timer, reaperEnabled = false)
    val mockDelayedElectLeaderPurgatory = new DelayedOperationPurgatory[DelayedElectLeader](
      purgatoryName = "DelayedElectLeader", timer, reaperEnabled = false)
    val mockDelayedRemoteFetchPurgatory = new DelayedOperationPurgatory[DelayedRemoteFetch](
      purgatoryName = "DelayedRemoteFetch", timer, reaperEnabled = false)

    when(metadataCache.contains(new TopicPartition(topic, 0))).thenReturn(true)

    // Transactional appends attempt to schedule to the request handler thread using a non request handler thread. Set this to avoid error.
    KafkaRequestHandler.setBypassThreadCheck(true)

    new ReplicaManager(
      metrics = metrics,
      config = config,
      time = time,
      scheduler = new MockScheduler(time),
      logManager = mockLogMgr,
      quotaManagers = quotaManager,
      metadataCache = metadataCache,
      logDirFailureChannel = new LogDirFailureChannel(config.logDirs.size),
      alterPartitionManager = alterPartitionManager,
      brokerTopicStats = brokerTopicStats,
      isShuttingDown = isShuttingDown,
      delayedProducePurgatoryParam = Some(mockProducePurgatory),
      delayedFetchPurgatoryParam = Some(mockFetchPurgatory),
      delayedDeleteRecordsPurgatoryParam = Some(mockDeleteRecordsPurgatory),
      delayedElectLeaderPurgatoryParam = Some(mockDelayedElectLeaderPurgatory),
      delayedRemoteFetchPurgatoryParam = Some(mockDelayedRemoteFetchPurgatory),
      threadNamePrefix = Option(this.getClass.getName),
      addPartitionsToTxnManager = Some(addPartitionsToTxnManager),
      directoryEventHandler = directoryEventHandler,
      remoteLogManager = if (enableRemoteStorage) {
        if (remoteLogManager.isDefined)
          remoteLogManager
        else
          Some(mockRemoteLogManager)
      } else None) {

      override protected def createReplicaFetcherManager(
        metrics: Metrics,
        time: Time,
        threadNamePrefix: Option[String],
        quotaManager: ReplicationQuotaManager
      ): ReplicaFetcherManager = {
        mockReplicaFetcherManager.getOrElse {
          if (buildRemoteLogAuxState) {
            super.createReplicaFetcherManager(
              metrics,
              time,
              threadNamePrefix,
              quotaManager
            )
            val config = this.config
            val metadataCache = this.metadataCache
            new ReplicaFetcherManager(config, this, metrics, time, threadNamePrefix, quotaManager, () => metadataCache.metadataVersion(), () => 1) {
              override def createFetcherThread(fetcherId: Int, sourceBroker: BrokerEndPoint): ReplicaFetcherThread = {
                val prefix = threadNamePrefix.map(tp => s"$tp:").getOrElse("")
                val threadName = s"${prefix}ReplicaFetcherThread-$fetcherId-${sourceBroker.id}"

                val tp = new TopicPartition(topic, 0)
                val leader = new MockLeaderEndPoint() {
                  override def fetch(fetchRequest: FetchRequest.Builder): Map[TopicPartition, FetchData] = {
                    Map(tp -> new FetchData().setErrorCode(Errors.OFFSET_MOVED_TO_TIERED_STORAGE.code))
                  }
                }
                leader.setLeaderState(tp, PartitionState(leaderEpoch = 0))
                leader.setReplicaPartitionStateCallback(tp => PartitionState(leaderEpoch = 0))

                val fetcher = new ReplicaFetcherThread(threadName, leader, config, failedPartitions, replicaManager,
                  quotaManager, "", () => config.interBrokerProtocolVersion)

                val initialFetchState = InitialFetchState(
                  topicId = Some(Uuid.randomUuid()),
                  leader = leader.brokerEndPoint(),
                  currentLeaderEpoch = 0,
                  initOffset = 0)

                fetcher.addPartitions(Map(tp -> initialFetchState))

                fetcher
              }
            }
          } else {
            super.createReplicaFetcherManager(
              metrics,
              time,
              threadNamePrefix,
              quotaManager
            )
          }
        }
      }

      override def createReplicaAlterLogDirsManager(
        quotaManager: ReplicationQuotaManager,
        brokerTopicStats: BrokerTopicStats
      ): ReplicaAlterLogDirsManager = {
        mockReplicaAlterLogDirsManager.getOrElse {
          super.createReplicaAlterLogDirsManager(
            quotaManager,
            brokerTopicStats
          )
        }
      }
    }
  }

  @Test
  def testOldLeaderLosesMetricsWhenReassignPartitions(): Unit = {
    val controllerEpoch = 0
    val leaderEpoch = 0
    val leaderEpochIncrement = 1
    val correlationId = 0
    val controllerId = 0
    val mockTopicStats1: BrokerTopicStats = mock(classOf[BrokerTopicStats])
    val (rm0, rm1) = prepareDifferentReplicaManagers(mock(classOf[BrokerTopicStats]), mockTopicStats1)

    try {
      // make broker 0 the leader of partition 0 and
      // make broker 1 the leader of partition 1
      val tp0 = new TopicPartition(topic, 0)
      val tp1 = new TopicPartition(topic, 1)
      val partition0Replicas = Seq[Integer](0, 1).asJava
      val partition1Replicas = Seq[Integer](1, 0).asJava
      val topicIds = Map(tp0.topic -> Uuid.randomUuid(), tp1.topic -> Uuid.randomUuid()).asJava

      val leaderAndIsrRequest1 = new LeaderAndIsrRequest.Builder(ApiKeys.LEADER_AND_ISR.latestVersion,
        controllerId, 0, brokerEpoch,
        Seq(
          new LeaderAndIsrPartitionState()
            .setTopicName(tp0.topic)
            .setPartitionIndex(tp0.partition)
            .setControllerEpoch(controllerEpoch)
            .setLeader(0)
            .setLeaderEpoch(leaderEpoch)
            .setIsr(partition0Replicas)
            .setPartitionEpoch(0)
            .setReplicas(partition0Replicas)
            .setIsNew(true),
          new LeaderAndIsrPartitionState()
            .setTopicName(tp1.topic)
            .setPartitionIndex(tp1.partition)
            .setControllerEpoch(controllerEpoch)
            .setLeader(1)
            .setLeaderEpoch(leaderEpoch)
            .setIsr(partition1Replicas)
            .setPartitionEpoch(0)
            .setReplicas(partition1Replicas)
            .setIsNew(true)
        ).asJava,
        topicIds,
        Set(new Node(0, "host0", 0), new Node(1, "host1", 1)).asJava).build()

      rm0.becomeLeaderOrFollower(correlationId, leaderAndIsrRequest1, (_, _) => ())
      rm1.becomeLeaderOrFollower(correlationId, leaderAndIsrRequest1, (_, _) => ())

      // make broker 0 the leader of partition 1 so broker 1 loses its leadership position
      val leaderAndIsrRequest2 = new LeaderAndIsrRequest.Builder(ApiKeys.LEADER_AND_ISR.latestVersion, controllerId,
        controllerEpoch, brokerEpoch,
        Seq(
          new LeaderAndIsrPartitionState()
            .setTopicName(tp0.topic)
            .setPartitionIndex(tp0.partition)
            .setControllerEpoch(controllerEpoch)
            .setLeader(0)
            .setLeaderEpoch(leaderEpoch + leaderEpochIncrement)
            .setIsr(partition0Replicas)
            .setPartitionEpoch(0)
            .setReplicas(partition0Replicas)
            .setIsNew(true),
          new LeaderAndIsrPartitionState()
            .setTopicName(tp1.topic)
            .setPartitionIndex(tp1.partition)
            .setControllerEpoch(controllerEpoch)
            .setLeader(0)
            .setLeaderEpoch(leaderEpoch + leaderEpochIncrement)
            .setIsr(partition1Replicas)
            .setPartitionEpoch(0)
            .setReplicas(partition1Replicas)
            .setIsNew(true)
        ).asJava,
        topicIds,
        Set(new Node(0, "host0", 0), new Node(1, "host1", 1)).asJava).build()

      rm0.becomeLeaderOrFollower(correlationId, leaderAndIsrRequest2, (_, _) => ())
      rm1.becomeLeaderOrFollower(correlationId, leaderAndIsrRequest2, (_, _) => ())
    } finally {
      Utils.tryAll(util.Arrays.asList[Callable[Void]](
        () => {
          rm0.shutdown(checkpointHW = false)
          null
        },
        () => {
          rm1.shutdown(checkpointHW = false)
          null
        }
      ))
    }

    // verify that broker 1 did remove its metrics when no longer being the leader of partition 1
    verify(mockTopicStats1).removeOldLeaderMetrics(topic)
  }

  @Test
  def testOldFollowerLosesMetricsWhenReassignPartitions(): Unit = {
    val controllerEpoch = 0
    val leaderEpoch = 0
    val leaderEpochIncrement = 1
    val correlationId = 0
    val controllerId = 0
    val mockTopicStats1: BrokerTopicStats = mock(classOf[BrokerTopicStats])
    val (rm0, rm1) = prepareDifferentReplicaManagers(mock(classOf[BrokerTopicStats]), mockTopicStats1)

    try {
      // make broker 0 the leader of partition 0 and
      // make broker 1 the leader of partition 1
      val tp0 = new TopicPartition(topic, 0)
      val tp1 = new TopicPartition(topic, 1)
      val partition0Replicas = Seq[Integer](1, 0).asJava
      val partition1Replicas = Seq[Integer](1, 0).asJava
      val topicIds = Map(tp0.topic -> Uuid.randomUuid(), tp1.topic -> Uuid.randomUuid()).asJava

      val leaderAndIsrRequest1 = new LeaderAndIsrRequest.Builder(ApiKeys.LEADER_AND_ISR.latestVersion,
        controllerId, 0, brokerEpoch,
        Seq(
          new LeaderAndIsrPartitionState()
            .setTopicName(tp0.topic)
            .setPartitionIndex(tp0.partition)
            .setControllerEpoch(controllerEpoch)
            .setLeader(1)
            .setLeaderEpoch(leaderEpoch)
            .setIsr(partition0Replicas)
            .setPartitionEpoch(0)
            .setReplicas(partition0Replicas)
            .setIsNew(true),
          new LeaderAndIsrPartitionState()
            .setTopicName(tp1.topic)
            .setPartitionIndex(tp1.partition)
            .setControllerEpoch(controllerEpoch)
            .setLeader(1)
            .setLeaderEpoch(leaderEpoch)
            .setIsr(partition1Replicas)
            .setPartitionEpoch(0)
            .setReplicas(partition1Replicas)
            .setIsNew(true)
        ).asJava,
        topicIds,
        Set(new Node(0, "host0", 0), new Node(1, "host1", 1)).asJava).build()

      rm0.becomeLeaderOrFollower(correlationId, leaderAndIsrRequest1, (_, _) => ())
      rm1.becomeLeaderOrFollower(correlationId, leaderAndIsrRequest1, (_, _) => ())

      // make broker 0 the leader of partition 1 so broker 1 loses its leadership position
      val leaderAndIsrRequest2 = new LeaderAndIsrRequest.Builder(ApiKeys.LEADER_AND_ISR.latestVersion, controllerId,
        controllerEpoch, brokerEpoch,
        Seq(
          new LeaderAndIsrPartitionState()
            .setTopicName(tp0.topic)
            .setPartitionIndex(tp0.partition)
            .setControllerEpoch(controllerEpoch)
            .setLeader(0)
            .setLeaderEpoch(leaderEpoch + leaderEpochIncrement)
            .setIsr(partition0Replicas)
            .setPartitionEpoch(0)
            .setReplicas(partition0Replicas)
            .setIsNew(true),
          new LeaderAndIsrPartitionState()
            .setTopicName(tp1.topic)
            .setPartitionIndex(tp1.partition)
            .setControllerEpoch(controllerEpoch)
            .setLeader(0)
            .setLeaderEpoch(leaderEpoch + leaderEpochIncrement)
            .setIsr(partition1Replicas)
            .setPartitionEpoch(0)
            .setReplicas(partition1Replicas)
            .setIsNew(true)
        ).asJava,
        topicIds,
        Set(new Node(0, "host0", 0), new Node(1, "host1", 1)).asJava).build()

      rm0.becomeLeaderOrFollower(correlationId, leaderAndIsrRequest2, (_, _) => ())
      rm1.becomeLeaderOrFollower(correlationId, leaderAndIsrRequest2, (_, _) => ())
    } finally {
      Utils.tryAll(util.Arrays.asList[Callable[Void]](
        () => {
          rm0.shutdown(checkpointHW = false)
          null
        },
        () => {
          rm1.shutdown(checkpointHW = false)
          null
        }
      ))
    }

    // verify that broker 1 did remove its metrics when no longer being the leader of partition 1
    verify(mockTopicStats1).removeOldLeaderMetrics(topic)
    verify(mockTopicStats1).removeOldFollowerMetrics(topic)
  }

  private def prepareDifferentReplicaManagers(brokerTopicStats1: BrokerTopicStats,
                                              brokerTopicStats2: BrokerTopicStats): (ReplicaManager, ReplicaManager) = {
    val props0 = TestUtils.createBrokerConfig(0, TestUtils.MockZkConnect)
    val props1 = TestUtils.createBrokerConfig(1, TestUtils.MockZkConnect)

    props0.put("log0.dir", TestUtils.tempRelativeDir("data").getAbsolutePath)
    props1.put("log1.dir", TestUtils.tempRelativeDir("data").getAbsolutePath)

    val config0 = KafkaConfig.fromProps(props0)
    val config1 = KafkaConfig.fromProps(props1)

    val mockLogMgr0 = TestUtils.createLogManager(config0.logDirs.map(new File(_)))
    val mockLogMgr1 = TestUtils.createLogManager(config1.logDirs.map(new File(_)))

    val metadataCache0: MetadataCache = mock(classOf[MetadataCache])
    val metadataCache1: MetadataCache = mock(classOf[MetadataCache])
    val aliveBrokers = Seq(new Node(0, "host0", 0), new Node(1, "host1", 1))
    mockGetAliveBrokerFunctions(metadataCache0, aliveBrokers)
    mockGetAliveBrokerFunctions(metadataCache1, aliveBrokers)
    when(metadataCache0.metadataVersion()).thenReturn(config0.interBrokerProtocolVersion)
    when(metadataCache1.metadataVersion()).thenReturn(config1.interBrokerProtocolVersion)

    // each replica manager is for a broker
    val rm0 = new ReplicaManager(
      metrics = metrics,
      config = config0,
      time = time,
      scheduler = new MockScheduler(time),
      logManager = mockLogMgr0,
      quotaManagers = quotaManager,
      brokerTopicStats = brokerTopicStats1,
      metadataCache = metadataCache0,
      logDirFailureChannel = new LogDirFailureChannel(config0.logDirs.size),
      alterPartitionManager = alterPartitionManager)
    val rm1 = new ReplicaManager(
      metrics = metrics,
      config = config1,
      time = time,
      scheduler = new MockScheduler(time),
      logManager = mockLogMgr1,
      quotaManagers = quotaManager,
      brokerTopicStats = brokerTopicStats2,
      metadataCache = metadataCache1,
      logDirFailureChannel = new LogDirFailureChannel(config1.logDirs.size),
      alterPartitionManager = alterPartitionManager)

    (rm0, rm1)
  }

  @ParameterizedTest
  @ValueSource(booleans = Array(true, false))
  def testStopReplicaWithStaleControllerEpoch(enableRemoteStorage: Boolean): Unit = {
    val mockTimer = new MockTimer(time)
    val replicaManager = setupReplicaManagerWithMockedPurgatories(mockTimer, aliveBrokerIds = Seq(0, 1),
      enableRemoteStorage = enableRemoteStorage)

    try {
      val tp0 = new TopicPartition(topic, 0)
      val offsetCheckpoints = new LazyOffsetCheckpoints(replicaManager.highWatermarkCheckpoints)
      replicaManager.createPartition(tp0).createLogIfNotExists(isNew = false, isFutureReplica = false, offsetCheckpoints, None)

      val becomeLeaderRequest = new LeaderAndIsrRequest.Builder(ApiKeys.LEADER_AND_ISR.latestVersion, 0, 10, brokerEpoch,
        Seq(leaderAndIsrPartitionState(tp0, 1, 0, Seq(0, 1), true)).asJava,
        Collections.singletonMap(topic, Uuid.randomUuid()),
        Set(new Node(0, "host1", 0), new Node(1, "host2", 1)).asJava
      ).build()

      replicaManager.becomeLeaderOrFollower(1, becomeLeaderRequest, (_, _) => ())

      val partitionStates = Map(tp0 -> new StopReplicaPartitionState()
        .setPartitionIndex(tp0.partition)
        .setLeaderEpoch(1)
        .setDeletePartition(false)
      )

      val (_, error) = replicaManager.stopReplicas(1, 0, 0, partitionStates)
      assertEquals(Errors.STALE_CONTROLLER_EPOCH, error)
      if (enableRemoteStorage) {
        verify(mockRemoteLogManager, times(0)).stopPartitions(any(), any())
      }
    } finally {
      replicaManager.shutdown(checkpointHW = false)
    }
  }

  @ParameterizedTest
  @ValueSource(booleans = Array(true, false))
  def testStopReplicaWithOfflinePartition(enableRemoteStorage: Boolean): Unit = {
    val mockTimer = new MockTimer(time)
    val replicaManager = setupReplicaManagerWithMockedPurgatories(mockTimer, aliveBrokerIds = Seq(0, 1),
      enableRemoteStorage = enableRemoteStorage)

    try {
      val tp0 = new TopicPartition(topic, 0)
      val offsetCheckpoints = new LazyOffsetCheckpoints(replicaManager.highWatermarkCheckpoints)
      replicaManager.createPartition(tp0).createLogIfNotExists(isNew = false, isFutureReplica = false, offsetCheckpoints, None)

      val becomeLeaderRequest = new LeaderAndIsrRequest.Builder(ApiKeys.LEADER_AND_ISR.latestVersion, 0, 0, brokerEpoch,
        Seq(leaderAndIsrPartitionState(tp0, 1, 0, Seq(0, 1), true)).asJava,
        Collections.singletonMap(topic, Uuid.randomUuid()),
        Set(new Node(0, "host1", 0), new Node(1, "host2", 1)).asJava
      ).build()

      replicaManager.becomeLeaderOrFollower(1, becomeLeaderRequest, (_, _) => ())
      replicaManager.markPartitionOffline(tp0)

      val partitionStates = Map(tp0 -> new StopReplicaPartitionState()
        .setPartitionIndex(tp0.partition)
        .setLeaderEpoch(1)
        .setDeletePartition(false)
      )

      val (result, error) = replicaManager.stopReplicas(1, 0, 0, partitionStates)
      assertEquals(Errors.NONE, error)
      assertEquals(Map(tp0 -> Errors.KAFKA_STORAGE_ERROR), result)
      if (enableRemoteStorage) {
        verify(mockRemoteLogManager, times(0)).stopPartitions(any(), any())
      }
    } finally {
      replicaManager.shutdown(checkpointHW = false)
    }
  }

  @ParameterizedTest
  @ValueSource(booleans = Array(true, false))
  def testStopReplicaWithInexistentPartition(enableRemoteStorage: Boolean): Unit = {
    testStopReplicaWithInexistentPartition(false, false, enableRemoteStorage)
  }

  @ParameterizedTest
  @ValueSource(booleans = Array(true, false))
  def testStopReplicaWithInexistentPartitionAndPartitionsDelete(enableRemoteStorage: Boolean): Unit = {
    testStopReplicaWithInexistentPartition(true, false, enableRemoteStorage)
  }

  @ParameterizedTest
  @ValueSource(booleans = Array(true, false))
  def testStopReplicaWithInexistentPartitionAndPartitionsDeleteAndIOException(enableRemoteStorage: Boolean): Unit = {
    testStopReplicaWithInexistentPartition(true, true, enableRemoteStorage)
  }

  private def testStopReplicaWithInexistentPartition(deletePartitions: Boolean,
                                                     throwIOException: Boolean,
                                                     enableRemoteStorage: Boolean): Unit = {
    val mockTimer = new MockTimer(time)
    val replicaManager = setupReplicaManagerWithMockedPurgatories(mockTimer, aliveBrokerIds = Seq(0, 1),
      enableRemoteStorage = enableRemoteStorage)

    try {
      val tp0 = new TopicPartition(topic, 0)
      val log = replicaManager.logManager.getOrCreateLog(tp0, true, topicId = None)

      if (throwIOException) {
        // Delete the underlying directory to trigger an KafkaStorageException
        val dir = log.dir.getParentFile
        Utils.delete(dir)
        Files.createFile(dir.toPath)
      }

      val partitionStates = Map(tp0 -> new StopReplicaPartitionState()
        .setPartitionIndex(tp0.partition)
        .setLeaderEpoch(1)
        .setDeletePartition(deletePartitions)
      )

      val (result, error) = replicaManager.stopReplicas(1, 0, 0, partitionStates)
      assertEquals(Errors.NONE, error)

      if (throwIOException && deletePartitions) {
        assertEquals(Map(tp0 -> Errors.KAFKA_STORAGE_ERROR), result)
        assertTrue(replicaManager.logManager.getLog(tp0).isEmpty)
      } else if (deletePartitions) {
        assertEquals(Map(tp0 -> Errors.NONE), result)
        assertTrue(replicaManager.logManager.getLog(tp0).isEmpty)
      } else {
        assertEquals(Map(tp0 -> Errors.NONE), result)
        assertTrue(replicaManager.logManager.getLog(tp0).isDefined)
      }
      if (enableRemoteStorage) {
        if (throwIOException) {
          verify(mockRemoteLogManager, times(0)).stopPartitions(any(), any())
        } else {
          verify(mockRemoteLogManager, times(1))
            .stopPartitions(ArgumentMatchers.eq(Collections.singleton(StopPartition(tp0, deleteLocalLog = deletePartitions))), any())
        }
      }
    } finally {
      replicaManager.shutdown(checkpointHW = false)
    }
  }

  @ParameterizedTest
  @ValueSource(booleans = Array(true, false))
  def testStopReplicaWithExistingPartitionAndNewerLeaderEpoch(enableRemoteStorage: Boolean): Unit = {
    testStopReplicaWithExistingPartition(2, false, false, Errors.NONE, enableRemoteStorage)
  }

  @ParameterizedTest
  @ValueSource(booleans = Array(true, false))
  def testStopReplicaWithExistingPartitionAndOlderLeaderEpoch(enableRemoteStorage: Boolean): Unit = {
    testStopReplicaWithExistingPartition(0, false, false, Errors.FENCED_LEADER_EPOCH, enableRemoteStorage)
  }

  @ParameterizedTest
  @ValueSource(booleans = Array(true, false))
  def testStopReplicaWithExistingPartitionAndEqualLeaderEpoch(enableRemoteStorage: Boolean): Unit = {
    testStopReplicaWithExistingPartition(1, false, false, Errors.NONE, enableRemoteStorage)
  }

  @ParameterizedTest
  @ValueSource(booleans = Array(true, false))
  def testStopReplicaWithExistingPartitionAndDeleteSentinel(enableRemoteStorage: Boolean): Unit = {
    testStopReplicaWithExistingPartition(LeaderAndIsr.EpochDuringDelete, false, false, Errors.NONE, enableRemoteStorage)
  }

  @ParameterizedTest
  @ValueSource(booleans = Array(true, false))
  def testStopReplicaWithExistingPartitionAndLeaderEpochNotProvided(enableRemoteStorage: Boolean): Unit = {
    testStopReplicaWithExistingPartition(LeaderAndIsr.NoEpoch, false, false, Errors.NONE, enableRemoteStorage)
  }

  @ParameterizedTest
  @ValueSource(booleans = Array(true, false))
  def testStopReplicaWithDeletePartitionAndExistingPartitionAndNewerLeaderEpoch(enableRemoteStorage: Boolean): Unit = {
    testStopReplicaWithExistingPartition(2, true, false, Errors.NONE, enableRemoteStorage)
  }

  @ParameterizedTest
  @ValueSource(booleans = Array(true, false))
  def testStopReplicaWithDeletePartitionAndExistingPartitionAndNewerLeaderEpochAndIOException(enableRemoteStorage: Boolean): Unit = {
    testStopReplicaWithExistingPartition(2, true, true, Errors.KAFKA_STORAGE_ERROR, enableRemoteStorage)
  }

  @ParameterizedTest
  @ValueSource(booleans = Array(true, false))
  def testStopReplicaWithDeletePartitionAndExistingPartitionAndOlderLeaderEpoch(enableRemoteStorage: Boolean): Unit = {
    testStopReplicaWithExistingPartition(0, true, false, Errors.FENCED_LEADER_EPOCH, enableRemoteStorage)
  }

  @ParameterizedTest
  @ValueSource(booleans = Array(true, false))
  def testStopReplicaWithDeletePartitionAndExistingPartitionAndEqualLeaderEpoch(enableRemoteStorage: Boolean): Unit = {
    testStopReplicaWithExistingPartition(1, true, false, Errors.NONE, enableRemoteStorage)
  }

  @ParameterizedTest
  @ValueSource(booleans = Array(true, false))
  def testStopReplicaWithDeletePartitionAndExistingPartitionAndDeleteSentinel(enableRemoteStorage: Boolean): Unit = {
    testStopReplicaWithExistingPartition(LeaderAndIsr.EpochDuringDelete, true, false, Errors.NONE, enableRemoteStorage)
  }

  @ParameterizedTest
  @ValueSource(booleans = Array(true, false))
  def testStopReplicaWithDeletePartitionAndExistingPartitionAndLeaderEpochNotProvided(enableRemoteStorage: Boolean): Unit = {
    testStopReplicaWithExistingPartition(LeaderAndIsr.NoEpoch, true, false, Errors.NONE, enableRemoteStorage)
  }

  @ParameterizedTest
  @ValueSource(booleans = Array(true, false))
  def testOffsetOutOfRangeExceptionWhenReadFromLog(isFromFollower: Boolean): Unit = {
    val replicaId = if (isFromFollower) 1 else -1
    val tp0 = new TopicPartition(topic, 0)
    val tidp0 = new TopicIdPartition(topicId, tp0)
    // create a replicaManager with remoteLog enabled
    val replicaManager = setupReplicaManagerWithMockedPurgatories(new MockTimer(time), aliveBrokerIds = Seq(0, 1, 2), enableRemoteStorage = true, shouldMockLog = true)
    try {
      val offsetCheckpoints = new LazyOffsetCheckpoints(replicaManager.highWatermarkCheckpoints)
      replicaManager.createPartition(tp0).createLogIfNotExists(isNew = false, isFutureReplica = false, offsetCheckpoints, None)
      val partition0Replicas = Seq[Integer](0, 1).asJava
      val topicIds = Map(tp0.topic -> topicId).asJava
      val leaderEpoch = 0
      val leaderAndIsrRequest = new LeaderAndIsrRequest.Builder(ApiKeys.LEADER_AND_ISR.latestVersion, 0, 0, brokerEpoch,
        Seq(
          new LeaderAndIsrPartitionState()
            .setTopicName(tp0.topic)
            .setPartitionIndex(tp0.partition)
            .setControllerEpoch(0)
            .setLeader(leaderEpoch)
            .setLeaderEpoch(0)
            .setIsr(partition0Replicas)
            .setPartitionEpoch(0)
            .setReplicas(partition0Replicas)
            .setIsNew(true)
        ).asJava,
        topicIds,
        Set(new Node(0, "host1", 0), new Node(1, "host2", 1)).asJava).build()
      replicaManager.becomeLeaderOrFollower(0, leaderAndIsrRequest, (_, _) => ())

      val params = new FetchParams(ApiKeys.FETCH.latestVersion, replicaId, 1, 1000, 0, 100, FetchIsolation.LOG_END, None.asJava)
      // when reading log, it'll throw OffsetOutOfRangeException, which will be handled separately
      val result = replicaManager.readFromLog(params, Seq(tidp0 -> new PartitionData(topicId, 1, 0, 100000, Optional.of[Integer](leaderEpoch), Optional.of[Integer](leaderEpoch))), UnboundedQuota, false)

      if (isFromFollower) {
        // expect OFFSET_MOVED_TO_TIERED_STORAGE error returned if it's from follower, since the data is already available in remote log
        assertEquals(Errors.OFFSET_MOVED_TO_TIERED_STORAGE, result.head._2.error)
      } else {
        assertEquals(Errors.NONE, result.head._2.error)
      }
      assertEquals(startOffset, result.head._2.leaderLogStartOffset)
      assertEquals(endOffset, result.head._2.leaderLogEndOffset)
      assertEquals(highHW, result.head._2.highWatermark)
      if (isFromFollower) {
        assertFalse(result.head._2.info.delayedRemoteStorageFetch.isPresent)
      } else {
        // for consumer fetch, we should return a delayedRemoteStorageFetch to wait for remote fetch
        assertTrue(result.head._2.info.delayedRemoteStorageFetch.isPresent)
      }
    } finally {
      replicaManager.shutdown(checkpointHW = false)
    }
  }

  @ParameterizedTest
  @ValueSource(booleans = Array(true, false))
  def testOffsetOutOfRangeExceptionWhenFetchMessages(isFromFollower: Boolean): Unit = {
    val replicaId = if (isFromFollower) 1 else -1
    val tp0 = new TopicPartition(topic, 0)
    val tidp0 = new TopicIdPartition(topicId, tp0)
    // create a replicaManager with remoteLog enabled
    val replicaManager = setupReplicaManagerWithMockedPurgatories(new MockTimer(time), aliveBrokerIds = Seq(0, 1, 2), enableRemoteStorage = true, shouldMockLog= true)
    try {
      val offsetCheckpoints = new LazyOffsetCheckpoints(replicaManager.highWatermarkCheckpoints)
      replicaManager.createPartition(tp0).createLogIfNotExists(isNew = false, isFutureReplica = false, offsetCheckpoints, None)
      val partition0Replicas = Seq[Integer](0, 1).asJava
      val topicIds = Map(tp0.topic -> topicId).asJava
      val leaderEpoch = 0
      val leaderAndIsrRequest = new LeaderAndIsrRequest.Builder(ApiKeys.LEADER_AND_ISR.latestVersion, 0, 0, brokerEpoch,
        Seq(
          new LeaderAndIsrPartitionState()
            .setTopicName(tp0.topic)
            .setPartitionIndex(tp0.partition)
            .setControllerEpoch(0)
            .setLeader(leaderEpoch)
            .setLeaderEpoch(0)
            .setIsr(partition0Replicas)
            .setPartitionEpoch(0)
            .setReplicas(partition0Replicas)
            .setIsNew(true)
        ).asJava,
        topicIds,
        Set(new Node(0, "host1", 0), new Node(1, "host2", 1)).asJava).build()
      replicaManager.becomeLeaderOrFollower(0, leaderAndIsrRequest, (_, _) => ())

      val params = new FetchParams(ApiKeys.FETCH.latestVersion, replicaId, 1, 1000, 10, 100, FetchIsolation.LOG_END, None.asJava)
      val fetchOffset = 1

      def fetchCallback(responseStatus: Seq[(TopicIdPartition, FetchPartitionData)]): Unit = {
        assertEquals(1, responseStatus.size)
        assertEquals(tidp0, responseStatus.toMap.keySet.head)
        val fetchPartitionData: FetchPartitionData = responseStatus.toMap.get(tidp0).get
        // should only follower fetch enter callback since consumer fetch will enter remoteFetch purgatory
        assertTrue(isFromFollower)
        assertEquals(Errors.OFFSET_MOVED_TO_TIERED_STORAGE, fetchPartitionData.error)
        assertEquals(startOffset, fetchPartitionData.logStartOffset)
        assertEquals(highHW, fetchPartitionData.highWatermark)
      }

      // when reading log, it'll throw OffsetOutOfRangeException, which will be handled separately
      replicaManager.fetchMessages(params, Seq(tidp0 -> new PartitionData(topicId, fetchOffset, 0, 100000, Optional.of[Integer](leaderEpoch), Optional.of[Integer](leaderEpoch))), UnboundedQuota, fetchCallback)

      val remoteStorageFetchInfoArg: ArgumentCaptor[RemoteStorageFetchInfo] = ArgumentCaptor.forClass(classOf[RemoteStorageFetchInfo])
      if (isFromFollower) {
        verify(mockRemoteLogManager, never()).asyncRead(remoteStorageFetchInfoArg.capture(), any())
      } else {
        verify(mockRemoteLogManager).asyncRead(remoteStorageFetchInfoArg.capture(), any())
        val remoteStorageFetchInfo = remoteStorageFetchInfoArg.getValue
        assertEquals(tp0, remoteStorageFetchInfo.topicPartition)
        assertEquals(fetchOffset, remoteStorageFetchInfo.fetchInfo.fetchOffset)
        assertEquals(topicId, remoteStorageFetchInfo.fetchInfo.topicId)
        assertEquals(startOffset, remoteStorageFetchInfo.fetchInfo.logStartOffset)
        assertEquals(leaderEpoch, remoteStorageFetchInfo.fetchInfo.currentLeaderEpoch.get())
      }
    } finally {
      replicaManager.shutdown(checkpointHW = false)
    }
  }

  @Test
  def testRemoteLogReaderMetrics(): Unit = {
    val replicaId = -1
    val tp0 = new TopicPartition(topic, 0)
    val tidp0 = new TopicIdPartition(topicId, tp0)

    val props = new Properties()
    props.put("zookeeper.connect", "test")
    props.put(RemoteLogManagerConfig.REMOTE_LOG_STORAGE_SYSTEM_ENABLE_PROP, true.toString)
    props.put(RemoteLogManagerConfig.REMOTE_STORAGE_MANAGER_CLASS_NAME_PROP, classOf[NoOpRemoteStorageManager].getName)
    props.put(RemoteLogManagerConfig.REMOTE_LOG_METADATA_MANAGER_CLASS_NAME_PROP, classOf[NoOpRemoteLogMetadataManager].getName)
    // set log reader threads number to 2
    props.put(RemoteLogManagerConfig.REMOTE_LOG_READER_THREADS_PROP, 2.toString)
    val config = new AbstractConfig(RemoteLogManagerConfig.CONFIG_DEF, props)
    val remoteLogManagerConfig = new RemoteLogManagerConfig(config)
    val mockLog = mock(classOf[UnifiedLog])
    val brokerTopicStats = new BrokerTopicStats(java.util.Optional.of(KafkaConfig.fromProps(props)))
    val remoteLogManager = new RemoteLogManager(
      remoteLogManagerConfig,
      0,
      TestUtils.tempRelativeDir("data").getAbsolutePath,
      "clusterId",
      time,
      _ => Optional.of(mockLog),
      (TopicPartition, Long) => {},
      brokerTopicStats)
    val spyRLM = spy(remoteLogManager)

    val replicaManager = setupReplicaManagerWithMockedPurgatories(new MockTimer(time), aliveBrokerIds = Seq(0, 1, 2), enableRemoteStorage = true, shouldMockLog = true, remoteLogManager = Some(spyRLM))
    try {
      val offsetCheckpoints = new LazyOffsetCheckpoints(replicaManager.highWatermarkCheckpoints)
      replicaManager.createPartition(tp0).createLogIfNotExists(isNew = false, isFutureReplica = false, offsetCheckpoints, None)
      val partition0Replicas = Seq[Integer](0, 1).asJava
      val topicIds = Map(tp0.topic -> topicId).asJava
      val leaderEpoch = 0
      val leaderAndIsrRequest = new LeaderAndIsrRequest.Builder(ApiKeys.LEADER_AND_ISR.latestVersion, 0, 0, brokerEpoch,
        Seq(
          new LeaderAndIsrPartitionState()
            .setTopicName(tp0.topic)
            .setPartitionIndex(tp0.partition)
            .setControllerEpoch(0)
            .setLeader(leaderEpoch)
            .setLeaderEpoch(0)
            .setIsr(partition0Replicas)
            .setPartitionEpoch(0)
            .setReplicas(partition0Replicas)
            .setIsNew(true)
        ).asJava,
        topicIds,
        Set(new Node(0, "host1", 0), new Node(1, "host2", 1)).asJava).build()
      replicaManager.becomeLeaderOrFollower(0, leaderAndIsrRequest, (_, _) => ())

      val params = new FetchParams(ApiKeys.FETCH.latestVersion, replicaId, 1, 1000, 10, 100, FetchIsolation.LOG_END, None.asJava)
      val fetchOffset = 1

      def fetchCallback(responseStatus: Seq[(TopicIdPartition, FetchPartitionData)]): Unit = {
        assertEquals(1, responseStatus.size)
        assertEquals(tidp0, responseStatus.toMap.keySet.head)
      }

      assertEquals(1.0, yammerMetricValue("RemoteLogReaderAvgIdlePercent").asInstanceOf[Double])
      assertEquals(0, yammerMetricValue("RemoteLogReaderTaskQueueSize").asInstanceOf[Int])

      // our thread number is 2
      val queueLatch = new CountDownLatch(2)
      val doneLatch = new CountDownLatch(1)

      doAnswer(_ => {
        queueLatch.countDown()
        // wait until verification completed
        doneLatch.await(5000, TimeUnit.MILLISECONDS)
        new FetchDataInfo(new LogOffsetMetadata(startOffset), mock(classOf[Records]))
      }).when(spyRLM).read(any())

      // create 5 asyncRead tasks, which should enqueue 3 task
      for (i <- 1 to 5)
        replicaManager.fetchMessages(params, Seq(tidp0 -> new PartitionData(topicId, fetchOffset, 0, 100000, Optional.of[Integer](leaderEpoch), Optional.of[Integer](leaderEpoch))), UnboundedQuota, fetchCallback)

      // wait until at least 2 task submitted to use all the available threads
      queueLatch.await(5000, TimeUnit.MILLISECONDS)
      // RemoteLogReader should not be all idle
      assertTrue(yammerMetricValue("RemoteLogReaderAvgIdlePercent").asInstanceOf[Double] < 1.0)
      // RemoteLogReader should queue some tasks
      assertEquals(3, yammerMetricValue("RemoteLogReaderTaskQueueSize").asInstanceOf[Int])
      // unlock all tasks
      doneLatch.countDown()
    } finally {
      Utils.tryAll(util.Arrays.asList[Callable[Void]](
        () => {
          replicaManager.shutdown(checkpointHW = false)
          null
        },
        () => {
          remoteLogManager.close()
          null
        }
      ))
    }
  }

  @Test
  def testRemoteFetchExpiresPerSecMetric(): Unit = {
    val replicaId = -1
    val tp0 = new TopicPartition(topic, 0)
    val tidp0 = new TopicIdPartition(topicId, tp0)

    val props = new Properties()
    props.put("zookeeper.connect", "test")
    props.put(RemoteLogManagerConfig.REMOTE_LOG_STORAGE_SYSTEM_ENABLE_PROP, true.toString)
    props.put(RemoteLogManagerConfig.REMOTE_STORAGE_MANAGER_CLASS_NAME_PROP, classOf[NoOpRemoteStorageManager].getName)
    props.put(RemoteLogManagerConfig.REMOTE_LOG_METADATA_MANAGER_CLASS_NAME_PROP, classOf[NoOpRemoteLogMetadataManager].getName)
    val config = new AbstractConfig(RemoteLogManagerConfig.CONFIG_DEF, props)
    val remoteLogManagerConfig = new RemoteLogManagerConfig(config)
    val dummyLog = mock(classOf[UnifiedLog])
    val brokerTopicStats = new BrokerTopicStats(java.util.Optional.of(KafkaConfig.fromProps(props)))
    val remoteLogManager = new RemoteLogManager(
      remoteLogManagerConfig,
      0,
      TestUtils.tempRelativeDir("data").getAbsolutePath,
      "clusterId",
      time,
      _ => Optional.of(dummyLog),
      (TopicPartition, Long) => {},
      brokerTopicStats)
    val spyRLM = spy(remoteLogManager)
    val timer = new MockTimer(time)

    val replicaManager = setupReplicaManagerWithMockedPurgatories(timer, aliveBrokerIds = Seq(0, 1, 2), enableRemoteStorage = true, shouldMockLog = true, remoteLogManager = Some(spyRLM))

    try {
      val offsetCheckpoints = new LazyOffsetCheckpoints(replicaManager.highWatermarkCheckpoints)
      replicaManager.createPartition(tp0).createLogIfNotExists(isNew = false, isFutureReplica = false, offsetCheckpoints, None)
      val partition0Replicas = Seq[Integer](0, 1).asJava
      val topicIds = Map(tp0.topic -> topicId).asJava
      val leaderEpoch = 0
      val leaderAndIsrRequest = new LeaderAndIsrRequest.Builder(ApiKeys.LEADER_AND_ISR.latestVersion, 0, 0, brokerEpoch,
        Seq(
          new LeaderAndIsrPartitionState()
            .setTopicName(tp0.topic)
            .setPartitionIndex(tp0.partition)
            .setControllerEpoch(0)
            .setLeader(leaderEpoch)
            .setLeaderEpoch(0)
            .setIsr(partition0Replicas)
            .setPartitionEpoch(0)
            .setReplicas(partition0Replicas)
            .setIsNew(true)
        ).asJava,
        topicIds,
        Set(new Node(0, "host1", 0), new Node(1, "host2", 1)).asJava).build()
      replicaManager.becomeLeaderOrFollower(0, leaderAndIsrRequest, (_, _) => ())

      val mockLog = replicaManager.getPartitionOrException(tp0).log.get
      when(mockLog.endOffsetForEpoch(anyInt())).thenReturn(Some(new OffsetAndEpoch(1, 1)))
      when(mockLog.read(anyLong(), anyInt(), any(), anyBoolean())).thenReturn(new FetchDataInfo(
        new LogOffsetMetadata(0L, 0L, 0),
        MemoryRecords.EMPTY
      ))
      val endOffsetMetadata = new LogOffsetMetadata(100L, 0L, 500)
      when(mockLog.fetchOffsetSnapshot).thenReturn(new LogOffsetSnapshot(
        0L,
        endOffsetMetadata,
        endOffsetMetadata,
        endOffsetMetadata))

      val params = new FetchParams(ApiKeys.FETCH.latestVersion, replicaId, 1, 1000, 10, 100, FetchIsolation.LOG_END, None.asJava)
      val fetchOffset = 1

      def fetchCallback(responseStatus: Seq[(TopicIdPartition, FetchPartitionData)]): Unit = {
        assertEquals(1, responseStatus.size)
        assertEquals(tidp0, responseStatus.toMap.keySet.head)
      }

      val latch = new CountDownLatch(1)
      doAnswer(_ => {
        // wait until verification completes
        latch.await(5000, TimeUnit.MILLISECONDS)
        mock(classOf[FetchDataInfo])
      }).when(spyRLM).read(any())

      val curExpiresPerSec = DelayedRemoteFetchMetrics.expiredRequestMeter.count()
      replicaManager.fetchMessages(params, Seq(tidp0 -> new PartitionData(topicId, fetchOffset, 0, 100000, Optional.of[Integer](leaderEpoch), Optional.of[Integer](leaderEpoch))), UnboundedQuota, fetchCallback)
      // advancing the clock to expire the delayed remote fetch
      timer.advanceClock(2000L)

      // verify the DelayedRemoteFetchMetrics.expiredRequestMeter.mark is called since the delayed remote fetch is expired
      TestUtils.waitUntilTrue(() => (curExpiresPerSec + 1) == DelayedRemoteFetchMetrics.expiredRequestMeter.count(), "DelayedRemoteFetchMetrics.expiredRequestMeter.count() should be 1, but got: " + DelayedRemoteFetchMetrics.expiredRequestMeter.count(), 10000L)
      latch.countDown()
    } finally {
      Utils.tryAll(util.Arrays.asList[Callable[Void]](
        () => {
          replicaManager.shutdown(checkpointHW = false)
          null
        },
        () => {
          remoteLogManager.close()
          null
        }
      ))
    }
  }

  private def yammerMetricValue(name: String): Any = {
    val allMetrics = KafkaYammerMetrics.defaultRegistry.allMetrics.asScala
    val (_, metric) = allMetrics.find { case (n, _) => n.getMBeanName.endsWith(name) }
      .getOrElse(fail(s"Unable to find broker metric $name: allMetrics: ${allMetrics.keySet.map(_.getMBeanName)}"))
    metric match {
      case m: Gauge[_] => m.value
      case m: Meter => m.count()
      case m => fail(s"Unexpected broker metric of class ${m.getClass}")
    }
  }

  @Test
  def testSuccessfulBuildRemoteLogAuxStateMetrics(): Unit = {
    val tp0 = new TopicPartition(topic, 0)

    val remoteLogManager = mock(classOf[RemoteLogManager])
    val remoteLogSegmentMetadata = mock(classOf[RemoteLogSegmentMetadata])
    when(remoteLogManager.fetchRemoteLogSegmentMetadata(any(), anyInt(), anyLong())).thenReturn(
      Optional.of(remoteLogSegmentMetadata)
    )
    val storageManager = mock(classOf[RemoteStorageManager])
    when(storageManager.fetchIndex(any(), any())).thenReturn(new ByteArrayInputStream("0".getBytes()))
    when(remoteLogManager.storageManager()).thenReturn(storageManager)

    val replicaManager = setupReplicaManagerWithMockedPurgatories(new MockTimer(time), aliveBrokerIds = Seq(0, 1, 2), enableRemoteStorage = true, shouldMockLog = true, remoteLogManager = Some(remoteLogManager), buildRemoteLogAuxState = true)
    try {

      val offsetCheckpoints = new LazyOffsetCheckpoints(replicaManager.highWatermarkCheckpoints)
      replicaManager.createPartition(tp0).createLogIfNotExists(isNew = false, isFutureReplica = false, offsetCheckpoints, None)
      val partition0Replicas = Seq[Integer](0, 1).asJava
      val topicIds = Map(tp0.topic -> topicId).asJava
      val leaderAndIsrRequest = new LeaderAndIsrRequest.Builder(ApiKeys.LEADER_AND_ISR.latestVersion, 0, 0, brokerEpoch,
        Seq(
          new LeaderAndIsrPartitionState()
            .setTopicName(tp0.topic)
            .setPartitionIndex(tp0.partition)
            .setControllerEpoch(0)
            .setLeader(1)
            .setLeaderEpoch(0)
            .setIsr(partition0Replicas)
            .setPartitionEpoch(0)
            .setReplicas(partition0Replicas)
            .setIsNew(true)
        ).asJava,
        topicIds,
        Set(new Node(0, "host1", 0), new Node(1, "host2", 1)).asJava).build()

      // Verify the metrics for build remote log state and for failures is zero before replicas start to fetch
      assertEquals(0, brokerTopicStats.topicStats(tp0.topic()).buildRemoteLogAuxStateRequestRate.count)
      assertEquals(0, brokerTopicStats.topicStats(tp0.topic()).failedBuildRemoteLogAuxStateRate.count)
      // Verify aggregate metrics
      assertEquals(0, brokerTopicStats.allTopicsStats.buildRemoteLogAuxStateRequestRate.count)
      assertEquals(0, brokerTopicStats.allTopicsStats.failedBuildRemoteLogAuxStateRate.count)

      replicaManager.becomeLeaderOrFollower(0, leaderAndIsrRequest, (_, _) => ())

      // Replicas fetch from the leader periodically, therefore we check that the metric value is increasing
      assertTrue(brokerTopicStats.topicStats(tp0.topic()).buildRemoteLogAuxStateRequestRate.count > 0)
      assertEquals(0, brokerTopicStats.topicStats(tp0.topic()).failedBuildRemoteLogAuxStateRate.count)
      // Verify aggregate metrics
      assertTrue(brokerTopicStats.allTopicsStats.buildRemoteLogAuxStateRequestRate.count > 0)
      assertEquals(0, brokerTopicStats.allTopicsStats.failedBuildRemoteLogAuxStateRate.count)
    } finally {
      replicaManager.shutdown(checkpointHW = false)
    }
  }

  @Test
  def testFailedBuildRemoteLogAuxStateMetrics(): Unit = {
    val tp0 = new TopicPartition(topic, 0)

    val remoteLogManager = mock(classOf[RemoteLogManager])
    val storageManager = mock(classOf[RemoteStorageManager])
    when(storageManager.fetchIndex(any(), any())).thenReturn(new ByteArrayInputStream("0".getBytes()))
    when(remoteLogManager.storageManager()).thenReturn(storageManager)

    val replicaManager = setupReplicaManagerWithMockedPurgatories(new MockTimer(time), aliveBrokerIds = Seq(0, 1, 2), enableRemoteStorage = true, shouldMockLog = true, remoteLogManager = Some(remoteLogManager), buildRemoteLogAuxState = true)
    try {
      val offsetCheckpoints = new LazyOffsetCheckpoints(replicaManager.highWatermarkCheckpoints)
      replicaManager.createPartition(tp0).createLogIfNotExists(isNew = false, isFutureReplica = false, offsetCheckpoints, None)
      val partition0Replicas = Seq[Integer](0, 1).asJava
      val topicIds = Map(tp0.topic -> topicId).asJava
      val leaderAndIsrRequest = new LeaderAndIsrRequest.Builder(ApiKeys.LEADER_AND_ISR.latestVersion, 0, 0, brokerEpoch,
        Seq(
          new LeaderAndIsrPartitionState()
            .setTopicName(tp0.topic)
            .setPartitionIndex(tp0.partition)
            .setControllerEpoch(0)
            .setLeader(1)
            .setLeaderEpoch(0)
            .setIsr(partition0Replicas)
            .setPartitionEpoch(0)
            .setReplicas(partition0Replicas)
            .setIsNew(true)
        ).asJava,
        topicIds,
        Set(new Node(0, "host1", 0), new Node(1, "host2", 1)).asJava).build()

      // Verify the metrics for build remote log state and for failures is zero before replicas start to fetch
      assertEquals(0, brokerTopicStats.topicStats(tp0.topic()).buildRemoteLogAuxStateRequestRate.count)
      assertEquals(0, brokerTopicStats.topicStats(tp0.topic()).failedBuildRemoteLogAuxStateRate.count)
      // Verify aggregate metrics
      assertEquals(0, brokerTopicStats.allTopicsStats.buildRemoteLogAuxStateRequestRate.count)
      assertEquals(0, brokerTopicStats.allTopicsStats.failedBuildRemoteLogAuxStateRate.count)

      replicaManager.becomeLeaderOrFollower(0, leaderAndIsrRequest, (_, _) => ())

      // Replicas fetch from the leader periodically, therefore we check that the metric value is increasing
      // We expect failedBuildRemoteLogAuxStateRate to increase because there is no remoteLogSegmentMetadata
      // when attempting to build log aux state
      TestUtils.waitUntilTrue(() => brokerTopicStats.topicStats(tp0.topic()).buildRemoteLogAuxStateRequestRate.count > 0,
        "Should have buildRemoteLogAuxStateRequestRate count > 0, but got:" + brokerTopicStats.topicStats(tp0.topic()).buildRemoteLogAuxStateRequestRate.count)
      TestUtils.waitUntilTrue(() => brokerTopicStats.topicStats(tp0.topic()).failedBuildRemoteLogAuxStateRate.count > 0,
        "Should have failedBuildRemoteLogAuxStateRate count > 0, but got:" + brokerTopicStats.topicStats(tp0.topic()).failedBuildRemoteLogAuxStateRate.count)
      // Verify aggregate metrics
      TestUtils.waitUntilTrue(() => brokerTopicStats.allTopicsStats.buildRemoteLogAuxStateRequestRate.count > 0,
        "Should have all topic buildRemoteLogAuxStateRequestRate count > 0, but got:" + brokerTopicStats.allTopicsStats.buildRemoteLogAuxStateRequestRate.count)
      TestUtils.waitUntilTrue(() => brokerTopicStats.allTopicsStats.failedBuildRemoteLogAuxStateRate.count > 0,
        "Should have all topic failedBuildRemoteLogAuxStateRate count > 0, but got:" + brokerTopicStats.allTopicsStats.failedBuildRemoteLogAuxStateRate.count)
    } finally {
      replicaManager.shutdown(checkpointHW = false)
    }
  }

  @Test
  def testBuildRemoteLogAuxStateMetricsThrowsException(): Unit = {
    val tp0 = new TopicPartition(topic, 0)

    val remoteLogManager = mock(classOf[RemoteLogManager])
    when(remoteLogManager.fetchRemoteLogSegmentMetadata(any(), anyInt(), anyLong())).thenThrow(new RemoteStorageException("Failed to build remote log aux"))

    val storageManager = mock(classOf[RemoteStorageManager])
    when(storageManager.fetchIndex(any(), any())).thenReturn(new ByteArrayInputStream("0".getBytes()))
    when(remoteLogManager.storageManager()).thenReturn(storageManager)

    val replicaManager = setupReplicaManagerWithMockedPurgatories(new MockTimer(time), aliveBrokerIds = Seq(0, 1, 2), enableRemoteStorage = true, shouldMockLog = true, remoteLogManager = Some(remoteLogManager), buildRemoteLogAuxState = true)
    try {
      val offsetCheckpoints = new LazyOffsetCheckpoints(replicaManager.highWatermarkCheckpoints)
      replicaManager.createPartition(tp0).createLogIfNotExists(isNew = false, isFutureReplica = false, offsetCheckpoints, None)
      val partition0Replicas = Seq[Integer](0, 1).asJava
      val topicIds = Map(tp0.topic -> topicId).asJava
      val leaderAndIsrRequest = new LeaderAndIsrRequest.Builder(ApiKeys.LEADER_AND_ISR.latestVersion, 0, 0, brokerEpoch,
        Seq(
          new LeaderAndIsrPartitionState()
            .setTopicName(tp0.topic)
            .setPartitionIndex(tp0.partition)
            .setControllerEpoch(0)
            .setLeader(1)
            .setLeaderEpoch(0)
            .setIsr(partition0Replicas)
            .setPartitionEpoch(0)
            .setReplicas(partition0Replicas)
            .setIsNew(true)
        ).asJava,
        topicIds,
        Set(new Node(0, "host1", 0), new Node(1, "host2", 1)).asJava).build()

      // Verify the metrics for build remote log state and for failures is zero before replicas start to fetch
      assertEquals(0, brokerTopicStats.topicStats(tp0.topic()).buildRemoteLogAuxStateRequestRate.count)
      assertEquals(0, brokerTopicStats.topicStats(tp0.topic()).failedBuildRemoteLogAuxStateRate.count)
      // Verify aggregate metrics
      assertEquals(0, brokerTopicStats.allTopicsStats.buildRemoteLogAuxStateRequestRate.count)
      assertEquals(0, brokerTopicStats.allTopicsStats.failedBuildRemoteLogAuxStateRate.count)

      replicaManager.becomeLeaderOrFollower(0, leaderAndIsrRequest, (_, _) => ())

      // Replicas fetch from the leader periodically, therefore we check that the metric value is increasing
      // We expect failedBuildRemoteLogAuxStateRate to increase because fetchRemoteLogSegmentMetadata returns RemoteStorageException
      TestUtils.waitUntilTrue(() => brokerTopicStats.topicStats(tp0.topic()).buildRemoteLogAuxStateRequestRate.count > 0,
        "Should have buildRemoteLogAuxStateRequestRate count > 0, but got:" + brokerTopicStats.topicStats(tp0.topic()).buildRemoteLogAuxStateRequestRate.count)
      TestUtils.waitUntilTrue(() => brokerTopicStats.topicStats(tp0.topic()).failedBuildRemoteLogAuxStateRate.count > 0,
        "Should have failedBuildRemoteLogAuxStateRate count > 0, but got:" + brokerTopicStats.topicStats(tp0.topic()).failedBuildRemoteLogAuxStateRate.count)
      // Verify aggregate metrics
      TestUtils.waitUntilTrue(() => brokerTopicStats.allTopicsStats.buildRemoteLogAuxStateRequestRate.count > 0,
        "Should have all topic buildRemoteLogAuxStateRequestRate count > 0, but got:" + brokerTopicStats.allTopicsStats.buildRemoteLogAuxStateRequestRate.count)
      TestUtils.waitUntilTrue(() => brokerTopicStats.allTopicsStats.failedBuildRemoteLogAuxStateRate.count > 0,
        "Should have all topic failedBuildRemoteLogAuxStateRate count > 0, but got:" + brokerTopicStats.allTopicsStats.failedBuildRemoteLogAuxStateRate.count)
    } finally {
      replicaManager.shutdown(checkpointHW = false)
    }
  }

  private def setupMockLog(path: String): UnifiedLog = {
    val mockLog = mock(classOf[UnifiedLog])
    val partitionDir = new File(path, s"$topic-0")
    partitionDir.mkdir()
    when(mockLog.dir).thenReturn(partitionDir)
    when(mockLog.parentDir).thenReturn(path)
    when(mockLog.topicId).thenReturn(Some(topicId))
    when(mockLog.topicPartition).thenReturn(new TopicPartition(topic, 0))
    when(mockLog.highWatermark).thenReturn(highHW)
    when(mockLog.updateHighWatermark(anyLong())).thenReturn(0L)
    when(mockLog.logEndOffsetMetadata).thenReturn(new LogOffsetMetadata(10))
    when(mockLog.maybeIncrementHighWatermark(any(classOf[LogOffsetMetadata]))).thenReturn(None)
    when(mockLog.endOffsetForEpoch(anyInt())).thenReturn(None)
    // try to return a high start offset to cause OffsetOutOfRangeException at the 1st time
    when(mockLog.logStartOffset).thenReturn(endOffset).thenReturn(startOffset)
    when(mockLog.logEndOffset).thenReturn(endOffset)
    when(mockLog.localLogStartOffset()).thenReturn(endOffset - 10)
    when(mockLog.leaderEpochCache).thenReturn(None)
    when(mockLog.latestEpoch).thenReturn(Some(0))
    val producerStateManager = mock(classOf[ProducerStateManager])
    when(mockLog.producerStateManager).thenReturn(producerStateManager)

    mockLog
  }

  private def testStopReplicaWithExistingPartition(leaderEpoch: Int,
                                                   deletePartition: Boolean,
                                                   throwIOException: Boolean,
                                                   expectedOutput: Errors,
                                                   enableRemoteStorage: Boolean): Unit = {
    val mockTimer = new MockTimer(time)
    val replicaManager = setupReplicaManagerWithMockedPurgatories(mockTimer, aliveBrokerIds = Seq(0, 1),
      enableRemoteStorage = enableRemoteStorage)

    try {
      val tp0 = new TopicPartition(topic, 0)
      val offsetCheckpoints = new LazyOffsetCheckpoints(replicaManager.highWatermarkCheckpoints)
      val partition = replicaManager.createPartition(tp0)
      partition.createLogIfNotExists(isNew = false, isFutureReplica = false, offsetCheckpoints, None)

      val logDirFailureChannel = new LogDirFailureChannel(replicaManager.config.logDirs.size)
      val logDir = partition.log.get.parentDirFile

      def readRecoveryPointCheckpoint(): Map[TopicPartition, Long] = {
        new OffsetCheckpointFile(new File(logDir, LogManager.RecoveryPointCheckpointFile),
          logDirFailureChannel).read()
      }

      def readLogStartOffsetCheckpoint(): Map[TopicPartition, Long] = {
        new OffsetCheckpointFile(new File(logDir, LogManager.LogStartOffsetCheckpointFile),
          logDirFailureChannel).read()
      }

      val becomeLeaderRequest = new LeaderAndIsrRequest.Builder(ApiKeys.LEADER_AND_ISR.latestVersion, 0, 0, brokerEpoch,
        Seq(leaderAndIsrPartitionState(tp0, 1, 0, Seq(0, 1), true)).asJava,
        Collections.singletonMap(tp0.topic(), Uuid.randomUuid()),
        Set(new Node(0, "host1", 0), new Node(1, "host2", 1)).asJava
      ).build()

      replicaManager.becomeLeaderOrFollower(1, becomeLeaderRequest, (_, _) => ())

      val batch = TestUtils.records(records = List(
        new SimpleRecord(10, "k1".getBytes, "v1".getBytes),
        new SimpleRecord(11, "k2".getBytes, "v2".getBytes)))
      partition.appendRecordsToLeader(batch, AppendOrigin.CLIENT, requiredAcks = 0, RequestLocal.withThreadConfinedCaching)
      partition.log.get.updateHighWatermark(2L)
      partition.log.get.maybeIncrementLogStartOffset(1L, LogStartOffsetIncrementReason.LeaderOffsetIncremented)
      replicaManager.logManager.checkpointLogRecoveryOffsets()
      replicaManager.logManager.checkpointLogStartOffsets()
      assertEquals(Some(1L), readRecoveryPointCheckpoint().get(tp0))
      assertEquals(Some(1L), readLogStartOffsetCheckpoint().get(tp0))

      if (throwIOException) {
        // Replace underlying PartitionMetadataFile with a mock which throws
        // a KafkaStorageException when maybeFlush is called.
        val mockPartitionMetadataFile = mock(classOf[PartitionMetadataFile])
        when(mockPartitionMetadataFile.maybeFlush()).thenThrow(new KafkaStorageException())
        partition.log.get.partitionMetadataFile = Some(mockPartitionMetadataFile)
      }

      val partitionStates = Map(tp0 -> new StopReplicaPartitionState()
        .setPartitionIndex(tp0.partition)
        .setLeaderEpoch(leaderEpoch)
        .setDeletePartition(deletePartition)
      )

      val (result, error) = replicaManager.stopReplicas(1, 0, 0, partitionStates)
      assertEquals(Errors.NONE, error)
      assertEquals(Map(tp0 -> expectedOutput), result)

      if (expectedOutput == Errors.NONE && deletePartition) {
        assertEquals(HostedPartition.None, replicaManager.getPartition(tp0))
        assertFalse(readRecoveryPointCheckpoint().contains(tp0))
        assertFalse(readLogStartOffsetCheckpoint().contains(tp0))
        if (enableRemoteStorage) {
          val stopPartition = StopPartition(tp0,
            deleteLocalLog = deletePartition,
            deleteRemoteLog = leaderEpoch == LeaderAndIsr.EpochDuringDelete)
          verify(mockRemoteLogManager)
            .stopPartitions(ArgumentMatchers.eq(Collections.singleton(stopPartition)), any())
        }
      }

      if (expectedOutput == Errors.NONE && !deletePartition && enableRemoteStorage) {
        verify(mockRemoteLogManager)
          .stopPartitions(ArgumentMatchers.eq(Collections.singleton(StopPartition(tp0, deleteLocalLog = false))), any())
      }
    } finally {
      replicaManager.shutdown(checkpointHW = false)
    }
  }

  @Test
  def testReplicaNotAvailable(): Unit = {

    def createReplicaManager(): ReplicaManager = {
      val props = TestUtils.createBrokerConfig(1, TestUtils.MockZkConnect)
      val config = KafkaConfig.fromProps(props)
      val mockLogMgr = TestUtils.createLogManager(config.logDirs.map(new File(_)))
      new ReplicaManager(
        metrics = metrics,
        config = config,
        time = time,
        scheduler = new MockScheduler(time),
        logManager = mockLogMgr,
        quotaManagers = quotaManager,
        metadataCache = MetadataCache.zkMetadataCache(config.brokerId, config.interBrokerProtocolVersion),
        logDirFailureChannel = new LogDirFailureChannel(config.logDirs.size),
        alterPartitionManager = alterPartitionManager) {
        override def getPartitionOrException(topicPartition: TopicPartition): Partition = {
          throw Errors.NOT_LEADER_OR_FOLLOWER.exception()
        }
      }
    }

    val replicaManager = createReplicaManager()
    try {
      val tp = new TopicPartition(topic, 0)
      val dir = replicaManager.logManager.liveLogDirs.head.getAbsolutePath
      val errors = replicaManager.alterReplicaLogDirs(Map(tp -> dir))
      assertEquals(Errors.REPLICA_NOT_AVAILABLE, errors(tp))
    } finally {
      replicaManager.shutdown(checkpointHW = false)
    }
  }

  @Test
  def testPartitionMetadataFile(): Unit = {
    val replicaManager = setupReplicaManagerWithMockedPurgatories(new MockTimer(time))
    try {
      val brokerList = Seq[Integer](0, 1).asJava
      val topicPartition = new TopicPartition(topic, 0)
      val topicIds = Collections.singletonMap(topic, Uuid.randomUuid())
      val topicNames = topicIds.asScala.map(_.swap).asJava

      def leaderAndIsrRequest(epoch: Int, topicIds: java.util.Map[String, Uuid]): LeaderAndIsrRequest =
        new LeaderAndIsrRequest.Builder(ApiKeys.LEADER_AND_ISR.latestVersion, 0, 0, brokerEpoch,
          Seq(new LeaderAndIsrPartitionState()
            .setTopicName(topic)
            .setPartitionIndex(0)
            .setControllerEpoch(0)
            .setLeader(0)
            .setLeaderEpoch(epoch)
            .setIsr(brokerList)
            .setPartitionEpoch(0)
            .setReplicas(brokerList)
            .setIsNew(true)).asJava,
          topicIds,
          Set(new Node(0, "host1", 0), new Node(1, "host2", 1)).asJava).build()

      val response = replicaManager.becomeLeaderOrFollower(0, leaderAndIsrRequest(0, topicIds), (_, _) => ())
      assertEquals(Errors.NONE, response.partitionErrors(topicNames).get(topicPartition))
      assertFalse(replicaManager.localLog(topicPartition).isEmpty)
      val id = topicIds.get(topicPartition.topic())
      val log = replicaManager.localLog(topicPartition).get
      assertTrue(log.partitionMetadataFile.get.exists())
      val partitionMetadata = log.partitionMetadataFile.get.read()

      // Current version of PartitionMetadataFile is 0.
      assertEquals(0, partitionMetadata.version)
      assertEquals(id, partitionMetadata.topicId)
    } finally {
      replicaManager.shutdown(checkpointHW = false)
    }
  }

  @Test
  def testPartitionMetadataFileCreatedWithExistingLog(): Unit = {
    val replicaManager = setupReplicaManagerWithMockedPurgatories(new MockTimer(time))
    try {
      val brokerList = Seq[Integer](0, 1).asJava
      val topicPartition = new TopicPartition(topic, 0)

      replicaManager.logManager.getOrCreateLog(topicPartition, isNew = true, topicId = None)

      assertTrue(replicaManager.getLog(topicPartition).isDefined)
      var log = replicaManager.getLog(topicPartition).get
      assertEquals(None, log.topicId)
      assertFalse(log.partitionMetadataFile.get.exists())

      val topicIds = Collections.singletonMap(topic, Uuid.randomUuid())
      val topicNames = topicIds.asScala.map(_.swap).asJava

      def leaderAndIsrRequest(epoch: Int): LeaderAndIsrRequest = new LeaderAndIsrRequest.Builder(ApiKeys.LEADER_AND_ISR.latestVersion, 0, 0, brokerEpoch,
        Seq(new LeaderAndIsrPartitionState()
          .setTopicName(topic)
          .setPartitionIndex(0)
          .setControllerEpoch(0)
          .setLeader(0)
          .setLeaderEpoch(epoch)
          .setIsr(brokerList)
          .setPartitionEpoch(0)
          .setReplicas(brokerList)
          .setIsNew(true)).asJava,
        topicIds,
        Set(new Node(0, "host1", 0), new Node(1, "host2", 1)).asJava).build()

      val response = replicaManager.becomeLeaderOrFollower(0, leaderAndIsrRequest(0), (_, _) => ())
      assertEquals(Errors.NONE, response.partitionErrors(topicNames).get(topicPartition))
      assertFalse(replicaManager.localLog(topicPartition).isEmpty)
      val id = topicIds.get(topicPartition.topic())
      log = replicaManager.localLog(topicPartition).get
      assertTrue(log.partitionMetadataFile.get.exists())
      val partitionMetadata = log.partitionMetadataFile.get.read()

      // Current version of PartitionMetadataFile is 0.
      assertEquals(0, partitionMetadata.version)
      assertEquals(id, partitionMetadata.topicId)
    } finally {
      replicaManager.shutdown(checkpointHW = false)
    }
  }

  @Test
  def testPartitionMetadataFileCreatedAfterPreviousRequestWithoutIds(): Unit = {
    val replicaManager = setupReplicaManagerWithMockedPurgatories(new MockTimer(time))
    try {
      val brokerList = Seq[Integer](0, 1).asJava
      val topicPartition = new TopicPartition(topic, 0)
      val topicPartition2 = new TopicPartition(topic, 1)

      def leaderAndIsrRequest(topicIds: util.Map[String, Uuid], version: Short, partition: Int = 0, leaderEpoch: Int = 0): LeaderAndIsrRequest =
        new LeaderAndIsrRequest.Builder(version, 0, 0, brokerEpoch,
        Seq(new LeaderAndIsrPartitionState()
          .setTopicName(topic)
          .setPartitionIndex(partition)
          .setControllerEpoch(0)
          .setLeader(0)
          .setLeaderEpoch(leaderEpoch)
          .setIsr(brokerList)
          .setPartitionEpoch(0)
          .setReplicas(brokerList)
          .setIsNew(true)).asJava,
        topicIds,
        Set(new Node(0, "host1", 0), new Node(1, "host2", 1)).asJava).build()

      // Send a request without a topic ID so that we have a log without a topic ID associated to the partition.
      val response = replicaManager.becomeLeaderOrFollower(0, leaderAndIsrRequest(Collections.emptyMap(), 4), (_, _) => ())
      assertEquals(Errors.NONE, response.partitionErrors(Collections.emptyMap()).get(topicPartition))
      assertTrue(replicaManager.localLog(topicPartition).isDefined)
      val log = replicaManager.localLog(topicPartition).get
      assertFalse(log.partitionMetadataFile.get.exists())
      assertTrue(log.topicId.isEmpty)

      val response2 = replicaManager.becomeLeaderOrFollower(0, leaderAndIsrRequest(topicIds.asJava, ApiKeys.LEADER_AND_ISR.latestVersion), (_, _) => ())
      assertEquals(Errors.NONE, response2.partitionErrors(topicNames.asJava).get(topicPartition))
      assertTrue(replicaManager.localLog(topicPartition).isDefined)
      assertTrue(log.partitionMetadataFile.get.exists())
      assertTrue(log.topicId.isDefined)
      assertEquals(topicId, log.topicId.get)

      // Repeat with partition 2, but in this case, update the leader epoch
      // Send a request without a topic ID so that we have a log without a topic ID associated to the partition.
      val response3 = replicaManager.becomeLeaderOrFollower(0, leaderAndIsrRequest(Collections.emptyMap(), 4, 1), (_, _) => ())
      assertEquals(Errors.NONE, response3.partitionErrors(Collections.emptyMap()).get(topicPartition2))
      assertTrue(replicaManager.localLog(topicPartition2).isDefined)
      val log2 = replicaManager.localLog(topicPartition2).get
      assertFalse(log2.partitionMetadataFile.get.exists())
      assertTrue(log2.topicId.isEmpty)

      val response4 = replicaManager.becomeLeaderOrFollower(0, leaderAndIsrRequest(topicIds.asJava, ApiKeys.LEADER_AND_ISR.latestVersion, 1, 1), (_, _) => ())
      assertEquals(Errors.NONE, response4.partitionErrors(topicNames.asJava).get(topicPartition2))
      assertTrue(replicaManager.localLog(topicPartition2).isDefined)
      assertTrue(log2.partitionMetadataFile.get.exists())
      assertTrue(log2.topicId.isDefined)
      assertEquals(topicId, log2.topicId.get)

      assertEquals(topicId, log.partitionMetadataFile.get.read().topicId)
      assertEquals(topicId, log2.partitionMetadataFile.get.read().topicId)
    } finally {
      replicaManager.shutdown(checkpointHW = false)
    }
  }

  @Test
  def testInconsistentIdReturnsError(): Unit = {
    val replicaManager = setupReplicaManagerWithMockedPurgatories(new MockTimer(time))
    try {
      val brokerList = Seq[Integer](0, 1).asJava
      val topicPartition = new TopicPartition(topic, 0)
      val topicIds = Collections.singletonMap(topic, Uuid.randomUuid())
      val topicNames = topicIds.asScala.map(_.swap).asJava

      val invalidTopicIds = Collections.singletonMap(topic, Uuid.randomUuid())
      val invalidTopicNames = invalidTopicIds.asScala.map(_.swap).asJava

      def leaderAndIsrRequest(epoch: Int, topicIds: java.util.Map[String, Uuid]): LeaderAndIsrRequest =
        new LeaderAndIsrRequest.Builder(ApiKeys.LEADER_AND_ISR.latestVersion, 0, 0, brokerEpoch,
        Seq(new LeaderAndIsrPartitionState()
          .setTopicName(topic)
          .setPartitionIndex(0)
          .setControllerEpoch(0)
          .setLeader(0)
          .setLeaderEpoch(epoch)
          .setIsr(brokerList)
          .setPartitionEpoch(0)
          .setReplicas(brokerList)
          .setIsNew(true)).asJava,
        topicIds,
        Set(new Node(0, "host1", 0), new Node(1, "host2", 1)).asJava).build()

      val response = replicaManager.becomeLeaderOrFollower(0, leaderAndIsrRequest(0, topicIds), (_, _) => ())
      assertEquals(Errors.NONE, response.partitionErrors(topicNames).get(topicPartition))

      val response2 = replicaManager.becomeLeaderOrFollower(0, leaderAndIsrRequest(1, topicIds), (_, _) => ())
      assertEquals(Errors.NONE, response2.partitionErrors(topicNames).get(topicPartition))

      // Send request with inconsistent ID.
      val response3 = replicaManager.becomeLeaderOrFollower(0, leaderAndIsrRequest(1, invalidTopicIds), (_, _) => ())
      assertEquals(Errors.INCONSISTENT_TOPIC_ID, response3.partitionErrors(invalidTopicNames).get(topicPartition))

      val response4 = replicaManager.becomeLeaderOrFollower(0, leaderAndIsrRequest(2, invalidTopicIds), (_, _) => ())
      assertEquals(Errors.INCONSISTENT_TOPIC_ID, response4.partitionErrors(invalidTopicNames).get(topicPartition))
    } finally {
      replicaManager.shutdown(checkpointHW = false)
    }
  }

  @Test
  def testPartitionMetadataFileNotCreated(): Unit = {
    val replicaManager = setupReplicaManagerWithMockedPurgatories(new MockTimer(time))
    try {
      val brokerList = Seq[Integer](0, 1).asJava
      val topicPartition = new TopicPartition(topic, 0)
      val topicPartitionFoo = new TopicPartition("foo", 0)
      val topicPartitionFake = new TopicPartition("fakeTopic", 0)
      val topicIds = Map(topic -> Uuid.ZERO_UUID, "foo" -> Uuid.randomUuid()).asJava
      val topicNames = topicIds.asScala.map(_.swap).asJava

      def leaderAndIsrRequest(epoch: Int, name: String, version: Short): LeaderAndIsrRequest = LeaderAndIsrRequest.parse(
        new LeaderAndIsrRequest.Builder(version, 0, 0, brokerEpoch,
        Seq(new LeaderAndIsrPartitionState()
          .setTopicName(name)
          .setPartitionIndex(0)
          .setControllerEpoch(0)
          .setLeader(0)
          .setLeaderEpoch(epoch)
          .setIsr(brokerList)
          .setPartitionEpoch(0)
          .setReplicas(brokerList)
          .setIsNew(true)).asJava,
        topicIds,
        Set(new Node(0, "host1", 0), new Node(1, "host2", 1)).asJava).build().serialize(), version)

      // There is no file if the topic does not have an associated topic ID.
      val response = replicaManager.becomeLeaderOrFollower(0, leaderAndIsrRequest(0, "fakeTopic", ApiKeys.LEADER_AND_ISR.latestVersion), (_, _) => ())
      assertTrue(replicaManager.localLog(topicPartitionFake).isDefined)
      val log = replicaManager.localLog(topicPartitionFake).get
      assertFalse(log.partitionMetadataFile.get.exists())
      assertEquals(Errors.NONE, response.partitionErrors(topicNames).get(topicPartition))

      // There is no file if the topic has the default UUID.
      val response2 = replicaManager.becomeLeaderOrFollower(0, leaderAndIsrRequest(0, topic, ApiKeys.LEADER_AND_ISR.latestVersion), (_, _) => ())
      assertTrue(replicaManager.localLog(topicPartition).isDefined)
      val log2 = replicaManager.localLog(topicPartition).get
      assertFalse(log2.partitionMetadataFile.get.exists())
      assertEquals(Errors.NONE, response2.partitionErrors(topicNames).get(topicPartition))

      // There is no file if the request an older version
      val response3 = replicaManager.becomeLeaderOrFollower(0, leaderAndIsrRequest(0, "foo", 0), (_, _) => ())
      assertTrue(replicaManager.localLog(topicPartitionFoo).isDefined)
      val log3 = replicaManager.localLog(topicPartitionFoo).get
      assertFalse(log3.partitionMetadataFile.get.exists())
      assertEquals(Errors.NONE, response3.partitionErrors(topicNames).get(topicPartitionFoo))

      // There is no file if the request is an older version
      val response4 = replicaManager.becomeLeaderOrFollower(0, leaderAndIsrRequest(1, "foo", 4), (_, _) => ())
      assertTrue(replicaManager.localLog(topicPartitionFoo).isDefined)
      val log4 = replicaManager.localLog(topicPartitionFoo).get
      assertFalse(log4.partitionMetadataFile.get.exists())
      assertEquals(Errors.NONE, response4.partitionErrors(topicNames).get(topicPartitionFoo))
    } finally {
      replicaManager.shutdown(checkpointHW = false)
    }
  }

  @ParameterizedTest
  @ValueSource(booleans = Array(true, false))
  def testPartitionMarkedOfflineIfLogCantBeCreated(becomeLeader: Boolean): Unit = {
    val dataDir = TestUtils.tempDir()
    val topicPartition = new TopicPartition(topic, 0)
    val replicaManager = setupReplicaManagerWithMockedPurgatories(
      timer = new MockTimer(time),
      propsModifier = props => props.put(ServerLogConfigs.LOG_DIRS_CONFIG, dataDir.getAbsolutePath)
    )

    try {
      // Delete the data directory to trigger a storage exception
      Utils.delete(dataDir)

      val request = makeLeaderAndIsrRequest(
        topicId = Uuid.randomUuid(),
        topicPartition = topicPartition,
        replicas = Seq(0, 1),
        leaderAndIsr = LeaderAndIsr(if (becomeLeader) 0 else 1, List(0, 1))
      )

      replicaManager.becomeLeaderOrFollower(0, request, (_, _) => ())
      val hostedPartition = replicaManager.getPartition(topicPartition)
      assertEquals(
        classOf[HostedPartition.Offline],
        hostedPartition.getClass
      )
      assertEquals(
        request.topicIds().get(topicPartition.topic()),
        hostedPartition.asInstanceOf[HostedPartition.Offline].partition.flatMap(p => p.topicId).get
      )
    } finally {
      replicaManager.shutdown(checkpointHW = false)
    }
  }

  private def makeLeaderAndIsrRequest(
    topicId: Uuid,
    topicPartition: TopicPartition,
    replicas: Seq[Int],
    leaderAndIsr: LeaderAndIsr,
    isNew: Boolean = true,
    brokerEpoch: Int = 0,
    controllerId: Int = 0,
    controllerEpoch: Int = 0,
    version: Short = LeaderAndIsrRequestData.HIGHEST_SUPPORTED_VERSION
  ): LeaderAndIsrRequest = {
    val partitionState = new LeaderAndIsrPartitionState()
      .setTopicName(topicPartition.topic)
      .setPartitionIndex(topicPartition.partition)
      .setControllerEpoch(controllerEpoch)
      .setLeader(leaderAndIsr.leader)
      .setLeaderEpoch(leaderAndIsr.leaderEpoch)
      .setIsr(leaderAndIsr.isr.map(Int.box).asJava)
      .setPartitionEpoch(leaderAndIsr.partitionEpoch)
      .setReplicas(replicas.map(Int.box).asJava)
      .setIsNew(isNew)

    def mkNode(replicaId: Int): Node = {
      new Node(replicaId, s"host-$replicaId", 9092)
    }

    val nodes = Set(mkNode(controllerId)) ++ replicas.map(mkNode).toSet

    new LeaderAndIsrRequest.Builder(
      version,
      controllerId,
      controllerEpoch,
      brokerEpoch,
      Seq(partitionState).asJava,
      Map(topicPartition.topic -> topicId).asJava,
      nodes.asJava
    ).build()
  }

  @Test
  def testActiveProducerState(): Unit = {
    val brokerId = 0
    val replicaManager = setupReplicaManagerWithMockedPurgatories(new MockTimer(time), brokerId)
    try {
      val fooPartition = new TopicPartition("foo", 0)
      when(replicaManager.metadataCache.contains(fooPartition)).thenReturn(false)
      val fooProducerState = replicaManager.activeProducerState(fooPartition)
      assertEquals(Errors.UNKNOWN_TOPIC_OR_PARTITION, Errors.forCode(fooProducerState.errorCode))

      val oofPartition = new TopicPartition("oof", 0)
      when(replicaManager.metadataCache.contains(oofPartition)).thenReturn(true)
      val oofProducerState = replicaManager.activeProducerState(oofPartition)
      assertEquals(Errors.NOT_LEADER_OR_FOLLOWER, Errors.forCode(oofProducerState.errorCode))

      // This API is supported by both leaders and followers

      val barPartition = new TopicPartition("bar", 0)
      val barLeaderAndIsrRequest = makeLeaderAndIsrRequest(
        topicId = Uuid.randomUuid(),
        topicPartition = barPartition,
        replicas = Seq(brokerId),
        leaderAndIsr = LeaderAndIsr(brokerId, List(brokerId))
      )
      replicaManager.becomeLeaderOrFollower(0, barLeaderAndIsrRequest, (_, _) => ())
      val barProducerState = replicaManager.activeProducerState(barPartition)
      assertEquals(Errors.NONE, Errors.forCode(barProducerState.errorCode))

      val otherBrokerId = 1
      val bazPartition = new TopicPartition("baz", 0)
      val bazLeaderAndIsrRequest = makeLeaderAndIsrRequest(
        topicId = Uuid.randomUuid(),
        topicPartition = bazPartition,
        replicas = Seq(brokerId, otherBrokerId),
        leaderAndIsr = LeaderAndIsr(otherBrokerId, List(brokerId, otherBrokerId))
      )
      replicaManager.becomeLeaderOrFollower(0, bazLeaderAndIsrRequest, (_, _) => ())
      val bazProducerState = replicaManager.activeProducerState(bazPartition)
      assertEquals(Errors.NONE, Errors.forCode(bazProducerState.errorCode))
    } finally {
      replicaManager.shutdown(checkpointHW = false)
    }
  }

  val FOO_UUID = Uuid.fromString("fFJBx0OmQG-UqeaT6YaSwA")

  val BAR_UUID = Uuid.fromString("vApAP6y7Qx23VOfKBzbOBQ")

  @Test
  def testGetOrCreatePartition(): Unit = {
    val brokerId = 0
    val replicaManager = setupReplicaManagerWithMockedPurgatories(new MockTimer(time), brokerId, shouldMockLog = true)
    try {
      val foo0 = new TopicPartition("foo", 0)
      val emptyDelta = new TopicsDelta(TopicsImage.EMPTY)
      val (fooPart, fooNew) = replicaManager.getOrCreatePartition(foo0, emptyDelta, FOO_UUID).get
      assertTrue(fooNew)
      assertEquals(foo0, fooPart.topicPartition)
      val (fooPart2, fooNew2) = replicaManager.getOrCreatePartition(foo0, emptyDelta, FOO_UUID).get
      assertFalse(fooNew2)
      assertTrue(fooPart eq fooPart2)
      val bar1 = new TopicPartition("bar", 1)
      replicaManager.markPartitionOffline(bar1)
      val (barPart, barNew) = replicaManager.getOrCreatePartition(bar1, emptyDelta, BAR_UUID).get
      assertTrue(barNew)
      assertEquals(bar1, barPart.topicPartition)

      val mockLog = mock(classOf[UnifiedLog])
      when(replicaManager.logManager.getLog(bar1)).thenReturn(Some(mockLog))
      when(mockLog.topicId).thenReturn(Some(BAR_UUID))
      replicaManager.markPartitionOffline(bar1)

      assertTrue(replicaManager.getOrCreatePartition(bar1, emptyDelta, BAR_UUID).isEmpty)
    } finally {
      replicaManager.shutdown(checkpointHW = false)
    }
  }

  @Test
  def testGetOrCreatePartitionShouldNotCreateOfflinePartition(): Unit = {
    val localId = 1
    val topicPartition0 = new TopicIdPartition(FOO_UUID, 0, "foo")
    val directoryEventHandler = mock(classOf[DirectoryEventHandler])

    val replicaManager = setupReplicaManagerWithMockedPurgatories(new MockTimer(time), localId, setupLogDirMetaProperties = true, directoryEventHandler = directoryEventHandler)
    try {
      val directoryIds = replicaManager.logManager.directoryIdsSet.toList
      assertEquals(directoryIds.size, 2)
      val leaderTopicsDelta: TopicsDelta = topicsCreateDelta(localId, true, partition = 0, directoryIds = directoryIds)
      val (partition: Partition, isNewWhenCreatedForFirstTime: Boolean) = replicaManager.getOrCreatePartition(topicPartition0.topicPartition(), leaderTopicsDelta, FOO_UUID).get
      partition.makeLeader(leaderAndIsrPartitionState(topicPartition0.topicPartition(), 1, localId, Seq(1, 2)),
        new LazyOffsetCheckpoints(replicaManager.highWatermarkCheckpoints),
        None)

      assertTrue(isNewWhenCreatedForFirstTime)
      // mark topic partition as offline
      replicaManager.markPartitionOffline(topicPartition0.topicPartition())

      // recreate the partition again shouldn't create new partition
      val recreateResults = replicaManager.getOrCreatePartition(topicPartition0.topicPartition(), leaderTopicsDelta, FOO_UUID)
      assertTrue(recreateResults.isEmpty)
    } finally {
      replicaManager.shutdown(checkpointHW = false)
    }
  }

  private def verifyRLMOnLeadershipChange(leaderPartitions: util.Set[Partition], followerPartitions: util.Set[Partition]): Unit = {
    val leaderCapture: ArgumentCaptor[util.Set[Partition]] = ArgumentCaptor.forClass(classOf[util.Set[Partition]])
    val followerCapture: ArgumentCaptor[util.Set[Partition]] = ArgumentCaptor.forClass(classOf[util.Set[Partition]])
    val topicIdsCapture: ArgumentCaptor[util.Map[String, Uuid]] = ArgumentCaptor.forClass(classOf[util.Map[String, Uuid]])
    verify(mockRemoteLogManager).onLeadershipChange(leaderCapture.capture(), followerCapture.capture(), topicIdsCapture.capture())

    val actualLeaderPartitions = leaderCapture.getValue
    val actualFollowerPartitions = followerCapture.getValue

    assertEquals(leaderPartitions, actualLeaderPartitions)
    assertEquals(followerPartitions, actualFollowerPartitions)
  }

  // KAFKA-16031: Enabling remote storage after JBOD is supported in tiered storage
  @ParameterizedTest
  @ValueSource(booleans = Array(false))
  def testApplyDeltaShouldHandleReplicaAssignedToOnlineDirectory(enableRemoteStorage: Boolean): Unit = {
    val localId = 1
    val topicPartition0 = new TopicPartition("foo", 0)
    val topicPartition1 = new TopicPartition("foo", 1)
    val directoryEventHandler = mock(classOf[DirectoryEventHandler])

    val replicaManager = setupReplicaManagerWithMockedPurgatories(new MockTimer(time), localId,
      enableRemoteStorage = enableRemoteStorage, setupLogDirMetaProperties = true, directoryEventHandler = directoryEventHandler)

    try {

      // Test applying delta as leader
      val directoryIds = replicaManager.logManager.directoryIdsSet.toList
      // Make the local replica the leader
      val leaderTopicsDelta = topicsCreateDelta(localId, true, partition = 0, directoryIds = directoryIds)
      val leaderMetadataImage = imageFromTopics(leaderTopicsDelta.apply())
      replicaManager.applyDelta(leaderTopicsDelta, leaderMetadataImage)

      // Check the broker shouldn't updated the controller with the correct assignment.
      verifyNoInteractions(replicaManager.directoryEventHandler)
      val logDirIdHostingPartition0 = replicaManager.logManager.directoryId(replicaManager.logManager.getLog(topicPartition0).get.dir.getParent).get
      assertEquals(directoryIds.head, logDirIdHostingPartition0)

      // Test applying delta as follower
      val followerTopicsDelta = topicsCreateDelta(localId, false, partition = 1, directoryIds = directoryIds)
      val followerMetadataImage = imageFromTopics(followerTopicsDelta.apply())

      replicaManager.applyDelta(followerTopicsDelta, followerMetadataImage)

      // Check the broker shouldn't updated the controller with the correct assignment.
      verifyNoInteractions(replicaManager.directoryEventHandler)
      val logDirIdHostingPartition1 = replicaManager.logManager.directoryId(replicaManager.logManager.getLog(topicPartition1).get.dir.getParent).get
      assertEquals(directoryIds.head, logDirIdHostingPartition1)

    } finally {
      replicaManager.shutdown(checkpointHW = false)
    }
  }

  @ParameterizedTest
  @ValueSource(booleans = Array(true, false))
  def testApplyDeltaShouldHandleReplicaAssignedToUnassignedDirectory(enableRemoteStorage: Boolean): Unit = {
    val localId = 1
    val topicPartition0 = new TopicPartition("foo", 0)
    val topicPartition1 = new TopicPartition("foo", 1)
    val directoryEventHandler = mock(classOf[DirectoryEventHandler])

    val replicaManager = setupReplicaManagerWithMockedPurgatories(new MockTimer(time), localId,
      enableRemoteStorage = enableRemoteStorage, setupLogDirMetaProperties = true, directoryEventHandler = directoryEventHandler)

    try {
      // Make the local replica the leader
      val leaderTopicsDelta = topicsCreateDelta(localId, true, partition = 0, directoryIds = List(DirectoryId.UNASSIGNED, DirectoryId.UNASSIGNED))
      val leaderMetadataImage = imageFromTopics(leaderTopicsDelta.apply())
      val topicId = leaderMetadataImage.topics().topicsByName.get("foo").id
      val topicIdPartition0 = new TopicIdPartition(topicId, topicPartition0)
      val topicIdPartition1 = new TopicIdPartition(topicId, topicPartition1)
      replicaManager.applyDelta(leaderTopicsDelta, leaderMetadataImage)

      // Make the local replica the as follower
      val followerTopicsDelta = topicsCreateDelta(localId, false, partition = 1, directoryIds = List(DirectoryId.UNASSIGNED, DirectoryId.UNASSIGNED))
      val followerMetadataImage = imageFromTopics(followerTopicsDelta.apply())
      replicaManager.applyDelta(followerTopicsDelta, followerMetadataImage)

      // Check the broker updated the controller with the correct assignment.
      val topicIdPartitionCapture: ArgumentCaptor[org.apache.kafka.server.common.TopicIdPartition] =
        ArgumentCaptor.forClass(classOf[org.apache.kafka.server.common.TopicIdPartition])
      val logIdCaptureForPartition: ArgumentCaptor[Uuid] = ArgumentCaptor.forClass(classOf[Uuid])
      verify(replicaManager.directoryEventHandler, atLeastOnce()).handleAssignment(topicIdPartitionCapture.capture(), logIdCaptureForPartition.capture(),
        ArgumentMatchers.eq("Applying metadata delta"), any())

      assertEquals(topicIdPartitionCapture.getAllValues.asScala,
        List(
          new org.apache.kafka.server.common.TopicIdPartition(topicId, topicIdPartition0.partition()),
          new org.apache.kafka.server.common.TopicIdPartition(topicId, topicIdPartition1.partition())
        )
      )
      val logDirIdHostingPartition0 = replicaManager.logManager.directoryId(replicaManager.logManager.getLog(topicPartition0).get.dir.getParent).get
      val logDirIdHostingPartition1 = replicaManager.logManager.directoryId(replicaManager.logManager.getLog(topicPartition1).get.dir.getParent).get
      assertEquals(logIdCaptureForPartition.getAllValues.asScala, List(logDirIdHostingPartition0, logDirIdHostingPartition1))
    } finally {
      replicaManager.shutdown(checkpointHW = false)
    }
  }

  @ParameterizedTest
  @ValueSource(booleans = Array(true, false))
  def testApplyDeltaShouldHandleReplicaAssignedToLostDirectory(enableRemoteStorage: Boolean): Unit = {
    val localId = 1
    val topicPartition0 = new TopicPartition("foo", 0)
    val topicPartition1 = new TopicPartition("foo", 1)
    val directoryEventHandler = mock(classOf[DirectoryEventHandler])

    val replicaManager = setupReplicaManagerWithMockedPurgatories(new MockTimer(time), localId,
      enableRemoteStorage = enableRemoteStorage, setupLogDirMetaProperties = true, directoryEventHandler = directoryEventHandler)

    try {
      // Make the local replica the leader
      val leaderTopicsDelta = topicsCreateDelta(localId, true, directoryIds = List(DirectoryId.LOST, DirectoryId.LOST))
      val leaderMetadataImage = imageFromTopics(leaderTopicsDelta.apply())
      val topicId = leaderMetadataImage.topics().topicsByName.get("foo").id
      val topicIdPartition0 = new TopicIdPartition(topicId, topicPartition0)
      val topicIdPartition1 = new TopicIdPartition(topicId, topicPartition1)
      replicaManager.applyDelta(leaderTopicsDelta, leaderMetadataImage)

      // Make the local replica the as follower
      val followerTopicsDelta = topicsCreateDelta(localId, false, partition = 1, directoryIds = List(DirectoryId.LOST, DirectoryId.LOST))
      val followerMetadataImage = imageFromTopics(followerTopicsDelta.apply())
      replicaManager.applyDelta(followerTopicsDelta, followerMetadataImage)

      // Check the broker updated the controller with the correct assignment.
      val topicIdPartitionCapture: ArgumentCaptor[org.apache.kafka.server.common.TopicIdPartition] =
        ArgumentCaptor.forClass(classOf[org.apache.kafka.server.common.TopicIdPartition])
      val logIdCaptureForPartition: ArgumentCaptor[Uuid] = ArgumentCaptor.forClass(classOf[Uuid])
      verify(replicaManager.directoryEventHandler, atLeastOnce()).handleAssignment(topicIdPartitionCapture.capture(), logIdCaptureForPartition.capture(),
        ArgumentMatchers.eq("Applying metadata delta"), any())

      assertEquals(topicIdPartitionCapture.getAllValues.asScala,
        List(
          new org.apache.kafka.server.common.TopicIdPartition(topicId, topicIdPartition0.partition()),
          new org.apache.kafka.server.common.TopicIdPartition(topicId, topicIdPartition1.partition())
        )
      )
      val logDirIdHostingPartition0 = replicaManager.logManager.directoryId(replicaManager.logManager.getLog(topicPartition0).get.dir.getParent).get
      val logDirIdHostingPartition1 = replicaManager.logManager.directoryId(replicaManager.logManager.getLog(topicPartition1).get.dir.getParent).get
      assertEquals(logIdCaptureForPartition.getAllValues.asScala, List(logDirIdHostingPartition0, logDirIdHostingPartition1))

    } finally {
      replicaManager.shutdown(checkpointHW = false)
    }
  }

  @ParameterizedTest
  @ValueSource(booleans = Array(true, false))
  def testDeltaFromLeaderToFollower(enableRemoteStorage: Boolean): Unit = {
    val localId = 1
    val otherId = localId + 1
    val numOfRecords = 3
    val topicIdPartition = new TopicIdPartition(Uuid.fromString("zUaJeJpgd2GaTH28tggYK2"), 0, "foo")
    val topicPartition = topicIdPartition.topicPartition()
    val replicaManager = setupReplicaManagerWithMockedPurgatories(new MockTimer(time), localId, enableRemoteStorage = enableRemoteStorage)

    try {
      // Make the local replica the leader
      val leaderTopicsDelta = topicsCreateDelta(localId, true)
      val leaderMetadataImage = imageFromTopics(leaderTopicsDelta.apply())
      val topicId = leaderMetadataImage.topics().topicsByName.get("foo").id
      val topicIdPartition = new TopicIdPartition(topicId, topicPartition)

      replicaManager.applyDelta(leaderTopicsDelta, leaderMetadataImage)

      // Check the state of that partition and fetcher
      val HostedPartition.Online(leaderPartition) = replicaManager.getPartition(topicPartition)
      assertTrue(leaderPartition.isLeader)
      assertEquals(Set(localId, otherId), leaderPartition.inSyncReplicaIds)
      assertEquals(0, leaderPartition.getLeaderEpoch)

      assertEquals(None, replicaManager.replicaFetcherManager.getFetcher(topicPartition))

      if (enableRemoteStorage) {
        verifyRLMOnLeadershipChange(Collections.singleton(leaderPartition), Collections.emptySet())
        reset(mockRemoteLogManager)
      }

      // Send a produce request and advance the highwatermark
      val leaderResponse = sendProducerAppend(replicaManager, topicIdPartition, numOfRecords)
      fetchPartitionAsFollower(
        replicaManager,
        topicIdPartition,
        new PartitionData(Uuid.ZERO_UUID, numOfRecords, 0, Int.MaxValue, Optional.empty()),
        replicaId = otherId
      )
      assertEquals(Errors.NONE, leaderResponse.get.error)

      // Change the local replica to follower
      val followerTopicsDelta = topicsChangeDelta(leaderMetadataImage.topics(), localId, false)
      val followerMetadataImage = imageFromTopics(followerTopicsDelta.apply())
      replicaManager.applyDelta(followerTopicsDelta, followerMetadataImage)

      // Append on a follower should fail
      val followerResponse = sendProducerAppend(replicaManager, topicIdPartition, numOfRecords)
      assertEquals(Errors.NOT_LEADER_OR_FOLLOWER, followerResponse.get.error)

      // Check the state of that partition and fetcher
      val HostedPartition.Online(followerPartition) = replicaManager.getPartition(topicPartition)
      assertFalse(followerPartition.isLeader)
      assertEquals(1, followerPartition.getLeaderEpoch)

      if (enableRemoteStorage) {
        verifyRLMOnLeadershipChange(Collections.emptySet(), Collections.singleton(followerPartition))
      }

      val fetcher = replicaManager.replicaFetcherManager.getFetcher(topicPartition)
      val otherEndpoint = ClusterImageTest.IMAGE1.broker(otherId).listeners().get("PLAINTEXT")
      assertEquals(Some(BrokerEndPoint(otherId, otherEndpoint.host(), otherEndpoint.port())), fetcher.map(_.leader.brokerEndPoint()))
    } finally {
      replicaManager.shutdown(checkpointHW = false)
    }
  }

  @ParameterizedTest
  @ValueSource(booleans = Array(true, false))
  def testDeltaFromFollowerToLeader(enableRemoteStorage: Boolean): Unit = {
    val localId = 1
    val otherId = localId + 1
    val numOfRecords = 3
    val topicPartition = new TopicPartition("foo", 0)
    val replicaManager = setupReplicaManagerWithMockedPurgatories(new MockTimer(time), localId, enableRemoteStorage = enableRemoteStorage)

    try {
      // Make the local replica the follower
      val followerTopicsDelta = topicsCreateDelta(localId, false)
      val followerMetadataImage = imageFromTopics(followerTopicsDelta.apply())
      replicaManager.applyDelta(followerTopicsDelta, followerMetadataImage)

      // Check the state of that partition and fetcher
      val HostedPartition.Online(followerPartition) = replicaManager.getPartition(topicPartition)
      assertFalse(followerPartition.isLeader)
      assertEquals(0, followerPartition.getLeaderEpoch)

      if (enableRemoteStorage) {
        verifyRLMOnLeadershipChange(Collections.emptySet(), Collections.singleton(followerPartition))
        reset(mockRemoteLogManager)
      }

      val fetcher = replicaManager.replicaFetcherManager.getFetcher(topicPartition)
      val otherEndpoint = ClusterImageTest.IMAGE1.broker(otherId).listeners().get("PLAINTEXT")
      assertEquals(Some(BrokerEndPoint(otherId, otherEndpoint.host(), otherEndpoint.port())), fetcher.map(_.leader.brokerEndPoint()))

      // Append on a follower should fail
      val followerResponse = sendProducerAppend(replicaManager,
        new TopicIdPartition(followerMetadataImage.topics().topicsByName().get("foo").id, topicPartition),
        numOfRecords)
      assertEquals(Errors.NOT_LEADER_OR_FOLLOWER, followerResponse.get.error)

      // Change the local replica to leader
      val leaderTopicsDelta = topicsChangeDelta(followerMetadataImage.topics(), localId, true)
      val leaderMetadataImage = imageFromTopics(leaderTopicsDelta.apply())
      replicaManager.applyDelta(leaderTopicsDelta, leaderMetadataImage)

      val topicIdPartition = new TopicIdPartition(leaderMetadataImage.topics().topicsByName().get("foo").id, topicPartition)
      // Send a produce request and advance the highwatermark
      val leaderResponse = sendProducerAppend(replicaManager, topicIdPartition, numOfRecords)
      fetchPartitionAsFollower(
        replicaManager,
        topicIdPartition,
        new PartitionData(Uuid.ZERO_UUID, numOfRecords, 0, Int.MaxValue, Optional.empty()),
        replicaId = otherId
      )
      assertEquals(Errors.NONE, leaderResponse.get.error)

      val HostedPartition.Online(leaderPartition) = replicaManager.getPartition(topicPartition)
      assertTrue(leaderPartition.isLeader)
      assertEquals(Set(localId, otherId), leaderPartition.inSyncReplicaIds)
      assertEquals(1, leaderPartition.getLeaderEpoch)
      if (enableRemoteStorage) {
        verifyRLMOnLeadershipChange(Collections.singleton(leaderPartition), Collections.emptySet())
      }

      assertEquals(None, replicaManager.replicaFetcherManager.getFetcher(topicPartition))
    } finally {
      replicaManager.shutdown(checkpointHW = false)
    }
  }

  @ParameterizedTest
  @ValueSource(booleans = Array(true, false))
  def testDeltaFollowerWithNoChange(enableRemoteStorage: Boolean): Unit = {
    val localId = 1
    val otherId = localId + 1
    val topicPartition = new TopicPartition("foo", 0)
    val replicaManager = setupReplicaManagerWithMockedPurgatories(new MockTimer(time), localId, enableRemoteStorage = enableRemoteStorage)

    try {
      // Make the local replica the follower
      val followerTopicsDelta = topicsCreateDelta(localId, false)
      val followerMetadataImage = imageFromTopics(followerTopicsDelta.apply())
      replicaManager.applyDelta(followerTopicsDelta, followerMetadataImage)

      // Check the state of that partition and fetcher
      val HostedPartition.Online(followerPartition) = replicaManager.getPartition(topicPartition)
      assertFalse(followerPartition.isLeader)
      assertEquals(0, followerPartition.getLeaderEpoch)

      if (enableRemoteStorage) {
        verifyRLMOnLeadershipChange(Collections.emptySet(), Collections.singleton(followerPartition))
        reset(mockRemoteLogManager)
      }

      val fetcher = replicaManager.replicaFetcherManager.getFetcher(topicPartition)
      val otherEndpoint = ClusterImageTest.IMAGE1.broker(otherId).listeners().get("PLAINTEXT")
      assertEquals(Some(BrokerEndPoint(otherId, otherEndpoint.host(), otherEndpoint.port())), fetcher.map(_.leader.brokerEndPoint()))

      // Apply the same delta again
      replicaManager.applyDelta(followerTopicsDelta, followerMetadataImage)

      // Check that the state stays the same
      val HostedPartition.Online(noChangePartition) = replicaManager.getPartition(topicPartition)
      assertFalse(noChangePartition.isLeader)
      assertEquals(0, noChangePartition.getLeaderEpoch)

      if (enableRemoteStorage) {
        verifyRLMOnLeadershipChange(Collections.emptySet(), Collections.singleton(followerPartition))
      }

      val noChangeFetcher = replicaManager.replicaFetcherManager.getFetcher(topicPartition)
      assertEquals(Some(BrokerEndPoint(otherId, otherEndpoint.host(), otherEndpoint.port())), noChangeFetcher.map(_.leader.brokerEndPoint()))
    } finally {
      replicaManager.shutdown(checkpointHW = false)
    }
  }

  @ParameterizedTest
  @ValueSource(booleans = Array(true, false))
  def testDeltaFollowerToNotReplica(enableRemoteStorage: Boolean): Unit = {
    val localId = 1
    val otherId = localId + 1
    val topicPartition = new TopicPartition("foo", 0)
    val replicaManager = setupReplicaManagerWithMockedPurgatories(new MockTimer(time), localId, enableRemoteStorage = enableRemoteStorage)

    try {
      // Make the local replica the follower
      val followerTopicsDelta = topicsCreateDelta(localId, false)
      val followerMetadataImage = imageFromTopics(followerTopicsDelta.apply())
      replicaManager.applyDelta(followerTopicsDelta, followerMetadataImage)

      // Check the state of that partition and fetcher
      val HostedPartition.Online(followerPartition) = replicaManager.getPartition(topicPartition)
      assertFalse(followerPartition.isLeader)
      assertEquals(0, followerPartition.getLeaderEpoch)

      if (enableRemoteStorage) {
        verifyRLMOnLeadershipChange(Collections.emptySet(), Collections.singleton(followerPartition))
        reset(mockRemoteLogManager)
      }

      val fetcher = replicaManager.replicaFetcherManager.getFetcher(topicPartition)
      val otherEndpoint = ClusterImageTest.IMAGE1.broker(otherId).listeners().get("PLAINTEXT")
      assertEquals(Some(BrokerEndPoint(otherId, otherEndpoint.host(), otherEndpoint.port())), fetcher.map(_.leader.brokerEndPoint()))

      // Apply changes that remove replica
      val notReplicaTopicsDelta = topicsChangeDelta(followerMetadataImage.topics(), otherId, true)
      val notReplicaMetadataImage = imageFromTopics(notReplicaTopicsDelta.apply())
      replicaManager.applyDelta(notReplicaTopicsDelta, notReplicaMetadataImage)

      if (enableRemoteStorage) {
        verify(mockRemoteLogManager, never()).onLeadershipChange(anySet(), anySet(), anyMap())
        verify(mockRemoteLogManager, times(1))
          .stopPartitions(ArgumentMatchers.eq(Collections.singleton(StopPartition(topicPartition, deleteLocalLog = true))), any())
      }

      // Check that the partition was removed
      assertEquals(HostedPartition.None, replicaManager.getPartition(topicPartition))
      assertEquals(None, replicaManager.replicaFetcherManager.getFetcher(topicPartition))
      assertEquals(None, replicaManager.logManager.getLog(topicPartition))
    } finally {
      replicaManager.shutdown(checkpointHW = false)
    }
  }

  @ParameterizedTest
  @ValueSource(booleans = Array(true, false))
  def testDeltaFollowerRemovedTopic(enableRemoteStorage: Boolean): Unit = {
    val localId = 1
    val otherId = localId + 1
    val topicPartition = new TopicPartition("foo", 0)
    val replicaManager = setupReplicaManagerWithMockedPurgatories(new MockTimer(time), localId, enableRemoteStorage = enableRemoteStorage)

    try {
      // Make the local replica the follower
      val followerTopicsDelta = topicsCreateDelta(localId, false)
      val followerMetadataImage = imageFromTopics(followerTopicsDelta.apply())
      replicaManager.applyDelta(followerTopicsDelta, followerMetadataImage)

      // Check the state of that partition and fetcher
      val HostedPartition.Online(followerPartition) = replicaManager.getPartition(topicPartition)
      assertFalse(followerPartition.isLeader)
      assertEquals(0, followerPartition.getLeaderEpoch)

      if (enableRemoteStorage) {
        verifyRLMOnLeadershipChange(Collections.emptySet(), Collections.singleton(followerPartition))
        reset(mockRemoteLogManager)
      }

      val fetcher = replicaManager.replicaFetcherManager.getFetcher(topicPartition)
      val otherEndpoint = ClusterImageTest.IMAGE1.broker(otherId).listeners().get("PLAINTEXT")
      assertEquals(Some(BrokerEndPoint(otherId, otherEndpoint.host(), otherEndpoint.port())), fetcher.map(_.leader.brokerEndPoint()))

      // Apply changes that remove topic and replica
      val removeTopicsDelta = topicsDeleteDelta(followerMetadataImage.topics())
      val removeMetadataImage = imageFromTopics(removeTopicsDelta.apply())
      replicaManager.applyDelta(removeTopicsDelta, removeMetadataImage)

      if (enableRemoteStorage) {
        verify(mockRemoteLogManager, never()).onLeadershipChange(anySet(), anySet(), anyMap())
        verify(mockRemoteLogManager, times(1))
          .stopPartitions(ArgumentMatchers.eq(Collections.singleton(StopPartition(topicPartition, deleteLocalLog = true))), any())
      }

      // Check that the partition was removed
      assertEquals(HostedPartition.None, replicaManager.getPartition(topicPartition))
      assertEquals(None, replicaManager.replicaFetcherManager.getFetcher(topicPartition))
      assertEquals(None, replicaManager.logManager.getLog(topicPartition))
    } finally {
      replicaManager.shutdown(checkpointHW = false)
    }
  }

  @ParameterizedTest
  @ValueSource(booleans = Array(true, false))
  def testDeltaLeaderToNotReplica(enableRemoteStorage: Boolean): Unit = {
    val localId = 1
    val otherId = localId + 1
    val topicPartition = new TopicPartition("foo", 0)
    val replicaManager = setupReplicaManagerWithMockedPurgatories(new MockTimer(time), localId, enableRemoteStorage = enableRemoteStorage)

    try {
      // Make the local replica the leader
      val leaderTopicsDelta = topicsCreateDelta(localId, true)
      val leaderMetadataImage = imageFromTopics(leaderTopicsDelta.apply())
      replicaManager.applyDelta(leaderTopicsDelta, leaderMetadataImage)

      // Check the state of that partition and fetcher
      val HostedPartition.Online(leaderPartition) = replicaManager.getPartition(topicPartition)
      assertTrue(leaderPartition.isLeader)
      assertEquals(Set(localId, otherId), leaderPartition.inSyncReplicaIds)
      assertEquals(0, leaderPartition.getLeaderEpoch)

      if (enableRemoteStorage) {
        verifyRLMOnLeadershipChange(Collections.singleton(leaderPartition), Collections.emptySet())
        reset(mockRemoteLogManager)
      }

      assertEquals(None, replicaManager.replicaFetcherManager.getFetcher(topicPartition))

      // Apply changes that remove replica
      val notReplicaTopicsDelta = topicsChangeDelta(leaderMetadataImage.topics(), otherId, true)
      val notReplicaMetadataImage = imageFromTopics(notReplicaTopicsDelta.apply())
      replicaManager.applyDelta(notReplicaTopicsDelta, notReplicaMetadataImage)

      if (enableRemoteStorage) {
        verify(mockRemoteLogManager, never()).onLeadershipChange(anySet(), anySet(), anyMap())
        verify(mockRemoteLogManager, times(1))
          .stopPartitions(ArgumentMatchers.eq(Collections.singleton(StopPartition(topicPartition, deleteLocalLog = true))), any())
      }

      // Check that the partition was removed
      assertEquals(HostedPartition.None, replicaManager.getPartition(topicPartition))
      assertEquals(None, replicaManager.replicaFetcherManager.getFetcher(topicPartition))
      assertEquals(None, replicaManager.logManager.getLog(topicPartition))
    } finally {
      replicaManager.shutdown(checkpointHW = false)
    }
  }

  @ParameterizedTest
  @ValueSource(booleans = Array(true, false))
  def testDeltaLeaderToRemovedTopic(enableRemoteStorage: Boolean): Unit = {
    val localId = 1
    val otherId = localId + 1
    val topicPartition = new TopicPartition("foo", 0)
    val replicaManager = setupReplicaManagerWithMockedPurgatories(new MockTimer(time), localId, enableRemoteStorage = enableRemoteStorage)

    try {
      // Make the local replica the leader
      val leaderTopicsDelta = topicsCreateDelta(localId, true)
      val leaderMetadataImage = imageFromTopics(leaderTopicsDelta.apply())
      replicaManager.applyDelta(leaderTopicsDelta, leaderMetadataImage)

      // Check the state of that partition and fetcher
      val HostedPartition.Online(leaderPartition) = replicaManager.getPartition(topicPartition)
      assertTrue(leaderPartition.isLeader)
      assertEquals(Set(localId, otherId), leaderPartition.inSyncReplicaIds)
      assertEquals(0, leaderPartition.getLeaderEpoch)

      if (enableRemoteStorage) {
        verifyRLMOnLeadershipChange(Collections.singleton(leaderPartition), Collections.emptySet())
        reset(mockRemoteLogManager)
      }

      assertEquals(None, replicaManager.replicaFetcherManager.getFetcher(topicPartition))

      // Apply changes that remove topic and replica
      val removeTopicsDelta = topicsDeleteDelta(leaderMetadataImage.topics())
      val removeMetadataImage = imageFromTopics(removeTopicsDelta.apply())
      replicaManager.applyDelta(removeTopicsDelta, removeMetadataImage)

      if (enableRemoteStorage) {
        verify(mockRemoteLogManager, never()).onLeadershipChange(anySet(), anySet(), anyMap())
        verify(mockRemoteLogManager, times(1))
          .stopPartitions(ArgumentMatchers.eq(Collections.singleton(StopPartition(topicPartition, deleteLocalLog = true, deleteRemoteLog = true))), any())
      }

      // Check that the partition was removed
      assertEquals(HostedPartition.None, replicaManager.getPartition(topicPartition))
      assertEquals(None, replicaManager.replicaFetcherManager.getFetcher(topicPartition))
      assertEquals(None, replicaManager.logManager.getLog(topicPartition))
    } finally {
      replicaManager.shutdown(checkpointHW = false)
    }
  }

  @ParameterizedTest
  @ValueSource(booleans = Array(true, false))
  def testDeltaToFollowerCompletesProduce(enableRemoteStorage: Boolean): Unit = {
    val localId = 1
    val otherId = localId + 1
    val numOfRecords = 3
    val topicIdPartition = new TopicIdPartition(Uuid.randomUuid(), 0, "foo")
    val topicPartition = topicIdPartition.topicPartition()
    val replicaManager = setupReplicaManagerWithMockedPurgatories(new MockTimer(time), localId, enableRemoteStorage = enableRemoteStorage)

    try {
      // Make the local replica the leader
      val leaderTopicsDelta = topicsCreateDelta(localId, true)
      val leaderMetadataImage = imageFromTopics(leaderTopicsDelta.apply())
      replicaManager.applyDelta(leaderTopicsDelta, leaderMetadataImage)

      // Check the state of that partition and fetcher
      val HostedPartition.Online(leaderPartition) = replicaManager.getPartition(topicPartition)
      assertTrue(leaderPartition.isLeader)
      assertEquals(Set(localId, otherId), leaderPartition.inSyncReplicaIds)
      assertEquals(0, leaderPartition.getLeaderEpoch)

      if (enableRemoteStorage) {
        verifyRLMOnLeadershipChange(Collections.singleton(leaderPartition), Collections.emptySet())
        reset(mockRemoteLogManager)
      }

      assertEquals(None, replicaManager.replicaFetcherManager.getFetcher(topicPartition))

      // Send a produce request
      val leaderResponse = sendProducerAppend(replicaManager, topicIdPartition, numOfRecords)

      // Change the local replica to follower
      val followerTopicsDelta = topicsChangeDelta(leaderMetadataImage.topics(), localId, false)
      val followerMetadataImage = imageFromTopics(followerTopicsDelta.apply())
      replicaManager.applyDelta(followerTopicsDelta, followerMetadataImage)

      val HostedPartition.Online(followerPartition) = replicaManager.getPartition(topicPartition)
      assertFalse(followerPartition.isLeader)
      assertEquals(1, followerPartition.getLeaderEpoch)

      if (enableRemoteStorage) {
        verifyRLMOnLeadershipChange(Collections.emptySet(), Collections.singleton(followerPartition))
        reset(mockRemoteLogManager)
      }

      // Check that the produce failed because it changed to follower before replicating
      assertEquals(Errors.NOT_LEADER_OR_FOLLOWER, leaderResponse.get.error)
    } finally {
      replicaManager.shutdown(checkpointHW = false)
    }
  }

  @ParameterizedTest
  @ValueSource(booleans = Array(true, false))
  def testDeltaToFollowerCompletesFetch(enableRemoteStorage: Boolean): Unit = {
    val localId = 1
    val otherId = localId + 1
    val topicPartition = new TopicPartition("foo", 0)
    val replicaManager = setupReplicaManagerWithMockedPurgatories(new MockTimer(time), localId, enableRemoteStorage = enableRemoteStorage)

    try {
      // Make the local replica the leader
      val leaderTopicsDelta = topicsCreateDelta(localId, true)
      val leaderMetadataImage = imageFromTopics(leaderTopicsDelta.apply())
      val topicId = leaderMetadataImage.topics().topicsByName.get("foo").id
      val topicIdPartition = new TopicIdPartition(topicId, topicPartition)
      replicaManager.applyDelta(leaderTopicsDelta, leaderMetadataImage)

      // Check the state of that partition and fetcher
      val HostedPartition.Online(leaderPartition) = replicaManager.getPartition(topicPartition)
      assertTrue(leaderPartition.isLeader)
      assertEquals(Set(localId, otherId), leaderPartition.inSyncReplicaIds)
      assertEquals(0, leaderPartition.getLeaderEpoch)

      if (enableRemoteStorage) {
        verifyRLMOnLeadershipChange(Collections.singleton(leaderPartition), Collections.emptySet())
        reset(mockRemoteLogManager)
      }

      assertEquals(None, replicaManager.replicaFetcherManager.getFetcher(topicPartition))

      // Send a fetch request
      val fetchCallback = fetchPartitionAsFollower(
        replicaManager,
        topicIdPartition,
        new PartitionData(Uuid.ZERO_UUID, 0, 0, Int.MaxValue, Optional.empty()),
        replicaId = otherId,
        minBytes = Int.MaxValue,
        maxWaitMs = 1000
      )
      assertFalse(fetchCallback.hasFired)

      // Change the local replica to follower
      val followerTopicsDelta = topicsChangeDelta(leaderMetadataImage.topics(), localId, false)
      val followerMetadataImage = imageFromTopics(followerTopicsDelta.apply())
      replicaManager.applyDelta(followerTopicsDelta, followerMetadataImage)

      val HostedPartition.Online(followerPartition) = replicaManager.getPartition(topicPartition)
      assertFalse(followerPartition.isLeader)
      assertEquals(1, followerPartition.getLeaderEpoch)

      if (enableRemoteStorage) {
        verifyRLMOnLeadershipChange(Collections.emptySet(), Collections.singleton(followerPartition))
        reset(mockRemoteLogManager)
      }

      // Check that the produce failed because it changed to follower before replicating
      assertEquals(Errors.NOT_LEADER_OR_FOLLOWER, fetchCallback.assertFired.error)
    } finally {
      replicaManager.shutdown(checkpointHW = false)
    }
  }

  @ParameterizedTest
  @ValueSource(booleans = Array(true, false))
  def testDeltaToLeaderOrFollowerMarksPartitionOfflineIfLogCantBeCreated(isStartIdLeader: Boolean): Unit = {
    val localId = 1
    val topicPartition = new TopicPartition("foo", 0)
    val dataDir = TestUtils.tempDir()
    val replicaManager = setupReplicaManagerWithMockedPurgatories(
      timer = new MockTimer(time),
      brokerId = localId,
      propsModifier = props => props.put(ServerLogConfigs.LOG_DIRS_CONFIG, dataDir.getAbsolutePath),
      enableRemoteStorage = true
    )

    try {
      // Delete the data directory to trigger a storage exception
      Utils.delete(dataDir)

      // Make the local replica the leader
      val topicsDelta = topicsCreateDelta(localId, isStartIdLeader)
      val leaderMetadataImage = imageFromTopics(topicsDelta.apply())
      replicaManager.applyDelta(topicsDelta, leaderMetadataImage)
      verifyRLMOnLeadershipChange(Collections.emptySet(), Collections.emptySet())

      val hostedPartition = replicaManager.getPartition(topicPartition)
      assertEquals(
        classOf[HostedPartition.Offline],
        hostedPartition.getClass
      )
      assertEquals(
        FOO_UUID,
        hostedPartition.asInstanceOf[HostedPartition.Offline].partition.flatMap(p => p.topicId).get
      )
    } finally {
      replicaManager.shutdown(checkpointHW = false)
    }
  }

  @ParameterizedTest
  @ValueSource(booleans = Array(true, false))
  def testDeltaFollowerStopFetcherBeforeCreatingInitialFetchOffset(enableRemoteStorage: Boolean): Unit = {
    val localId = 1
    val otherId = localId + 1
    val topicPartition = new TopicPartition("foo", 0)

    val mockReplicaFetcherManager = mock(classOf[ReplicaFetcherManager])
    val replicaManager = setupReplicaManagerWithMockedPurgatories(
      timer = new MockTimer(time),
      brokerId = localId,
      mockReplicaFetcherManager = Some(mockReplicaFetcherManager),
      enableRemoteStorage = enableRemoteStorage
    )

    try {
      // The first call to removeFetcherForPartitions should be ignored.
      when(mockReplicaFetcherManager.removeFetcherForPartitions(
        Set(topicPartition))
      ).thenReturn(Map.empty[TopicPartition, PartitionFetchState])

      // Make the local replica the follower
      var followerTopicsDelta = topicsCreateDelta(localId, false)
      var followerMetadataImage = imageFromTopics(followerTopicsDelta.apply())
      replicaManager.applyDelta(followerTopicsDelta, followerMetadataImage)

      // Check the state of that partition
      val HostedPartition.Online(followerPartition) = replicaManager.getPartition(topicPartition)
      assertFalse(followerPartition.isLeader)
      assertEquals(0, followerPartition.getLeaderEpoch)
      assertEquals(0, followerPartition.localLogOrException.logEndOffset)
      if (enableRemoteStorage) {
        verifyRLMOnLeadershipChange(Collections.emptySet(), Collections.singleton(followerPartition))
        reset(mockRemoteLogManager)
      }

      // Verify that addFetcherForPartitions was called with the correct
      // init offset.
      val otherEndpoint = ClusterImageTest.IMAGE1.broker(otherId).listeners().get("PLAINTEXT")
      verify(mockReplicaFetcherManager)
        .addFetcherForPartitions(
          Map(topicPartition -> InitialFetchState(
            topicId = Some(FOO_UUID),
            leader = BrokerEndPoint(otherId, otherEndpoint.host(), otherEndpoint.port()),
            currentLeaderEpoch = 0,
            initOffset = 0
          ))
        )

      // The second call to removeFetcherForPartitions simulate the case
      // where the fetcher write to the log before being shutdown.
      when(mockReplicaFetcherManager.removeFetcherForPartitions(
        Set(topicPartition))
      ).thenAnswer { _ =>
        replicaManager.getPartition(topicPartition) match {
          case HostedPartition.Online(partition) =>
            partition.appendRecordsToFollowerOrFutureReplica(
              records = MemoryRecords.withRecords(Compression.NONE, 0,
                new SimpleRecord("first message".getBytes)),
              isFuture = false
            )

          case _ =>
        }

        Map.empty[TopicPartition, PartitionFetchState]
      }

      // Apply changes that bumps the leader epoch.
      followerTopicsDelta = topicsChangeDelta(followerMetadataImage.topics(), localId, false)
      followerMetadataImage = imageFromTopics(followerTopicsDelta.apply())
      replicaManager.applyDelta(followerTopicsDelta, followerMetadataImage)

      assertFalse(followerPartition.isLeader)
      assertEquals(1, followerPartition.getLeaderEpoch)
      assertEquals(1, followerPartition.localLogOrException.logEndOffset)

      if (enableRemoteStorage) {
        verifyRLMOnLeadershipChange(Collections.emptySet(), Collections.singleton(followerPartition))
      }

      // Verify that addFetcherForPartitions was called with the correct
      // init offset.
      verify(mockReplicaFetcherManager)
        .addFetcherForPartitions(
          Map(topicPartition -> InitialFetchState(
            topicId = Some(FOO_UUID),
            leader = BrokerEndPoint(otherId, otherEndpoint.host(), otherEndpoint.port()),
            currentLeaderEpoch = 1,
            initOffset = 1
          ))
        )
    } finally {
      replicaManager.shutdown(checkpointHW = false)
    }
  }

  @Test
  def testFetcherAreNotRestartedIfLeaderEpochIsNotBumpedWithZkPath(): Unit = {
    val localId = 0
    val topicPartition = new TopicPartition("foo", 0)

    val mockReplicaFetcherManager = mock(classOf[ReplicaFetcherManager])
    val replicaManager = setupReplicaManagerWithMockedPurgatories(
      timer = new MockTimer(time),
      brokerId = localId,
      aliveBrokerIds = Seq(localId, localId + 1, localId + 2),
      mockReplicaFetcherManager = Some(mockReplicaFetcherManager)
    )

    try {
      when(mockReplicaFetcherManager.removeFetcherForPartitions(
        Set(topicPartition))
      ).thenReturn(Map.empty[TopicPartition, PartitionFetchState])

      // Make the local replica the follower.
      var request = makeLeaderAndIsrRequest(
        topicId = FOO_UUID,
        topicPartition = topicPartition,
        replicas = Seq(localId, localId + 1),
        leaderAndIsr = LeaderAndIsr(
          leader = localId + 1,
          leaderEpoch = 0,
          isr = List(localId, localId + 1),
          leaderRecoveryState = LeaderRecoveryState.RECOVERED,
          partitionEpoch = 0
        )
      )

      replicaManager.becomeLeaderOrFollower(0, request, (_, _) => ())

      // Check the state of that partition.
      val HostedPartition.Online(followerPartition) = replicaManager.getPartition(topicPartition)
      assertFalse(followerPartition.isLeader)
      assertEquals(0, followerPartition.getLeaderEpoch)
      assertEquals(0, followerPartition.getPartitionEpoch)

      // Verify that the partition was removed and added back.
      verify(mockReplicaFetcherManager).removeFetcherForPartitions(Set(topicPartition))
      verify(mockReplicaFetcherManager).addFetcherForPartitions(Map(topicPartition -> InitialFetchState(
        topicId = Some(FOO_UUID),
        leader = BrokerEndPoint(localId + 1, s"host${localId + 1}", localId + 1),
        currentLeaderEpoch = 0,
        initOffset = 0
      )))

      reset(mockReplicaFetcherManager)

      // Apply changes that bumps the partition epoch.
      request = makeLeaderAndIsrRequest(
        topicId = FOO_UUID,
        topicPartition = topicPartition,
        replicas = Seq(localId, localId + 1, localId + 2),
        leaderAndIsr = LeaderAndIsr(
          leader = localId + 1,
          leaderEpoch = 0,
          isr = List(localId, localId + 1),
          leaderRecoveryState = LeaderRecoveryState.RECOVERED,
          partitionEpoch = 1
        )
      )

      replicaManager.becomeLeaderOrFollower(0, request, (_, _) => ())

      assertFalse(followerPartition.isLeader)
      assertEquals(0, followerPartition.getLeaderEpoch)
      // Partition updates is fenced based on the leader epoch on the ZK path.
      assertEquals(0, followerPartition.getPartitionEpoch)

      // As the update is fenced based on the leader epoch, removeFetcherForPartitions and
      // addFetcherForPartitions are not called at all.
      reset(mockReplicaFetcherManager)

      // Apply changes that bumps the leader epoch.
      request = makeLeaderAndIsrRequest(
        topicId = FOO_UUID,
        topicPartition = topicPartition,
        replicas = Seq(localId, localId + 1, localId + 2),
        leaderAndIsr = LeaderAndIsr(
          leader = localId + 2,
          leaderEpoch = 1,
          isr = List(localId, localId + 1, localId + 2),
          leaderRecoveryState = LeaderRecoveryState.RECOVERED,
          partitionEpoch = 2
        )
      )

      replicaManager.becomeLeaderOrFollower(0, request, (_, _) => ())

      assertFalse(followerPartition.isLeader)
      assertEquals(1, followerPartition.getLeaderEpoch)
      assertEquals(2, followerPartition.getPartitionEpoch)

      // Verify that the partition was removed and added back.
      verify(mockReplicaFetcherManager).removeFetcherForPartitions(Set(topicPartition))
      verify(mockReplicaFetcherManager).addFetcherForPartitions(Map(topicPartition -> InitialFetchState(
        topicId = Some(FOO_UUID),
        leader = BrokerEndPoint(localId + 2, s"host${localId + 2}", localId + 2),
        currentLeaderEpoch = 1,
        initOffset = 0
      )))
    } finally {
      replicaManager.shutdown(checkpointHW = false)
    }
  }

  @ParameterizedTest
  @ValueSource(booleans = Array(true, false))
  def testFetcherAreNotRestartedIfLeaderEpochIsNotBumpedWithKRaftPath(enableRemoteStorage: Boolean): Unit = {
    val localId = 0
    val topicPartition = new TopicPartition("foo", 0)

    val mockReplicaFetcherManager = mock(classOf[ReplicaFetcherManager])
    val replicaManager = setupReplicaManagerWithMockedPurgatories(
      timer = new MockTimer(time),
      brokerId = localId,
      mockReplicaFetcherManager = Some(mockReplicaFetcherManager),
      enableRemoteStorage = enableRemoteStorage
    )

    try {
      when(mockReplicaFetcherManager.removeFetcherForPartitions(
        Set(topicPartition))
      ).thenReturn(Map.empty[TopicPartition, PartitionFetchState])

      // Make the local replica the follower.
      var followerTopicsDelta = new TopicsDelta(TopicsImage.EMPTY)
      followerTopicsDelta.replay(new TopicRecord().setName("foo").setTopicId(FOO_UUID))
      followerTopicsDelta.replay(partitionRecord(localId, localId + 1))
      var followerMetadataImage = imageFromTopics(followerTopicsDelta.apply())
      replicaManager.applyDelta(followerTopicsDelta, followerMetadataImage)

      // Check the state of that partition.
      val HostedPartition.Online(followerPartition) = replicaManager.getPartition(topicPartition)
      assertFalse(followerPartition.isLeader)
      assertEquals(0, followerPartition.getLeaderEpoch)
      assertEquals(0, followerPartition.getPartitionEpoch)

      if (enableRemoteStorage) {
        verifyRLMOnLeadershipChange(Collections.emptySet(), Collections.singleton(followerPartition))
        reset(mockRemoteLogManager)
      }

      // Verify that the partition was removed and added back.
      val localIdPlus1Endpoint = ClusterImageTest.IMAGE1.broker(localId + 1).listeners().get("PLAINTEXT")
      verify(mockReplicaFetcherManager).removeFetcherForPartitions(Set(topicPartition))
      verify(mockReplicaFetcherManager).addFetcherForPartitions(Map(topicPartition -> InitialFetchState(
        topicId = Some(FOO_UUID),
        leader = BrokerEndPoint(localId + 1, localIdPlus1Endpoint.host(), localIdPlus1Endpoint.port()),
        currentLeaderEpoch = 0,
        initOffset = 0
      )))

      reset(mockReplicaFetcherManager)

      // Apply changes that bumps the partition epoch.
      followerTopicsDelta = new TopicsDelta(followerMetadataImage.topics())
      followerTopicsDelta.replay(new PartitionChangeRecord()
        .setPartitionId(0)
        .setTopicId(FOO_UUID)
        .setReplicas(util.Arrays.asList(localId, localId + 1, localId + 2))
        .setIsr(util.Arrays.asList(localId, localId + 1))
      )
      followerMetadataImage = imageFromTopics(followerTopicsDelta.apply())
      replicaManager.applyDelta(followerTopicsDelta, followerMetadataImage)

      assertFalse(followerPartition.isLeader)
      assertEquals(0, followerPartition.getLeaderEpoch)
      assertEquals(1, followerPartition.getPartitionEpoch)

      if (enableRemoteStorage) {
        verifyRLMOnLeadershipChange(Collections.emptySet(), Collections.singleton(followerPartition))
        reset(mockRemoteLogManager)
      }

      // Verify that partition's fetcher was not impacted.
      verify(mockReplicaFetcherManager, never()).removeFetcherForPartitions(any())
      verify(mockReplicaFetcherManager, never()).addFetcherForPartitions(any())

      reset(mockReplicaFetcherManager)

      // Apply changes that bumps the leader epoch.
      followerTopicsDelta = new TopicsDelta(followerMetadataImage.topics())
      followerTopicsDelta.replay(new PartitionChangeRecord()
        .setPartitionId(0)
        .setTopicId(FOO_UUID)
        .setReplicas(util.Arrays.asList(localId, localId + 1, localId + 2))
        .setIsr(util.Arrays.asList(localId, localId + 1, localId + 2))
        .setLeader(localId + 2)
      )

      followerMetadataImage = imageFromTopics(followerTopicsDelta.apply())
      replicaManager.applyDelta(followerTopicsDelta, followerMetadataImage)

      assertFalse(followerPartition.isLeader)
      assertEquals(1, followerPartition.getLeaderEpoch)
      assertEquals(2, followerPartition.getPartitionEpoch)

      if (enableRemoteStorage) {
        verifyRLMOnLeadershipChange(Collections.emptySet(), Collections.singleton(followerPartition))
        reset(mockRemoteLogManager)
      }

      // Verify that the partition was removed and added back.
      val localIdPlus2Endpoint = ClusterImageTest.IMAGE1.broker(localId + 2).listeners().get("PLAINTEXT")
      verify(mockReplicaFetcherManager).removeFetcherForPartitions(Set(topicPartition))
      verify(mockReplicaFetcherManager).addFetcherForPartitions(Map(topicPartition -> InitialFetchState(
        topicId = Some(FOO_UUID),
        leader = BrokerEndPoint(localId + 2, localIdPlus2Endpoint.host(), localIdPlus2Endpoint.port()),
        currentLeaderEpoch = 1,
        initOffset = 0
      )))
    } finally {
      replicaManager.shutdown(checkpointHW = false)
    }
  }

  @ParameterizedTest
  @ValueSource(booleans = Array(true, false))
  def testReplicasAreStoppedWhileInControlledShutdownWithKRaft(enableRemoteStorage: Boolean): Unit = {
    val localId = 0
    val foo0 = new TopicPartition("foo", 0)
    val foo1 = new TopicPartition("foo", 1)
    val foo2 = new TopicPartition("foo", 2)

    val mockReplicaFetcherManager = mock(classOf[ReplicaFetcherManager])
    val isShuttingDown = new AtomicBoolean(false)
    val replicaManager = setupReplicaManagerWithMockedPurgatories(
      timer = new MockTimer(time),
      brokerId = localId,
      mockReplicaFetcherManager = Some(mockReplicaFetcherManager),
      isShuttingDown = isShuttingDown,
      enableRemoteStorage = enableRemoteStorage
    )

    try {
      when(mockReplicaFetcherManager.removeFetcherForPartitions(
        Set(foo0, foo1))
      ).thenReturn(Map.empty[TopicPartition, PartitionFetchState])

      var topicsDelta = new TopicsDelta(TopicsImage.EMPTY)
      topicsDelta.replay(new TopicRecord()
        .setName("foo")
        .setTopicId(FOO_UUID)
      )

      // foo0 is a follower in the ISR.
      topicsDelta.replay(new PartitionRecord()
        .setPartitionId(0)
        .setTopicId(FOO_UUID)
        .setReplicas(util.Arrays.asList(localId, localId + 1))
        .setIsr(util.Arrays.asList(localId, localId + 1))
        .setLeader(localId + 1)
        .setLeaderEpoch(0)
        .setPartitionEpoch(0)
      )

      // foo1 is a leader with only himself in the ISR.
      topicsDelta.replay(new PartitionRecord()
        .setPartitionId(1)
        .setTopicId(FOO_UUID)
        .setReplicas(util.Arrays.asList(localId, localId + 1))
        .setIsr(util.Arrays.asList(localId))
        .setLeader(localId)
        .setLeaderEpoch(0)
        .setPartitionEpoch(0)
      )

      // foo2 is a follower NOT in the ISR.
      topicsDelta.replay(new PartitionRecord()
        .setPartitionId(2)
        .setTopicId(FOO_UUID)
        .setReplicas(util.Arrays.asList(localId, localId + 1))
        .setIsr(util.Arrays.asList(localId + 1))
        .setLeader(localId + 1)
        .setLeaderEpoch(0)
        .setPartitionEpoch(0)
      )

      // Apply the delta.
      var metadataImage = imageFromTopics(topicsDelta.apply())
      replicaManager.applyDelta(topicsDelta, metadataImage)

      // Check the state of the partitions.
      val HostedPartition.Online(fooPartition0) = replicaManager.getPartition(foo0)
      assertFalse(fooPartition0.isLeader)
      assertEquals(0, fooPartition0.getLeaderEpoch)
      assertEquals(0, fooPartition0.getPartitionEpoch)

      val HostedPartition.Online(fooPartition1) = replicaManager.getPartition(foo1)
      assertTrue(fooPartition1.isLeader)
      assertEquals(0, fooPartition1.getLeaderEpoch)
      assertEquals(0, fooPartition1.getPartitionEpoch)

      val HostedPartition.Online(fooPartition2) = replicaManager.getPartition(foo2)
      assertFalse(fooPartition2.isLeader)
      assertEquals(0, fooPartition2.getLeaderEpoch)
      assertEquals(0, fooPartition2.getPartitionEpoch)

      if (enableRemoteStorage) {
        val followers: util.Set[Partition] = new util.HashSet[Partition]()
        followers.add(fooPartition0)
        followers.add(fooPartition2)
        verifyRLMOnLeadershipChange(Collections.singleton(fooPartition1), followers)
        reset(mockRemoteLogManager)
      }

      reset(mockReplicaFetcherManager)

      // The broker transitions to SHUTTING_DOWN state. This should not have
      // any impact in KRaft mode.
      isShuttingDown.set(true)

      // The replica begins the controlled shutdown.
      replicaManager.beginControlledShutdown()

      // When the controller receives the controlled shutdown
      // request, it does the following:
      // - Shrinks the ISR of foo0 to remove this replica.
      // - Sets the leader of foo1 to NO_LEADER because it cannot elect another leader.
      // - Does nothing for foo2 because this replica is not in the ISR.
      topicsDelta = new TopicsDelta(metadataImage.topics())
      topicsDelta.replay(new PartitionChangeRecord()
        .setPartitionId(0)
        .setTopicId(FOO_UUID)
        .setReplicas(util.Arrays.asList(localId, localId + 1))
        .setIsr(util.Arrays.asList(localId + 1))
        .setLeader(localId + 1)
      )
      topicsDelta.replay(new PartitionChangeRecord()
        .setPartitionId(1)
        .setTopicId(FOO_UUID)
        .setReplicas(util.Arrays.asList(localId, localId + 1))
        .setIsr(util.Arrays.asList(localId))
        .setLeader(NO_LEADER)
      )
      metadataImage = imageFromTopics(topicsDelta.apply())
      replicaManager.applyDelta(topicsDelta, metadataImage)

      // Partition foo0 and foo1 are updated.
      assertFalse(fooPartition0.isLeader)
      assertEquals(1, fooPartition0.getLeaderEpoch)
      assertEquals(1, fooPartition0.getPartitionEpoch)
      assertFalse(fooPartition1.isLeader)
      assertEquals(1, fooPartition1.getLeaderEpoch)
      assertEquals(1, fooPartition1.getPartitionEpoch)

      // Partition foo2 is not.
      assertFalse(fooPartition2.isLeader)
      assertEquals(0, fooPartition2.getLeaderEpoch)
      assertEquals(0, fooPartition2.getPartitionEpoch)

      if (enableRemoteStorage) {
        val followers: util.Set[Partition] = new util.HashSet[Partition]()
        followers.add(fooPartition0)
        followers.add(fooPartition1)
        verifyRLMOnLeadershipChange(Collections.emptySet(), followers)
        reset(mockRemoteLogManager)
      }

      // Fetcher for foo0 and foo1 are stopped.
      verify(mockReplicaFetcherManager).removeFetcherForPartitions(Set(foo0, foo1))
    } finally {
      // Fetcher for foo2 is stopped when the replica manager shuts down
      // because this replica was not in the ISR.
      replicaManager.shutdown(checkpointHW = false)
    }
  }

  @Test
  def testPartitionListener(): Unit = {
    val maxFetchBytes = 1024 * 1024
    val aliveBrokersIds = Seq(0, 1)
    val leaderEpoch = 5
    val replicaManager = setupReplicaManagerWithMockedPurgatories(new MockTimer(time),
      brokerId = 0, aliveBrokersIds)
    try {
      val tp = new TopicPartition(topic, 0)
      val tidp = new TopicIdPartition(topicId, tp)
      val replicas = aliveBrokersIds.toList.map(Int.box).asJava

      val listener = new MockPartitionListener
      listener.verify()

      // Registering a listener should fail because the partition does not exist yet.
      assertFalse(replicaManager.maybeAddListener(tp, listener))

      // Broker 0 becomes leader of the partition
      val leaderAndIsrPartitionState = new LeaderAndIsrPartitionState()
        .setTopicName(topic)
        .setPartitionIndex(0)
        .setControllerEpoch(0)
        .setLeader(0)
        .setLeaderEpoch(leaderEpoch)
        .setIsr(replicas)
        .setPartitionEpoch(0)
        .setReplicas(replicas)
        .setIsNew(true)
      val leaderAndIsrRequest = new LeaderAndIsrRequest.Builder(ApiKeys.LEADER_AND_ISR.latestVersion, 0, 0, brokerEpoch,
        Seq(leaderAndIsrPartitionState).asJava,
        Collections.singletonMap(topic, topicId),
        Set(new Node(0, "host1", 0), new Node(1, "host2", 1)).asJava).build()
      val leaderAndIsrResponse = replicaManager.becomeLeaderOrFollower(0, leaderAndIsrRequest, (_, _) => ())
      assertEquals(Errors.NONE, leaderAndIsrResponse.error)

      // Registering it should succeed now.
      assertTrue(replicaManager.maybeAddListener(tp, listener))
      listener.verify()

      // Leader appends some data
      for (i <- 1 to 5) {
        appendRecords(replicaManager, tp, TestUtils.singletonRecords(s"message $i".getBytes)).onFire { response =>
          assertEquals(Errors.NONE, response.error)
        }
      }

      // Follower fetches up to offset 2.
      fetchPartitionAsFollower(
        replicaManager,
        tidp,
        new FetchRequest.PartitionData(
          Uuid.ZERO_UUID,
          2L,
          0L,
          maxFetchBytes,
          Optional.of(leaderEpoch)
        ),
        replicaId = 1
      )

      // Listener is updated.
      listener.verify(expectedHighWatermark = 2L)

      // Listener is removed.
      replicaManager.removeListener(tp, listener)

      // Follower fetches up to offset 4.
      fetchPartitionAsFollower(
        replicaManager,
        tidp,
        new FetchRequest.PartitionData(
          Uuid.ZERO_UUID,
          4L,
          0L,
          maxFetchBytes,
          Optional.of(leaderEpoch)
        ),
        replicaId = 1
      )

      // Listener is not updated anymore.
      listener.verify()
    } finally {
      replicaManager.shutdown(checkpointHW = false)
    }
  }

  private def topicsCreateDelta(startId: Int, isStartIdLeader: Boolean, partition:Int = 0, directoryIds: List[Uuid] = List.empty): TopicsDelta = {
    val leader = if (isStartIdLeader) startId else startId + 1
    val delta = new TopicsDelta(TopicsImage.EMPTY)
    delta.replay(new TopicRecord().setName("foo").setTopicId(FOO_UUID))
    val record = partitionRecord(startId, leader, partition)
    if (!directoryIds.isEmpty) {
      record.setDirectories(directoryIds.asJava)
    }
    delta.replay(record)

    delta
  }

  private def partitionRecord(startId: Int, leader: Int, partition: Int = 0) = {
    new PartitionRecord()
      .setPartitionId(partition)
      .setTopicId(FOO_UUID)
      .setReplicas(util.Arrays.asList(startId, startId + 1))
      .setIsr(util.Arrays.asList(startId, startId + 1))
      .setRemovingReplicas(Collections.emptyList())
      .setAddingReplicas(Collections.emptyList())
      .setLeader(leader)
      .setLeaderEpoch(0)
      .setPartitionEpoch(0)
  }

  private def topicsChangeDelta(topicsImage: TopicsImage, startId: Int, isStartIdLeader: Boolean): TopicsDelta = {
    val leader = if (isStartIdLeader) startId else startId + 1
    val delta = new TopicsDelta(topicsImage)
    delta.replay(partitionChangeRecord(startId, leader))
    delta
  }

  private def partitionChangeRecord(startId: Int, leader: Int) = {
    new PartitionChangeRecord()
      .setPartitionId(0)
      .setTopicId(FOO_UUID)
      .setReplicas(util.Arrays.asList(startId, startId + 1))
      .setIsr(util.Arrays.asList(startId, startId + 1))
      .setLeader(leader)
  }

  private def topicsDeleteDelta(topicsImage: TopicsImage): TopicsDelta = {
    val delta = new TopicsDelta(topicsImage)
    delta.replay(new RemoveTopicRecord().setTopicId(FOO_UUID))

    delta
  }

  private def imageFromTopics(topicsImage: TopicsImage): MetadataImage = {
    val featuresImageLatest = new FeaturesImage(
      Collections.emptyMap(),
      MetadataVersion.latestProduction(),
      ZkMigrationState.NONE)
    new MetadataImage(
      new MetadataProvenance(100L, 10, 1000L),
      featuresImageLatest,
      ClusterImageTest.IMAGE1,
      topicsImage,
      ConfigurationsImage.EMPTY,
      ClientQuotasImage.EMPTY,
      ProducerIdsImage.EMPTY,
      AclsImage.EMPTY,
      ScramImage.EMPTY,
      DelegationTokenImage.EMPTY
    )
  }

  def assertFetcherHasTopicId[T <: AbstractFetcherThread](manager: AbstractFetcherManager[T],
                                                          tp: TopicPartition,
                                                          expectedTopicId: Option[Uuid]): Unit = {
    val fetchState = manager.getFetcher(tp).flatMap(_.fetchState(tp))
    assertTrue(fetchState.isDefined)
    assertEquals(expectedTopicId, fetchState.get.topicId)
  }

  @ParameterizedTest
  @ValueSource(booleans = Array(true, false))
  def testPartitionFetchStateUpdatesWithTopicIdChanges(startsWithTopicId: Boolean): Unit = {
    val aliveBrokersIds = Seq(0, 1)
    val replicaManager = setupReplicaManagerWithMockedPurgatories(new MockTimer(time),
      brokerId = 0, aliveBrokersIds)
    try {
      val tp = new TopicPartition(topic, 0)
      val leaderAndIsr = LeaderAndIsr(1, aliveBrokersIds.toList)

      // This test either starts with a topic ID in the PartitionFetchState and removes it on the next request (startsWithTopicId)
      // or does not start with a topic ID in the PartitionFetchState and adds one on the next request (!startsWithTopicId)
      val startingId = if (startsWithTopicId) topicId else Uuid.ZERO_UUID
      val startingIdOpt = if (startsWithTopicId) Some(topicId) else None
      val leaderAndIsrRequest1 = makeLeaderAndIsrRequest(startingId, tp, aliveBrokersIds, leaderAndIsr)
      val leaderAndIsrResponse1 = replicaManager.becomeLeaderOrFollower(0, leaderAndIsrRequest1, (_, _) => ())
      assertEquals(Errors.NONE, leaderAndIsrResponse1.error)

      assertFetcherHasTopicId(replicaManager.replicaFetcherManager, tp, startingIdOpt)

      val endingId = if (!startsWithTopicId) topicId else Uuid.ZERO_UUID
      val endingIdOpt = if (!startsWithTopicId) Some(topicId) else None
      val leaderAndIsrRequest2 = makeLeaderAndIsrRequest(endingId, tp, aliveBrokersIds, leaderAndIsr)
      val leaderAndIsrResponse2 = replicaManager.becomeLeaderOrFollower(0, leaderAndIsrRequest2, (_, _) => ())
      assertEquals(Errors.NONE, leaderAndIsrResponse2.error)

      assertFetcherHasTopicId(replicaManager.replicaFetcherManager, tp, endingIdOpt)
    } finally {
      replicaManager.shutdown(checkpointHW = false)
    }
  }

  @ParameterizedTest
  @ValueSource(booleans = Array(true, false))
  def testReplicaAlterLogDirsWithAndWithoutIds(usesTopicIds: Boolean): Unit = {
    val tp = new TopicPartition(topic, 0)
    val version = if (usesTopicIds) LeaderAndIsrRequestData.HIGHEST_SUPPORTED_VERSION else 4.toShort
    val topicId = if (usesTopicIds) this.topicId else Uuid.ZERO_UUID
    val topicIdOpt = if (usesTopicIds) Some(topicId) else None

    val mockReplicaAlterLogDirsManager = mock(classOf[ReplicaAlterLogDirsManager])
    val replicaManager = setupReplicaManagerWithMockedPurgatories(
      timer = new MockTimer(time),
      mockReplicaAlterLogDirsManager = Some(mockReplicaAlterLogDirsManager)
    )

    try {
      replicaManager.createPartition(tp).createLogIfNotExists(
        isNew = false,
        isFutureReplica = false,
        offsetCheckpoints = new LazyOffsetCheckpoints(replicaManager.highWatermarkCheckpoints),
        topicId = None
      )

      val leaderAndIsrRequest = makeLeaderAndIsrRequest(
        topicId = topicId,
        topicPartition = tp,
        replicas = Seq(0, 1),
        leaderAndIsr = LeaderAndIsr(0, List(0, 1)),
        version = version
      )
      replicaManager.becomeLeaderOrFollower(0, leaderAndIsrRequest, (_, _) => ())

      // Move the replica to the second log directory.
      val partition = replicaManager.getPartitionOrException(tp)
      val newReplicaFolder = replicaManager.logManager.liveLogDirs.filterNot(_ == partition.log.get.dir.getParentFile).head
      replicaManager.alterReplicaLogDirs(Map(tp -> newReplicaFolder.getAbsolutePath))

      // Make sure the future log is created with the correct topic ID.
      val futureLog = replicaManager.futureLocalLogOrException(tp)
      assertEquals(topicIdOpt, futureLog.topicId)

      // Verify that addFetcherForPartitions was called with the correct topic ID.
      verify(mockReplicaAlterLogDirsManager, times(1))
        .addFetcherForPartitions(Map(tp -> InitialFetchState(
          topicId = topicIdOpt,
          leader = BrokerEndPoint(0, "localhost", -1),
          currentLeaderEpoch = 0,
          initOffset = 0
        )))
    } finally {
      replicaManager.shutdown(checkpointHW = false)
    }
  }

  @Test
  def testDescribeLogDirs(): Unit = {
    val topicPartition = 0
    val topicId = Uuid.randomUuid()
    val followerBrokerId = 0
    val leaderBrokerId = 1
    val leaderEpoch = 1
    val leaderEpochIncrement = 2
    val countDownLatch = new CountDownLatch(1)
    val offsetFromLeader = 5

    // Prepare the mocked components for the test
    val (replicaManager, mockLogMgr) = prepareReplicaManagerAndLogManager(new MockTimer(time),
      topicPartition, leaderEpoch + leaderEpochIncrement, followerBrokerId, leaderBrokerId, countDownLatch,
      expectTruncation = false, localLogOffset = Some(10), offsetFromLeader = offsetFromLeader, topicId = Some(topicId))

    try {
      val responses = replicaManager.describeLogDirs(Set(new TopicPartition(topic, topicPartition)))
      assertEquals(mockLogMgr.liveLogDirs.size, responses.size)
      responses.foreach { response =>
        assertEquals(Errors.NONE.code, response.errorCode)
        assertTrue(response.totalBytes > 0)
        assertTrue(response.usableBytes >= 0)
      }
    } finally {
      replicaManager.shutdown(checkpointHW = false)
    }
  }

  @Test
  def testCheckpointHwOnShutdown(): Unit = {
    val mockLogMgr = TestUtils.createLogManager(config.logDirs.map(new File(_)))
    val spyRm = spy(new ReplicaManager(
      metrics = metrics,
      config = config,
      time = time,
      scheduler = new MockScheduler(time),
      logManager = mockLogMgr,
      quotaManagers = quotaManager,
      metadataCache = MetadataCache.zkMetadataCache(config.brokerId, config.interBrokerProtocolVersion),
      logDirFailureChannel = new LogDirFailureChannel(config.logDirs.size),
      alterPartitionManager = alterPartitionManager))

    spyRm.shutdown(checkpointHW = true)

    verify(spyRm).checkpointHighWatermarks()
  }

  @Test
  def testNotCallStopPartitionsForNonTieredTopics(): Unit = {
    val mockTimer = new MockTimer(time)
    val replicaManager = setupReplicaManagerWithMockedPurgatories(mockTimer, aliveBrokerIds = Seq(0, 1),
      enableRemoteStorage = true, defaultTopicRemoteLogStorageEnable = false)

    try {
      val tp0 = new TopicPartition(topic, 0)
      val offsetCheckpoints = new LazyOffsetCheckpoints(replicaManager.highWatermarkCheckpoints)
      val partition = replicaManager.createPartition(tp0)
      // The unified log created is not tiered because `defaultTopicRemoteLogStorageEnable` is set to false
      partition.createLogIfNotExists(isNew = false, isFutureReplica = false, offsetCheckpoints, None)

      val leaderAndIsr = LeaderAndIsr(0, 1, List(0, 1), LeaderRecoveryState.RECOVERED, LeaderAndIsr.InitialPartitionEpoch)
      val becomeLeaderRequest = makeLeaderAndIsrRequest(topicIds(tp0.topic), tp0, Seq(0, 1), leaderAndIsr)  

      replicaManager.becomeLeaderOrFollower(1, becomeLeaderRequest, (_, _) => ())
      verifyRLMOnLeadershipChange(Collections.singleton(partition), Collections.emptySet())

      val requestLeaderEpoch = 1
      val deleteLocalLog = true
      val partitionStates = Map(tp0 -> new StopReplicaPartitionState()
        .setPartitionIndex(tp0.partition)
        .setLeaderEpoch(requestLeaderEpoch)
        .setDeletePartition(deleteLocalLog)
      )

      val (result, error) = replicaManager.stopReplicas(1, 0, 0, partitionStates)

      assertEquals(Errors.NONE, error)
      assertEquals(Map(tp0 -> Errors.NONE), result)
      assertEquals(HostedPartition.None, replicaManager.getPartition(tp0))
      verifyNoMoreInteractions(mockRemoteLogManager)
    } finally {
      replicaManager.shutdown(checkpointHW = false)
    }
  }


  val foo0 = new TopicIdPartition(Uuid.fromString("Sl08ZXU2QW6uF5hIoSzc8w"), new TopicPartition("foo", 0))
  val foo1 = new TopicIdPartition(Uuid.fromString("Sl08ZXU2QW6uF5hIoSzc8w"), new TopicPartition("foo", 1))
  val newFoo0 = new TopicIdPartition(Uuid.fromString("JRCmVxWxQamFs4S8NXYufg"), new TopicPartition("foo", 0))
  val bar0 = new TopicIdPartition(Uuid.fromString("69O438ZkTSeqqclTtZO2KA"), new TopicPartition("bar", 0))

  def setupReplicaManagerForKRaftMigrationTest(): ReplicaManager = {
    setupReplicaManagerWithMockedPurgatories(
      brokerId = 3,
      timer = new MockTimer(time),
      aliveBrokerIds = Seq(0, 1, 2),
      propsModifier = props => {
        props.setProperty(KRaftConfigs.MIGRATION_ENABLED_CONFIG, "true")
        props.setProperty(QuorumConfig.QUORUM_VOTERS_CONFIG, "1000@localhost:9093")
        props.setProperty(KRaftConfigs.CONTROLLER_LISTENER_NAMES_CONFIG, "CONTROLLER")
        props.setProperty(SocketServerConfigs.LISTENER_SECURITY_PROTOCOL_MAP_CONFIG, "CONTROLLER:PLAINTEXT,PLAINTEXT:PLAINTEXT")
      },
      defaultTopicRemoteLogStorageEnable = false)
  }

  def verifyPartitionIsOnlineAndHasId(
    replicaManager: ReplicaManager,
    topicIdPartition: TopicIdPartition
  ): Unit = {
    val partition = replicaManager.getPartition(topicIdPartition.topicPartition())
    assertTrue(partition.isInstanceOf[HostedPartition.Online],
      s"Expected ${topicIdPartition} to be in state: HostedPartition.Online. But was in state: ${partition}")
    val hostedPartition = partition.asInstanceOf[HostedPartition.Online]
    assertTrue(hostedPartition.partition.log.isDefined,
      s"Expected ${topicIdPartition} to have a log set in ReplicaManager, but it did not.")
    assertTrue(hostedPartition.partition.log.get.topicId.isDefined,
      s"Expected the log for ${topicIdPartition} to topic ID set in LogManager, but it did not.")
    assertEquals(topicIdPartition.topicId(), hostedPartition.partition.log.get.topicId.get)
    assertEquals(topicIdPartition.topicPartition(), hostedPartition.partition.topicPartition)
  }

  def verifyPartitionIsOffline(
    replicaManager: ReplicaManager,
    topicIdPartition: TopicIdPartition
  ): Unit = {
    val partition = replicaManager.getPartition(topicIdPartition.topicPartition())
    assertEquals(HostedPartition.None, partition, s"Expected ${topicIdPartition} to be offline, but it was: ${partition}")
  }

  @Test
  def testFullLairDuringKRaftMigration(): Unit = {
    val replicaManager = setupReplicaManagerForKRaftMigrationTest()
    try {
      val becomeLeaderRequest = LogManagerTest.createLeaderAndIsrRequestForStrayDetection(
        Seq(foo0, foo1, bar0), Seq(3, 4, 3))
      replicaManager.becomeLeaderOrFollower(1, becomeLeaderRequest, (_, _) => ())
      verifyPartitionIsOnlineAndHasId(replicaManager, foo0)
      verifyPartitionIsOnlineAndHasId(replicaManager, foo1)
      verifyPartitionIsOnlineAndHasId(replicaManager, bar0)
    } finally {
      replicaManager.shutdown(checkpointHW = false)
    }
  }

  @Test
  def testFullLairDuringKRaftMigrationRemovesOld(): Unit = {
    val replicaManager = setupReplicaManagerForKRaftMigrationTest()
    try {
      val becomeLeaderRequest1 = LogManagerTest.createLeaderAndIsrRequestForStrayDetection(
        Seq(foo0, foo1, bar0), Seq(3, 4, 3))
      replicaManager.becomeLeaderOrFollower(1, becomeLeaderRequest1, (_, _) => ())
      val becomeLeaderRequest2 = LogManagerTest.createLeaderAndIsrRequestForStrayDetection(
        Seq(bar0), Seq(3, 4, 3))
      replicaManager.becomeLeaderOrFollower(2, becomeLeaderRequest2, (_, _) => ())

      verifyPartitionIsOffline(replicaManager, foo0)
      verifyPartitionIsOffline(replicaManager, foo1)
      verifyPartitionIsOnlineAndHasId(replicaManager, bar0)
    } finally {
      replicaManager.shutdown(checkpointHW = false)
    }
  }

  @Test
  def testFullLairDuringKRaftMigrationWithTopicRecreations(): Unit = {
    val replicaManager = setupReplicaManagerForKRaftMigrationTest()
    try {
      val becomeLeaderRequest1 = LogManagerTest.createLeaderAndIsrRequestForStrayDetection(
        Seq(foo0, foo1, bar0), Seq(3, 4, 3))
      replicaManager.becomeLeaderOrFollower(1, becomeLeaderRequest1, (_, _) => ())
      val becomeLeaderRequest2 = LogManagerTest.createLeaderAndIsrRequestForStrayDetection(
        Seq(newFoo0, bar0), Seq(3, 4, 3))
      replicaManager.becomeLeaderOrFollower(2, becomeLeaderRequest2, (_, _) => ())

      verifyPartitionIsOnlineAndHasId(replicaManager, newFoo0)
      verifyPartitionIsOffline(replicaManager, foo1)
      verifyPartitionIsOnlineAndHasId(replicaManager, bar0)
    } finally {
      replicaManager.shutdown(checkpointHW = false)
    }
  }

  @Test
  def testMetadataLogDirFailureInZkShouldNotHaltBroker(): Unit = {
    // Given
    val props = TestUtils.createBrokerConfig(1, TestUtils.MockZkConnect, logDirCount = 2)
    val config = KafkaConfig.fromProps(props)
    val logDirFiles = config.logDirs.map(new File(_))
    val logDirFailureChannel = new LogDirFailureChannel(config.logDirs.size)
    val logManager = TestUtils.createLogManager(logDirFiles, defaultConfig = new LogConfig(new Properties()), time = time)
    val mockZkClient = mock(classOf[KafkaZkClient])
    val replicaManager = new ReplicaManager(
      metrics = metrics,
      config = config,
      time = time,
      scheduler = time.scheduler,
      logManager = logManager,
      quotaManagers = quotaManager,
      metadataCache = MetadataCache.zkMetadataCache(config.brokerId, config.interBrokerProtocolVersion),
      logDirFailureChannel = logDirFailureChannel,
      alterPartitionManager = alterPartitionManager,
      threadNamePrefix = Option(this.getClass.getName),
      zkClient = Option(mockZkClient),
    )
    try {
      logManager.startup(Set.empty[String])
      replicaManager.startup()

      def haltProcedure(exitStatus: Int, message: Option[String]): Nothing = {
        fail("Test failure, broker should not have halted")
      }
      Exit.setHaltProcedure(haltProcedure)

      // When
      logDirFailureChannel.maybeAddOfflineLogDir(logDirFiles.head.getAbsolutePath, "test failure", null)

      // Then
      TestUtils.retry(60000) {
         verify(mockZkClient).propagateLogDirEvent(config.brokerId)
      }
    } finally {
      Utils.tryAll(util.Arrays.asList[Callable[Void]](
        () => {
          replicaManager.shutdown(checkpointHW = false)
          null
        },
        () => {
          try {
            logManager.shutdown()
          } catch {
            case _: Exception =>
          }
          null
        },
        () => {
          quotaManager.shutdown()
          null
        }
      ))
    }
  }
  // Some threads are closed, but the state didn't reflect in the JVM immediately, so add some wait time for it
  private def assertNoNonDaemonThreadsWithWaiting(threadNamePrefix: String, waitTimeMs: Long = 500L): Unit = {
    var nonDemonThreads: mutable.Set[Thread] = mutable.Set.empty[Thread]
    waitUntilTrue(() => {
      nonDemonThreads = Thread.getAllStackTraces.keySet.asScala.filter { t =>
        !t.isDaemon && t.isAlive && t.getName.startsWith(threadNamePrefix)
      }
      0 == nonDemonThreads.size
    }, s"Found unexpected ${nonDemonThreads.size} NonDaemon threads=${nonDemonThreads.map(t => t.getName).mkString(", ")}", waitTimeMs)
  }

  private def yammerGaugeValue[T](metricName: String): Option[T] = {
    KafkaYammerMetrics.defaultRegistry.allMetrics.asScala
      .filter { case (k, _) => k.getMBeanName.endsWith(metricName) }
      .values
      .headOption
      .map(_.asInstanceOf[Gauge[T]])
      .map(_.value)
  }

  private def clearYammerMetricsExcept(names: Set[String]): Unit = {
    for (metricName <- KafkaYammerMetrics.defaultRegistry.allMetrics.keySet.asScala) {
      if (!names.contains(metricName.getMBeanName)) {
        KafkaYammerMetrics.defaultRegistry.removeMetric(metricName)
      }
    }
  }
}

class MockReplicaSelector extends ReplicaSelector {

  private val selectionCount = new AtomicLong()
  private var partitionViewArgument: Option[PartitionView] = None

  def getSelectionCount: Long = selectionCount.get
  def getPartitionViewArgument: Option[PartitionView] = partitionViewArgument

  override def select(topicPartition: TopicPartition, clientMetadata: ClientMetadata, partitionView: PartitionView): Optional[ReplicaView] = {
    selectionCount.incrementAndGet()
    partitionViewArgument = Some(partitionView)
    Optional.of(partitionView.leader)
  }
}<|MERGE_RESOLUTION|>--- conflicted
+++ resolved
@@ -244,11 +244,7 @@
         requiredAcks = 3,
         internalTopicsAllowed = false,
         origin = AppendOrigin.CLIENT,
-<<<<<<< HEAD
-        entriesPerPartition = Map(new TopicIdPartition(Uuid.randomUuid(), 0, "test1") -> MemoryRecords.withRecords(CompressionType.NONE,
-=======
-        entriesPerPartition = Map(new TopicPartition("test1", 0) -> MemoryRecords.withRecords(Compression.NONE,
->>>>>>> 5552f5c2
+        entriesPerPartition = Map(new TopicIdPartition(Uuid.randomUuid(), 0, "test1") -> MemoryRecords.withRecords(Compression.NONE,
           new SimpleRecord("first message".getBytes))),
         responseCallback = callback)
     } finally {
