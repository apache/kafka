--- conflicted
+++ resolved
@@ -857,13 +857,8 @@
             @Override
             protected StreamTask createStreamTask(final TaskId id, final Collection<TopicPartition> partitions) {
                 final ProcessorTopology topology = builder.build(id.topicGroupId);
-<<<<<<< HEAD
-                final TestStreamTask task = new TestStreamTask(id, "appId", partitions, topology, consumer,
-                        producer, restoreConsumer, config, new MockStreamsMetrics(new Metrics()), stateDirectory);
-=======
                 final TestStreamTask task = new TestStreamTask(id, applicationId, partitions, topology, consumer,
                     producer, restoreConsumer, config, new MockStreamsMetrics(new Metrics()), stateDirectory);
->>>>>>> 55abe65e
                 createdTasks.put(partitions, task);
                 return task;
             }
