/*
 * Licensed to the Apache Software Foundation (ASF) under one or more
 * contributor license agreements. See the NOTICE file distributed with
 * this work for additional information regarding copyright ownership.
 * The ASF licenses this file to You under the Apache License, Version 2.0
 * (the "License"); you may not use this file except in compliance with
 * the License. You may obtain a copy of the License at
 *
 *    http://www.apache.org/licenses/LICENSE-2.0
 *
 * Unless required by applicable law or agreed to in writing, software
 * distributed under the License is distributed on an "AS IS" BASIS,
 * WITHOUT WARRANTIES OR CONDITIONS OF ANY KIND, either express or implied.
 * See the License for the specific language governing permissions and
 * limitations under the License.
 */
package org.apache.kafka.coordinator.group;

import org.apache.kafka.common.message.HeartbeatRequestData;
import org.apache.kafka.common.message.HeartbeatResponseData;
import org.apache.kafka.common.message.JoinGroupRequestData;
import org.apache.kafka.common.message.JoinGroupResponseData;
import org.apache.kafka.common.message.LeaveGroupRequestData;
import org.apache.kafka.common.message.LeaveGroupResponseData;
import org.apache.kafka.common.requests.RequestContext;
import org.apache.kafka.common.utils.BufferSupplier;

import java.util.concurrent.CompletableFuture;

public interface GroupCoordinator {

    /**
     * Join a Generic Group.
     *
     * @param context           The request context.
     * @param request           The JoinGroupRequest data.
     * @param bufferSupplier    The buffer supplier tight to the request thread.
     *
     * @return A future yielding the response or an exception.
     */
    CompletableFuture<JoinGroupResponseData> joinGroup(
        RequestContext context,
        JoinGroupRequestData request,
        BufferSupplier bufferSupplier
    );

    /**
<<<<<<< HEAD
     * Leave a Generic Group.
     *
     * @param context           The coordinator request context.
     * @param request           The LeaveGroupRequest data.
     *
     * @return A future yielding the response or an exception.
     */
    CompletableFuture<LeaveGroupResponseData> leaveGroup(
        RequestContext context,
        LeaveGroupRequestData request
=======
     * Heartbeat to a Generic Group.
     *
     * @param context           The coordinator request context.
     * @param request           The HeartbeatRequest data.
     *
     * @return A future yielding the response or an exception.
     */
    CompletableFuture<HeartbeatResponseData> heartbeat(
        RequestContext context,
        HeartbeatRequestData request
>>>>>>> f5305fb3
    );
}
<|MERGE_RESOLUTION|>--- conflicted
+++ resolved
@@ -45,7 +45,19 @@
     );
 
     /**
-<<<<<<< HEAD
+     * Heartbeat to a Generic Group.
+     *
+     * @param context           The coordinator request context.
+     * @param request           The HeartbeatRequest data.
+     *
+     * @return A future yielding the response or an exception.
+     */
+    CompletableFuture<HeartbeatResponseData> heartbeat(
+        RequestContext context,
+        HeartbeatRequestData request
+    );
+
+    /**
      * Leave a Generic Group.
      *
      * @param context           The coordinator request context.
@@ -56,17 +68,5 @@
     CompletableFuture<LeaveGroupResponseData> leaveGroup(
         RequestContext context,
         LeaveGroupRequestData request
-=======
-     * Heartbeat to a Generic Group.
-     *
-     * @param context           The coordinator request context.
-     * @param request           The HeartbeatRequest data.
-     *
-     * @return A future yielding the response or an exception.
-     */
-    CompletableFuture<HeartbeatResponseData> heartbeat(
-        RequestContext context,
-        HeartbeatRequestData request
->>>>>>> f5305fb3
     );
 }
