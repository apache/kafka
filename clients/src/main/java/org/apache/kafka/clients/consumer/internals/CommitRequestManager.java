--- conflicted
+++ resolved
@@ -247,10 +247,7 @@
 
         autocommit.resetTimer();
         autocommit.setInflightCommitStatus(true);
-<<<<<<< HEAD
-
-=======
->>>>>>> 6363edec
+
         CompletableFuture<Void> result = addOffsetCommitRequest(offsets, expirationTimeMs, retryOnStaleEpoch)
             .whenComplete(autoCommitCallback(offsets));
         return result;
