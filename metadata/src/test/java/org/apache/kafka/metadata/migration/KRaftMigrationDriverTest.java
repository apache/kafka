/*
 * Licensed to the Apache Software Foundation (ASF) under one or more
 * contributor license agreements. See the NOTICE file distributed with
 * this work for additional information regarding copyright ownership.
 * The ASF licenses this file to You under the Apache License, Version 2.0
 * (the "License"); you may not use this file except in compliance with
 * the License. You may obtain a copy of the License at
 *
 *    http://www.apache.org/licenses/LICENSE-2.0
 *
 * Unless required by applicable law or agreed to in writing, software
 * distributed under the License is distributed on an "AS IS" BASIS,
 * WITHOUT WARRANTIES OR CONDITIONS OF ANY KIND, either express or implied.
 * See the License for the specific language governing permissions and
 * limitations under the License.
 */
package org.apache.kafka.metadata.migration;

import org.apache.kafka.common.TopicIdPartition;
import org.apache.kafka.common.TopicPartition;
import org.apache.kafka.common.config.ConfigResource;
import org.apache.kafka.common.metadata.BrokerRegistrationChangeRecord;
import org.apache.kafka.common.metadata.ConfigRecord;
import org.apache.kafka.common.metadata.RegisterBrokerRecord;
import org.apache.kafka.image.AclsImage;
import org.apache.kafka.image.ClientQuotasImage;
import org.apache.kafka.image.ClusterImage;
import org.apache.kafka.image.ConfigurationsImage;
import org.apache.kafka.image.FeaturesImage;
import org.apache.kafka.image.MetadataDelta;
import org.apache.kafka.image.MetadataImage;
import org.apache.kafka.image.MetadataProvenance;
import org.apache.kafka.image.ProducerIdsImage;
import org.apache.kafka.image.ScramImage;
import org.apache.kafka.image.loader.LogDeltaManifest;
import org.apache.kafka.image.loader.SnapshotManifest;
import org.apache.kafka.metadata.BrokerRegistrationFencingChange;
import org.apache.kafka.metadata.BrokerRegistrationInControlledShutdownChange;
import org.apache.kafka.metadata.RecordTestUtils;
import org.apache.kafka.raft.LeaderAndEpoch;
import org.apache.kafka.raft.OffsetAndEpoch;
import org.apache.kafka.server.common.ApiMessageAndVersion;
import org.apache.kafka.server.common.MetadataVersion;
import org.apache.kafka.server.fault.MockFaultHandler;
import org.apache.kafka.test.TestUtils;
import org.junit.jupiter.api.Assertions;
import org.junit.jupiter.api.Test;
import org.junit.jupiter.params.ParameterizedTest;
import org.junit.jupiter.params.provider.ValueSource;

import java.util.Arrays;
<<<<<<< HEAD
import java.util.EnumSet;
=======
import java.util.Collections;
>>>>>>> c1b5c75d
import java.util.HashMap;
import java.util.HashSet;
import java.util.List;
import java.util.Map;
import java.util.OptionalInt;
import java.util.concurrent.CompletableFuture;
import java.util.concurrent.CountDownLatch;
import java.util.concurrent.TimeUnit;
import java.util.function.Consumer;
import java.util.stream.Collectors;
import java.util.stream.IntStream;

import static org.apache.kafka.image.TopicsImageTest.DELTA1_RECORDS;
import static org.apache.kafka.image.TopicsImageTest.IMAGE1;
import static org.junit.jupiter.api.Assertions.assertEquals;
import static org.junit.jupiter.api.Assertions.assertTrue;

public class KRaftMigrationDriverTest {
    static class NoOpRecordConsumer implements ZkRecordConsumer {
        @Override
        public void beginMigration() {

        }

        @Override
        public CompletableFuture<?> acceptBatch(List<ApiMessageAndVersion> recordBatch) {
<<<<<<< HEAD
            System.err.println(recordBatch);
=======
>>>>>>> c1b5c75d
            return CompletableFuture.completedFuture(null);
        }

        @Override
        public CompletableFuture<OffsetAndEpoch> completeMigration() {
            return CompletableFuture.completedFuture(new OffsetAndEpoch(100, 1));
        }

        @Override
        public void abortMigration() {

        }
    }

<<<<<<< HEAD
=======
    static class CapturingMigrationClient implements MigrationClient {

        private final Set<Integer> brokerIds;
        public final Map<ConfigResource, Map<String, String>> capturedConfigs = new HashMap<>();
        private ZkMigrationLeadershipState state = null;

        public CapturingMigrationClient(Set<Integer> brokerIdsInZk) {
            this.brokerIds = brokerIdsInZk;
        }

        @Override
        public ZkMigrationLeadershipState getOrCreateMigrationRecoveryState(ZkMigrationLeadershipState initialState) {
            if (state == null) {
                state = initialState;
            }
            return state;
        }

        @Override
        public ZkMigrationLeadershipState setMigrationRecoveryState(ZkMigrationLeadershipState state) {
            this.state = state;
            return state;
        }

        @Override
        public ZkMigrationLeadershipState claimControllerLeadership(ZkMigrationLeadershipState state) {
            this.state = state;
            return state;
        }

        @Override
        public ZkMigrationLeadershipState releaseControllerLeadership(ZkMigrationLeadershipState state) {
            this.state = state;
            return state;
        }

        @Override
        public ZkMigrationLeadershipState createTopic(
            String topicName,
            Uuid topicId,
            Map<Integer, PartitionRegistration> topicPartitions,
            ZkMigrationLeadershipState state
        ) {
            this.state = state;
            return state;
        }

        @Override
        public ZkMigrationLeadershipState updateTopicPartitions(
            Map<String, Map<Integer, PartitionRegistration>> topicPartitions,
            ZkMigrationLeadershipState state
        ) {
            this.state = state;
            return state;
        }

        @Override
        public ZkMigrationLeadershipState writeConfigs(
            ConfigResource configResource,
            Map<String, String> configMap,
            ZkMigrationLeadershipState state
        ) {
            capturedConfigs.computeIfAbsent(configResource, __ -> new HashMap<>()).putAll(configMap);
            this.state = state;
            return state;
        }

        @Override
        public ZkMigrationLeadershipState writeClientQuotas(
            Map<String, String> clientQuotaEntity,
            Map<String, Double> quotas,
            ZkMigrationLeadershipState state
        ) {
            this.state = state;
            return state;
        }

        @Override
        public ZkMigrationLeadershipState writeProducerId(
            long nextProducerId,
            ZkMigrationLeadershipState state
        ) {
            this.state = state;
            return state;
        }

        @Override
        public ZkMigrationLeadershipState removeDeletedAcls(
            ResourcePattern resourcePattern,
            List<AccessControlEntry> deletedAcls,
            ZkMigrationLeadershipState state
        ) {
            this.state = state;
            return state;
        }

        @Override
        public ZkMigrationLeadershipState writeAddedAcls(
            ResourcePattern resourcePattern,
            List<AccessControlEntry> addedAcls,
            ZkMigrationLeadershipState state
        ) {
            this.state = state;
            return state;
        }

        @Override
        public void iterateAcls(BiConsumer<ResourcePattern, Set<AccessControlEntry>> aclConsumer) {

        }

        @Override
        public void readAllMetadata(
            Consumer<List<ApiMessageAndVersion>> batchConsumer,
            Consumer<Integer> brokerIdConsumer
        ) {

        }

        @Override
        public Set<Integer> readBrokerIds() {
            return brokerIds;
        }

        @Override
        public Set<Integer> readBrokerIdsFromTopicAssignments() {
            return brokerIds;
        }
    }

>>>>>>> c1b5c75d
    static class CountingMetadataPropagator implements LegacyPropagator {

        public int deltas = 0;
        public int images = 0;

        @Override
        public void startup() {

        }

        @Override
        public void shutdown() {

        }

        @Override
        public void publishMetadata(MetadataImage image) {

        }

        @Override
        public void sendRPCsToBrokersFromMetadataDelta(
            MetadataDelta delta,
            MetadataImage image,
            int zkControllerEpoch
        ) {
            deltas += 1;
        }

        @Override
        public void sendRPCsToBrokersFromMetadataImage(MetadataImage image, int zkControllerEpoch) {
            images += 1;
        }

        @Override
        public void clear() {

        }

        @Override
        public void setMetadataVersion(MetadataVersion metadataVersion) {

        }
    }

    RegisterBrokerRecord zkBrokerRecord(int id) {
        RegisterBrokerRecord record = new RegisterBrokerRecord();
        record.setBrokerId(id);
        record.setIsMigratingZkBroker(true);
        record.setFenced(false);
        return record;
    }

    /**
     * Enqueues a metadata change event with the migration driver and returns a future that can be waited on in
     * the test code. The future will complete once the metadata change event executes completely.
     */
    CompletableFuture<Void> enqueueMetadataChangeEventWithFuture(
        KRaftMigrationDriver driver,
        MetadataDelta delta,
        MetadataImage newImage,
        MetadataProvenance provenance
    ) {
        CompletableFuture<Void> future = new CompletableFuture<>();
        Consumer<Throwable> completionHandler = ex -> {
            if (ex == null) {
                future.complete(null);
            } else {
                future.completeExceptionally(ex);
            }
        };

        driver.enqueueMetadataChangeEvent(delta, newImage, provenance, false, completionHandler);
        return future;
    }

    /**
     * Don't send RPCs to brokers for every metadata change, only when brokers or topics change.
     * This is a regression test for KAFKA-14668
     */
    @Test
    public void testOnlySendNeededRPCsToBrokers() throws Exception {
        CountingMetadataPropagator metadataPropagator = new CountingMetadataPropagator();
        CapturingConfigMigrationClient configClient = new CapturingConfigMigrationClient();
        CapturingMigrationClient migrationClient = CapturingMigrationClient.newBuilder()
            .setBrokersInZk(1, 2, 3)
            .setConfigMigrationClient(configClient)
            .build();
        KRaftMigrationDriver driver = new KRaftMigrationDriver(
            3000,
            new NoOpRecordConsumer(),
            migrationClient,
            metadataPropagator,
            metadataPublisher -> { },
            new MockFaultHandler("test")
        );

        MetadataImage image = MetadataImage.EMPTY;
        MetadataDelta delta = new MetadataDelta(image);

        driver.start();
        delta.replay(ZkMigrationState.PRE_MIGRATION.toRecord().message());
        delta.replay(zkBrokerRecord(1));
        delta.replay(zkBrokerRecord(2));
        delta.replay(zkBrokerRecord(3));
        MetadataProvenance provenance = new MetadataProvenance(100, 1, 1);
        image = delta.apply(provenance);

        // Publish a delta with this node (3000) as the leader
        LeaderAndEpoch newLeader = new LeaderAndEpoch(OptionalInt.of(3000), 1);
        driver.onControllerChange(newLeader);
        driver.onMetadataUpdate(delta, image, new LogDeltaManifest(provenance, newLeader, 1, 100, 42));

        TestUtils.waitForCondition(() -> driver.migrationState().get(1, TimeUnit.MINUTES).equals(MigrationDriverState.DUAL_WRITE),
            "Waiting for KRaftMigrationDriver to enter DUAL_WRITE state");

        assertEquals(1, metadataPropagator.images);
        assertEquals(0, metadataPropagator.deltas);

        delta = new MetadataDelta(image);
        delta.replay(new ConfigRecord()
            .setResourceType(ConfigResource.Type.BROKER.id())
            .setResourceName("1")
            .setName("foo")
            .setValue("bar"));
        provenance = new MetadataProvenance(120, 1, 2);
        image = delta.apply(provenance);
        enqueueMetadataChangeEventWithFuture(driver, delta, image, provenance).get(1, TimeUnit.MINUTES);

        assertEquals(1, configClient.writtenConfigs.size());
        assertEquals(1, metadataPropagator.images);
        assertEquals(0, metadataPropagator.deltas);

        delta = new MetadataDelta(image);
        delta.replay(new BrokerRegistrationChangeRecord()
            .setBrokerId(1)
            .setBrokerEpoch(0)
            .setFenced(BrokerRegistrationFencingChange.NONE.value())
            .setInControlledShutdown(BrokerRegistrationInControlledShutdownChange.IN_CONTROLLED_SHUTDOWN.value()));
        provenance = new MetadataProvenance(130, 1, 3);
        image = delta.apply(provenance);
        enqueueMetadataChangeEventWithFuture(driver, delta, image, provenance).get(1, TimeUnit.MINUTES);

        assertEquals(1, metadataPropagator.images);
        assertEquals(1, metadataPropagator.deltas);

        driver.close();
    }

    @ParameterizedTest
    @ValueSource(booleans = {true, false})
    public void testMigrationWithClientException(boolean authException) throws Exception {
        CountingMetadataPropagator metadataPropagator = new CountingMetadataPropagator();
        CountDownLatch claimLeaderAttempts = new CountDownLatch(3);
        CapturingMigrationClient migrationClient = new CapturingMigrationClient(new HashSet<>(Arrays.asList(1, 2, 3)), new CapturingTopicMigrationClient(), null, null) {
            @Override
            public ZkMigrationLeadershipState claimControllerLeadership(ZkMigrationLeadershipState state) {
                if (claimLeaderAttempts.getCount() == 0) {
                    return super.claimControllerLeadership(state);
                } else {
                    claimLeaderAttempts.countDown();
                    if (authException) {
                        throw new MigrationClientAuthException(new RuntimeException("Some kind of ZK auth error!"));
                    } else {
                        throw new MigrationClientException("Some kind of ZK error!");
                    }
                }

            }
        };
        MockFaultHandler faultHandler = new MockFaultHandler("testMigrationClientExpiration");
        try (KRaftMigrationDriver driver = new KRaftMigrationDriver(
            3000,
            new NoOpRecordConsumer(),
            migrationClient,
            metadataPropagator,
            metadataPublisher -> { },
            faultHandler
        )) {
            MetadataImage image = MetadataImage.EMPTY;
            MetadataDelta delta = new MetadataDelta(image);

            driver.start();
            delta.replay(ZkMigrationState.PRE_MIGRATION.toRecord().message());
            delta.replay(zkBrokerRecord(1));
            delta.replay(zkBrokerRecord(2));
            delta.replay(zkBrokerRecord(3));
            MetadataProvenance provenance = new MetadataProvenance(100, 1, 1);
            image = delta.apply(provenance);

            // Notify the driver that it is the leader
            driver.onControllerChange(new LeaderAndEpoch(OptionalInt.of(3000), 1));
            // Publish metadata of all the ZK brokers being ready
            driver.onMetadataUpdate(delta, image, new LogDeltaManifest(provenance,
                new LeaderAndEpoch(OptionalInt.of(3000), 1), 1, 100, 42));
            assertTrue(claimLeaderAttempts.await(1, TimeUnit.MINUTES));
            TestUtils.waitForCondition(() -> driver.migrationState().get(1, TimeUnit.MINUTES).equals(MigrationDriverState.ZK_MIGRATION),
                "Waiting for KRaftMigrationDriver to enter ZK_MIGRATION state");

            if (authException) {
                assertEquals(MigrationClientAuthException.class, faultHandler.firstException().getCause().getClass());
            } else {
                Assertions.assertNull(faultHandler.firstException());
            }
        }
    }

<<<<<<< HEAD
    @FunctionalInterface
    interface TopicDualWriteVerifier {
        void verify(
            KRaftMigrationDriver driver,
            CapturingTopicMigrationClient topicClient,
            CapturingConfigMigrationClient configClient
        ) throws Exception;
    }

    public void setupTopicDualWrite(TopicDualWriteVerifier verifier) throws Exception {
        CountingMetadataPropagator metadataPropagator = new CountingMetadataPropagator();

        CapturingTopicMigrationClient topicClient = new CapturingTopicMigrationClient() {
            @Override
            public void iterateTopics(EnumSet<TopicVisitorInterest> interests, TopicVisitor visitor) {
                IMAGE1.topicsByName().forEach((topicName, topicImage) -> {
                    Map<Integer, List<Integer>> assignment = new HashMap<>();
                    topicImage.partitions().forEach((partitionId, partitionRegistration) ->
                        assignment.put(partitionId, IntStream.of(partitionRegistration.replicas).boxed().collect(Collectors.toList()))
                    );
                    visitor.visitTopic(topicName, topicImage.id(), assignment);

                    topicImage.partitions().forEach((partitionId, partitionRegistration) ->
                        visitor.visitPartition(new TopicIdPartition(topicImage.id(), new TopicPartition(topicName, partitionId)), partitionRegistration)
                    );
                });
            }
        };
        CapturingConfigMigrationClient configClient = new CapturingConfigMigrationClient();
        CapturingMigrationClient migrationClient = CapturingMigrationClient.newBuilder()
            .setBrokersInZk(0, 1, 2, 3, 4, 5)
            .setTopicMigrationClient(topicClient)
            .setConfigMigrationClient(configClient)
            .build();

        try (KRaftMigrationDriver driver = new KRaftMigrationDriver(
            3000,
            new NoOpRecordConsumer(),
            migrationClient,
            metadataPropagator,
            metadataPublisher -> { },
            new MockFaultHandler("test")
        )) {
            verifier.verify(driver, topicClient, configClient);
        }
    }

    @Test
    public void testTopicDualWriteSnapshot() throws Exception {
        setupTopicDualWrite((driver, topicClient, configClient) -> {
            MetadataImage image = new MetadataImage(
                MetadataProvenance.EMPTY,
                FeaturesImage.EMPTY,
                ClusterImage.EMPTY,
                IMAGE1,
                ConfigurationsImage.EMPTY,
                ClientQuotasImage.EMPTY,
                ProducerIdsImage.EMPTY,
                AclsImage.EMPTY,
                ScramImage.EMPTY);
            MetadataDelta delta = new MetadataDelta(image);

            driver.start();
            delta.replay(zkBrokerRecord(0));
            delta.replay(zkBrokerRecord(1));
            delta.replay(zkBrokerRecord(2));
            delta.replay(zkBrokerRecord(3));
            delta.replay(zkBrokerRecord(4));
            delta.replay(zkBrokerRecord(5));
            MetadataProvenance provenance = new MetadataProvenance(100, 1, 1);
            image = delta.apply(provenance);

            // Publish a delta with this node (3000) as the leader
            LeaderAndEpoch newLeader = new LeaderAndEpoch(OptionalInt.of(3000), 1);
            driver.onControllerChange(newLeader);
            driver.onMetadataUpdate(delta, image, new LogDeltaManifest(provenance, newLeader, 1, 100, 42));

            // Wait for migration
            TestUtils.waitForCondition(() -> driver.migrationState().get(1, TimeUnit.MINUTES).equals(MigrationDriverState.DUAL_WRITE),
                "Waiting for KRaftMigrationDriver to enter ZK_MIGRATION state");

            // Modify topics in a KRaft snapshot -- delete foo, modify bar, add baz
            provenance = new MetadataProvenance(200, 1, 1);
            delta = new MetadataDelta(image);
            RecordTestUtils.replayAll(delta, DELTA1_RECORDS);
            image = delta.apply(provenance);
            driver.onMetadataUpdate(delta, image, new SnapshotManifest(provenance, 100));
            driver.migrationState().get(1, TimeUnit.MINUTES);

            assertEquals(1, topicClient.deletedTopics.size());
            assertEquals("foo", topicClient.deletedTopics.get(0));
            assertEquals(1, topicClient.createdTopics.size());
            assertEquals("baz", topicClient.createdTopics.get(0));
            assertTrue(topicClient.updatedTopicPartitions.get("bar").contains(0));
            assertEquals(new ConfigResource(ConfigResource.Type.TOPIC, "foo"), configClient.deletedResources.get(0));
        });
    }

    @Test
    public void testTopicDualWriteDelta() throws Exception {
        setupTopicDualWrite((driver, topicClient, configClient) -> {
            MetadataImage image = new MetadataImage(
                MetadataProvenance.EMPTY,
                FeaturesImage.EMPTY,
                ClusterImage.EMPTY,
                IMAGE1,
                ConfigurationsImage.EMPTY,
                ClientQuotasImage.EMPTY,
                ProducerIdsImage.EMPTY,
                AclsImage.EMPTY,
                ScramImage.EMPTY);
            MetadataDelta delta = new MetadataDelta(image);

            driver.start();
            delta.replay(zkBrokerRecord(0));
            delta.replay(zkBrokerRecord(1));
            delta.replay(zkBrokerRecord(2));
            delta.replay(zkBrokerRecord(3));
            delta.replay(zkBrokerRecord(4));
            delta.replay(zkBrokerRecord(5));
            MetadataProvenance provenance = new MetadataProvenance(100, 1, 1);
            image = delta.apply(provenance);

            // Publish a delta with this node (3000) as the leader
            LeaderAndEpoch newLeader = new LeaderAndEpoch(OptionalInt.of(3000), 1);
            driver.onControllerChange(newLeader);
            driver.onMetadataUpdate(delta, image, new LogDeltaManifest(provenance, newLeader, 1, 100, 42));

            // Wait for migration
            TestUtils.waitForCondition(() -> driver.migrationState().get(1, TimeUnit.MINUTES).equals(MigrationDriverState.DUAL_WRITE),
                    "Waiting for KRaftMigrationDriver to enter ZK_MIGRATION state");

            // Modify topics in a KRaft snapshot -- delete foo, modify bar, add baz
            provenance = new MetadataProvenance(200, 1, 1);
            delta = new MetadataDelta(image);
            RecordTestUtils.replayAll(delta, DELTA1_RECORDS);
            image = delta.apply(provenance);
            driver.onMetadataUpdate(delta, image, new LogDeltaManifest(provenance, newLeader, 1, 100, 42));
            driver.migrationState().get(1, TimeUnit.MINUTES);

            assertEquals(1, topicClient.deletedTopics.size());
            assertEquals("foo", topicClient.deletedTopics.get(0));
            assertEquals(1, topicClient.createdTopics.size());
            assertEquals("baz", topicClient.createdTopics.get(0));
            assertTrue(topicClient.updatedTopicPartitions.get("bar").contains(0));
            assertEquals(new ConfigResource(ConfigResource.Type.TOPIC, "foo"), configClient.deletedResources.get(0));
        });
=======
    @Test
    public void testSkipWaitForBrokersInDualWrite() throws Exception {
        CountingMetadataPropagator metadataPropagator = new CountingMetadataPropagator();
        CapturingMigrationClient migrationClient = new CapturingMigrationClient(Collections.emptySet());
        MockFaultHandler faultHandler = new MockFaultHandler("testMigrationClientExpiration");
        try (KRaftMigrationDriver driver = new KRaftMigrationDriver(
                3000,
                new NoOpRecordConsumer(),
                migrationClient,
                metadataPropagator,
                metadataPublisher -> { },
                faultHandler
        )) {
            MetadataImage image = MetadataImage.EMPTY;
            MetadataDelta delta = new MetadataDelta(image);

            // Fake a complete migration with ZK client
            migrationClient.setMigrationRecoveryState(
                ZkMigrationLeadershipState.EMPTY.withKRaftMetadataOffsetAndEpoch(100, 1));

            driver.start();
            delta.replay(ZkMigrationState.PRE_MIGRATION.toRecord().message());
            delta.replay(zkBrokerRecord(1));
            delta.replay(zkBrokerRecord(2));
            delta.replay(zkBrokerRecord(3));
            delta.replay(ZkMigrationState.MIGRATION.toRecord().message());
            MetadataProvenance provenance = new MetadataProvenance(100, 1, 1);
            image = delta.apply(provenance);

            driver.onControllerChange(new LeaderAndEpoch(OptionalInt.of(3000), 1));
            driver.onMetadataUpdate(delta, image, new LogDeltaManifest(provenance,
                new LeaderAndEpoch(OptionalInt.of(3000), 1), 1, 100, 42));

            TestUtils.waitForCondition(() -> driver.migrationState().get(1, TimeUnit.MINUTES).equals(MigrationDriverState.DUAL_WRITE),
                "Waiting for KRaftMigrationDriver to enter ZK_MIGRATION state");
        }
>>>>>>> c1b5c75d
    }
}<|MERGE_RESOLUTION|>--- conflicted
+++ resolved
@@ -49,11 +49,8 @@
 import org.junit.jupiter.params.provider.ValueSource;
 
 import java.util.Arrays;
-<<<<<<< HEAD
+import java.util.Collections;
 import java.util.EnumSet;
-=======
-import java.util.Collections;
->>>>>>> c1b5c75d
 import java.util.HashMap;
 import java.util.HashSet;
 import java.util.List;
@@ -80,10 +77,6 @@
 
         @Override
         public CompletableFuture<?> acceptBatch(List<ApiMessageAndVersion> recordBatch) {
-<<<<<<< HEAD
-            System.err.println(recordBatch);
-=======
->>>>>>> c1b5c75d
             return CompletableFuture.completedFuture(null);
         }
 
@@ -98,139 +91,6 @@
         }
     }
 
-<<<<<<< HEAD
-=======
-    static class CapturingMigrationClient implements MigrationClient {
-
-        private final Set<Integer> brokerIds;
-        public final Map<ConfigResource, Map<String, String>> capturedConfigs = new HashMap<>();
-        private ZkMigrationLeadershipState state = null;
-
-        public CapturingMigrationClient(Set<Integer> brokerIdsInZk) {
-            this.brokerIds = brokerIdsInZk;
-        }
-
-        @Override
-        public ZkMigrationLeadershipState getOrCreateMigrationRecoveryState(ZkMigrationLeadershipState initialState) {
-            if (state == null) {
-                state = initialState;
-            }
-            return state;
-        }
-
-        @Override
-        public ZkMigrationLeadershipState setMigrationRecoveryState(ZkMigrationLeadershipState state) {
-            this.state = state;
-            return state;
-        }
-
-        @Override
-        public ZkMigrationLeadershipState claimControllerLeadership(ZkMigrationLeadershipState state) {
-            this.state = state;
-            return state;
-        }
-
-        @Override
-        public ZkMigrationLeadershipState releaseControllerLeadership(ZkMigrationLeadershipState state) {
-            this.state = state;
-            return state;
-        }
-
-        @Override
-        public ZkMigrationLeadershipState createTopic(
-            String topicName,
-            Uuid topicId,
-            Map<Integer, PartitionRegistration> topicPartitions,
-            ZkMigrationLeadershipState state
-        ) {
-            this.state = state;
-            return state;
-        }
-
-        @Override
-        public ZkMigrationLeadershipState updateTopicPartitions(
-            Map<String, Map<Integer, PartitionRegistration>> topicPartitions,
-            ZkMigrationLeadershipState state
-        ) {
-            this.state = state;
-            return state;
-        }
-
-        @Override
-        public ZkMigrationLeadershipState writeConfigs(
-            ConfigResource configResource,
-            Map<String, String> configMap,
-            ZkMigrationLeadershipState state
-        ) {
-            capturedConfigs.computeIfAbsent(configResource, __ -> new HashMap<>()).putAll(configMap);
-            this.state = state;
-            return state;
-        }
-
-        @Override
-        public ZkMigrationLeadershipState writeClientQuotas(
-            Map<String, String> clientQuotaEntity,
-            Map<String, Double> quotas,
-            ZkMigrationLeadershipState state
-        ) {
-            this.state = state;
-            return state;
-        }
-
-        @Override
-        public ZkMigrationLeadershipState writeProducerId(
-            long nextProducerId,
-            ZkMigrationLeadershipState state
-        ) {
-            this.state = state;
-            return state;
-        }
-
-        @Override
-        public ZkMigrationLeadershipState removeDeletedAcls(
-            ResourcePattern resourcePattern,
-            List<AccessControlEntry> deletedAcls,
-            ZkMigrationLeadershipState state
-        ) {
-            this.state = state;
-            return state;
-        }
-
-        @Override
-        public ZkMigrationLeadershipState writeAddedAcls(
-            ResourcePattern resourcePattern,
-            List<AccessControlEntry> addedAcls,
-            ZkMigrationLeadershipState state
-        ) {
-            this.state = state;
-            return state;
-        }
-
-        @Override
-        public void iterateAcls(BiConsumer<ResourcePattern, Set<AccessControlEntry>> aclConsumer) {
-
-        }
-
-        @Override
-        public void readAllMetadata(
-            Consumer<List<ApiMessageAndVersion>> batchConsumer,
-            Consumer<Integer> brokerIdConsumer
-        ) {
-
-        }
-
-        @Override
-        public Set<Integer> readBrokerIds() {
-            return brokerIds;
-        }
-
-        @Override
-        public Set<Integer> readBrokerIdsFromTopicAssignments() {
-            return brokerIds;
-        }
-    }
-
->>>>>>> c1b5c75d
     static class CountingMetadataPropagator implements LegacyPropagator {
 
         public int deltas = 0;
@@ -438,7 +298,44 @@
         }
     }
 
-<<<<<<< HEAD
+    @Test
+    public void testSkipWaitForBrokersInDualWrite() throws Exception {
+        CountingMetadataPropagator metadataPropagator = new CountingMetadataPropagator();
+        CapturingMigrationClient migrationClient = new CapturingMigrationClient(Collections.emptySet(), null, null, null);
+        MockFaultHandler faultHandler = new MockFaultHandler("testMigrationClientExpiration");
+        try (KRaftMigrationDriver driver = new KRaftMigrationDriver(
+                3000,
+                new NoOpRecordConsumer(),
+                migrationClient,
+                metadataPropagator,
+                metadataPublisher -> { },
+                faultHandler
+        )) {
+            MetadataImage image = MetadataImage.EMPTY;
+            MetadataDelta delta = new MetadataDelta(image);
+
+            // Fake a complete migration with ZK client
+            migrationClient.setMigrationRecoveryState(
+                ZkMigrationLeadershipState.EMPTY.withKRaftMetadataOffsetAndEpoch(100, 1));
+
+            driver.start();
+            delta.replay(ZkMigrationState.PRE_MIGRATION.toRecord().message());
+            delta.replay(zkBrokerRecord(1));
+            delta.replay(zkBrokerRecord(2));
+            delta.replay(zkBrokerRecord(3));
+            delta.replay(ZkMigrationState.MIGRATION.toRecord().message());
+            MetadataProvenance provenance = new MetadataProvenance(100, 1, 1);
+            image = delta.apply(provenance);
+
+            driver.onControllerChange(new LeaderAndEpoch(OptionalInt.of(3000), 1));
+            driver.onMetadataUpdate(delta, image, new LogDeltaManifest(provenance,
+                new LeaderAndEpoch(OptionalInt.of(3000), 1), 1, 100, 42));
+
+            TestUtils.waitForCondition(() -> driver.migrationState().get(1, TimeUnit.MINUTES).equals(MigrationDriverState.DUAL_WRITE),
+                "Waiting for KRaftMigrationDriver to enter ZK_MIGRATION state");
+        }
+    }
+
     @FunctionalInterface
     interface TopicDualWriteVerifier {
         void verify(
@@ -502,6 +399,7 @@
             MetadataDelta delta = new MetadataDelta(image);
 
             driver.start();
+            delta.replay(ZkMigrationState.PRE_MIGRATION.toRecord().message());
             delta.replay(zkBrokerRecord(0));
             delta.replay(zkBrokerRecord(1));
             delta.replay(zkBrokerRecord(2));
@@ -553,6 +451,7 @@
             MetadataDelta delta = new MetadataDelta(image);
 
             driver.start();
+            delta.replay(ZkMigrationState.PRE_MIGRATION.toRecord().message());
             delta.replay(zkBrokerRecord(0));
             delta.replay(zkBrokerRecord(1));
             delta.replay(zkBrokerRecord(2));
@@ -586,43 +485,5 @@
             assertTrue(topicClient.updatedTopicPartitions.get("bar").contains(0));
             assertEquals(new ConfigResource(ConfigResource.Type.TOPIC, "foo"), configClient.deletedResources.get(0));
         });
-=======
-    @Test
-    public void testSkipWaitForBrokersInDualWrite() throws Exception {
-        CountingMetadataPropagator metadataPropagator = new CountingMetadataPropagator();
-        CapturingMigrationClient migrationClient = new CapturingMigrationClient(Collections.emptySet());
-        MockFaultHandler faultHandler = new MockFaultHandler("testMigrationClientExpiration");
-        try (KRaftMigrationDriver driver = new KRaftMigrationDriver(
-                3000,
-                new NoOpRecordConsumer(),
-                migrationClient,
-                metadataPropagator,
-                metadataPublisher -> { },
-                faultHandler
-        )) {
-            MetadataImage image = MetadataImage.EMPTY;
-            MetadataDelta delta = new MetadataDelta(image);
-
-            // Fake a complete migration with ZK client
-            migrationClient.setMigrationRecoveryState(
-                ZkMigrationLeadershipState.EMPTY.withKRaftMetadataOffsetAndEpoch(100, 1));
-
-            driver.start();
-            delta.replay(ZkMigrationState.PRE_MIGRATION.toRecord().message());
-            delta.replay(zkBrokerRecord(1));
-            delta.replay(zkBrokerRecord(2));
-            delta.replay(zkBrokerRecord(3));
-            delta.replay(ZkMigrationState.MIGRATION.toRecord().message());
-            MetadataProvenance provenance = new MetadataProvenance(100, 1, 1);
-            image = delta.apply(provenance);
-
-            driver.onControllerChange(new LeaderAndEpoch(OptionalInt.of(3000), 1));
-            driver.onMetadataUpdate(delta, image, new LogDeltaManifest(provenance,
-                new LeaderAndEpoch(OptionalInt.of(3000), 1), 1, 100, 42));
-
-            TestUtils.waitForCondition(() -> driver.migrationState().get(1, TimeUnit.MINUTES).equals(MigrationDriverState.DUAL_WRITE),
-                "Waiting for KRaftMigrationDriver to enter ZK_MIGRATION state");
-        }
->>>>>>> c1b5c75d
     }
 }