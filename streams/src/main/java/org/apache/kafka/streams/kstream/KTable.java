--- conflicted
+++ resolved
@@ -130,11 +130,7 @@
      * Furthermore, for each record that gets dropped (i.e., does not satisfy the given predicate) a tombstone record
      * is forwarded.
      * <p>
-<<<<<<< HEAD
      * To query the local {@link ReadOnlyKeyValueStore} it must be obtained via
-=======
-     * To query the local {@link KeyValueStore} it must be obtained via
->>>>>>> d6da0452
      * {@link KafkaStreams#store(StoreQueryParameters) KafkaStreams#store(...)}:
      * <pre>{@code
      * KafkaStreams streams = ... // filtering words
@@ -173,11 +169,7 @@
      * Furthermore, for each record that gets dropped (i.e., does not satisfy the given predicate) a tombstone record
      * is forwarded.
      * <p>
-<<<<<<< HEAD
      * To query the local {@link ReadOnlyKeyValueStore} it must be obtained via
-=======
-     * To query the local {@link KeyValueStore} it must be obtained via
->>>>>>> d6da0452
      * {@link KafkaStreams#store(StoreQueryParameters) KafkaStreams#store(...)}:
      * <pre>{@code
      * KafkaStreams streams = ... // filtering words
@@ -263,11 +255,7 @@
      * Furthermore, for each record that gets dropped (i.e., does satisfy the given predicate) a tombstone record is
      * forwarded.
      * <p>
-<<<<<<< HEAD
      * To query the local {@link ReadOnlyKeyValueStore} it must be obtained via
-=======
-     * To query the local {@link KeyValueStore} it must be obtained via
->>>>>>> d6da0452
      * {@link KafkaStreams#store(StoreQueryParameters) KafkaStreams#store(...)}:
      * <pre>{@code
      * KafkaStreams streams = ... // filtering words
@@ -305,11 +293,7 @@
      * Furthermore, for each record that gets dropped (i.e., does satisfy the given predicate) a tombstone record is
      * forwarded.
      * <p>
-<<<<<<< HEAD
      * To query the local {@link ReadOnlyKeyValueStore} it must be obtained via
-=======
-     * To query the local {@link KeyValueStore} it must be obtained via
->>>>>>> d6da0452
      * {@link KafkaStreams#store(StoreQueryParameters) KafkaStreams#store(...)}:
      * <pre>{@code
      * KafkaStreams streams = ... // filtering words
