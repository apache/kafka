/*
 * Licensed to the Apache Software Foundation (ASF) under one or more
 * contributor license agreements. See the NOTICE file distributed with
 * this work for additional information regarding copyright ownership.
 * The ASF licenses this file to You under the Apache License, Version 2.0
 * (the "License"); you may not use this file except in compliance with
 * the License. You may obtain a copy of the License at
 *
 *    http://www.apache.org/licenses/LICENSE-2.0
 *
 * Unless required by applicable law or agreed to in writing, software
 * distributed under the License is distributed on an "AS IS" BASIS,
 * WITHOUT WARRANTIES OR CONDITIONS OF ANY KIND, either express or implied.
 * See the License for the specific language governing permissions and
 * limitations under the License.
 */
package org.apache.kafka.streams.state.internals;

import org.apache.kafka.common.metrics.Sensor;
import org.apache.kafka.common.serialization.Serde;
import org.apache.kafka.common.utils.Bytes;
import org.apache.kafka.common.utils.Time;
import org.apache.kafka.streams.errors.ProcessorStateException;
import org.apache.kafka.streams.kstream.Windowed;
import org.apache.kafka.streams.kstream.internals.WrappingNullableUtils;
import org.apache.kafka.streams.processor.ProcessorContext;
import org.apache.kafka.streams.processor.StateStore;
import org.apache.kafka.streams.processor.StateStoreContext;
import org.apache.kafka.streams.processor.internals.InternalProcessorContext;
import org.apache.kafka.streams.processor.internals.ProcessorContextUtils;
import org.apache.kafka.streams.processor.internals.ProcessorStateManager;
import org.apache.kafka.streams.processor.internals.metrics.StreamsMetricsImpl;
import org.apache.kafka.streams.state.KeyValueIterator;
import org.apache.kafka.streams.state.StateSerdes;
import org.apache.kafka.streams.state.WindowStore;
import org.apache.kafka.streams.state.WindowStoreIterator;
import org.apache.kafka.streams.state.internals.metrics.StateStoreMetrics;

import java.util.Objects;

import static org.apache.kafka.streams.kstream.internals.WrappingNullableUtils.prepareKeySerde;
import static org.apache.kafka.streams.processor.internals.metrics.StreamsMetricsImpl.maybeMeasureLatency;

public class MeteredWindowStore<K, V>
    extends WrappedStateStore<WindowStore<Bytes, byte[]>, Windowed<K>, V>
    implements WindowStore<K, V> {

    private final long windowSizeMs;
    private final String metricsScope;
    private final Time time;
    private final Serde<K> keySerde;
    private final Serde<V> valueSerde;
    private StateSerdes<K, V> serdes;
    private StreamsMetricsImpl streamsMetrics;
    private Sensor putSensor;
    private Sensor fetchSensor;
    private Sensor flushSensor;
    private Sensor e2eLatencySensor;
    private InternalProcessorContext context;
    private final String threadId;
    private String taskId;

    MeteredWindowStore(final WindowStore<Bytes, byte[]> inner,
                       final long windowSizeMs,
                       final String metricsScope,
                       final Time time,
                       final Serde<K> keySerde,
                       final Serde<V> valueSerde) {
        super(inner);
        this.windowSizeMs = windowSizeMs;
        threadId = Thread.currentThread().getName();
        this.metricsScope = metricsScope;
        this.time = time;
        this.keySerde = keySerde;
        this.valueSerde = valueSerde;
    }

    @Deprecated
    @Override
    public void init(final ProcessorContext context,
                     final StateStore root) {
        this.context = context instanceof InternalProcessorContext ? (InternalProcessorContext) context : null;
        initStoreSerde(context);
        streamsMetrics = (StreamsMetricsImpl) context.metrics();
        taskId = context.taskId().toString();

        registerMetrics();
<<<<<<< HEAD
        final Sensor restoreSensor =
            StateStoreMetrics.restoreSensor(threadId, taskId, metricsScope, name(), streamsMetrics);

        // register and possibly restore the state from the logs
        maybeMeasureLatency(() -> super.init(context, root), time, restoreSensor);
    }

    @Override
    public void init(final StateStoreContext context,
                     final StateStore root) {
        this.context = context instanceof InternalProcessorContext ? (InternalProcessorContext) context : null;
        initStoreSerde(context);
        streamsMetrics = (StreamsMetricsImpl) context.metrics();
        taskId = context.taskId().toString();

        registerMetrics();
=======
>>>>>>> 62e88657
        final Sensor restoreSensor =
            StateStoreMetrics.restoreSensor(threadId, taskId, metricsScope, name(), streamsMetrics);

        // register and possibly restore the state from the logs
        maybeMeasureLatency(() -> super.init(context, root), time, restoreSensor);
    }

<<<<<<< HEAD
=======
    @Override
    public void init(final StateStoreContext context,
                     final StateStore root) {
        this.context = context instanceof InternalProcessorContext ? (InternalProcessorContext) context : null;
        initStoreSerde(context);
        streamsMetrics = (StreamsMetricsImpl) context.metrics();
        taskId = context.taskId().toString();

        registerMetrics();
        final Sensor restoreSensor =
            StateStoreMetrics.restoreSensor(threadId, taskId, metricsScope, name(), streamsMetrics);

        // register and possibly restore the state from the logs
        maybeMeasureLatency(() -> super.init(context, root), time, restoreSensor);
    }
    protected Serde<V> prepareValueSerde(final Serde<V> valueSerde, final Serde<?> contextKeySerde, final Serde<?> contextValueSerde) {
        return WrappingNullableUtils.prepareValueSerde(valueSerde, contextKeySerde, contextValueSerde);
    }

>>>>>>> 62e88657
    private void registerMetrics() {
        putSensor = StateStoreMetrics.putSensor(threadId, taskId, metricsScope, name(), streamsMetrics);
        fetchSensor = StateStoreMetrics.fetchSensor(threadId, taskId, metricsScope, name(), streamsMetrics);
        flushSensor = StateStoreMetrics.flushSensor(threadId, taskId, metricsScope, name(), streamsMetrics);
        e2eLatencySensor = StateStoreMetrics.e2ELatencySensor(taskId, metricsScope, name(), streamsMetrics);
    }

    @Deprecated
<<<<<<< HEAD
    @SuppressWarnings("unchecked")
    void initStoreSerde(final ProcessorContext context) {
=======
    private void initStoreSerde(final ProcessorContext context) {
        final String storeName = name();
        final String changelogTopic = ProcessorContextUtils.changelogFor(context, storeName);
        serdes = new StateSerdes<>(
            changelogTopic != null ?
                changelogTopic :
                ProcessorStateManager.storeChangelogTopic(context.applicationId(), storeName),
            prepareKeySerde(keySerde, context.keySerde(), context.valueSerde()),
            prepareValueSerde(valueSerde, context.keySerde(), context.valueSerde()));
    }

    private void initStoreSerde(final StateStoreContext context) {
>>>>>>> 62e88657
        final String storeName = name();
        final String changelogTopic = ProcessorContextUtils.changelogFor(context, storeName);
        serdes = new StateSerdes<>(
            changelogTopic != null ?
                changelogTopic :
                ProcessorStateManager.storeChangelogTopic(context.applicationId(), storeName),
            prepareKeySerde(keySerde, context.keySerde(), context.valueSerde()),
            prepareValueSerde(valueSerde, context.keySerde(), context.valueSerde()));
    }

    @SuppressWarnings("unchecked")
    void initStoreSerde(final StateStoreContext context) {
        final String storeName = name();
        final String changelogTopic = ProcessorContextUtils.changelogFor(context, storeName);
        serdes = new StateSerdes<>(
            changelogTopic != null ?
                changelogTopic :
                ProcessorStateManager.storeChangelogTopic(context.applicationId(), storeName),
            keySerde == null ? (Serde<K>) context.keySerde() : keySerde,
            valueSerde == null ? (Serde<V>) context.valueSerde() : valueSerde);
    }

    @SuppressWarnings("unchecked")
    @Override
    public boolean setFlushListener(final CacheFlushListener<Windowed<K>, V> listener,
                                    final boolean sendOldValues) {
        final WindowStore<Bytes, byte[]> wrapped = wrapped();
        if (wrapped instanceof CachedStateStore) {
            return ((CachedStateStore<byte[], byte[]>) wrapped).setFlushListener(
                (key, newValue, oldValue, timestamp) -> listener.apply(
                    WindowKeySchema.fromStoreKey(key, windowSizeMs, serdes.keyDeserializer(), serdes.topic()),
                    newValue != null ? serdes.valueFrom(newValue) : null,
                    oldValue != null ? serdes.valueFrom(oldValue) : null,
                    timestamp
                ),
                sendOldValues);
        }
        return false;
    }

<<<<<<< HEAD
    @Deprecated
    @Override
    public void put(final K key,
                    final V value) {
        put(key, value, context != null ? context.timestamp() : 0L);
    }

=======
>>>>>>> 62e88657
    @Override
    public void put(final K key,
                    final V value,
                    final long windowStartTimestamp) {
        Objects.requireNonNull(key, "key cannot be null");
        try {
            maybeMeasureLatency(
                () -> wrapped().put(keyBytes(key), serdes.rawValue(value), windowStartTimestamp),
                time,
                putSensor
            );
            maybeRecordE2ELatency();
        } catch (final ProcessorStateException e) {
            final String message = String.format(e.getMessage(), key, value);
            throw new ProcessorStateException(message, e);
        }
    }

    @Override
    public V fetch(final K key,
                   final long timestamp) {
        Objects.requireNonNull(key, "key cannot be null");
        return maybeMeasureLatency(
            () -> {
                final byte[] result = wrapped().fetch(keyBytes(key), timestamp);
                if (result == null) {
                    return null;
                }
                return serdes.valueFrom(result);
            },
            time,
            fetchSensor
        );
    }

    @Override
    public WindowStoreIterator<V> fetch(final K key,
                                        final long timeFrom,
                                        final long timeTo) {
        Objects.requireNonNull(key, "key cannot be null");
        return new MeteredWindowStoreIterator<>(
            wrapped().fetch(keyBytes(key), timeFrom, timeTo),
            fetchSensor,
            streamsMetrics,
            serdes,
            time
        );
    }

    @Override
    public WindowStoreIterator<V> backwardFetch(final K key,
                                                final long timeFrom,
                                                final long timeTo) {
        Objects.requireNonNull(key, "key cannot be null");
        return new MeteredWindowStoreIterator<>(
            wrapped().backwardFetch(keyBytes(key), timeFrom, timeTo),
            fetchSensor,
            streamsMetrics,
            serdes,
            time
        );
    }

    @Override
    public KeyValueIterator<Windowed<K>, V> fetch(final K keyFrom,
                                                  final K keyTo,
                                                  final long timeFrom,
                                                  final long timeTo) {
        Objects.requireNonNull(keyFrom, "keyFrom cannot be null");
        Objects.requireNonNull(keyTo, "keyTo cannot be null");
        return new MeteredWindowedKeyValueIterator<>(
            wrapped().fetch(keyBytes(keyFrom), keyBytes(keyTo), timeFrom, timeTo),
            fetchSensor,
            streamsMetrics,
            serdes,
            time);
    }

    @Override
    public KeyValueIterator<Windowed<K>, V> backwardFetch(final K keyFrom,
                                                          final K keyTo,
                                                          final long timeFrom,
                                                          final long timeTo) {
        Objects.requireNonNull(keyFrom, "keyFrom cannot be null");
        Objects.requireNonNull(keyTo, "keyTo cannot be null");
        return new MeteredWindowedKeyValueIterator<>(
            wrapped().backwardFetch(keyBytes(keyFrom), keyBytes(keyTo), timeFrom, timeTo),
            fetchSensor,
            streamsMetrics,
            serdes,
            time);
    }

    @Override
    public KeyValueIterator<Windowed<K>, V> fetchAll(final long timeFrom,
                                                     final long timeTo) {
        return new MeteredWindowedKeyValueIterator<>(
            wrapped().fetchAll(timeFrom, timeTo),
            fetchSensor,
            streamsMetrics,
            serdes,
            time);
    }

    @Override
    public KeyValueIterator<Windowed<K>, V> backwardFetchAll(final long timeFrom,
                                                             final long timeTo) {
        return new MeteredWindowedKeyValueIterator<>(
            wrapped().backwardFetchAll(timeFrom, timeTo),
            fetchSensor,
            streamsMetrics,
            serdes,
            time);
    }

    @Override
    public KeyValueIterator<Windowed<K>, V> all() {
        return new MeteredWindowedKeyValueIterator<>(wrapped().all(), fetchSensor, streamsMetrics, serdes, time);
    }

    @Override
    public KeyValueIterator<Windowed<K>, V> backwardAll() {
        return new MeteredWindowedKeyValueIterator<>(wrapped().backwardAll(), fetchSensor, streamsMetrics, serdes, time);
    }

    @Override
    public void flush() {
        maybeMeasureLatency(super::flush, time, flushSensor);
    }

    @Override
    public void close() {
        try {
            wrapped().close();
        } finally {
            streamsMetrics.removeAllStoreLevelSensorsAndMetrics(taskId, name());
        }
    }

    private Bytes keyBytes(final K key) {
        return Bytes.wrap(serdes.rawKey(key));
    }

    private void maybeRecordE2ELatency() {
        // Context is null if the provided context isn't an implementation of InternalProcessorContext.
        // In that case, we _can't_ get the current timestamp, so we don't record anything.
        if (e2eLatencySensor.shouldRecord() && context != null) {
            final long currentTime = time.milliseconds();
            final long e2eLatency =  currentTime - context.timestamp();
            e2eLatencySensor.record(e2eLatency, currentTime);
        }
    }
}<|MERGE_RESOLUTION|>--- conflicted
+++ resolved
@@ -85,7 +85,6 @@
         taskId = context.taskId().toString();
 
         registerMetrics();
-<<<<<<< HEAD
         final Sensor restoreSensor =
             StateStoreMetrics.restoreSensor(threadId, taskId, metricsScope, name(), streamsMetrics);
 
@@ -102,37 +101,16 @@
         taskId = context.taskId().toString();
 
         registerMetrics();
-=======
->>>>>>> 62e88657
         final Sensor restoreSensor =
             StateStoreMetrics.restoreSensor(threadId, taskId, metricsScope, name(), streamsMetrics);
 
         // register and possibly restore the state from the logs
         maybeMeasureLatency(() -> super.init(context, root), time, restoreSensor);
     }
-
-<<<<<<< HEAD
-=======
-    @Override
-    public void init(final StateStoreContext context,
-                     final StateStore root) {
-        this.context = context instanceof InternalProcessorContext ? (InternalProcessorContext) context : null;
-        initStoreSerde(context);
-        streamsMetrics = (StreamsMetricsImpl) context.metrics();
-        taskId = context.taskId().toString();
-
-        registerMetrics();
-        final Sensor restoreSensor =
-            StateStoreMetrics.restoreSensor(threadId, taskId, metricsScope, name(), streamsMetrics);
-
-        // register and possibly restore the state from the logs
-        maybeMeasureLatency(() -> super.init(context, root), time, restoreSensor);
-    }
     protected Serde<V> prepareValueSerde(final Serde<V> valueSerde, final Serde<?> contextKeySerde, final Serde<?> contextValueSerde) {
         return WrappingNullableUtils.prepareValueSerde(valueSerde, contextKeySerde, contextValueSerde);
     }
 
->>>>>>> 62e88657
     private void registerMetrics() {
         putSensor = StateStoreMetrics.putSensor(threadId, taskId, metricsScope, name(), streamsMetrics);
         fetchSensor = StateStoreMetrics.fetchSensor(threadId, taskId, metricsScope, name(), streamsMetrics);
@@ -141,10 +119,6 @@
     }
 
     @Deprecated
-<<<<<<< HEAD
-    @SuppressWarnings("unchecked")
-    void initStoreSerde(final ProcessorContext context) {
-=======
     private void initStoreSerde(final ProcessorContext context) {
         final String storeName = name();
         final String changelogTopic = ProcessorContextUtils.changelogFor(context, storeName);
@@ -157,7 +131,6 @@
     }
 
     private void initStoreSerde(final StateStoreContext context) {
->>>>>>> 62e88657
         final String storeName = name();
         final String changelogTopic = ProcessorContextUtils.changelogFor(context, storeName);
         serdes = new StateSerdes<>(
@@ -166,18 +139,6 @@
                 ProcessorStateManager.storeChangelogTopic(context.applicationId(), storeName),
             prepareKeySerde(keySerde, context.keySerde(), context.valueSerde()),
             prepareValueSerde(valueSerde, context.keySerde(), context.valueSerde()));
-    }
-
-    @SuppressWarnings("unchecked")
-    void initStoreSerde(final StateStoreContext context) {
-        final String storeName = name();
-        final String changelogTopic = ProcessorContextUtils.changelogFor(context, storeName);
-        serdes = new StateSerdes<>(
-            changelogTopic != null ?
-                changelogTopic :
-                ProcessorStateManager.storeChangelogTopic(context.applicationId(), storeName),
-            keySerde == null ? (Serde<K>) context.keySerde() : keySerde,
-            valueSerde == null ? (Serde<V>) context.valueSerde() : valueSerde);
     }
 
     @SuppressWarnings("unchecked")
@@ -198,16 +159,6 @@
         return false;
     }
 
-<<<<<<< HEAD
-    @Deprecated
-    @Override
-    public void put(final K key,
-                    final V value) {
-        put(key, value, context != null ? context.timestamp() : 0L);
-    }
-
-=======
->>>>>>> 62e88657
     @Override
     public void put(final K key,
                     final V value,
