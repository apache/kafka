--- conflicted
+++ resolved
@@ -125,7 +125,7 @@
             QuorumControllerTestEnv controlEnv = new QuorumControllerTestEnv(logEnv, b -> b.setConfigDefs(CONFIGS))
         ) {
             controlEnv.activeController().registerBroker(new BrokerRegistrationRequestData().
-                setBrokerId(0)).get();
+                setBrokerId(0).setClusterId(logEnv.clusterId())).get();
             testConfigurationOperations(controlEnv.activeController());
         }
     }
@@ -158,11 +158,7 @@
             QuorumControllerTestEnv controlEnv = new QuorumControllerTestEnv(logEnv, b -> b.setConfigDefs(CONFIGS))
         ) {
             controlEnv.activeController().registerBroker(new BrokerRegistrationRequestData().
-<<<<<<< HEAD
                 setBrokerId(0).setClusterId(logEnv.clusterId())).get();
-=======
-                setBrokerId(0)).get();
->>>>>>> 2cd96f0e
             testDelayedConfigurationOperations(logEnv, controlEnv.activeController());
         }
     }
