/*
 * Licensed to the Apache Software Foundation (ASF) under one or more
 * contributor license agreements. See the NOTICE file distributed with
 * this work for additional information regarding copyright ownership.
 * The ASF licenses this file to You under the Apache License, Version 2.0
 * (the "License"); you may not use this file except in compliance with
 * the License. You may obtain a copy of the License at
 *
 *    http://www.apache.org/licenses/LICENSE-2.0
 *
 * Unless required by applicable law or agreed to in writing, software
 * distributed under the License is distributed on an "AS IS" BASIS,
 * WITHOUT WARRANTIES OR CONDITIONS OF ANY KIND, either express or implied.
 * See the License for the specific language governing permissions and
 * limitations under the License.
 */

package org.apache.kafka.controller;


public interface ControllerMetrics {
    void setActive(boolean active);

    boolean active();

    void updateEventQueueTime(long durationMs);

    void updateEventQueueProcessingTime(long durationMs);

<<<<<<< HEAD
    void setEventQueueSize(int queueSize);

    int eventQueueSize();

    void setOfflinePartitionCount(int offlinePartitions);

    int offlinePartitionCount();

    void setPreferredReplicaImbalanceCount(int replicaImbalances);

    int preferredReplicaImbalanceCount();
=======
    void setGlobalTopicsCount(int topicCount);

    int globalTopicsCount();

    void setGlobalPartitionCount(int partitionCount);

    int globalPartitionCount();
>>>>>>> 6d1ae8bc
}<|MERGE_RESOLUTION|>--- conflicted
+++ resolved
@@ -27,19 +27,10 @@
 
     void updateEventQueueProcessingTime(long durationMs);
 
-<<<<<<< HEAD
     void setEventQueueSize(int queueSize);
 
     int eventQueueSize();
 
-    void setOfflinePartitionCount(int offlinePartitions);
-
-    int offlinePartitionCount();
-
-    void setPreferredReplicaImbalanceCount(int replicaImbalances);
-
-    int preferredReplicaImbalanceCount();
-=======
     void setGlobalTopicsCount(int topicCount);
 
     int globalTopicsCount();
@@ -47,5 +38,4 @@
     void setGlobalPartitionCount(int partitionCount);
 
     int globalPartitionCount();
->>>>>>> 6d1ae8bc
 }