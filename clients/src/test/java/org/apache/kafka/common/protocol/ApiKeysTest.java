/*
 * Licensed to the Apache Software Foundation (ASF) under one or more
 * contributor license agreements. See the NOTICE file distributed with
 * this work for additional information regarding copyright ownership.
 * The ASF licenses this file to You under the Apache License, Version 2.0
 * (the "License"); you may not use this file except in compliance with
 * the License. You may obtain a copy of the License at
 *
 *    http://www.apache.org/licenses/LICENSE-2.0
 *
 * Unless required by applicable law or agreed to in writing, software
 * distributed under the License is distributed on an "AS IS" BASIS,
 * WITHOUT WARRANTIES OR CONDITIONS OF ANY KIND, either express or implied.
 * See the License for the specific language governing permissions and
 * limitations under the License.
 */
package org.apache.kafka.common.protocol;

import org.apache.kafka.common.protocol.types.BoundField;
import org.apache.kafka.common.protocol.types.Schema;
import org.junit.jupiter.api.Test;

import java.util.Collections;
import java.util.EnumSet;
import java.util.HashSet;
import java.util.Set;

import static org.junit.jupiter.api.Assertions.assertEquals;
import static org.junit.jupiter.api.Assertions.assertNotNull;
import static org.junit.jupiter.api.Assertions.assertNull;
import static org.junit.jupiter.api.Assertions.assertThrows;
import static org.junit.jupiter.api.Assertions.assertTrue;

public class ApiKeysTest {

    @Test
    public void testForIdWithInvalidIdLow() {
        assertThrows(IllegalArgumentException.class, () -> ApiKeys.forId(-1));
    }

    @Test
    public void testForIdWithInvalidIdHigh() {
        assertThrows(IllegalArgumentException.class, () -> ApiKeys.forId(10000));
    }

    @Test
    public void testAlterIsrIsClusterAction() {
        assertTrue(ApiKeys.ALTER_PARTITION.clusterAction);
    }

    /**
     * All valid client responses which may be throttled should have a field named
     * 'throttle_time_ms' to return the throttle time to the client. Exclusions are
     * <ul>
     *   <li> Cluster actions used only for inter-broker are throttled only if unauthorized
     *   <li> SASL_HANDSHAKE and SASL_AUTHENTICATE are not throttled when used for authentication
     *        when a connection is established or for re-authentication thereafter; these requests
     *        return an error response that may be throttled if they are sent otherwise.
     * </ul>
     */
    @Test
    public void testResponseThrottleTime() {
        Set<ApiKeys> authenticationKeys = EnumSet.of(ApiKeys.SASL_HANDSHAKE, ApiKeys.SASL_AUTHENTICATE);
        // Newer protocol apis include throttle time ms even for cluster actions
<<<<<<< HEAD
        Set<ApiKeys> clusterActionsWithThrottleTimeMs = EnumSet.of(ApiKeys.ALTER_ISR, ApiKeys.ALLOCATE_PRODUCER_IDS, ApiKeys.UPDATE_FEATURES);
=======
        Set<ApiKeys> clusterActionsWithThrottleTimeMs = EnumSet.of(ApiKeys.ALTER_PARTITION, ApiKeys.ALLOCATE_PRODUCER_IDS);
>>>>>>> 1bdd35d8
        for (ApiKeys apiKey: ApiKeys.zkBrokerApis()) {
            Schema responseSchema = apiKey.messageType.responseSchemas()[apiKey.latestVersion()];
            BoundField throttleTimeField = responseSchema.get("throttle_time_ms");
            if ((apiKey.clusterAction && !clusterActionsWithThrottleTimeMs.contains(apiKey))
                || authenticationKeys.contains(apiKey))
                assertNull(throttleTimeField, "Unexpected throttle time field: " + apiKey);
            else
                assertNotNull(throttleTimeField, "Throttle time field missing: " + apiKey);
        }
    }

    @Test
    public void testApiScope() {
        Set<ApiKeys> apisMissingScope = new HashSet<>();
        for (ApiKeys apiKey : ApiKeys.values()) {
            if (apiKey.messageType.listeners().isEmpty()) {
                apisMissingScope.add(apiKey);
            }
        }
        assertEquals(Collections.emptySet(), apisMissingScope,
            "Found some APIs missing scope definition");
    }

}<|MERGE_RESOLUTION|>--- conflicted
+++ resolved
@@ -62,11 +62,7 @@
     public void testResponseThrottleTime() {
         Set<ApiKeys> authenticationKeys = EnumSet.of(ApiKeys.SASL_HANDSHAKE, ApiKeys.SASL_AUTHENTICATE);
         // Newer protocol apis include throttle time ms even for cluster actions
-<<<<<<< HEAD
-        Set<ApiKeys> clusterActionsWithThrottleTimeMs = EnumSet.of(ApiKeys.ALTER_ISR, ApiKeys.ALLOCATE_PRODUCER_IDS, ApiKeys.UPDATE_FEATURES);
-=======
-        Set<ApiKeys> clusterActionsWithThrottleTimeMs = EnumSet.of(ApiKeys.ALTER_PARTITION, ApiKeys.ALLOCATE_PRODUCER_IDS);
->>>>>>> 1bdd35d8
+        Set<ApiKeys> clusterActionsWithThrottleTimeMs = EnumSet.of(ApiKeys.ALTER_PARTITION, ApiKeys.ALLOCATE_PRODUCER_IDS, ApiKeys.UPDATE_FEATURES);
         for (ApiKeys apiKey: ApiKeys.zkBrokerApis()) {
             Schema responseSchema = apiKey.messageType.responseSchemas()[apiKey.latestVersion()];
             BoundField throttleTimeField = responseSchema.get("throttle_time_ms");
