<!--
 Licensed to the Apache Software Foundation (ASF) under one or more
 contributor license agreements.  See the NOTICE file distributed with
 this work for additional information regarding copyright ownership.
 The ASF licenses this file to You under the Apache License, Version 2.0
 (the "License"); you may not use this file except in compliance with
 the License.  You may obtain a copy of the License at

    http://www.apache.org/licenses/LICENSE-2.0

 Unless required by applicable law or agreed to in writing, software
 distributed under the License is distributed on an "AS IS" BASIS,
 WITHOUT WARRANTIES OR CONDITIONS OF ANY KIND, either express or implied.
 See the License for the specific language governing permissions and
 limitations under the License.
-->

<script><!--#include virtual="js/templateData.js" --></script>

<script id="upgrade-template" type="text/x-handlebars-template">

<h4><a id="upgrade_4_0_0" href="#upgrade_4_0_0">Upgrading to 4.0.0 from any version 0.8.x through 3.9.x</a></h4>
    <h5><a id="upgrade_400_notable" href="#upgrade_400_notable">Notable changes in 4.0.0</a></h5>
    <ul>
        <li>A number of deprecated classes, methods,configurations and tools have been removed from the <code>clients</code>, <code>connect</code>, <code>core</code> and <code>tools</code> modules:</li>
        <ul>
            <li> The original MirrorMaker (MM1) and related classes have been removed. Please use the Connect-based
                MirrorMaker (MM2), as described in the
                <a href="/{{version}}/documentation/#georeplication">Geo-Replication section</a>.
            </li>
            <li>
                The <code>kafka.common.MessageReader</code> class has been removed. Please use the
                <a href="/{{version}}/javadoc/org/apache/kafka/tools/api/RecordReader.html"><code>org.apache.kafka.tools.api.RecordReader</code></a>
                interface to build custom readers for the <code>kafka-console-producer</code> tool.
            </li>
            <li> Remove <code>use.incremental.alter.configs</code>. The modified behavior is identical to the previous <code>required</code> configuration,
                therefore users should ensure that target broker is at least 2.3.0
            </li>
            <li> Remove <code>delegation.token.master.key</code>. please use <code>delegation.token.secret.key</code> instead of it.
            </li>
            <li>
                The <code>kafka.tools.DefaultMessageFormatter</code> class has been removed. Please use the <code>org.apache.kafka.tools.consumer.DefaultMessageFormatter</code> class instead.
            </li>
            <li>
                The <code>kafka.tools.LoggingMessageFormatter</code> class has been removed. Please use the <code>org.apache.kafka.tools.consumer.LoggingMessageFormatter</code> class instead.
            </li>
            <li>
                The <code>kafka.tools.NoOpMessageFormatter</code> class has been removed. Please use the <code>org.apache.kafka.tools.consumer.NoOpMessageFormatter</code> class instead.
            </li>
            <li>
                The <code>--whitelist</code> option was removed from the <code>kafka-console-consumer</code> command line tool.
                Please use <code>--include</code> instead.
            </li>
            <li>
<<<<<<< HEAD
                The <code>--whitelist</code> and <code>--blacklist</code> options were removed from the <code>org.apache.kafka.connect.transforms.ReplaceField</code>.
                Please use <code>--include</code> and <code>--exclude</code> instead.
            </li>
=======
                The <code>metrics.jmx.blacklist</code> was removed from the <code>org.apache.kafka.common.metrics.JmxReporter</code>
                Please use <code>metrics.jmx.exclude</code> instead.
            </li>
            <li>
                The <code>metrics.jmx.whitelist</code> was removed from the <code>org.apache.kafka.common.metrics.JmxReporter</code>
                Please use <code>metrics.jmx.include</code> instead.
            </li>

>>>>>>> d0634438
        </ul>
    </ul>

<h4><a id="upgrade_3_9_0" href="#upgrade_3_9_0">Upgrading to 3.9.0 from any version 0.8.x through 3.8.x</a></h4>
    <h5><a id="upgrade_390_notable" href="#upgrade_390_notable">Notable changes in 3.9.0</a></h5>
    <ul>
        <li>In case you run your Kafka clusters with no execution permission for the <code>/tmp</code> partition, Kafka will not work properly. It might either refuse to start or fail
            when producing and consuming messages. This is due to the compression libraries <code>zstd-jni</code> and <code>snappy</code>.
            To remediate this problem you need to pass the following JVM flags to Kafka <code>ZstdTempFolder</code> and <code>org.xerial.snappy.tempdir</code> pointing to a directory with execution permissions.
            For example, this could be done via the <code>KAFKA_OPTS</code> environment variable like follows: <code>export KAFKA_OPTS="-DZstdTempFolder=/opt/kafka/tmp -Dorg.xerial.snappy.tempdir=/opt/kafka/tmp"</code>.
	    This is a known issue for version 3.8.0 as well.
        </li>
        <li><code>unclean.leader.election.enable</code> config is supported in KRaft. Compared with ZK mode, there is one behavior change in KRaft mode
            when dynamically enabling <code>unclean.leader.election.enable</code> config. Please check
            <a href="https://kafka.apache.org/documentation/#brokerconfigs_unclean.leader.election.enable">here</a> for more details.</li>
        <li>Tiered storage is now a production ready feature. You can check
            <a href="https://cwiki.apache.org/confluence/display/KAFKA/Kafka+Tiered+Storage+GA+Release+Notes">Kafka Tiered Storage GA Release Notes</a> for more details.
            The below enhancements are added in this release.
            <ul>
                <li>In KRaft mode, the tiered storage feature can be dynamically disabled and then re-enabled on topic level.
                    See <a href="https://cwiki.apache.org/confluence/display/KAFKA/KIP-950%3A++Tiered+Storage+Disablement">KIP-950</a> for more details.</li>
                <li>With the tiered storage quota feature, users can define a maximum limit on the rate at which log segments are transferred to or retrieved from the remote storage.
                    See <a href="https://cwiki.apache.org/confluence/display/KAFKA/KIP-956+Tiered+Storage+Quotas">KIP-956</a> for more details.</li>
            </ul>
        </li>
    </ul>

<h4><a id="upgrade_3_8_0" href="#upgrade_3_8_0">Upgrading to 3.8.0 from any version 0.8.x through 3.7.x</a></h4>

    <h5><a id="upgrade_380_notable" href="#upgrade_380_notable">Notable changes in 3.8.0</a></h5>
    <ul>
        <li>MirrorMaker 2 can now emit checkpoints for offsets mirrored before the start of the Checkpoint task for improved offset translation.
            This requires MirrorMaker 2 to have READ authorization to the Checkpoint topic.
            If READ is not authorized, checkpointing is limited to offsets mirrorred after the start of the task.
            See <a href="https://issues.apache.org/jira/browse/KAFKA-15905">KAFKA-15905</a> for more details.
        </li>
        <li>JBOD in KRaft is no longer in early access.</li>
        <li>Tiered Storage, which is still in early access, now supports clusters configured with multiple log directories (i.e. JBOD feature).</li>
    </ul>

<h4><a id="upgrade_3_7_1" href="#upgrade_3_7_1">Upgrading to 3.7.1 from any version 0.8.x through 3.6.x</a></h4>


    <h5><a id="upgrade_371_zk" href="#upgrade_371_zk">Upgrading ZooKeeper-based clusters</a></h5>
    <p><b>If you are upgrading from a version prior to 2.1.x, please see the note in step 5 below about the change to the schema used to store consumer offsets.
        Once you have changed the inter.broker.protocol.version to the latest version, it will not be possible to downgrade to a version prior to 2.1.</b></p>

    <p><b>For a rolling upgrade:</b></p>

    <ol>
        <li>Update server.properties on all brokers and add the following properties. CURRENT_KAFKA_VERSION refers to the version you
            are upgrading from. CURRENT_MESSAGE_FORMAT_VERSION refers to the message format version currently in use. If you have previously
            overridden the message format version, you should keep its current value. Alternatively, if you are upgrading from a version prior
            to 0.11.0.x, then CURRENT_MESSAGE_FORMAT_VERSION should be set to match CURRENT_KAFKA_VERSION.
            <ul>
                <li>inter.broker.protocol.version=CURRENT_KAFKA_VERSION (e.g. <code>3.6</code>, <code>3.5</code>, etc.)</li>
                <li>log.message.format.version=CURRENT_MESSAGE_FORMAT_VERSION  (See <a href="#upgrade_10_performance_impact">potential performance impact
                    following the upgrade</a> for the details on what this configuration does.)</li>
            </ul>
            If you are upgrading from version 0.11.0.x or above, and you have not overridden the message format, then you only need to override
            the inter-broker protocol version.
            <ul>
                <li>inter.broker.protocol.version=CURRENT_KAFKA_VERSION (e.g. <code>3.6</code>, <code>3.5</code>, etc.)</li>
            </ul>
        </li>
        <li>Upgrade the brokers one at a time: shut down the broker, update the code, and restart it. Once you have done so, the
            brokers will be running the latest version and you can verify that the cluster's behavior and performance meets expectations.
            It is still possible to downgrade at this point if there are any problems.
        </li>
        <li>Once the cluster's behavior and performance has been verified, bump the protocol version by editing
            <code>inter.broker.protocol.version</code> and setting it to <code>3.7</code>.
        </li>
        <li>Restart the brokers one by one for the new protocol version to take effect. Once the brokers begin using the latest
            protocol version, it will no longer be possible to downgrade the cluster to an older version.
        </li>
        <li>If you have overridden the message format version as instructed above, then you need to do one more rolling restart to
            upgrade it to its latest version. Once all (or most) consumers have been upgraded to 0.11.0 or later,
            change log.message.format.version to 3.7 on each broker and restart them one by one. Note that the older Scala clients,
            which are no longer maintained, do not support the message format introduced in 0.11, so to avoid conversion costs
            (or to take advantage of <a href="#upgrade_11_exactly_once_semantics">exactly once semantics</a>),
            the newer Java clients must be used.
        </li>
    </ol>

    <h5><a id="upgrade_371_kraft" href="#upgrade_371_kraft">Upgrading KRaft-based clusters</a></h5>
    <p><b>If you are upgrading from a version prior to 3.3.0, please see the note in step 3 below. Once you have changed the metadata.version to the latest version, it will not be possible to downgrade to a version prior to 3.3-IV0.</b></p>

    <p><b>For a rolling upgrade:</b></p>

    <ol>
        <li>Upgrade the brokers one at a time: shut down the broker, update the code, and restart it. Once you have done so, the
            brokers will be running the latest version and you can verify that the cluster's behavior and performance meets expectations.
        </li>
        <li>Once the cluster's behavior and performance has been verified, bump the metadata.version by running
            <code>
                bin/kafka-features.sh upgrade --metadata 3.7
            </code>
        </li>
        <li>Note that cluster metadata downgrade is not supported in this version since it has metadata changes.
            Every <a href="https://github.com/apache/kafka/blob/trunk/server-common/src/main/java/org/apache/kafka/server/common/MetadataVersion.java">MetadataVersion</a>
            after 3.2.x has a boolean parameter that indicates if there are metadata changes (i.e. <code>IBP_3_3_IV3(7, "3.3", "IV3", true)</code> means this version has metadata changes).
            Given your current and target versions, a downgrade is only possible if there are no metadata changes in the versions between.</li>
    </ol>

    <h5><a id="upgrade_371_notable" href="#upgrade_371_notable">Notable changes in 3.7.1</a></h5>
    <ul>
        <li>MirrorMaker 2 can now emit checkpoints for offsets mirrored before the start of the Checkpoint task for improved offset translation.
            This requires MirrorMaker 2 to have READ authorization to the Checkpoint topic.
            If READ is not authorized, checkpointing is limited to offsets mirrorred after the start of the task.
            See <a href="https://issues.apache.org/jira/browse/KAFKA-15905">KAFKA-15905</a> for more details.
        </li>
        <li>
            JBOD support in KRaft was introduced from Metadata Version (MV) 3.7-IV2.
            Configuring Brokers with multiple log directories can lead to indefinite unavailability.
            Brokers will now detect this situation and log an error.
            See <a href="https://issues.apache.org/jira/browse/KAFKA-16606">KAFKA-16606</a> for more details.
        </li>
    </ul>

    <h5><a id="upgrade_370_notable" href="#upgrade_370_notable">Notable changes in 3.7.0</a></h5>
    <ul>
        <li>Java 11 support for the broker and tools has been deprecated and will be removed in Apache Kafka 4.0. This complements
            the previous deprecation of Java 8 for all components. Please refer to
            <a href="https://cwiki.apache.org/confluence/pages/viewpage.action?pageId=284789510">KIP-1013</a> for more details.
        </li>
        <li>Client APIs released prior to Apache Kafka 2.1 are now marked deprecated in 3.7 and will be removed in Apache Kafka 4.0. See <a href="https://cwiki.apache.org/confluence/display/KAFKA/KIP-896%3A+Remove+old+client+protocol+API+versions+in+Kafka+4.0">KIP-896</a> for details and RPC versions that are now deprecated.
        </li>
        <li>Early access of the new simplified Consumer Rebalance Protocol is available, and it is not recommended for use in production environments.
            You are encouraged to test it and provide feedback!
            For more information about the early access feature, please check <a href="https://cwiki.apache.org/confluence/display/KAFKA/KIP-848%3A+The+Next+Generation+of+the+Consumer+Rebalance+Protocol">KIP-848</a> and the <a href="https://cwiki.apache.org/confluence/display/KAFKA/The+Next+Generation+of+the+Consumer+Rebalance+Protocol+%28KIP-848%29+-+Early+Access+Release+Notes">Early Access Release Notes</a>.
        </li>
        <li>More metrics related to Tiered Storage have been introduced. They should improve the operational experience
            of running Tiered Storage in production.
            For more detailed information, please refer to <a href="https://cwiki.apache.org/confluence/display/KAFKA/KIP-963%3A+Additional+metrics+in+Tiered+Storage">KIP-963</a>.
        </li>
        <li>Kafka Streams ships multiple KIPs for IQv2 support.
            See the <a href="/{{version}}/documentation/streams/upgrade-guide#streams_api_changes_370">Kafka Streams upgrade section</a> for more details.
        </li>
        <li>
            In versions 3.5.0, 3.5.1, 3.5.2, 3.6.0, and 3.6.1, MirrorMaker 2 offset translation may not reach the end
            of a replicated topic after the upstream consumers commit at the end of the source topic.
            This was addressed in <a href="https://issues.apache.org/jira/browse/KAFKA-15906">KAFKA-15906</a>.
        </li>
        <li>All the notable changes are present in the <a href="https://kafka.apache.org/blog#apache_kafka_370_release_announcement">blog post announcing the 3.7.0 release.</a>
        </li>
    </ul>

<h4><a id="upgrade_3_6_2" href="#upgrade_3_6_2">Upgrading to 3.6.2 from any version 0.8.x through 3.5.x</a></h4>

    <h5><a id="upgrade_362_zk" href="#upgrade_362_zk">Upgrading ZooKeeper-based clusters</a></h5>
    <p><b>If you are upgrading from a version prior to 2.1.x, please see the note in step 5 below about the change to the schema used to store consumer offsets.
        Once you have changed the inter.broker.protocol.version to the latest version, it will not be possible to downgrade to a version prior to 2.1.</b></p>

    <p><b>For a rolling upgrade:</b></p>

    <ol>
        <li>Update server.properties on all brokers and add the following properties. CURRENT_KAFKA_VERSION refers to the version you
            are upgrading from. CURRENT_MESSAGE_FORMAT_VERSION refers to the message format version currently in use. If you have previously
            overridden the message format version, you should keep its current value. Alternatively, if you are upgrading from a version prior
            to 0.11.0.x, then CURRENT_MESSAGE_FORMAT_VERSION should be set to match CURRENT_KAFKA_VERSION.
            <ul>
                <li>inter.broker.protocol.version=CURRENT_KAFKA_VERSION (e.g. <code>3.5</code>, <code>3.4</code>, etc.)</li>
                <li>log.message.format.version=CURRENT_MESSAGE_FORMAT_VERSION  (See <a href="#upgrade_10_performance_impact">potential performance impact
                    following the upgrade</a> for the details on what this configuration does.)</li>
            </ul>
            If you are upgrading from version 0.11.0.x or above, and you have not overridden the message format, then you only need to override
            the inter-broker protocol version.
            <ul>
                <li>inter.broker.protocol.version=CURRENT_KAFKA_VERSION (e.g. <code>3.5</code>, <code>3.4</code>, etc.)</li>
            </ul>
        </li>
        <li>Upgrade the brokers one at a time: shut down the broker, update the code, and restart it. Once you have done so, the
            brokers will be running the latest version and you can verify that the cluster's behavior and performance meets expectations.
            It is still possible to downgrade at this point if there are any problems.
        </li>
        <li>Once the cluster's behavior and performance has been verified, bump the protocol version by editing
            <code>inter.broker.protocol.version</code> and setting it to <code>3.6</code>.
        </li>
        <li>Restart the brokers one by one for the new protocol version to take effect. Once the brokers begin using the latest
            protocol version, it will no longer be possible to downgrade the cluster to an older version.
        </li>
        <li>If you have overridden the message format version as instructed above, then you need to do one more rolling restart to
            upgrade it to its latest version. Once all (or most) consumers have been upgraded to 0.11.0 or later,
            change log.message.format.version to 3.6 on each broker and restart them one by one. Note that the older Scala clients,
            which are no longer maintained, do not support the message format introduced in 0.11, so to avoid conversion costs
            (or to take advantage of <a href="#upgrade_11_exactly_once_semantics">exactly once semantics</a>),
            the newer Java clients must be used.
        </li>
    </ol>

    <h5><a id="upgrade_362_kraft" href="#upgrade_362_kraft">Upgrading KRaft-based clusters</a></h5>
    <p><b>If you are upgrading from a version prior to 3.3.0, please see the note in step 3 below. Once you have changed the metadata.version to the latest version, it will not be possible to downgrade to a version prior to 3.3-IV0.</b></p>

    <p><b>For a rolling upgrade:</b></p>

    <ol>
        <li>Upgrade the brokers one at a time: shut down the broker, update the code, and restart it. Once you have done so, the
            brokers will be running the latest version and you can verify that the cluster's behavior and performance meets expectations.
        </li>
        <li>Once the cluster's behavior and performance has been verified, bump the metadata.version by running
            <code>
                bin/kafka-features.sh upgrade --metadata 3.6
            </code>
        </li>
        <li>Note that cluster metadata downgrade is not supported in this version since it has metadata changes.
            Every <a href="https://github.com/apache/kafka/blob/trunk/server-common/src/main/java/org/apache/kafka/server/common/MetadataVersion.java">MetadataVersion</a>
            after 3.2.x has a boolean parameter that indicates if there are metadata changes (i.e. <code>IBP_3_3_IV3(7, "3.3", "IV3", true)</code> means this version has metadata changes).
            Given your current and target versions, a downgrade is only possible if there are no metadata changes in the versions between.</li>
    </ol>

    <h5><a id="upgrade_360_notable" href="#upgrade_360_notable">Notable changes in 3.6.0</a></h5>
    <ul>
        <li>Apache Kafka now supports having both an IPv4 and an IPv6 listener on the same port. This change only applies to
            non advertised listeners (advertised listeners already have this feature)</li>
        <li>The Apache Zookeeper dependency has been upgraded to 3.8.1 due to 3.6 reaching end-of-life. To bring both your
            Kafka and Zookeeper clusters to the latest versions:
            <ul>
                <li><b>>=2.4</b> Kafka clusters can be updated directly.
                    Zookeeper clusters which are running binaries bundled with Kafka versions 2.4 or above can be updated directly.</li>
                <li><b><2.4</b> Kafka clusters first need to be updated to a version greater than 2.4 and smaller than 3.6.
                Zookeeper clusters which are running binaries bundled with Kafka versions below 2.4 need to be updated to any
                binaries bundled with Kafka versions greater than 2.4 and smaller than 3.6. You can then follow the first bullet-point.</li>
            </ul>
            For more detailed information please refer to the Compatibility, Deprecation, and Migration Plan section in
            <a href="https://cwiki.apache.org/confluence/display/KAFKA/KIP-902%3A+Upgrade+Zookeeper+to+3.8.1">KIP-902</a>.
        </li>
        <li>The configuration <code>log.message.timestamp.difference.max.ms</code> is deprecated.
            Two new configurations, <code>log.message.timestamp.before.max.ms</code> and <code>log.message.timestamp.after.max.ms</code>, have been added.
            For more detailed information, please refer to <a href="https://cwiki.apache.org/confluence/display/KAFKA/KIP-937%3A+Improve+Message+Timestamp+Validation">KIP-937</a>.
        <li>
            Kafka Streams has introduced a new task assignor, <code>RackAwareTaskAssignor</code>, for computing task assignments which can minimize
            cross rack traffic under certain conditions. It works with existing <code>StickyTaskAssignor</code> and <code>HighAvailabilityTaskAssignor</code>.
            See <a href="https://cwiki.apache.org/confluence/display/KAFKA/KIP-925%3A+Rack+aware+task+assignment+in+Kafka+Streams">KIP-925</a>
            and <a href="/{{version}}/documentation/streams/developer-guide/config-streams.html#rack-aware-assignment-strategy"><b>Kafka Streams Developer Guide</b></a> for more details.
        </li>
        <li>To account for a break in compatibility introduced in version 3.1.0, MirrorMaker 2 has added a new
            <code>replication.policy.internal.topic.separator.enabled</code>
            property. If upgrading from 3.0.x or earlier, it may be necessary to set this property to <code>false</code>; see the property's
            <a href="#mirror_connector_replication.policy.internal.topic.separator.enabled">documentation</a> for more details.</li>
        <li>Early access of tiered storage feature is available, and it is not recommended for use in production environments.
            Welcome to test it and provide any feedback to us.
            For more information about the early access tiered storage feature, please check <a href="https://cwiki.apache.org/confluence/display/KAFKA/KIP-405%3A+Kafka+Tiered+Storage">KIP-405</a> and
            <a href="https://cwiki.apache.org/confluence/display/KAFKA/Kafka+Tiered+Storage+Early+Access+Release+Notes">Tiered Storage Early Access Release Note</a>.
        </li>
        <li>Transaction partition verification (<a href="https://cwiki.apache.org/confluence/display/KAFKA/KIP-890%3A+Transactions+Server-Side+Defense">KIP-890</a>)
            has been added to data partitions to prevent hanging transactions. This feature is enabled by default and can be disabled by setting <code>transaction.partition.verification.enable</code> to false.
            The configuration can also be updated dynamically and is applied to the broker. Workloads running on version 3.6.0 with compression can experience
            InvalidRecordExceptions and UnknownServerExceptions. Upgrading to 3.6.1 or newer or disabling the feature fixes the issue.
        </li>
    </ul>

<h4><a id="upgrade_3_5_2" href="#upgrade_3_5_2">Upgrading to 3.5.2 from any version 0.8.x through 3.4.x</a></h4>
    All upgrade steps remain same as <a href="#upgrade_3_5_0">upgrading to 3.5.0</a>
    <h5><a id="upgrade_352_notable" href="#upgrade_352_notable">Notable changes in 3.5.2</a></h5>
    <ul>
    <li>
        When migrating producer ID blocks from ZK to KRaft, there could be duplicate producer IDs being given to
        transactional or idempotent producers. This can cause long term problems since the producer IDs are
        persisted and reused for a long time.
        See <a href="https://issues.apache.org/jira/browse/KAFKA-15552">KAFKA-15552</a> for more details.
    </li>
    <li>
        In 3.5.0 and 3.5.1, there could be an issue that the empty ISR is returned from controller after AlterPartition request
        during rolling upgrade. This issue will impact the availability of the topic partition.
        See <a href="https://issues.apache.org/jira/browse/KAFKA-15353">KAFKA-15353</a> for more details.
    </li>
    <li>
        In 3.5.0 and 3.5.1, there was an issue where MirrorMaker 2 offset translation produced an earlier offset than needed,
        substantially increasing the re-delivery of data when starting a consumer from the downstream consumer offsets.
        See <a href="https://issues.apache.org/jira/browse/KAFKA-15202">KAFKA-15202</a> for more details.
    </li>
</ul>

<h4><a id="upgrade_3_5_1" href="#upgrade_3_5_1">Upgrading to 3.5.1 from any version 0.8.x through 3.4.x</a></h4>
    All upgrade steps remain same as <a href="#upgrade_3_5_0">upgrading to 3.5.0</a>
    <h5><a id="upgrade_351_notable" href="#upgrade_351_notable">Notable changes in 3.5.1</a></h5>
    <ul>
    <li>
        Upgraded the dependency, snappy-java, to a version which is not vulnerable to
        <a href="https://nvd.nist.gov/vuln/detail/CVE-2023-34455">CVE-2023-34455.</a>
        You can find more information about the CVE at <a href="https://kafka.apache.org/cve-list#CVE-2023-34455">Kafka CVE list.</a>
    </li>
    <li>
        Fixed a regression introduced in 3.3.0, which caused <code>security.protocol</code> configuration values to be restricted to
        upper case only. After the fix, <code>security.protocol</code> values are case insensitive.
        See <a href="https://issues.apache.org/jira/browse/KAFKA-15053">KAFKA-15053</a> for details.
    </li>
</ul>

<h4><a id="upgrade_3_5_0" href="#upgrade_3_5_0">Upgrading to 3.5.0 from any version 0.8.x through 3.4.x</a></h4>

    <h5><a id="upgrade_350_zk" href="#upgrade_350_zk">Upgrading ZooKeeper-based clusters</a></h5>
    <p><b>If you are upgrading from a version prior to 2.1.x, please see the note in step 5 below about the change to the schema used to store consumer offsets.
        Once you have changed the inter.broker.protocol.version to the latest version, it will not be possible to downgrade to a version prior to 2.1.</b></p>

    <p><b>For a rolling upgrade:</b></p>

    <ol>
        <li>Update server.properties on all brokers and add the following properties. CURRENT_KAFKA_VERSION refers to the version you
            are upgrading from. CURRENT_MESSAGE_FORMAT_VERSION refers to the message format version currently in use. If you have previously
            overridden the message format version, you should keep its current value. Alternatively, if you are upgrading from a version prior
            to 0.11.0.x, then CURRENT_MESSAGE_FORMAT_VERSION should be set to match CURRENT_KAFKA_VERSION.
            <ul>
                <li>inter.broker.protocol.version=CURRENT_KAFKA_VERSION (e.g. <code>3.4</code>, <code>3.3</code>, etc.)</li>
                <li>log.message.format.version=CURRENT_MESSAGE_FORMAT_VERSION  (See <a href="#upgrade_10_performance_impact">potential performance impact
                    following the upgrade</a> for the details on what this configuration does.)</li>
            </ul>
            If you are upgrading from version 0.11.0.x or above, and you have not overridden the message format, then you only need to override
            the inter-broker protocol version.
            <ul>
                <li>inter.broker.protocol.version=CURRENT_KAFKA_VERSION (e.g. <code>3.4</code>, <code>3.3</code>, etc.)</li>
            </ul>
        </li>
        <li>Upgrade the brokers one at a time: shut down the broker, update the code, and restart it. Once you have done so, the
            brokers will be running the latest version and you can verify that the cluster's behavior and performance meets expectations.
            It is still possible to downgrade at this point if there are any problems.
        </li>
        <li>Once the cluster's behavior and performance has been verified, bump the protocol version by editing
            <code>inter.broker.protocol.version</code> and setting it to <code>3.5</code>.
        </li>
        <li>Restart the brokers one by one for the new protocol version to take effect. Once the brokers begin using the latest
            protocol version, it will no longer be possible to downgrade the cluster to an older version.
        </li>
        <li>If you have overridden the message format version as instructed above, then you need to do one more rolling restart to
            upgrade it to its latest version. Once all (or most) consumers have been upgraded to 0.11.0 or later,
            change log.message.format.version to 3.5 on each broker and restart them one by one. Note that the older Scala clients,
            which are no longer maintained, do not support the message format introduced in 0.11, so to avoid conversion costs
            (or to take advantage of <a href="#upgrade_11_exactly_once_semantics">exactly once semantics</a>),
            the newer Java clients must be used.
        </li>
    </ol>

    <h5><a id="upgrade_350_kraft" href="#upgrade_350_kraft">Upgrading KRaft-based clusters</a></h5>
    <p><b>If you are upgrading from a version prior to 3.3.0, please see the note in step 3 below. Once you have changed the metadata.version to the latest version, it will not be possible to downgrade to a version prior to 3.3-IV0.</b></p>

    <p><b>For a rolling upgrade:</b></p>

    <ol>
        <li>Upgrade the brokers one at a time: shut down the broker, update the code, and restart it. Once you have done so, the
            brokers will be running the latest version and you can verify that the cluster's behavior and performance meets expectations.
        </li>
        <li>Once the cluster's behavior and performance has been verified, bump the metadata.version by running
            <code>
                bin/kafka-features.sh upgrade --metadata 3.5
            </code>
        </li>
        <li>Note that cluster metadata downgrade is not supported in this version since it has metadata changes.
            Every <a href="https://github.com/apache/kafka/blob/trunk/server-common/src/main/java/org/apache/kafka/server/common/MetadataVersion.java">MetadataVersion</a>
            after 3.2.x has a boolean parameter that indicates if there are metadata changes (i.e. <code>IBP_3_3_IV3(7, "3.3", "IV3", true)</code> means this version has metadata changes).
            Given your current and target versions, a downgrade is only possible if there are no metadata changes in the versions between.</li>
    </ol>

    <h5><a id="upgrade_350_notable" href="#upgrade_350_notable">Notable changes in 3.5.0</a></h5>
    <ul>
        <li>Kafka Streams has introduced a new state store type, versioned key-value stores,
            for storing multiple record versions per key, thereby enabling timestamped retrieval
            operations to return the latest record (per key) as of a specified timestamp.
            See <a href="https://cwiki.apache.org/confluence/display/KAFKA/KIP-889%3A+Versioned+State+Stores">KIP-889</a>
            and <a href="https://cwiki.apache.org/confluence/display/KAFKA/KIP-914%3A+DSL+Processor+Semantics+for+Versioned+Stores">KIP-914</a>
            for more details.
            If the new store typed is used in the DSL, improved processing semantics are applied as described in
            <a href="https://cwiki.apache.org/confluence/display/KAFKA/KIP-914%3A+DSL+Processor+Semantics+for+Versioned+Stores">KIP-914</a>.
        </li>
        <li>KTable aggregation semantics got further improved via
            <a href="https://cwiki.apache.org/confluence/display/KAFKA/KIP-904%3A+Kafka+Streams+-+Guarantee+subtractor+is+called+before+adder+if+key+has+not+changed">KIP-904</a>,
            now avoiding spurious intermediate results.
        </li>
        <li>Kafka Streams' <code>ProductionExceptionHandler</code> is improved via
            <a href="https://cwiki.apache.org/confluence/display/KAFKA/KIP-399%3A+Extend+ProductionExceptionHandler+to+cover+serialization+exceptions">KIP-399</a>,
            now also covering serialization errors.
        </li>
        <li>MirrorMaker now uses incrementalAlterConfigs API by default to synchronize topic configurations instead of the deprecated alterConfigs API.
            A new settings called <code>use.incremental.alter.configs</code> is introduced to allow users to control which API to use.
            This new setting is marked deprecated and will be removed in the next major release when incrementalAlterConfigs API is always used.
            See <a href="https://cwiki.apache.org/confluence/display/KAFKA/KIP-894%3A+Use+incrementalAlterConfigs+API+for+syncing+topic+configurations">KIP-894</a> for more details.
        </li>
        <li>The JmxTool, EndToEndLatency, StreamsResetter, ConsumerPerformance and ClusterTool have been migrated to the tools module.
            The 'kafka.tools' package is deprecated and will change to 'org.apache.kafka.tools' in the next major release.
            See <a href="https://issues.apache.org/jira/browse/KAFKA-14525">KAFKA-14525</a> for more details.
        </li>
        <li>In versions earlier than 3.5.0 and 3.4.1, MirrorMaker 2 offset translation could incorrectly translate offsets for topics using compaction, transactional producers, and filter SMTs.
            In 3.5.0 and 3.4.1, offset translation has changed for all topics in order to ensure at-least-once delivery when a consumer is failed-over to the translated offsets.
            Translated offsets will be earlier than in previous versions, so consumers using downstream offsets may initially have more lag, and re-deliver more data after failing-over.
            See <a href="https://issues.apache.org/jira/browse/KAFKA-12468">KAFKA-12468</a> and linked tickets, and <a href="https://github.com/apache/kafka/pull/13178">PR #13178</a> for more details.
            Further improvements to the offset translation  are included in later releases to reduce the lag introduced by this change, so consider upgrading MM2 to the latest version available.
        </li>
    </ul>

<h4><a id="upgrade_3_4_0" href="#upgrade_3_4_0">Upgrading to 3.4.0 from any version 0.8.x through 3.3.x</a></h4>

    <p><b>If you are upgrading from a version prior to 2.1.x, please see the note below about the change to the schema used to store consumer offsets.
        Once you have changed the inter.broker.protocol.version to the latest version, it will not be possible to downgrade to a version prior to 2.1.</b></p>

    <p><b>For a rolling upgrade:</b></p>

    <ol>
        <li>Update server.properties on all brokers and add the following properties. CURRENT_KAFKA_VERSION refers to the version you
            are upgrading from. CURRENT_MESSAGE_FORMAT_VERSION refers to the message format version currently in use. If you have previously
            overridden the message format version, you should keep its current value. Alternatively, if you are upgrading from a version prior
            to 0.11.0.x, then CURRENT_MESSAGE_FORMAT_VERSION should be set to match CURRENT_KAFKA_VERSION.
            <ul>
                <li>inter.broker.protocol.version=CURRENT_KAFKA_VERSION (e.g. <code>3.3</code>, <code>3.2</code>, etc.)</li>
                <li>log.message.format.version=CURRENT_MESSAGE_FORMAT_VERSION  (See <a href="#upgrade_10_performance_impact">potential performance impact
                    following the upgrade</a> for the details on what this configuration does.)</li>
            </ul>
            If you are upgrading from version 0.11.0.x or above, and you have not overridden the message format, then you only need to override
            the inter-broker protocol version.
            <ul>
                <li>inter.broker.protocol.version=CURRENT_KAFKA_VERSION (e.g. <code>3.3</code>, <code>3.2</code>, etc.)</li>
            </ul>
        </li>
        <li>Upgrade the brokers one at a time: shut down the broker, update the code, and restart it. Once you have done so, the
            brokers will be running the latest version and you can verify that the cluster's behavior and performance meets expectations.
            It is still possible to downgrade at this point if there are any problems.
        </li>
        <li>Once the cluster's behavior and performance has been verified, bump the protocol version by editing
            <code>inter.broker.protocol.version</code> and setting it to <code>3.4</code>.
        </li>
        <li>Restart the brokers one by one for the new protocol version to take effect. Once the brokers begin using the latest
            protocol version, it will no longer be possible to downgrade the cluster to an older version.
        </li>
        <li>If you have overridden the message format version as instructed above, then you need to do one more rolling restart to
            upgrade it to its latest version. Once all (or most) consumers have been upgraded to 0.11.0 or later,
            change log.message.format.version to 3.4 on each broker and restart them one by one. Note that the older Scala clients,
            which are no longer maintained, do not support the message format introduced in 0.11, so to avoid conversion costs
            (or to take advantage of <a href="#upgrade_11_exactly_once_semantics">exactly once semantics</a>),
            the newer Java clients must be used.
        </li>
    </ol>

<h4><a id="upgrade_kraft_3_4_0" href="#upgrade_kraft_3_4_0">Upgrading a KRaft-based cluster to 3.4.0 from any version 3.0.x through 3.3.x</a></h4>

    <p><b>If you are upgrading from a version prior to 3.3.0, please see the note below. Once you have changed the metadata.version to the latest version, it will not be possible to downgrade to a version prior to 3.3-IV0.</b></p>

    <p><b>For a rolling upgrade:</b></p>

    <ol>
        <li>Upgrade the brokers one at a time: shut down the broker, update the code, and restart it. Once you have done so, the
            brokers will be running the latest version and you can verify that the cluster's behavior and performance meets expectations.
        </li>
        <li>Once the cluster's behavior and performance has been verified, bump the metadata.version by running
            <code>
                bin/kafka-features.sh upgrade --metadata 3.4
            </code>
        </li>
        <li>Note that cluster metadata downgrade is not supported in this version since it has metadata changes.
            Every <a href="https://github.com/apache/kafka/blob/trunk/server-common/src/main/java/org/apache/kafka/server/common/MetadataVersion.java">MetadataVersion</a>
            after 3.2.x has a boolean parameter that indicates if there are metadata changes (i.e. <code>IBP_3_3_IV3(7, "3.3", "IV3", true)</code> means this version has metadata changes).
            Given your current and target versions, a downgrade is only possible if there are no metadata changes in the versions between.</li>
    </ol>

<h5><a id="upgrade_340_notable" href="#upgrade_340_notable">Notable changes in 3.4.0</a></h5>
<ul>
    <li>Since Apache Kafka 3.4.0, we have added a system property ("org.apache.kafka.disallowed.login.modules") to disable the problematic
        login modules usage in SASL JAAS configuration. Also by default "com.sun.security.auth.module.JndiLoginModule" is disabled from Apache Kafka 3.4.0.
    </li>
</ul>

<h4><a id="upgrade_3_3_1" href="#upgrade_3_3_1">Upgrading to 3.3.1 from any version 0.8.x through 3.2.x</a></h4>

<p><b>If you are upgrading from a version prior to 2.1.x, please see the note below about the change to the schema used to store consumer offsets.
    Once you have changed the inter.broker.protocol.version to the latest version, it will not be possible to downgrade to a version prior to 2.1.</b></p>

<p><b>For a rolling upgrade:</b></p>

<ol>
    <li>Update server.properties on all brokers and add the following properties. CURRENT_KAFKA_VERSION refers to the version you
        are upgrading from. CURRENT_MESSAGE_FORMAT_VERSION refers to the message format version currently in use. If you have previously
        overridden the message format version, you should keep its current value. Alternatively, if you are upgrading from a version prior
        to 0.11.0.x, then CURRENT_MESSAGE_FORMAT_VERSION should be set to match CURRENT_KAFKA_VERSION.
        <ul>
            <li>inter.broker.protocol.version=CURRENT_KAFKA_VERSION (e.g. <code>3.2</code>, <code>3.1</code>, etc.)</li>
            <li>log.message.format.version=CURRENT_MESSAGE_FORMAT_VERSION  (See <a href="#upgrade_10_performance_impact">potential performance impact
                following the upgrade</a> for the details on what this configuration does.)</li>
        </ul>
        If you are upgrading from version 0.11.0.x or above, and you have not overridden the message format, then you only need to override
        the inter-broker protocol version.
        <ul>
            <li>inter.broker.protocol.version=CURRENT_KAFKA_VERSION (e.g. <code>3.2</code>, <code>3.1</code>, etc.)</li>
        </ul>
    </li>
    <li>Upgrade the brokers one at a time: shut down the broker, update the code, and restart it. Once you have done so, the
        brokers will be running the latest version and you can verify that the cluster's behavior and performance meets expectations.
        It is still possible to downgrade at this point if there are any problems.
    </li>
    <li>Once the cluster's behavior and performance has been verified, bump the protocol version by editing
        <code>inter.broker.protocol.version</code> and setting it to <code>3.3</code>.
    </li>
    <li>Restart the brokers one by one for the new protocol version to take effect. Once the brokers begin using the latest
        protocol version, it will no longer be possible to downgrade the cluster to an older version.
    </li>
    <li>If you have overridden the message format version as instructed above, then you need to do one more rolling restart to
        upgrade it to its latest version. Once all (or most) consumers have been upgraded to 0.11.0 or later,
        change log.message.format.version to 3.3 on each broker and restart them one by one. Note that the older Scala clients,
        which are no longer maintained, do not support the message format introduced in 0.11, so to avoid conversion costs
        (or to take advantage of <a href="#upgrade_11_exactly_once_semantics">exactly once semantics</a>),
        the newer Java clients must be used.
    </li>
</ol>

<h4><a id="upgrade_kraft_3_3_1" href="#upgrade_kraft_3_3_1">Upgrading a KRaft-based cluster to 3.3.1 from any version 3.0.x through 3.2.x</a></h4>

<p><b>If you are upgrading from a version prior to 3.3.1, please see the note below. Once you have changed the metadata.version to the latest version, it will not be possible to downgrade to a version prior to 3.3-IV0.</b></p>

<p><b>For a rolling upgrade:</b></p>

<ol>
    <li>Upgrade the brokers one at a time: shut down the broker, update the code, and restart it. Once you have done so, the
        brokers will be running the latest version and you can verify that the cluster's behavior and performance meets expectations.
    </li>
    <li>Once the cluster's behavior and performance has been verified, bump the metadata.version by running
        <code>
            bin/kafka-features.sh upgrade --metadata 3.3
        </code>
    </li>
    <li>Note that cluster metadata downgrade is not supported in this version since it has metadata changes.
        Every <a href="https://github.com/apache/kafka/blob/trunk/server-common/src/main/java/org/apache/kafka/server/common/MetadataVersion.java">MetadataVersion</a>
        after 3.2.x has a boolean parameter that indicates if there are metadata changes (i.e. <code>IBP_3_3_IV3(7, "3.3", "IV3", true)</code> means this version has metadata changes).
        Given your current and target versions, a downgrade is only possible if there are no metadata changes in the versions between.</li>
</ol>

<h5><a id="upgrade_331_notable" href="#upgrade_331_notable">Notable changes in 3.3.1</a></h5>
    <ul>
        <li>KRaft mode is production ready for new clusters. See <a href="https://cwiki.apache.org/confluence/display/KAFKA/KIP-833%3A+Mark+KRaft+as+Production+Ready">KIP-833</a>
	    for more details (including limitations).
	</li>
        <li>The partitioner used by default for records with no keys has been improved to avoid pathological behavior when one or more brokers are slow.
            The new logic may affect the batching behavior, which can be tuned using the <code>batch.size</code> and/or <code>linger.ms</code> configuration settings.
            The previous behavior can be restored by setting <code>partitioner.class=org.apache.kafka.clients.producer.internals.DefaultPartitioner</code>.
            See <a href="https://cwiki.apache.org/confluence/display/KAFKA/KIP-794%3A+Strictly+Uniform+Sticky+Partitioner">KIP-794</a> for more details.
        </li>
        <li>There is now a slightly different upgrade process for KRaft clusters than for ZK-based clusters, as described above.</li>
        <li>Introduced a new API <code>addMetricIfAbsent</code> to <code>Metrics</code> which would create a new Metric if not existing or return the same metric
            if already registered. Note that this behaviour is different from <code>addMetric</code> API which throws an <code>IllegalArgumentException</code> when
            trying to create an already existing metric. (See <a href="https://cwiki.apache.org/confluence/display/KAFKA/KIP-843%3A+Adding+addMetricIfAbsent+method+to+Metrics">KIP-843</a>
            for more details).
        </li>
    </ul>

<h4><a id="upgrade_3_2_0" href="#upgrade_3_2_0">Upgrading to 3.2.0 from any version 0.8.x through 3.1.x</a></h4>

<p><b>If you are upgrading from a version prior to 2.1.x, please see the note below about the change to the schema used to store consumer offsets.
    Once you have changed the inter.broker.protocol.version to the latest version, it will not be possible to downgrade to a version prior to 2.1.</b></p>

<p><b>For a rolling upgrade:</b></p>

<ol>
    <li>Update server.properties on all brokers and add the following properties. CURRENT_KAFKA_VERSION refers to the version you
        are upgrading from. CURRENT_MESSAGE_FORMAT_VERSION refers to the message format version currently in use. If you have previously
        overridden the message format version, you should keep its current value. Alternatively, if you are upgrading from a version prior
        to 0.11.0.x, then CURRENT_MESSAGE_FORMAT_VERSION should be set to match CURRENT_KAFKA_VERSION.
        <ul>
            <li>inter.broker.protocol.version=CURRENT_KAFKA_VERSION (e.g. <code>3.1</code>, <code>3.0</code>, etc.)</li>
            <li>log.message.format.version=CURRENT_MESSAGE_FORMAT_VERSION  (See <a href="#upgrade_10_performance_impact">potential performance impact
                following the upgrade</a> for the details on what this configuration does.)</li>
        </ul>
        If you are upgrading from version 0.11.0.x or above, and you have not overridden the message format, then you only need to override
        the inter-broker protocol version.
        <ul>
            <li>inter.broker.protocol.version=CURRENT_KAFKA_VERSION (e.g. <code>3.1</code>, <code>3.0</code>, etc.)</li>
        </ul>
    </li>
    <li>Upgrade the brokers one at a time: shut down the broker, update the code, and restart it. Once you have done so, the
        brokers will be running the latest version and you can verify that the cluster's behavior and performance meets expectations.
        It is still possible to downgrade at this point if there are any problems.
    </li>
    <li>Once the cluster's behavior and performance has been verified, bump the protocol version by editing
        <code>inter.broker.protocol.version</code> and setting it to <code>3.2</code>.
    </li>
    <li>Restart the brokers one by one for the new protocol version to take effect. Once the brokers begin using the latest
        protocol version, it will no longer be possible to downgrade the cluster to an older version.
    </li>
    <li>If you have overridden the message format version as instructed above, then you need to do one more rolling restart to
        upgrade it to its latest version. Once all (or most) consumers have been upgraded to 0.11.0 or later,
        change log.message.format.version to 3.2 on each broker and restart them one by one. Note that the older Scala clients,
        which are no longer maintained, do not support the message format introduced in 0.11, so to avoid conversion costs
        (or to take advantage of <a href="#upgrade_11_exactly_once_semantics">exactly once semantics</a>),
        the newer Java clients must be used.
    </li>
</ol>

<h5><a id="upgrade_320_notable" href="#upgrade_320_notable">Notable changes in 3.2.0</a></h5>
    <ul>
        <li>Idempotence for the producer is enabled by default if no conflicting configurations are set. When producing to brokers older than 2.8.0,
            the <code>IDEMPOTENT_WRITE</code> permission is required. Check the compatibility
	    section of <a href="https://cwiki.apache.org/confluence/display/KAFKA/KIP-679%3A+Producer+will+enable+the+strongest+delivery+guarantee+by+default#KIP679:Producerwillenablethestrongestdeliveryguaranteebydefault-Compatibility,Deprecation,andMigrationPlan">KIP-679</a>
	    for details. In 3.0.0 and 3.1.0, a bug prevented this default from being applied,
            which meant that idempotence remained disabled unless the user had explicitly set <code>enable.idempotence</code> to true
            (See <a href="https://issues.apache.org/jira/browse/KAFKA-13598">KAFKA-13598</a> for more details).
            This issue was fixed and the default is properly applied in 3.0.1, 3.1.1, and 3.2.0.</li>
        <li>A notable exception is Connect that by default disables idempotent behavior for all of its
            producers in order to uniformly support using a wide range of Kafka broker versions.
            Users can change this behavior to enable idempotence for some or all producers
            via Connect worker and/or connector configuration. Connect may enable idempotent producers
            by default in a future major release.</li>
        <li>Kafka has replaced log4j with reload4j due to security concerns.
            This only affects modules that specify a logging backend (<code>connect-runtime</code> and <code>kafka-tools</code> are two such examples).
            A number of modules, including <code>kafka-clients</code>, leave it to the application to specify the logging backend.
            More information can be found at <a href="https://reload4j.qos.ch">reload4j</a>.
            Projects that depend on the affected modules from the Kafka project should use
            <a href="https://www.slf4j.org/manual.html#swapping">slf4j-log4j12 version 1.7.35 or above</a> or
            slf4j-reload4j to avoid
            <a href="https://www.slf4j.org/codes.html#no_tlm">possible compatibility issues originating from the logging framework</a>.</li>
        <li>The example connectors, <code>FileStreamSourceConnector</code> and <code>FileStreamSinkConnector</code>, have been
            removed from the default classpath. To use them in Kafka Connect standalone or distributed mode they need to be
            explicitly added, for example <code>CLASSPATH=./libs/connect-file-3.2.0.jar bin/connect-distributed.sh</code>.</li>
    </ul>

<h4><a id="upgrade_3_1_0" href="#upgrade_3_1_0">Upgrading to 3.1.0 from any version 0.8.x through 3.0.x</a></h4>

<p><b>If you are upgrading from a version prior to 2.1.x, please see the note below about the change to the schema used to store consumer offsets.
    Once you have changed the inter.broker.protocol.version to the latest version, it will not be possible to downgrade to a version prior to 2.1.</b></p>

<p><b>For a rolling upgrade:</b></p>

<ol>
    <li>Update server.properties on all brokers and add the following properties. CURRENT_KAFKA_VERSION refers to the version you
        are upgrading from. CURRENT_MESSAGE_FORMAT_VERSION refers to the message format version currently in use. If you have previously
        overridden the message format version, you should keep its current value. Alternatively, if you are upgrading from a version prior
        to 0.11.0.x, then CURRENT_MESSAGE_FORMAT_VERSION should be set to match CURRENT_KAFKA_VERSION.
        <ul>
            <li>inter.broker.protocol.version=CURRENT_KAFKA_VERSION (e.g. <code>3.0</code>, <code>2.8</code>, etc.)</li>
            <li>log.message.format.version=CURRENT_MESSAGE_FORMAT_VERSION  (See <a href="#upgrade_10_performance_impact">potential performance impact
                following the upgrade</a> for the details on what this configuration does.)</li>
        </ul>
        If you are upgrading from version 0.11.0.x or above, and you have not overridden the message format, then you only need to override
        the inter-broker protocol version.
        <ul>
            <li>inter.broker.protocol.version=CURRENT_KAFKA_VERSION (e.g. <code>3.0</code>, <code>2.8</code>, etc.)</li>
        </ul>
    </li>
    <li>Upgrade the brokers one at a time: shut down the broker, update the code, and restart it. Once you have done so, the
        brokers will be running the latest version and you can verify that the cluster's behavior and performance meets expectations.
        It is still possible to downgrade at this point if there are any problems.
    </li>
    <li>Once the cluster's behavior and performance has been verified, bump the protocol version by editing
        <code>inter.broker.protocol.version</code> and setting it to <code>3.1</code>.
    </li>
    <li>Restart the brokers one by one for the new protocol version to take effect. Once the brokers begin using the latest
        protocol version, it will no longer be possible to downgrade the cluster to an older version.
    </li>
    <li>If you have overridden the message format version as instructed above, then you need to do one more rolling restart to
        upgrade it to its latest version. Once all (or most) consumers have been upgraded to 0.11.0 or later,
        change log.message.format.version to 3.1 on each broker and restart them one by one. Note that the older Scala clients,
        which are no longer maintained, do not support the message format introduced in 0.11, so to avoid conversion costs
        (or to take advantage of <a href="#upgrade_11_exactly_once_semantics">exactly once semantics</a>),
        the newer Java clients must be used.
    </li>
</ol>

<h5><a id="upgrade_311_notable" href="#upgrade_311_notable">Notable changes in 3.1.1</a></h5>
<ul>
    <li>Idempotence for the producer is enabled by default if no conflicting configurations are set. When producing to brokers older than 2.8.0,
        the <code>IDEMPOTENT_WRITE</code> permission is required. Check the compatibility
        section of <a href="https://cwiki.apache.org/confluence/display/KAFKA/KIP-679%3A+Producer+will+enable+the+strongest+delivery+guarantee+by+default#KIP679:Producerwillenablethestrongestdeliveryguaranteebydefault-Compatibility,Deprecation,andMigrationPlan">KIP-679</a>
        for details. A bug prevented the producer idempotence default from being applied which meant that it remained disabled unless the user had
        explicitly set <code>enable.idempotence</code> to true. See <a href="https://issues.apache.org/jira/browse/KAFKA-13598">KAFKA-13598</a> for
        more details. This issue was fixed and the default is properly applied.</li>
    <li>A notable exception is Connect that by default disables idempotent behavior for all of its
        producers in order to uniformly support using a wide range of Kafka broker versions.
        Users can change this behavior to enable idempotence for some or all producers
        via Connect worker and/or connector configuration. Connect may enable idempotent producers
        by default in a future major release.</li>
    <li>Kafka has replaced log4j with reload4j due to security concerns.
        This only affects modules that specify a logging backend (<code>connect-runtime</code> and <code>kafka-tools</code> are two such examples).
        A number of modules, including <code>kafka-clients</code>, leave it to the application to specify the logging backend.
        More information can be found at <a href="https://reload4j.qos.ch">reload4j</a>.
        Projects that depend on the affected modules from the Kafka project should use
        <a href="https://www.slf4j.org/manual.html#swapping">slf4j-log4j12 version 1.7.35 or above</a> or
        slf4j-reload4j to avoid
        <a href="https://www.slf4j.org/codes.html#no_tlm">possible compatibility issues originating from the logging framework</a>.</li>
</ul>

<h5><a id="upgrade_310_notable" href="#upgrade_310_notable">Notable changes in 3.1.0</a></h5>
<ul>
    <li>Apache Kafka supports Java 17.</li>
    <li>The following metrics have been deprecated: <code>bufferpool-wait-time-total</code>, <code>io-waittime-total</code>,
        and <code>iotime-total</code>. Please use <code>bufferpool-wait-time-ns-total</code>, <code>io-wait-time-ns-total</code>,
        and <code>io-time-ns-total</code> instead. See <a href="https://cwiki.apache.org/confluence/display/KAFKA/KIP-773%3A+Differentiate+consistently+metric+latency+measured+in+millis+and+nanos">KIP-773</a>
        for more details.</li>
    <li>IBP 3.1 introduces topic IDs to FetchRequest as a part of
        <a href="https://cwiki.apache.org/confluence/display/KAFKA/KIP-516%3A+Topic+Identifiers">KIP-516</a>.</li>
</ul>

<h4><a id="upgrade_3_0_1" href="#upgrade_3_0_1">Upgrading to 3.0.1 from any version 0.8.x through 2.8.x</a></h4>

<p><b>If you are upgrading from a version prior to 2.1.x, please see the note below about the change to the schema used to store consumer offsets.
    Once you have changed the inter.broker.protocol.version to the latest version, it will not be possible to downgrade to a version prior to 2.1.</b></p>

<p><b>For a rolling upgrade:</b></p>

<ol>
    <li>Update server.properties on all brokers and add the following properties. CURRENT_KAFKA_VERSION refers to the version you
        are upgrading from. CURRENT_MESSAGE_FORMAT_VERSION refers to the message format version currently in use. If you have previously
        overridden the message format version, you should keep its current value. Alternatively, if you are upgrading from a version prior
        to 0.11.0.x, then CURRENT_MESSAGE_FORMAT_VERSION should be set to match CURRENT_KAFKA_VERSION.
        <ul>
            <li>inter.broker.protocol.version=CURRENT_KAFKA_VERSION (e.g. <code>2.8</code>, <code>2.7</code>, etc.)</li>
            <li>log.message.format.version=CURRENT_MESSAGE_FORMAT_VERSION  (See <a href="#upgrade_10_performance_impact">potential performance impact
                following the upgrade</a> for the details on what this configuration does.)</li>
        </ul>
        If you are upgrading from version 0.11.0.x or above, and you have not overridden the message format, then you only need to override
        the inter-broker protocol version.
        <ul>
            <li>inter.broker.protocol.version=CURRENT_KAFKA_VERSION (e.g. <code>2.8</code>, <code>2.7</code>, etc.)</li>
        </ul>
    </li>
    <li>Upgrade the brokers one at a time: shut down the broker, update the code, and restart it. Once you have done so, the
        brokers will be running the latest version and you can verify that the cluster's behavior and performance meets expectations.
        It is still possible to downgrade at this point if there are any problems.
    </li>
    <li>Once the cluster's behavior and performance has been verified, bump the protocol version by editing
        <code>inter.broker.protocol.version</code> and setting it to <code>3.0</code>.
    </li>
    <li>Restart the brokers one by one for the new protocol version to take effect. Once the brokers begin using the latest
        protocol version, it will no longer be possible to downgrade the cluster to an older version.
    </li>
    <li>If you have overridden the message format version as instructed above, then you need to do one more rolling restart to
        upgrade it to its latest version. Once all (or most) consumers have been upgraded to 0.11.0 or later,
        change log.message.format.version to 3.0 on each broker and restart them one by one. Note that the older Scala clients,
        which are no longer maintained, do not support the message format introduced in 0.11, so to avoid conversion costs
        (or to take advantage of <a href="#upgrade_11_exactly_once_semantics">exactly once semantics</a>),
        the newer Java clients must be used.
    </li>
</ol>

<h5><a id="upgrade_301_notable" href="#upgrade_301_notable">Notable changes in 3.0.1</a></h5>
<ul>

    <li>Idempotence for the producer is enabled by default if no conflicting configurations are set. When producing to brokers older than 2.8.0,
        the <code>IDEMPOTENT_WRITE</code> permission is required. Check the compatibility
        section of <a href="https://cwiki.apache.org/confluence/display/KAFKA/KIP-679%3A+Producer+will+enable+the+strongest+delivery+guarantee+by+default#KIP679:Producerwillenablethestrongestdeliveryguaranteebydefault-Compatibility,Deprecation,andMigrationPlan">KIP-679</a>
        for details. A bug prevented the producer idempotence default from being applied which meant that it remained disabled unless the user had
        explicitly set <code>enable.idempotence</code> to true. See <a href="https://issues.apache.org/jira/browse/KAFKA-13598">KAFKA-13598</a> for
        more details. This issue was fixed and the default is properly applied.</li>
</ul>

<h5><a id="upgrade_300_notable" href="#upgrade_300_notable">Notable changes in 3.0.0</a></h5>
<ul>
    <li>The producer has stronger delivery guarantees by default: <code>idempotence</code> is enabled and <code>acks</code> is set to <code>all</code> instead of <code>1</code>.
        See <a href="https://cwiki.apache.org/confluence/display/KAFKA/KIP-679%3A+Producer+will+enable+the+strongest+delivery+guarantee+by+default">KIP-679</a> for details.
        In 3.0.0 and 3.1.0, a bug prevented the idempotence default from being applied which meant that it remained disabled unless the user had explicitly set
        <code>enable.idempotence</code> to true. Note that the bug did not affect the <code>acks=all</code> change. See <a href="https://issues.apache.org/jira/browse/KAFKA-13598">KAFKA-13598</a> for more details.
        This issue was fixed and the default is properly applied in 3.0.1, 3.1.1, and 3.2.0.</li>
    <li>Java 8 and Scala 2.12 support have been deprecated since Apache Kafka 3.0 and will be removed in Apache Kafka 4.0.
        See <a href="https://cwiki.apache.org/confluence/pages/viewpage.action?pageId=181308223">KIP-750</a>
        and <a href="https://cwiki.apache.org/confluence/pages/viewpage.action?pageId=181308218">KIP-751</a> for more details.</li>
    <li>ZooKeeper has been upgraded to version 3.6.3.</li>
    <li>A preview of KRaft mode is available, though upgrading to it from the 2.8 Early Access release is not possible. See
        the <a href="#kraft">KRaft section</a> for details.</li>
    <li>The release tarball no longer includes test, sources, javadoc and test sources jars. These are still published to the Maven Central repository. </li>
    <li>A number of implementation dependency jars are <a href="https://github.com/apache/kafka/pull/10203">now available in the runtime classpath
        instead of compile and runtime classpaths</a>. Compilation errors after the upgrade can be fixed by adding the missing dependency jar(s) explicitly
        or updating the application not to use internal classes.</li>
    <li>The default value for the consumer configuration <code>session.timeout.ms</code> was increased from 10s to 45s. See
        <a href="https://cwiki.apache.org/confluence/display/KAFKA/KIP-735%3A+Increase+default+consumer+session+timeout">KIP-735</a> for more details.</li>
    <li>The broker configuration <code>log.message.format.version</code> and topic configuration <code>message.format.version</code> have been deprecated.
        The value of both configurations is always assumed to be <code>3.0</code> if <code>inter.broker.protocol.version</code> is <code>3.0</code> or higher.
        If <code>log.message.format.version</code> or <code>message.format.version</code> are set, we recommend clearing them at the same time as the
        <code>inter.broker.protocol.version</code> upgrade to 3.0. This will avoid potential compatibility issues if the <code>inter.broker.protocol.version</code>
        is downgraded. See <a href="https://cwiki.apache.org/confluence/display/KAFKA/KIP-724%3A+Drop+support+for+message+formats+v0+and+v1">KIP-724</a> for more details.</li>
    <li>The Streams API removed all deprecated APIs that were deprecated in version 2.5.0 or earlier.
        For a complete list of removed APIs compare the detailed Kafka Streams upgrade notes.</li>
    <li>Kafka Streams no longer has a compile time dependency on "connect:json" module (<a href="https://issues.apache.org/jira/browse/KAFKA-5146">KAFKA-5146</a>).
        Projects that were relying on this transitive dependency will have to explicitly declare it.</li>
    <li>Custom principal builder implementations specified through <code>principal.builder.class</code> must now implement the 
        <code>KafkaPrincipalSerde</code> interface to allow for forwarding between brokers. See <a href="https://cwiki.apache.org/confluence/display/KAFKA/KIP-590%3A+Redirect+Zookeeper+Mutation+Protocols+to+The+Controller">KIP-590</a> for more details about the usage of KafkaPrincipalSerde.</li>
    <li>A number of deprecated classes, methods and tools have been removed from the <code>clients</code>, <code>connect</code>, <code>core</code> and <code>tools</code> modules:</li>
    <ul>
        <li>The Scala <code>Authorizer</code>, <code>SimpleAclAuthorizer</code> and related classes have been removed. Please use the Java <code>Authorizer</code>
            and <code>AclAuthorizer</code> instead.</li>
        <li>The <code>Metric#value()</code> method was removed (<a href="https://issues.apache.org/jira/browse/KAFKA-12573">KAFKA-12573</a>).</li>
        <li>The <code>Sum</code> and <code>Total</code> classes were removed (<a href="https://issues.apache.org/jira/browse/KAFKA-12584">KAFKA-12584</a>).
            Please use <code>WindowedSum</code> and <code>CumulativeSum</code> instead.</li>
        <li>The <code>Count</code> and <code>SampledTotal</code> classes were removed. Please use <code>WindowedCount</code> and <code>WindowedSum</code>
            respectively instead.</li>
        <li>The <code>PrincipalBuilder</code>, <code>DefaultPrincipalBuilder</code> and <code>ResourceFilter</code> classes were removed.
        <li>Various constants and constructors were removed from <code>SslConfigs</code>, <code>SaslConfigs</code>, <code>AclBinding</code> and
            <code>AclBindingFilter</code>.</li>
        <li>The <code>Admin.electedPreferredLeaders()</code> methods were removed. Please use <code>Admin.electLeaders</code> instead.</li>
        <li>The <code>kafka-preferred-replica-election</code> command line tool was removed. Please use <code>kafka-leader-election</code> instead.</li>
        <li>The <code>--zookeeper</code> option was removed from the <code>kafka-topics</code> and <code>kafka-reassign-partitions</code> command line tools.
            Please use <code>--bootstrap-server</code> instead.</li>
        <li>In the <code>kafka-configs</code> command line tool, the <code>--zookeeper</code> option is only supported for updating <a href="#security_sasl_scram_credentials">SCRAM Credentials configuration</a>
            and <a href="#dynamicbrokerconfigs">describing/updating dynamic broker configs when brokers are not running</a>. Please use <code>--bootstrap-server</code>
            for other configuration operations.</li>
        <li>The <code>ConfigEntry</code> constructor was removed (<a href="https://issues.apache.org/jira/browse/KAFKA-12577">KAFKA-12577</a>).
            Please use the remaining public constructor instead.</li>
        <li>The config value <code>default</code> for the client config <code>client.dns.lookup</code> has been removed. In the unlikely
            event that you set this config explicitly, we recommend leaving the config unset (<code>use_all_dns_ips</code> is used by default).</li>
        <li>The <code>ExtendedDeserializer</code> and <code>ExtendedSerializer</code> classes have been removed. Please use <code>Deserializer</code>
            and <code>Serializer</code> instead.</li>
        <li>The <code>close(long, TimeUnit)</code> method was removed from the producer, consumer and admin client. Please use
            <code>close(Duration)</code>.</li>
        <li>The <code>ConsumerConfig.addDeserializerToConfig</code> and <code>ProducerConfig.addSerializerToConfig</code> methods
            were removed. These methods were not intended to be public API and there is no replacement.</li>
        <li>The <code>NoOffsetForPartitionException.partition()</code> method was removed. Please use <code>partitions()</code>
            instead.</li>
        <li>The default <code>partition.assignment.strategy</code> is changed to "[RangeAssignor, CooperativeStickyAssignor]",
            which will use the RangeAssignor by default, but allows upgrading to the CooperativeStickyAssignor with just a single rolling bounce that removes the RangeAssignor from the list.
            Please check the client upgrade path guide <a href="https://cwiki.apache.org/confluence/display/KAFKA/KIP-429:+Kafka+Consumer+Incremental+Rebalance+Protocol#KIP429:KafkaConsumerIncrementalRebalanceProtocol-Consumer">here</a> for more detail.</li>
        <li>The Scala <code>kafka.common.MessageFormatter</code> was removed. Please use the Java <code>org.apache.kafka.common.MessageFormatter</code>.</li>
        <li>The <code>MessageFormatter.init(Properties)</code> method was removed. Please use <code>configure(Map)</code> instead.</li>
        <li>The <code>checksum()</code> method has been removed from <code>ConsumerRecord</code> and <code>RecordMetadata</code>. The message
            format v2, which has been the default since 0.11, moved the checksum from the record to the record batch. As such, these methods
            don't make sense and no replacements exist.</li>
        <li>The <code>ChecksumMessageFormatter</code> class was removed. It is not part of the public API, but it may have been used
            with <code>kafka-console-consumer.sh</code>. It reported the checksum of each record, which has not been supported
            since message format v2.</li>
        <li>The <code>org.apache.kafka.clients.consumer.internals.PartitionAssignor</code> class has been removed. Please use
            <code>org.apache.kafka.clients.consumer.ConsumerPartitionAssignor</code> instead.</li>
        <li>The <code>quota.producer.default</code> and <code>quota.consumer.default</code> configurations were removed (<a href="https://issues.apache.org/jira/browse/KAFKA-12591">KAFKA-12591</a>).
            Dynamic quota defaults must be used instead.</li>
        <li>The <code>port</code> and <code>host.name</code> configurations were removed. Please use <code>listeners</code> instead.</li>
        <li>The <code>advertised.port</code> and <code>advertised.host.name</code> configurations were removed. Please use <code>advertised.listeners</code> instead.</li>
        <li>The deprecated worker configurations <code>rest.host.name</code> and <code>rest.port</code> were removed (<a href="https://issues.apache.org/jira/browse/KAFKA-12482">KAFKA-12482</a>) from the Kafka Connect worker configuration.
            Please use <code>listeners</code> instead.</li>
    </ul>
    <li> The <code>Producer#sendOffsetsToTransaction(Map offsets, String consumerGroupId)</code> method has been deprecated. Please use
        <code>Producer#sendOffsetsToTransaction(Map offsets, ConsumerGroupMetadata metadata)</code> instead, where the <code>ConsumerGroupMetadata</code>
        can be retrieved via <code>KafkaConsumer#groupMetadata()</code> for stronger semantics. Note that the full set of consumer group metadata is only
        understood by brokers or version 2.5 or higher, so you must upgrade your kafka cluster to get the stronger semantics. Otherwise, you can just pass
        in <code>new ConsumerGroupMetadata(consumerGroupId)</code> to work with older brokers. See <a href="https://cwiki.apache.org/confluence/x/zJONCg">KIP-732</a> for more details.
    </li>
    <li>
        The Connect <code>internal.key.converter</code> and <code>internal.value.converter</code> properties have been completely <a href="https://cwiki.apache.org/confluence/x/2YDOCg">removed</a>.
        The use of these Connect worker properties has been deprecated since version 2.0.0. 
        Workers are now hardcoded to use the JSON converter with <code>schemas.enable</code> set to <code>false</code>. If your cluster has been using
        a different internal key or value converter, you can follow the migration steps outlined in <a href="https://cwiki.apache.org/confluence/x/2YDOCg">KIP-738</a>
        to safely upgrade your Connect cluster to 3.0.
    </li>
    <li> The Connect-based MirrorMaker (MM2) includes changes to support <code>IdentityReplicationPolicy</code>, enabling replication without renaming topics.
        The existing <code>DefaultReplicationPolicy</code> is still used by default, but identity replication can be enabled via the
        <code>replication.policy</code> configuration property. This is especially useful for users migrating from the older MirrorMaker (MM1), or for
        use-cases with simple one-way replication topologies where topic renaming is undesirable. Note that <code>IdentityReplicationPolicy</code>, unlike
        <code>DefaultReplicationPolicy</code>, cannot prevent replication cycles based on topic names, so take care to avoid cycles when constructing your
        replication topology.
    </li>
    <li> The original MirrorMaker (MM1) and related classes have been deprecated. Please use the Connect-based
        MirrorMaker (MM2), as described in the
        <a href="/{{version}}/documentation/#georeplication">Geo-Replication section</a>.
    </li>
</ul>

<h4><a id="upgrade_2_8_1" href="#upgrade_2_8_1">Upgrading to 2.8.1 from any version 0.8.x through 2.7.x</a></h4>

<p><b>If you are upgrading from a version prior to 2.1.x, please see the note below about the change to the schema used to store consumer offsets.
    Once you have changed the inter.broker.protocol.version to the latest version, it will not be possible to downgrade to a version prior to 2.1.</b></p>

<p><b>For a rolling upgrade:</b></p>

<ol>
    <li> Update server.properties on all brokers and add the following properties. CURRENT_KAFKA_VERSION refers to the version you
        are upgrading from. CURRENT_MESSAGE_FORMAT_VERSION refers to the message format version currently in use. If you have previously
        overridden the message format version, you should keep its current value. Alternatively, if you are upgrading from a version prior
        to 0.11.0.x, then CURRENT_MESSAGE_FORMAT_VERSION should be set to match CURRENT_KAFKA_VERSION.
        <ul>
            <li>inter.broker.protocol.version=CURRENT_KAFKA_VERSION (e.g. <code>2.7</code>, <code>2.6</code>, etc.)</li>
            <li>log.message.format.version=CURRENT_MESSAGE_FORMAT_VERSION  (See <a href="#upgrade_10_performance_impact">potential performance impact
                following the upgrade</a> for the details on what this configuration does.)</li>
        </ul>
        If you are upgrading from version 0.11.0.x or above, and you have not overridden the message format, then you only need to override
        the inter-broker protocol version.
        <ul>
            <li>inter.broker.protocol.version=CURRENT_KAFKA_VERSION (e.g. <code>2.7</code>, <code>2.6</code>, etc.)</li>
        </ul>
    </li>
    <li> Upgrade the brokers one at a time: shut down the broker, update the code, and restart it. Once you have done so, the
        brokers will be running the latest version and you can verify that the cluster's behavior and performance meets expectations.
        It is still possible to downgrade at this point if there are any problems.
    </li>
    <li> Once the cluster's behavior and performance has been verified, bump the protocol version by editing
        <code>inter.broker.protocol.version</code> and setting it to <code>2.8</code>.
    </li>
    <li> Restart the brokers one by one for the new protocol version to take effect. Once the brokers begin using the latest
        protocol version, it will no longer be possible to downgrade the cluster to an older version.
    </li>
    <li> If you have overridden the message format version as instructed above, then you need to do one more rolling restart to
        upgrade it to its latest version. Once all (or most) consumers have been upgraded to 0.11.0 or later,
        change log.message.format.version to 2.8 on each broker and restart them one by one. Note that the older Scala clients,
        which are no longer maintained, do not support the message format introduced in 0.11, so to avoid conversion costs
        (or to take advantage of <a href="#upgrade_11_exactly_once_semantics">exactly once semantics</a>),
        the newer Java clients must be used.
    </li>
</ol>

<h5><a id="upgrade_280_notable" href="#upgrade_280_notable">Notable changes in 2.8.0</a></h5>
<ul>
    <li>
        The 2.8.0 release added a new method to the Authorizer Interface introduced in
            <a href="https://cwiki.apache.org/confluence/display/KAFKA/KIP-679%3A+Producer+will+enable+the+strongest+delivery+guarantee+by+default">KIP-679</a>.
        The motivation is to unblock our future plan to enable the strongest message delivery guarantee by default.
        Custom authorizer should consider providing a more efficient implementation that supports audit logging and any custom configs or access rules.
    </li>
    <li>
        IBP 2.8 introduces topic IDs to topics as a part of
        <a href="https://cwiki.apache.org/confluence/display/KAFKA/KIP-516%3A+Topic+Identifiers">KIP-516</a>.
        When using ZooKeeper, this information is stored in the TopicZNode. If the cluster is downgraded to a previous IBP or version,
        future topics will not get topic IDs and it is not guaranteed that topics will retain their topic IDs in ZooKeeper.
        This means that upon upgrading again, some topics or all topics will be assigned new IDs.
    </li>
    <li>Kafka Streams introduce a type-safe <code>split()</code> operator as a substitution for deprecated <code>KStream#branch()</code> method
        (cf. <a href="https://cwiki.apache.org/confluence/display/KAFKA/KIP-418%3A+A+method-chaining+way+to+branch+KStream">KIP-418</a>).
    </li>
</ul>

<h4><a id="upgrade_2_7_0" href="#upgrade_2_7_0">Upgrading to 2.7.0 from any version 0.8.x through 2.6.x</a></h4>

<p><b>If you are upgrading from a version prior to 2.1.x, please see the note below about the change to the schema used to store consumer offsets.
    Once you have changed the inter.broker.protocol.version to the latest version, it will not be possible to downgrade to a version prior to 2.1.</b></p>

<p><b>For a rolling upgrade:</b></p>

<ol>
    <li> Update server.properties on all brokers and add the following properties. CURRENT_KAFKA_VERSION refers to the version you
        are upgrading from. CURRENT_MESSAGE_FORMAT_VERSION refers to the message format version currently in use. If you have previously
        overridden the message format version, you should keep its current value. Alternatively, if you are upgrading from a version prior
        to 0.11.0.x, then CURRENT_MESSAGE_FORMAT_VERSION should be set to match CURRENT_KAFKA_VERSION.
        <ul>
            <li>inter.broker.protocol.version=CURRENT_KAFKA_VERSION (e.g. <code>2.6</code>, <code>2.5</code>, etc.)</li>
            <li>log.message.format.version=CURRENT_MESSAGE_FORMAT_VERSION  (See <a href="#upgrade_10_performance_impact">potential performance impact
                following the upgrade</a> for the details on what this configuration does.)</li>
        </ul>
        If you are upgrading from version 0.11.0.x or above, and you have not overridden the message format, then you only need to override
        the inter-broker protocol version.
        <ul>
            <li>inter.broker.protocol.version=CURRENT_KAFKA_VERSION (e.g. <code>2.6</code>, <code>2.5</code>, etc.)</li>
        </ul>
    </li>
    <li> Upgrade the brokers one at a time: shut down the broker, update the code, and restart it. Once you have done so, the
        brokers will be running the latest version and you can verify that the cluster's behavior and performance meets expectations.
        It is still possible to downgrade at this point if there are any problems.
    </li>
    <li> Once the cluster's behavior and performance has been verified, bump the protocol version by editing
        <code>inter.broker.protocol.version</code> and setting it to <code>2.7</code>.
    </li>
    <li> Restart the brokers one by one for the new protocol version to take effect. Once the brokers begin using the latest
        protocol version, it will no longer be possible to downgrade the cluster to an older version.
    </li>
    <li> If you have overridden the message format version as instructed above, then you need to do one more rolling restart to
        upgrade it to its latest version. Once all (or most) consumers have been upgraded to 0.11.0 or later,
        change log.message.format.version to 2.7 on each broker and restart them one by one. Note that the older Scala clients,
        which are no longer maintained, do not support the message format introduced in 0.11, so to avoid conversion costs
        (or to take advantage of <a href="#upgrade_11_exactly_once_semantics">exactly once semantics</a>),
        the newer Java clients must be used.
    </li>
</ol>

<h5><a id="upgrade_270_notable" href="#upgrade_270_notable">Notable changes in 2.7.0</a></h5>
<ul>
    <li>
        The 2.7.0 release includes the core Raft implementation specified in
        <a href="https://cwiki.apache.org/confluence/display/KAFKA/KIP-595%3A+A+Raft+Protocol+for+the+Metadata+Quorum">KIP-595</a>.
        There is a separate "raft" module containing most of the logic. Until integration with the
        controller is complete, there is a standalone server that users can use for testing the
        performance of the Raft implementation.  See the README.md in the raft module for details
    </li>
    <li>
        KIP-651 <a href="https://cwiki.apache.org/confluence/display/KAFKA/KIP-651+-+Support+PEM+format+for+SSL+certificates+and+private+key">adds support</a>
        for using PEM files for key and trust stores.
    </li>
    <li>
        KIP-612 <a href="https://cwiki.apache.org/confluence/display/KAFKA/KIP-612%3A+Ability+to+Limit+Connection+Creation+Rate+on+Brokers">adds support</a>
        for enforcing broker-wide and per-listener connection create rates.  The 2.7.0 release contains
        the first part of KIP-612 with dynamic configuration coming in the 2.8.0 release.
    </li>
    <li>
        The ability to throttle topic and partition creations or
        topics deletions to prevent a cluster from being harmed via
        <a href="https://cwiki.apache.org/confluence/display/KAFKA/KIP-599%3A+Throttle+Create+Topic%2C+Create+Partition+and+Delete+Topic+Operations">KIP-599</a>
    </li>
    <li>
        When new features become available in Kafka there are two main issues:
        <ol>
            <li>How do Kafka clients become aware of broker capabilities?</li>
            <li>How does the broker decide which features to enable?</li>
        </ol>
        <a href="https://cwiki.apache.org/confluence/display/KAFKA/KIP-584%3A+Versioning+scheme+for+features">KIP-584</a>
        provides a flexible and operationally easy solution for client discovery, feature gating and rolling upgrades using a single restart.
    </li>
    <li>
        The ability to print record offsets and headers with the <code>ConsoleConsumer</code> is now possible
        via <a href="https://cwiki.apache.org/confluence/display/KAFKA/KIP-431%3A+Support+of+printing+additional+ConsumerRecord+fields+in+DefaultMessageFormatter">KIP-431</a>
    </li>
    <li>
      The addition of <a href="https://cwiki.apache.org/confluence/display/KAFKA/KIP-554%3A+Add+Broker-side+SCRAM+Config+API">KIP-554</a>
        continues progress towards the goal of Zookeeper removal from Kafka. The addition of KIP-554
        means you don't have to connect directly to ZooKeeper anymore for managing SCRAM credentials.
    </li>
    <li>Altering non-reconfigurable configs of existent listeners causes <code>InvalidRequestException</code>.
        By contrast, the previous (unintended) behavior would have caused the updated configuration to be persisted,
        but it wouldn't
        take effect until the broker was restarted. See <a href="https://github.com/apache/kafka/pull/9284">KAFKA-10479</a> for more discussion.
        See <code>DynamicBrokerConfig.DynamicSecurityConfigs</code> and <code>SocketServer.ListenerReconfigurableConfigs</code>
        for the supported reconfigurable configs of existent listeners.
    </li>

    <li>
        Kafka Streams adds support for
        <a href="https://cwiki.apache.org/confluence/display/KAFKA/KIP-450%3A+Sliding+Window+Aggregations+in+the+DSL">Sliding Windows Aggregations</a>
        in the KStreams DSL.
    </li>
    <li>
        Reverse iteration over state stores enabling more efficient most recent update searches with
        <a href="https://cwiki.apache.org/confluence/display/KAFKA/KIP-617%3A+Allow+Kafka+Streams+State+Stores+to+be+iterated+backwards">KIP-617</a>
    </li>
    <li>
        End-to-End latency metrics in Kafka Steams see
        <a href="https://cwiki.apache.org/confluence/display/KAFKA/KIP-613%3A+Add+end-to-end+latency+metrics+to+Streams">KIP-613</a>
        for more details
    </li>
    <li>
        Kafka Streams added metrics reporting default RocksDB properties with
        <a href="https://cwiki.apache.org/confluence/display/KAFKA/KIP-607%3A+Add+Metrics+to+Kafka+Streams+to+Report+Properties+of+RocksDB">KIP-607</a>
    </li>
    <li>
        Better Scala implicit Serdes support from
        <a href="https://cwiki.apache.org/confluence/display/KAFKA/KIP-616%3A+Rename+implicit+Serdes+instances+in+kafka-streams-scala">KIP-616</a>
    </li>
</ul>
<h4><a id="upgrade_2_6_0" href="#upgrade_2_6_0">Upgrading to 2.6.0 from any version 0.8.x through 2.5.x</a></h4>

<p><b>If you are upgrading from a version prior to 2.1.x, please see the note below about the change to the schema used to store consumer offsets.
    Once you have changed the inter.broker.protocol.version to the latest version, it will not be possible to downgrade to a version prior to 2.1.</b></p>

<p><b>For a rolling upgrade:</b></p>

<ol>
    <li> Update server.properties on all brokers and add the following properties. CURRENT_KAFKA_VERSION refers to the version you
        are upgrading from. CURRENT_MESSAGE_FORMAT_VERSION refers to the message format version currently in use. If you have previously
        overridden the message format version, you should keep its current value. Alternatively, if you are upgrading from a version prior
        to 0.11.0.x, then CURRENT_MESSAGE_FORMAT_VERSION should be set to match CURRENT_KAFKA_VERSION.
        <ul>
            <li>inter.broker.protocol.version=CURRENT_KAFKA_VERSION (e.g. <code>2.5</code>, <code>2.4</code>, etc.)</li>
            <li>log.message.format.version=CURRENT_MESSAGE_FORMAT_VERSION  (See <a href="#upgrade_10_performance_impact">potential performance impact
                following the upgrade</a> for the details on what this configuration does.)</li>
        </ul>
        If you are upgrading from version 0.11.0.x or above, and you have not overridden the message format, then you only need to override
        the inter-broker protocol version.
        <ul>
            <li>inter.broker.protocol.version=CURRENT_KAFKA_VERSION (e.g. <code>2.5</code>, <code>2.4</code>, etc.)</li>
        </ul>
    </li>
    <li> Upgrade the brokers one at a time: shut down the broker, update the code, and restart it. Once you have done so, the
        brokers will be running the latest version and you can verify that the cluster's behavior and performance meets expectations.
        It is still possible to downgrade at this point if there are any problems.
    </li>
    <li> Once the cluster's behavior and performance has been verified, bump the protocol version by editing
        <code>inter.broker.protocol.version</code> and setting it to <code>2.6</code>.
    </li>
    <li> Restart the brokers one by one for the new protocol version to take effect. Once the brokers begin using the latest
        protocol version, it will no longer be possible to downgrade the cluster to an older version.
    </li>
    <li> If you have overridden the message format version as instructed above, then you need to do one more rolling restart to
        upgrade it to its latest version. Once all (or most) consumers have been upgraded to 0.11.0 or later,
        change log.message.format.version to 2.6 on each broker and restart them one by one. Note that the older Scala clients,
        which are no longer maintained, do not support the message format introduced in 0.11, so to avoid conversion costs
        (or to take advantage of <a href="#upgrade_11_exactly_once_semantics">exactly once semantics</a>),
        the newer Java clients must be used.
    </li>
</ol>

<h5 class="anchor-heading"><a id="upgrade_260_notable" class="anchor-link"></a><a href="#upgrade_260_notable">Notable changes in 2.6.0</a></h5>
<ul>
    <li>Kafka Streams adds a new processing mode (requires broker 2.5 or newer) that improves application
        scalability using exactly-once guarantees
        (cf. <a href="https://cwiki.apache.org/confluence/display/KAFKA/KIP-447%3A+Producer+scalability+for+exactly+once+semantics">KIP-447</a>)
    </li>
    <li>TLSv1.3 has been enabled by default for Java 11 or newer. The client and server will negotiate TLSv1.3 if
        both support it and fallback to TLSv1.2 otherwise. See
        <a href="https://cwiki.apache.org/confluence/display/KAFKA/KIP-573%3A+Enable+TLSv1.3+by+default">KIP-573</a> for more details.
    </li>
    <li>The default value for the <code>client.dns.lookup</code> configuration has been changed from <code>default</code>
        to <code>use_all_dns_ips</code>. If a hostname resolves to multiple IP addresses, clients and brokers will now
        attempt to connect to each IP in sequence until the connection is successfully established. See
        <a href="https://cwiki.apache.org/confluence/display/KAFKA/KIP-602%3A+Change+default+value+for+client.dns.lookup">KIP-602</a>
        for more details.
    </li>
    <li><code>NotLeaderForPartitionException</code> has been deprecated and replaced with <code>NotLeaderOrFollowerException</code>.
        Fetch requests and other requests intended only for the leader or follower return NOT_LEADER_OR_FOLLOWER(6) instead of REPLICA_NOT_AVAILABLE(9)
        if the broker is not a replica, ensuring that this transient error during reassignments is handled by all clients as a retriable exception.
    </li>
</ul>

<h4><a id="upgrade_2_5_0" href="#upgrade_2_5_0">Upgrading to 2.5.0 from any version 0.8.x through 2.4.x</a></h4>

<p><b>If you are upgrading from a version prior to 2.1.x, please see the note below about the change to the schema used to store consumer offsets.
    Once you have changed the inter.broker.protocol.version to the latest version, it will not be possible to downgrade to a version prior to 2.1.</b></p>

<p><b>For a rolling upgrade:</b></p>

<ol>
    <li> Update server.properties on all brokers and add the following properties. CURRENT_KAFKA_VERSION refers to the version you
        are upgrading from. CURRENT_MESSAGE_FORMAT_VERSION refers to the message format version currently in use. If you have previously
        overridden the message format version, you should keep its current value. Alternatively, if you are upgrading from a version prior
        to 0.11.0.x, then CURRENT_MESSAGE_FORMAT_VERSION should be set to match CURRENT_KAFKA_VERSION.
        <ul>
            <li>inter.broker.protocol.version=CURRENT_KAFKA_VERSION (e.g. <code>2.4</code>, <code>2.3</code>, etc.)</li>
            <li>log.message.format.version=CURRENT_MESSAGE_FORMAT_VERSION  (See <a href="#upgrade_10_performance_impact">potential performance impact
                following the upgrade</a> for the details on what this configuration does.)</li>
        </ul>
        If you are upgrading from version 0.11.0.x or above, and you have not overridden the message format, then you only need to override
        the inter-broker protocol version.
        <ul>
            <li>inter.broker.protocol.version=CURRENT_KAFKA_VERSION (e.g. <code>2.4</code>, <code>2.3</code>, etc.)</li>
        </ul>
    </li>
    <li> Upgrade the brokers one at a time: shut down the broker, update the code, and restart it. Once you have done so, the
        brokers will be running the latest version and you can verify that the cluster's behavior and performance meets expectations.
        It is still possible to downgrade at this point if there are any problems.
    </li>
    <li> Once the cluster's behavior and performance has been verified, bump the protocol version by editing
        <code>inter.broker.protocol.version</code> and setting it to <code>2.5</code>.
    </li>
    <li> Restart the brokers one by one for the new protocol version to take effect. Once the brokers begin using the latest
        protocol version, it will no longer be possible to downgrade the cluster to an older version.
    </li>
    <li> If you have overridden the message format version as instructed above, then you need to do one more rolling restart to
        upgrade it to its latest version. Once all (or most) consumers have been upgraded to 0.11.0 or later,
        change log.message.format.version to 2.5 on each broker and restart them one by one. Note that the older Scala clients,
        which are no longer maintained, do not support the message format introduced in 0.11, so to avoid conversion costs
        (or to take advantage of <a href="#upgrade_11_exactly_once_semantics">exactly once semantics</a>),
        the newer Java clients must be used.
    </li>

    <li>There are several notable changes to the reassignment tool <code>kafka-reassign-partitions.sh</code>
        following the completion of
        <a href="https://cwiki.apache.org/confluence/display/KAFKA/KIP-455%3A+Create+an+Administrative+API+for+Replica+Reassignment">KIP-455</a>.
        This tool now requires the <code>--additional</code> flag to be provided when changing the throttle of an
        active reassignment. Reassignment cancellation is now possible using the
        <code>--cancel</code> command. Finally, reassignment with <code>--zookeeper</code>
        has been deprecated in favor of <code>--bootstrap-server</code>. See the KIP for more detail.
    </li>
</ol>

<h5 class="anchor-heading"><a id="upgrade_250_notable" class="anchor-link"></a><a href="#upgrade_250_notable">Notable changes in 2.5.0</a></h5>
<ul>
    <li>When <code>RebalanceProtocol#COOPERATIVE</code> is used, <code>Consumer#poll</code> can still return data
        while it is in the middle of a rebalance for those partitions still owned by the consumer; in addition
        <code>Consumer#commitSync</code> now may throw a non-fatal <code>RebalanceInProgressException</code> to notify
        users of such an event, in order to distinguish from the fatal <code>CommitFailedException</code> and allow
        users to complete the ongoing rebalance and then reattempt committing offsets for those still-owned partitions.</li>
    <li>For improved resiliency in typical network environments, the default value of
        <code>zookeeper.session.timeout.ms</code> has been increased from 6s to 18s and
        <code>replica.lag.time.max.ms</code> from 10s to 30s.</li>
    <li>New DSL operator <code>cogroup()</code> has been added for aggregating multiple streams together at once.</li>
    <li>Added a new <code>KStream.toTable()</code> API to translate an input event stream into a KTable.</li>
    <li>Added a new Serde type <code>Void</code> to represent null keys or null values from input topic.</li>
    <li>Deprecated <code>UsePreviousTimeOnInvalidTimestamp</code> and replaced it with <code>UsePartitionTimeOnInvalidTimeStamp</code>.</li>
    <li>Improved exactly-once semantics by adding a pending offset fencing mechanism and stronger transactional commit
        consistency check, which greatly simplifies the implementation of a scalable exactly-once application.
        We also added a new exactly-once semantics code example under
        <a href="https://github.com/apache/kafka/tree/2.5/examples">examples</a> folder. Check out
        <a href="https://cwiki.apache.org/confluence/display/KAFKA/KIP-447%3A+Producer+scalability+for+exactly+once+semantics">KIP-447</a>
        for the full details.</li>
    <li>Added a new public api <code>KafkaStreams.queryMetadataForKey(String, K, Serializer) to get detailed information on the key being queried.
        It provides information about the partition number where the key resides in addition to hosts containing the active and standby partitions for the key.</code></li>
    <li>Provided support to query stale stores (for high availability) and the stores belonging to a specific partition by deprecating <code>KafkaStreams.store(String, QueryableStoreType)</code> and replacing it with <code>KafkaStreams.store(StoreQueryParameters)</code>.</li>
    <li>Added a new public api to access lag information for stores local to an instance with <code>KafkaStreams.allLocalStorePartitionLags()</code>.</li>
    <li>Scala 2.11 is no longer supported. See
        <a href="https://cwiki.apache.org/confluence/display/KAFKA/KIP-531%3A+Drop+support+for+Scala+2.11+in+Kafka+2.5">KIP-531</a>
        for details.</li>
    <li>All Scala classes from the package <code>kafka.security.auth</code> have been deprecated. See
        <a href="https://cwiki.apache.org/confluence/display/KAFKA/KIP-504+-+Add+new+Java+Authorizer+Interface">KIP-504</a>
        for details of the new Java authorizer API added in 2.4.0.  Note that <code>kafka.security.auth.Authorizer</code>
        and <code>kafka.security.auth.SimpleAclAuthorizer</code> were deprecated in 2.4.0.
    </li>
    <li>TLSv1 and TLSv1.1 have been disabled by default since these have known security vulnerabilities. Only TLSv1.2 is now
        enabled by default. You can continue to use TLSv1 and TLSv1.1 by explicitly enabling these in the configuration options
        <code>ssl.protocol</code> and <code>ssl.enabled.protocols</code>.
    </li>
    <li>ZooKeeper has been upgraded to 3.5.7, and a ZooKeeper upgrade from 3.4.X to 3.5.7 can fail if there are no snapshot files in the 3.4 data directory.
        This usually happens in test upgrades where ZooKeeper 3.5.7 is trying to load an existing 3.4 data dir in which no snapshot file has been created.
        For more details about the issue please refer to <a href="https://issues.apache.org/jira/browse/ZOOKEEPER-3056">ZOOKEEPER-3056</a>.
        A fix is given in <a href="https://issues.apache.org/jira/browse/ZOOKEEPER-3056">ZOOKEEPER-3056</a>, which is to set <code>snapshot.trust.empty=true</code>
        config in <code>zookeeper.properties</code> before the upgrade.
    </li>
    <li>ZooKeeper version 3.5.7 supports TLS-encrypted connectivity to ZooKeeper both with or without client certificates,
        and additional Kafka configurations are available to take advantage of this.
        See <a href="https://cwiki.apache.org/confluence/display/KAFKA/KIP-515%3A+Enable+ZK+client+to+use+the+new+TLS+supported+authentication">KIP-515</a> for details.
    </li>
</ul>

<h4><a id="upgrade_2_4_0" href="#upgrade_2_4_0">Upgrading from 0.8.x, 0.9.x, 0.10.0.x, 0.10.1.x, 0.10.2.x, 0.11.0.x, 1.0.x, 1.1.x, 2.0.x or 2.1.x or 2.2.x or 2.3.x to 2.4.0</a></h4>

<p><b>If you are upgrading from a version prior to 2.1.x, please see the note below about the change to the schema used to store consumer offsets.
    Once you have changed the inter.broker.protocol.version to the latest version, it will not be possible to downgrade to a version prior to 2.1.</b></p>

<p><b>For a rolling upgrade:</b></p>

<ol>
    <li> Update server.properties on all brokers and add the following properties. CURRENT_KAFKA_VERSION refers to the version you
        are upgrading from. CURRENT_MESSAGE_FORMAT_VERSION refers to the message format version currently in use. If you have previously
        overridden the message format version, you should keep its current value. Alternatively, if you are upgrading from a version prior
        to 0.11.0.x, then CURRENT_MESSAGE_FORMAT_VERSION should be set to match CURRENT_KAFKA_VERSION.
        <ul>
            <li>inter.broker.protocol.version=CURRENT_KAFKA_VERSION (e.g. 0.10.0, 0.11.0, 1.0, 2.0, 2.2).</li>
            <li>log.message.format.version=CURRENT_MESSAGE_FORMAT_VERSION  (See <a href="#upgrade_10_performance_impact">potential performance impact
                following the upgrade</a> for the details on what this configuration does.)</li>
        </ul>
        If you are upgrading from version 0.11.0.x or above, and you have not overridden the message format, then you only need to override
        the inter-broker protocol version.
        <ul>
            <li>inter.broker.protocol.version=CURRENT_KAFKA_VERSION (0.11.0, 1.0, 1.1, 2.0, 2.1, 2.2, 2.3).</li>
        </ul>
    </li>
    <li> Upgrade the brokers one at a time: shut down the broker, update the code, and restart it. Once you have done so, the
        brokers will be running the latest version and you can verify that the cluster's behavior and performance meets expectations.
        It is still possible to downgrade at this point if there are any problems.
    </li>
    <li> Once the cluster's behavior and performance has been verified, bump the protocol version by editing
        <code>inter.broker.protocol.version</code> and setting it to 2.4.
    </li>
    <li> Restart the brokers one by one for the new protocol version to take effect. Once the brokers begin using the latest
        protocol version, it will no longer be possible to downgrade the cluster to an older version.
    </li>
    <li> If you have overridden the message format version as instructed above, then you need to do one more rolling restart to
        upgrade it to its latest version. Once all (or most) consumers have been upgraded to 0.11.0 or later,
        change log.message.format.version to 2.4 on each broker and restart them one by one. Note that the older Scala clients,
        which are no longer maintained, do not support the message format introduced in 0.11, so to avoid conversion costs
        (or to take advantage of <a href="#upgrade_11_exactly_once_semantics">exactly once semantics</a>),
        the newer Java clients must be used.
    </li>
</ol>

<p><b>Additional Upgrade Notes:</b></p>

<ol>
    <li>ZooKeeper has been upgraded to 3.5.6. ZooKeeper upgrade from 3.4.X to 3.5.6 can fail if there are no snapshot files in 3.4 data directory.
        This usually happens in test upgrades where ZooKeeper 3.5.6 is trying to load an existing 3.4 data dir in which no snapshot file has been created.
        For more details about the issue please refer to <a href="https://issues.apache.org/jira/browse/ZOOKEEPER-3056">ZOOKEEPER-3056</a>.
        A fix is given in <a href="https://issues.apache.org/jira/browse/ZOOKEEPER-3056">ZOOKEEPER-3056</a>, which is to set <code>snapshot.trust.empty=true</code>
        config in <code>zookeeper.properties</code> before the upgrade. But we have observed data loss in standalone cluster upgrades when using
        <code>snapshot.trust.empty=true</code> config. For more details about the issue please refer to <a href="https://issues.apache.org/jira/browse/ZOOKEEPER-3644">ZOOKEEPER-3644</a>.
        So we recommend the safe workaround of copying empty <a href="https://issues.apache.org/jira/secure/attachment/12928686/snapshot.0">snapshot</a> file to the 3.4 data directory,
        if there are no snapshot files in 3.4 data directory. For more details about the workaround please refer to <a href="https://cwiki.apache.org/confluence/display/ZOOKEEPER/Upgrade+FAQ">ZooKeeper Upgrade FAQ</a>.
    </li>
    <li>
        An embedded Jetty based <a href="https://zookeeper.apache.org/doc/r3.5.6/zookeeperAdmin.html#sc_adminserver">AdminServer</a> added in ZooKeeper 3.5.
        AdminServer is enabled by default in ZooKeeper and is started on port 8080.
        AdminServer is disabled by default in the ZooKeeper config (<code>zookeeper.properties</code>) provided by the Apache Kafka distribution.
        Make sure to update your local <code>zookeeper.properties</code> file with <code>admin.enableServer=false</code> if you wish to disable the AdminServer.
        Please refer <a href="https://zookeeper.apache.org/doc/r3.5.6/zookeeperAdmin.html#sc_adminserver">AdminServer config</a> to configure the AdminServer.
    </li>
</ol>

<h5><a id="upgrade_240_notable" href="#upgrade_240_notable">Notable changes in 2.4.0</a></h5>
<ul>
    <li>A new Admin API has been added for partition reassignments. Due to changing the way Kafka propagates reassignment information,
        it is possible to lose reassignment state in failure edge cases while upgrading to the new version. It is not recommended to start reassignments while upgrading.</li>
    <li>ZooKeeper has been upgraded from 3.4.14 to 3.5.6. TLS and dynamic reconfiguration are supported by the new version.</li>
    <li>The <code>bin/kafka-preferred-replica-election.sh</code> command line tool has been deprecated. It has been replaced by <code>bin/kafka-leader-election.sh</code>.</li>
    <li>The methods <code>electPreferredLeaders</code> in the Java <code>AdminClient</code> class have been deprecated in favor of the methods <code>electLeaders</code>.</li>
    <li>Scala code leveraging the <code>NewTopic(String, int, short)</code> constructor with literal values will need to explicitly call <code>toShort</code> on the second literal.</li>
    <li>The argument in the constructor <code>GroupAuthorizationException(String)</code> is now used to specify an exception message.
        Previously it referred to the group that failed authorization. This was done for consistency with other exception types and to
        avoid potential misuse. The constructor <code>TopicAuthorizationException(String)</code> which was previously used for a single
        unauthorized topic was changed similarly.
    </li>
    <li>The internal <code>PartitionAssignor</code> interface has been deprecated and replaced with a new <code>ConsumerPartitionAssignor</code> in the public API. Some
        methods/signatures are slightly different between the two interfaces. Users implementing a custom PartitionAssignor should migrate to the new interface as soon as possible.
    </li>
    <li>The <code>DefaultPartitioner</code> now uses a sticky partitioning strategy. This means that records for specific topic with null keys and no assigned partition 
        will be sent to the same partition until the batch is ready to be sent. When a new batch is created, a new partition is chosen. This decreases latency to produce, but
        it may result in uneven distribution of records across partitions in edge cases. Generally users will not be impacted, but this difference may be noticeable in tests and
        other situations producing records for a very short amount of time.
    </li>
    <li>The blocking <code>KafkaConsumer#committed</code> methods have been extended to allow a list of partitions as input parameters rather than a single partition.
        It enables fewer request/response iterations between clients and brokers fetching for the committed offsets for the consumer group.
        The old overloaded functions are deprecated and we would recommend users to make their code changes to leverage the new methods (details
        can be found in <a href="https://cwiki.apache.org/confluence/display/KAFKA/KIP-520%3A+Add+overloaded+Consumer%23committed+for+batching+partitions">KIP-520</a>).
    </li>
    <li>We've introduced a new <code>INVALID_RECORD</code> error in the produce response to distinguish from the <code>CORRUPT_MESSAGE</code> error.
        To be more concrete, previously when a batch of records was sent as part of a single request to the broker and one or more of the records failed
        the validation due to various causes (mismatch magic bytes, crc checksum errors, null key for log compacted topics, etc), the whole batch would be rejected
        with the same and misleading <code>CORRUPT_MESSAGE</code>, and the caller of the producer client would see the corresponding exception from either
        the future object of <code>RecordMetadata</code> returned from the <code>send</code> call as well as in the <code>Callback#onCompletion(RecordMetadata metadata, Exception exception)</code>
        Now with the new error code and improved error messages of the exception, producer callers would be better informed about the root cause why their sent records were failed.
    </li>
    <li>We are introducing incremental cooperative rebalancing to the clients' group protocol, which allows consumers to keep all of their assigned partitions during a rebalance
        and at the end revoke only those which must be migrated to another consumer for overall cluster balance. The <code>ConsumerCoordinator</code> will choose the latest <code>RebalanceProtocol</code>
        that is commonly supported by all of the consumer's supported assignors. You can use the new built-in <code>CooperativeStickyAssignor</code> or plug in your own custom cooperative assignor. To do
        so you must implement the <code>ConsumerPartitionAssignor</code> interface and include <code>RebalanceProtocol.COOPERATIVE</code> in the list returned by <code>ConsumerPartitionAssignor#supportedProtocols</code>.
        Your custom assignor can then leverage the <code>ownedPartitions</code> field in each consumer's <code>Subscription</code> to give partitions back to their previous owners whenever possible. Note that when
        a partition is to be reassigned to another consumer, it <em>must</em> be removed from the new assignment until it has been revoked from its original owner. Any consumer that has to revoke a partition will trigger
        a followup rebalance to allow the revoked partition to safely be assigned to its new owner. See the
        <a href="https://kafka.apache.org/24/javadoc/index.html?org/apache/kafka/clients/consumer/ConsumerPartitionAssignor.RebalanceProtocol.html">ConsumerPartitionAssignor RebalanceProtocol javadocs</a> for more information.
        <br>
        To upgrade from the old (eager) protocol, which always revokes all partitions before rebalancing, to cooperative rebalancing, you must follow a specific upgrade path to get all clients on the same <code>ConsumerPartitionAssignor</code>
        that supports the cooperative protocol. This can be done with two rolling bounces, using the <code>CooperativeStickyAssignor</code> for the example: during the first one, add "cooperative-sticky" to the list of supported assignors
        for each member (without removing the previous assignor -- note that if previously using the default, you must include that explicitly as well). You then bounce and/or upgrade it.
        Once the entire group is on 2.4+ and all members have the "cooperative-sticky" among their supported assignors, remove the other assignor(s) and perform a second rolling bounce so that by the end all members support only the
        cooperative protocol. For further details on the cooperative rebalancing protocol and upgrade path, see <a href="https://cwiki.apache.org/confluence/x/vAclBg">KIP-429</a>.
    </li>
    <li>There are some behavioral changes to the <code>ConsumerRebalanceListener</code>, as well as a new API. Exceptions thrown during any of the listener's three callbacks will no longer be swallowed, and will instead be re-thrown
        all the way up to the <code>Consumer.poll()</code> call. The <code>onPartitionsLost</code> method has been added to allow users to react to abnormal circumstances where a consumer may have lost ownership of its partitions
        (such as a missed rebalance) and cannot commit offsets. By default, this will simply call the existing <code>onPartitionsRevoked</code> API to align with previous behavior. Note however that <code>onPartitionsLost</code> will not
        be called when the set of lost partitions is empty. This means that no callback will be invoked at the beginning of the first rebalance of a new consumer joining the group.
        <br>
        The semantics of the <code>ConsumerRebalanceListener's</code> callbacks are further changed when following the cooperative rebalancing protocol described above. In addition to <code>onPartitionsLost</code>, <code>onPartitionsRevoked</code>
        will also never be called when the set of revoked partitions is empty. The callback will generally be invoked only at the end of a rebalance, and only on the set of partitions that are being moved to another consumer. The
        <code>onPartitionsAssigned</code> callback will however always be called, even with an empty set of partitions, as a way to notify users of a rebalance event (this is true for both cooperative and eager). For details on
        the new callback semantics, see the <a href="https://kafka.apache.org/24/javadoc/index.html?org/apache/kafka/clients/consumer/ConsumerRebalanceListener.html">ConsumerRebalanceListener javadocs</a>.
    </li>
    <li>The Scala trait <code>kafka.security.auth.Authorizer</code> has been deprecated and replaced with a new Java API
        <code>org.apache.kafka.server.authorizer.Authorizer</code>. The authorizer implementation class
        <code>kafka.security.auth.SimpleAclAuthorizer</code> has also been deprecated and replaced with a new
        implementation <code>kafka.security.authorizer.AclAuthorizer</code>. <code>AclAuthorizer</code> uses features
        supported by the new API to improve authorization logging and is compatible with <code>SimpleAclAuthorizer</code>.
        For more details, see <a href="https://cwiki.apache.org/confluence/display/KAFKA/KIP-504+-+Add+new+Java+Authorizer+Interface">KIP-504</a>.
    </li>
</ul>

<h4><a id="upgrade_2_3_0" href="#upgrade_2_3_0">Upgrading from 0.8.x, 0.9.x, 0.10.0.x, 0.10.1.x, 0.10.2.x, 0.11.0.x, 1.0.x, 1.1.x, 2.0.x or 2.1.x or 2.2.x to 2.3.0</a></h4>

<p><b>If you are upgrading from a version prior to 2.1.x, please see the note below about the change to the schema used to store consumer offsets.
    Once you have changed the inter.broker.protocol.version to the latest version, it will not be possible to downgrade to a version prior to 2.1.</b></p>

<p><b>For a rolling upgrade:</b></p>

<ol>
    <li> Update server.properties on all brokers and add the following properties. CURRENT_KAFKA_VERSION refers to the version you
        are upgrading from. CURRENT_MESSAGE_FORMAT_VERSION refers to the message format version currently in use. If you have previously
        overridden the message format version, you should keep its current value. Alternatively, if you are upgrading from a version prior
        to 0.11.0.x, then CURRENT_MESSAGE_FORMAT_VERSION should be set to match CURRENT_KAFKA_VERSION.
        <ul>
            <li>inter.broker.protocol.version=CURRENT_KAFKA_VERSION (e.g. 0.8.2, 0.9.0, 0.10.0, 0.10.1, 0.10.2, 0.11.0, 1.0, 1.1).</li>
            <li>log.message.format.version=CURRENT_MESSAGE_FORMAT_VERSION  (See <a href="#upgrade_10_performance_impact">potential performance impact
                following the upgrade</a> for the details on what this configuration does.)</li>
        </ul>
        If you are upgrading from 0.11.0.x, 1.0.x, 1.1.x, 2.0.x, or 2.1.x, and you have not overridden the message format, then you only need to override
        the inter-broker protocol version.
        <ul>
            <li>inter.broker.protocol.version=CURRENT_KAFKA_VERSION (0.11.0, 1.0, 1.1, 2.0, 2.1, 2.2).</li>
        </ul>
    </li>
    <li> Upgrade the brokers one at a time: shut down the broker, update the code, and restart it. Once you have done so, the
        brokers will be running the latest version and you can verify that the cluster's behavior and performance meets expectations.
        It is still possible to downgrade at this point if there are any problems.
    </li>
    <li> Once the cluster's behavior and performance has been verified, bump the protocol version by editing
        <code>inter.broker.protocol.version</code> and setting it to 2.3.
    </li>
    <li> Restart the brokers one by one for the new protocol version to take effect. Once the brokers begin using the latest
        protocol version, it will no longer be possible to downgrade the cluster to an older version.
    </li>
    <li> If you have overridden the message format version as instructed above, then you need to do one more rolling restart to
        upgrade it to its latest version. Once all (or most) consumers have been upgraded to 0.11.0 or later,
        change log.message.format.version to 2.3 on each broker and restart them one by one. Note that the older Scala clients,
        which are no longer maintained, do not support the message format introduced in 0.11, so to avoid conversion costs
        (or to take advantage of <a href="#upgrade_11_exactly_once_semantics">exactly once semantics</a>),
        the newer Java clients must be used.
    </li>
</ol>

<h5><a id="upgrade_230_notable" href="#upgrade_230_notable">Notable changes in 2.3.0</a></h5>
<ul>
    <li> We are introducing a new rebalancing protocol for Kafka Connect based on
        <a href="https://cwiki.apache.org/confluence/display/KAFKA/KIP-415%3A+Incremental+Cooperative+Rebalancing+in+Kafka+Connect">incremental cooperative rebalancing</a>.
        The new protocol does not require stopping all the tasks during a rebalancing phase between Connect workers. Instead, only the tasks that need to be exchanged
        between workers are stopped and they are started in a follow up rebalance. The new Connect protocol is enabled by default beginning with 2.3.0.
        For more details on how it works and how to enable the old behavior of eager rebalancing, checkout
        <a href="/{{version}}/documentation/#connect_administration">incremental cooperative rebalancing design</a>.
    </li>
    <li> We are introducing static membership towards consumer user. This feature reduces unnecessary rebalances during normal application upgrades or rolling bounces.
        For more details on how to use it, checkout <a href="/{{version}}/documentation/#static_membership">static membership design</a>.
    </li>
    <li> Kafka Streams DSL switches its used store types. While this change is mainly transparent to users, there are some corner cases that may require code changes.
        See the <a href="/{{version}}/documentation/streams/upgrade-guide#streams_api_changes_230">Kafka Streams upgrade section</a> for more details.
    </li>
    <li>Kafka Streams 2.3.0 requires 0.11 message format or higher and does not work with older message format.</li>
</ul>

<h4><a id="upgrade_2_2_0" href="#upgrade_2_2_0">Upgrading from 0.8.x, 0.9.x, 0.10.0.x, 0.10.1.x, 0.10.2.x, 0.11.0.x, 1.0.x, 1.1.x, 2.0.x or 2.1.x to 2.2.0</a></h4>

<p><b>If you are upgrading from a version prior to 2.1.x, please see the note below about the change to the schema used to store consumer offsets.
    Once you have changed the inter.broker.protocol.version to the latest version, it will not be possible to downgrade to a version prior to 2.1.</b></p>

<p><b>For a rolling upgrade:</b></p>

<ol>
    <li> Update server.properties on all brokers and add the following properties. CURRENT_KAFKA_VERSION refers to the version you
        are upgrading from. CURRENT_MESSAGE_FORMAT_VERSION refers to the message format version currently in use. If you have previously
        overridden the message format version, you should keep its current value. Alternatively, if you are upgrading from a version prior
        to 0.11.0.x, then CURRENT_MESSAGE_FORMAT_VERSION should be set to match CURRENT_KAFKA_VERSION.
        <ul>
            <li>inter.broker.protocol.version=CURRENT_KAFKA_VERSION (e.g. 0.8.2, 0.9.0, 0.10.0, 0.10.1, 0.10.2, 0.11.0, 1.0, 1.1).</li>
            <li>log.message.format.version=CURRENT_MESSAGE_FORMAT_VERSION  (See <a href="#upgrade_10_performance_impact">potential performance impact
                following the upgrade</a> for the details on what this configuration does.)</li>
        </ul>
        If you are upgrading from 0.11.0.x, 1.0.x, 1.1.x, or 2.0.x and you have not overridden the message format, then you only need to override
        the inter-broker protocol version.
        <ul>
            <li>inter.broker.protocol.version=CURRENT_KAFKA_VERSION (0.11.0, 1.0, 1.1, 2.0).</li>
        </ul>
    </li>
    <li> Upgrade the brokers one at a time: shut down the broker, update the code, and restart it. Once you have done so, the
        brokers will be running the latest version and you can verify that the cluster's behavior and performance meets expectations.
        It is still possible to downgrade at this point if there are any problems.
    </li>
    <li> Once the cluster's behavior and performance has been verified, bump the protocol version by editing
        <code>inter.broker.protocol.version</code> and setting it to 2.2.
    </li>
    <li> Restart the brokers one by one for the new protocol version to take effect. Once the brokers begin using the latest
        protocol version, it will no longer be possible to downgrade the cluster to an older version.
    </li>
    <li> If you have overridden the message format version as instructed above, then you need to do one more rolling restart to
        upgrade it to its latest version. Once all (or most) consumers have been upgraded to 0.11.0 or later,
        change log.message.format.version to 2.2 on each broker and restart them one by one. Note that the older Scala clients,
        which are no longer maintained, do not support the message format introduced in 0.11, so to avoid conversion costs
        (or to take advantage of <a href="#upgrade_11_exactly_once_semantics">exactly once semantics</a>),
        the newer Java clients must be used.
    </li>
</ol>

<h5><a id="upgrade_221_notable" href="#upgrade_221_notable">Notable changes in 2.2.1</a></h5>
<ul>
    <li>Kafka Streams 2.2.1 requires 0.11 message format or higher and does not work with older message format.</li>
</ul>

<h5><a id="upgrade_220_notable" href="#upgrade_220_notable">Notable changes in 2.2.0</a></h5>
<ul>
    <li>The default consumer group id has been changed from the empty string (<code>""</code>) to <code>null</code>. Consumers who use the new default group id will not be able to subscribe to topics,
        and fetch or commit offsets. The empty string as consumer group id is deprecated but will be supported until a future major release. Old clients that rely on the empty string group id will now
        have to explicitly provide it as part of their consumer config. For more information see
        <a href="https://cwiki.apache.org/confluence/display/KAFKA/KIP-289%3A+Improve+the+default+group+id+behavior+in+KafkaConsumer">KIP-289</a>.</li>
    <li>The <code>bin/kafka-topics.sh</code> command line tool is now able to connect directly to brokers with <code>--bootstrap-server</code> instead of zookeeper. The old <code>--zookeeper</code>
        option is still available for now. Please read <a href="https://cwiki.apache.org/confluence/display/KAFKA/KIP-377%3A+TopicCommand+to+use+AdminClient">KIP-377</a> for more information.</li>
    <li>Kafka Streams depends on a newer version of RocksDBs that requires MacOS 10.13 or higher.</li>
</ul>

<h4><a id="upgrade_2_1_0" href="#upgrade_2_1_0">Upgrading from 0.8.x, 0.9.x, 0.10.0.x, 0.10.1.x, 0.10.2.x, 0.11.0.x, 1.0.x, 1.1.x, or 2.0.0 to 2.1.0</a></h4>

<p><b>Note that 2.1.x contains a change to the internal schema used to store consumer offsets. Once the upgrade is
  complete, it will not be possible to downgrade to previous versions. See the rolling upgrade notes below for more detail.</b></p>

<p><b>For a rolling upgrade:</b></p>

<ol>
    <li> Update server.properties on all brokers and add the following properties. CURRENT_KAFKA_VERSION refers to the version you
        are upgrading from. CURRENT_MESSAGE_FORMAT_VERSION refers to the message format version currently in use. If you have previously
        overridden the message format version, you should keep its current value. Alternatively, if you are upgrading from a version prior
        to 0.11.0.x, then CURRENT_MESSAGE_FORMAT_VERSION should be set to match CURRENT_KAFKA_VERSION.
        <ul>
            <li>inter.broker.protocol.version=CURRENT_KAFKA_VERSION (e.g. 0.8.2, 0.9.0, 0.10.0, 0.10.1, 0.10.2, 0.11.0, 1.0, 1.1).</li>
            <li>log.message.format.version=CURRENT_MESSAGE_FORMAT_VERSION  (See <a href="#upgrade_10_performance_impact">potential performance impact
                following the upgrade</a> for the details on what this configuration does.)</li>
        </ul>
        If you are upgrading from 0.11.0.x, 1.0.x, 1.1.x, or 2.0.x and you have not overridden the message format, then you only need to override
        the inter-broker protocol version.
        <ul>
            <li>inter.broker.protocol.version=CURRENT_KAFKA_VERSION (0.11.0, 1.0, 1.1, 2.0).</li>
        </ul>
    </li>
    <li> Upgrade the brokers one at a time: shut down the broker, update the code, and restart it. Once you have done so, the
        brokers will be running the latest version and you can verify that the cluster's behavior and performance meets expectations.
        It is still possible to downgrade at this point if there are any problems. 
    </li>
    <li> Once the cluster's behavior and performance has been verified, bump the protocol version by editing
        <code>inter.broker.protocol.version</code> and setting it to 2.1.
    </li>
    <li> Restart the brokers one by one for the new protocol version to take effect. Once the brokers begin using the latest
        protocol version, it will no longer be possible to downgrade the cluster to an older version.
    </li>
    <li> If you have overridden the message format version as instructed above, then you need to do one more rolling restart to
        upgrade it to its latest version. Once all (or most) consumers have been upgraded to 0.11.0 or later,
        change log.message.format.version to 2.1 on each broker and restart them one by one. Note that the older Scala clients,
        which are no longer maintained, do not support the message format introduced in 0.11, so to avoid conversion costs 
        (or to take advantage of <a href="#upgrade_11_exactly_once_semantics">exactly once semantics</a>),
        the newer Java clients must be used.
    </li>
</ol>

<p><b>Additional Upgrade Notes:</b></p>

<ol>
    <li>Offset expiration semantics has slightly changed in this version. According to the new semantics, offsets of partitions in a group will
        not be removed while the group is subscribed to the corresponding topic and is still active (has active consumers). If group becomes
        empty all its offsets will be removed after default offset retention period (or the one set by broker) has passed (unless the group becomes
        active again). Offsets associated with standalone (simple) consumers, that do not use Kafka group management, will be removed after default
        offset retention period (or the one set by broker) has passed since their last commit.</li>
    <li>The default for console consumer's <code>enable.auto.commit</code> property when no <code>group.id</code> is provided is now set to <code>false</code>.
        This is to avoid polluting the consumer coordinator cache as the auto-generated group is not likely to be used by other consumers.</li>
    <li>The default value for the producer's <code>retries</code> config was changed to <code>Integer.MAX_VALUE</code>, as we introduced <code>delivery.timeout.ms</code>
        in <a href="https://cwiki.apache.org/confluence/display/KAFKA/KIP-91+Provide+Intuitive+User+Timeouts+in+The+Producer">KIP-91</a>,
        which sets an upper bound on the total time between sending a record and receiving acknowledgement from the broker. By default,
        the delivery timeout is set to 2 minutes.</li>
    <li>By default, MirrorMaker now overrides <code>delivery.timeout.ms</code> to <code>Integer.MAX_VALUE</code> when
        configuring the producer. If you have overridden the value of <code>retries</code> in order to fail faster,
        you will instead need to override <code>delivery.timeout.ms</code>.</li>
    <li>The <code>ListGroup</code> API now expects, as a recommended alternative, <code>Describe Group</code> access to the groups a user should be able to list.
        Even though the old <code>Describe Cluster</code> access is still supported for backward compatibility, using it for this API is not advised.</li>
    <li><a href="https://cwiki.apache.org/confluence/pages/viewpage.action?pageId=87298242">KIP-336</a> deprecates the ExtendedSerializer and ExtendedDeserializer interfaces and
        propagates the usage of Serializer and Deserializer. ExtendedSerializer and ExtendedDeserializer were introduced with
        <a href="https://cwiki.apache.org/confluence/display/KAFKA/KIP-82+-+Add+Record+Headers">KIP-82</a> to provide record headers for serializers and deserializers
        in a Java 7 compatible fashion. Now we consolidated these interfaces as Java 7 support has been dropped since.</li>
</ol>

<h5><a id="upgrade_210_notable" href="#upgrade_210_notable">Notable changes in 2.1.0</a></h5>
<ul>
    <li>Jetty has been upgraded to 9.4.12, which excludes TLS_RSA_* ciphers by default because they do not support forward
        secrecy, see https://github.com/eclipse/jetty.project/issues/2807 for more information.</li>
    <li>Unclean leader election is automatically enabled by the controller when <code>unclean.leader.election.enable</code> config is dynamically updated by using per-topic config override.</li>
    <li>The <code>AdminClient</code> has added a method <code>AdminClient#metrics()</code>. Now any application using the <code>AdminClient</code> can gain more information
        and insight by viewing the metrics captured from the <code>AdminClient</code>. For more information
        see <a href="https://cwiki.apache.org/confluence/display/KAFKA/KIP-324%3A+Add+method+to+get+metrics%28%29+in+AdminClient">KIP-324</a>
    </li>
    <li>Kafka now supports Zstandard compression from <a href="https://cwiki.apache.org/confluence/display/KAFKA/KIP-110%3A+Add+Codec+for+ZStandard+Compression">KIP-110</a>.
        You must upgrade the broker as well as clients to make use of it. Consumers prior to 2.1.0 will not be able to read from topics which use
        Zstandard compression, so you should not enable it for a topic until all downstream consumers are upgraded. See the KIP for more detail.
    </li>
</ul>

<h4><a id="upgrade_2_0_0" href="#upgrade_2_0_0">Upgrading from 0.8.x, 0.9.x, 0.10.0.x, 0.10.1.x, 0.10.2.x, 0.11.0.x, 1.0.x, or 1.1.x to 2.0.0</a></h4>
<p>Kafka 2.0.0 introduces wire protocol changes. By following the recommended rolling upgrade plan below,
    you guarantee no downtime during the upgrade. However, please review the <a href="#upgrade_200_notable">notable changes in 2.0.0</a> before upgrading.
</p>

<p><b>For a rolling upgrade:</b></p>

<ol>
    <li> Update server.properties on all brokers and add the following properties. CURRENT_KAFKA_VERSION refers to the version you
        are upgrading from. CURRENT_MESSAGE_FORMAT_VERSION refers to the message format version currently in use. If you have previously
        overridden the message format version, you should keep its current value. Alternatively, if you are upgrading from a version prior
        to 0.11.0.x, then CURRENT_MESSAGE_FORMAT_VERSION should be set to match CURRENT_KAFKA_VERSION.
        <ul>
            <li>inter.broker.protocol.version=CURRENT_KAFKA_VERSION (e.g. 0.8.2, 0.9.0, 0.10.0, 0.10.1, 0.10.2, 0.11.0, 1.0, 1.1).</li>
            <li>log.message.format.version=CURRENT_MESSAGE_FORMAT_VERSION  (See <a href="#upgrade_10_performance_impact">potential performance impact
                following the upgrade</a> for the details on what this configuration does.)</li>
        </ul>
        If you are upgrading from 0.11.0.x, 1.0.x, or 1.1.x and you have not overridden the message format, then you only need to override
        the inter-broker protocol format.
        <ul>
            <li>inter.broker.protocol.version=CURRENT_KAFKA_VERSION (0.11.0, 1.0, 1.1).</li>
        </ul>
    </li>
    <li> Upgrade the brokers one at a time: shut down the broker, update the code, and restart it. </li>
    <li> Once the entire cluster is upgraded, bump the protocol version by editing <code>inter.broker.protocol.version</code> and setting it to 2.0.
    <li> Restart the brokers one by one for the new protocol version to take effect.</li>
    <li> If you have overridden the message format version as instructed above, then you need to do one more rolling restart to
        upgrade it to its latest version. Once all (or most) consumers have been upgraded to 0.11.0 or later,
        change log.message.format.version to 2.0 on each broker and restart them one by one. Note that the older Scala consumer
        does not support the new message format introduced in 0.11, so to avoid the performance cost of down-conversion (or to
        take advantage of <a href="#upgrade_11_exactly_once_semantics">exactly once semantics</a>), the newer Java consumer must be used.</li>
</ol>

<p><b>Additional Upgrade Notes:</b></p>

<ol>
    <li>If you are willing to accept downtime, you can simply take all the brokers down, update the code and start them back up. They will start
        with the new protocol by default.</li>
    <li>Bumping the protocol version and restarting can be done any time after the brokers are upgraded. It does not have to be immediately after.
        Similarly for the message format version.</li>
    <li>If you are using Java8 method references in your Kafka Streams code you might need to update your code to resolve method ambiguities.
        Hot-swapping the jar-file only might not work.</li>
    <li>ACLs should not be added to prefixed resources,
        (added in <a href="https://cwiki.apache.org/confluence/display/KAFKA/KIP-290%3A+Support+for+Prefixed+ACLs">KIP-290</a>),
        until all brokers in the cluster have been updated.
        <p><b>NOTE:</b> any prefixed ACLs added to a cluster, even after the cluster is fully upgraded, will be ignored should the cluster be downgraded again.
    </li>
</ol>

<h5><a id="upgrade_200_notable" href="#upgrade_200_notable">Notable changes in 2.0.0</a></h5>
<ul>
    <li><a href="https://cwiki.apache.org/confluence/x/oYtjB">KIP-186</a> increases the default offset retention time from 1 day to 7 days. This makes it less likely to "lose" offsets in an application that commits infrequently. It also increases the active set of offsets and therefore can increase memory usage on the broker. Note that the console consumer currently enables offset commit by default and can be the source of a large number of offsets which this change will now preserve for 7 days instead of 1. You can preserve the existing behavior by setting the broker config <code>offsets.retention.minutes</code> to 1440.</li>
    <li>Support for Java 7 has been dropped, Java 8 is now the minimum version required.</li>
    <li> The default value for <code>ssl.endpoint.identification.algorithm</code> was changed to <code>https</code>, which performs hostname verification (man-in-the-middle attacks are possible otherwise). Set <code>ssl.endpoint.identification.algorithm</code> to an empty string to restore the previous behaviour. </li>
    <li><a href="https://issues.apache.org/jira/browse/KAFKA-5674">KAFKA-5674</a> extends the lower interval of <code>max.connections.per.ip</code> minimum to zero and therefore allows IP-based filtering of inbound connections.</li>
    <li><a href="https://cwiki.apache.org/confluence/display/KAFKA/KIP-272%3A+Add+API+version+tag+to+broker%27s+RequestsPerSec+metric">KIP-272</a>
        added API version tag to the metric <code>kafka.network:type=RequestMetrics,name=RequestsPerSec,request={Produce|FetchConsumer|FetchFollower|...}</code>.
        This metric now becomes <code>kafka.network:type=RequestMetrics,name=RequestsPerSec,request={Produce|FetchConsumer|FetchFollower|...},version={0|1|2|3|...}</code>. This will impact
        JMX monitoring tools that do not automatically aggregate. To get the total count for a specific request type, the tool needs to be
        updated to aggregate across different versions.
    </li>
    <li><a href="https://cwiki.apache.org/confluence/x/uaBzB">KIP-225</a> changed the metric "records.lag" to use tags for topic and partition. The original version with the name format "{topic}-{partition}.records-lag" has been removed.</li>
    <li>The Scala consumers, which have been deprecated since 0.11.0.0, have been removed. The Java consumer has been the recommended option
        since 0.10.0.0. Note that the Scala consumers in 1.1.0 (and older) will continue to work even if the brokers are upgraded to 2.0.0.</li>
    <li>The Scala producers, which have been deprecated since 0.10.0.0, have been removed. The Java producer has been the recommended option
        since 0.9.0.0. Note that the behaviour of the default partitioner in the Java producer differs from the default partitioner
        in the Scala producers. Users migrating should consider configuring a custom partitioner that retains the previous behaviour.
        Note that the Scala producers in 1.1.0 (and older) will continue to work even if the brokers are upgraded to 2.0.0.</li>
    <li>MirrorMaker and ConsoleConsumer no longer support the Scala consumer, they always use the Java consumer.</li>
    <li>The ConsoleProducer no longer supports the Scala producer, it always uses the Java producer.</li>
    <li>A number of deprecated tools that rely on the Scala clients have been removed: ReplayLogProducer, SimpleConsumerPerformance, SimpleConsumerShell, ExportZkOffsets, ImportZkOffsets, UpdateOffsetsInZK, VerifyConsumerRebalance.</li>
    <li>The deprecated kafka.tools.ProducerPerformance has been removed, please use org.apache.kafka.tools.ProducerPerformance.</li>
    <li>New Kafka Streams configuration parameter <code>upgrade.from</code> added that allows rolling bounce upgrade from older version. </li>
    <li><a href="https://cwiki.apache.org/confluence/x/DVyHB">KIP-284</a> changed the retention time for Kafka Streams repartition topics by setting its default value to <code>Long.MAX_VALUE</code>.</li>
    <li>Updated <code>ProcessorStateManager</code> APIs in Kafka Streams for registering state stores to the processor topology. For more details please read the Streams <a href="/{{version}}/documentation/streams/upgrade-guide#streams_api_changes_200">Upgrade Guide</a>.</li>
    <li>
        In earlier releases, Connect's worker configuration required the <code>internal.key.converter</code> and <code>internal.value.converter</code> properties.
        In 2.0, these are <a href="https://cwiki.apache.org/confluence/x/AZQ7B">no longer required</a> and default to the JSON converter.
        You may safely remove these properties from your Connect standalone and distributed worker configurations:<br />
        <code>internal.key.converter=org.apache.kafka.connect.json.JsonConverter</code>
        <code>internal.key.converter.schemas.enable=false</code>
        <code>internal.value.converter=org.apache.kafka.connect.json.JsonConverter</code>
        <code>internal.value.converter.schemas.enable=false</code>
    </li>
    <li><a href="https://cwiki.apache.org/confluence/x/5kiHB">KIP-266</a> adds a new consumer configuration <code>default.api.timeout.ms</code>
        to specify the default timeout to use for <code>KafkaConsumer</code> APIs that could block. The KIP also adds overloads for such blocking
        APIs to support specifying a specific timeout to use for each of them instead of using the default timeout set by <code>default.api.timeout.ms</code>.
        In particular, a new <code>poll(Duration)</code> API has been added which does not block for dynamic partition assignment.
        The old <code>poll(long)</code> API has been deprecated and will be removed in a future version. Overloads have also been added
        for other <code>KafkaConsumer</code> methods like <code>partitionsFor</code>, <code>listTopics</code>, <code>offsetsForTimes</code>,
        <code>beginningOffsets</code>, <code>endOffsets</code> and <code>close</code> that take in a <code>Duration</code>.</li>
    <li>Also as part of KIP-266, the default value of <code>request.timeout.ms</code> has been changed to 30 seconds.
        The previous value was a little higher than 5 minutes to account for maximum time that a rebalance would take.
        Now we treat the JoinGroup request in the rebalance as a special case and use a value derived from
        <code>max.poll.interval.ms</code> for the request timeout. All other request types use the timeout defined
        by <code>request.timeout.ms</code></li>
    <li>The internal method <code>kafka.admin.AdminClient.deleteRecordsBefore</code> has been removed. Users are encouraged to migrate to <code>org.apache.kafka.clients.admin.AdminClient.deleteRecords</code>.</li>
    <li>The AclCommand tool <code>--producer</code> convenience option uses the <a href="https://cwiki.apache.org/confluence/display/KAFKA/KIP-277+-+Fine+Grained+ACL+for+CreateTopics+API">KIP-277</a> finer grained ACL on the given topic. </li>
    <li><a href="https://cwiki.apache.org/confluence/display/KAFKA/KIP-176%3A+Remove+deprecated+new-consumer+option+for+tools">KIP-176</a> removes
        the <code>--new-consumer</code> option for all consumer based tools. This option is redundant since the new consumer is automatically
        used if --bootstrap-server is defined.
    </li>
    <li><a href="https://cwiki.apache.org/confluence/display/KAFKA/KIP-290%3A+Support+for+Prefixed+ACLs">KIP-290</a> adds the ability
        to define ACLs on prefixed resources, e.g. any topic starting with 'foo'.</li>
    <li><a href="https://cwiki.apache.org/confluence/display/KAFKA/KIP-283%3A+Efficient+Memory+Usage+for+Down-Conversion">KIP-283</a> improves message down-conversion
        handling on Kafka broker, which has typically been a memory-intensive operation. The KIP adds a mechanism by which the operation becomes less memory intensive
        by down-converting chunks of partition data at a time which helps put an upper bound on memory consumption. With this improvement, there is a change in
        <code>FetchResponse</code> protocol behavior where the broker could send an oversized message batch towards the end of the response with an invalid offset.
        Such oversized messages must be ignored by consumer clients, as is done by <code>KafkaConsumer</code>.
    <p>KIP-283 also adds new topic and broker configurations <code>message.downconversion.enable</code> and <code>log.message.downconversion.enable</code> respectively
       to control whether down-conversion is enabled. When disabled, broker does not perform any down-conversion and instead sends an <code>UNSUPPORTED_VERSION</code>
       error to the client.</p></li>
    <li>Dynamic broker configuration options can be stored in ZooKeeper using kafka-configs.sh before brokers are started.
        This option can be used to avoid storing clear passwords in server.properties as all password configs may be stored encrypted in ZooKeeper.</li>
    <li>ZooKeeper hosts are now re-resolved if connection attempt fails. But if your ZooKeeper host names resolve
    to multiple addresses and some of them are not reachable, then you may need to increase the connection timeout
    <code>zookeeper.connection.timeout.ms</code>.</li>
</ul>

<h5><a id="upgrade_200_new_protocols" href="#upgrade_200_new_protocols">New Protocol Versions</a></h5>
<ul>
    <li> <a href="https://cwiki.apache.org/confluence/display/KAFKA/KIP-279%3A+Fix+log+divergence+between+leader+and+follower+after+fast+leader+fail+over">KIP-279</a>: OffsetsForLeaderEpochResponse v1 introduces a partition-level <code>leader_epoch</code> field. </li>
    <li> <a href="https://cwiki.apache.org/confluence/display/KAFKA/KIP-219+-+Improve+quota+communication">KIP-219</a>: Bump up the protocol versions of non-cluster action requests and responses that are throttled on quota violation.</li>
    <li> <a href="https://cwiki.apache.org/confluence/display/KAFKA/KIP-290%3A+Support+for+Prefixed+ACLs">KIP-290</a>: Bump up the protocol versions ACL create, describe and delete requests and responses.</li>
</ul>


<h5><a id="upgrade_200_streams_from_11" href="#upgrade_200_streams_from_11">Upgrading a 1.1 Kafka Streams Application</a></h5>
<ul>
    <li> Upgrading your Streams application from 1.1 to 2.0 does not require a broker upgrade.
         A Kafka Streams 2.0 application can connect to 2.0, 1.1, 1.0, 0.11.0, 0.10.2 and 0.10.1 brokers (it is not possible to connect to 0.10.0 brokers though). </li>
    <li> Note that in 2.0 we have removed the public APIs that are deprecated prior to 1.0; users leveraging on those deprecated APIs need to make code changes accordingly.
         See <a href="/{{version}}/documentation/streams/upgrade-guide#streams_api_changes_200">Streams API changes in 2.0.0</a> for more details. </li>
</ul>

<h4><a id="upgrade_1_1_0" href="#upgrade_1_1_0">Upgrading from 0.8.x, 0.9.x, 0.10.0.x, 0.10.1.x, 0.10.2.x, 0.11.0.x, or 1.0.x to 1.1.x</a></h4>
<p>Kafka 1.1.0 introduces wire protocol changes. By following the recommended rolling upgrade plan below,
    you guarantee no downtime during the upgrade. However, please review the <a href="#upgrade_110_notable">notable changes in 1.1.0</a> before upgrading.
</p>

<p><b>For a rolling upgrade:</b></p>

<ol>
    <li> Update server.properties on all brokers and add the following properties. CURRENT_KAFKA_VERSION refers to the version you
        are upgrading from. CURRENT_MESSAGE_FORMAT_VERSION refers to the message format version currently in use. If you have previously
        overridden the message format version, you should keep its current value. Alternatively, if you are upgrading from a version prior
        to 0.11.0.x, then CURRENT_MESSAGE_FORMAT_VERSION should be set to match CURRENT_KAFKA_VERSION.
        <ul>
            <li>inter.broker.protocol.version=CURRENT_KAFKA_VERSION (e.g. 0.8.2, 0.9.0, 0.10.0, 0.10.1, 0.10.2, 0.11.0, 1.0).</li>
            <li>log.message.format.version=CURRENT_MESSAGE_FORMAT_VERSION  (See <a href="#upgrade_10_performance_impact">potential performance impact
                following the upgrade</a> for the details on what this configuration does.)</li>
        </ul>
        If you are upgrading from 0.11.0.x or 1.0.x and you have not overridden the message format, then you only need to override
        the inter-broker protocol format.
        <ul>
            <li>inter.broker.protocol.version=CURRENT_KAFKA_VERSION (0.11.0 or 1.0).</li>
        </ul>
    </li>
    <li> Upgrade the brokers one at a time: shut down the broker, update the code, and restart it. </li>
    <li> Once the entire cluster is upgraded, bump the protocol version by editing <code>inter.broker.protocol.version</code> and setting it to 1.1.
    <li> Restart the brokers one by one for the new protocol version to take effect. </li>
    <li> If you have overridden the message format version as instructed above, then you need to do one more rolling restart to
        upgrade it to its latest version. Once all (or most) consumers have been upgraded to 0.11.0 or later,
        change log.message.format.version to 1.1 on each broker and restart them one by one. Note that the older Scala consumer
        does not support the new message format introduced in 0.11, so to avoid the performance cost of down-conversion (or to
        take advantage of <a href="#upgrade_11_exactly_once_semantics">exactly once semantics</a>), the newer Java consumer must be used.</li>
</ol>

<p><b>Additional Upgrade Notes:</b></p>

<ol>
    <li>If you are willing to accept downtime, you can simply take all the brokers down, update the code and start them back up. They will start
        with the new protocol by default.</li>
    <li>Bumping the protocol version and restarting can be done any time after the brokers are upgraded. It does not have to be immediately after.
        Similarly for the message format version.</li>
    <li>If you are using Java8 method references in your Kafka Streams code you might need to update your code to resolve method ambiguties.
        Hot-swapping the jar-file only might not work.</li>
</ol>

<h5><a id="upgrade_111_notable" href="#upgrade_111_notable">Notable changes in 1.1.1</a></h5>
<ul>
    <li> New Kafka Streams configuration parameter <code>upgrade.from</code> added that allows rolling bounce upgrade from version 0.10.0.x </li>
    <li> See the <a href="/{{version}}/documentation/streams/upgrade-guide.html"><b>Kafka Streams upgrade guide</b></a> for details about this new config.
</ul>

<h5><a id="upgrade_110_notable" href="#upgrade_110_notable">Notable changes in 1.1.0</a></h5>
<ul>
    <li>The kafka artifact in Maven no longer depends on log4j or slf4j-log4j12. Similarly to the kafka-clients artifact, users
        can now choose the logging back-end by including the appropriate slf4j module (slf4j-log4j12, logback, etc.). The release
        tarball still includes log4j and slf4j-log4j12.</li>
    <li><a href="https://cwiki.apache.org/confluence/x/uaBzB">KIP-225</a> changed the metric "records.lag" to use tags for topic and partition. The original version with the name format "{topic}-{partition}.records-lag" is deprecated and will be removed in 2.0.0.</li>
    <li>Kafka Streams is more robust against broker communication errors. Instead of stopping the Kafka Streams client with a fatal exception,
	Kafka Streams tries to self-heal and reconnect to the cluster. Using the new <code>AdminClient</code> you have better control of how often
	Kafka Streams retries and can <a href="/{{version}}/documentation/streams/developer-guide/config-streams">configure</a>
	fine-grained timeouts (instead of hard coded retries as in older version).</li>
    <li>Kafka Streams rebalance time was reduced further making Kafka Streams more responsive.</li>
    <li>Kafka Connect now supports message headers in both sink and source connectors, and to manipulate them via simple message transforms. Connectors must be changed to explicitly use them. A new <code>HeaderConverter</code> is introduced to control how headers are (de)serialized, and the new "SimpleHeaderConverter" is used by default to use string representations of values.</li>
    <li>kafka.tools.DumpLogSegments now automatically sets deep-iteration option if print-data-log is enabled
        explicitly or implicitly due to any of the other options like decoder.</li>
</ul>

<h5><a id="upgrade_110_new_protocols" href="#upgrade_110_new_protocols">New Protocol Versions</a></h5>
<ul>
    <li> <a href="https://cwiki.apache.org/confluence/display/KAFKA/KIP-226+-+Dynamic+Broker+Configuration">KIP-226</a> introduced DescribeConfigs Request/Response v1.</li>
    <li> <a href="https://cwiki.apache.org/confluence/display/KAFKA/KIP-227%3A+Introduce+Incremental+FetchRequests+to+Increase+Partition+Scalability">KIP-227</a> introduced Fetch Request/Response v7.</li>
</ul>

<h5><a id="upgrade_110_streams_from_10" href="#upgrade_110_streams_from_10">Upgrading a 1.0 Kafka Streams Application</a></h5>
<ul>
    <li> Upgrading your Streams application from 1.0 to 1.1 does not require a broker upgrade.
        A Kafka Streams 1.1 application can connect to 1.0, 0.11.0, 0.10.2 and 0.10.1 brokers (it is not possible to connect to 0.10.0 brokers though). </li>
    <li> See <a href="/{{version}}/documentation/streams/upgrade-guide#streams_api_changes_110">Streams API changes in 1.1.0</a> for more details. </li>
</ul>

<h4><a id="upgrade_1_0_0" href="#upgrade_1_0_0">Upgrading from 0.8.x, 0.9.x, 0.10.0.x, 0.10.1.x, 0.10.2.x or 0.11.0.x to 1.0.0</a></h4>
<p>Kafka 1.0.0 introduces wire protocol changes. By following the recommended rolling upgrade plan below,
    you guarantee no downtime during the upgrade. However, please review the <a href="#upgrade_100_notable">notable changes in 1.0.0</a> before upgrading.
</p>

<p><b>For a rolling upgrade:</b></p>

<ol>
    <li> Update server.properties on all brokers and add the following properties. CURRENT_KAFKA_VERSION refers to the version you
        are upgrading from. CURRENT_MESSAGE_FORMAT_VERSION refers to the message format version currently in use. If you have previously
        overridden the message format version, you should keep its current value. Alternatively, if you are upgrading from a version prior
        to 0.11.0.x, then CURRENT_MESSAGE_FORMAT_VERSION should be set to match CURRENT_KAFKA_VERSION.
        <ul>
            <li>inter.broker.protocol.version=CURRENT_KAFKA_VERSION (e.g. 0.8.2, 0.9.0, 0.10.0, 0.10.1, 0.10.2, 0.11.0).</li>
            <li>log.message.format.version=CURRENT_MESSAGE_FORMAT_VERSION  (See <a href="#upgrade_10_performance_impact">potential performance impact
		following the upgrade</a> for the details on what this configuration does.)</li>
        </ul>
	If you are upgrading from 0.11.0.x and you have not overridden the message format, you must set
	both the message format version and the inter-broker protocol version to 0.11.0.
        <ul>
            <li>inter.broker.protocol.version=0.11.0</li>
            <li>log.message.format.version=0.11.0</li>
        </ul>
    </li>
    <li> Upgrade the brokers one at a time: shut down the broker, update the code, and restart it. </li>
    <li> Once the entire cluster is upgraded, bump the protocol version by editing <code>inter.broker.protocol.version</code> and setting it to 1.0.
    <li> Restart the brokers one by one for the new protocol version to take effect. </li>
    <li> If you have overridden the message format version as instructed above, then you need to do one more rolling restart to
        upgrade it to its latest version. Once all (or most) consumers have been upgraded to 0.11.0 or later,
        change log.message.format.version to 1.0 on each broker and restart them one by one. If you are upgrading from
        0.11.0 and log.message.format.version is set to 0.11.0, you can update the config and skip the rolling restart.
        Note that the older Scala consumer does not support the new message format introduced in 0.11, so to avoid the
        performance cost of down-conversion (or to take advantage of <a href="#upgrade_11_exactly_once_semantics">exactly once semantics</a>),
        the newer Java consumer must be used.</li>
</ol>

<p><b>Additional Upgrade Notes:</b></p>

<ol>
    <li>If you are willing to accept downtime, you can simply take all the brokers down, update the code and start them back up. They will start
        with the new protocol by default.</li>
    <li>Bumping the protocol version and restarting can be done any time after the brokers are upgraded. It does not have to be immediately after.
        Similarly for the message format version.</li>
</ol>

<h5><a id="upgrade_102_notable" href="#upgrade_102_notable">Notable changes in 1.0.2</a></h5>
<ul>
    <li> New Kafka Streams configuration parameter <code>upgrade.from</code> added that allows rolling bounce upgrade from version 0.10.0.x </li>
    <li> See the <a href="/{{version}}/documentation/streams/upgrade-guide.html"><b>Kafka Streams upgrade guide</b></a> for details about this new config.
</ul>

<h5><a id="upgrade_101_notable" href="#upgrade_101_notable">Notable changes in 1.0.1</a></h5>
<ul>
    <li>Restored binary compatibility of AdminClient's Options classes (e.g. CreateTopicsOptions, DeleteTopicsOptions, etc.) with
        0.11.0.x. Binary (but not source) compatibility had been broken inadvertently in 1.0.0.</li>
</ul>

<h5><a id="upgrade_100_notable" href="#upgrade_100_notable">Notable changes in 1.0.0</a></h5>
<ul>
    <li>Topic deletion is now enabled by default, since the functionality is now stable. Users who wish to
        to retain the previous behavior should set the broker config <code>delete.topic.enable</code> to <code>false</code>. Keep in mind that topic deletion removes data and the operation is not reversible (i.e. there is no "undelete" operation)</li>
    <li>For topics that support timestamp search if no offset can be found for a partition, that partition is now included in the search result with a null offset value. Previously, the partition was not included in the map.
        This change was made to make the search behavior consistent with the case of topics not supporting timestamp search.
    <li>If the <code>inter.broker.protocol.version</code> is 1.0 or later, a broker will now stay online to serve replicas
        on live log directories even if there are offline log directories. A log directory may become offline due to IOException
        caused by hardware failure. Users need to monitor the per-broker metric <code>offlineLogDirectoryCount</code> to check
        whether there is offline log directory. </li>
    <li>Added KafkaStorageException which is a retriable exception. KafkaStorageException will be converted to NotLeaderForPartitionException in the response
        if the version of the client's FetchRequest or ProducerRequest does not support KafkaStorageException. </li>
    <li>-XX:+DisableExplicitGC was replaced by -XX:+ExplicitGCInvokesConcurrent in the default JVM settings. This helps
        avoid out of memory exceptions during allocation of native memory by direct buffers in some cases.</li>
    <li>The overridden <code>handleError</code> method implementations have been removed from the following deprecated classes in
        the <code>kafka.api</code> package: <code>FetchRequest</code>, <code>GroupCoordinatorRequest</code>, <code>OffsetCommitRequest</code>,
        <code>OffsetFetchRequest</code>, <code>OffsetRequest</code>, <code>ProducerRequest</code>, and <code>TopicMetadataRequest</code>.
        This was only intended for use on the broker, but it is no longer in use and the implementations have not been maintained.
        A stub implementation has been retained for binary compatibility.</li>
    <li>The Java clients and tools now accept any string as a client-id.</li>
    <li>The deprecated tool <code>kafka-consumer-offset-checker.sh</code> has been removed. Use <code>kafka-consumer-groups.sh</code> to get consumer group details.</li>
    <li>SimpleAclAuthorizer now logs access denials to the authorizer log by default.</li>
    <li>Authentication failures are now reported to clients as one of the subclasses of <code>AuthenticationException</code>.
        No retries will be performed if a client connection fails authentication.</li>
    <li>Custom <code>SaslServer</code> implementations may throw <code>SaslAuthenticationException</code> to provide an error
        message to return to clients indicating the reason for authentication failure. Implementors should take care not to include
        any security-critical information in the exception message that should not be leaked to unauthenticated clients.</li>
    <li>The <code>app-info</code> mbean registered with JMX to provide version and commit id will be deprecated and replaced with
        metrics providing these attributes.</li>
    <li>Kafka metrics may now contain non-numeric values. <code>org.apache.kafka.common.Metric#value()</code> has been deprecated and
        will return <code>0.0</code> in such cases to minimise the probability of breaking users who read the value of every client
        metric (via a <code>MetricsReporter</code> implementation or by calling the <code>metrics()</code> method).
        <code>org.apache.kafka.common.Metric#metricValue()</code> can be used to retrieve numeric and non-numeric metric values.</li>
    <li>Every Kafka rate metric now has a corresponding cumulative count metric with the suffix <code>-total</code>
        to simplify downstream processing. For example, <code>records-consumed-rate</code> has a corresponding
        metric named <code>records-consumed-total</code>.</li>
    <li>Mx4j will only be enabled if the system property <code>kafka_mx4jenable</code> is set to <code>true</code>. Due to a logic
        inversion bug, it was previously enabled by default and disabled if <code>kafka_mx4jenable</code> was set to <code>true</code>.</li>
    <li>The package <code>org.apache.kafka.common.security.auth</code> in the clients jar has been made public and added to the javadocs.
        Internal classes which had previously been located in this package have been moved elsewhere.</li>
    <li>When using an Authorizer and a user doesn't have required permissions on a topic, the broker
        will return TOPIC_AUTHORIZATION_FAILED errors to requests irrespective of topic existence on broker.
        If the user have required permissions and the topic doesn't exists, then the UNKNOWN_TOPIC_OR_PARTITION
        error code will be returned. </li>
    <li>config/consumer.properties file updated to use new consumer config properties.</li>
</ul>

<h5><a id="upgrade_100_new_protocols" href="#upgrade_100_new_protocols">New Protocol Versions</a></h5>
<ul>
    <li> <a href="https://cwiki.apache.org/confluence/display/KAFKA/KIP-112%3A+Handle+disk+failure+for+JBOD">KIP-112</a>: LeaderAndIsrRequest v1 introduces a partition-level <code>is_new</code> field. </li>
    <li> <a href="https://cwiki.apache.org/confluence/display/KAFKA/KIP-112%3A+Handle+disk+failure+for+JBOD">KIP-112</a>: UpdateMetadataRequest v4 introduces a partition-level <code>offline_replicas</code> field. </li>
    <li> <a href="https://cwiki.apache.org/confluence/display/KAFKA/KIP-112%3A+Handle+disk+failure+for+JBOD">KIP-112</a>: MetadataResponse v5 introduces a partition-level <code>offline_replicas</code> field. </li>
    <li> <a href="https://cwiki.apache.org/confluence/display/KAFKA/KIP-112%3A+Handle+disk+failure+for+JBOD">KIP-112</a>: ProduceResponse v4 introduces error code for KafkaStorageException. </li>
    <li> <a href="https://cwiki.apache.org/confluence/display/KAFKA/KIP-112%3A+Handle+disk+failure+for+JBOD">KIP-112</a>: FetchResponse v6 introduces error code for KafkaStorageException. </li>
    <li> <a href="https://cwiki.apache.org/confluence/display/KAFKA/KIP-152+-+Improve+diagnostics+for+SASL+authentication+failures">KIP-152</a>:
         SaslAuthenticate request has been added to enable reporting of authentication failures. This request will
         be used if the SaslHandshake request version is greater than 0. </li>
</ul>

<h5><a id="upgrade_100_streams_from_0110" href="#upgrade_100_streams_from_0110">Upgrading a 0.11.0 Kafka Streams Application</a></h5>
<ul>
    <li> Upgrading your Streams application from 0.11.0 to 1.0 does not require a broker upgrade.
         A Kafka Streams 1.0 application can connect to 0.11.0, 0.10.2 and 0.10.1 brokers (it is not possible to connect to 0.10.0 brokers though).
         However, Kafka Streams 1.0 requires 0.10 message format or newer and does not work with older message formats. </li>
    <li> If you are monitoring on streams metrics, you will need make some changes to the metrics names in your reporting and monitoring code, because the metrics sensor hierarchy was changed. </li>
    <li> There are a few public APIs including <code>ProcessorContext#schedule()</code>, <code>Processor#punctuate()</code> and <code>KStreamBuilder</code>, <code>TopologyBuilder</code> are being deprecated by new APIs.
         We recommend making corresponding code changes, which should be very minor since the new APIs look quite similar, when you upgrade.
    <li> See <a href="/{{version}}/documentation/streams/upgrade-guide#streams_api_changes_100">Streams API changes in 1.0.0</a> for more details. </li>
</ul>

<h5><a id="upgrade_100_streams_from_0102" href="#upgrade_100_streams_from_0102">Upgrading a 0.10.2 Kafka Streams Application</a></h5>
<ul>
    <li> Upgrading your Streams application from 0.10.2 to 1.0 does not require a broker upgrade.
         A Kafka Streams 1.0 application can connect to 1.0, 0.11.0, 0.10.2 and 0.10.1 brokers (it is not possible to connect to 0.10.0 brokers though). </li>
    <li> If you are monitoring on streams metrics, you will need make some changes to the metrics names in your reporting and monitoring code, because the metrics sensor hierarchy was changed. </li>
    <li> There are a few public APIs including <code>ProcessorContext#schedule()</code>, <code>Processor#punctuate()</code> and <code>KStreamBuilder</code>, <code>TopologyBuilder</code> are being deprecated by new APIs.
         We recommend making corresponding code changes, which should be very minor since the new APIs look quite similar, when you upgrade.
    <li> If you specify customized <code>key.serde</code>, <code>value.serde</code> and <code>timestamp.extractor</code> in configs, it is recommended to use their replaced configure parameter as these configs are deprecated. </li>
    <li> See <a href="/{{version}}/documentation/streams/upgrade-guide#streams_api_changes_0110">Streams API changes in 0.11.0</a> for more details. </li>
</ul>

<h5><a id="upgrade_100_streams_from_0101" href="#upgrade_1100_streams_from_0101">Upgrading a 0.10.1 Kafka Streams Application</a></h5>
<ul>
    <li> Upgrading your Streams application from 0.10.1 to 1.0 does not require a broker upgrade.
         A Kafka Streams 1.0 application can connect to 1.0, 0.11.0, 0.10.2 and 0.10.1 brokers (it is not possible to connect to 0.10.0 brokers though). </li>
    <li> You need to recompile your code. Just swapping the Kafka Streams library jar file will not work and will break your application. </li>
    <li> If you are monitoring on streams metrics, you will need make some changes to the metrics names in your reporting and monitoring code, because the metrics sensor hierarchy was changed. </li>
    <li> There are a few public APIs including <code>ProcessorContext#schedule()</code>, <code>Processor#punctuate()</code> and <code>KStreamBuilder</code>, <code>TopologyBuilder</code> are being deprecated by new APIs.
         We recommend making corresponding code changes, which should be very minor since the new APIs look quite similar, when you upgrade.
    <li> If you specify customized <code>key.serde</code>, <code>value.serde</code> and <code>timestamp.extractor</code> in configs, it is recommended to use their replaced configure parameter as these configs are deprecated. </li>
    <li> If you use a custom (i.e., user implemented) timestamp extractor, you will need to update this code, because the <code>TimestampExtractor</code> interface was changed. </li>
    <li> If you register custom metrics, you will need to update this code, because the <code>StreamsMetric</code> interface was changed. </li>
    <li> See <a href="/{{version}}/documentation/streams/upgrade-guide#streams_api_changes_100">Streams API changes in 1.0.0</a>,
         <a href="/{{version}}/documentation/streams/upgrade-guide#streams_api_changes_0110">Streams API changes in 0.11.0</a> and
         <a href="/{{version}}/documentation/streams/upgrade-guide#streams_api_changes_0102">Streams API changes in 0.10.2</a> for more details. </li>
</ul>

<h5><a id="upgrade_100_streams_from_0100" href="#upgrade_100_streams_from_0100">Upgrading a 0.10.0 Kafka Streams Application</a></h5>
<ul>
    <li> Upgrading your Streams application from 0.10.0 to 1.0 does require a <a href="#upgrade_10_1">broker upgrade</a> because a Kafka Streams 1.0 application can only connect to 0.1, 0.11.0, 0.10.2, or 0.10.1 brokers. </li>
    <li> There are couple of API changes, that are not backward compatible (cf. <a href="/{{version}}/documentation/streams/upgrade-guide#streams_api_changes_100">Streams API changes in 1.0.0</a>,
         <a href="/{{version}}/documentation/streams#streams_api_changes_0110">Streams API changes in 0.11.0</a>,
         <a href="/{{version}}/documentation/streams#streams_api_changes_0102">Streams API changes in 0.10.2</a>, and
         <a href="/{{version}}/documentation/streams#streams_api_changes_0101">Streams API changes in 0.10.1</a> for more details).
         Thus, you need to update and recompile your code. Just swapping the Kafka Streams library jar file will not work and will break your application. </li>
    <li> Upgrading from 0.10.0.x to 1.0.2 requires two rolling bounces with config <code>upgrade.from="0.10.0"</code> set for first upgrade phase
        (cf. <a href="https://cwiki.apache.org/confluence/display/KAFKA/KIP-268%3A+Simplify+Kafka+Streams+Rebalance+Metadata+Upgrade">KIP-268</a>).
        As an alternative, an offline upgrade is also possible.
        <ul>
            <li> prepare your application instances for a rolling bounce and make sure that config <code>upgrade.from</code> is set to <code>"0.10.0"</code> for new version 0.11.0.3 </li>
            <li> bounce each instance of your application once </li>
            <li> prepare your newly deployed 1.0.2 application instances for a second round of rolling bounces; make sure to remove the value for config <code>upgrade.from</code> </li>
            <li> bounce each instance of your application once more to complete the upgrade </li>
        </ul>
    </li>
    <li> Upgrading from 0.10.0.x to 1.0.0 or 1.0.1 requires an offline upgrade (rolling bounce upgrade is not supported)

        <ul>
            <li> stop all old (0.10.0.x) application instances </li>
            <li> update your code and swap old code and jar file with new code and new jar file </li>
            <li> restart all new (1.0.0 or 1.0.1) application instances </li>
        </ul>
    </li>
</ul>

<h4><a id="upgrade_11_0_0" href="#upgrade_11_0_0">Upgrading from 0.8.x, 0.9.x, 0.10.0.x, 0.10.1.x or 0.10.2.x to 0.11.0.0</a></h4>
<p>Kafka 0.11.0.0 introduces a new message format version as well as wire protocol changes. By following the recommended rolling upgrade plan below,
  you guarantee no downtime during the upgrade. However, please review the <a href="#upgrade_1100_notable">notable changes in 0.11.0.0</a> before upgrading.
</p>

<p>Starting with version 0.10.2, Java clients (producer and consumer) have acquired the ability to communicate with older brokers. Version 0.11.0
    clients can talk to version 0.10.0 or newer brokers. However, if your brokers are older than 0.10.0, you must upgrade all the brokers in the
    Kafka cluster before upgrading your clients. Version 0.11.0 brokers support 0.8.x and newer clients.
</p>

<p><b>For a rolling upgrade:</b></p>

<ol>
    <li> Update server.properties on all brokers and add the following properties. CURRENT_KAFKA_VERSION refers to the version you
      are upgrading from. CURRENT_MESSAGE_FORMAT_VERSION refers to the current message format version currently in use. If you have
      not overridden the message format previously, then CURRENT_MESSAGE_FORMAT_VERSION should be set to match CURRENT_KAFKA_VERSION.
        <ul>
            <li>inter.broker.protocol.version=CURRENT_KAFKA_VERSION (e.g. 0.8.2, 0.9.0, 0.10.0, 0.10.1 or 0.10.2).</li>
            <li>log.message.format.version=CURRENT_MESSAGE_FORMAT_VERSION  (See <a href="#upgrade_10_performance_impact">potential performance impact
        following the upgrade</a> for the details on what this configuration does.)</li>
        </ul>
    </li>
    <li> Upgrade the brokers one at a time: shut down the broker, update the code, and restart it. </li>
    <li> Once the entire cluster is upgraded, bump the protocol version by editing <code>inter.broker.protocol.version</code> and setting it to 0.11.0, but
      do not change <code>log.message.format.version</code> yet. </li>
    <li> Restart the brokers one by one for the new protocol version to take effect. </li>
    <li> Once all (or most) consumers have been upgraded to 0.11.0 or later, then change log.message.format.version to 0.11.0 on each
      broker and restart them one by one. Note that the older Scala consumer does not support the new message format, so to avoid
      the performance cost of down-conversion (or to take advantage of <a href="#upgrade_11_exactly_once_semantics">exactly once semantics</a>),
      the new Java consumer must be used.</li>
</ol>

<p><b>Additional Upgrade Notes:</b></p>

<ol>
  <li>If you are willing to accept downtime, you can simply take all the brokers down, update the code and start them back up. They will start
    with the new protocol by default.</li>
  <li>Bumping the protocol version and restarting can be done any time after the brokers are upgraded. It does not have to be immediately after.
    Similarly for the message format version.</li>
  <li>It is also possible to enable the 0.11.0 message format on individual topics using the topic admin tool (<code>bin/kafka-topics.sh</code>)
    prior to updating the global setting <code>log.message.format.version</code>.</li>
  <li>If you are upgrading from a version prior to 0.10.0, it is NOT necessary to first update the message format to 0.10.0
    before you switch to 0.11.0.</li>
</ol>

<h5><a id="upgrade_1100_streams_from_0102" href="#upgrade_1100_streams_from_0102">Upgrading a 0.10.2 Kafka Streams Application</a></h5>
<ul>
    <li> Upgrading your Streams application from 0.10.2 to 0.11.0 does not require a broker upgrade.
         A Kafka Streams 0.11.0 application can connect to 0.11.0, 0.10.2 and 0.10.1 brokers (it is not possible to connect to 0.10.0 brokers though). </li>
    <li> If you specify customized <code>key.serde</code>, <code>value.serde</code> and <code>timestamp.extractor</code> in configs, it is recommended to use their replaced configure parameter as these configs are deprecated. </li>
    <li> See <a href="/{{version}}/documentation/streams/upgrade-guide#streams_api_changes_0110">Streams API changes in 0.11.0</a> for more details. </li>
</ul>

<h5><a id="upgrade_1100_streams_from_0101" href="#upgrade_1100_streams_from_0101">Upgrading a 0.10.1 Kafka Streams Application</a></h5>
<ul>
    <li> Upgrading your Streams application from 0.10.1 to 0.11.0 does not require a broker upgrade.
         A Kafka Streams 0.11.0 application can connect to 0.11.0, 0.10.2 and 0.10.1 brokers (it is not possible to connect to 0.10.0 brokers though). </li>
    <li> You need to recompile your code. Just swapping the Kafka Streams library jar file will not work and will break your application. </li>
    <li> If you specify customized <code>key.serde</code>, <code>value.serde</code> and <code>timestamp.extractor</code> in configs, it is recommended to use their replaced configure parameter as these configs are deprecated. </li>
    <li> If you use a custom (i.e., user implemented) timestamp extractor, you will need to update this code, because the <code>TimestampExtractor</code> interface was changed. </li>
    <li> If you register custom metrics, you will need to update this code, because the <code>StreamsMetric</code> interface was changed. </li>
    <li> See <a href="/{{version}}/documentation/streams/upgrade-guide#streams_api_changes_0110">Streams API changes in 0.11.0</a> and
         <a href="/{{version}}/documentation/streams/upgrade-guide#streams_api_changes_0102">Streams API changes in 0.10.2</a> for more details. </li>
</ul>

<h5><a id="upgrade_1100_streams_from_0100" href="#upgrade_1100_streams_from_0100">Upgrading a 0.10.0 Kafka Streams Application</a></h5>
<ul>
    <li> Upgrading your Streams application from 0.10.0 to 0.11.0 does require a <a href="#upgrade_10_1">broker upgrade</a> because a Kafka Streams 0.11.0 application can only connect to 0.11.0, 0.10.2, or 0.10.1 brokers. </li>
    <li> There are couple of API changes, that are not backward compatible (cf. <a href="/{{version}}/documentation/streams#streams_api_changes_0110">Streams API changes in 0.11.0</a>,
         <a href="/{{version}}/documentation/streams#streams_api_changes_0102">Streams API changes in 0.10.2</a>, and
         <a href="/{{version}}/documentation/streams#streams_api_changes_0101">Streams API changes in 0.10.1</a> for more details).
         Thus, you need to update and recompile your code. Just swapping the Kafka Streams library jar file will not work and will break your application. </li>
    <li> Upgrading from 0.10.0.x to 0.11.0.3 requires two rolling bounces with config <code>upgrade.from="0.10.0"</code> set for first upgrade phase
        (cf. <a href="https://cwiki.apache.org/confluence/display/KAFKA/KIP-268%3A+Simplify+Kafka+Streams+Rebalance+Metadata+Upgrade">KIP-268</a>).
        As an alternative, an offline upgrade is also possible.
        <ul>
            <li> prepare your application instances for a rolling bounce and make sure that config <code>upgrade.from</code> is set to <code>"0.10.0"</code> for new version 0.11.0.3 </li>
            <li> bounce each instance of your application once </li>
            <li> prepare your newly deployed 0.11.0.3 application instances for a second round of rolling bounces; make sure to remove the value for config <code>upgrade.from</code> </li>
            <li> bounce each instance of your application once more to complete the upgrade </li>
        </ul>
    </li>
    <li> Upgrading from 0.10.0.x to 0.11.0.0, 0.11.0.1, or 0.11.0.2 requires an offline upgrade (rolling bounce upgrade is not supported)
        <ul>
            <li> stop all old (0.10.0.x) application instances </li>
            <li> update your code and swap old code and jar file with new code and new jar file </li>
            <li> restart all new (0.11.0.0 , 0.11.0.1, or 0.11.0.2) application instances </li>
        </ul>
    </li>
</ul>

<h5><a id="upgrade_1103_notable" href="#upgrade_1103_notable">Notable changes in 0.11.0.3</a></h5>
<ul>
<li> New Kafka Streams configuration parameter <code>upgrade.from</code> added that allows rolling bounce upgrade from version 0.10.0.x </li>
<li> See the <a href="/{{version}}/documentation/streams/upgrade-guide.html"><b>Kafka Streams upgrade guide</b></a> for details about this new config.
</ul>

<h5><a id="upgrade_1100_notable" href="#upgrade_1100_notable">Notable changes in 0.11.0.0</a></h5>
<ul>
    <li>Unclean leader election is now disabled by default. The new default favors durability over availability. Users who wish to
        to retain the previous behavior should set the broker config <code>unclean.leader.election.enable</code> to <code>true</code>.</li>
    <li>Producer configs <code>block.on.buffer.full</code>, <code>metadata.fetch.timeout.ms</code> and <code>timeout.ms</code> have been
        removed. They were initially deprecated in Kafka 0.9.0.0.</li>
    <li>The <code>offsets.topic.replication.factor</code> broker config is now enforced upon auto topic creation. Internal
        auto topic creation will fail with a GROUP_COORDINATOR_NOT_AVAILABLE error until the cluster size meets this
        replication factor requirement.</li>
    <li> When compressing data with snappy, the producer and broker will use the compression scheme's default block size (2 x 32 KB)
         instead of 1 KB in order to improve the compression ratio. There have been reports of data compressed with the smaller
         block size being 50% larger than when compressed with the larger block size. For the snappy case, a producer with 5000
         partitions will require an additional 315 MB of JVM heap.</li>
    <li> Similarly, when compressing data with gzip, the producer and broker will use 8 KB instead of 1 KB as the buffer size. The default
         for gzip is excessively low (512 bytes). </li>
    <li>The broker configuration <code>max.message.bytes</code> now applies to the total size of a batch of messages.
        Previously the setting applied to batches of compressed messages, or to non-compressed messages individually.
        A message batch may consist of only a single message, so in most cases, the limitation on the size of
        individual messages is only reduced by the overhead of the batch format. However, there are some subtle implications
        for message format conversion (see <a href="#upgrade_11_message_format">below</a> for more detail). Note also
        that while previously the broker would ensure that at least one message is returned in each fetch request (regardless of the
        total and partition-level fetch sizes), the same behavior now applies to one message batch.</li>
    <li>GC log rotation is enabled by default, see KAFKA-3754 for details.</li>
    <li>Deprecated constructors of RecordMetadata, MetricName and Cluster classes have been removed.</li>
    <li>Added user headers support through a new Headers interface providing user headers read and write access.</li>
    <li>ProducerRecord and ConsumerRecord expose the new Headers API via <code>Headers headers()</code> method call.</li>
    <li>ExtendedSerializer and ExtendedDeserializer interfaces are introduced to support serialization and deserialization for headers. Headers will be ignored if the configured serializer and deserializer are not the above classes.</li>
    <li>A new config, <code>group.initial.rebalance.delay.ms</code>, was introduced.
        This config specifies the time, in milliseconds, that the <code>GroupCoordinator</code> will delay the initial consumer rebalance.
        The rebalance will be further delayed by the value of <code>group.initial.rebalance.delay.ms</code> as new members join the group, up to a maximum of <code>max.poll.interval.ms</code>.
        The default value for this is 3 seconds.
        During development and testing it might be desirable to set this to 0 in order to not delay test execution time.
    </li>
    <li><code>org.apache.kafka.common.Cluster#partitionsForTopic</code>, <code>partitionsForNode</code> and <code>availablePartitionsForTopic</code> methods
        will return an empty list instead of <code>null</code> (which is considered a bad practice) in case the metadata for the required topic does not exist.
    </li>
    <li>Streams API configuration parameters <code>timestamp.extractor</code>, <code>key.serde</code>, and <code>value.serde</code> were deprecated and
        replaced by <code>default.timestamp.extractor</code>, <code>default.key.serde</code>, and <code>default.value.serde</code>, respectively.
    </li>
    <li>For offset commit failures in the Java consumer's <code>commitAsync</code> APIs, we no longer expose the underlying
        cause when instances of <code>RetriableCommitFailedException</code> are passed to the commit callback. See
        <a href="https://issues.apache.org/jira/browse/KAFKA-5052">KAFKA-5052</a>  for more detail.
    </li>
</ul>

<h5><a id="upgrade_1100_new_protocols" href="#upgrade_1100_new_protocols">New Protocol Versions</a></h5>
<ul>
    <li> <a href="https://cwiki.apache.org/confluence/display/KAFKA/KIP-107%3A+Add+purgeDataBefore()+API+in+AdminClient">KIP-107</a>: FetchRequest v5 introduces a partition-level <code>log_start_offset</code> field. </li>
    <li> <a href="https://cwiki.apache.org/confluence/display/KAFKA/KIP-107%3A+Add+purgeDataBefore()+API+in+AdminClient">KIP-107</a>: FetchResponse v5 introduces a partition-level <code>log_start_offset</code> field. </li>
    <li> <a href="https://cwiki.apache.org/confluence/display/KAFKA/KIP-82+-+Add+Record+Headers">KIP-82</a>: ProduceRequest v3 introduces an array of <code>header</code> in the message protocol, containing <code>key</code> field and <code>value</code> field.</li>
    <li> <a href="https://cwiki.apache.org/confluence/display/KAFKA/KIP-82+-+Add+Record+Headers">KIP-82</a>: FetchResponse v5 introduces an array of <code>header</code> in the message protocol, containing <code>key</code> field and <code>value</code> field.</li>
</ul>

<h5><a id="upgrade_11_exactly_once_semantics" href="#upgrade_11_exactly_once_semantics">Notes on Exactly Once Semantics</a></h5>
<p>Kafka 0.11.0 includes support for idempotent and transactional capabilities in the producer. Idempotent delivery
  ensures that messages are delivered exactly once to a particular topic partition during the lifetime of a single producer.
  Transactional delivery allows producers to send data to multiple partitions such that either all messages are successfully
  delivered, or none of them are. Together, these capabilities enable "exactly once semantics" in Kafka. More details on these
  features are available in the user guide, but below we add a few specific notes on enabling them in an upgraded cluster.
  Note that enabling EoS is not required and there is no impact on the broker's behavior if unused.</p>

<ol>
  <li>Only the new Java producer and consumer support exactly once semantics.</li>
  <li>These features depend crucially on the <a href="#upgrade_11_message_format">0.11.0 message format</a>. Attempting to use them
    on an older format will result in unsupported version errors.</li>
  <li>Transaction state is stored in a new internal topic <code>__transaction_state</code>. This topic is not created until the
    the first attempt to use a transactional request API. Similar to the consumer offsets topic, there are several settings
    to control the topic's configuration. For example, <code>transaction.state.log.min.isr</code> controls the minimum ISR for
    this topic. See the configuration section in the user guide for a full list of options.</li>
  <li>For secure clusters, the transactional APIs require new ACLs which can be turned on with the <code>bin/kafka-acls.sh</code>.
    tool.</li>
  <li>EoS in Kafka introduces new request APIs and modifies several existing ones. See
    <a href="https://cwiki.apache.org/confluence/display/KAFKA/KIP-98+-+Exactly+Once+Delivery+and+Transactional+Messaging#KIP-98-ExactlyOnceDeliveryandTransactionalMessaging-RPCProtocolSummary">KIP-98</a>
    for the full details</li>
</ol>

<h5><a id="upgrade_11_message_format" href="#upgrade_11_message_format">Notes on the new message format in 0.11.0</a></h5>
<p>The 0.11.0 message format includes several major enhancements in order to support better delivery semantics for the producer
  (see <a href="https://cwiki.apache.org/confluence/display/KAFKA/KIP-98+-+Exactly+Once+Delivery+and+Transactional+Messaging">KIP-98</a>)
  and improved replication fault tolerance
  (see <a href="https://cwiki.apache.org/confluence/display/KAFKA/KIP-101+-+Alter+Replication+Protocol+to+use+Leader+Epoch+rather+than+High+Watermark+for+Truncation">KIP-101</a>).
  Although the new format contains more information to make these improvements possible, we have made the batch format much
  more efficient. As long as the number of messages per batch is more than 2, you can expect lower overall overhead. For smaller
  batches, however, there may be a small performance impact. See <a href="bit.ly/kafka-eos-perf">here</a> for the results of our
  initial performance analysis of the new message format. You can also find more detail on the message format in the
  <a href="https://cwiki.apache.org/confluence/display/KAFKA/KIP-98+-+Exactly+Once+Delivery+and+Transactional+Messaging#KIP-98-ExactlyOnceDeliveryandTransactionalMessaging-MessageFormat">KIP-98</a> proposal.
</p>
<p>One of the notable differences in the new message format is that even uncompressed messages are stored together as a single batch.
  This has a few implications for the broker configuration <code>max.message.bytes</code>, which limits the size of a single batch. First,
  if an older client produces messages to a topic partition using the old format, and the messages are individually smaller than
  <code>max.message.bytes</code>, the broker may still reject them after they are merged into a single batch during the up-conversion process.
  Generally this can happen when the aggregate size of the individual messages is larger than <code>max.message.bytes</code>. There is a similar
  effect for older consumers reading messages down-converted from the new format: if the fetch size is not set at least as large as
  <code>max.message.bytes</code>, the consumer may not be able to make progress even if the individual uncompressed messages are smaller
  than the configured fetch size. This behavior does not impact the Java client for 0.10.1.0 and later since it uses an updated fetch protocol
  which ensures that at least one message can be returned even if it exceeds the fetch size. To get around these problems, you should ensure
  1) that the producer's batch size is not set larger than <code>max.message.bytes</code>, and 2) that the consumer's fetch size is set at
  least as large as <code>max.message.bytes</code>.
</p>
<p>Most of the discussion on the performance impact of <a href="#upgrade_10_performance_impact">upgrading to the 0.10.0 message format</a>
  remains pertinent to the 0.11.0 upgrade. This mainly affects clusters that are not secured with TLS since "zero-copy" transfer
  is already not possible in that case. In order to avoid the cost of down-conversion, you should ensure that consumer applications
  are upgraded to the latest 0.11.0 client. Significantly, since the old consumer has been deprecated in 0.11.0.0, it does not support
  the new message format. You must upgrade to use the new consumer to use the new message format without the cost of down-conversion.
  Note that 0.11.0 consumers support backwards compatibility with 0.10.0 brokers and upward, so it is possible to upgrade the
  clients first before the brokers.
</p>

<h4><a id="upgrade_10_2_0" href="#upgrade_10_2_0">Upgrading from 0.8.x, 0.9.x, 0.10.0.x or 0.10.1.x to 0.10.2.0</a></h4>
<p>0.10.2.0 has wire protocol changes. By following the recommended rolling upgrade plan below, you guarantee no downtime during the upgrade.
However, please review the <a href="#upgrade_1020_notable">notable changes in 0.10.2.0</a> before upgrading.
</p>

<p>Starting with version 0.10.2, Java clients (producer and consumer) have acquired the ability to communicate with older brokers. Version 0.10.2
clients can talk to version 0.10.0 or newer brokers. However, if your brokers are older than 0.10.0, you must upgrade all the brokers in the
Kafka cluster before upgrading your clients. Version 0.10.2 brokers support 0.8.x and newer clients.
</p>

<p><b>For a rolling upgrade:</b></p>

<ol>
    <li> Update server.properties file on all brokers and add the following properties:
        <ul>
            <li>inter.broker.protocol.version=CURRENT_KAFKA_VERSION (e.g. 0.8.2, 0.9.0, 0.10.0 or 0.10.1).</li>
            <li>log.message.format.version=CURRENT_KAFKA_VERSION  (See <a href="#upgrade_10_performance_impact">potential performance impact following the upgrade</a> for the details on what this configuration does.)
        </ul>
    </li>
    <li> Upgrade the brokers one at a time: shut down the broker, update the code, and restart it. </li>
    <li> Once the entire cluster is upgraded, bump the protocol version by editing inter.broker.protocol.version and setting it to 0.10.2. </li>
    <li> If your previous message format is 0.10.0, change log.message.format.version to 0.10.2 (this is a no-op as the message format is the same for 0.10.0, 0.10.1 and 0.10.2).
        If your previous message format version is lower than 0.10.0, do not change log.message.format.version yet - this parameter should only change once all consumers have been upgraded to 0.10.0.0 or later.</li>
    <li> Restart the brokers one by one for the new protocol version to take effect. </li>
    <li> If log.message.format.version is still lower than 0.10.0 at this point, wait until all consumers have been upgraded to 0.10.0 or later,
        then change log.message.format.version to 0.10.2 on each broker and restart them one by one. </li>
</ol>

<p><b>Note:</b> If you are willing to accept downtime, you can simply take all the brokers down, update the code and start all of them. They will start with the new protocol by default.

<p><b>Note:</b> Bumping the protocol version and restarting can be done any time after the brokers were upgraded. It does not have to be immediately after.

<h5><a id="upgrade_1020_streams_from_0101" href="#upgrade_1020_streams_from_0101">Upgrading a 0.10.1 Kafka Streams Application</a></h5>
<ul>
    <li> Upgrading your Streams application from 0.10.1 to 0.10.2 does not require a broker upgrade.
         A Kafka Streams 0.10.2 application can connect to 0.10.2 and 0.10.1 brokers (it is not possible to connect to 0.10.0 brokers though). </li>
    <li> You need to recompile your code. Just swapping the Kafka Streams library jar file will not work and will break your application. </li>
    <li> If you use a custom (i.e., user implemented) timestamp extractor, you will need to update this code, because the <code>TimestampExtractor</code> interface was changed. </li>
    <li> If you register custom metrics, you will need to update this code, because the <code>StreamsMetric</code> interface was changed. </li>
    <li> See <a href="/{{version}}/documentation/streams/upgrade-guide#streams_api_changes_0102">Streams API changes in 0.10.2</a> for more details. </li>
</ul>

<h5><a id="upgrade_1020_streams_from_0100" href="#upgrade_1020_streams_from_0100">Upgrading a 0.10.0 Kafka Streams Application</a></h5>
<ul>
    <li> Upgrading your Streams application from 0.10.0 to 0.10.2 does require a <a href="#upgrade_10_1">broker upgrade</a> because a Kafka Streams 0.10.2 application can only connect to 0.10.2 or 0.10.1 brokers. </li>
    <li> There are couple of API changes, that are not backward compatible (cf. <a href="/{{version}}/documentation/streams#streams_api_changes_0102">Streams API changes in 0.10.2</a> for more details).
         Thus, you need to update and recompile your code. Just swapping the Kafka Streams library jar file will not work and will break your application. </li>
    <li> Upgrading from 0.10.0.x to 0.10.2.2 requires two rolling bounces with config <code>upgrade.from="0.10.0"</code> set for first upgrade phase
         (cf. <a href="https://cwiki.apache.org/confluence/display/KAFKA/KIP-268%3A+Simplify+Kafka+Streams+Rebalance+Metadata+Upgrade">KIP-268</a>).
         As an alternative, an offline upgrade is also possible.
        <ul>
            <li> prepare your application instances for a rolling bounce and make sure that config <code>upgrade.from</code> is set to <code>"0.10.0"</code> for new version 0.10.2.2 </li>
            <li> bounce each instance of your application once </li>
            <li> prepare your newly deployed 0.10.2.2 application instances for a second round of rolling bounces; make sure to remove the value for config <code>upgrade.from</code> </li>
            <li> bounce each instance of your application once more to complete the upgrade </li>
        </ul>
    </li>
    <li> Upgrading from 0.10.0.x to 0.10.2.0 or 0.10.2.1 requires an offline upgrade (rolling bounce upgrade is not supported)
        <ul>
            <li> stop all old (0.10.0.x) application instances </li>
            <li> update your code and swap old code and jar file with new code and new jar file </li>
            <li> restart all new (0.10.2.0 or 0.10.2.1) application instances </li>
        </ul>
    </li>
</ul>

<h5><a id="upgrade_10202_notable" href="#upgrade_10202_notable">Notable changes in 0.10.2.2</a></h5>
<ul>
<li> New configuration parameter <code>upgrade.from</code> added that allows rolling bounce upgrade from version 0.10.0.x </li>
</ul>

<h5><a id="upgrade_10201_notable" href="#upgrade_10201_notable">Notable changes in 0.10.2.1</a></h5>
<ul>
  <li> The default values for two configurations of the StreamsConfig class were changed to improve the resiliency of Kafka Streams applications. The internal Kafka Streams producer <code>retries</code> default value was changed from 0 to 10. The internal Kafka Streams consumer <code>max.poll.interval.ms</code>  default value was changed from 300000 to <code>Integer.MAX_VALUE</code>.
  </li>
</ul>

<h5><a id="upgrade_1020_notable" href="#upgrade_1020_notable">Notable changes in 0.10.2.0</a></h5>
<ul>
    <li>The Java clients (producer and consumer) have acquired the ability to communicate with older brokers. Version 0.10.2 clients
        can talk to version 0.10.0 or newer brokers. Note that some features are not available or are limited when older brokers
        are used. </li>
    <li>Several methods on the Java consumer may now throw <code>InterruptException</code> if the calling thread is interrupted.
        Please refer to the <code>KafkaConsumer</code> Javadoc for a more in-depth explanation of this change.</li>
    <li>Java consumer now shuts down gracefully. By default, the consumer waits up to 30 seconds to complete pending requests.
        A new close API with timeout has been added to <code>KafkaConsumer</code> to control the maximum wait time.</li>
    <li>Multiple regular expressions separated by commas can be passed to MirrorMaker with the new Java consumer via the --whitelist option. This
        makes the behaviour consistent with MirrorMaker when used the old Scala consumer.</li>
    <li>Upgrading your Streams application from 0.10.1 to 0.10.2 does not require a broker upgrade.
        A Kafka Streams 0.10.2 application can connect to 0.10.2 and 0.10.1 brokers (it is not possible to connect to 0.10.0 brokers though).</li>
    <li>The Zookeeper dependency was removed from the Streams API. The Streams API now uses the Kafka protocol to manage internal topics instead of
        modifying Zookeeper directly. This eliminates the need for privileges to access Zookeeper directly and "StreamsConfig.ZOOKEEPER_CONFIG"
        should not be set in the Streams app any more. If the Kafka cluster is secured, Streams apps must have the required security privileges to create new topics.</li>
    <li>Several new fields including "security.protocol", "connections.max.idle.ms", "retry.backoff.ms", "reconnect.backoff.ms" and "request.timeout.ms" were added to
        StreamsConfig class. User should pay attention to the default values and set these if needed. For more details please refer to <a href="/{{version}}/documentation/#streamsconfigs">3.5 Kafka Streams Configs</a>.</li>
</ul>

<h5><a id="upgrade_1020_new_protocols" href="#upgrade_1020_new_protocols">New Protocol Versions</a></h5>
<ul>
    <li> <a href="https://cwiki.apache.org/confluence/display/KAFKA/KIP-88%3A+OffsetFetch+Protocol+Update">KIP-88</a>: OffsetFetchRequest v2 supports retrieval of offsets for all topics if the <code>topics</code> array is set to <code>null</code>. </li>
    <li> <a href="https://cwiki.apache.org/confluence/display/KAFKA/KIP-88%3A+OffsetFetch+Protocol+Update">KIP-88</a>: OffsetFetchResponse v2 introduces a top-level <code>error_code</code> field. </li>
    <li> <a href="https://cwiki.apache.org/confluence/display/KAFKA/KIP-103%3A+Separation+of+Internal+and+External+traffic">KIP-103</a>: UpdateMetadataRequest v3 introduces a <code>listener_name</code> field to the elements of the <code>end_points</code> array. </li>
    <li> <a href="https://cwiki.apache.org/confluence/display/KAFKA/KIP-108%3A+Create+Topic+Policy">KIP-108</a>: CreateTopicsRequest v1 introduces a <code>validate_only</code> field. </li>
    <li> <a href="https://cwiki.apache.org/confluence/display/KAFKA/KIP-108%3A+Create+Topic+Policy">KIP-108</a>: CreateTopicsResponse v1 introduces an <code>error_message</code> field to the elements of the <code>topic_errors</code> array. </li>
</ul>

<h4><a id="upgrade_10_1" href="#upgrade_10_1">Upgrading from 0.8.x, 0.9.x or 0.10.0.X to 0.10.1.0</a></h4>
0.10.1.0 has wire protocol changes. By following the recommended rolling upgrade plan below, you guarantee no downtime during the upgrade.
However, please notice the <a href="#upgrade_10_1_breaking">Potential breaking changes in 0.10.1.0</a> before upgrade.
<br>
Note: Because new protocols are introduced, it is important to upgrade your Kafka clusters before upgrading your clients (i.e. 0.10.1.x clients
only support 0.10.1.x or later brokers while 0.10.1.x brokers also support older clients).

<p><b>For a rolling upgrade:</b></p>

<ol>
    <li> Update server.properties file on all brokers and add the following properties:
        <ul>
            <li>inter.broker.protocol.version=CURRENT_KAFKA_VERSION (e.g. 0.8.2.0, 0.9.0.0 or 0.10.0.0).</li>
            <li>log.message.format.version=CURRENT_KAFKA_VERSION  (See <a href="#upgrade_10_performance_impact">potential performance impact following the upgrade</a> for the details on what this configuration does.)
        </ul>
    </li>
    <li> Upgrade the brokers one at a time: shut down the broker, update the code, and restart it. </li>
    <li> Once the entire cluster is upgraded, bump the protocol version by editing inter.broker.protocol.version and setting it to 0.10.1.0. </li>
    <li> If your previous message format is 0.10.0, change log.message.format.version to 0.10.1 (this is a no-op as the message format is the same for both 0.10.0 and 0.10.1).
         If your previous message format version is lower than 0.10.0, do not change log.message.format.version yet - this parameter should only change once all consumers have been upgraded to 0.10.0.0 or later.</li>
    <li> Restart the brokers one by one for the new protocol version to take effect. </li>
    <li> If log.message.format.version is still lower than 0.10.0 at this point, wait until all consumers have been upgraded to 0.10.0 or later,
         then change log.message.format.version to 0.10.1 on each broker and restart them one by one. </li>
</ol>

<p><b>Note:</b> If you are willing to accept downtime, you can simply take all the brokers down, update the code and start all of them. They will start with the new protocol by default.

<p><b>Note:</b> Bumping the protocol version and restarting can be done any time after the brokers were upgraded. It does not have to be immediately after.

<h5><a id="upgrade_1012_notable" href="#upgrade_1012_notable">Notable changes in 0.10.1.2</a></h5>
<ul>
    <li> New configuration parameter <code>upgrade.from</code> added that allows rolling bounce upgrade from version 0.10.0.x </li>
</ul>

<h5><a id="upgrade_10_1_breaking" href="#upgrade_10_1_breaking">Potential breaking changes in 0.10.1.0</a></h5>
<ul>
    <li> The log retention time is no longer based on last modified time of the log segments. Instead it will be based on the largest timestamp of the messages in a log segment.</li>
    <li> The log rolling time is no longer depending on log segment create time. Instead it is now based on the timestamp in the messages. More specifically. if the timestamp of the first message in the segment is T, the log will be rolled out when a new message has a timestamp greater than or equal to T + log.roll.ms </li>
    <li> The open file handlers of 0.10.0 will increase by ~33% because of the addition of time index files for each segment.</li>
    <li> The time index and offset index share the same index size configuration. Since each time index entry is 1.5x the size of offset index entry. User may need to increase log.index.size.max.bytes to avoid potential frequent log rolling. </li>
    <li> Due to the increased number of index files, on some brokers with large amount the log segments (e.g. >15K), the log loading process during the broker startup could be longer. Based on our experiment, setting the num.recovery.threads.per.data.dir to one may reduce the log loading time. </li>
</ul>

<h5><a id="upgrade_1010_streams_from_0100" href="#upgrade_1010_streams_from_0100">Upgrading a 0.10.0 Kafka Streams Application</a></h5>
<ul>
    <li> Upgrading your Streams application from 0.10.0 to 0.10.1 does require a <a href="#upgrade_10_1">broker upgrade</a> because a Kafka Streams 0.10.1 application can only connect to 0.10.1 brokers. </li>
    <li> There are couple of API changes, that are not backward compatible (cf. <a href="/{{version}}/documentation/streams/upgrade-guide#streams_api_changes_0101">Streams API changes in 0.10.1</a> for more details).
         Thus, you need to update and recompile your code. Just swapping the Kafka Streams library jar file will not work and will break your application. </li>
    <li> Upgrading from 0.10.0.x to 0.10.1.2 requires two rolling bounces with config <code>upgrade.from="0.10.0"</code> set for first upgrade phase
         (cf. <a href="https://cwiki.apache.org/confluence/display/KAFKA/KIP-268%3A+Simplify+Kafka+Streams+Rebalance+Metadata+Upgrade">KIP-268</a>).
         As an alternative, an offline upgrade is also possible.
        <ul>
            <li> prepare your application instances for a rolling bounce and make sure that config <code>upgrade.from</code> is set to <code>"0.10.0"</code> for new version 0.10.1.2 </li>
            <li> bounce each instance of your application once </li>
            <li> prepare your newly deployed 0.10.1.2 application instances for a second round of rolling bounces; make sure to remove the value for config <code>upgrade.from</code> </li>
            <li> bounce each instance of your application once more to complete the upgrade </li>
        </ul>
    </li>
    <li> Upgrading from 0.10.0.x to 0.10.1.0 or 0.10.1.1 requires an offline upgrade (rolling bounce upgrade is not supported)
    <ul>
        <li> stop all old (0.10.0.x) application instances </li>
        <li> update your code and swap old code and jar file with new code and new jar file </li>
        <li> restart all new (0.10.1.0 or 0.10.1.1) application instances </li>
    </ul>
    </li>
</ul>

<h5><a id="upgrade_1010_notable" href="#upgrade_1010_notable">Notable changes in 0.10.1.0</a></h5>
<ul>
    <li> The new Java consumer is no longer in beta and we recommend it for all new development. The old Scala consumers are still supported, but they will be deprecated in the next release
         and will be removed in a future major release. </li>
    <li> The <code>--new-consumer</code>/<code>--new.consumer</code> switch is no longer required to use tools like MirrorMaker and the Console Consumer with the new consumer; one simply
         needs to pass a Kafka broker to connect to instead of the ZooKeeper ensemble. In addition, usage of the Console Consumer with the old consumer has been deprecated and it will be
         removed in a future major release. </li>
    <li> Kafka clusters can now be uniquely identified by a cluster id. It will be automatically generated when a broker is upgraded to 0.10.1.0. The cluster id is available via the kafka.server:type=KafkaServer,name=ClusterId metric and it is part of the Metadata response. Serializers, client interceptors and metric reporters can receive the cluster id by implementing the ClusterResourceListener interface. </li>
    <li> The BrokerState "RunningAsController" (value 4) has been removed. Due to a bug, a broker would only be in this state briefly before transitioning out of it and hence the impact of the removal should be minimal. The recommended way to detect if a given broker is the controller is via the kafka.controller:type=KafkaController,name=ActiveControllerCount metric. </li>
    <li> The new Java Consumer now allows users to search offsets by timestamp on partitions. </li>
    <li> The new Java Consumer now supports heartbeating from a background thread. There is a new configuration
         <code>max.poll.interval.ms</code> which controls the maximum time between poll invocations before the consumer
         will proactively leave the group (5 minutes by default). The value of the configuration
         <code>request.timeout.ms</code> (default to 30 seconds) must always be smaller than <code>max.poll.interval.ms</code>(default to 5 minutes),
         since that is the maximum time that a JoinGroup request can block on the server while the consumer is rebalance.
         Finally, the default value of <code>session.timeout.ms</code> has been adjusted down to
         10 seconds, and the default value of <code>max.poll.records</code> has been changed to 500.</li>
    <li> When using an Authorizer and a user doesn't have <b>Describe</b> authorization on a topic, the broker will no
         longer return TOPIC_AUTHORIZATION_FAILED errors to requests since this leaks topic names. Instead, the UNKNOWN_TOPIC_OR_PARTITION
         error code will be returned. This may cause unexpected timeouts or delays when using the producer and consumer since
         Kafka clients will typically retry automatically on unknown topic errors. You should consult the client logs if you
         suspect this could be happening.</li>
    <li> Fetch responses have a size limit by default (50 MB for consumers and 10 MB for replication). The existing per partition limits also apply (1 MB for consumers
         and replication). Note that neither of these limits is an absolute maximum as explained in the next point. </li>
    <li> Consumers and replicas can make progress if a message larger than the response/partition size limit is found. More concretely, if the first message in the
         first non-empty partition of the fetch is larger than either or both limits, the message will still be returned. </li>
    <li> Overloaded constructors were added to <code>kafka.api.FetchRequest</code> and <code>kafka.javaapi.FetchRequest</code> to allow the caller to specify the
         order of the partitions (since order is significant in v3). The previously existing constructors were deprecated and the partitions are shuffled before
         the request is sent to avoid starvation issues. </li>
</ul>

<h5><a id="upgrade_1010_new_protocols" href="#upgrade_1010_new_protocols">New Protocol Versions</a></h5>
<ul>
    <li> ListOffsetRequest v1 supports accurate offset search based on timestamps. </li>
    <li> MetadataResponse v2 introduces a new field: "cluster_id". </li>
    <li> FetchRequest v3 supports limiting the response size (in addition to the existing per partition limit), it returns messages
         bigger than the limits if required to make progress and the order of partitions in the request is now significant. </li>
    <li> JoinGroup v1 introduces a new field: "rebalance_timeout". </li>
</ul>

<h4><a id="upgrade_10" href="#upgrade_10">Upgrading from 0.8.x or 0.9.x to 0.10.0.0</a></h4>
<p>
0.10.0.0 has <a href="#upgrade_10_breaking">potential breaking changes</a> (please review before upgrading) and possible <a href="#upgrade_10_performance_impact">  performance impact following the upgrade</a>. By following the recommended rolling upgrade plan below, you guarantee no downtime and no performance impact during and following the upgrade.
<br>
Note: Because new protocols are introduced, it is important to upgrade your Kafka clusters before upgrading your clients.
</p>
<p>
<b>Notes to clients with version 0.9.0.0: </b>Due to a bug introduced in 0.9.0.0,
clients that depend on ZooKeeper (old Scala high-level Consumer and MirrorMaker if used with the old consumer) will not
work with 0.10.0.x brokers. Therefore, 0.9.0.0 clients should be upgraded to 0.9.0.1 <b>before</b> brokers are upgraded to
0.10.0.x. This step is not necessary for 0.8.X or 0.9.0.1 clients.
</p>

<p><b>For a rolling upgrade:</b></p>

<ol>
    <li> Update server.properties file on all brokers and add the following properties:
         <ul>
         <li>inter.broker.protocol.version=CURRENT_KAFKA_VERSION (e.g. 0.8.2 or 0.9.0.0).</li>
         <li>log.message.format.version=CURRENT_KAFKA_VERSION  (See <a href="#upgrade_10_performance_impact">potential performance impact following the upgrade</a> for the details on what this configuration does.)
         </ul>
    </li>
    <li> Upgrade the brokers. This can be done a broker at a time by simply bringing it down, updating the code, and restarting it. </li>
    <li> Once the entire cluster is upgraded, bump the protocol version by editing inter.broker.protocol.version and setting it to 0.10.0.0. NOTE: You shouldn't touch log.message.format.version yet - this parameter should only change once all consumers have been upgraded to 0.10.0.0 </li>
    <li> Restart the brokers one by one for the new protocol version to take effect. </li>
    <li> Once all consumers have been upgraded to 0.10.0, change log.message.format.version to 0.10.0 on each broker and restart them one by one.
    </li>
</ol>

<p><b>Note:</b> If you are willing to accept downtime, you can simply take all the brokers down, update the code and start all of them. They will start with the new protocol by default.

<p><b>Note:</b> Bumping the protocol version and restarting can be done any time after the brokers were upgraded. It does not have to be immediately after.

<h5><a id="upgrade_10_performance_impact" href="#upgrade_10_performance_impact">Potential performance impact following upgrade to 0.10.0.0</a></h5>
<p>
    The message format in 0.10.0 includes a new timestamp field and uses relative offsets for compressed messages.
    The on disk message format can be configured through log.message.format.version in the server.properties file.
    The default on-disk message format is 0.10.0. If a consumer client is on a version before 0.10.0.0, it only understands
    message formats before 0.10.0. In this case, the broker is able to convert messages from the 0.10.0 format to an earlier format
    before sending the response to the consumer on an older version. However, the broker can't use zero-copy transfer in this case.

    Reports from the Kafka community on the performance impact have shown CPU utilization going from 20% before to 100% after an upgrade, which forced an immediate upgrade of all clients to bring performance back to normal.

    To avoid such message conversion before consumers are upgraded to 0.10.0.0, one can set log.message.format.version to 0.8.2 or 0.9.0 when upgrading the broker to 0.10.0.0. This way, the broker can still use zero-copy transfer to send the data to the old consumers. Once consumers are upgraded, one can change the message format to 0.10.0 on the broker and enjoy the new message format that includes new timestamp and improved compression.

    The conversion is supported to ensure compatibility and can be useful to support a few apps that have not updated to newer clients yet, but is impractical to support all consumer traffic on even an overprovisioned cluster. Therefore, it is critical to avoid the message conversion as much as possible when brokers have been upgraded but the majority of clients have not.
</p>
<p>
    For clients that are upgraded to 0.10.0.0, there is no performance impact.
</p>
<p>
    <b>Note:</b> By setting the message format version, one certifies that all existing messages are on or below that
    message format version. Otherwise consumers before 0.10.0.0 might break. In particular, after the message format
    is set to 0.10.0, one should not change it back to an earlier format as it may break consumers on versions before 0.10.0.0.
</p>
<p>
    <b>Note:</b> Due to the additional timestamp introduced in each message, producers sending small messages may see a
    message throughput degradation because of the increased overhead.
    Likewise, replication now transmits an additional 8 bytes per message.
    If you're running close to the network capacity of your cluster, it's possible that you'll overwhelm the network cards
    and see failures and performance issues due to the overload.
</p>
    <b>Note:</b> If you have enabled compression on producers, you may notice reduced producer throughput and/or
    lower compression rate on the broker in some cases. When receiving compressed messages, 0.10.0
    brokers avoid recompressing the messages, which in general reduces the latency and improves the throughput. In
    certain cases, however, this may reduce the batching size on the producer, which could lead to worse throughput. If this
    happens, users can tune linger.ms and batch.size of the producer for better throughput. In addition, the producer buffer
    used for compressing messages with snappy is smaller than the one used by the broker, which may have a negative
    impact on the compression ratio for the messages on disk. We intend to make this configurable in a future Kafka
    release.
<p>

</p>

<h5><a id="upgrade_10_breaking" href="#upgrade_10_breaking">Potential breaking changes in 0.10.0.0</a></h5>
<ul>
    <li> Starting from Kafka 0.10.0.0, the message format version in Kafka is represented as the Kafka version. For example, message format 0.9.0 refers to the highest message version supported by Kafka 0.9.0. </li>
    <li> Message format 0.10.0 has been introduced and it is used by default. It includes a timestamp field in the messages and relative offsets are used for compressed messages. </li>
    <li> ProduceRequest/Response v2 has been introduced and it is used by default to support message format 0.10.0 </li>
    <li> FetchRequest/Response v2 has been introduced and it is used by default to support message format 0.10.0 </li>
    <li> MessageFormatter interface was changed from <code>def writeTo(key: Array[Byte], value: Array[Byte], output: PrintStream)</code> to
        <code>def writeTo(consumerRecord: ConsumerRecord[Array[Byte], Array[Byte]], output: PrintStream)</code> </li>
    <li> MessageReader interface was changed from <code>def readMessage(): KeyedMessage[Array[Byte], Array[Byte]]</code> to
        <code>def readMessage(): ProducerRecord[Array[Byte], Array[Byte]]</code> </li>
    <li> MessageFormatter's package was changed from <code>kafka.tools</code> to <code>kafka.common</code> </li>
    <li> MessageReader's package was changed from <code>kafka.tools</code> to <code>kafka.common</code> </li>
    <li> MirrorMakerMessageHandler no longer exposes the <code>handle(record: MessageAndMetadata[Array[Byte], Array[Byte]])</code> method as it was never called. </li>
    <li> The 0.7 KafkaMigrationTool is no longer packaged with Kafka. If you need to migrate from 0.7 to 0.10.0, please migrate to 0.8 first and then follow the documented upgrade process to upgrade from 0.8 to 0.10.0. </li>
    <li> The new consumer has standardized its APIs to accept <code>java.util.Collection</code> as the sequence type for method parameters. Existing code may have to be updated to work with the 0.10.0 client library. </li>
    <li> LZ4-compressed message handling was changed to use an interoperable framing specification (LZ4f v1.5.1).
         To maintain compatibility with old clients, this change only applies to Message format 0.10.0 and later.
         Clients that Produce/Fetch LZ4-compressed messages using v0/v1 (Message format 0.9.0) should continue
         to use the 0.9.0 framing implementation. Clients that use Produce/Fetch protocols v2 or later
         should use interoperable LZ4f framing. A list of interoperable LZ4 libraries is available at <a href="https://www.lz4.org/">https://www.lz4.org/</a>
</ul>

<h5><a id="upgrade_10_notable" href="#upgrade_10_notable">Notable changes in 0.10.0.0</a></h5>

<ul>
    <li> Starting from Kafka 0.10.0.0, a new client library named <b>Kafka Streams</b> is available for stream processing on data stored in Kafka topics. This new client library only works with 0.10.x and upward versioned brokers due to message format changes mentioned above. For more information please read <a href="/{{version}}/documentation/streams">Streams documentation</a>.</li>
    <li> The default value of the configuration parameter <code>receive.buffer.bytes</code> is now 64K for the new consumer.</li>
    <li> The new consumer now exposes the configuration parameter <code>exclude.internal.topics</code> to restrict internal topics (such as the consumer offsets topic) from accidentally being included in regular expression subscriptions. By default, it is enabled.</li>
    <li> The old Scala producer has been deprecated. Users should migrate their code to the Java producer included in the kafka-clients JAR as soon as possible. </li>
    <li> The new consumer API has been marked stable. </li>
</ul>

<h4><a id="upgrade_9" href="#upgrade_9">Upgrading from 0.8.0, 0.8.1.X, or 0.8.2.X to 0.9.0.0</a></h4>

0.9.0.0 has <a href="#upgrade_9_breaking">potential breaking changes</a> (please review before upgrading) and an inter-broker protocol change from previous versions. This means that upgraded brokers and clients may not be compatible with older versions. It is important that you upgrade your Kafka cluster before upgrading your clients. If you are using MirrorMaker downstream clusters should be upgraded first as well.

<p><b>For a rolling upgrade:</b></p>

<ol>
	<li> Update server.properties file on all brokers and add the following property: inter.broker.protocol.version=0.8.2.X </li>
	<li> Upgrade the brokers. This can be done a broker at a time by simply bringing it down, updating the code, and restarting it. </li>
	<li> Once the entire cluster is upgraded, bump the protocol version by editing inter.broker.protocol.version and setting it to 0.9.0.0.</li>
	<li> Restart the brokers one by one for the new protocol version to take effect </li>
</ol>

<p><b>Note:</b> If you are willing to accept downtime, you can simply take all the brokers down, update the code and start all of them. They will start with the new protocol by default.

<p><b>Note:</b> Bumping the protocol version and restarting can be done any time after the brokers were upgraded. It does not have to be immediately after.

<h5><a id="upgrade_9_breaking" href="#upgrade_9_breaking">Potential breaking changes in 0.9.0.0</a></h5>

<ul>
    <li> Java 1.6 is no longer supported. </li>
    <li> Scala 2.9 is no longer supported. </li>
    <li> Broker IDs above 1000 are now reserved by default to automatically assigned broker IDs. If your cluster has existing broker IDs above that threshold make sure to increase the reserved.broker.max.id broker configuration property accordingly. </li>
    <li> Configuration parameter replica.lag.max.messages was removed. Partition leaders will no longer consider the number of lagging messages when deciding which replicas are in sync. </li>
    <li> Configuration parameter replica.lag.time.max.ms now refers not just to the time passed since last fetch request from replica, but also to time since the replica last caught up. Replicas that are still fetching messages from leaders but did not catch up to the latest messages in replica.lag.time.max.ms will be considered out of sync. </li>
    <li> Compacted topics no longer accept messages without key and an exception is thrown by the producer if this is attempted. In 0.8.x, a message without key would cause the log compaction thread to subsequently complain and quit (and stop compacting all compacted topics). </li>
    <li> MirrorMaker no longer supports multiple target clusters. As a result it will only accept a single --consumer.config parameter. To mirror multiple source clusters, you will need at least one MirrorMaker instance per source cluster, each with its own consumer configuration. </li>
    <li> Tools packaged under <em>org.apache.kafka.clients.tools.*</em> have been moved to <em>org.apache.kafka.tools.*</em>. All included scripts will still function as usual, only custom code directly importing these classes will be affected. </li>
    <li> The default Kafka JVM performance options (KAFKA_JVM_PERFORMANCE_OPTS) have been changed in kafka-run-class.sh. </li>
    <li> The kafka-topics.sh script (kafka.admin.TopicCommand) now exits with non-zero exit code on failure. </li>
    <li> The kafka-topics.sh script (kafka.admin.TopicCommand) will now print a warning when topic names risk metric collisions due to the use of a '.' or '_' in the topic name, and error in the case of an actual collision. </li>
    <li> The kafka-console-producer.sh script (kafka.tools.ConsoleProducer) will use the Java producer instead of the old Scala producer be default, and users have to specify 'old-producer' to use the old producer. </li>
    <li> By default, all command line tools will print all logging messages to stderr instead of stdout. </li>
</ul>

<h5><a id="upgrade_901_notable" href="#upgrade_901_notable">Notable changes in 0.9.0.1</a></h5>

<ul>
    <li> The new broker id generation feature can be disabled by setting broker.id.generation.enable to false. </li>
    <li> Configuration parameter log.cleaner.enable is now true by default. This means topics with a cleanup.policy=compact will now be compacted by default, and 128 MB of heap will be allocated to the cleaner process via log.cleaner.dedupe.buffer.size. You may want to review log.cleaner.dedupe.buffer.size and the other log.cleaner configuration values based on your usage of compacted topics. </li>
    <li> Default value of configuration parameter fetch.min.bytes for the new consumer is now 1 by default. </li>
</ul>

<h5>Deprecations in 0.9.0.0</h5>

<ul>
    <li> Altering topic configuration from the kafka-topics.sh script (kafka.admin.TopicCommand) has been deprecated. Going forward, please use the kafka-configs.sh script (kafka.admin.ConfigCommand) for this functionality. </li>
    <li> The kafka-consumer-offset-checker.sh (kafka.tools.ConsumerOffsetChecker) has been deprecated. Going forward, please use kafka-consumer-groups.sh (kafka.admin.ConsumerGroupCommand) for this functionality. </li>
    <li> The kafka.tools.ProducerPerformance class has been deprecated. Going forward, please use org.apache.kafka.tools.ProducerPerformance for this functionality (kafka-producer-perf-test.sh will also be changed to use the new class). </li>
    <li> The producer config block.on.buffer.full has been deprecated and will be removed in future release. Currently its default value has been changed to false. The KafkaProducer will no longer throw BufferExhaustedException but instead will use max.block.ms value to block, after which it will throw a TimeoutException. If block.on.buffer.full property is set to true explicitly, it will set the max.block.ms to Long.MAX_VALUE and metadata.fetch.timeout.ms will not be honoured</li>
</ul>

<h4><a id="upgrade_82" href="#upgrade_82">Upgrading from 0.8.1 to 0.8.2</a></h4>

0.8.2 is fully compatible with 0.8.1. The upgrade can be done one broker at a time by simply bringing it down, updating the code, and restarting it.

<h4><a id="upgrade_81" href="#upgrade_81">Upgrading from 0.8.0 to 0.8.1</a></h4>

0.8.1 is fully compatible with 0.8. The upgrade can be done one broker at a time by simply bringing it down, updating the code, and restarting it.

<h4><a id="upgrade_7" href="#upgrade_7">Upgrading from 0.7</a></h4>

Release 0.7 is incompatible with newer releases. Major changes were made to the API, ZooKeeper data structures, and protocol, and configuration in order to add replication (Which was missing in 0.7). The upgrade from 0.7 to later versions requires a <a href="https://cwiki.apache.org/confluence/display/KAFKA/Migrating+from+0.7+to+0.8">special tool</a> for migration. This migration can be done without downtime.

</script>

<div class="p-upgrade"></div><|MERGE_RESOLUTION|>--- conflicted
+++ resolved
@@ -52,11 +52,10 @@
                 Please use <code>--include</code> instead.
             </li>
             <li>
-<<<<<<< HEAD
                 The <code>--whitelist</code> and <code>--blacklist</code> options were removed from the <code>org.apache.kafka.connect.transforms.ReplaceField</code>.
                 Please use <code>--include</code> and <code>--exclude</code> instead.
             </li>
-=======
+            <li>
                 The <code>metrics.jmx.blacklist</code> was removed from the <code>org.apache.kafka.common.metrics.JmxReporter</code>
                 Please use <code>metrics.jmx.exclude</code> instead.
             </li>
@@ -64,8 +63,6 @@
                 The <code>metrics.jmx.whitelist</code> was removed from the <code>org.apache.kafka.common.metrics.JmxReporter</code>
                 Please use <code>metrics.jmx.include</code> instead.
             </li>
-
->>>>>>> d0634438
         </ul>
     </ul>
 
