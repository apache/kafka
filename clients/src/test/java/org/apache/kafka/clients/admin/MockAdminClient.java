--- conflicted
+++ resolved
@@ -270,7 +270,7 @@
         addTopic(internal, name, partitions, configs, true);
     }
 
-    public synchronized void addTopic(boolean internal,
+    synchronized public void addTopic(boolean internal,
                                       String name,
                                       List<TopicPartitionInfo> partitions,
                                       Map<String, String> configs,
@@ -306,7 +306,7 @@
         allTopics.put(name, new TopicMetadata(topicId, internal, partitions, logDirs, configs));
     }
 
-    public synchronized void markTopicForDeletion(final String name) {
+    synchronized public void markTopicForDeletion(final String name) {
         if (!allTopics.containsKey(name)) {
             throw new IllegalArgumentException(String.format("Topic %s did not exist.", name));
         }
@@ -314,12 +314,12 @@
         allTopics.get(name).markedForDeletion = true;
     }
 
-    public synchronized void timeoutNextRequest(int numberOfRequest) {
+    synchronized public void timeoutNextRequest(int numberOfRequest) {
         timeoutNextRequests = numberOfRequest;
     }
 
     @Override
-    public synchronized DescribeClusterResult describeCluster(DescribeClusterOptions options) {
+    synchronized public DescribeClusterResult describeCluster(DescribeClusterOptions options) {
         KafkaFutureImpl<Collection<Node>> nodesFuture = new KafkaFutureImpl<>();
         KafkaFutureImpl<Node> controllerFuture = new KafkaFutureImpl<>();
         KafkaFutureImpl<String> brokerIdFuture = new KafkaFutureImpl<>();
@@ -342,7 +342,7 @@
     }
 
     @Override
-    public synchronized CreateTopicsResult createTopics(Collection<NewTopic> newTopics, CreateTopicsOptions options) {
+    synchronized public CreateTopicsResult createTopics(Collection<NewTopic> newTopics, CreateTopicsOptions options) {
         Map<String, KafkaFuture<CreateTopicsResult.TopicMetadataAndConfig>> createTopicResult = new HashMap<>();
 
         if (timeoutNextRequests > 0) {
@@ -416,7 +416,7 @@
     }
 
     @Override
-    public synchronized ListTopicsResult listTopics(ListTopicsOptions options) {
+    synchronized public ListTopicsResult listTopics(ListTopicsOptions options) {
         Map<String, TopicListing> topicListings = new HashMap<>();
 
         if (timeoutNextRequests > 0) {
@@ -442,7 +442,7 @@
     }
 
     @Override
-    public synchronized DescribeTopicsResult describeTopics(TopicCollection topics, DescribeTopicsOptions options) {
+    synchronized public DescribeTopicsResult describeTopics(TopicCollection topics, DescribeTopicsOptions options) {
         if (topics instanceof TopicIdCollection)
             return DescribeTopicsResult.ofTopicIds(new HashMap<>(handleDescribeTopicsUsingIds(((TopicIdCollection) topics).topicIds(), options)));
         else if (topics instanceof TopicNameCollection)
@@ -491,7 +491,7 @@
         return topicDescriptions;
     }
 
-    public synchronized Map<Uuid, KafkaFuture<TopicDescription>>  handleDescribeTopicsUsingIds(Collection<Uuid> topicIds, DescribeTopicsOptions options) {
+    synchronized public Map<Uuid, KafkaFuture<TopicDescription>>  handleDescribeTopicsUsingIds(Collection<Uuid> topicIds, DescribeTopicsOptions options) {
 
         Map<Uuid, KafkaFuture<TopicDescription>> topicDescriptions = new HashMap<>();
 
@@ -534,7 +534,7 @@
     }
 
     @Override
-    public synchronized DeleteTopicsResult deleteTopics(TopicCollection topics, DeleteTopicsOptions options) {
+    synchronized public DeleteTopicsResult deleteTopics(TopicCollection topics, DeleteTopicsOptions options) {
         DeleteTopicsResult result;
         if (topics instanceof TopicIdCollection)
             result = DeleteTopicsResult.ofTopicIds(new HashMap<>(handleDeleteTopicsUsingIds(((TopicIdCollection) topics).topicIds(), options)));
@@ -605,12 +605,12 @@
     }
 
     @Override
-    public synchronized CreatePartitionsResult createPartitions(Map<String, NewPartitions> newPartitions, CreatePartitionsOptions options) {
-        throw new UnsupportedOperationException("Not implemented yet");
-    }
-
-    @Override
-    public synchronized DeleteRecordsResult deleteRecords(Map<TopicPartition, RecordsToDelete> recordsToDelete, DeleteRecordsOptions options) {
+    synchronized public CreatePartitionsResult createPartitions(Map<String, NewPartitions> newPartitions, CreatePartitionsOptions options) {
+        throw new UnsupportedOperationException("Not implemented yet");
+    }
+
+    @Override
+    synchronized public DeleteRecordsResult deleteRecords(Map<TopicPartition, RecordsToDelete> recordsToDelete, DeleteRecordsOptions options) {
         Map<TopicPartition, KafkaFuture<DeletedRecords>> deletedRecordsResult = new HashMap<>();
         if (recordsToDelete.isEmpty()) {
             return new DeleteRecordsResult(deletedRecordsResult);
@@ -620,7 +620,7 @@
     }
 
     @Override
-    public synchronized CreateDelegationTokenResult createDelegationToken(CreateDelegationTokenOptions options) {
+    synchronized public CreateDelegationTokenResult createDelegationToken(CreateDelegationTokenOptions options) {
         KafkaFutureImpl<DelegationToken> future = new KafkaFutureImpl<>();
 
         for (KafkaPrincipal renewer : options.renewers()) {
@@ -640,7 +640,7 @@
     }
 
     @Override
-    public synchronized RenewDelegationTokenResult renewDelegationToken(byte[] hmac, RenewDelegationTokenOptions options) {
+    synchronized public RenewDelegationTokenResult renewDelegationToken(byte[] hmac, RenewDelegationTokenOptions options) {
         KafkaFutureImpl<Long> future = new KafkaFutureImpl<>();
 
         boolean tokenFound = false;
@@ -662,7 +662,7 @@
     }
 
     @Override
-    public synchronized ExpireDelegationTokenResult expireDelegationToken(byte[] hmac, ExpireDelegationTokenOptions options) {
+    synchronized public ExpireDelegationTokenResult expireDelegationToken(byte[] hmac, ExpireDelegationTokenOptions options) {
         KafkaFutureImpl<Long> future = new KafkaFutureImpl<>();
 
         long expiryTimestamp = options.expiryTimePeriodMs();
@@ -688,7 +688,7 @@
     }
 
     @Override
-    public synchronized DescribeDelegationTokenResult describeDelegationToken(DescribeDelegationTokenOptions options) {
+    synchronized public DescribeDelegationTokenResult describeDelegationToken(DescribeDelegationTokenOptions options) {
         KafkaFutureImpl<List<DelegationToken>> future = new KafkaFutureImpl<>();
 
         if (options.owners().isEmpty()) {
@@ -707,17 +707,17 @@
     }
 
     @Override
-    public synchronized DescribeConsumerGroupsResult describeConsumerGroups(Collection<String> groupIds, DescribeConsumerGroupsOptions options) {
-        throw new UnsupportedOperationException("Not implemented yet");
-    }
-
-    @Override
-    public synchronized ListConsumerGroupsResult listConsumerGroups(ListConsumerGroupsOptions options) {
-        throw new UnsupportedOperationException("Not implemented yet");
-    }
-
-    @Override
-    public synchronized ListConsumerGroupOffsetsResult listConsumerGroupOffsets(Map<String, ListConsumerGroupOffsetsSpec> groupSpecs, ListConsumerGroupOffsetsOptions options) {
+    synchronized public DescribeConsumerGroupsResult describeConsumerGroups(Collection<String> groupIds, DescribeConsumerGroupsOptions options) {
+        throw new UnsupportedOperationException("Not implemented yet");
+    }
+
+    @Override
+    synchronized public ListConsumerGroupsResult listConsumerGroups(ListConsumerGroupsOptions options) {
+        throw new UnsupportedOperationException("Not implemented yet");
+    }
+
+    @Override
+    synchronized public ListConsumerGroupOffsetsResult listConsumerGroupOffsets(Map<String, ListConsumerGroupOffsetsSpec> groupSpecs, ListConsumerGroupOffsetsOptions options) {
         // ignoring the groups and assume one test would only work on one group only
         if (groupSpecs.size() != 1)
             throw new UnsupportedOperationException("Not implemented yet");
@@ -732,17 +732,17 @@
     }
 
     @Override
-    public synchronized DeleteConsumerGroupsResult deleteConsumerGroups(Collection<String> groupIds, DeleteConsumerGroupsOptions options) {
-        throw new UnsupportedOperationException("Not implemented yet");
-    }
-
-    @Override
-    public synchronized DeleteConsumerGroupOffsetsResult deleteConsumerGroupOffsets(String groupId, Set<TopicPartition> partitions, DeleteConsumerGroupOffsetsOptions options) {
-        throw new UnsupportedOperationException("Not implemented yet");
-    }
-
-    @Override
-    public synchronized ElectLeadersResult electLeaders(
+    synchronized public DeleteConsumerGroupsResult deleteConsumerGroups(Collection<String> groupIds, DeleteConsumerGroupsOptions options) {
+        throw new UnsupportedOperationException("Not implemented yet");
+    }
+
+    @Override
+    synchronized public DeleteConsumerGroupOffsetsResult deleteConsumerGroupOffsets(String groupId, Set<TopicPartition> partitions, DeleteConsumerGroupOffsetsOptions options) {
+        throw new UnsupportedOperationException("Not implemented yet");
+    }
+
+    @Override
+    synchronized public ElectLeadersResult electLeaders(
             ElectionType electionType,
             Set<TopicPartition> partitions,
             ElectLeadersOptions options) {
@@ -750,27 +750,27 @@
     }
 
     @Override
-    public synchronized RemoveMembersFromConsumerGroupResult removeMembersFromConsumerGroup(String groupId, RemoveMembersFromConsumerGroupOptions options) {
-        throw new UnsupportedOperationException("Not implemented yet");
-    }
-
-    @Override
-    public synchronized CreateAclsResult createAcls(Collection<AclBinding> acls, CreateAclsOptions options) {
-        throw new UnsupportedOperationException("Not implemented yet");
-    }
-
-    @Override
-    public synchronized DescribeAclsResult describeAcls(AclBindingFilter filter, DescribeAclsOptions options) {
-        throw new UnsupportedOperationException("Not implemented yet");
-    }
-
-    @Override
-    public synchronized DeleteAclsResult deleteAcls(Collection<AclBindingFilter> filters, DeleteAclsOptions options) {
-        throw new UnsupportedOperationException("Not implemented yet");
-    }
-
-    @Override
-    public synchronized DescribeConfigsResult describeConfigs(Collection<ConfigResource> resources, DescribeConfigsOptions options) {
+    synchronized public RemoveMembersFromConsumerGroupResult removeMembersFromConsumerGroup(String groupId, RemoveMembersFromConsumerGroupOptions options) {
+        throw new UnsupportedOperationException("Not implemented yet");
+    }
+
+    @Override
+    synchronized public CreateAclsResult createAcls(Collection<AclBinding> acls, CreateAclsOptions options) {
+        throw new UnsupportedOperationException("Not implemented yet");
+    }
+
+    @Override
+    synchronized public DescribeAclsResult describeAcls(AclBindingFilter filter, DescribeAclsOptions options) {
+        throw new UnsupportedOperationException("Not implemented yet");
+    }
+
+    @Override
+    synchronized public DeleteAclsResult deleteAcls(Collection<AclBindingFilter> filters, DeleteAclsOptions options) {
+        throw new UnsupportedOperationException("Not implemented yet");
+    }
+
+    @Override
+    synchronized public DescribeConfigsResult describeConfigs(Collection<ConfigResource> resources, DescribeConfigsOptions options) {
 
         if (timeoutNextRequests > 0) {
             Map<ConfigResource, KafkaFuture<Config>> configs = new HashMap<>();
@@ -797,7 +797,7 @@
         return new DescribeConfigsResult(results);
     }
 
-    private synchronized Config getResourceDescription(ConfigResource resource) {
+    synchronized private Config getResourceDescription(ConfigResource resource) {
         switch (resource.type()) {
             case BROKER: {
                 int brokerId = Integer.parseInt(resource.name());
@@ -839,12 +839,12 @@
 
     @Override
     @Deprecated
-    public synchronized AlterConfigsResult alterConfigs(Map<ConfigResource, Config> configs, AlterConfigsOptions options) {
-        throw new UnsupportedOperationException("Not implemented yet");
-    }
-
-    @Override
-    public synchronized AlterConfigsResult incrementalAlterConfigs(
+    synchronized public AlterConfigsResult alterConfigs(Map<ConfigResource, Config> configs, AlterConfigsOptions options) {
+        throw new UnsupportedOperationException("Not implemented yet");
+    }
+
+    @Override
+    synchronized public AlterConfigsResult incrementalAlterConfigs(
             Map<ConfigResource, Collection<AlterConfigOp>> configs,
             AlterConfigsOptions options) {
         Map<ConfigResource, KafkaFuture<Void>> futures = new HashMap<>();
@@ -864,7 +864,7 @@
         return new AlterConfigsResult(futures);
     }
 
-    private synchronized Throwable handleIncrementalResourceAlteration(
+    synchronized private Throwable handleIncrementalResourceAlteration(
             ConfigResource resource, Collection<AlterConfigOp> ops) {
         switch (resource.type()) {
             case BROKER: {
@@ -951,7 +951,7 @@
     }
 
     @Override
-    public synchronized AlterReplicaLogDirsResult alterReplicaLogDirs(
+    synchronized public AlterReplicaLogDirsResult alterReplicaLogDirs(
             Map<TopicPartitionReplica, String> replicaAssignment,
             AlterReplicaLogDirsOptions options) {
         Map<TopicPartitionReplica, KafkaFuture<Void>> results = new HashMap<>();
@@ -984,7 +984,7 @@
     }
 
     @Override
-    public synchronized DescribeLogDirsResult describeLogDirs(Collection<Integer> brokers,
+    synchronized public DescribeLogDirsResult describeLogDirs(Collection<Integer> brokers,
                                                               DescribeLogDirsOptions options) {
         Map<Integer, Map<String, LogDirDescription>> unwrappedResults = new HashMap<>();
 
@@ -1026,7 +1026,7 @@
     }
 
     @Override
-    public synchronized DescribeReplicaLogDirsResult describeReplicaLogDirs(
+    synchronized public DescribeReplicaLogDirsResult describeReplicaLogDirs(
             Collection<TopicPartitionReplica> replicas, DescribeReplicaLogDirsOptions options) {
         Map<TopicPartitionReplica, KafkaFuture<ReplicaLogDirInfo>> results = new HashMap<>();
         for (TopicPartitionReplica replica : replicas) {
@@ -1065,7 +1065,7 @@
     }
 
     @Override
-    public synchronized AlterPartitionReassignmentsResult alterPartitionReassignments(
+    synchronized public AlterPartitionReassignmentsResult alterPartitionReassignments(
             Map<TopicPartition, Optional<NewPartitionReassignment>> newReassignments,
             AlterPartitionReassignmentsOptions options) {
         Map<TopicPartition, KafkaFuture<Void>> futures = new HashMap<>();
@@ -1092,7 +1092,7 @@
     }
 
     @Override
-    public synchronized ListPartitionReassignmentsResult listPartitionReassignments(
+    synchronized public ListPartitionReassignmentsResult listPartitionReassignments(
             Optional<Set<TopicPartition>> partitions,
             ListPartitionReassignmentsOptions options) {
         Map<TopicPartition, PartitionReassignment> map = new HashMap<>();
@@ -1106,7 +1106,7 @@
         return new ListPartitionReassignmentsResult(KafkaFutureImpl.completedFuture(map));
     }
 
-    private synchronized PartitionReassignment findPartitionReassignment(TopicPartition partition) {
+    synchronized private PartitionReassignment findPartitionReassignment(TopicPartition partition) {
         NewPartitionReassignment reassignment = reassignments.get(partition);
         if (reassignment == null) {
             return null;
@@ -1135,12 +1135,12 @@
     }
 
     @Override
-    public synchronized AlterConsumerGroupOffsetsResult alterConsumerGroupOffsets(String groupId, Map<TopicPartition, OffsetAndMetadata> offsets, AlterConsumerGroupOffsetsOptions options) {
+    synchronized public AlterConsumerGroupOffsetsResult alterConsumerGroupOffsets(String groupId, Map<TopicPartition, OffsetAndMetadata> offsets, AlterConsumerGroupOffsetsOptions options) {
         throw new UnsupportedOperationException("Not implement yet");
     }
 
     @Override
-    public synchronized ListOffsetsResult listOffsets(Map<TopicPartition, OffsetSpec> topicPartitionOffsets, ListOffsetsOptions options) {
+    synchronized public ListOffsetsResult listOffsets(Map<TopicPartition, OffsetSpec> topicPartitionOffsets, ListOffsetsOptions options) {
         Map<TopicPartition, KafkaFuture<ListOffsetsResult.ListOffsetsResultInfo>> futures = new HashMap<>();
 
         for (Map.Entry<TopicPartition, OffsetSpec> entry : topicPartitionOffsets.entrySet()) {
@@ -1307,9 +1307,6 @@
     }
 
     @Override
-<<<<<<< HEAD
-    public synchronized void close(Duration timeout) {}
-=======
     public AddRaftVoterResult addRaftVoter(int voterId, Uuid voterDirectoryId, Set<RaftVoterEndpoint> endpoints, AddRaftVoterOptions options) {
         throw new UnsupportedOperationException("Not implemented yet");
     }
@@ -1321,7 +1318,6 @@
 
     @Override
     synchronized public void close(Duration timeout) {}
->>>>>>> af86e56f
 
     public synchronized void updateBeginningOffsets(Map<TopicPartition, Long> newOffsets) {
         beginningOffsets.putAll(newOffsets);
@@ -1335,15 +1331,7 @@
         committedOffsets.putAll(newOffsets);
     }
 
-<<<<<<< HEAD
-    public synchronized void throwOnListConsumerGroupOffsets(final KafkaException exception) {
-        listConsumerGroupOffsetsException = exception;
-    }
-
-    private static final class TopicMetadata {
-=======
     private final static class TopicMetadata {
->>>>>>> af86e56f
         final Uuid topicId;
         final boolean isInternalTopic;
         final List<TopicPartitionInfo> partitions;
@@ -1368,7 +1356,7 @@
         }
     }
 
-    public synchronized void setMockMetrics(MetricName name, Metric metric) {
+    synchronized public void setMockMetrics(MetricName name, Metric metric) {
         mockMetrics.put(name, metric);
     }
 
@@ -1416,11 +1404,11 @@
     }
 
     @Override
-    public synchronized Map<MetricName, ? extends Metric> metrics() {
+    synchronized public Map<MetricName, ? extends Metric> metrics() {
         return mockMetrics;
     }
 
-    public synchronized void setFetchesRemainingUntilVisible(String topicName, int fetchesRemainingUntilVisible) {
+    synchronized public void setFetchesRemainingUntilVisible(String topicName, int fetchesRemainingUntilVisible) {
         TopicMetadata metadata = allTopics.get(topicName);
         if (metadata == null) {
             throw new RuntimeException("No such topic as " + topicName);
@@ -1428,11 +1416,11 @@
         metadata.fetchesRemainingUntilVisible = fetchesRemainingUntilVisible;
     }
 
-    public synchronized List<Node> brokers() {
+    synchronized public List<Node> brokers() {
         return new ArrayList<>(brokers);
     }
 
-    public synchronized Node broker(int index) {
+    synchronized public Node broker(int index) {
         return brokers.get(index);
     }
 }