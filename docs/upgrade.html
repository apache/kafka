--- conflicted
+++ resolved
@@ -30,17 +30,11 @@
         <code>zookeeper.session.timeout.ms</code> has been increased from 6s to 18s and
         <code>replica.lag.time.max.ms</code> from 10s to 30s.</li>
     <li>New DSL operator <code>cogroup()</code> has been added for aggregating multiple streams together at once.</li>
-<<<<<<< HEAD
-=======
-    <li>Scala 2.11 is no longer supported. See
-        <a href="https://cwiki.apache.org/confluence/display/KAFKA/KIP-531%3A+Drop+support+for+Scala+2.11+in+Kafka+2.5">KIP-531</a>
-        for details.</li>
     <li>All Scala classes from the package <code>kafka.security.auth</code> have been deprecated. See
         <a href="https://cwiki.apache.org/confluence/display/KAFKA/KIP-504+-+Add+new+Java+Authorizer+Interface">KIP-504</a>
         for details of the new Java authorizer API added in 2.4.0.  Note that <code>kafka.security.auth.Authorizer</code>
         and <code>kafka.security.auth.SimpleAclAuthorizer</code> were deprecated in 2.4.0.
     </li>
->>>>>>> 1e823a68
 </ul>
 
 <h4><a id="upgrade_2_4_0" href="#upgrade_2_4_0">Upgrading from 0.8.x, 0.9.x, 0.10.0.x, 0.10.1.x, 0.10.2.x, 0.11.0.x, 1.0.x, 1.1.x, 2.0.x or 2.1.x or 2.2.x or 2.3.x to 2.4.0</a></h4>
