--- conflicted
+++ resolved
@@ -165,9 +165,6 @@
             return this;
         }
 
-<<<<<<< HEAD
-        public RaftClientTestContext build() throws IOException {
-=======
         Builder withElectionTimeoutMs(int electionTimeoutMs) {
             this.electionTimeoutMs = electionTimeoutMs;
             return this;
@@ -178,8 +175,7 @@
             return this;
         }
 
-        RaftClientTestContext build() throws IOException {
->>>>>>> ed8659b4
+        public RaftClientTestContext build() throws IOException {
             Metrics metrics = new Metrics(time);
             MockNetworkChannel channel = new MockNetworkChannel();
             LogContext logContext = new LogContext();
