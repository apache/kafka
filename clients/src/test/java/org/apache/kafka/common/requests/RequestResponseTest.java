/*
 * Licensed to the Apache Software Foundation (ASF) under one or more
 * contributor license agreements. See the NOTICE file distributed with
 * this work for additional information regarding copyright ownership.
 * The ASF licenses this file to You under the Apache License, Version 2.0
 * (the "License"); you may not use this file except in compliance with
 * the License. You may obtain a copy of the License at
 *
 *    http://www.apache.org/licenses/LICENSE-2.0
 *
 * Unless required by applicable law or agreed to in writing, software
 * distributed under the License is distributed on an "AS IS" BASIS,
 * WITHOUT WARRANTIES OR CONDITIONS OF ANY KIND, either express or implied.
 * See the License for the specific language governing permissions and
 * limitations under the License.
 */
package org.apache.kafka.common.requests;

import org.apache.kafka.common.ConsumerGroupState;
import org.apache.kafka.common.ElectionType;
import org.apache.kafka.common.IsolationLevel;
import org.apache.kafka.common.Node;
import org.apache.kafka.common.TopicPartition;
import org.apache.kafka.common.Uuid;
import org.apache.kafka.common.acl.AccessControlEntry;
import org.apache.kafka.common.acl.AccessControlEntryFilter;
import org.apache.kafka.common.acl.AclBinding;
import org.apache.kafka.common.acl.AclBindingFilter;
import org.apache.kafka.common.acl.AclOperation;
import org.apache.kafka.common.acl.AclPermissionType;
import org.apache.kafka.common.config.ConfigResource;
import org.apache.kafka.common.errors.NotCoordinatorException;
import org.apache.kafka.common.errors.NotEnoughReplicasException;
import org.apache.kafka.common.errors.SecurityDisabledException;
import org.apache.kafka.common.errors.UnknownServerException;
import org.apache.kafka.common.errors.UnsupportedVersionException;
import org.apache.kafka.common.message.AddOffsetsToTxnRequestData;
import org.apache.kafka.common.message.AddOffsetsToTxnResponseData;
import org.apache.kafka.common.message.AlterClientQuotasResponseData;
import org.apache.kafka.common.message.AlterConfigsResponseData;
import org.apache.kafka.common.message.AlterPartitionReassignmentsRequestData;
import org.apache.kafka.common.message.AlterPartitionReassignmentsResponseData;
import org.apache.kafka.common.message.AlterReplicaLogDirsRequestData;
import org.apache.kafka.common.message.AlterReplicaLogDirsRequestData.AlterReplicaLogDirTopic;
import org.apache.kafka.common.message.AlterReplicaLogDirsRequestData.AlterReplicaLogDirTopicCollection;
import org.apache.kafka.common.message.AlterReplicaLogDirsResponseData;
import org.apache.kafka.common.message.ApiVersionsRequestData;
import org.apache.kafka.common.message.ApiVersionsResponseData;
import org.apache.kafka.common.message.ApiVersionsResponseData.ApiVersion;
import org.apache.kafka.common.message.ApiVersionsResponseData.ApiVersionCollection;
import org.apache.kafka.common.message.BrokerHeartbeatRequestData;
import org.apache.kafka.common.message.BrokerHeartbeatResponseData;
import org.apache.kafka.common.message.BrokerRegistrationRequestData;
import org.apache.kafka.common.message.BrokerRegistrationResponseData;
import org.apache.kafka.common.message.ControlledShutdownRequestData;
import org.apache.kafka.common.message.ControlledShutdownResponseData;
import org.apache.kafka.common.message.ControlledShutdownResponseData.RemainingPartition;
import org.apache.kafka.common.message.ControlledShutdownResponseData.RemainingPartitionCollection;
import org.apache.kafka.common.message.CreateAclsRequestData;
import org.apache.kafka.common.message.CreateAclsResponseData;
import org.apache.kafka.common.message.CreateDelegationTokenRequestData;
import org.apache.kafka.common.message.CreateDelegationTokenRequestData.CreatableRenewers;
import org.apache.kafka.common.message.CreateDelegationTokenResponseData;
import org.apache.kafka.common.message.CreatePartitionsRequestData;
import org.apache.kafka.common.message.CreatePartitionsRequestData.CreatePartitionsAssignment;
import org.apache.kafka.common.message.CreatePartitionsRequestData.CreatePartitionsTopic;
import org.apache.kafka.common.message.CreatePartitionsRequestData.CreatePartitionsTopicCollection;
import org.apache.kafka.common.message.CreatePartitionsResponseData;
import org.apache.kafka.common.message.CreatePartitionsResponseData.CreatePartitionsTopicResult;
import org.apache.kafka.common.message.CreateTopicsRequestData;
import org.apache.kafka.common.message.CreateTopicsRequestData.CreatableReplicaAssignment;
import org.apache.kafka.common.message.CreateTopicsRequestData.CreatableTopic;
import org.apache.kafka.common.message.CreateTopicsRequestData.CreateableTopicConfig;
import org.apache.kafka.common.message.CreateTopicsResponseData;
import org.apache.kafka.common.message.CreateTopicsResponseData.CreatableTopicConfigs;
import org.apache.kafka.common.message.CreateTopicsResponseData.CreatableTopicResult;
import org.apache.kafka.common.message.DeleteAclsRequestData;
import org.apache.kafka.common.message.DeleteAclsResponseData;
import org.apache.kafka.common.message.DeleteGroupsRequestData;
import org.apache.kafka.common.message.DeleteGroupsResponseData;
import org.apache.kafka.common.message.DeleteGroupsResponseData.DeletableGroupResult;
import org.apache.kafka.common.message.DeleteGroupsResponseData.DeletableGroupResultCollection;
import org.apache.kafka.common.message.DeleteTopicsRequestData;
import org.apache.kafka.common.message.DeleteTopicsResponseData;
import org.apache.kafka.common.message.DeleteTopicsResponseData.DeletableTopicResult;
import org.apache.kafka.common.message.DescribeAclsResponseData;
import org.apache.kafka.common.message.DescribeAclsResponseData.AclDescription;
import org.apache.kafka.common.message.DescribeAclsResponseData.DescribeAclsResource;
import org.apache.kafka.common.message.DescribeClientQuotasResponseData;
import org.apache.kafka.common.message.DescribeClusterRequestData;
import org.apache.kafka.common.message.DescribeClusterResponseData;
import org.apache.kafka.common.message.DescribeClusterResponseData.DescribeClusterBroker;
import org.apache.kafka.common.message.DescribeClusterResponseData.DescribeClusterBrokerCollection;
import org.apache.kafka.common.message.DescribeConfigsRequestData;
import org.apache.kafka.common.message.DescribeConfigsResponseData;
import org.apache.kafka.common.message.DescribeConfigsResponseData.DescribeConfigsResourceResult;
import org.apache.kafka.common.message.DescribeConfigsResponseData.DescribeConfigsResult;
import org.apache.kafka.common.message.DescribeGroupsRequestData;
import org.apache.kafka.common.message.DescribeGroupsResponseData;
import org.apache.kafka.common.message.DescribeGroupsResponseData.DescribedGroup;
import org.apache.kafka.common.message.DescribeProducersRequestData;
import org.apache.kafka.common.message.DescribeProducersResponseData;
import org.apache.kafka.common.message.ElectLeadersResponseData.PartitionResult;
import org.apache.kafka.common.message.ElectLeadersResponseData.ReplicaElectionResult;
import org.apache.kafka.common.message.EndTxnRequestData;
import org.apache.kafka.common.message.EndTxnResponseData;
import org.apache.kafka.common.message.ExpireDelegationTokenRequestData;
import org.apache.kafka.common.message.ExpireDelegationTokenResponseData;
import org.apache.kafka.common.message.FetchRequestData;
import org.apache.kafka.common.message.FetchResponseData;
import org.apache.kafka.common.message.FindCoordinatorRequestData;
import org.apache.kafka.common.message.HeartbeatRequestData;
import org.apache.kafka.common.message.HeartbeatResponseData;
import org.apache.kafka.common.message.IncrementalAlterConfigsRequestData;
import org.apache.kafka.common.message.IncrementalAlterConfigsRequestData.AlterConfigsResource;
import org.apache.kafka.common.message.IncrementalAlterConfigsRequestData.AlterableConfig;
import org.apache.kafka.common.message.IncrementalAlterConfigsResponseData;
import org.apache.kafka.common.message.IncrementalAlterConfigsResponseData.AlterConfigsResourceResponse;
import org.apache.kafka.common.message.InitProducerIdRequestData;
import org.apache.kafka.common.message.InitProducerIdResponseData;
import org.apache.kafka.common.message.JoinGroupRequestData;
import org.apache.kafka.common.message.JoinGroupResponseData;
import org.apache.kafka.common.message.JoinGroupResponseData.JoinGroupResponseMember;
import org.apache.kafka.common.message.LeaderAndIsrRequestData.LeaderAndIsrPartitionState;
import org.apache.kafka.common.message.LeaderAndIsrResponseData;
import org.apache.kafka.common.message.LeaveGroupRequestData.MemberIdentity;
import org.apache.kafka.common.message.LeaveGroupResponseData;
import org.apache.kafka.common.message.ListGroupsRequestData;
import org.apache.kafka.common.message.ListGroupsResponseData;
import org.apache.kafka.common.message.ListOffsetsRequestData.ListOffsetsPartition;
import org.apache.kafka.common.message.ListOffsetsRequestData.ListOffsetsTopic;
import org.apache.kafka.common.message.ListOffsetsResponseData;
import org.apache.kafka.common.message.ListOffsetsResponseData.ListOffsetsPartitionResponse;
import org.apache.kafka.common.message.ListOffsetsResponseData.ListOffsetsTopicResponse;
import org.apache.kafka.common.message.ListPartitionReassignmentsRequestData;
import org.apache.kafka.common.message.ListPartitionReassignmentsResponseData;
import org.apache.kafka.common.message.OffsetCommitRequestData;
import org.apache.kafka.common.message.OffsetCommitResponseData;
import org.apache.kafka.common.message.OffsetDeleteRequestData;
import org.apache.kafka.common.message.OffsetDeleteRequestData.OffsetDeleteRequestPartition;
import org.apache.kafka.common.message.OffsetDeleteRequestData.OffsetDeleteRequestTopic;
import org.apache.kafka.common.message.OffsetDeleteRequestData.OffsetDeleteRequestTopicCollection;
import org.apache.kafka.common.message.OffsetDeleteResponseData;
import org.apache.kafka.common.message.OffsetDeleteResponseData.OffsetDeleteResponsePartition;
import org.apache.kafka.common.message.OffsetDeleteResponseData.OffsetDeleteResponsePartitionCollection;
import org.apache.kafka.common.message.OffsetDeleteResponseData.OffsetDeleteResponseTopic;
import org.apache.kafka.common.message.OffsetDeleteResponseData.OffsetDeleteResponseTopicCollection;
import org.apache.kafka.common.message.OffsetForLeaderEpochResponseData.EpochEndOffset;
import org.apache.kafka.common.message.OffsetForLeaderEpochRequestData.OffsetForLeaderPartition;
import org.apache.kafka.common.message.OffsetForLeaderEpochRequestData.OffsetForLeaderTopic;
import org.apache.kafka.common.message.OffsetForLeaderEpochRequestData.OffsetForLeaderTopicCollection;
import org.apache.kafka.common.message.OffsetForLeaderEpochResponseData;
import org.apache.kafka.common.message.OffsetForLeaderEpochResponseData.OffsetForLeaderTopicResult;
import org.apache.kafka.common.message.ProduceRequestData;
import org.apache.kafka.common.message.RenewDelegationTokenRequestData;
import org.apache.kafka.common.message.RenewDelegationTokenResponseData;
import org.apache.kafka.common.message.SaslAuthenticateRequestData;
import org.apache.kafka.common.message.SaslAuthenticateResponseData;
import org.apache.kafka.common.message.SaslHandshakeRequestData;
import org.apache.kafka.common.message.SaslHandshakeResponseData;
import org.apache.kafka.common.message.StopReplicaRequestData.StopReplicaPartitionState;
import org.apache.kafka.common.message.StopReplicaRequestData.StopReplicaTopicState;
import org.apache.kafka.common.message.StopReplicaResponseData;
import org.apache.kafka.common.message.SyncGroupRequestData;
import org.apache.kafka.common.message.SyncGroupRequestData.SyncGroupRequestAssignment;
import org.apache.kafka.common.message.SyncGroupResponseData;
import org.apache.kafka.common.message.UpdateMetadataRequestData.UpdateMetadataBroker;
import org.apache.kafka.common.message.UpdateMetadataRequestData.UpdateMetadataEndpoint;
import org.apache.kafka.common.message.UpdateMetadataRequestData.UpdateMetadataPartitionState;
import org.apache.kafka.common.message.UpdateMetadataResponseData;
import org.apache.kafka.common.network.ListenerName;
import org.apache.kafka.common.network.Send;
import org.apache.kafka.common.protocol.ApiKeys;
import org.apache.kafka.common.protocol.ByteBufferAccessor;
import org.apache.kafka.common.protocol.Errors;
import org.apache.kafka.common.protocol.ObjectSerializationCache;
import org.apache.kafka.common.quota.ClientQuotaAlteration;
import org.apache.kafka.common.quota.ClientQuotaEntity;
import org.apache.kafka.common.quota.ClientQuotaFilter;
import org.apache.kafka.common.record.CompressionType;
import org.apache.kafka.common.record.MemoryRecords;
import org.apache.kafka.common.record.RecordBatch;
import org.apache.kafka.common.record.SimpleRecord;
import org.apache.kafka.common.requests.CreateTopicsRequest.Builder;
import org.apache.kafka.common.requests.DescribeConfigsResponse.ConfigType;
import org.apache.kafka.common.requests.FindCoordinatorRequest.CoordinatorType;
import org.apache.kafka.common.resource.PatternType;
import org.apache.kafka.common.resource.ResourcePattern;
import org.apache.kafka.common.resource.ResourcePatternFilter;
import org.apache.kafka.common.resource.ResourceType;
import org.apache.kafka.common.security.auth.KafkaPrincipal;
import org.apache.kafka.common.security.auth.SecurityProtocol;
import org.apache.kafka.common.security.token.delegation.DelegationToken;
import org.apache.kafka.common.security.token.delegation.TokenInformation;
import org.apache.kafka.common.utils.SecurityUtils;
import org.apache.kafka.common.utils.Utils;
import org.junit.jupiter.api.Test;

import java.nio.BufferUnderflowException;
import java.nio.ByteBuffer;
import java.util.ArrayList;
import java.util.Arrays;
import java.util.Collections;
import java.util.HashMap;
import java.util.HashSet;
import java.util.LinkedHashMap;
import java.util.LinkedList;
import java.util.List;
import java.util.Map;
import java.util.Optional;
import java.util.Set;

import static java.util.Arrays.asList;
import static java.util.Collections.emptyList;
import static java.util.Collections.singletonList;
import static org.apache.kafka.common.protocol.ApiKeys.DESCRIBE_CONFIGS;
import static org.apache.kafka.common.protocol.ApiKeys.FETCH;
import static org.apache.kafka.common.protocol.ApiKeys.JOIN_GROUP;
import static org.apache.kafka.common.protocol.ApiKeys.LIST_GROUPS;
import static org.apache.kafka.common.protocol.ApiKeys.LIST_OFFSETS;
import static org.apache.kafka.common.protocol.ApiKeys.SYNC_GROUP;
import static org.apache.kafka.common.requests.FetchMetadata.INVALID_SESSION_ID;
import static org.junit.jupiter.api.Assertions.assertEquals;
import static org.junit.jupiter.api.Assertions.assertFalse;
import static org.junit.jupiter.api.Assertions.assertNotNull;
import static org.junit.jupiter.api.Assertions.assertNull;
import static org.junit.jupiter.api.Assertions.assertThrows;
import static org.junit.jupiter.api.Assertions.assertTrue;
import static org.junit.jupiter.api.Assertions.fail;

public class RequestResponseTest {

    // Exception includes a message that we verify is not included in error responses
    private final UnknownServerException unknownServerException = new UnknownServerException("secret");

    @Test
    public void testSerialization() throws Exception {
        checkRequest(createFindCoordinatorRequest(0), true);
        checkRequest(createFindCoordinatorRequest(1), true);
        checkErrorResponse(createFindCoordinatorRequest(0), unknownServerException, true);
        checkErrorResponse(createFindCoordinatorRequest(1), unknownServerException, true);
        checkResponse(createFindCoordinatorResponse(), 0, true);
        checkResponse(createFindCoordinatorResponse(), 1, true);
        checkRequest(createControlledShutdownRequest(), true);
        checkResponse(createControlledShutdownResponse(), 1, true);
        checkErrorResponse(createControlledShutdownRequest(), unknownServerException, true);
        checkErrorResponse(createControlledShutdownRequest(0), unknownServerException, true);
        checkRequest(createFetchRequest(4), true);
        checkResponse(createFetchResponse(true), 4, true);
        List<TopicPartition> toForgetTopics = new ArrayList<>();
        toForgetTopics.add(new TopicPartition("foo", 0));
        toForgetTopics.add(new TopicPartition("foo", 2));
        toForgetTopics.add(new TopicPartition("bar", 0));
        checkRequest(createFetchRequest(7, new FetchMetadata(123, 456), toForgetTopics), true);
        checkResponse(createFetchResponse(123), 7, true);
        checkResponse(createFetchResponse(Errors.FETCH_SESSION_ID_NOT_FOUND, 123), 7, true);
        checkErrorResponse(createFetchRequest(7), unknownServerException, true);
        checkRequest(createHeartBeatRequest(), true);
        checkErrorResponse(createHeartBeatRequest(), unknownServerException, true);
        checkResponse(createHeartBeatResponse(), 0, true);

        for (int v = ApiKeys.JOIN_GROUP.oldestVersion(); v <= ApiKeys.JOIN_GROUP.latestVersion(); v++) {
            checkRequest(createJoinGroupRequest(v), true);
            checkErrorResponse(createJoinGroupRequest(v), unknownServerException, true);
            checkResponse(createJoinGroupResponse(v), v, true);
        }

        for (int v = ApiKeys.SYNC_GROUP.oldestVersion(); v <= ApiKeys.SYNC_GROUP.latestVersion(); v++) {
            checkRequest(createSyncGroupRequest(v), true);
            checkErrorResponse(createSyncGroupRequest(v), unknownServerException, true);
            checkResponse(createSyncGroupResponse(v), v, true);
        }

        checkRequest(createLeaveGroupRequest(), true);
        checkErrorResponse(createLeaveGroupRequest(), unknownServerException, true);
        checkResponse(createLeaveGroupResponse(), 0, true);

        for (short v = ApiKeys.LIST_GROUPS.oldestVersion(); v <= ApiKeys.LIST_GROUPS.latestVersion(); v++) {
            checkRequest(createListGroupsRequest(v), false);
            checkErrorResponse(createListGroupsRequest(v), unknownServerException, true);
            checkResponse(createListGroupsResponse(v), v, true);
        }

        checkRequest(createDescribeGroupRequest(), true);
        checkErrorResponse(createDescribeGroupRequest(), unknownServerException, true);
        checkResponse(createDescribeGroupResponse(), 0, true);
        checkRequest(createDeleteGroupsRequest(), true);
        checkErrorResponse(createDeleteGroupsRequest(), unknownServerException, true);
        checkResponse(createDeleteGroupsResponse(), 0, true);
        for (int i = 0; i < ApiKeys.LIST_OFFSETS.latestVersion(); i++) {
            checkRequest(createListOffsetRequest(i), true);
            checkErrorResponse(createListOffsetRequest(i), unknownServerException, true);
            checkResponse(createListOffsetResponse(i), i, true);
        }
        checkRequest(MetadataRequest.Builder.allTopics().build((short) 2), true);
        checkRequest(createMetadataRequest(1, Collections.singletonList("topic1")), true);
        checkErrorResponse(createMetadataRequest(1, Collections.singletonList("topic1")), unknownServerException, true);
        checkResponse(createMetadataResponse(), 2, true);
        checkErrorResponse(createMetadataRequest(2, Collections.singletonList("topic1")), unknownServerException, true);
        checkResponse(createMetadataResponse(), 3, true);
        checkErrorResponse(createMetadataRequest(3, Collections.singletonList("topic1")), unknownServerException, true);
        checkResponse(createMetadataResponse(), 4, true);
        checkErrorResponse(createMetadataRequest(4, Collections.singletonList("topic1")), unknownServerException, true);
        checkRequest(createOffsetFetchRequestForAllPartition("group1", false), true);
        checkRequest(createOffsetFetchRequestForAllPartition("group1", true), true);
        checkErrorResponse(createOffsetFetchRequestForAllPartition("group1", false), new NotCoordinatorException("Not Coordinator"), true);
        checkErrorResponse(createOffsetFetchRequestForAllPartition("group1", true), new NotCoordinatorException("Not Coordinator"), true);
        checkRequest(createOffsetFetchRequest(0, false), true);
        checkRequest(createOffsetFetchRequest(1, false), true);
        checkRequest(createOffsetFetchRequest(2, false), true);
        checkRequest(createOffsetFetchRequest(7, true), true);
        checkRequest(createOffsetFetchRequestForAllPartition("group1", false), true);
        checkRequest(createOffsetFetchRequestForAllPartition("group1", true), true);
        checkErrorResponse(createOffsetFetchRequest(0, false), unknownServerException, true);
        checkErrorResponse(createOffsetFetchRequest(1, false), unknownServerException, true);
        checkErrorResponse(createOffsetFetchRequest(2, false), unknownServerException, true);
        checkErrorResponse(createOffsetFetchRequest(7, true), unknownServerException, true);
        checkResponse(createOffsetFetchResponse(), 0, true);
        checkRequest(createProduceRequest(2), true);
        checkErrorResponse(createProduceRequest(2), unknownServerException, true);
        checkRequest(createProduceRequest(3), true);
        checkErrorResponse(createProduceRequest(3), unknownServerException, true);
        checkResponse(createProduceResponse(), 2, true);
        checkResponse(createProduceResponseWithErrorMessage(), 8, true);

        for (int v = ApiKeys.STOP_REPLICA.oldestVersion(); v <= ApiKeys.STOP_REPLICA.latestVersion(); v++) {
            checkRequest(createStopReplicaRequest(v, true), true);
            checkRequest(createStopReplicaRequest(v, false), true);
            checkErrorResponse(createStopReplicaRequest(v, true), unknownServerException, true);
            checkErrorResponse(createStopReplicaRequest(v, false), unknownServerException, true);
            checkResponse(createStopReplicaResponse(), v, true);
        }

        for (int v = ApiKeys.LEADER_AND_ISR.oldestVersion(); v <= ApiKeys.LEADER_AND_ISR.latestVersion(); v++) {
            checkRequest(createLeaderAndIsrRequest(v), true);
            checkErrorResponse(createLeaderAndIsrRequest(v), unknownServerException, false);
            checkResponse(createLeaderAndIsrResponse(v), v, true);
        }
        
        checkRequest(createSaslHandshakeRequest(), true);
        checkErrorResponse(createSaslHandshakeRequest(), unknownServerException, true);
        checkResponse(createSaslHandshakeResponse(), 0, true);
        checkRequest(createSaslAuthenticateRequest(), true);
        checkErrorResponse(createSaslAuthenticateRequest(), unknownServerException, true);
        checkResponse(createSaslAuthenticateResponse(), 0, true);
        checkResponse(createSaslAuthenticateResponse(), 1, true);
        checkRequest(createApiVersionRequest(), true);
        checkErrorResponse(createApiVersionRequest(), unknownServerException, true);
        checkErrorResponse(createApiVersionRequest(), new UnsupportedVersionException("Not Supported"), true);
        checkResponse(createApiVersionResponse(), 0, true);
        checkResponse(createApiVersionResponse(), 1, true);
        checkResponse(createApiVersionResponse(), 2, true);
        checkResponse(createApiVersionResponse(), 3, true);
        checkResponse(ApiVersionsResponse.DEFAULT_API_VERSIONS_RESPONSE, 0, true);
        checkResponse(ApiVersionsResponse.DEFAULT_API_VERSIONS_RESPONSE, 1, true);
        checkResponse(ApiVersionsResponse.DEFAULT_API_VERSIONS_RESPONSE, 2, true);
        checkResponse(ApiVersionsResponse.DEFAULT_API_VERSIONS_RESPONSE, 3, true);

        for (int v = ApiKeys.CREATE_TOPICS.oldestVersion(); v <= ApiKeys.CREATE_TOPICS.latestVersion(); v++) {
            checkRequest(createCreateTopicRequest(v), true);
            checkErrorResponse(createCreateTopicRequest(v), unknownServerException, true);
            checkResponse(createCreateTopicResponse(), v, true);
        }

        for (int v = ApiKeys.DELETE_TOPICS.oldestVersion(); v <= ApiKeys.DELETE_TOPICS.latestVersion(); v++) {
            checkRequest(createDeleteTopicsRequest(v), true);
            checkErrorResponse(createDeleteTopicsRequest(v), unknownServerException, true);
            checkResponse(createDeleteTopicsResponse(), v, true);
        }

        for (int v = ApiKeys.CREATE_PARTITIONS.oldestVersion(); v <= ApiKeys.CREATE_PARTITIONS.latestVersion(); v++) {
            checkRequest(createCreatePartitionsRequest(v), true);
            checkRequest(createCreatePartitionsRequestWithAssignments(v), false);
            checkErrorResponse(createCreatePartitionsRequest(v), unknownServerException, true);
            checkResponse(createCreatePartitionsResponse(), v, true);
        }

        checkRequest(createInitPidRequest(), true);
        checkErrorResponse(createInitPidRequest(), unknownServerException, true);
        checkResponse(createInitPidResponse(), 0, true);

        checkRequest(createAddPartitionsToTxnRequest(), true);
        checkResponse(createAddPartitionsToTxnResponse(), 0, true);
        checkErrorResponse(createAddPartitionsToTxnRequest(), unknownServerException, true);
        checkRequest(createAddOffsetsToTxnRequest(), true);
        checkResponse(createAddOffsetsToTxnResponse(), 0, true);
        checkErrorResponse(createAddOffsetsToTxnRequest(), unknownServerException, true);
        checkRequest(createEndTxnRequest(), true);
        checkResponse(createEndTxnResponse(), 0, true);
        checkErrorResponse(createEndTxnRequest(), unknownServerException, true);
        checkRequest(createWriteTxnMarkersRequest(), true);
        checkResponse(createWriteTxnMarkersResponse(), 0, true);
        checkErrorResponse(createWriteTxnMarkersRequest(), unknownServerException, true);

        checkOlderFetchVersions();
        checkResponse(createMetadataResponse(), 0, true);
        checkResponse(createMetadataResponse(), 1, true);
        checkErrorResponse(createMetadataRequest(1, Collections.singletonList("topic1")), unknownServerException, true);
        checkRequest(createOffsetCommitRequest(0), true);
        checkErrorResponse(createOffsetCommitRequest(0), unknownServerException, true);
        checkRequest(createOffsetCommitRequest(1), true);
        checkErrorResponse(createOffsetCommitRequest(1), unknownServerException, true);
        checkRequest(createOffsetCommitRequest(2), true);
        checkErrorResponse(createOffsetCommitRequest(2), unknownServerException, true);
        checkRequest(createOffsetCommitRequest(3), true);
        checkErrorResponse(createOffsetCommitRequest(3), unknownServerException, true);
        checkRequest(createOffsetCommitRequest(4), true);
        checkErrorResponse(createOffsetCommitRequest(4), unknownServerException, true);
        checkResponse(createOffsetCommitResponse(), 4, true);
        checkRequest(createOffsetCommitRequest(5), true);
        checkErrorResponse(createOffsetCommitRequest(5), unknownServerException, true);
        checkResponse(createOffsetCommitResponse(), 5, true);
        checkRequest(createJoinGroupRequest(0), true);
        checkRequest(createUpdateMetadataRequest(0, null), false);
        checkErrorResponse(createUpdateMetadataRequest(0, null), unknownServerException, true);
        checkRequest(createUpdateMetadataRequest(1, null), false);
        checkRequest(createUpdateMetadataRequest(1, "rack1"), false);
        checkErrorResponse(createUpdateMetadataRequest(1, null), unknownServerException, true);
        checkRequest(createUpdateMetadataRequest(2, "rack1"), false);
        checkRequest(createUpdateMetadataRequest(2, null), false);
        checkErrorResponse(createUpdateMetadataRequest(2, "rack1"), unknownServerException, true);
        checkRequest(createUpdateMetadataRequest(3, "rack1"), false);
        checkRequest(createUpdateMetadataRequest(3, null), false);
        checkErrorResponse(createUpdateMetadataRequest(3, "rack1"), unknownServerException, true);
        checkRequest(createUpdateMetadataRequest(4, "rack1"), false);
        checkRequest(createUpdateMetadataRequest(4, null), false);
        checkErrorResponse(createUpdateMetadataRequest(4, "rack1"), unknownServerException, true);
        checkRequest(createUpdateMetadataRequest(5, "rack1"), false);
        checkRequest(createUpdateMetadataRequest(5, null), false);
        checkErrorResponse(createUpdateMetadataRequest(5, "rack1"), unknownServerException, true);
        checkResponse(createUpdateMetadataResponse(), 0, true);
        checkRequest(createListOffsetRequest(0), true);
        checkErrorResponse(createListOffsetRequest(0), unknownServerException, true);
        checkResponse(createListOffsetResponse(0), 0, true);
        checkRequest(createLeaderEpochRequestForReplica(0, 1), true);
        checkRequest(createLeaderEpochRequestForConsumer(), true);
        checkResponse(createLeaderEpochResponse(), 0, true);
        checkErrorResponse(createLeaderEpochRequestForConsumer(), unknownServerException, true);
        checkRequest(createAddPartitionsToTxnRequest(), true);
        checkErrorResponse(createAddPartitionsToTxnRequest(), unknownServerException, true);
        checkResponse(createAddPartitionsToTxnResponse(), 0, true);
        checkRequest(createAddOffsetsToTxnRequest(), true);
        checkErrorResponse(createAddOffsetsToTxnRequest(), unknownServerException, true);
        checkResponse(createAddOffsetsToTxnResponse(), 0, true);
        checkRequest(createEndTxnRequest(), true);
        checkErrorResponse(createEndTxnRequest(), unknownServerException, true);
        checkResponse(createEndTxnResponse(), 0, true);
        checkRequest(createWriteTxnMarkersRequest(), true);
        checkErrorResponse(createWriteTxnMarkersRequest(), unknownServerException, true);
        checkResponse(createWriteTxnMarkersResponse(), 0, true);
        checkRequest(createTxnOffsetCommitRequest(0), true);
        checkRequest(createTxnOffsetCommitRequest(3), true);
        checkRequest(createTxnOffsetCommitRequestWithAutoDowngrade(2), true);
        checkErrorResponse(createTxnOffsetCommitRequest(0), unknownServerException, true);
        checkErrorResponse(createTxnOffsetCommitRequest(3), unknownServerException, true);
        checkErrorResponse(createTxnOffsetCommitRequestWithAutoDowngrade(2), unknownServerException, true);
        checkResponse(createTxnOffsetCommitResponse(), 0, true);
        checkRequest(createDescribeAclsRequest(), true);
        checkErrorResponse(createDescribeAclsRequest(), new SecurityDisabledException("Security is not enabled."), true);
        checkResponse(createDescribeAclsResponse(), ApiKeys.DESCRIBE_ACLS.latestVersion(), true);
        checkRequest(createCreateAclsRequest(), true);
        checkErrorResponse(createCreateAclsRequest(), new SecurityDisabledException("Security is not enabled."), true);
        checkResponse(createCreateAclsResponse(), ApiKeys.CREATE_ACLS.latestVersion(), true);
        checkRequest(createDeleteAclsRequest(), true);
        checkErrorResponse(createDeleteAclsRequest(), new SecurityDisabledException("Security is not enabled."), true);
        checkResponse(createDeleteAclsResponse(ApiKeys.DELETE_ACLS.latestVersion()), ApiKeys.DELETE_ACLS.latestVersion(), true);
        checkRequest(createAlterConfigsRequest(), false);
        checkErrorResponse(createAlterConfigsRequest(), unknownServerException, true);
        checkResponse(createAlterConfigsResponse(), 0, false);
        checkRequest(createDescribeConfigsRequest(0), true);
        checkRequest(createDescribeConfigsRequestWithConfigEntries(0), false);
        checkErrorResponse(createDescribeConfigsRequest(0), unknownServerException, true);
        checkResponse(createDescribeConfigsResponse((short) 0), 0, false);
        checkRequest(createDescribeConfigsRequest(1), true);
        checkRequest(createDescribeConfigsRequestWithConfigEntries(1), false);
        checkRequest(createDescribeConfigsRequestWithDocumentation(1), false);
        checkRequest(createDescribeConfigsRequestWithDocumentation(2), false);
        checkRequest(createDescribeConfigsRequestWithDocumentation(3), false);
        checkErrorResponse(createDescribeConfigsRequest(1), unknownServerException, true);
        checkResponse(createDescribeConfigsResponse((short) 1), 1, false);
        checkDescribeConfigsResponseVersions();
        checkRequest(createCreateTokenRequest(), true);
        checkErrorResponse(createCreateTokenRequest(), unknownServerException, true);
        checkResponse(createCreateTokenResponse(), 0, true);
        checkRequest(createDescribeTokenRequest(), true);
        checkErrorResponse(createDescribeTokenRequest(), unknownServerException, true);
        checkResponse(createDescribeTokenResponse(), 0, true);
        checkRequest(createExpireTokenRequest(), true);
        checkErrorResponse(createExpireTokenRequest(), unknownServerException, true);
        checkResponse(createExpireTokenResponse(), 0, true);
        checkRequest(createRenewTokenRequest(), true);
        checkErrorResponse(createRenewTokenRequest(), unknownServerException, true);
        checkResponse(createRenewTokenResponse(), 0, true);
        checkRequest(createElectLeadersRequest(), true);
        checkRequest(createElectLeadersRequestNullPartitions(), true);
        checkErrorResponse(createElectLeadersRequest(), unknownServerException, true);
        checkResponse(createElectLeadersResponse(), 1, true);
        checkRequest(createIncrementalAlterConfigsRequest(), true);
        checkErrorResponse(createIncrementalAlterConfigsRequest(), unknownServerException, true);
        checkResponse(createIncrementalAlterConfigsResponse(), 0, true);
        checkRequest(createAlterPartitionReassignmentsRequest(), true);
        checkErrorResponse(createAlterPartitionReassignmentsRequest(), unknownServerException, true);
        checkResponse(createAlterPartitionReassignmentsResponse(), 0, true);
        checkRequest(createListPartitionReassignmentsRequest(), true);
        checkErrorResponse(createListPartitionReassignmentsRequest(), unknownServerException, true);
        checkResponse(createListPartitionReassignmentsResponse(), 0, true);
        checkRequest(createOffsetDeleteRequest(), true);
        checkErrorResponse(createOffsetDeleteRequest(), unknownServerException, true);
        checkResponse(createOffsetDeleteResponse(), 0, true);
        checkRequest(createAlterReplicaLogDirsRequest(), true);
        checkErrorResponse(createAlterReplicaLogDirsRequest(), unknownServerException, true);
        checkResponse(createAlterReplicaLogDirsResponse(), 0, true);

        checkRequest(createDescribeClientQuotasRequest(), true);
        checkErrorResponse(createDescribeClientQuotasRequest(), unknownServerException, true);
        checkResponse(createDescribeClientQuotasResponse(), 0, true);
        checkRequest(createAlterClientQuotasRequest(), true);
        checkErrorResponse(createAlterClientQuotasRequest(), unknownServerException, true);
        checkResponse(createAlterClientQuotasResponse(), 0, true);

        checkRequest(createBrokerHeartbeatRequest(), true);
        checkErrorResponse(createBrokerHeartbeatRequest(), unknownServerException, true);
        checkResponse(createBrokerHeartbeatResponse(), 0, true);
        checkRequest(createBrokerRegistrationRequest(), true);
        checkErrorResponse(createBrokerRegistrationRequest(), unknownServerException, true);
        checkResponse(createBrokerRegistrationResponse(), 0, true);
    }

    @Test
    public void testDescribeProducersSerialization() throws Exception {
        for (short v = ApiKeys.DESCRIBE_PRODUCERS.oldestVersion(); v <= ApiKeys.DESCRIBE_PRODUCERS.latestVersion(); v++) {
            checkRequest(createDescribeProducersRequest(v), true);
            checkErrorResponse(createDescribeProducersRequest(v), unknownServerException, true);
            checkResponse(createDescribeProducersResponse(), v, true);
        }
    }

    @Test
    public void testDescribeClusterSerialization() throws Exception {
        for (short v = ApiKeys.DESCRIBE_CLUSTER.oldestVersion(); v <= ApiKeys.DESCRIBE_CLUSTER.latestVersion(); v++) {
            checkRequest(createDescribeClusterRequest(v), true);
            checkErrorResponse(createDescribeClusterRequest(v), unknownServerException, true);
            checkResponse(createDescribeClusterResponse(), v, true);
        }
    }

    private DescribeClusterRequest createDescribeClusterRequest(short version) {
        return new DescribeClusterRequest.Builder(
            new DescribeClusterRequestData()
                .setIncludeClusterAuthorizedOperations(true))
            .build(version);
    }

    private DescribeClusterResponse createDescribeClusterResponse() {
        return new DescribeClusterResponse(
            new DescribeClusterResponseData()
                .setBrokers(new DescribeClusterBrokerCollection(
                    Collections.singletonList(new DescribeClusterBroker()
                        .setBrokerId(1)
                        .setHost("localhost")
                        .setPort(9092)
                        .setRack("rack1")).iterator()))
                .setClusterId("clusterId")
                .setControllerId(1)
                .setClusterAuthorizedOperations(10));
    }

    @Test
    public void testResponseHeader() {
        ResponseHeader header = createResponseHeader((short) 1);
        ObjectSerializationCache serializationCache = new ObjectSerializationCache();
        ByteBuffer buffer = ByteBuffer.allocate(header.size(serializationCache));
        header.write(buffer, serializationCache);
        buffer.flip();
        ResponseHeader deserialized = ResponseHeader.parse(buffer, header.headerVersion());
        assertEquals(header.correlationId(), deserialized.correlationId());
    }

    private void checkOlderFetchVersions() {
        int latestVersion = FETCH.latestVersion();
        for (int i = 0; i < latestVersion; ++i) {
            if (i > 7) {
                checkErrorResponse(createFetchRequest(i), unknownServerException, true);
            }
            checkRequest(createFetchRequest(i), true);
            checkResponse(createFetchResponse(i >= 4), i, true);
        }
    }

    private void verifyDescribeConfigsResponse(DescribeConfigsResponse expected, DescribeConfigsResponse actual,
                                               int version) {
        for (Map.Entry<ConfigResource, DescribeConfigsResult> resource : expected.resultMap().entrySet()) {
            List<DescribeConfigsResourceResult> actualEntries = actual.resultMap().get(resource.getKey()).configs();
            List<DescribeConfigsResourceResult> expectedEntries = expected.resultMap().get(resource.getKey()).configs();
            assertEquals(expectedEntries.size(), actualEntries.size());
            for (int i = 0; i < actualEntries.size(); ++i) {
                DescribeConfigsResourceResult actualEntry = actualEntries.get(i);
                DescribeConfigsResourceResult expectedEntry = expectedEntries.get(i);
                assertEquals(expectedEntry.name(), actualEntry.name());
                assertEquals(expectedEntry.value(), actualEntry.value(),
                    "Non-matching values for " + actualEntry.name() + " in version " + version);
                assertEquals(expectedEntry.readOnly(), actualEntry.readOnly(),
                    "Non-matching readonly for " + actualEntry.name() + " in version " + version);
                assertEquals(expectedEntry.isSensitive(), actualEntry.isSensitive(),
                    "Non-matching isSensitive for " + actualEntry.name() + " in version " + version);
                if (version < 3) {
                    assertEquals(ConfigType.UNKNOWN.id(), actualEntry.configType(),
                        "Non-matching configType for " + actualEntry.name() + " in version " + version);
                } else {
                    assertEquals(expectedEntry.configType(), actualEntry.configType(),
                        "Non-matching configType for " + actualEntry.name() + " in version " + version);
                }
                if (version == 0) {
                    assertEquals(DescribeConfigsResponse.ConfigSource.STATIC_BROKER_CONFIG.id(), actualEntry.configSource(),
                        "Non matching configSource for " + actualEntry.name() + " in version " + version);
                } else {
                    assertEquals(expectedEntry.configSource(), actualEntry.configSource(),
                        "Non-matching configSource for " + actualEntry.name() + " in version " + version);
                }
            }
        }
    }

    private void checkDescribeConfigsResponseVersions() {
        for (int version = ApiKeys.DESCRIBE_CONFIGS.oldestVersion(); version < ApiKeys.DESCRIBE_CONFIGS.latestVersion(); ++version) {
            short apiVersion = (short) version;
            DescribeConfigsResponse response = createDescribeConfigsResponse(apiVersion);
            DescribeConfigsResponse deserialized0 = (DescribeConfigsResponse) AbstractResponse.parseResponse(ApiKeys.DESCRIBE_CONFIGS,
                    response.serialize(apiVersion), apiVersion);
            verifyDescribeConfigsResponse(response, deserialized0, apiVersion);
        }
    }

    private void checkErrorResponse(AbstractRequest req, Throwable e, boolean checkEqualityAndHashCode) {
        AbstractResponse response = req.getErrorResponse(e);
        checkResponse(response, req.version(), checkEqualityAndHashCode);
        if (e instanceof UnknownServerException) {
            String responseStr = response.toString();
            assertFalse(responseStr.contains(e.getMessage()),
                String.format("Unknown message included in response for %s: %s ", req.apiKey(), responseStr));
        }
    }

    private void checkRequest(AbstractRequest req, boolean checkEquality) {
        // Check that we can serialize, deserialize and serialize again
        // Check for equality of the ByteBuffer only if indicated (it is likely to fail if any of the fields
        // in the request is a HashMap with multiple elements since ordering of the elements may vary)
        try {
            ByteBuffer serializedBytes = req.serialize();
            AbstractRequest deserialized = AbstractRequest.parseRequest(req.apiKey(), req.version(), serializedBytes).request;
            ByteBuffer serializedBytes2 = deserialized.serialize();
            serializedBytes.rewind();
            if (checkEquality)
                assertEquals(serializedBytes, serializedBytes2, "Request " + req + "failed equality test");
        } catch (Exception e) {
            throw new RuntimeException("Failed to deserialize request " + req + " with type " + req.getClass(), e);
        }
    }

    private void checkResponse(AbstractResponse response, int version, boolean checkEquality) {
        // Check that we can serialize, deserialize and serialize again
        // Check for equality and hashCode of the Struct only if indicated (it is likely to fail if any of the fields
        // in the response is a HashMap with multiple elements since ordering of the elements may vary)
        try {
            ByteBuffer serializedBytes = response.serialize((short) version);
            AbstractResponse deserialized = AbstractResponse.parseResponse(response.apiKey(), serializedBytes, (short) version);
            ByteBuffer serializedBytes2 = deserialized.serialize((short) version);
            serializedBytes.rewind();
            if (checkEquality)
                assertEquals(serializedBytes, serializedBytes2, "Response " + response + "failed equality test");
        } catch (Exception e) {
            throw new RuntimeException("Failed to deserialize response " + response + " with type " + response.getClass(), e);
        }
    }

    @Test
    public void cannotUseFindCoordinatorV0ToFindTransactionCoordinator() {
        FindCoordinatorRequest.Builder builder = new FindCoordinatorRequest.Builder(
                new FindCoordinatorRequestData()
                    .setKeyType(CoordinatorType.TRANSACTION.id)
                    .setKey("foobar"));
        assertThrows(UnsupportedVersionException.class, () -> builder.build((short) 0));
    }

    @Test
    public void testPartitionSize() {
        TopicPartition tp0 = new TopicPartition("test", 0);
        TopicPartition tp1 = new TopicPartition("test", 1);
        MemoryRecords records0 = MemoryRecords.withRecords(RecordBatch.MAGIC_VALUE_V2,
            CompressionType.NONE, new SimpleRecord("woot".getBytes()));
        MemoryRecords records1 = MemoryRecords.withRecords(RecordBatch.MAGIC_VALUE_V2,
            CompressionType.NONE, new SimpleRecord("woot".getBytes()), new SimpleRecord("woot".getBytes()));
        ProduceRequest request = ProduceRequest.forMagic(RecordBatch.MAGIC_VALUE_V2,
                new ProduceRequestData()
                        .setTopicData(new ProduceRequestData.TopicProduceDataCollection(Arrays.asList(
                                new ProduceRequestData.TopicProduceData().setName(tp0.topic()).setPartitionData(
                                        Collections.singletonList(new ProduceRequestData.PartitionProduceData().setIndex(tp0.partition()).setRecords(records0))),
                                new ProduceRequestData.TopicProduceData().setName(tp1.topic()).setPartitionData(
                                        Collections.singletonList(new ProduceRequestData.PartitionProduceData().setIndex(tp1.partition()).setRecords(records1))))
                                .iterator()))
                        .setAcks((short) 1)
                        .setTimeoutMs(5000)
                        .setTransactionalId("transactionalId"))
            .build((short) 3);
        assertEquals(2, request.partitionSizes().size());
        assertEquals(records0.sizeInBytes(), (int) request.partitionSizes().get(tp0));
        assertEquals(records1.sizeInBytes(), (int) request.partitionSizes().get(tp1));
    }

    @Test
    public void produceRequestToStringTest() {
        ProduceRequest request = createProduceRequest(ApiKeys.PRODUCE.latestVersion());
        assertEquals(1, request.data().topicData().size());
        assertFalse(request.toString(false).contains("partitionSizes"));
        assertTrue(request.toString(false).contains("numPartitions=1"));
        assertTrue(request.toString(true).contains("partitionSizes"));
        assertFalse(request.toString(true).contains("numPartitions"));

        request.clearPartitionRecords();
        try {
            request.data();
            fail("dataOrException should fail after clearPartitionRecords()");
        } catch (IllegalStateException e) {
            // OK
        }

        // `toString` should behave the same after `clearPartitionRecords`
        assertFalse(request.toString(false).contains("partitionSizes"));
        assertTrue(request.toString(false).contains("numPartitions=1"));
        assertTrue(request.toString(true).contains("partitionSizes"));
        assertFalse(request.toString(true).contains("numPartitions"));
    }

    @SuppressWarnings("deprecation")
    @Test
    public void produceRequestGetErrorResponseTest() {
        ProduceRequest request = createProduceRequest(ApiKeys.PRODUCE.latestVersion());
        Set<TopicPartition> partitions = new HashSet<>(request.partitionSizes().keySet());

        ProduceResponse errorResponse = (ProduceResponse) request.getErrorResponse(new NotEnoughReplicasException());
        assertEquals(partitions, errorResponse.responses().keySet());
        ProduceResponse.PartitionResponse partitionResponse = errorResponse.responses().values().iterator().next();
        assertEquals(Errors.NOT_ENOUGH_REPLICAS, partitionResponse.error);
        assertEquals(ProduceResponse.INVALID_OFFSET, partitionResponse.baseOffset);
        assertEquals(RecordBatch.NO_TIMESTAMP, partitionResponse.logAppendTime);

        request.clearPartitionRecords();

        // `getErrorResponse` should behave the same after `clearPartitionRecords`
        errorResponse = (ProduceResponse) request.getErrorResponse(new NotEnoughReplicasException());
        assertEquals(partitions, errorResponse.responses().keySet());
        partitionResponse = errorResponse.responses().values().iterator().next();
        assertEquals(Errors.NOT_ENOUGH_REPLICAS, partitionResponse.error);
        assertEquals(ProduceResponse.INVALID_OFFSET, partitionResponse.baseOffset);
        assertEquals(RecordBatch.NO_TIMESTAMP, partitionResponse.logAppendTime);
    }

    @Test
    public void fetchResponseVersionTest() {
        LinkedHashMap<TopicPartition, FetchResponse.PartitionData<MemoryRecords>> responseData = new LinkedHashMap<>();

        MemoryRecords records = MemoryRecords.readableRecords(ByteBuffer.allocate(10));
        responseData.put(new TopicPartition("test", 0), new FetchResponse.PartitionData<>(
                Errors.NONE, 1000000, FetchResponse.INVALID_LAST_STABLE_OFFSET,
                0L, Optional.empty(), Collections.emptyList(), records));

        FetchResponse<MemoryRecords> v0Response = new FetchResponse<>(Errors.NONE, responseData, 0, INVALID_SESSION_ID);
        FetchResponse<MemoryRecords> v1Response = new FetchResponse<>(Errors.NONE, responseData, 10, INVALID_SESSION_ID);
        assertEquals(0, v0Response.throttleTimeMs(), "Throttle time must be zero");
        assertEquals(10, v1Response.throttleTimeMs(), "Throttle time must be 10");
        assertEquals(responseData, v0Response.responseData(), "Response data does not match");
        assertEquals(responseData, v1Response.responseData(), "Response data does not match");
    }

    @Test
    public void testFetchResponseV4() {
        LinkedHashMap<TopicPartition, FetchResponse.PartitionData<MemoryRecords>> responseData = new LinkedHashMap<>();
        MemoryRecords records = MemoryRecords.readableRecords(ByteBuffer.allocate(10));

        List<FetchResponse.AbortedTransaction> abortedTransactions = asList(
                new FetchResponse.AbortedTransaction(10, 100),
                new FetchResponse.AbortedTransaction(15, 50)
        );
        responseData.put(new TopicPartition("bar", 0), new FetchResponse.PartitionData<>(Errors.NONE, 100000,
                FetchResponse.INVALID_LAST_STABLE_OFFSET, FetchResponse.INVALID_LOG_START_OFFSET, Optional.empty(), abortedTransactions, records));
        responseData.put(new TopicPartition("bar", 1), new FetchResponse.PartitionData<>(Errors.NONE, 900000,
                5, FetchResponse.INVALID_LOG_START_OFFSET, Optional.empty(), null, records));
        responseData.put(new TopicPartition("foo", 0), new FetchResponse.PartitionData<>(Errors.NONE, 70000,
                6, FetchResponse.INVALID_LOG_START_OFFSET, Optional.empty(), emptyList(), records));

        FetchResponse<MemoryRecords> response = new FetchResponse<>(Errors.NONE, responseData, 10, INVALID_SESSION_ID);
        FetchResponse<MemoryRecords> deserialized = FetchResponse.parse(response.serialize((short) 4), (short) 4);
        assertEquals(responseData, deserialized.responseData());
    }

    @Test
    public void verifyFetchResponseFullWrites() throws Exception {
        verifyFetchResponseFullWrite(FETCH.latestVersion(), createFetchResponse(123));
        verifyFetchResponseFullWrite(FETCH.latestVersion(),
            createFetchResponse(Errors.FETCH_SESSION_ID_NOT_FOUND, 123));
        for (short version = 0; version <= FETCH.latestVersion(); version++) {
            verifyFetchResponseFullWrite(version, createFetchResponse(version >= 4));
        }
    }

    private void verifyFetchResponseFullWrite(short apiVersion, FetchResponse<MemoryRecords> fetchResponse) throws Exception {
        int correlationId = 15;

        short responseHeaderVersion = FETCH.responseHeaderVersion(apiVersion);
        Send send = fetchResponse.toSend(new ResponseHeader(correlationId, responseHeaderVersion), apiVersion);
        ByteBufferChannel channel = new ByteBufferChannel(send.size());
        send.writeTo(channel);
        channel.close();

        ByteBuffer buf = channel.buffer();

        // read the size
        int size = buf.getInt();
        assertTrue(size > 0);

        // read the header
        ResponseHeader responseHeader = ResponseHeader.parse(channel.buffer(), responseHeaderVersion);
        assertEquals(correlationId, responseHeader.correlationId());

        assertEquals(fetchResponse.serialize(apiVersion), buf);
        FetchResponseData deserialized = new FetchResponseData(new ByteBufferAccessor(buf), apiVersion);
        ObjectSerializationCache serializationCache = new ObjectSerializationCache();
        assertEquals(size, responseHeader.size(serializationCache) + deserialized.size(serializationCache, apiVersion));
    }

    @Test
    public void testControlledShutdownResponse() {
        ControlledShutdownResponse response = createControlledShutdownResponse();
        short version = ApiKeys.CONTROLLED_SHUTDOWN.latestVersion();
        ByteBuffer buffer = response.serialize(version);
        ControlledShutdownResponse deserialized = ControlledShutdownResponse.parse(buffer, version);
        assertEquals(response.error(), deserialized.error());
        assertEquals(response.data().remainingPartitions(), deserialized.data().remainingPartitions());
    }

    @Test
    public void testCreateTopicRequestV0FailsIfValidateOnly() {
        assertThrows(UnsupportedVersionException.class,
            () -> createCreateTopicRequest(0, true));
    }

    @Test
    public void testCreateTopicRequestV3FailsIfNoPartitionsOrReplicas() {
        final UnsupportedVersionException exception = assertThrows(
            UnsupportedVersionException.class, () -> {
                CreateTopicsRequestData data = new CreateTopicsRequestData()
                    .setTimeoutMs(123)
                    .setValidateOnly(false);
                data.topics().add(new CreatableTopic().
                    setName("foo").
                    setNumPartitions(CreateTopicsRequest.NO_NUM_PARTITIONS).
                    setReplicationFactor((short) 1));
                data.topics().add(new CreatableTopic().
                    setName("bar").
                    setNumPartitions(1).
                    setReplicationFactor(CreateTopicsRequest.NO_REPLICATION_FACTOR));

                new Builder(data).build((short) 3);
            });
        assertTrue(exception.getMessage().contains("supported in CreateTopicRequest version 4+"));
        assertTrue(exception.getMessage().contains("[foo, bar]"));
    }

    @Test
    public void testFetchRequestMaxBytesOldVersions() {
        final short version = 1;
        FetchRequest fr = createFetchRequest(version);
        FetchRequest fr2 = FetchRequest.parse(fr.serialize(), version);
        assertEquals(fr2.maxBytes(), fr.maxBytes());
    }

    @Test
    public void testFetchRequestIsolationLevel() throws Exception {
        FetchRequest request = createFetchRequest(4, IsolationLevel.READ_COMMITTED);
        FetchRequest deserialized = (FetchRequest) AbstractRequest.parseRequest(request.apiKey(), request.version(),
                request.serialize()).request;
        assertEquals(request.isolationLevel(), deserialized.isolationLevel());

        request = createFetchRequest(4, IsolationLevel.READ_UNCOMMITTED);
        deserialized = (FetchRequest) AbstractRequest.parseRequest(request.apiKey(), request.version(),
                request.serialize()).request;
        assertEquals(request.isolationLevel(), deserialized.isolationLevel());
    }

    @Test
    public void testFetchRequestWithMetadata() throws Exception {
        FetchRequest request = createFetchRequest(4, IsolationLevel.READ_COMMITTED);
        FetchRequest deserialized = (FetchRequest) AbstractRequest.parseRequest(ApiKeys.FETCH, request.version(),
                request.serialize()).request;
        assertEquals(request.isolationLevel(), deserialized.isolationLevel());

        request = createFetchRequest(4, IsolationLevel.READ_UNCOMMITTED);
        deserialized = (FetchRequest) AbstractRequest.parseRequest(ApiKeys.FETCH, request.version(),
                request.serialize()).request;
        assertEquals(request.isolationLevel(), deserialized.isolationLevel());
    }

    @Test
    public void testFetchRequestCompat() {
        Map<TopicPartition, FetchRequest.PartitionData> fetchData = new HashMap<>();
        fetchData.put(new TopicPartition("test", 0), new FetchRequest.PartitionData(100, 2, 100, Optional.of(42)));
        FetchRequest req = FetchRequest.Builder
                .forConsumer(100, 100, fetchData)
                .metadata(new FetchMetadata(10, 20))
                .isolationLevel(IsolationLevel.READ_COMMITTED)
                .build((short) 2);

        FetchRequestData data = req.data();
        ObjectSerializationCache cache = new ObjectSerializationCache();
        int size = data.size(cache, (short) 2);

        ByteBufferAccessor writer = new ByteBufferAccessor(ByteBuffer.allocate(size));
        data.write(writer, cache, (short) 2);
    }

    @Test
    public void testJoinGroupRequestVersion0RebalanceTimeout() {
        final short version = 0;
        JoinGroupRequest jgr = createJoinGroupRequest(version);
        JoinGroupRequest jgr2 = JoinGroupRequest.parse(jgr.serialize(), version);
        assertEquals(jgr2.data().rebalanceTimeoutMs(), jgr.data().rebalanceTimeoutMs());
    }

    @Test
    public void testOffsetFetchRequestBuilderToString() {
        List<Boolean> stableFlags = Arrays.asList(true, false);
        for (Boolean requireStable : stableFlags) {
            String allTopicPartitionsString = new OffsetFetchRequest.Builder("someGroup", requireStable, null, false).toString();

            assertTrue(allTopicPartitionsString.contains("groupId='someGroup', topics=null, requireStable="
                                                             + requireStable.toString()));
            String string = new OffsetFetchRequest.Builder("group1",
                requireStable, Collections.singletonList(new TopicPartition("test11", 1)), false).toString();
            assertTrue(string.contains("test11"));
            assertTrue(string.contains("group1"));
            assertTrue(string.contains("requireStable=" + requireStable.toString()));
        }
    }

    @Test
    public void testApiVersionsRequestBeforeV3Validation() {
        for (short version = 0; version < 3; version++) {
            ApiVersionsRequest request = new ApiVersionsRequest(new ApiVersionsRequestData(), version);
            assertTrue(request.isValid());
        }
    }

    @Test
    public void testValidApiVersionsRequest() {
        ApiVersionsRequest request;

        request = new ApiVersionsRequest.Builder().build();
        assertTrue(request.isValid());

        request = new ApiVersionsRequest(new ApiVersionsRequestData()
            .setClientSoftwareName("apache-kafka.java")
            .setClientSoftwareVersion("0.0.0-SNAPSHOT"),
            ApiKeys.API_VERSIONS.latestVersion()
        );
        assertTrue(request.isValid());
    }

    @Test
    public void testListGroupRequestV3FailsWithStates() {
        ListGroupsRequestData data = new ListGroupsRequestData()
                .setStatesFilter(asList(ConsumerGroupState.STABLE.name()));
        assertThrows(UnsupportedVersionException.class, () -> new ListGroupsRequest.Builder(data).build((short) 3));
    }

    @Test
    public void testInvalidApiVersionsRequest() {
        testInvalidCase("java@apache_kafka", "0.0.0-SNAPSHOT");
        testInvalidCase("apache-kafka-java", "0.0.0@java");
        testInvalidCase("-apache-kafka-java", "0.0.0");
        testInvalidCase("apache-kafka-java.", "0.0.0");
    }

    private void testInvalidCase(String name, String version) {
        ApiVersionsRequest request = new ApiVersionsRequest(new ApiVersionsRequestData()
            .setClientSoftwareName(name)
            .setClientSoftwareVersion(version),
            ApiKeys.API_VERSIONS.latestVersion()
        );
        assertFalse(request.isValid());
    }

    @Test
    public void testApiVersionResponseWithUnsupportedError() {
        ApiVersionsRequest request = new ApiVersionsRequest.Builder().build();
        ApiVersionsResponse response = request.getErrorResponse(0, Errors.UNSUPPORTED_VERSION.exception());

        assertEquals(Errors.UNSUPPORTED_VERSION.code(), response.data().errorCode());

        ApiVersion apiVersion = response.data().apiKeys().find(ApiKeys.API_VERSIONS.id);
        assertNotNull(apiVersion);
        assertEquals(ApiKeys.API_VERSIONS.id, apiVersion.apiKey());
        assertEquals(ApiKeys.API_VERSIONS.oldestVersion(), apiVersion.minVersion());
        assertEquals(ApiKeys.API_VERSIONS.latestVersion(), apiVersion.maxVersion());
    }

    @Test
    public void testApiVersionResponseWithNotUnsupportedError() {
        ApiVersionsRequest request = new ApiVersionsRequest.Builder().build();
        ApiVersionsResponse response = request.getErrorResponse(0, Errors.INVALID_REQUEST.exception());

        assertEquals(response.data().errorCode(), Errors.INVALID_REQUEST.code());
        assertTrue(response.data().apiKeys().isEmpty());
    }

    @Test
    public void testApiVersionResponseParsingFallback() {
        ByteBuffer buffer = ApiVersionsResponse.DEFAULT_API_VERSIONS_RESPONSE.serialize((short) 0);
        ApiVersionsResponse response = ApiVersionsResponse.parse(buffer, ApiKeys.API_VERSIONS.latestVersion());

        assertEquals(Errors.NONE.code(), response.data().errorCode());
    }

    @Test
    public void testApiVersionResponseParsingFallbackException() {
        short version = 0;
        assertThrows(BufferUnderflowException.class, () -> ApiVersionsResponse.parse(ByteBuffer.allocate(0), version));
    }

    @Test
    public void testApiVersionResponseParsing() {
        ByteBuffer buffer = ApiVersionsResponse.DEFAULT_API_VERSIONS_RESPONSE.serialize(ApiKeys.API_VERSIONS.latestVersion());
        ApiVersionsResponse response = ApiVersionsResponse.parse(buffer, ApiKeys.API_VERSIONS.latestVersion());

        assertEquals(Errors.NONE.code(), response.data().errorCode());
    }

    @Test
    public void testInitProducerIdRequestVersions() {
        InitProducerIdRequest.Builder bld = new InitProducerIdRequest.Builder(
            new InitProducerIdRequestData().setTransactionTimeoutMs(1000).
                setTransactionalId("abracadabra").
                setProducerId(123));
        final UnsupportedVersionException exception = assertThrows(
            UnsupportedVersionException.class, () -> bld.build((short) 2).serialize());
        assertTrue(exception.getMessage().contains("Attempted to write a non-default producerId at version 2"));
        bld.build((short) 3);
    }

    @Test
    public void testDeletableTopicResultErrorMessageIsNullByDefault() {
        DeletableTopicResult result = new DeletableTopicResult()
            .setName("topic")
            .setErrorCode(Errors.THROTTLING_QUOTA_EXCEEDED.code());

        assertEquals("topic", result.name());
        assertEquals(Errors.THROTTLING_QUOTA_EXCEEDED.code(), result.errorCode());
        assertNull(result.errorMessage());
    }

    private ResponseHeader createResponseHeader(short headerVersion) {
        return new ResponseHeader(10, headerVersion);
    }

    private FindCoordinatorRequest createFindCoordinatorRequest(int version) {
        return new FindCoordinatorRequest.Builder(
                new FindCoordinatorRequestData()
                    .setKeyType(CoordinatorType.GROUP.id())
                    .setKey("test-group"))
                .build((short) version);
    }

    private FindCoordinatorResponse createFindCoordinatorResponse() {
        Node node = new Node(10, "host1", 2014);
        return FindCoordinatorResponse.prepareResponse(Errors.NONE, node);
    }

    private FetchRequest createFetchRequest(int version, FetchMetadata metadata, List<TopicPartition> toForget) {
        LinkedHashMap<TopicPartition, FetchRequest.PartitionData> fetchData = new LinkedHashMap<>();
        fetchData.put(new TopicPartition("test1", 0), new FetchRequest.PartitionData(100, -1L,
                1000000, Optional.empty()));
        fetchData.put(new TopicPartition("test2", 0), new FetchRequest.PartitionData(200, -1L,
                1000000, Optional.empty()));
        return FetchRequest.Builder.forConsumer(100, 100000, fetchData).
            metadata(metadata).setMaxBytes(1000).toForget(toForget).build((short) version);
    }

    private FetchRequest createFetchRequest(int version, IsolationLevel isolationLevel) {
        LinkedHashMap<TopicPartition, FetchRequest.PartitionData> fetchData = new LinkedHashMap<>();
        fetchData.put(new TopicPartition("test1", 0), new FetchRequest.PartitionData(100, -1L,
                1000000, Optional.empty()));
        fetchData.put(new TopicPartition("test2", 0), new FetchRequest.PartitionData(200, -1L,
                1000000, Optional.empty()));
        return FetchRequest.Builder.forConsumer(100, 100000, fetchData).
            isolationLevel(isolationLevel).setMaxBytes(1000).build((short) version);
    }

    private FetchRequest createFetchRequest(int version) {
        LinkedHashMap<TopicPartition, FetchRequest.PartitionData> fetchData = new LinkedHashMap<>();
        fetchData.put(new TopicPartition("test1", 0), new FetchRequest.PartitionData(100, -1L,
                1000000, Optional.empty()));
        fetchData.put(new TopicPartition("test2", 0), new FetchRequest.PartitionData(200, -1L,
                1000000, Optional.empty()));
        return FetchRequest.Builder.forConsumer(100, 100000, fetchData).setMaxBytes(1000).build((short) version);
    }

    private FetchResponse<MemoryRecords> createFetchResponse(Errors error, int sessionId) {
        return new FetchResponse<>(error, new LinkedHashMap<>(), 25, sessionId);
    }

    private FetchResponse<MemoryRecords> createFetchResponse(int sessionId) {
        LinkedHashMap<TopicPartition, FetchResponse.PartitionData<MemoryRecords>> responseData = new LinkedHashMap<>();
        MemoryRecords records = MemoryRecords.withRecords(CompressionType.NONE, new SimpleRecord("blah".getBytes()));
        responseData.put(new TopicPartition("test", 0), new FetchResponse.PartitionData<>(Errors.NONE,
            1000000, FetchResponse.INVALID_LAST_STABLE_OFFSET, 0L, Optional.empty(), Collections.emptyList(), records));
        List<FetchResponse.AbortedTransaction> abortedTransactions = Collections.singletonList(
            new FetchResponse.AbortedTransaction(234L, 999L));
        responseData.put(new TopicPartition("test", 1), new FetchResponse.PartitionData<>(Errors.NONE,
            1000000, FetchResponse.INVALID_LAST_STABLE_OFFSET, 0L, Optional.empty(), abortedTransactions, MemoryRecords.EMPTY));
        return new FetchResponse<>(Errors.NONE, responseData, 25, sessionId);
    }

    private FetchResponse<MemoryRecords> createFetchResponse(boolean includeAborted) {
        LinkedHashMap<TopicPartition, FetchResponse.PartitionData<MemoryRecords>> responseData = new LinkedHashMap<>();
        MemoryRecords records = MemoryRecords.withRecords(CompressionType.NONE, new SimpleRecord("blah".getBytes()));

        responseData.put(new TopicPartition("test", 0), new FetchResponse.PartitionData<>(Errors.NONE,
                1000000, FetchResponse.INVALID_LAST_STABLE_OFFSET, 0L, Optional.empty(), Collections.emptyList(), records));

        List<FetchResponse.AbortedTransaction> abortedTransactions = Collections.emptyList();
        if (includeAborted) {
            abortedTransactions = Collections.singletonList(
                    new FetchResponse.AbortedTransaction(234L, 999L));
        }
        responseData.put(new TopicPartition("test", 1), new FetchResponse.PartitionData<>(Errors.NONE,
                1000000, FetchResponse.INVALID_LAST_STABLE_OFFSET, 0L, Optional.empty(), abortedTransactions, MemoryRecords.EMPTY));

        return new FetchResponse<>(Errors.NONE, responseData, 25, INVALID_SESSION_ID);
    }

    private HeartbeatRequest createHeartBeatRequest() {
        return new HeartbeatRequest.Builder(new HeartbeatRequestData()
                .setGroupId("group1")
                .setGenerationId(1)
                .setMemberId("consumer1")).build();
    }

    private HeartbeatResponse createHeartBeatResponse() {
        return new HeartbeatResponse(new HeartbeatResponseData().setErrorCode(Errors.NONE.code()));
    }

    private JoinGroupRequest createJoinGroupRequest(int version) {
        JoinGroupRequestData.JoinGroupRequestProtocolCollection protocols =
            new JoinGroupRequestData.JoinGroupRequestProtocolCollection(
                Collections.singleton(
                new JoinGroupRequestData.JoinGroupRequestProtocol()
                        .setName("consumer-range")
                        .setMetadata(new byte[0])).iterator()
        );

        JoinGroupRequestData data = new JoinGroupRequestData()
            .setGroupId("group1")
            .setSessionTimeoutMs(30000)
            .setMemberId("consumer1")
            .setProtocolType("consumer")
            .setProtocols(protocols);

        // v1 and above contains rebalance timeout
        if (version >= 1)
            data.setRebalanceTimeoutMs(60000);

        // v5 and above could set group instance id
        if (version >= 5)
            data.setGroupInstanceId("groupInstanceId");

        return new JoinGroupRequest.Builder(data).build((short) version);
    }

    private JoinGroupResponse createJoinGroupResponse(int version) {
        List<JoinGroupResponseData.JoinGroupResponseMember> members = new ArrayList<>();

        for (int i = 0; i < 2; i++) {
            JoinGroupResponseMember member = new JoinGroupResponseData.JoinGroupResponseMember()
                .setMemberId("consumer" + i)
                .setMetadata(new byte[0]);

            if (version >= 5)
                member.setGroupInstanceId("instance" + i);

            members.add(member);
        }

        JoinGroupResponseData data = new JoinGroupResponseData()
            .setErrorCode(Errors.NONE.code())
            .setGenerationId(1)
            .setProtocolType("consumer") // Added in v7 but ignorable
            .setProtocolName("range")
            .setLeader("leader")
            .setMemberId("consumer1")
            .setMembers(members);

        // v1 and above could set throttle time
        if (version >= 1)
            data.setThrottleTimeMs(1000);

        return new JoinGroupResponse(data);
    }

    private SyncGroupRequest createSyncGroupRequest(int version) {
        List<SyncGroupRequestAssignment> assignments = Collections.singletonList(
            new SyncGroupRequestAssignment()
                .setMemberId("member")
                .setAssignment(new byte[0])
        );

        SyncGroupRequestData data = new SyncGroupRequestData()
            .setGroupId("group1")
            .setGenerationId(1)
            .setMemberId("member")
            .setProtocolType("consumer") // Added in v5 but ignorable
            .setProtocolName("range")    // Added in v5 but ignorable
            .setAssignments(assignments);

        // v3 and above could set group instance id
        if (version >= 3)
            data.setGroupInstanceId("groupInstanceId");

        return new SyncGroupRequest.Builder(data).build((short) version);
    }

    private SyncGroupResponse createSyncGroupResponse(int version) {
        SyncGroupResponseData data = new SyncGroupResponseData()
            .setErrorCode(Errors.NONE.code())
            .setProtocolType("consumer") // Added in v5 but ignorable
            .setProtocolName("range")    // Added in v5 but ignorable
            .setAssignment(new byte[0]);

        // v1 and above could set throttle time
        if (version >= 1)
            data.setThrottleTimeMs(1000);

        return new SyncGroupResponse(data);
    }

    private ListGroupsRequest createListGroupsRequest(short version) {
        ListGroupsRequestData data = new ListGroupsRequestData();
        if (version >= 4)
            data.setStatesFilter(Arrays.asList("Stable"));
        return new ListGroupsRequest.Builder(data).build(version);
    }

    private ListGroupsResponse createListGroupsResponse(int version) {
        ListGroupsResponseData.ListedGroup group = new ListGroupsResponseData.ListedGroup()
                .setGroupId("test-group")
                .setProtocolType("consumer");
        if (version >= 4)
            group.setGroupState("Stable");
        ListGroupsResponseData data = new ListGroupsResponseData()
                .setErrorCode(Errors.NONE.code())
                .setGroups(Collections.singletonList(group));
        return new ListGroupsResponse(data);
    }

    private DescribeGroupsRequest createDescribeGroupRequest() {
        return new DescribeGroupsRequest.Builder(
            new DescribeGroupsRequestData().
                setGroups(Collections.singletonList("test-group"))).build();
    }

    private DescribeGroupsResponse createDescribeGroupResponse() {
        String clientId = "consumer-1";
        String clientHost = "localhost";
        DescribeGroupsResponseData describeGroupsResponseData = new DescribeGroupsResponseData();
        DescribeGroupsResponseData.DescribedGroupMember member = DescribeGroupsResponse.groupMember("memberId", null,
                clientId, clientHost, new byte[0], new byte[0]);
        DescribedGroup metadata = DescribeGroupsResponse.groupMetadata("test-group",
                Errors.NONE,
                "STABLE",
                "consumer",
                "roundrobin",
                Collections.singletonList(member),
                DescribeGroupsResponse.AUTHORIZED_OPERATIONS_OMITTED);
        describeGroupsResponseData.groups().add(metadata);
        return new DescribeGroupsResponse(describeGroupsResponseData);
    }

    private LeaveGroupRequest createLeaveGroupRequest() {
        return new LeaveGroupRequest.Builder(
            "group1", Collections.singletonList(new MemberIdentity()
                                                    .setMemberId("consumer1"))
            ).build();
    }

    private LeaveGroupResponse createLeaveGroupResponse() {
        return new LeaveGroupResponse(new LeaveGroupResponseData().setErrorCode(Errors.NONE.code()));
    }

    private DeleteGroupsRequest createDeleteGroupsRequest() {
        return new DeleteGroupsRequest.Builder(
            new DeleteGroupsRequestData()
                .setGroupsNames(Collections.singletonList("test-group"))
        ).build();
    }

    private DeleteGroupsResponse createDeleteGroupsResponse() {
        DeletableGroupResultCollection result = new DeletableGroupResultCollection();
        result.add(new DeletableGroupResult()
                       .setGroupId("test-group")
                       .setErrorCode(Errors.NONE.code()));
        return new DeleteGroupsResponse(
            new DeleteGroupsResponseData()
                .setResults(result)
        );
    }

    private ListOffsetsRequest createListOffsetRequest(int version) {
        if (version == 0) {
            ListOffsetsTopic topic = new ListOffsetsTopic()
                    .setName("test")
                    .setPartitions(Arrays.asList(new ListOffsetsPartition()
                            .setPartitionIndex(0)
                            .setTimestamp(1000000L)
                            .setMaxNumOffsets(10)
                            .setCurrentLeaderEpoch(5)));
            return ListOffsetsRequest.Builder
                    .forConsumer(false, IsolationLevel.READ_UNCOMMITTED)
                    .setTargetTimes(Collections.singletonList(topic))
                    .build((short) version);
        } else if (version == 1) {
            ListOffsetsTopic topic = new ListOffsetsTopic()
                    .setName("test")
                    .setPartitions(Arrays.asList(new ListOffsetsPartition()
                            .setPartitionIndex(0)
                            .setTimestamp(1000000L)
                            .setCurrentLeaderEpoch(5)));
            return ListOffsetsRequest.Builder
                    .forConsumer(true, IsolationLevel.READ_UNCOMMITTED)
                    .setTargetTimes(Collections.singletonList(topic))
                    .build((short) version);
        } else if (version >= 2 && version <= LIST_OFFSETS.latestVersion()) {
            ListOffsetsPartition partition = new ListOffsetsPartition()
                    .setPartitionIndex(0)
                    .setTimestamp(1000000L)
                    .setCurrentLeaderEpoch(5);

            ListOffsetsTopic topic = new ListOffsetsTopic()
                    .setName("test")
                    .setPartitions(Arrays.asList(partition));
            return ListOffsetsRequest.Builder
                    .forConsumer(true, IsolationLevel.READ_COMMITTED)
                    .setTargetTimes(Collections.singletonList(topic))
                    .build((short) version);
        } else {
            throw new IllegalArgumentException("Illegal ListOffsetRequest version " + version);
        }
    }

    private ListOffsetsResponse createListOffsetResponse(int version) {
        if (version == 0) {
            ListOffsetsResponseData data = new ListOffsetsResponseData()
                    .setTopics(Collections.singletonList(new ListOffsetsTopicResponse()
                            .setName("test")
                            .setPartitions(Collections.singletonList(new ListOffsetsPartitionResponse()
                                    .setPartitionIndex(0)
                                    .setErrorCode(Errors.NONE.code())
                                    .setOldStyleOffsets(asList(100L))))));
            return new ListOffsetsResponse(data);
        } else if (version >= 1 && version <= LIST_OFFSETS.latestVersion()) {
            ListOffsetsPartitionResponse partition = new ListOffsetsPartitionResponse()
                    .setPartitionIndex(0)
                    .setErrorCode(Errors.NONE.code())
                    .setTimestamp(10000L)
                    .setOffset(100L);
            if (version >= 4) {
                partition.setLeaderEpoch(27);
            }
            ListOffsetsResponseData data = new ListOffsetsResponseData()
                    .setTopics(Collections.singletonList(new ListOffsetsTopicResponse()
                            .setName("test")
                            .setPartitions(Collections.singletonList(partition))));
            return new ListOffsetsResponse(data);
        } else {
            throw new IllegalArgumentException("Illegal ListOffsetResponse version " + version);
        }
    }

    private MetadataRequest createMetadataRequest(int version, List<String> topics) {
        return new MetadataRequest.Builder(topics, true).build((short) version);
    }

    private MetadataResponse createMetadataResponse() {
        Node node = new Node(1, "host1", 1001);
        List<Integer> replicas = singletonList(node.id());
        List<Integer> isr = singletonList(node.id());
        List<Integer> offlineReplicas = emptyList();

        List<MetadataResponse.TopicMetadata> allTopicMetadata = new ArrayList<>();
        allTopicMetadata.add(new MetadataResponse.TopicMetadata(Errors.NONE, "__consumer_offsets", true,
                asList(new MetadataResponse.PartitionMetadata(Errors.NONE,
                        new TopicPartition("__consumer_offsets", 1),
                        Optional.of(node.id()), Optional.of(5), replicas, isr, offlineReplicas))));
        allTopicMetadata.add(new MetadataResponse.TopicMetadata(Errors.LEADER_NOT_AVAILABLE, "topic2", false,
                emptyList()));
        allTopicMetadata.add(new MetadataResponse.TopicMetadata(Errors.NONE, "topic3", false,
            asList(new MetadataResponse.PartitionMetadata(Errors.LEADER_NOT_AVAILABLE,
                    new TopicPartition("topic3", 0), Optional.empty(),
                    Optional.empty(), replicas, isr, offlineReplicas))));

        return RequestTestUtils.metadataResponse(asList(node), null, MetadataResponse.NO_CONTROLLER_ID, allTopicMetadata);
    }

    private OffsetCommitRequest createOffsetCommitRequest(int version) {
        return new OffsetCommitRequest.Builder(new OffsetCommitRequestData()
                .setGroupId("group1")
                .setMemberId("consumer1")
                .setGroupInstanceId(null)
                .setGenerationId(100)
                .setTopics(Collections.singletonList(
                        new OffsetCommitRequestData.OffsetCommitRequestTopic()
                                .setName("test")
                                .setPartitions(Arrays.asList(
                                        new OffsetCommitRequestData.OffsetCommitRequestPartition()
                                                .setPartitionIndex(0)
                                                .setCommittedOffset(100)
                                                .setCommittedLeaderEpoch(RecordBatch.NO_PARTITION_LEADER_EPOCH)
                                                .setCommittedMetadata(""),
                                        new OffsetCommitRequestData.OffsetCommitRequestPartition()
                                                .setPartitionIndex(1)
                                                .setCommittedOffset(200)
                                                .setCommittedLeaderEpoch(RecordBatch.NO_PARTITION_LEADER_EPOCH)
                                                .setCommittedMetadata(null)
                                ))
                ))
        ).build((short) version);
    }

    private OffsetCommitResponse createOffsetCommitResponse() {
        return new OffsetCommitResponse(new OffsetCommitResponseData()
                .setTopics(Collections.singletonList(
                        new OffsetCommitResponseData.OffsetCommitResponseTopic()
                                .setName("test")
                                .setPartitions(Collections.singletonList(
                                        new OffsetCommitResponseData.OffsetCommitResponsePartition()
                                                .setPartitionIndex(0)
                                                .setErrorCode(Errors.NONE.code())
                                ))
                ))
        );
    }

    private OffsetFetchRequest createOffsetFetchRequest(int version, boolean requireStable) {
        return new OffsetFetchRequest.Builder("group1", requireStable, Collections.singletonList(new TopicPartition("test11", 1)), false)
                .build((short) version);
    }

    private OffsetFetchRequest createOffsetFetchRequestForAllPartition(String groupId, boolean requireStable) {
        return new OffsetFetchRequest.Builder(groupId, requireStable, null, false).build();
    }

    private OffsetFetchResponse createOffsetFetchResponse() {
        Map<TopicPartition, OffsetFetchResponse.PartitionData> responseData = new HashMap<>();
        responseData.put(new TopicPartition("test", 0), new OffsetFetchResponse.PartitionData(
                100L, Optional.empty(), "", Errors.NONE));
        responseData.put(new TopicPartition("test", 1), new OffsetFetchResponse.PartitionData(
                100L, Optional.of(10), null, Errors.NONE));
        return new OffsetFetchResponse(Errors.NONE, responseData);
    }

    @SuppressWarnings("deprecation")
    private ProduceRequest createProduceRequest(int version) {
        if (version < 2)
            throw new IllegalArgumentException("Produce request version 2 is not supported");
        byte magic = version == 2 ? RecordBatch.MAGIC_VALUE_V1 : RecordBatch.MAGIC_VALUE_V2;
        MemoryRecords records = MemoryRecords.withRecords(magic, CompressionType.NONE, new SimpleRecord("woot".getBytes()));
        return ProduceRequest.forMagic(magic,
                new ProduceRequestData()
                        .setTopicData(new ProduceRequestData.TopicProduceDataCollection(Collections.singletonList(
                                new ProduceRequestData.TopicProduceData()
                                        .setName("test")
                                        .setPartitionData(Collections.singletonList(new ProduceRequestData.PartitionProduceData()
                                                .setIndex(0)
                                                .setRecords(records)))).iterator()))
                        .setAcks((short) 1)
                        .setTimeoutMs(5000)
                        .setTransactionalId(version >= 3 ? "transactionalId" : null))
                .build((short) version);
    }

    @SuppressWarnings("deprecation")
    private ProduceResponse createProduceResponse() {
        Map<TopicPartition, ProduceResponse.PartitionResponse> responseData = new HashMap<>();
        responseData.put(new TopicPartition("test", 0), new ProduceResponse.PartitionResponse(Errors.NONE,
                10000, RecordBatch.NO_TIMESTAMP, 100));
        return new ProduceResponse(responseData, 0);
    }

    @SuppressWarnings("deprecation")
    private ProduceResponse createProduceResponseWithErrorMessage() {
        Map<TopicPartition, ProduceResponse.PartitionResponse> responseData = new HashMap<>();
        responseData.put(new TopicPartition("test", 0), new ProduceResponse.PartitionResponse(Errors.NONE,
                10000, RecordBatch.NO_TIMESTAMP, 100, Collections.singletonList(new ProduceResponse.RecordError(0, "error message")),
                "global error message"));
        return new ProduceResponse(responseData, 0);
    }

    private StopReplicaRequest createStopReplicaRequest(int version, boolean deletePartitions) {
        List<StopReplicaTopicState> topicStates = new ArrayList<>();
        StopReplicaTopicState topic1 = new StopReplicaTopicState()
            .setTopicName("topic1")
            .setPartitionStates(Collections.singletonList(new StopReplicaPartitionState()
                .setPartitionIndex(0)
                .setLeaderEpoch(1)
                .setDeletePartition(deletePartitions)));
        topicStates.add(topic1);
        StopReplicaTopicState topic2 = new StopReplicaTopicState()
            .setTopicName("topic2")
            .setPartitionStates(Collections.singletonList(new StopReplicaPartitionState()
                .setPartitionIndex(1)
                .setLeaderEpoch(2)
                .setDeletePartition(deletePartitions)));
        topicStates.add(topic2);

        return new StopReplicaRequest.Builder((short) version, 0, 1, 0,
            deletePartitions, topicStates).build((short) version);
    }

    private StopReplicaResponse createStopReplicaResponse() {
        List<StopReplicaResponseData.StopReplicaPartitionError> partitions = new ArrayList<>();
        partitions.add(new StopReplicaResponseData.StopReplicaPartitionError()
            .setTopicName("test")
            .setPartitionIndex(0)
            .setErrorCode(Errors.NONE.code()));
        return new StopReplicaResponse(new StopReplicaResponseData()
            .setErrorCode(Errors.NONE.code())
            .setPartitionErrors(partitions));
    }

    private ControlledShutdownRequest createControlledShutdownRequest() {
        ControlledShutdownRequestData data = new ControlledShutdownRequestData()
                .setBrokerId(10)
                .setBrokerEpoch(0L);
        return new ControlledShutdownRequest.Builder(
                data,
                ApiKeys.CONTROLLED_SHUTDOWN.latestVersion()).build();
    }

    private ControlledShutdownRequest createControlledShutdownRequest(int version) {
        ControlledShutdownRequestData data = new ControlledShutdownRequestData()
                .setBrokerId(10)
                .setBrokerEpoch(0L);
        return new ControlledShutdownRequest.Builder(
                data,
                ApiKeys.CONTROLLED_SHUTDOWN.latestVersion()).build((short) version);
    }

    private ControlledShutdownResponse createControlledShutdownResponse() {
        RemainingPartition p1 = new RemainingPartition()
                .setTopicName("test2")
                .setPartitionIndex(5);
        RemainingPartition p2 = new RemainingPartition()
                .setTopicName("test1")
                .setPartitionIndex(10);
        RemainingPartitionCollection pSet = new RemainingPartitionCollection();
        pSet.add(p1);
        pSet.add(p2);
        ControlledShutdownResponseData data = new ControlledShutdownResponseData()
                .setErrorCode(Errors.NONE.code())
                .setRemainingPartitions(pSet);
        return new ControlledShutdownResponse(data);
    }

    private LeaderAndIsrRequest createLeaderAndIsrRequest(int version) {
        List<LeaderAndIsrPartitionState> partitionStates = new ArrayList<>();
        List<Integer> isr = asList(1, 2);
        List<Integer> replicas = asList(1, 2, 3, 4);
        partitionStates.add(new LeaderAndIsrPartitionState()
            .setTopicName("topic5")
            .setPartitionIndex(105)
            .setControllerEpoch(0)
            .setLeader(2)
            .setLeaderEpoch(1)
            .setIsr(isr)
            .setZkVersion(2)
            .setReplicas(replicas)
            .setIsNew(false));
        partitionStates.add(new LeaderAndIsrPartitionState()
            .setTopicName("topic5")
            .setPartitionIndex(1)
            .setControllerEpoch(1)
            .setLeader(1)
            .setLeaderEpoch(1)
            .setIsr(isr)
            .setZkVersion(2)
            .setReplicas(replicas)
            .setIsNew(false));
        partitionStates.add(new LeaderAndIsrPartitionState()
            .setTopicName("topic20")
            .setPartitionIndex(1)
            .setControllerEpoch(1)
            .setLeader(0)
            .setLeaderEpoch(1)
            .setIsr(isr)
            .setZkVersion(2)
            .setReplicas(replicas)
            .setIsNew(false));

        Set<Node> leaders = Utils.mkSet(
                new Node(0, "test0", 1223),
                new Node(1, "test1", 1223)
        );

        Map<String, Uuid> topicIds = new HashMap<>();
        topicIds.put("topic5", Uuid.randomUuid());
        topicIds.put("topic20", Uuid.randomUuid());

        return new LeaderAndIsrRequest.Builder((short) version, 1, 10, 0,
                partitionStates, topicIds, leaders).build();
    }

    private LeaderAndIsrResponse createLeaderAndIsrResponse(int version) {
        if (version < 5) {
            List<LeaderAndIsrResponseData.LeaderAndIsrPartitionError> partitions = new ArrayList<>();
            partitions.add(new LeaderAndIsrResponseData.LeaderAndIsrPartitionError()
                    .setTopicName("test")
                    .setPartitionIndex(0)
                    .setErrorCode(Errors.NONE.code()));
            return new LeaderAndIsrResponse(new LeaderAndIsrResponseData()
                    .setErrorCode(Errors.NONE.code())
                    .setPartitionErrors(partitions), (short) version);
        } else {
            List<LeaderAndIsrResponseData.LeaderAndIsrPartitionError> partition = Collections.singletonList(
                    new LeaderAndIsrResponseData.LeaderAndIsrPartitionError()
                    .setPartitionIndex(0)
                    .setErrorCode(Errors.NONE.code()));
            List<LeaderAndIsrResponseData.LeaderAndIsrTopicError> topics = new ArrayList<>();
            topics.add(new LeaderAndIsrResponseData.LeaderAndIsrTopicError()
                    .setTopicId(Uuid.randomUuid())
                    .setPartitionErrors(partition));
            return new LeaderAndIsrResponse(new LeaderAndIsrResponseData()
                    .setTopics(topics), (short) version);
        }
    }

    private UpdateMetadataRequest createUpdateMetadataRequest(int version, String rack) {
        List<UpdateMetadataPartitionState> partitionStates = new ArrayList<>();
        List<Integer> isr = asList(1, 2);
        List<Integer> replicas = asList(1, 2, 3, 4);
        List<Integer> offlineReplicas = asList();
        partitionStates.add(new UpdateMetadataPartitionState()
            .setTopicName("topic5")
            .setPartitionIndex(105)
            .setControllerEpoch(0)
            .setLeader(2)
            .setLeaderEpoch(1)
            .setIsr(isr)
            .setZkVersion(2)
            .setReplicas(replicas)
            .setOfflineReplicas(offlineReplicas));
        partitionStates.add(new UpdateMetadataPartitionState()
                .setTopicName("topic5")
                .setPartitionIndex(1)
                .setControllerEpoch(1)
                .setLeader(1)
                .setLeaderEpoch(1)
                .setIsr(isr)
                .setZkVersion(2)
                .setReplicas(replicas)
                .setOfflineReplicas(offlineReplicas));
        partitionStates.add(new UpdateMetadataPartitionState()
                .setTopicName("topic20")
                .setPartitionIndex(1)
                .setControllerEpoch(1)
                .setLeader(0)
                .setLeaderEpoch(1)
                .setIsr(isr)
                .setZkVersion(2)
                .setReplicas(replicas)
                .setOfflineReplicas(offlineReplicas));

        Map<String, Uuid> topicIds = new HashMap<>();
        topicIds.put("topic5", Uuid.randomUuid());
        topicIds.put("topic20", Uuid.randomUuid());

        SecurityProtocol plaintext = SecurityProtocol.PLAINTEXT;
        List<UpdateMetadataEndpoint> endpoints1 = new ArrayList<>();
        endpoints1.add(new UpdateMetadataEndpoint()
            .setHost("host1")
            .setPort(1223)
            .setSecurityProtocol(plaintext.id)
            .setListener(ListenerName.forSecurityProtocol(plaintext).value()));

        List<UpdateMetadataEndpoint> endpoints2 = new ArrayList<>();
        endpoints2.add(new UpdateMetadataEndpoint()
            .setHost("host1")
            .setPort(1244)
            .setSecurityProtocol(plaintext.id)
            .setListener(ListenerName.forSecurityProtocol(plaintext).value()));
        if (version > 0) {
            SecurityProtocol ssl = SecurityProtocol.SSL;
            endpoints2.add(new UpdateMetadataEndpoint()
                .setHost("host2")
                .setPort(1234)
                .setSecurityProtocol(ssl.id)
                .setListener(ListenerName.forSecurityProtocol(ssl).value()));
            endpoints2.add(new UpdateMetadataEndpoint()
                .setHost("host2")
                .setPort(1334)
                .setSecurityProtocol(ssl.id));
            if (version >= 3)
                endpoints2.get(1).setListener("CLIENT");
        }

        List<UpdateMetadataBroker> liveBrokers = Arrays.asList(
            new UpdateMetadataBroker()
                .setId(0)
                .setEndpoints(endpoints1)
                .setRack(rack),
            new UpdateMetadataBroker()
                .setId(1)
                .setEndpoints(endpoints2)
                .setRack(rack)
        );
        return new UpdateMetadataRequest.Builder((short) version, 1, 10, 0, partitionStates,
            liveBrokers, Collections.emptyMap()).build();
    }

    private UpdateMetadataResponse createUpdateMetadataResponse() {
        return new UpdateMetadataResponse(new UpdateMetadataResponseData().setErrorCode(Errors.NONE.code()));
    }

    private SaslHandshakeRequest createSaslHandshakeRequest() {
        return new SaslHandshakeRequest.Builder(
                new SaslHandshakeRequestData().setMechanism("PLAIN")).build();
    }

    private SaslHandshakeResponse createSaslHandshakeResponse() {
        return new SaslHandshakeResponse(
                new SaslHandshakeResponseData()
                .setErrorCode(Errors.NONE.code()).setMechanisms(Collections.singletonList("GSSAPI")));
    }

    private SaslAuthenticateRequest createSaslAuthenticateRequest() {
        SaslAuthenticateRequestData data = new SaslAuthenticateRequestData().setAuthBytes(new byte[0]);
        return new SaslAuthenticateRequest(data, ApiKeys.SASL_AUTHENTICATE.latestVersion());
    }

    private SaslAuthenticateResponse createSaslAuthenticateResponse() {
        SaslAuthenticateResponseData data = new SaslAuthenticateResponseData()
                .setErrorCode(Errors.NONE.code())
                .setAuthBytes(new byte[0])
                .setSessionLifetimeMs(Long.MAX_VALUE);
        return new SaslAuthenticateResponse(data);
    }

    private ApiVersionsRequest createApiVersionRequest() {
        return new ApiVersionsRequest.Builder().build();
    }

    private ApiVersionsResponse createApiVersionResponse() {
        ApiVersionCollection apiVersions = new ApiVersionCollection();
        apiVersions.add(new ApiVersion()
            .setApiKey((short) 0)
            .setMinVersion((short) 0)
            .setMaxVersion((short) 2));

        return new ApiVersionsResponse(new ApiVersionsResponseData()
            .setErrorCode(Errors.NONE.code())
            .setThrottleTimeMs(0)
            .setApiKeys(apiVersions));
    }

    private CreateTopicsRequest createCreateTopicRequest(int version) {
        return createCreateTopicRequest(version, version >= 1);
    }

    private CreateTopicsRequest createCreateTopicRequest(int version, boolean validateOnly) {
        CreateTopicsRequestData data = new CreateTopicsRequestData()
            .setTimeoutMs(123)
            .setValidateOnly(validateOnly);
        data.topics().add(new CreatableTopic()
            .setNumPartitions(3)
            .setReplicationFactor((short) 5));

        CreatableTopic topic2 = new CreatableTopic();
        data.topics().add(topic2);
        topic2.assignments().add(new CreatableReplicaAssignment()
            .setPartitionIndex(0)
            .setBrokerIds(Arrays.asList(1, 2, 3)));
        topic2.assignments().add(new CreatableReplicaAssignment()
            .setPartitionIndex(1)
            .setBrokerIds(Arrays.asList(2, 3, 4)));
        topic2.configs().add(new CreateableTopicConfig()
            .setName("config1").setValue("value1"));

        return new CreateTopicsRequest.Builder(data).build((short) version);
    }

    private CreateTopicsResponse createCreateTopicResponse() {
        CreateTopicsResponseData data = new CreateTopicsResponseData();
        data.topics().add(new CreatableTopicResult()
            .setName("t1")
            .setErrorCode(Errors.INVALID_TOPIC_EXCEPTION.code())
            .setErrorMessage(null));
        data.topics().add(new CreatableTopicResult()
            .setName("t2")
            .setErrorCode(Errors.LEADER_NOT_AVAILABLE.code())
            .setErrorMessage("Leader with id 5 is not available."));
        data.topics().add(new CreatableTopicResult()
            .setName("t3")
            .setErrorCode(Errors.NONE.code())
            .setNumPartitions(1)
            .setReplicationFactor((short) 2)
            .setConfigs(Collections.singletonList(new CreatableTopicConfigs()
                .setName("min.insync.replicas")
                .setValue("2"))));
        return new CreateTopicsResponse(data);
    }

    private DeleteTopicsRequest createDeleteTopicsRequest(int version) {
        return new DeleteTopicsRequest.Builder(new DeleteTopicsRequestData()
            .setTopicNames(Arrays.asList("my_t1", "my_t2"))
            .setTimeoutMs(1000)
        ).build((short) version);
    }

    private DeleteTopicsResponse createDeleteTopicsResponse() {
        DeleteTopicsResponseData data = new DeleteTopicsResponseData();
        data.responses().add(new DeletableTopicResult()
            .setName("t1")
            .setErrorCode(Errors.INVALID_TOPIC_EXCEPTION.code())
            .setErrorMessage("Error Message"));
        data.responses().add(new DeletableTopicResult()
            .setName("t2")
            .setErrorCode(Errors.TOPIC_AUTHORIZATION_FAILED.code())
            .setErrorMessage("Error Message"));
        data.responses().add(new DeletableTopicResult()
            .setName("t3")
            .setErrorCode(Errors.NOT_CONTROLLER.code()));
        data.responses().add(new DeletableTopicResult()
                .setName("t4")
                .setErrorCode(Errors.NONE.code()));
        return new DeleteTopicsResponse(data);
    }

    private InitProducerIdRequest createInitPidRequest() {
        InitProducerIdRequestData requestData = new InitProducerIdRequestData()
                .setTransactionalId(null)
                .setTransactionTimeoutMs(100);
        return new InitProducerIdRequest.Builder(requestData).build();
    }

    private InitProducerIdResponse createInitPidResponse() {
        InitProducerIdResponseData responseData = new InitProducerIdResponseData()
                .setErrorCode(Errors.NONE.code())
                .setProducerEpoch((short) 3)
                .setProducerId(3332)
                .setThrottleTimeMs(0);
        return new InitProducerIdResponse(responseData);
    }

    private OffsetForLeaderTopicCollection createOffsetForLeaderTopicCollection() {
        OffsetForLeaderTopicCollection topics = new OffsetForLeaderTopicCollection();
        topics.add(new OffsetForLeaderTopic()
            .setTopic("topic1")
            .setPartitions(Arrays.asList(
                new OffsetForLeaderPartition()
                    .setPartition(0)
                    .setLeaderEpoch(1)
                    .setCurrentLeaderEpoch(0),
                new OffsetForLeaderPartition()
                    .setPartition(1)
                    .setLeaderEpoch(1)
                    .setCurrentLeaderEpoch(0))));
        topics.add(new OffsetForLeaderTopic()
            .setTopic("topic2")
            .setPartitions(Arrays.asList(
                new OffsetForLeaderPartition()
                    .setPartition(2)
                    .setLeaderEpoch(3)
                    .setCurrentLeaderEpoch(RecordBatch.NO_PARTITION_LEADER_EPOCH))));
        return topics;
    }

    private OffsetsForLeaderEpochRequest createLeaderEpochRequestForConsumer() {
        OffsetForLeaderTopicCollection epochs = createOffsetForLeaderTopicCollection();
        return OffsetsForLeaderEpochRequest.Builder.forConsumer(epochs).build();
    }

    private OffsetsForLeaderEpochRequest createLeaderEpochRequestForReplica(int version, int replicaId) {
        OffsetForLeaderTopicCollection epochs = createOffsetForLeaderTopicCollection();
        return OffsetsForLeaderEpochRequest.Builder.forFollower((short) version, epochs, replicaId).build();
    }

    private OffsetsForLeaderEpochResponse createLeaderEpochResponse() {
        OffsetForLeaderEpochResponseData data = new OffsetForLeaderEpochResponseData();
        data.topics().add(new OffsetForLeaderTopicResult()
            .setTopic("topic1")
            .setPartitions(Arrays.asList(
                new EpochEndOffset()
                    .setPartition(0)
                    .setErrorCode(Errors.NONE.code())
                    .setLeaderEpoch(1)
                    .setEndOffset(0),
                new EpochEndOffset()
                    .setPartition(1)
                    .setErrorCode(Errors.NONE.code())
                    .setLeaderEpoch(1)
                    .setEndOffset(1))));
        data.topics().add(new OffsetForLeaderTopicResult()
            .setTopic("topic2")
            .setPartitions(Arrays.asList(
                new EpochEndOffset()
                    .setPartition(2)
                    .setErrorCode(Errors.NONE.code())
                    .setLeaderEpoch(1)
                    .setEndOffset(1))));

        return new OffsetsForLeaderEpochResponse(data);
    }

    private AddPartitionsToTxnRequest createAddPartitionsToTxnRequest() {
        return new AddPartitionsToTxnRequest.Builder("tid", 21L, (short) 42,
            Collections.singletonList(new TopicPartition("topic", 73))).build();
    }

    private AddPartitionsToTxnResponse createAddPartitionsToTxnResponse() {
        return new AddPartitionsToTxnResponse(0, Collections.singletonMap(new TopicPartition("t", 0), Errors.NONE));
    }

    private AddOffsetsToTxnRequest createAddOffsetsToTxnRequest() {
        return new AddOffsetsToTxnRequest.Builder(
            new AddOffsetsToTxnRequestData()
                .setTransactionalId("tid")
                .setProducerId(21L)
                .setProducerEpoch((short) 42)
                .setGroupId("gid")
        ).build();
    }

    private AddOffsetsToTxnResponse createAddOffsetsToTxnResponse() {
        return new AddOffsetsToTxnResponse(new AddOffsetsToTxnResponseData()
                                               .setErrorCode(Errors.NONE.code())
                                               .setThrottleTimeMs(0));
    }

    private EndTxnRequest createEndTxnRequest() {
        return new EndTxnRequest.Builder(
            new EndTxnRequestData()
                .setTransactionalId("tid")
                .setProducerId(21L)
                .setProducerEpoch((short) 42)
                .setCommitted(TransactionResult.COMMIT.id)
            ).build();
    }

    private EndTxnResponse createEndTxnResponse() {
        return new EndTxnResponse(
            new EndTxnResponseData()
                .setErrorCode(Errors.NONE.code())
                .setThrottleTimeMs(0)
        );
    }

    private WriteTxnMarkersRequest createWriteTxnMarkersRequest() {
        List<TopicPartition> partitions = Collections.singletonList(new TopicPartition("topic", 73));
        WriteTxnMarkersRequest.TxnMarkerEntry txnMarkerEntry = new WriteTxnMarkersRequest.TxnMarkerEntry(21L, (short) 42, 73, TransactionResult.ABORT, partitions);
        return new WriteTxnMarkersRequest.Builder(ApiKeys.WRITE_TXN_MARKERS.latestVersion(), Collections.singletonList(txnMarkerEntry)).build();
    }

    private WriteTxnMarkersResponse createWriteTxnMarkersResponse() {
        final Map<TopicPartition, Errors> errorPerPartitions = new HashMap<>();
        errorPerPartitions.put(new TopicPartition("topic", 73), Errors.NONE);
        final Map<Long, Map<TopicPartition, Errors>> response = new HashMap<>();
        response.put(21L, errorPerPartitions);
        return new WriteTxnMarkersResponse(response);
    }

    private TxnOffsetCommitRequest createTxnOffsetCommitRequest(int version) {
        final Map<TopicPartition, TxnOffsetCommitRequest.CommittedOffset> offsets = new HashMap<>();
        offsets.put(new TopicPartition("topic", 73),
                    new TxnOffsetCommitRequest.CommittedOffset(100, null, Optional.empty()));
        offsets.put(new TopicPartition("topic", 74),
                new TxnOffsetCommitRequest.CommittedOffset(100, "blah", Optional.of(27)));

        if (version < 3) {
            return new TxnOffsetCommitRequest.Builder("transactionalId",
                "groupId",
                21L,
                (short) 42,
                offsets,
                false).build();
        } else {
            return new TxnOffsetCommitRequest.Builder("transactionalId",
                "groupId",
                21L,
                (short) 42,
                offsets,
                "member",
                2,
                Optional.of("instance"),
                false).build();
        }
    }

    private TxnOffsetCommitRequest createTxnOffsetCommitRequestWithAutoDowngrade(int version) {
        final Map<TopicPartition, TxnOffsetCommitRequest.CommittedOffset> offsets = new HashMap<>();
        offsets.put(new TopicPartition("topic", 73),
            new TxnOffsetCommitRequest.CommittedOffset(100, null, Optional.empty()));
        offsets.put(new TopicPartition("topic", 74),
            new TxnOffsetCommitRequest.CommittedOffset(100, "blah", Optional.of(27)));

        return new TxnOffsetCommitRequest.Builder("transactionalId",
            "groupId",
            21L,
            (short) 42,
            offsets,
            "member",
            2,
            Optional.of("instance"),
            true).build();
    }

    private TxnOffsetCommitResponse createTxnOffsetCommitResponse() {
        final Map<TopicPartition, Errors> errorPerPartitions = new HashMap<>();
        errorPerPartitions.put(new TopicPartition("topic", 73), Errors.NONE);
        return new TxnOffsetCommitResponse(0, errorPerPartitions);
    }

    private DescribeAclsRequest createDescribeAclsRequest() {
        return new DescribeAclsRequest.Builder(new AclBindingFilter(
                new ResourcePatternFilter(ResourceType.TOPIC, "mytopic", PatternType.LITERAL),
                new AccessControlEntryFilter(null, null, AclOperation.ANY, AclPermissionType.ANY))).build();
    }

    private DescribeAclsResponse createDescribeAclsResponse() {
        DescribeAclsResponseData data = new DescribeAclsResponseData()
                .setErrorCode(Errors.NONE.code())
                .setErrorMessage(Errors.NONE.message())
                .setThrottleTimeMs(0)
                .setResources(Collections.singletonList(new DescribeAclsResource()
                        .setResourceType(ResourceType.TOPIC.code())
                        .setResourceName("mytopic")
                        .setPatternType(PatternType.LITERAL.code())
                        .setAcls(Collections.singletonList(new AclDescription()
                                .setHost("*")
                                .setOperation(AclOperation.WRITE.code())
                                .setPermissionType(AclPermissionType.ALLOW.code())
                                .setPrincipal("User:ANONYMOUS")))));
        return new DescribeAclsResponse(data);
    }

    private CreateAclsRequest createCreateAclsRequest() {
        List<CreateAclsRequestData.AclCreation> creations = new ArrayList<>();
        creations.add(CreateAclsRequest.aclCreation(new AclBinding(
            new ResourcePattern(ResourceType.TOPIC, "mytopic", PatternType.LITERAL),
            new AccessControlEntry("User:ANONYMOUS", "127.0.0.1", AclOperation.READ, AclPermissionType.ALLOW))));
        creations.add(CreateAclsRequest.aclCreation(new AclBinding(
            new ResourcePattern(ResourceType.GROUP, "mygroup", PatternType.LITERAL),
            new AccessControlEntry("User:ANONYMOUS", "*", AclOperation.WRITE, AclPermissionType.DENY))));
        CreateAclsRequestData data = new CreateAclsRequestData().setCreations(creations);
        return new CreateAclsRequest.Builder(data).build();
    }

    private CreateAclsResponse createCreateAclsResponse() {
        return new CreateAclsResponse(new CreateAclsResponseData().setResults(asList(
            new CreateAclsResponseData.AclCreationResult(),
            new CreateAclsResponseData.AclCreationResult()
                .setErrorCode(Errors.NONE.code())
                .setErrorMessage("Foo bar"))));
    }

    private DeleteAclsRequest createDeleteAclsRequest() {
        DeleteAclsRequestData data = new DeleteAclsRequestData().setFilters(asList(
            new DeleteAclsRequestData.DeleteAclsFilter()
                .setResourceTypeFilter(ResourceType.ANY.code())
                .setResourceNameFilter(null)
                .setPatternTypeFilter(PatternType.LITERAL.code())
                .setPrincipalFilter("User:ANONYMOUS")
                .setHostFilter(null)
                .setOperation(AclOperation.ANY.code())
                .setPermissionType(AclPermissionType.ANY.code()),
            new DeleteAclsRequestData.DeleteAclsFilter()
                .setResourceTypeFilter(ResourceType.ANY.code())
                .setResourceNameFilter(null)
                .setPatternTypeFilter(PatternType.LITERAL.code())
                .setPrincipalFilter("User:bob")
                .setHostFilter(null)
                .setOperation(AclOperation.ANY.code())
                .setPermissionType(AclPermissionType.ANY.code())
        ));
        return new DeleteAclsRequest.Builder(data).build();
    }

    private DeleteAclsResponse createDeleteAclsResponse(int version) {
        List<DeleteAclsResponseData.DeleteAclsFilterResult> filterResults = new ArrayList<>();
        filterResults.add(new DeleteAclsResponseData.DeleteAclsFilterResult().setMatchingAcls(asList(
                new DeleteAclsResponseData.DeleteAclsMatchingAcl()
                    .setResourceType(ResourceType.TOPIC.code())
                    .setResourceName("mytopic3")
                    .setPatternType(PatternType.LITERAL.code())
                    .setPrincipal("User:ANONYMOUS")
                    .setHost("*")
                    .setOperation(AclOperation.DESCRIBE.code())
                    .setPermissionType(AclPermissionType.ALLOW.code()),
                new DeleteAclsResponseData.DeleteAclsMatchingAcl()
                    .setResourceType(ResourceType.TOPIC.code())
                    .setResourceName("mytopic4")
                    .setPatternType(PatternType.LITERAL.code())
                    .setPrincipal("User:ANONYMOUS")
                    .setHost("*")
                    .setOperation(AclOperation.DESCRIBE.code())
                    .setPermissionType(AclPermissionType.DENY.code()))));
        filterResults.add(new DeleteAclsResponseData.DeleteAclsFilterResult()
            .setErrorCode(Errors.SECURITY_DISABLED.code())
            .setErrorMessage("No security"));
        return new DeleteAclsResponse(new DeleteAclsResponseData()
            .setThrottleTimeMs(0)
            .setFilterResults(filterResults), (short) version);
    }

    private DescribeConfigsRequest createDescribeConfigsRequest(int version) {
        return new DescribeConfigsRequest.Builder(new DescribeConfigsRequestData()
                .setResources(asList(
                        new DescribeConfigsRequestData.DescribeConfigsResource()
                                .setResourceType(ConfigResource.Type.BROKER.id())
                                .setResourceName("0"),
                        new DescribeConfigsRequestData.DescribeConfigsResource()
                                .setResourceType(ConfigResource.Type.TOPIC.id())
                                .setResourceName("topic"))))
                .build((short) version);
    }

    private DescribeConfigsRequest createDescribeConfigsRequestWithConfigEntries(int version) {
        return new DescribeConfigsRequest.Builder(new DescribeConfigsRequestData()
            .setResources(asList(
                new DescribeConfigsRequestData.DescribeConfigsResource()
                    .setResourceType(ConfigResource.Type.BROKER.id())
                    .setResourceName("0")
                    .setConfigurationKeys(asList("foo", "bar")),
                new DescribeConfigsRequestData.DescribeConfigsResource()
                    .setResourceType(ConfigResource.Type.TOPIC.id())
                    .setResourceName("topic")
                    .setConfigurationKeys(null),
                new DescribeConfigsRequestData.DescribeConfigsResource()
                    .setResourceType(ConfigResource.Type.TOPIC.id())
                    .setResourceName("topic a")
                    .setConfigurationKeys(emptyList())))).build((short) version);
    }

    private DescribeConfigsRequest createDescribeConfigsRequestWithDocumentation(int version) {
        DescribeConfigsRequestData data = new DescribeConfigsRequestData()
                .setResources(asList(
                        new DescribeConfigsRequestData.DescribeConfigsResource()
                                .setResourceType(ConfigResource.Type.BROKER.id())
                                .setResourceName("0")
                                .setConfigurationKeys(asList("foo", "bar"))));
        if (version == 3) {
            data.setIncludeDocumentation(true);
        }
        return new DescribeConfigsRequest.Builder(data).build((short) version);
    }

    private DescribeConfigsResponse createDescribeConfigsResponse(short version) {
        return new DescribeConfigsResponse(new DescribeConfigsResponseData().setResults(asList(
                new DescribeConfigsResult()
                        .setErrorCode(Errors.NONE.code())
                        .setResourceType(ConfigResource.Type.BROKER.id())
                        .setResourceName("0")
                        .setConfigs(asList(
                                new DescribeConfigsResourceResult()
                                        .setName("config_name")
                                        .setValue("config_value")
                                        // Note: the v0 default for this field that should be exposed to callers is
                                        // context-dependent. For example, if the resource is a broker, this should default to 4.
                                        // -1 is just a placeholder value.
                                        .setConfigSource(version == 0 ? DescribeConfigsResponse.ConfigSource.STATIC_BROKER_CONFIG.id() : DescribeConfigsResponse.ConfigSource.DYNAMIC_BROKER_CONFIG.id)
                                        .setIsSensitive(true).setReadOnly(false)
                                        .setSynonyms(emptyList()),
                                new DescribeConfigsResourceResult()
                                        .setName("yet_another_name")
                                        .setValue("yet another value")
                                        .setConfigSource(version == 0 ? DescribeConfigsResponse.ConfigSource.STATIC_BROKER_CONFIG.id() : DescribeConfigsResponse.ConfigSource.DEFAULT_CONFIG.id)
                                        .setIsSensitive(false).setReadOnly(true)
                                        .setSynonyms(emptyList())
                                        .setConfigType(ConfigType.BOOLEAN.id())
                                        .setDocumentation("some description"),
                                new DescribeConfigsResourceResult()
                                        .setName("another_name")
                                        .setValue("another value")
                                        .setConfigSource(version == 0 ? DescribeConfigsResponse.ConfigSource.STATIC_BROKER_CONFIG.id() : DescribeConfigsResponse.ConfigSource.DEFAULT_CONFIG.id)
                                        .setIsSensitive(false).setReadOnly(true)
                                        .setSynonyms(emptyList())
                        )),
                new DescribeConfigsResult()
                        .setErrorCode(Errors.NONE.code())
                        .setResourceType(ConfigResource.Type.TOPIC.id())
                        .setResourceName("topic")
                        .setConfigs(emptyList())
        )));

    }

    private AlterConfigsRequest createAlterConfigsRequest() {
        Map<ConfigResource, AlterConfigsRequest.Config> configs = new HashMap<>();
        List<AlterConfigsRequest.ConfigEntry> configEntries = asList(
                new AlterConfigsRequest.ConfigEntry("config_name", "config_value"),
                new AlterConfigsRequest.ConfigEntry("another_name", "another value")
        );
        configs.put(new ConfigResource(ConfigResource.Type.BROKER, "0"), new AlterConfigsRequest.Config(configEntries));
        configs.put(new ConfigResource(ConfigResource.Type.TOPIC, "topic"),
                new AlterConfigsRequest.Config(Collections.<AlterConfigsRequest.ConfigEntry>emptyList()));
        return new AlterConfigsRequest.Builder(configs, false).build((short) 0);
    }

    private AlterConfigsResponse createAlterConfigsResponse() {
        AlterConfigsResponseData data = new AlterConfigsResponseData()
                .setThrottleTimeMs(20);
        data.responses().add(new AlterConfigsResponseData.AlterConfigsResourceResponse()
                .setErrorCode(Errors.NONE.code())
                .setErrorMessage(null)
                .setResourceName("0")
                .setResourceType(ConfigResource.Type.BROKER.id()));
        data.responses().add(new AlterConfigsResponseData.AlterConfigsResourceResponse()
                .setErrorCode(Errors.INVALID_REQUEST.code())
                .setErrorMessage("This request is invalid")
                .setResourceName("topic")
                .setResourceType(ConfigResource.Type.TOPIC.id()));
        return new AlterConfigsResponse(data);
    }

    private CreatePartitionsRequest createCreatePartitionsRequest(int version) {
        CreatePartitionsTopicCollection topics = new CreatePartitionsTopicCollection();
        topics.add(new CreatePartitionsTopic()
                .setName("my_topic")
                .setCount(3)
        );
        topics.add(new CreatePartitionsTopic()
                .setName("my_other_topic")
                .setCount(3)
        );

        CreatePartitionsRequestData data = new CreatePartitionsRequestData()
                .setTimeoutMs(0)
                .setValidateOnly(false)
                .setTopics(topics);

        return new CreatePartitionsRequest(data, (short) version);
    }

    private CreatePartitionsRequest createCreatePartitionsRequestWithAssignments(int version) {
        CreatePartitionsTopicCollection topics = new CreatePartitionsTopicCollection();
        CreatePartitionsAssignment myTopicAssignment = new CreatePartitionsAssignment()
                .setBrokerIds(Collections.singletonList(2));
        topics.add(new CreatePartitionsTopic()
                .setName("my_topic")
                .setCount(3)
                .setAssignments(Collections.singletonList(myTopicAssignment))
        );

        topics.add(new CreatePartitionsTopic()
                .setName("my_other_topic")
                .setCount(3)
                .setAssignments(asList(
                    new CreatePartitionsAssignment().setBrokerIds(asList(2, 3)),
                    new CreatePartitionsAssignment().setBrokerIds(asList(3, 1))
                ))
        );

        CreatePartitionsRequestData data = new CreatePartitionsRequestData()
                .setTimeoutMs(0)
                .setValidateOnly(false)
                .setTopics(topics);

        return new CreatePartitionsRequest(data, (short) version);
    }

    private CreatePartitionsResponse createCreatePartitionsResponse() {
        List<CreatePartitionsTopicResult> results = new LinkedList<>();
        results.add(new CreatePartitionsTopicResult()
                .setName("my_topic")
                .setErrorCode(Errors.INVALID_REPLICA_ASSIGNMENT.code()));
        results.add(new CreatePartitionsTopicResult()
                .setName("my_topic")
                .setErrorCode(Errors.NONE.code()));
        CreatePartitionsResponseData data = new CreatePartitionsResponseData()
                .setThrottleTimeMs(42)
                .setResults(results);
        return new CreatePartitionsResponse(data);
    }

    private CreateDelegationTokenRequest createCreateTokenRequest() {
        List<CreatableRenewers> renewers = new ArrayList<>();
        renewers.add(new CreatableRenewers()
                .setPrincipalType("User")
                .setPrincipalName("user1"));
        renewers.add(new CreatableRenewers()
                .setPrincipalType("User")
                .setPrincipalName("user2"));
        return new CreateDelegationTokenRequest.Builder(new CreateDelegationTokenRequestData()
                .setRenewers(renewers)
                .setMaxLifetimeMs(System.currentTimeMillis())).build();
    }

    private CreateDelegationTokenResponse createCreateTokenResponse() {
        CreateDelegationTokenResponseData data = new CreateDelegationTokenResponseData()
                .setThrottleTimeMs(20)
                .setErrorCode(Errors.NONE.code())
                .setPrincipalType("User")
                .setPrincipalName("user1")
                .setIssueTimestampMs(System.currentTimeMillis())
                .setExpiryTimestampMs(System.currentTimeMillis())
                .setMaxTimestampMs(System.currentTimeMillis())
                .setTokenId("token1")
                .setHmac("test".getBytes());
        return new CreateDelegationTokenResponse(data);
    }

    private RenewDelegationTokenRequest createRenewTokenRequest() {
        RenewDelegationTokenRequestData data = new RenewDelegationTokenRequestData()
                .setHmac("test".getBytes())
                .setRenewPeriodMs(System.currentTimeMillis());
        return new RenewDelegationTokenRequest.Builder(data).build();
    }

    private RenewDelegationTokenResponse createRenewTokenResponse() {
        RenewDelegationTokenResponseData data = new RenewDelegationTokenResponseData()
                .setThrottleTimeMs(20)
                .setErrorCode(Errors.NONE.code())
                .setExpiryTimestampMs(System.currentTimeMillis());
        return new RenewDelegationTokenResponse(data);
    }

    private ExpireDelegationTokenRequest createExpireTokenRequest() {
        ExpireDelegationTokenRequestData data = new ExpireDelegationTokenRequestData()
                .setHmac("test".getBytes())
                .setExpiryTimePeriodMs(System.currentTimeMillis());
        return new ExpireDelegationTokenRequest.Builder(data).build();
    }

    private ExpireDelegationTokenResponse createExpireTokenResponse() {
        ExpireDelegationTokenResponseData data = new ExpireDelegationTokenResponseData()
                .setThrottleTimeMs(20)
                .setErrorCode(Errors.NONE.code())
                .setExpiryTimestampMs(System.currentTimeMillis());
        return new ExpireDelegationTokenResponse(data);
    }

    private DescribeDelegationTokenRequest createDescribeTokenRequest() {
        List<KafkaPrincipal> owners = new ArrayList<>();
        owners.add(SecurityUtils.parseKafkaPrincipal("User:user1"));
        owners.add(SecurityUtils.parseKafkaPrincipal("User:user2"));
        return new DescribeDelegationTokenRequest.Builder(owners).build();
    }

    private DescribeDelegationTokenResponse createDescribeTokenResponse() {
        List<KafkaPrincipal> renewers = new ArrayList<>();
        renewers.add(SecurityUtils.parseKafkaPrincipal("User:user1"));
        renewers.add(SecurityUtils.parseKafkaPrincipal("User:user2"));

        List<DelegationToken> tokenList = new LinkedList<>();

        TokenInformation tokenInfo1 = new TokenInformation("1", SecurityUtils.parseKafkaPrincipal("User:owner"), renewers,
            System.currentTimeMillis(), System.currentTimeMillis(), System.currentTimeMillis());

        TokenInformation tokenInfo2 = new TokenInformation("2", SecurityUtils.parseKafkaPrincipal("User:owner1"), renewers,
            System.currentTimeMillis(), System.currentTimeMillis(), System.currentTimeMillis());

        tokenList.add(new DelegationToken(tokenInfo1, "test".getBytes()));
        tokenList.add(new DelegationToken(tokenInfo2, "test".getBytes()));

        return new DescribeDelegationTokenResponse(20, Errors.NONE, tokenList);
    }

    private ElectLeadersRequest createElectLeadersRequestNullPartitions() {
        return new ElectLeadersRequest.Builder(ElectionType.PREFERRED, null, 100).build((short) 1);
    }

    private ElectLeadersRequest createElectLeadersRequest() {
        List<TopicPartition> partitions = asList(new TopicPartition("data", 1), new TopicPartition("data", 2));

        return new ElectLeadersRequest.Builder(ElectionType.PREFERRED, partitions, 100).build((short) 1);
    }

    private ElectLeadersResponse createElectLeadersResponse() {
        String topic = "myTopic";
        List<ReplicaElectionResult> electionResults = new ArrayList<>();
        ReplicaElectionResult electionResult = new ReplicaElectionResult();
        electionResults.add(electionResult);
        electionResult.setTopic(topic);
        // Add partition 1 result
        PartitionResult partitionResult = new PartitionResult();
        partitionResult.setPartitionId(0);
        partitionResult.setErrorCode(ApiError.NONE.error().code());
        partitionResult.setErrorMessage(ApiError.NONE.message());
        electionResult.partitionResult().add(partitionResult);

        // Add partition 2 result
        partitionResult = new PartitionResult();
        partitionResult.setPartitionId(1);
        partitionResult.setErrorCode(Errors.UNKNOWN_TOPIC_OR_PARTITION.code());
        partitionResult.setErrorMessage(Errors.UNKNOWN_TOPIC_OR_PARTITION.message());
        electionResult.partitionResult().add(partitionResult);

        return new ElectLeadersResponse(200, Errors.NONE.code(), electionResults, ApiKeys.ELECT_LEADERS.latestVersion());
    }

    private IncrementalAlterConfigsRequest createIncrementalAlterConfigsRequest() {
        IncrementalAlterConfigsRequestData data = new IncrementalAlterConfigsRequestData();
        AlterableConfig alterableConfig = new AlterableConfig()
                .setName("retention.ms")
                .setConfigOperation((byte) 0)
                .setValue("100");
        IncrementalAlterConfigsRequestData.AlterableConfigCollection alterableConfigs = new IncrementalAlterConfigsRequestData.AlterableConfigCollection();
        alterableConfigs.add(alterableConfig);

        data.resources().add(new AlterConfigsResource()
                .setResourceName("testtopic")
                .setResourceType(ResourceType.TOPIC.code())
                .setConfigs(alterableConfigs));
        return new IncrementalAlterConfigsRequest.Builder(data).build((short) 0);
    }

    private IncrementalAlterConfigsResponse createIncrementalAlterConfigsResponse() {
        IncrementalAlterConfigsResponseData data = new IncrementalAlterConfigsResponseData();

        data.responses().add(new AlterConfigsResourceResponse()
                .setResourceName("testtopic")
                .setResourceType(ResourceType.TOPIC.code())
                .setErrorCode(Errors.NONE.code())
                .setErrorMessage("Duplicate Keys"));
        return new IncrementalAlterConfigsResponse(data);
    }

    private AlterPartitionReassignmentsRequest createAlterPartitionReassignmentsRequest() {
        AlterPartitionReassignmentsRequestData data = new AlterPartitionReassignmentsRequestData();
        data.topics().add(
                new AlterPartitionReassignmentsRequestData.ReassignableTopic().setName("topic").setPartitions(
                        Collections.singletonList(
                                new AlterPartitionReassignmentsRequestData.ReassignablePartition().setPartitionIndex(0).setReplicas(null)
                        )
                )
        );
        return new AlterPartitionReassignmentsRequest.Builder(data).build((short) 0);
    }

    private AlterPartitionReassignmentsResponse createAlterPartitionReassignmentsResponse() {
        AlterPartitionReassignmentsResponseData data = new AlterPartitionReassignmentsResponseData();
        data.responses().add(
                new AlterPartitionReassignmentsResponseData.ReassignableTopicResponse()
                        .setName("topic")
                        .setPartitions(Collections.singletonList(
                                new AlterPartitionReassignmentsResponseData.ReassignablePartitionResponse()
                                        .setPartitionIndex(0)
                                        .setErrorCode(Errors.NONE.code())
                                        .setErrorMessage("No reassignment is in progress for topic topic partition 0")
                                )
                        )
        );
        return new AlterPartitionReassignmentsResponse(data);
    }

    private ListPartitionReassignmentsRequest createListPartitionReassignmentsRequest() {
        ListPartitionReassignmentsRequestData data = new ListPartitionReassignmentsRequestData();
        data.setTopics(
            Collections.singletonList(
                new ListPartitionReassignmentsRequestData.ListPartitionReassignmentsTopics()
                    .setName("topic")
                    .setPartitionIndexes(Collections.singletonList(1))
            )
        );
        return new ListPartitionReassignmentsRequest.Builder(data).build((short) 0);
    }

    private ListPartitionReassignmentsResponse createListPartitionReassignmentsResponse() {
        ListPartitionReassignmentsResponseData data = new ListPartitionReassignmentsResponseData();
        data.setTopics(Collections.singletonList(
            new ListPartitionReassignmentsResponseData.OngoingTopicReassignment()
                        .setName("topic")
                        .setPartitions(Collections.singletonList(
                                new ListPartitionReassignmentsResponseData.OngoingPartitionReassignment()
                                        .setPartitionIndex(0)
                                        .setReplicas(Arrays.asList(1, 2))
                                        .setAddingReplicas(Collections.singletonList(2))
                                        .setRemovingReplicas(Collections.singletonList(1))
                                )
                        )
        ));
        return new ListPartitionReassignmentsResponse(data);
    }

    private OffsetDeleteRequest createOffsetDeleteRequest() {
        OffsetDeleteRequestTopicCollection topics = new OffsetDeleteRequestTopicCollection();
        topics.add(new OffsetDeleteRequestTopic()
            .setName("topic1")
            .setPartitions(Collections.singletonList(
                new OffsetDeleteRequestPartition()
                    .setPartitionIndex(0)
                )
            )
        );

        OffsetDeleteRequestData data = new OffsetDeleteRequestData();
        data.setGroupId("group1");
        data.setTopics(topics);

        return new OffsetDeleteRequest.Builder(data).build((short) 0);
    }

    private OffsetDeleteResponse createOffsetDeleteResponse() {
        OffsetDeleteResponsePartitionCollection partitions = new OffsetDeleteResponsePartitionCollection();
        partitions.add(new OffsetDeleteResponsePartition()
            .setPartitionIndex(0)
            .setErrorCode(Errors.NONE.code())
        );

        OffsetDeleteResponseTopicCollection topics = new OffsetDeleteResponseTopicCollection();
        topics.add(new OffsetDeleteResponseTopic()
            .setName("topic1")
            .setPartitions(partitions)
        );

        OffsetDeleteResponseData data = new OffsetDeleteResponseData();
        data.setErrorCode(Errors.NONE.code());
        data.setTopics(topics);

        return new OffsetDeleteResponse(data);
    }

    private AlterReplicaLogDirsRequest createAlterReplicaLogDirsRequest() {
        AlterReplicaLogDirsRequestData data = new AlterReplicaLogDirsRequestData();
        data.dirs().add(
                new AlterReplicaLogDirsRequestData.AlterReplicaLogDir()
                        .setPath("/data0")
                        .setTopics(new AlterReplicaLogDirTopicCollection(Collections.singletonList(
                                new AlterReplicaLogDirTopic()
                                        .setPartitions(singletonList(0))
                                        .setName("topic")
                        ).iterator())
                )
        );
        return new AlterReplicaLogDirsRequest.Builder(data).build((short) 0);
    }

    private AlterReplicaLogDirsResponse createAlterReplicaLogDirsResponse() {
        AlterReplicaLogDirsResponseData data = new AlterReplicaLogDirsResponseData();
        data.results().add(
                new AlterReplicaLogDirsResponseData.AlterReplicaLogDirTopicResult()
                        .setTopicName("topic")
                        .setPartitions(Collections.singletonList(
                                new AlterReplicaLogDirsResponseData.AlterReplicaLogDirPartitionResult()
                                        .setPartitionIndex(0)
                                        .setErrorCode(Errors.NONE.code())
                                )
                        )
        );
        return new AlterReplicaLogDirsResponse(data);
    }

    private DescribeClientQuotasRequest createDescribeClientQuotasRequest() {
        ClientQuotaFilter filter = ClientQuotaFilter.all();
        return new DescribeClientQuotasRequest.Builder(filter).build((short) 0);
    }

    private DescribeClientQuotasResponse createDescribeClientQuotasResponse() {
        DescribeClientQuotasResponseData data = new DescribeClientQuotasResponseData().setEntries(asList(
                new DescribeClientQuotasResponseData.EntryData()
                        .setEntity(asList(new DescribeClientQuotasResponseData.EntityData()
                            .setEntityType(ClientQuotaEntity.USER)
                            .setEntityName("user")))
                        .setValues(asList(new DescribeClientQuotasResponseData.ValueData()
                            .setKey("request_percentage")
                            .setValue(1.0)))));
        return new DescribeClientQuotasResponse(data);
    }

    private AlterClientQuotasRequest createAlterClientQuotasRequest() {
        ClientQuotaEntity entity = new ClientQuotaEntity(Collections.singletonMap(ClientQuotaEntity.USER, "user"));
        ClientQuotaAlteration.Op op = new ClientQuotaAlteration.Op("request_percentage", 2.0);
        ClientQuotaAlteration alteration = new ClientQuotaAlteration(entity, Collections.singleton(op));
        return new AlterClientQuotasRequest.Builder(Collections.singleton(alteration), false).build((short) 0);
    }

    private AlterClientQuotasResponse createAlterClientQuotasResponse() {
        AlterClientQuotasResponseData data = new AlterClientQuotasResponseData()
            .setEntries(asList(new AlterClientQuotasResponseData.EntryData()
                .setEntity(asList(new AlterClientQuotasResponseData.EntityData()
                    .setEntityType(ClientQuotaEntity.USER)
                    .setEntityName("user")))));
        return new AlterClientQuotasResponse(data);
    }

<<<<<<< HEAD
    private BrokerHeartbeatRequest createBrokerHeartbeatRequest() {
        BrokerHeartbeatRequestData data = new BrokerHeartbeatRequestData()
                .setBrokerId(1)
                .setBrokerEpoch(1)
                .setCurrentMetadataOffset(1)
                .setWantFence(false)
                .setWantShutDown(false);
        return new BrokerHeartbeatRequest.Builder(data).build((short) 0);
    }

    private BrokerHeartbeatResponse createBrokerHeartbeatResponse() {
        BrokerHeartbeatResponseData data = new BrokerHeartbeatResponseData()
                .setIsCaughtUp(true)
                .setIsFenced(false)
                .setShouldShutDown(false)
                .setThrottleTimeMs(0);
        return new BrokerHeartbeatResponse(data);
    }

    private BrokerRegistrationRequest createBrokerRegistrationRequest() {
        BrokerRegistrationRequestData data = new BrokerRegistrationRequestData()
                .setBrokerId(1)
                .setClusterId(Uuid.randomUuid())
                .setRack("1")
                .setFeatures(new BrokerRegistrationRequestData.FeatureCollection(asList(
                        new BrokerRegistrationRequestData.Feature()).iterator()))
                .setListeners(new BrokerRegistrationRequestData.ListenerCollection(asList(
                        new BrokerRegistrationRequestData.Listener()).iterator()))
                .setIncarnationId(Uuid.randomUuid());
        return new BrokerRegistrationRequest.Builder(data).build((short) 0);
    }

    private BrokerRegistrationResponse createBrokerRegistrationResponse() {
        BrokerRegistrationResponseData data = new BrokerRegistrationResponseData()
                .setBrokerEpoch(1)
                .setThrottleTimeMs(0);
        return new BrokerRegistrationResponse(data);
=======
    private DescribeProducersRequest createDescribeProducersRequest(short version) {
        DescribeProducersRequestData data = new DescribeProducersRequestData();
        DescribeProducersRequestData.TopicRequest topicRequest = new DescribeProducersRequestData.TopicRequest();
        topicRequest.partitionIndexes().add(0);
        topicRequest.partitionIndexes().add(1);
        data.topics().add(topicRequest);
        return new DescribeProducersRequest.Builder(data).build(version);
    }

    private DescribeProducersResponse createDescribeProducersResponse() {
        DescribeProducersResponseData data = new DescribeProducersResponseData();
        DescribeProducersResponseData.TopicResponse topicResponse = new DescribeProducersResponseData.TopicResponse();
        topicResponse.partitions().add(new DescribeProducersResponseData.PartitionResponse()
            .setErrorCode(Errors.NONE.code())
            .setPartitionIndex(0)
            .setActiveProducers(Arrays.asList(
                new DescribeProducersResponseData.ProducerState()
                    .setProducerId(1234L)
                    .setProducerEpoch(15)
                    .setLastTimestamp(13490218304L)
                    .setCurrentTxnStartOffset(5000),
                new DescribeProducersResponseData.ProducerState()
                    .setProducerId(9876L)
                    .setProducerEpoch(32)
                    .setLastTimestamp(13490218399L)
            ))
        );
        data.topics().add(topicResponse);
        return new DescribeProducersResponse(data);
>>>>>>> 7feb5573
    }

    /**
     * Check that all error codes in the response get included in {@link AbstractResponse#errorCounts()}.
     */
    @Test
    public void testErrorCountsIncludesNone() {
        assertEquals(Integer.valueOf(1), createAddOffsetsToTxnResponse().errorCounts().get(Errors.NONE));
        assertEquals(Integer.valueOf(1), createAddPartitionsToTxnResponse().errorCounts().get(Errors.NONE));
        assertEquals(Integer.valueOf(1), createAlterClientQuotasResponse().errorCounts().get(Errors.NONE));
        assertEquals(Integer.valueOf(1), createAlterConfigsResponse().errorCounts().get(Errors.NONE));
        assertEquals(Integer.valueOf(2), createAlterPartitionReassignmentsResponse().errorCounts().get(Errors.NONE));
        assertEquals(Integer.valueOf(1), createAlterReplicaLogDirsResponse().errorCounts().get(Errors.NONE));
        assertEquals(Integer.valueOf(1), createApiVersionResponse().errorCounts().get(Errors.NONE));
        assertEquals(Integer.valueOf(1), createBrokerHeartbeatResponse().errorCounts().get(Errors.NONE));
        assertEquals(Integer.valueOf(1), createBrokerRegistrationResponse().errorCounts().get(Errors.NONE));
        assertEquals(Integer.valueOf(1), createControlledShutdownResponse().errorCounts().get(Errors.NONE));
        assertEquals(Integer.valueOf(2), createCreateAclsResponse().errorCounts().get(Errors.NONE));
        assertEquals(Integer.valueOf(1), createCreatePartitionsResponse().errorCounts().get(Errors.NONE));
        assertEquals(Integer.valueOf(1), createCreateTokenResponse().errorCounts().get(Errors.NONE));
        assertEquals(Integer.valueOf(1), createCreateTopicResponse().errorCounts().get(Errors.NONE));
        assertEquals(Integer.valueOf(1), createDeleteAclsResponse(ApiKeys.DELETE_ACLS.latestVersion()).errorCounts().get(Errors.NONE));
        assertEquals(Integer.valueOf(1), createDeleteGroupsResponse().errorCounts().get(Errors.NONE));
        assertEquals(Integer.valueOf(1), createDeleteTopicsResponse().errorCounts().get(Errors.NONE));
        assertEquals(Integer.valueOf(1), createDescribeAclsResponse().errorCounts().get(Errors.NONE));
        assertEquals(Integer.valueOf(1), createDescribeClientQuotasResponse().errorCounts().get(Errors.NONE));
        assertEquals(Integer.valueOf(2), createDescribeConfigsResponse(DESCRIBE_CONFIGS.latestVersion()).errorCounts().get(Errors.NONE));
        assertEquals(Integer.valueOf(1), createDescribeGroupResponse().errorCounts().get(Errors.NONE));
        assertEquals(Integer.valueOf(1), createDescribeTokenResponse().errorCounts().get(Errors.NONE));
        assertEquals(Integer.valueOf(2), createElectLeadersResponse().errorCounts().get(Errors.NONE));
        assertEquals(Integer.valueOf(1), createEndTxnResponse().errorCounts().get(Errors.NONE));
        assertEquals(Integer.valueOf(1), createExpireTokenResponse().errorCounts().get(Errors.NONE));
        assertEquals(Integer.valueOf(3), createFetchResponse(123).errorCounts().get(Errors.NONE));
        assertEquals(Integer.valueOf(1), createFindCoordinatorResponse().errorCounts().get(Errors.NONE));
        assertEquals(Integer.valueOf(1), createHeartBeatResponse().errorCounts().get(Errors.NONE));
        assertEquals(Integer.valueOf(1), createIncrementalAlterConfigsResponse().errorCounts().get(Errors.NONE));
        assertEquals(Integer.valueOf(1), createJoinGroupResponse(JOIN_GROUP.latestVersion()).errorCounts().get(Errors.NONE));
        assertEquals(Integer.valueOf(2), createLeaderAndIsrResponse(4).errorCounts().get(Errors.NONE));
        assertEquals(Integer.valueOf(2), createLeaderAndIsrResponse(5).errorCounts().get(Errors.NONE));
        assertEquals(Integer.valueOf(3), createLeaderEpochResponse().errorCounts().get(Errors.NONE));
        assertEquals(Integer.valueOf(1), createLeaveGroupResponse().errorCounts().get(Errors.NONE));
        assertEquals(Integer.valueOf(1), createListGroupsResponse(LIST_GROUPS.latestVersion()).errorCounts().get(Errors.NONE));
        assertEquals(Integer.valueOf(1), createListOffsetResponse(LIST_OFFSETS.latestVersion()).errorCounts().get(Errors.NONE));
        assertEquals(Integer.valueOf(1), createListPartitionReassignmentsResponse().errorCounts().get(Errors.NONE));
        assertEquals(Integer.valueOf(3), createMetadataResponse().errorCounts().get(Errors.NONE));
        assertEquals(Integer.valueOf(1), createOffsetCommitResponse().errorCounts().get(Errors.NONE));
        assertEquals(Integer.valueOf(2), createOffsetDeleteResponse().errorCounts().get(Errors.NONE));
        assertEquals(Integer.valueOf(3), createOffsetFetchResponse().errorCounts().get(Errors.NONE));
        assertEquals(Integer.valueOf(1), createProduceResponse().errorCounts().get(Errors.NONE));
        assertEquals(Integer.valueOf(1), createRenewTokenResponse().errorCounts().get(Errors.NONE));
        assertEquals(Integer.valueOf(1), createSaslAuthenticateResponse().errorCounts().get(Errors.NONE));
        assertEquals(Integer.valueOf(1), createSaslHandshakeResponse().errorCounts().get(Errors.NONE));
        assertEquals(Integer.valueOf(2), createStopReplicaResponse().errorCounts().get(Errors.NONE));
        assertEquals(Integer.valueOf(1), createSyncGroupResponse(SYNC_GROUP.latestVersion()).errorCounts().get(Errors.NONE));
        assertEquals(Integer.valueOf(1), createTxnOffsetCommitResponse().errorCounts().get(Errors.NONE));
        assertEquals(Integer.valueOf(1), createUpdateMetadataResponse().errorCounts().get(Errors.NONE));
        assertEquals(Integer.valueOf(1), createWriteTxnMarkersResponse().errorCounts().get(Errors.NONE));
    }
}<|MERGE_RESOLUTION|>--- conflicted
+++ resolved
@@ -2588,45 +2588,6 @@
         return new AlterClientQuotasResponse(data);
     }
 
-<<<<<<< HEAD
-    private BrokerHeartbeatRequest createBrokerHeartbeatRequest() {
-        BrokerHeartbeatRequestData data = new BrokerHeartbeatRequestData()
-                .setBrokerId(1)
-                .setBrokerEpoch(1)
-                .setCurrentMetadataOffset(1)
-                .setWantFence(false)
-                .setWantShutDown(false);
-        return new BrokerHeartbeatRequest.Builder(data).build((short) 0);
-    }
-
-    private BrokerHeartbeatResponse createBrokerHeartbeatResponse() {
-        BrokerHeartbeatResponseData data = new BrokerHeartbeatResponseData()
-                .setIsCaughtUp(true)
-                .setIsFenced(false)
-                .setShouldShutDown(false)
-                .setThrottleTimeMs(0);
-        return new BrokerHeartbeatResponse(data);
-    }
-
-    private BrokerRegistrationRequest createBrokerRegistrationRequest() {
-        BrokerRegistrationRequestData data = new BrokerRegistrationRequestData()
-                .setBrokerId(1)
-                .setClusterId(Uuid.randomUuid())
-                .setRack("1")
-                .setFeatures(new BrokerRegistrationRequestData.FeatureCollection(asList(
-                        new BrokerRegistrationRequestData.Feature()).iterator()))
-                .setListeners(new BrokerRegistrationRequestData.ListenerCollection(asList(
-                        new BrokerRegistrationRequestData.Listener()).iterator()))
-                .setIncarnationId(Uuid.randomUuid());
-        return new BrokerRegistrationRequest.Builder(data).build((short) 0);
-    }
-
-    private BrokerRegistrationResponse createBrokerRegistrationResponse() {
-        BrokerRegistrationResponseData data = new BrokerRegistrationResponseData()
-                .setBrokerEpoch(1)
-                .setThrottleTimeMs(0);
-        return new BrokerRegistrationResponse(data);
-=======
     private DescribeProducersRequest createDescribeProducersRequest(short version) {
         DescribeProducersRequestData data = new DescribeProducersRequestData();
         DescribeProducersRequestData.TopicRequest topicRequest = new DescribeProducersRequestData.TopicRequest();
@@ -2656,8 +2617,45 @@
         );
         data.topics().add(topicResponse);
         return new DescribeProducersResponse(data);
->>>>>>> 7feb5573
-    }
+    }
+
+    private BrokerHeartbeatRequest createBrokerHeartbeatRequest() {
+        BrokerHeartbeatRequestData data = new BrokerHeartbeatRequestData()
+                .setBrokerId(1)
+                .setBrokerEpoch(1)
+                .setCurrentMetadataOffset(1)
+                .setWantFence(false)
+                .setWantShutDown(false);
+        return new BrokerHeartbeatRequest.Builder(data).build((short) 0);
+    }
+
+    private BrokerHeartbeatResponse createBrokerHeartbeatResponse() {
+        BrokerHeartbeatResponseData data = new BrokerHeartbeatResponseData()
+                .setIsCaughtUp(true)
+                .setIsFenced(false)
+                .setShouldShutDown(false)
+                .setThrottleTimeMs(0);
+        return new BrokerHeartbeatResponse(data);
+    }
+
+    private BrokerRegistrationRequest createBrokerRegistrationRequest() {
+        BrokerRegistrationRequestData data = new BrokerRegistrationRequestData()
+                .setBrokerId(1)
+                .setClusterId(Uuid.randomUuid())
+                .setRack("1")
+                .setFeatures(new BrokerRegistrationRequestData.FeatureCollection(asList(
+                        new BrokerRegistrationRequestData.Feature()).iterator()))
+                .setListeners(new BrokerRegistrationRequestData.ListenerCollection(asList(
+                        new BrokerRegistrationRequestData.Listener()).iterator()))
+                .setIncarnationId(Uuid.randomUuid());
+        return new BrokerRegistrationRequest.Builder(data).build((short) 0);
+    }
+
+    private BrokerRegistrationResponse createBrokerRegistrationResponse() {
+        BrokerRegistrationResponseData data = new BrokerRegistrationResponseData()
+                .setBrokerEpoch(1)
+                .setThrottleTimeMs(0);
+        return new BrokerRegistrationResponse(data);
 
     /**
      * Check that all error codes in the response get included in {@link AbstractResponse#errorCounts()}.
