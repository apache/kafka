// Licensed to the Apache Software Foundation (ASF) under one or more
// contributor license agreements.  See the NOTICE file distributed with
// this work for additional information regarding copyright ownership.
// The ASF licenses this file to You under the Apache License, Version 2.0
// (the "License"); you may not use this file except in compliance with
// the License.  You may obtain a copy of the License at
//
//    http://www.apache.org/licenses/LICENSE-2.0
//
// Unless required by applicable law or agreed to in writing, software
// distributed under the License is distributed on an "AS IS" BASIS,
// WITHOUT WARRANTIES OR CONDITIONS OF ANY KIND, either express or implied.
// See the License for the specific language governing permissions and
// limitations under the License.

import org.ajoberstar.grgit.Grgit
import org.gradle.api.JavaVersion

import java.nio.charset.StandardCharsets

buildscript {
  repositories {
    mavenCentral()
  }
  apply from: "$rootDir/gradle/dependencies.gradle"

  dependencies {
    // For Apache Rat plugin to ignore non-Git files
    classpath "org.ajoberstar.grgit:grgit-core:$versions.grgit"
  }
}

plugins {
  id 'com.github.ben-manes.versions' version '0.48.0'
  id 'idea'
  id 'jacoco'
  id 'java-library'
  id 'org.owasp.dependencycheck' version '8.2.1'
  id 'org.nosphere.apache.rat' version "0.8.1"
  id "io.swagger.core.v3.swagger-gradle-plugin" version "${swaggerVersion}"

  // When updating the spotbugs gradle plugin, check if it already
  // includes spotbugs version 4.7.4, in which case CVE-2022-42920 can
  // be dropped from gradle/resources/dependencycheck-suppressions.xml
  id "com.github.spotbugs" version '5.1.3' apply false
<<<<<<< HEAD
  id 'org.gradle.test-retry' version '1.5.2' apply false
  id 'org.scoverage' version '7.0.1' apply false
=======
  id 'org.scoverage' version '8.0.3' apply false
>>>>>>> 96bfac42
  // Updating the shadow plugin version to 8.1.1 causes issue with signing and publishing the shadowed
  // artifacts - see https://github.com/johnrengelman/shadow/issues/901
  id 'com.github.johnrengelman.shadow' version '8.1.0' apply false
  id 'com.diffplug.spotless' version '6.14.0' apply false // 6.14.1 and newer require Java 11 at compile time, so we can't upgrade until AK 4.0
}

task copyGitHooks(type: Copy) {
  description 'Copies the git hooks.'
  from("${rootDir}/bin/git-hooks/") {
    include '*'
  }
  into "${rootDir}/.git/hooks"
}

task installGitHooks(type: Exec) {
  description 'Installs the git hooks.'
  group 'git hooks'
  workingDir rootDir
  commandLine 'chmod'
  args '-R', '+x', '.git/hooks/'
  dependsOn copyGitHooks
  doLast {
    logger.info('Git hook installed successfully.')
  }
}

ext {
  gradleVersion = versions.gradle
  minJavaVersion = 8
  buildVersionFileName = "kafka-version.properties"

  defaultMaxHeapSize = "2g"
  defaultJvmArgs = ["-Xss4m", "-XX:+UseParallelGC"]

  // "JEP 403: Strongly Encapsulate JDK Internals" causes some tests to fail when they try
  // to access internals (often via mocking libraries). We use `--add-opens` as a workaround
  // for now and we'll fix it properly (where possible) via KAFKA-13275.
  if (JavaVersion.current().isCompatibleWith(JavaVersion.VERSION_16))
    defaultJvmArgs.addAll(
      "--add-opens=java.base/java.io=ALL-UNNAMED",
      "--add-opens=java.base/java.lang=ALL-UNNAMED",
      "--add-opens=java.base/java.nio=ALL-UNNAMED",
      "--add-opens=java.base/java.nio.file=ALL-UNNAMED",
      "--add-opens=java.base/java.util=ALL-UNNAMED",
      "--add-opens=java.base/java.util.concurrent=ALL-UNNAMED",
      "--add-opens=java.base/java.util.regex=ALL-UNNAMED",
      "--add-opens=java.base/java.util.stream=ALL-UNNAMED",
      "--add-opens=java.base/java.text=ALL-UNNAMED",
      "--add-opens=java.base/java.time=ALL-UNNAMED",
      "--add-opens=java.security.jgss/sun.security.krb5=ALL-UNNAMED"
    )

  maxTestForks = project.hasProperty('maxParallelForks') ? maxParallelForks.toInteger() : Runtime.runtime.availableProcessors()
  maxScalacThreads = project.hasProperty('maxScalacThreads') ? maxScalacThreads.toInteger() :
      Math.min(Runtime.runtime.availableProcessors(), 8)
  userIgnoreFailures = project.hasProperty('ignoreFailures') ? ignoreFailures : false

  userMaxTestRetries = project.hasProperty('maxTestRetries') ? maxTestRetries.toInteger() : 0
  userMaxTestRetryFailures = project.hasProperty('maxTestRetryFailures') ? maxTestRetryFailures.toInteger() : 0

  skipSigning = project.hasProperty('skipSigning') && skipSigning.toBoolean()
  shouldSign = !skipSigning && !version.endsWith("SNAPSHOT") && !version.contains("-alpha") && !version.matches("[0-9]*\\.[0-9]*\\.[0-9]*-[0-9]*-(ccs|ce)")

  mavenUrl = propertyOrElse(project, 'mavenUrl', '')
  mavenUsername = propertyOrElse(project, 'mavenUsername', '')
  mavenPassword = propertyOrElse(project, 'mavenPassword', '')

  userShowStandardStreams = project.hasProperty("showStandardStreams") ? showStandardStreams : null

  userTestLoggingEvents = project.hasProperty("testLoggingEvents") ? Arrays.asList(testLoggingEvents.split(",")) : null

  userEnableTestCoverage = project.hasProperty("enableTestCoverage") ? enableTestCoverage : false

  userKeepAliveModeString = project.hasProperty("keepAliveMode") ? keepAliveMode : "daemon"
  userKeepAliveMode = KeepAliveMode.values().find(m -> m.name().toLowerCase().equals(userKeepAliveModeString))
  if (userKeepAliveMode == null) {
    def keepAliveValues = KeepAliveMode.values().collect(m -> m.name.toLowerCase())
    throw new GradleException("Unexpected value for keepAliveMode property. Expected one of $keepAliveValues, but received: $userKeepAliveModeString")
  }

  // See README.md for details on this option and the reasoning for the default
  userScalaOptimizerMode = project.hasProperty("scalaOptimizerMode") ? scalaOptimizerMode : "inline-kafka"
  def scalaOptimizerValues = ["none", "method", "inline-kafka", "inline-scala"]
  if (!scalaOptimizerValues.contains(userScalaOptimizerMode))
    throw new GradleException("Unexpected value for scalaOptimizerMode property. Expected one of $scalaOptimizerValues, but received: $userScalaOptimizerMode")

  generatedDocsDir = new File("${project.rootDir}/docs/generated")
  repo = file("$rootDir/.git").isDirectory() ? Grgit.open(currentDir: project.getRootDir()) : null

  commitId = determineCommitId()
}

allprojects {

  repositories {
    mavenCentral()
  }

  dependencyUpdates {
    revision="release"
    resolutionStrategy {
      componentSelection { rules ->
        rules.all { ComponentSelection selection ->
          boolean rejected = ['snap', 'alpha', 'beta', 'rc', 'cr', 'm'].any { qualifier ->
            selection.candidate.version ==~ /(?i).*[.-]${qualifier}[.\d-]*/
          }
          if (rejected) {
            selection.reject('Release candidate')
          }
        }
      }
    }
  }

  configurations.all {
    // zinc is the Scala incremental compiler, it has a configuration for its own dependencies
    // that are unrelated to the project dependencies, we should not change them
    if (name != "zinc") {
      resolutionStrategy {
        force(
          // be explicit about the javassist dependency version instead of relying on the transitive version
          libs.javassist,
          // ensure we have a single version in the classpath despite transitive dependencies
          libs.scalaLibrary,
          libs.scalaReflect,
          libs.jacksonAnnotations,
          // be explicit about the Netty dependency version instead of relying on the version set by
          // ZooKeeper (potentially older and containing CVEs)
          libs.nettyHandler,
          libs.nettyTransportNativeEpoll,
	  // be explicit about the reload4j version instead of relying on the transitive versions
	  libs.log4j
        )
      }
    }
  }
  task printAllDependencies(type: DependencyReportTask) {}
}

def determineCommitId() {
  def takeFromHash = 16
  if (project.hasProperty('commitId')) {
    commitId.take(takeFromHash)
  } else if (repo != null) {
    repo.head().id.take(takeFromHash)
  } else {
    "unknown"
  }
}

def propertyOrElse(project, propertyName, defaultValue) {
  if (project.hasProperty(propertyName))
    project.property(propertyName)
  // Workaround for KC-1802, system properties set by init scripts are not included
  // in project properties since Gradle 7.1. This can be removed once we update the
  // packaging code to set credentials via a gradle.properties file instead.
  else
    System.getProperty("org.gradle.project.$propertyName", defaultValue)
}

apply from: file('wrapper.gradle')

if (repo != null) {
  rat {
    dependsOn subprojects.collect {
      it.tasks.matching {
        it.name == "processMessages" || it.name == "processTestMessages"
      }
    }

    verbose.set(true)
    reportDir.set(project.file('build/rat'))
    stylesheet.set(file('gradle/resources/rat-output-to-html.xsl'))

    // Exclude everything under the directory that git should be ignoring via .gitignore or that isn't checked in. These
    // restrict us only to files that are checked in or are staged.
    excludes = new ArrayList<String>(repo.clean(ignore: false, directories: true, dryRun: true))
    // And some of the files that we have checked in should also be excluded from this check
    excludes.addAll([
        '**/.git/**',
        '**/build/**',
        'CONTRIBUTING.md',
        'PULL_REQUEST_TEMPLATE.md',
        '.github/**',
        'gradlew',
        'gradlew.bat',
        'gradle/wrapper/gradle-wrapper.properties',
        'TROGDOR.md',
        '**/*README.md',
        '**/id_rsa',
        '**/id_rsa.pub',
        'checkstyle/suppressions.xml',
        'streams/quickstart/java/src/test/resources/projects/basic/goal.txt',
        'streams/streams-scala/logs/*',
        'licenses/*',
        '**/generated/**',
        'clients/src/test/resources/serializedData/*',
        'docker/test/fixtures/secrets/*',
        'docker/examples/fixtures/secrets/*'
    ])
  }
} else {
  rat.enabled = false
}
println("Starting build with version $version (commit id ${commitId == null ? "null" : commitId.take(8)}) using Gradle $gradleVersion, Java ${JavaVersion.current()} and Scala ${versions.scala}")
println("Build properties: maxParallelForks=$maxTestForks, maxScalacThreads=$maxScalacThreads, maxTestRetries=$userMaxTestRetries")

subprojects {

  // enable running :dependencies task recursively on all subprojects
  // eg: ./gradlew allDeps
  task allDeps(type: DependencyReportTask) {}
  // enable running :dependencyInsight task recursively on all subprojects
  // eg: ./gradlew allDepInsight --configuration runtime --dependency com.fasterxml.jackson.core:jackson-databind
  task allDepInsight(type: DependencyInsightReportTask) {showingAllVariants = false} doLast {}

  apply plugin: 'java-library'
  apply plugin: 'checkstyle'
  apply plugin: 'org.gradle.test-retry'
  apply plugin: "com.github.spotbugs"

  // We use the shadow plugin for the jmh-benchmarks module and the `-all` jar can get pretty large, so
  // don't publish it
  // We also don't publish artifacts for kafka-streams-upgrade-system-tests since they are not necessary,
  // and were resulting in conflicts due to duplicate artifacts
  def shouldPublish = !project.name.equals('jmh-benchmarks') && !(project.path.startsWith(':streams') && project.name.startsWith("upgrade-system-tests"))
  def shouldPublishWithShadow = (['clients'].contains(project.name))

  if (shouldPublish) {
    apply plugin: 'maven-publish'
    apply plugin: 'signing'

    // Add aliases for the task names used by the maven plugin for backwards compatibility
    // The maven plugin was replaced by the maven-publish plugin in Gradle 7.0
    tasks.register('install').configure { dependsOn(publishToMavenLocal) }
    tasks.register('uploadArchives').configure { dependsOn(publish) }
  }

  // apply the eclipse plugin only to subprojects that hold code. 'connect' is just a folder.
  if (!project.name.equals('connect')) {
    apply plugin: 'eclipse'
    fineTuneEclipseClasspathFile(eclipse, project)
  }

  java {
    consistentResolution {
      // resolve the compileClasspath and then "inject" the result of resolution as strict constraints into the runtimeClasspath
      useCompileClasspathVersions()
    }
  }

  tasks.withType(JavaCompile) {
    options.encoding = 'UTF-8'
    options.compilerArgs << "-Xlint:all"
    // temporary exclusions until all the warnings are fixed
    if (!project.path.startsWith(":connect"))
      options.compilerArgs << "-Xlint:-rawtypes"
    options.compilerArgs << "-Xlint:-serial"
    options.compilerArgs << "-Xlint:-try"
    options.compilerArgs << "-Werror"
    // --release is the recommended way to select the target release, but it's only supported in Java 9 so we also
    // set --source and --target via `sourceCompatibility` and `targetCompatibility` a couple of lines below
    if (JavaVersion.current().isJava9Compatible())
      options.release = minJavaVersion
    // --source/--target 8 is deprecated in Java 20, suppress warning until Java 8 support is dropped in Kafka 4.0
    if (JavaVersion.current().isCompatibleWith(JavaVersion.VERSION_20))
      options.compilerArgs << "-Xlint:-options"
    dependsOn installGitHooks
  }

  // We should only set this if Java version is < 9 (--release is recommended for >= 9), but the Scala plugin for IntelliJ sets
  // `-target` incorrectly if this is unset
  sourceCompatibility = minJavaVersion
  targetCompatibility = minJavaVersion

  if (shouldPublish) {

    publishing {
      repositories {
        // To test locally, invoke gradlew with `-PmavenUrl=file:///some/local/path`
        maven {
          url = mavenUrl
          credentials {
            username = mavenUsername
            password = mavenPassword
          }
        }
      }
      publications {
        mavenJava(MavenPublication) {
          if (!shouldPublishWithShadow) {
            from components.java
          } else {
            apply plugin: 'com.github.johnrengelman.shadow'
            project.shadow.component(mavenJava)
          }

          afterEvaluate {
            ["srcJar", "javadocJar", "scaladocJar", "testJar", "testSrcJar"].forEach { taskName ->
              def task = tasks.findByName(taskName)
              if (task != null)
                artifact task
            }

            artifactId = archivesBaseName
            pom {
              name = 'Apache Kafka'
              url = 'https://kafka.apache.org'
              licenses {
                license {
                  name = 'The Apache License, Version 2.0'
                  url = 'http://www.apache.org/licenses/LICENSE-2.0.txt'
                  distribution = 'repo'
                }
              }
            }
          }
        }
      }
    }

    if (shouldSign) {
      signing {
        sign publishing.publications.mavenJava
      }
    }
  }

  // Remove the relevant project name once it's converted to JUnit 5
  def shouldUseJUnit5 = !(["runtime"].contains(it.project.name))

  def testLoggingEvents = ["passed", "skipped", "failed"]
  def testShowStandardStreams = false
  def testExceptionFormat = 'full'
  // Gradle built-in logging only supports sending test output to stdout, which generates a lot
  // of noise, especially for passing tests. We really only want output for failed tests. This
  // hooks into the output and logs it (so we don't have to buffer it all in memory) and only
  // saves the output for failing tests. Directory and filenames are such that you can, e.g.,
  // create a Jenkins rule to collect failed test output.
  def logTestStdout = {
    def testId = { TestDescriptor descriptor ->
      "${descriptor.className}.${descriptor.name}".toString()
    }

    def logFiles = new HashMap<String, File>()
    def logStreams = new HashMap<String, FileOutputStream>()
    beforeTest { TestDescriptor td ->
      def tid = testId(td)
      // truncate the file name if it's too long
      def logFile = new File(
              "${projectDir}/build/reports/testOutput/${tid.substring(0, Math.min(tid.size(),240))}.test.stdout"
      )
      logFile.parentFile.mkdirs()
      logFiles.put(tid, logFile)
      logStreams.put(tid, new FileOutputStream(logFile))
    }
    onOutput { TestDescriptor td, TestOutputEvent toe ->
      def tid = testId(td)
      // Some output can happen outside the context of a specific test (e.g. at the class level)
      // and beforeTest/afterTest seems to not be invoked for these cases (and similarly, there's
      // a TestDescriptor hierarchy that includes the thread executing the test, Gradle tasks,
      // etc). We see some of these in practice and it seems like something buggy in the Gradle
      // test runner since we see it *before* any tests and it is frequently not related to any
      // code in the test (best guess is that it is tail output from last test). We won't have
      // an output file for these, so simply ignore them. If they become critical for debugging,
      // they can be seen with showStandardStreams.
      if (td.name == td.className || td.className == null) {
        // silently ignore output unrelated to specific test methods
        return
      } else if (logStreams.get(tid) == null) {
        println "WARNING: unexpectedly got output for a test [${tid}]" +
                " that we didn't previously see in the beforeTest hook." +
                " Message for debugging: [" + toe.message + "]."
        return
      }
      try {
        logStreams.get(tid).write(toe.message.getBytes(StandardCharsets.UTF_8))
      } catch (Exception e) {
        println "ERROR: Failed to write output for test ${tid}"
        e.printStackTrace()
      }
    }
    afterTest { TestDescriptor td, TestResult tr ->
      def tid = testId(td)
      try {
        logStreams.get(tid).close()
        if (tr.resultType != TestResult.ResultType.FAILURE) {
          logFiles.get(tid).delete()
        } else {
          def file = logFiles.get(tid)
          println "${tid} failed, log available in ${file}"
        }
      } catch (Exception e) {
        println "ERROR: Failed to close stdout file for ${tid}"
        e.printStackTrace()
      } finally {
        logFiles.remove(tid)
        logStreams.remove(tid)
      }
    }
  }

  // The suites are for running sets of tests in IDEs.
  // Gradle will run each test class, so we exclude the suites to avoid redundantly running the tests twice.
  def testsToExclude = ['**/*Suite.class']
  // Exclude PowerMock tests when running with Java 16 or newer until a version of PowerMock that supports the relevant versions is released
  // The relevant issues are https://github.com/powermock/powermock/issues/1094 and https://github.com/powermock/powermock/issues/1099
  if (JavaVersion.current().isCompatibleWith(JavaVersion.VERSION_16)) {
    testsToExclude.addAll([
      // connect tests
      "**/KafkaConfigBackingStoreTest.*"
    ])
  }

  test {
    maxParallelForks = maxTestForks
    ignoreFailures = userIgnoreFailures

    maxHeapSize = defaultMaxHeapSize
    jvmArgs = defaultJvmArgs

    testLogging {
      events = userTestLoggingEvents ?: testLoggingEvents
      showStandardStreams = userShowStandardStreams ?: testShowStandardStreams
      exceptionFormat = testExceptionFormat
      displayGranularity = 0
    }
    logTestStdout.rehydrate(delegate, owner, this)()

    exclude testsToExclude

    if (shouldUseJUnit5)
      useJUnitPlatform()

    retry {
      maxRetries = userMaxTestRetries
      maxFailures = userMaxTestRetryFailures
    }
  }

  task integrationTest(type: Test, dependsOn: compileJava) {
    maxParallelForks = maxTestForks
    ignoreFailures = userIgnoreFailures

    // Increase heap size for integration tests
    maxHeapSize = "2560m"
    jvmArgs = defaultJvmArgs


    testLogging {
      events = userTestLoggingEvents ?: testLoggingEvents
      showStandardStreams = userShowStandardStreams ?: testShowStandardStreams
      exceptionFormat = testExceptionFormat
      displayGranularity = 0
    }
    logTestStdout.rehydrate(delegate, owner, this)()

    exclude testsToExclude

    if (shouldUseJUnit5) {
      if (project.name == 'streams') {
        useJUnitPlatform {
          includeTags "integration"
          includeTags "org.apache.kafka.test.IntegrationTest"
	  // Both engines are needed to run JUnit 4 tests alongside JUnit 5 tests.
          // junit-vintage (JUnit 4) can be removed once the JUnit 4 migration is complete.
          includeEngines "junit-vintage", "junit-jupiter"
        }
      } else {
        useJUnitPlatform {
          includeTags "integration"
        }
      }
    } else {
      useJUnit {
        includeCategories 'org.apache.kafka.test.IntegrationTest'
      }
    }

    retry {
      maxRetries = userMaxTestRetries
      maxFailures = userMaxTestRetryFailures
    }
  }

  task unitTest(type: Test, dependsOn: compileJava) {
    maxParallelForks = maxTestForks
    ignoreFailures = userIgnoreFailures

    maxHeapSize = defaultMaxHeapSize
    jvmArgs = defaultJvmArgs

    testLogging {
      events = userTestLoggingEvents ?: testLoggingEvents
      showStandardStreams = userShowStandardStreams ?: testShowStandardStreams
      exceptionFormat = testExceptionFormat
      displayGranularity = 0
    }
    logTestStdout.rehydrate(delegate, owner, this)()

    exclude testsToExclude

    if (shouldUseJUnit5) {
      if (project.name == 'streams') {
        useJUnitPlatform {
          excludeTags "integration"
          excludeTags "org.apache.kafka.test.IntegrationTest"
	  // Both engines are needed to run JUnit 4 tests alongside JUnit 5 tests.
          // junit-vintage (JUnit 4) can be removed once the JUnit 4 migration is complete.
          includeEngines "junit-vintage", "junit-jupiter"
        }
      } else {
        useJUnitPlatform {
          excludeTags "integration"
        }
      }
    } else {
      useJUnit {
        excludeCategories 'org.apache.kafka.test.IntegrationTest'
      }
    }

    retry {
      maxRetries = userMaxTestRetries
      maxFailures = userMaxTestRetryFailures
    }
  }

  // remove test output from all test types
  tasks.withType(Test).all { t ->
    cleanTest {
      delete t.reports.junitXml.outputLocation
      delete t.reports.html.outputLocation
    }
  }

  jar {
    from "$rootDir/LICENSE"
    from "$rootDir/NOTICE"
  }

  task srcJar(type: Jar) {
    archiveClassifier = 'sources'
    from "$rootDir/LICENSE"
    from "$rootDir/NOTICE"
    from sourceSets.main.allSource
  }

  task javadocJar(type: Jar, dependsOn: javadoc) {
    archiveClassifier = 'javadoc'
    from "$rootDir/LICENSE"
    from "$rootDir/NOTICE"
    from javadoc.destinationDir
  }

  task docsJar(dependsOn: javadocJar)

  javadoc {
    options.charSet = 'UTF-8'
    options.docEncoding = 'UTF-8'
    options.encoding = 'UTF-8'
    options.memberLevel = JavadocMemberLevel.PUBLIC  // Document only public members/API
    // Turn off doclint for now, see https://blog.joda.org/2014/02/turning-off-doclint-in-jdk-8-javadoc.html for rationale
    options.addStringOption('Xdoclint:none', '-quiet')

    // The URL structure was changed to include the locale after Java 8
    if (JavaVersion.current().isJava11Compatible())
      options.links "https://docs.oracle.com/en/java/javase/${JavaVersion.current().majorVersion}/docs/api/"
    else
      options.links "https://docs.oracle.com/javase/8/docs/api/"
  }

  task systemTestLibs(dependsOn: jar)

  if (!sourceSets.test.allSource.isEmpty()) {
    task testJar(type: Jar) {
      archiveClassifier = 'test'
      from "$rootDir/LICENSE"
      from "$rootDir/NOTICE"
      from sourceSets.test.output
    }

    task testSrcJar(type: Jar, dependsOn: testJar) {
      archiveClassifier = 'test-sources'
      from "$rootDir/LICENSE"
      from "$rootDir/NOTICE"
      from sourceSets.test.allSource
    }

  }

  plugins.withType(ScalaPlugin) {

    scala {
      zincVersion = versions.zinc
    }

    task scaladocJar(type:Jar, dependsOn: scaladoc) {
      archiveClassifier = 'scaladoc'
      from "$rootDir/LICENSE"
      from "$rootDir/NOTICE"
      from scaladoc.destinationDir
    }

    //documentation task should also trigger building scala doc jar
    docsJar.dependsOn scaladocJar

  }

  tasks.withType(ScalaCompile) {

    scalaCompileOptions.keepAliveMode = userKeepAliveMode

    scalaCompileOptions.additionalParameters = [
      "-deprecation",
      "-unchecked",
      "-encoding", "utf8",
      "-Xlog-reflective-calls",
      "-feature",
      "-language:postfixOps",
      "-language:implicitConversions",
      "-language:existentials",
      "-Ybackend-parallelism", maxScalacThreads.toString(),
      "-Xlint:constant",
      "-Xlint:delayedinit-select",
      "-Xlint:doc-detached",
      "-Xlint:missing-interpolator",
      "-Xlint:nullary-unit",
      "-Xlint:option-implicit",
      "-Xlint:package-object-classes",
      "-Xlint:poly-implicit-overload",
      "-Xlint:private-shadow",
      "-Xlint:stars-align",
      "-Xlint:type-parameter-shadow",
      "-Xlint:unused"
    ]

    if (versions.baseScala == '2.13')
      scalaCompileOptions.additionalParameters += ["-Wconf:msg=@nowarn annotation does not suppress any warnings:s"] // See https://github.com/scala/scala/pull/9960

    // See README.md for details on this option and the meaning of each value
    if (userScalaOptimizerMode.equals("method"))
      scalaCompileOptions.additionalParameters += ["-opt:l:method"]
    else if (userScalaOptimizerMode.startsWith("inline-")) {
      List<String> inlineFrom = ["-opt-inline-from:org.apache.kafka.**"]
      if (project.name.equals('core'))
        inlineFrom.add("-opt-inline-from:kafka.**")
      if (userScalaOptimizerMode.equals("inline-scala"))
        inlineFrom.add("-opt-inline-from:scala.**")

      scalaCompileOptions.additionalParameters += ["-opt:l:inline"]
      scalaCompileOptions.additionalParameters += inlineFrom
    }

    if (versions.baseScala != '2.12') {
      scalaCompileOptions.additionalParameters += ["-opt-warnings", "-Xlint:strict-unsealed-patmat"]
      // Scala 2.13.2 introduces compiler warnings suppression, which is a pre-requisite for -Xfatal-warnings
      scalaCompileOptions.additionalParameters += ["-Xfatal-warnings"]
    }

    // these options are valid for Scala versions < 2.13 only
    // Scala 2.13 removes them, see https://github.com/scala/scala/pull/6502 and https://github.com/scala/scala/pull/5969
    if (versions.baseScala == '2.12') {
      scalaCompileOptions.additionalParameters += [
        "-Xlint:by-name-right-associative",
        "-Xlint:nullary-override",
        "-Xlint:unsound-match"
      ]
    }

    // Scalac 2.12 `-release` requires Java 9 or higher, but Scala 2.13 doesn't have that restriction
    if (versions.baseScala == "2.13" || JavaVersion.current().isJava9Compatible())
      scalaCompileOptions.additionalParameters += ["-release", String.valueOf(minJavaVersion)]

    configure(scalaCompileOptions.forkOptions) {
      memoryMaximumSize = defaultMaxHeapSize
      jvmArgs = defaultJvmArgs
    }
  }

  checkstyle {
    configDirectory = rootProject.layout.projectDirectory.dir("checkstyle")
    configProperties = checkstyleConfigProperties("import-control.xml")
    toolVersion = versions.checkstyle
  }

  configure(checkstyleMain) {
    group = 'Verification'
    description = 'Run checkstyle on all main Java sources'
  }

  configure(checkstyleTest) {
    group = 'Verification'
    description = 'Run checkstyle on all test Java sources'
  }

  test.dependsOn('checkstyleMain', 'checkstyleTest')

  spotbugs {
    toolVersion = versions.spotbugs
    excludeFilter = file("$rootDir/gradle/spotbugs-exclude.xml")
    ignoreFailures = false
  }
  test.dependsOn('spotbugsMain')

  tasks.withType(com.github.spotbugs.snom.SpotBugsTask) {
    reports {
      // Continue supporting `xmlFindBugsReport` for compatibility
      xml.enabled(project.hasProperty('xmlSpotBugsReport') || project.hasProperty('xmlFindBugsReport'))
      html.enabled(!project.hasProperty('xmlSpotBugsReport') && !project.hasProperty('xmlFindBugsReport'))
    }
    maxHeapSize = defaultMaxHeapSize
    jvmArgs = defaultJvmArgs
  }

  // Ignore core since its a scala project
  if (it.path != ':core') {
    if (userEnableTestCoverage) {
      apply plugin: "jacoco"

      jacoco {
        toolVersion = versions.jacoco
      }

      // NOTE: Jacoco Gradle plugin does not support "offline instrumentation" this means that classes mocked by PowerMock
      // may report 0 coverage, since the source was modified after initial instrumentation.
      // See https://github.com/jacoco/jacoco/issues/51
      jacocoTestReport {
        dependsOn tasks.test
        sourceSets sourceSets.main
        reports {
          html.required = true
          xml.required = true
          csv.required = false
        }
      }

    }
  }

  if (userEnableTestCoverage) {
    def coverageGen = it.path == ':core' ? 'reportScoverage' : 'jacocoTestReport'
    tasks.register('reportCoverage').configure { dependsOn(coverageGen) }
  }

  dependencyCheck {
    suppressionFile = "$rootDir/gradle/resources/dependencycheck-suppressions.xml"
    skipProjects = [ ":jmh-benchmarks", ":trogdor" ]
  }
}

gradle.taskGraph.whenReady { taskGraph ->
  taskGraph.getAllTasks().findAll { it.name.contains('spotbugsScoverage') || it.name.contains('spotbugsTest') }.each { task ->
    task.enabled = false
  }
}

// Skip publish tasks for projects that do not have a separate artifact per scala version when the
// scala version is not the default. This is necessary because some repositories ensure immutability
// of non snapshot artifacts - i.e. they don't allow the same artifact to be published a second time.
def defaultScalaSuffix = "2.13"
gradle.taskGraph.whenReady { taskGraph ->
  def skippedPublish = false
  taskGraph.getAllTasks().each { task ->
    if (task.name.equals("publishMavenJavaPublicationToMavenRepository") &&
        !versions.baseScala.equals(defaultScalaSuffix) &&
        task.project.hasProperty("archivesBaseName") &&
        !task.project.archivesBaseName.endsWith("_${versions.baseScala}")) {
      task.enabled = false
      skippedPublish = true
    }
  }
  if (skippedPublish)
    println("Skipping publish for projects that don't have a separate artifact per Scala version since " +
      "the Scala version (`${versions.baseScala}`) is not the default (`$defaultScalaSuffix`)")
}

def fineTuneEclipseClasspathFile(eclipse, project) {
  eclipse.classpath.file {
    beforeMerged { cp ->
      cp.entries.clear()
      // for the core project add the directories defined under test/scala as separate source directories
      if (project.name.equals('core')) {
        cp.entries.add(new org.gradle.plugins.ide.eclipse.model.SourceFolder("src/test/scala/integration", null))
        cp.entries.add(new org.gradle.plugins.ide.eclipse.model.SourceFolder("src/test/scala/other", null))
        cp.entries.add(new org.gradle.plugins.ide.eclipse.model.SourceFolder("src/test/scala/unit", null))
      }
    }
    whenMerged { cp ->
      // for the core project exclude the separate sub-directories defined under test/scala. These are added as source dirs above
      if (project.name.equals('core')) {
        cp.entries.findAll { it.kind == "src" && it.path.equals("src/test/scala") }*.excludes = ["integration/", "other/", "unit/"]
      }
      /*
       * Set all eclipse build output to go to 'build_eclipse' directory. This is to ensure that gradle and eclipse use different
       * build output directories, and also avoid using the eclipse default of 'bin' which clashes with some of our script directories.
       * https://discuss.gradle.org/t/eclipse-generated-files-should-be-put-in-the-same-place-as-the-gradle-generated-files/6986/2
       */
      cp.entries.findAll { it.kind == "output" }*.path = "build_eclipse"
      /*
       * Some projects have explicitly added test output dependencies. These are required for the gradle build but not required
       * in Eclipse since the dependent projects are added as dependencies. So clean up these from the generated classpath.
       */
      cp.entries.removeAll { it.kind == "lib" && it.path.matches(".*/build/(classes|resources)/test") }
    }
  }
}

def checkstyleConfigProperties(configFileName) {
  [importControlFile: "$configFileName"]
}

if (userEnableTestCoverage) {
  tasks.register('reportCoverage').configure { dependsOn(subprojects.reportCoverage) }
}

def connectPkgs = [
    'connect:api',
    'connect:basic-auth-extension',
    'connect:file',
    'connect:json',
    'connect:runtime',
    'connect:test-plugins',
    'connect:transforms',
    'connect:mirror',
    'connect:mirror-client'
]

tasks.create(name: "jarConnect", dependsOn: connectPkgs.collect { it + ":jar" }) {}

tasks.create(name: "testConnect", dependsOn: connectPkgs.collect { it + ":test" }) {}

project(':server') {
  archivesBaseName = "kafka-server"

  dependencies {
    implementation project(':clients')
    implementation project(':server-common')
    implementation project(':group-coordinator')
    implementation project(':transaction-coordinator')
    implementation project(':raft')
    implementation libs.metrics

    implementation libs.slf4jApi

    compileOnly libs.log4j

    testImplementation project(':clients').sourceSets.test.output

    testImplementation libs.mockitoCore
    testImplementation libs.junitJupiter
    testImplementation libs.slf4jlog4j
  }

  task createVersionFile() {
    def receiptFile = file("$buildDir/kafka/$buildVersionFileName")
    inputs.property "commitId", commitId
    inputs.property "version", version
    outputs.file receiptFile

    doLast {
      def data = [
        commitId: commitId,
        version: version,
      ]

      receiptFile.parentFile.mkdirs()
      def content = data.entrySet().collect { "$it.key=$it.value" }.sort().join("\n")
      receiptFile.setText(content, "ISO-8859-1")
    }
  }

  jar {
    dependsOn createVersionFile
    from("$buildDir") {
      include "kafka/$buildVersionFileName"
    }
  }

  clean.doFirst {
    delete "$buildDir/kafka/"
  }

  checkstyle {
    configProperties = checkstyleConfigProperties("import-control-server.xml")
  }

  javadoc {
    enabled = false
  }
}

project(':core') {
  apply plugin: 'scala'

  // scaladoc generation is configured at the sub-module level with an artifacts
  // block (cf. see streams-scala). If scaladoc generation is invoked explicitly
  // for the `core` module, this ensures the generated jar doesn't include scaladoc
  // files since the `core` module doesn't include public APIs.
  scaladoc {
    enabled = false
  }
  if (userEnableTestCoverage)
    apply plugin: "org.scoverage"
  archivesBaseName = "kafka_${versions.baseScala}"

  configurations {
    generator
  }

  dependencies {
    // `core` is often used in users' tests, define the following dependencies as `api` for backwards compatibility
    // even though the `core` module doesn't expose any public API
    api project(':clients')
    api libs.scalaLibrary

    implementation project(':server-common')
    implementation project(':group-coordinator')
    implementation project(':transaction-coordinator')
    implementation project(':metadata')
    implementation project(':storage:storage-api')
    implementation project(':tools:tools-api')
    implementation project(':raft')
    implementation project(':storage')
    implementation project(':server')

    implementation libs.argparse4j
    implementation libs.commonsValidator
    implementation libs.jacksonDatabind
    implementation libs.jacksonModuleScala
    implementation libs.jacksonDataformatCsv
    implementation libs.jacksonJDK8Datatypes
    implementation libs.joptSimple
    implementation libs.jose4j
    implementation libs.metrics
    implementation libs.scalaCollectionCompat
    implementation libs.scalaJava8Compat
    // only needed transitively, but set it explicitly to ensure it has the same version as scala-library
    implementation libs.scalaReflect
    implementation libs.scalaLogging
    implementation libs.slf4jApi
    implementation(libs.zookeeper) {
      // Dropwizard Metrics are required by ZooKeeper as of v3.6.0,
      // but the library should *not* be used in Kafka code
      implementation libs.dropwizardMetrics
      exclude module: 'slf4j-log4j12'
      exclude module: 'log4j'
      // Both Kafka and Zookeeper use slf4j. ZooKeeper moved from log4j to logback in v3.8.0, but Kafka relies on reload4j.
      // We are removing Zookeeper's dependency on logback so we have a singular logging backend.
      exclude module: 'logback-classic'
      exclude module: 'logback-core'
    }
    // ZooKeeperMain depends on commons-cli but declares the dependency as `provided`
    implementation libs.commonsCli

    compileOnly libs.log4j

    testImplementation project(':clients').sourceSets.test.output
    testImplementation project(':group-coordinator').sourceSets.test.output
    testImplementation project(':metadata').sourceSets.test.output
    testImplementation project(':raft').sourceSets.test.output
    testImplementation project(':server-common').sourceSets.test.output
    testImplementation project(':storage:storage-api').sourceSets.test.output
    testImplementation project(':server').sourceSets.test.output
    testImplementation libs.bcpkix
    testImplementation libs.mockitoCore
    testImplementation(libs.apacheda) {
      exclude group: 'xml-apis', module: 'xml-apis'
      // `mina-core` is a transitive dependency for `apacheds` and `apacheda`.
      // It is safer to use from `apacheds` since that is the implementation.
      exclude module: 'mina-core'
    }
    testImplementation libs.apachedsCoreApi
    testImplementation (libs.apachedsInterceptorKerberos) {
      exclude module: 'bcprov-jdk15on'
    }
    testImplementation libs.apachedsProtocolShared
    testImplementation libs.apachedsProtocolKerberos
    testImplementation (libs.apachedsProtocolLdap) {
      exclude module: 'bcprov-jdk15on'
    }
    testImplementation libs.apachedsLdifPartition
    testImplementation libs.apachedsMavibotPartition
    testImplementation libs.apachedsJdbmPartition
    testImplementation libs.junitJupiter
    testImplementation libs.slf4jlog4j
    testImplementation libs.caffeine
    
    generator project(':generator')
  }

  if (userEnableTestCoverage) {
    scoverage {
      scoverageVersion = versions.scoverage
      if (versions.baseScala == '2.13') {
        scoverageScalaVersion = '2.13.9' // there's no newer 2.13 artifact, org.scoverage:scalac-scoverage-plugin_2.13.9:2.0.11 is the latest as of now
      }
      reportDir = file("${rootProject.buildDir}/scoverage")
      highlighting = false
      minimumRate = 0.0
    }
  }

  configurations {
    // manually excludes some unnecessary dependencies
    implementation.exclude module: 'javax'
    implementation.exclude module: 'jline'
    implementation.exclude module: 'jms'
    implementation.exclude module: 'jmxri'
    implementation.exclude module: 'jmxtools'
    implementation.exclude module: 'mail'
    // To prevent a UniqueResourceException due the same resource existing in both
    // org.apache.directory.api/api-all and org.apache.directory.api/api-ldap-schema-data
    testImplementation.exclude module: 'api-ldap-schema-data'
  }

  tasks.create(name: "copyDependantLibs", type: Copy) {
    from (configurations.testRuntimeClasspath) {
      include('slf4j-log4j12*')
      include('reload4j*jar')
    }
    from (configurations.runtimeClasspath) {
      exclude('kafka-clients*')
    }
    into "$buildDir/dependant-libs-${versions.scala}"
    duplicatesStrategy 'exclude'
  }

  task processMessages(type:JavaExec) {
    mainClass = "org.apache.kafka.message.MessageGenerator"
    classpath = configurations.generator
    args = [ "-p", "kafka.internals.generated",
             "-o", "src/generated/java/kafka/internals/generated",
             "-i", "src/main/resources/common/message",
             "-m", "MessageDataGenerator"
    ]
    inputs.dir("src/main/resources/common/message")
        .withPropertyName("messages")
        .withPathSensitivity(PathSensitivity.RELATIVE)
    outputs.cacheIf { true }
    outputs.dir("src/generated/java/kafka/internals/generated")
  }

  compileJava.dependsOn 'processMessages'
  srcJar.dependsOn 'processMessages'

  task genProtocolErrorDocs(type: JavaExec) {
    classpath = sourceSets.main.runtimeClasspath
    mainClass = 'org.apache.kafka.common.protocol.Errors'
    if( !generatedDocsDir.exists() ) { generatedDocsDir.mkdirs() }
    standardOutput = new File(generatedDocsDir, "protocol_errors.html").newOutputStream()
  }

  task genProtocolTypesDocs(type: JavaExec) {
    classpath = sourceSets.main.runtimeClasspath
    mainClass = 'org.apache.kafka.common.protocol.types.Type'
    if( !generatedDocsDir.exists() ) { generatedDocsDir.mkdirs() }
    standardOutput = new File(generatedDocsDir, "protocol_types.html").newOutputStream()
  }

  task genProtocolApiKeyDocs(type: JavaExec) {
    classpath = sourceSets.main.runtimeClasspath
    mainClass = 'org.apache.kafka.common.protocol.ApiKeys'
    if( !generatedDocsDir.exists() ) { generatedDocsDir.mkdirs() }
    standardOutput = new File(generatedDocsDir, "protocol_api_keys.html").newOutputStream()
  }

  task genProtocolMessageDocs(type: JavaExec) {
    classpath = sourceSets.main.runtimeClasspath
    mainClass = 'org.apache.kafka.common.protocol.Protocol'
    if( !generatedDocsDir.exists() ) { generatedDocsDir.mkdirs() }
    standardOutput = new File(generatedDocsDir, "protocol_messages.html").newOutputStream()
  }

  task genAdminClientConfigDocs(type: JavaExec) {
    classpath = sourceSets.main.runtimeClasspath
    mainClass = 'org.apache.kafka.clients.admin.AdminClientConfig'
    if( !generatedDocsDir.exists() ) { generatedDocsDir.mkdirs() }
    standardOutput = new File(generatedDocsDir, "admin_client_config.html").newOutputStream()
  }

  task genProducerConfigDocs(type: JavaExec) {
    classpath = sourceSets.main.runtimeClasspath
    mainClass = 'org.apache.kafka.clients.producer.ProducerConfig'
    if( !generatedDocsDir.exists() ) { generatedDocsDir.mkdirs() }
    standardOutput = new File(generatedDocsDir, "producer_config.html").newOutputStream()
  }

  task genConsumerConfigDocs(type: JavaExec) {
    classpath = sourceSets.main.runtimeClasspath
    mainClass = 'org.apache.kafka.clients.consumer.ConsumerConfig'
    if( !generatedDocsDir.exists() ) { generatedDocsDir.mkdirs() }
    standardOutput = new File(generatedDocsDir, "consumer_config.html").newOutputStream()
  }

  task genKafkaConfigDocs(type: JavaExec) {
    classpath = sourceSets.main.runtimeClasspath
    mainClass = 'kafka.server.KafkaConfig'
    if( !generatedDocsDir.exists() ) { generatedDocsDir.mkdirs() }
    standardOutput = new File(generatedDocsDir, "kafka_config.html").newOutputStream()
  }

  task genTopicConfigDocs(type: JavaExec) {
    classpath = sourceSets.main.runtimeClasspath
    mainClass = 'org.apache.kafka.storage.internals.log.LogConfig'
    if( !generatedDocsDir.exists() ) { generatedDocsDir.mkdirs() }
    standardOutput = new File(generatedDocsDir, "topic_config.html").newOutputStream()
  }

  task genConsumerMetricsDocs(type: JavaExec) {
    classpath = sourceSets.test.runtimeClasspath
    mainClass = 'org.apache.kafka.clients.consumer.internals.ConsumerMetrics'
    if( !generatedDocsDir.exists() ) { generatedDocsDir.mkdirs() }
    standardOutput = new File(generatedDocsDir, "consumer_metrics.html").newOutputStream()
  }

  task genProducerMetricsDocs(type: JavaExec) {
    classpath = sourceSets.test.runtimeClasspath
    mainClass = 'org.apache.kafka.clients.producer.internals.ProducerMetrics'
    if( !generatedDocsDir.exists() ) { generatedDocsDir.mkdirs() }
    standardOutput = new File(generatedDocsDir, "producer_metrics.html").newOutputStream()
  }

  task siteDocsTar(dependsOn: ['genProtocolErrorDocs', 'genProtocolTypesDocs', 'genProtocolApiKeyDocs', 'genProtocolMessageDocs',
                               'genAdminClientConfigDocs', 'genProducerConfigDocs', 'genConsumerConfigDocs',
                               'genKafkaConfigDocs', 'genTopicConfigDocs',
                               ':connect:runtime:genConnectConfigDocs', ':connect:runtime:genConnectTransformationDocs',
                               ':connect:runtime:genConnectPredicateDocs',
                               ':connect:runtime:genSinkConnectorConfigDocs', ':connect:runtime:genSourceConnectorConfigDocs',
                               ':streams:genStreamsConfigDocs', 'genConsumerMetricsDocs', 'genProducerMetricsDocs',
                               ':connect:runtime:genConnectMetricsDocs', ':connect:runtime:genConnectOpenAPIDocs',
                               ':connect:mirror:genMirrorSourceConfigDocs', ':connect:mirror:genMirrorCheckpointConfigDocs',
                               ':connect:mirror:genMirrorHeartbeatConfigDocs', ':connect:mirror:genMirrorConnectorConfigDocs',
                               ':storage:genRemoteLogManagerConfigDoc', ':storage:genRemoteLogMetadataManagerConfigDoc'], type: Tar) {
    archiveClassifier = 'site-docs'
    compression = Compression.GZIP
    from project.file("$rootDir/docs")
    into 'site-docs'
    duplicatesStrategy 'exclude'
  }

  tasks.create(name: "releaseTarGz", dependsOn: configurations.archives.artifacts, type: Tar) {
    into "kafka_${versions.baseScala}-${archiveVersion.get()}"
    compression = Compression.GZIP
    from(project.file("$rootDir/bin")) { into "bin/" }
    from(project.file("$rootDir/config")) { into "config/" }
    from(project.file("$rootDir/licenses")) { into "licenses/" }
    from "$rootDir/LICENSE-binary" rename {String filename -> filename.replace("-binary", "")}
    from "$rootDir/NOTICE-binary" rename {String filename -> filename.replace("-binary", "")}
    from(configurations.runtimeClasspath) { into("libs/") }
    from(configurations.archives.artifacts.files) { into("libs/") }
    from(project.siteDocsTar) { into("site-docs/") }
    from(project(':tools').jar) { into("libs/") }
    from(project(':tools').configurations.runtimeClasspath) { into("libs/") }
    from(project(':trogdor').jar) { into("libs/") }
    from(project(':trogdor').configurations.runtimeClasspath) { into("libs/") }
    from(project(':shell').jar) { into("libs/") }
    from(project(':shell').configurations.runtimeClasspath) { into("libs/") }
    from(project(':connect:api').jar) { into("libs/") }
    from(project(':connect:api').configurations.runtimeClasspath) { into("libs/") }
    from(project(':connect:runtime').jar) { into("libs/") }
    from(project(':connect:runtime').configurations.runtimeClasspath) { into("libs/") }
    from(project(':connect:transforms').jar) { into("libs/") }
    from(project(':connect:transforms').configurations.runtimeClasspath) { into("libs/") }
    from(project(':connect:json').jar) { into("libs/") }
    from(project(':connect:json').configurations.runtimeClasspath) { into("libs/") }
    from(project(':connect:file').jar) { into("libs/") }
    from(project(':connect:file').configurations.runtimeClasspath) { into("libs/") }
    from(project(':connect:basic-auth-extension').jar) { into("libs/") }
    from(project(':connect:basic-auth-extension').configurations.runtimeClasspath) { into("libs/") }
    from(project(':connect:mirror').jar) { into("libs/") }
    from(project(':connect:mirror').configurations.runtimeClasspath) { into("libs/") }
    from(project(':connect:mirror-client').jar) { into("libs/") }
    from(project(':connect:mirror-client').configurations.runtimeClasspath) { into("libs/") }
    from(project(':streams').jar) { into("libs/") }
    from(project(':streams').configurations.runtimeClasspath) { into("libs/") }
    from(project(':streams:streams-scala').jar) { into("libs/") }
    from(project(':streams:streams-scala').configurations.runtimeClasspath) { into("libs/") }
    from(project(':streams:test-utils').jar) { into("libs/") }
    from(project(':streams:test-utils').configurations.runtimeClasspath) { into("libs/") }
    from(project(':streams:examples').jar) { into("libs/") }
    from(project(':streams:examples').configurations.runtimeClasspath) { into("libs/") }
    from(project(':tools:tools-api').jar) { into("libs/") }
    from(project(':tools:tools-api').configurations.runtimeClasspath) { into("libs/") }
    duplicatesStrategy 'exclude'
  }

  jar {
    dependsOn('copyDependantLibs')
  }

  jar.manifest {
    attributes(
      'Version': "${version}"
    )
  }

  tasks.create(name: "copyDependantTestLibs", type: Copy) {
    from (configurations.testRuntimeClasspath) {
      include('*.jar')
    }
    into "$buildDir/dependant-testlibs"
    //By default gradle does not handle test dependencies between the sub-projects
    //This line is to include clients project test jar to dependant-testlibs
    from (project(':clients').testJar ) { "$buildDir/dependant-testlibs" }
    duplicatesStrategy 'exclude'
  }

  systemTestLibs.dependsOn('jar', 'testJar', 'copyDependantTestLibs')

  checkstyle {
    configProperties = checkstyleConfigProperties("import-control-core.xml")
  }

  sourceSets {
    // Set java/scala source folders in the `scala` block to enable joint compilation
    main {
      java {
        srcDirs = []
      }
      scala {
        srcDirs = ["src/generated/java", "src/main/java", "src/main/scala"]
      }
    }
    test {
      java {
        srcDirs = []
      }
      scala {
        srcDirs = ["src/test/java", "src/test/scala"]
      }
    }
  }
}

project(':metadata') {
  archivesBaseName = "kafka-metadata"

  configurations {
    generator
  }

  dependencies {
    implementation project(':server-common')
    implementation project(':clients')
    implementation project(':raft')
    implementation libs.jacksonDatabind
    implementation libs.jacksonJDK8Datatypes
    implementation libs.metrics
    compileOnly libs.log4j
    testImplementation libs.junitJupiter
    testImplementation libs.jqwik
    testImplementation libs.hamcrest
    testImplementation libs.mockitoCore
    testImplementation libs.slf4jlog4j
    testImplementation project(':clients').sourceSets.test.output
    testImplementation project(':raft').sourceSets.test.output
    testImplementation project(':server-common').sourceSets.test.output
    generator project(':generator')
  }

  task processMessages(type:JavaExec) {
    mainClass = "org.apache.kafka.message.MessageGenerator"
    classpath = configurations.generator
    args = [ "-p", "org.apache.kafka.common.metadata",
             "-o", "src/generated/java/org/apache/kafka/common/metadata",
             "-i", "src/main/resources/common/metadata",
             "-m", "MessageDataGenerator", "JsonConverterGenerator",
             "-t", "MetadataRecordTypeGenerator", "MetadataJsonConvertersGenerator"
           ]
    inputs.dir("src/main/resources/common/metadata")
        .withPropertyName("messages")
        .withPathSensitivity(PathSensitivity.RELATIVE)
    outputs.cacheIf { true }
    outputs.dir("src/generated/java/org/apache/kafka/common/metadata")
  }

  compileJava.dependsOn 'processMessages'
  srcJar.dependsOn 'processMessages'

  sourceSets {
    main {
      java {
        srcDirs = ["src/generated/java", "src/main/java"]
      }
    }
    test {
      java {
        srcDirs = ["src/test/java"]
      }
    }
  }

  javadoc {
    enabled = false
  }

  checkstyle {
    configProperties = checkstyleConfigProperties("import-control-metadata.xml")
  }
}

project(':group-coordinator') {
  archivesBaseName = "kafka-group-coordinator"

  configurations {
    generator
  }

  dependencies {
    implementation project(':server-common')
    implementation project(':clients')
    implementation project(':metadata')
    implementation project(':storage')
    implementation libs.slf4jApi
    implementation libs.metrics

    testImplementation project(':clients').sourceSets.test.output
    testImplementation project(':server-common').sourceSets.test.output
    testImplementation libs.junitJupiter
    testImplementation libs.mockitoCore

    testRuntimeOnly libs.slf4jlog4j

    generator project(':generator')
  }

  sourceSets {
    main {
      java {
        srcDirs = ["src/generated/java", "src/main/java"]
      }
    }
    test {
      java {
        srcDirs = ["src/generated/java", "src/test/java"]
      }
    }
  }

  javadoc {
    enabled = false
  }

  task processMessages(type:JavaExec) {
    mainClass = "org.apache.kafka.message.MessageGenerator"
    classpath = configurations.generator
    args = [ "-p", "org.apache.kafka.coordinator.group.generated",
             "-o", "src/generated/java/org/apache/kafka/coordinator/group/generated",
             "-i", "src/main/resources/common/message",
             "-m", "MessageDataGenerator"
    ]
    inputs.dir("src/main/resources/common/message")
        .withPropertyName("messages")
        .withPathSensitivity(PathSensitivity.RELATIVE)
    outputs.cacheIf { true }
    outputs.dir("src/generated/java/org/apache/kafka/coordinator/group/generated")
  }

  compileJava.dependsOn 'processMessages'
  srcJar.dependsOn 'processMessages'
}

project(':transaction-coordinator') {
  archivesBaseName = "kafka-transaction-coordinator"

  sourceSets {
    main {
      java {
        srcDirs = ["src/generated/java", "src/main/java"]
      }
    }
    test {
      java {
        srcDirs = ["src/generated/java", "src/test/java"]
      }
    }
  }

  javadoc {
    enabled = false
  }
}

project(':examples') {
  archivesBaseName = "kafka-examples"

  dependencies {
    implementation project(':clients')
  }

  javadoc {
    enabled = false
  }

  checkstyle {
    configProperties = checkstyleConfigProperties("import-control-core.xml")
  }
}

project(':generator') {
  dependencies {
    implementation libs.argparse4j
    implementation libs.jacksonDatabind
    implementation libs.jacksonJDK8Datatypes
    implementation libs.jacksonJaxrsJsonProvider
    testImplementation libs.junitJupiter
  }

  javadoc {
    enabled = false
  }
}

project(':clients') {
  archivesBaseName = "kafka-clients"

  configurations {
    generator
  }

  dependencies {
    implementation libs.zstd
    implementation libs.lz4
    implementation libs.snappy
    implementation libs.slf4jApi
    implementation libs.opentelemetryProto

    // libraries which should be added as runtime dependencies in generated pom.xml should be defined here:
    shadow libs.zstd
    shadow libs.lz4
    shadow libs.snappy
    shadow libs.slf4jApi

    compileOnly libs.jacksonDatabind // for SASL/OAUTHBEARER bearer token parsing
    compileOnly libs.jacksonJDK8Datatypes
    compileOnly libs.jose4j          // for SASL/OAUTHBEARER JWT validation; only used by broker

    testImplementation libs.bcpkix
    testImplementation libs.jacksonJaxrsJsonProvider
    testImplementation libs.jose4j
    testImplementation libs.junitJupiter
    testImplementation libs.log4j
    testImplementation libs.mockitoCore
    testImplementation libs.mockitoJunitJupiter // supports MockitoExtension

    testRuntimeOnly libs.slf4jlog4j
    testRuntimeOnly libs.jacksonDatabind
    testRuntimeOnly libs.jacksonJDK8Datatypes

    generator project(':generator')
  }

  task createVersionFile() {
    def receiptFile = file("$buildDir/kafka/$buildVersionFileName")
    inputs.property "commitId", commitId
    inputs.property "version", version
    outputs.file receiptFile

    doLast {
      def data = [
        commitId: commitId,
        version: version,
      ]

      receiptFile.parentFile.mkdirs()
      def content = data.entrySet().collect { "$it.key=$it.value" }.sort().join("\n")
      receiptFile.setText(content, "ISO-8859-1")
    }
  }

  shadowJar {
    dependsOn createVersionFile
    // archiveClassifier defines the classifier for the shadow jar, the default is 'all'.
    // We don't want to use the default classifier because it will cause the shadow jar to
    // overwrite the original jar. We also don't want to use the 'shadow' classifier because
    // it will cause the shadow jar to be named kafka-clients-shadow.jar. We want to use the
    // same name as the original jar, kafka-clients.jar.
    archiveClassifier = null
    // KIP-714: move shaded dependencies to a shaded location
    relocate('io.opentelemetry.proto', 'org.apache.kafka.shaded.io.opentelemetry.proto')
    relocate('com.google.protobuf', 'org.apache.kafka.shaded.com.google.protobuf')

    // dependencies excluded from the final jar, since they are declared as runtime dependencies
    dependencies {
      exclude(dependency(libs.snappy))
      exclude(dependency(libs.zstd))
      exclude(dependency(libs.lz4))
      exclude(dependency(libs.slf4jApi))
      // exclude proto files from the jar
      exclude "**/opentelemetry/proto/**/*.proto"
      exclude "**/google/protobuf/*.proto"
    }

    from("$buildDir") {
      include "kafka/$buildVersionFileName"
    }

    from "$rootDir/LICENSE"
    from "$rootDir/NOTICE"
  }

  jar {
    enabled false
    dependsOn 'shadowJar'
  }

  clean.doFirst {
    delete "$buildDir/kafka/"
  }

  task processMessages(type:JavaExec) {
    mainClass = "org.apache.kafka.message.MessageGenerator"
    classpath = configurations.generator
    args = [ "-p", "org.apache.kafka.common.message",
             "-o", "src/generated/java/org/apache/kafka/common/message",
             "-i", "src/main/resources/common/message",
             "-t", "ApiMessageTypeGenerator",
             "-m", "MessageDataGenerator", "JsonConverterGenerator"
           ]
    inputs.dir("src/main/resources/common/message")
        .withPropertyName("messages")
        .withPathSensitivity(PathSensitivity.RELATIVE)
    outputs.cacheIf { true }
    outputs.dir("src/generated/java/org/apache/kafka/common/message")
  }

  task processTestMessages(type:JavaExec) {
    mainClass = "org.apache.kafka.message.MessageGenerator"
    classpath = configurations.generator
    args = [ "-p", "org.apache.kafka.common.message",
             "-o", "src/generated-test/java/org/apache/kafka/common/message",
             "-i", "src/test/resources/common/message",
             "-m", "MessageDataGenerator", "JsonConverterGenerator"
           ]
    inputs.dir("src/test/resources/common/message")
        .withPropertyName("testMessages")
        .withPathSensitivity(PathSensitivity.RELATIVE)
    outputs.cacheIf { true }
    outputs.dir("src/generated-test/java/org/apache/kafka/common/message")
  }

  sourceSets {
    main {
      java {
        srcDirs = ["src/generated/java", "src/main/java"]
      }
    }
    test {
      java {
        srcDirs = ["src/generated-test/java", "src/test/java"]
      }
    }
  }

  compileJava.dependsOn 'processMessages'
  srcJar.dependsOn 'processMessages'

  compileTestJava.dependsOn 'processTestMessages'

  javadoc {
    include "**/org/apache/kafka/clients/admin/*"
    include "**/org/apache/kafka/clients/consumer/*"
    include "**/org/apache/kafka/clients/producer/*"
    include "**/org/apache/kafka/common/*"
    include "**/org/apache/kafka/common/acl/*"
    include "**/org/apache/kafka/common/annotation/*"
    include "**/org/apache/kafka/common/errors/*"
    include "**/org/apache/kafka/common/header/*"
    include "**/org/apache/kafka/common/metrics/*"
    include "**/org/apache/kafka/common/metrics/stats/*"
    include "**/org/apache/kafka/common/quota/*"
    include "**/org/apache/kafka/common/resource/*"
    include "**/org/apache/kafka/common/serialization/*"
    include "**/org/apache/kafka/common/config/*"
    include "**/org/apache/kafka/common/config/provider/*"
    include "**/org/apache/kafka/common/security/auth/*"
    include "**/org/apache/kafka/common/security/plain/*"
    include "**/org/apache/kafka/common/security/scram/*"
    include "**/org/apache/kafka/common/security/token/delegation/*"
    include "**/org/apache/kafka/common/security/oauthbearer/*"
    include "**/org/apache/kafka/common/security/oauthbearer/secured/*"
    include "**/org/apache/kafka/server/authorizer/*"
    include "**/org/apache/kafka/server/policy/*"
    include "**/org/apache/kafka/server/quota/*"
    include "**/org/apache/kafka/server/telemetry/*"
  }
}

project(':raft') {
  archivesBaseName = "kafka-raft"

  configurations {
    generator
  }

  dependencies {
    implementation project(':server-common')
    implementation project(':clients')
    implementation libs.slf4jApi
    implementation libs.jacksonDatabind

    testImplementation project(':server-common')
    testImplementation project(':server-common').sourceSets.test.output
    testImplementation project(':clients')
    testImplementation project(':clients').sourceSets.test.output
    testImplementation libs.junitJupiter
    testImplementation libs.mockitoCore
    testImplementation libs.jqwik

    testRuntimeOnly libs.slf4jlog4j

    generator project(':generator')
  }

  task createVersionFile() {
    def receiptFile = file("$buildDir/kafka/$buildVersionFileName")
    inputs.property "commitId", commitId
    inputs.property "version", version
    outputs.file receiptFile

    doLast {
      def data = [
        commitId: commitId,
        version: version,
      ]

      receiptFile.parentFile.mkdirs()
      def content = data.entrySet().collect { "$it.key=$it.value" }.sort().join("\n")
      receiptFile.setText(content, "ISO-8859-1")
    }
  }

  task processMessages(type:JavaExec) {
    mainClass = "org.apache.kafka.message.MessageGenerator"
    classpath = configurations.generator
    args = [ "-p", "org.apache.kafka.raft.generated",
             "-o", "src/generated/java/org/apache/kafka/raft/generated",
             "-i", "src/main/resources/common/message",
             "-m", "MessageDataGenerator", "JsonConverterGenerator"]
    inputs.dir("src/main/resources/common/message")
        .withPropertyName("messages")
        .withPathSensitivity(PathSensitivity.RELATIVE)
    outputs.cacheIf { true }
    outputs.dir("src/generated/java/org/apache/kafka/raft/generated")
  }

  sourceSets {
    main {
      java {
        srcDirs = ["src/generated/java", "src/main/java"]
      }
    }
    test {
      java {
        srcDirs = ["src/test/java"]
      }
    }
  }

  compileJava.dependsOn 'processMessages'
  srcJar.dependsOn 'processMessages'

  jar {
    dependsOn createVersionFile
    from("$buildDir") {
        include "kafka/$buildVersionFileName"
    }
  }

  test {
    useJUnitPlatform {
      includeEngines 'jqwik', 'junit-jupiter'
    }
  }

  clean.doFirst {
    delete "$buildDir/kafka/"
  }

  javadoc {
    enabled = false
  }
}

project(':server-common') {
  archivesBaseName = "kafka-server-common"

  dependencies {
    api project(':clients')
    implementation libs.slf4jApi
    implementation libs.metrics
    implementation libs.joptSimple
    implementation libs.jacksonDatabind
    implementation libs.pcollections

    testImplementation project(':clients')
    testImplementation project(':clients').sourceSets.test.output
    testImplementation libs.junitJupiter
    testImplementation libs.mockitoCore
    testImplementation libs.hamcrest

    testRuntimeOnly libs.slf4jlog4j
  }

  task createVersionFile() {
    def receiptFile = file("$buildDir/kafka/$buildVersionFileName")
    inputs.property "commitId", commitId
    inputs.property "version", version
    outputs.file receiptFile

    doLast {
      def data = [
              commitId: commitId,
              version: version,
      ]

      receiptFile.parentFile.mkdirs()
      def content = data.entrySet().collect { "$it.key=$it.value" }.sort().join("\n")
      receiptFile.setText(content, "ISO-8859-1")
    }
  }

  jar {
    dependsOn createVersionFile
    from("$buildDir") {
      include "kafka/$buildVersionFileName"
    }
  }

  clean.doFirst {
    delete "$buildDir/kafka/"
  }

  checkstyle {
    configProperties = checkstyleConfigProperties("import-control-server-common.xml")
  }

  javadoc {
    enabled = false
  }
}

project(':storage:storage-api') {
  archivesBaseName = "kafka-storage-api"

  dependencies {
    implementation project(':clients')
    implementation project(':server-common')
    implementation libs.metrics
    implementation libs.slf4jApi

    testImplementation project(':clients')
    testImplementation project(':clients').sourceSets.test.output
    testImplementation libs.junitJupiter
    testImplementation libs.mockitoCore

    testRuntimeOnly libs.slf4jlog4j
  }

  task createVersionFile() {
    def receiptFile = file("$buildDir/kafka/$buildVersionFileName")
    inputs.property "commitId", commitId
    inputs.property "version", version
    outputs.file receiptFile

    doLast {
      def data = [
              commitId: commitId,
              version: version,
      ]

      receiptFile.parentFile.mkdirs()
      def content = data.entrySet().collect { "$it.key=$it.value" }.sort().join("\n")
      receiptFile.setText(content, "ISO-8859-1")
    }
  }

  sourceSets {
    main {
      java {
        srcDirs = ["src/main/java"]
      }
    }
    test {
      java {
        srcDirs = ["src/test/java"]
      }
    }
  }

  jar {
    dependsOn createVersionFile
    from("$buildDir") {
      include "kafka/$buildVersionFileName"
    }
  }

  clean.doFirst {
    delete "$buildDir/kafka/"
  }

  javadoc {
    include "**/org/apache/kafka/server/log/remote/storage/*"
  }

  checkstyle {
    configProperties = checkstyleConfigProperties("import-control-storage.xml")
  }
}

project(':storage') {
  archivesBaseName = "kafka-storage"

  configurations {
    generator
  }

  dependencies {
    implementation project(':storage:storage-api')
    implementation project(':server-common')
    implementation project(':clients')
    implementation libs.caffeine
    implementation libs.slf4jApi
    implementation libs.jacksonDatabind
    implementation libs.metrics

    testImplementation project(':clients')
    testImplementation project(':clients').sourceSets.test.output
    testImplementation project(':core')
    testImplementation project(':core').sourceSets.test.output
    testImplementation project(':server-common')
    testImplementation project(':server-common').sourceSets.test.output
    testImplementation libs.hamcrest
    testImplementation libs.junitJupiter
    testImplementation libs.mockitoCore
    testImplementation libs.bcpkix

    testRuntimeOnly libs.slf4jlog4j

    generator project(':generator')
  }

  task createVersionFile() {
    def receiptFile = file("$buildDir/kafka/$buildVersionFileName")
    inputs.property "commitId", commitId
    inputs.property "version", version
    outputs.file receiptFile

    doLast {
      def data = [
              commitId: commitId,
              version: version,
      ]

      receiptFile.parentFile.mkdirs()
      def content = data.entrySet().collect { "$it.key=$it.value" }.sort().join("\n")
      receiptFile.setText(content, "ISO-8859-1")
    }
  }

  task processMessages(type:JavaExec) {
    mainClass = "org.apache.kafka.message.MessageGenerator"
    classpath = configurations.generator
    args = [ "-p", "org.apache.kafka.server.log.remote.metadata.storage.generated",
             "-o", "src/generated/java/org/apache/kafka/server/log/remote/metadata/storage/generated",
             "-i", "src/main/resources/message",
             "-m", "MessageDataGenerator", "JsonConverterGenerator",
             "-t", "MetadataRecordTypeGenerator", "MetadataJsonConvertersGenerator" ]
    inputs.dir("src/main/resources/message")
        .withPropertyName("messages")
        .withPathSensitivity(PathSensitivity.RELATIVE)
    outputs.cacheIf { true }
    outputs.dir("src/generated/java/org/apache/kafka/server/log/remote/metadata/storage/generated")
  }

  task genRemoteLogManagerConfigDoc(type: JavaExec) {
    classpath = sourceSets.main.runtimeClasspath
    mainClass = 'org.apache.kafka.server.log.remote.storage.RemoteLogManagerConfig'
    if( !generatedDocsDir.exists() ) { generatedDocsDir.mkdirs() }
    standardOutput = new File(generatedDocsDir, "remote_log_manager_config.html").newOutputStream()
  }

  task genRemoteLogMetadataManagerConfigDoc(type: JavaExec) {
    classpath = sourceSets.main.runtimeClasspath
    mainClass = 'org.apache.kafka.server.log.remote.metadata.storage.TopicBasedRemoteLogMetadataManagerConfig'
    if( !generatedDocsDir.exists() ) { generatedDocsDir.mkdirs() }
    standardOutput = new File(generatedDocsDir, "remote_log_metadata_manager_config.html").newOutputStream()
  }

  sourceSets {
    main {
      java {
        srcDirs = ["src/generated/java", "src/main/java"]
      }
    }
    test {
      java {
        srcDirs = ["src/test/java"]
      }
    }
  }

  compileJava.dependsOn 'processMessages'
  srcJar.dependsOn 'processMessages'

  jar {
    dependsOn createVersionFile
    from("$buildDir") {
      include "kafka/$buildVersionFileName"
    }
  }

  test {
    useJUnitPlatform {
      includeEngines 'junit-jupiter'
    }
  }

  clean.doFirst {
    delete "$buildDir/kafka/"
  }

  javadoc {
    enabled = false
  }

  checkstyle {
    configProperties = checkstyleConfigProperties("import-control-storage.xml")
  }
}

project(':tools:tools-api') {
  archivesBaseName = "kafka-tools-api"

  dependencies {
    implementation project(':clients')
    testImplementation libs.junitJupiter
  }

  task createVersionFile() {
    def receiptFile = file("$buildDir/kafka/$buildVersionFileName")
    inputs.property "commitId", commitId
    inputs.property "version", version
    outputs.file receiptFile

    doLast {
      def data = [
              commitId: commitId,
              version: version,
      ]

      receiptFile.parentFile.mkdirs()
      def content = data.entrySet().collect { "$it.key=$it.value" }.sort().join("\n")
      receiptFile.setText(content, "ISO-8859-1")
    }
  }

  sourceSets {
    main {
      java {
        srcDirs = ["src/main/java"]
      }
    }
    test {
      java {
        srcDirs = ["src/test/java"]
      }
    }
  }

  jar {
    dependsOn createVersionFile
    from("$buildDir") {
      include "kafka/$buildVersionFileName"
    }
  }

  clean.doFirst {
    delete "$buildDir/kafka/"
  }

  javadoc {
    include "**/org/apache/kafka/tools/api/*"
  }
}

project(':tools') {
  archivesBaseName = "kafka-tools"
  dependencies {
    implementation project(':clients')
    implementation project(':storage')
    implementation project(':server-common')
    implementation project(':connect:runtime')
    implementation project(':log4j-appender')
    implementation project(':tools:tools-api')
    implementation libs.argparse4j
    implementation libs.slf4jApi
    implementation libs.log4j
    implementation libs.joptSimple

    implementation libs.jose4j                    // for SASL/OAUTHBEARER JWT validation
    implementation libs.jacksonJaxrsJsonProvider

    testImplementation project(':clients')
    testImplementation project(':clients').sourceSets.test.output
    testImplementation project(':server')
    testImplementation project(':server').sourceSets.test.output
    testImplementation project(':core')
    testImplementation project(':core').sourceSets.test.output
    testImplementation project(':server-common')
    testImplementation project(':server-common').sourceSets.test.output
    testImplementation project(':connect:api')
    testImplementation project(':connect:runtime')
    testImplementation project(':connect:runtime').sourceSets.test.output
    testImplementation project(':storage:storage-api').sourceSets.main.output
    testImplementation libs.junitJupiter
    testImplementation libs.mockitoCore
    testImplementation libs.mockitoJunitJupiter // supports MockitoExtension
    testImplementation libs.bcpkix // required by the clients test module, but we have to specify it explicitly as gradle does not include the transitive test dependency automatically
    testImplementation(libs.jfreechart) {
      exclude group: 'junit', module: 'junit'
    }
    testRuntimeOnly libs.slf4jlog4j
  }

  javadoc {
    enabled = false
  }

  tasks.create(name: "copyDependantLibs", type: Copy) {
    from (configurations.testRuntimeClasspath) {
      include('slf4j-log4j12*')
      include('reload4j*jar')
    }
    from (configurations.runtimeClasspath) {
      exclude('kafka-clients*')
    }
    into "$buildDir/dependant-libs-${versions.scala}"
    duplicatesStrategy 'exclude'
  }

  jar {
    dependsOn 'copyDependantLibs'
  }
}

project(':trogdor') {
  archivesBaseName = "trogdor"

  dependencies {
    implementation project(':clients')
    implementation project(':log4j-appender')
    implementation libs.argparse4j
    implementation libs.jacksonDatabind
    implementation libs.jacksonJDK8Datatypes
    implementation libs.slf4jApi
    implementation libs.log4j

    implementation libs.jacksonJaxrsJsonProvider
    implementation libs.jerseyContainerServlet
    implementation libs.jerseyHk2
    implementation libs.jaxbApi // Jersey dependency that was available in the JDK before Java 9
    implementation libs.activation // Jersey dependency that was available in the JDK before Java 9
    implementation libs.jettyServer
    implementation libs.jettyServlet
    implementation libs.jettyServlets

    testImplementation project(':clients')
    testImplementation libs.junitJupiter
    testImplementation project(':clients').sourceSets.test.output
    testImplementation libs.mockitoCore

    testRuntimeOnly libs.slf4jlog4j
  }

  javadoc {
    enabled = false
  }

  tasks.create(name: "copyDependantLibs", type: Copy) {
    from (configurations.testRuntimeClasspath) {
      include('slf4j-log4j12*')
      include('reload4j*jar')
    }
    from (configurations.runtimeClasspath) {
      exclude('kafka-clients*')
    }
    into "$buildDir/dependant-libs-${versions.scala}"
    duplicatesStrategy 'exclude'
  }

  jar {
    dependsOn 'copyDependantLibs'
  }
}

project(':shell') {
  archivesBaseName = "kafka-shell"

  dependencies {
    implementation libs.argparse4j
    implementation libs.jacksonDatabind
    implementation libs.jacksonJDK8Datatypes
    implementation libs.jline
    implementation libs.slf4jApi
    implementation project(':server-common')
    implementation project(':clients')
    implementation project(':core')
    implementation project(':log4j-appender')
    implementation project(':metadata')
    implementation project(':raft')

    implementation libs.jose4j                    // for SASL/OAUTHBEARER JWT validation
    implementation libs.jacksonJaxrsJsonProvider

    testImplementation project(':clients')
    testImplementation project(':clients').sourceSets.test.output
    testImplementation project(':core')
    testImplementation project(':core').sourceSets.test.output
    testImplementation project(':server-common')
    testImplementation project(':server-common').sourceSets.test.output
    testImplementation libs.junitJupiter

    testRuntimeOnly libs.slf4jlog4j
  }

  javadoc {
    enabled = false
  }

  tasks.create(name: "copyDependantLibs", type: Copy) {
    from (configurations.testRuntimeClasspath) {
      include('jline-*jar')
    }
    from (configurations.runtimeClasspath) {
      include('jline-*jar')
    }
    into "$buildDir/dependant-libs-${versions.scala}"
    duplicatesStrategy 'exclude'
  }

  jar {
    dependsOn 'copyDependantLibs'
  }
}

project(':streams') {
  archivesBaseName = "kafka-streams"
  ext.buildStreamsVersionFileName = "kafka-streams-version.properties"

  configurations {
    generator
  }

  dependencies {
    api project(':clients')
    // `org.rocksdb.Options` is part of Kafka Streams public api via `RocksDBConfigSetter`
    api libs.rocksDBJni

    implementation libs.slf4jApi
    implementation libs.jacksonAnnotations
    implementation libs.jacksonDatabind

    // testCompileOnly prevents streams from exporting a dependency on test-utils, which would cause a dependency cycle
    testCompileOnly project(':streams:test-utils')

    testImplementation project(':clients').sourceSets.test.output
    testImplementation project(':core')
    testImplementation project(':tools')
    testImplementation project(':core').sourceSets.test.output
    testImplementation project(':storage')
    testImplementation project(':server-common')
    testImplementation project(':server-common').sourceSets.test.output
    testImplementation libs.log4j
    testImplementation libs.junitJupiter
    testImplementation libs.junitVintageEngine
    testImplementation libs.easymock
    testImplementation libs.bcpkix
    testImplementation libs.hamcrest
    testImplementation libs.mockitoCore
    testImplementation libs.mockitoJunitJupiter // supports MockitoExtension

    testRuntimeOnly project(':streams:test-utils')
    testRuntimeOnly libs.slf4jlog4j

    generator project(':generator')
  }

  task processMessages(type:JavaExec) {
    mainClass = "org.apache.kafka.message.MessageGenerator"
    classpath = configurations.generator
    args = [ "-p", "org.apache.kafka.streams.internals.generated",
             "-o", "src/generated/java/org/apache/kafka/streams/internals/generated",
             "-i", "src/main/resources/common/message",
             "-m", "MessageDataGenerator"
           ]
    inputs.dir("src/main/resources/common/message")
        .withPropertyName("messages")
        .withPathSensitivity(PathSensitivity.RELATIVE)
    outputs.cacheIf { true }
    outputs.dir("src/generated/java/org/apache/kafka/streams/internals/generated")
  }

  sourceSets {
    main {
      java {
        srcDirs = ["src/generated/java", "src/main/java"]
      }
    }
    test {
      java {
        srcDirs = ["src/test/java"]
      }
    }
  }

  compileJava.dependsOn 'processMessages'
  srcJar.dependsOn 'processMessages'

  javadoc {
    include "**/org/apache/kafka/streams/**"
    exclude "**/org/apache/kafka/streams/internals/**", "**/org/apache/kafka/streams/**/internals/**"
  }

  tasks.create(name: "copyDependantLibs", type: Copy) {
    from (configurations.runtimeClasspath) {
      exclude('kafka-clients*')
    }
    into "$buildDir/dependant-libs-${versions.scala}"
    duplicatesStrategy 'exclude'
  }

  task createStreamsVersionFile() {
    def receiptFile = file("$buildDir/kafka/$buildStreamsVersionFileName")
    inputs.property "commitId", commitId
    inputs.property "version", version
    outputs.file receiptFile

    doLast {
      def data = [
              commitId: commitId,
              version: version,
      ]

      receiptFile.parentFile.mkdirs()
      def content = data.entrySet().collect { "$it.key=$it.value" }.sort().join("\n")
      receiptFile.setText(content, "ISO-8859-1")
    }
  }

  jar {
    dependsOn 'createStreamsVersionFile'
    from("$buildDir") {
      include "kafka/$buildStreamsVersionFileName"
    }
    dependsOn 'copyDependantLibs'
  }

  systemTestLibs {
    dependsOn testJar
  }

  task genStreamsConfigDocs(type: JavaExec) {
    classpath = sourceSets.main.runtimeClasspath
    mainClass = 'org.apache.kafka.streams.StreamsConfig'
    if( !generatedDocsDir.exists() ) { generatedDocsDir.mkdirs() }
    standardOutput = new File(generatedDocsDir, "streams_config.html").newOutputStream()
  }

  task testAll(
    dependsOn: [
            ':streams:test',
            ':streams:test-utils:test',
            ':streams:streams-scala:test',
            ':streams:upgrade-system-tests-0100:test',
            ':streams:upgrade-system-tests-0101:test',
            ':streams:upgrade-system-tests-0102:test',
            ':streams:upgrade-system-tests-0110:test',
            ':streams:upgrade-system-tests-10:test',
            ':streams:upgrade-system-tests-11:test',
            ':streams:upgrade-system-tests-20:test',
            ':streams:upgrade-system-tests-21:test',
            ':streams:upgrade-system-tests-22:test',
            ':streams:upgrade-system-tests-23:test',
            ':streams:upgrade-system-tests-24:test',
            ':streams:upgrade-system-tests-25:test',
            ':streams:upgrade-system-tests-26:test',
            ':streams:upgrade-system-tests-27:test',
            ':streams:upgrade-system-tests-28:test',
            ':streams:upgrade-system-tests-30:test',
            ':streams:upgrade-system-tests-31:test',
            ':streams:upgrade-system-tests-32:test',
            ':streams:upgrade-system-tests-33:test',
            ':streams:upgrade-system-tests-34:test',
            ':streams:upgrade-system-tests-35:test',
            ':streams:upgrade-system-tests-36:test',
            ':streams:upgrade-system-tests-37:test',
            ':streams:examples:test'
    ]
  )
}

project(':streams:streams-scala') {
  apply plugin: 'scala'
  archivesBaseName = "kafka-streams-scala_${versions.baseScala}"
  dependencies {
    api project(':streams')

    api libs.scalaLibrary
    if ( versions.baseScala == '2.12' ) {
      // Scala-Collection-Compat isn't required when compiling with Scala 2.13 or later,
      // and having it in the dependencies could lead to classpath conflicts in Scala 3
      // projects that use kafka-streams-kafka_2.13 (because we don't have a Scala 3 version yet)
      // but also pull in scala-collection-compat_3 via another dependency.
      // So we make sure to not include it in the dependencies.
      api libs.scalaCollectionCompat
    }
    testImplementation project(':core')
    testImplementation project(':core').sourceSets.test.output
    testImplementation project(':server-common').sourceSets.test.output
    testImplementation project(':streams').sourceSets.test.output
    testImplementation project(':clients').sourceSets.test.output
    testImplementation project(':streams:test-utils')

    testImplementation libs.junitJupiter
    testImplementation libs.mockitoCore
    testImplementation libs.mockitoJunitJupiter // supports MockitoExtension
    testImplementation libs.hamcrest
    testRuntimeOnly libs.slf4jlog4j
  }

  javadoc {
    include "**/org/apache/kafka/streams/scala/**"
  }

  scaladoc {
    scalaDocOptions.additionalParameters = ["-no-link-warnings"]
  }

  tasks.create(name: "copyDependantLibs", type: Copy) {
    from (configurations.runtimeClasspath) {
      exclude('kafka-streams*')
    }
    into "$buildDir/dependant-libs-${versions.scala}"
    duplicatesStrategy 'exclude'
  }

  jar {
    dependsOn 'copyDependantLibs'
  }

  // spotless 6.14 requires Java 11 at runtime
  if (JavaVersion.current().isJava11Compatible()) {
    apply plugin: 'com.diffplug.spotless'
    spotless {
      scala {
        target '**/*.scala'
        scalafmt("$versions.scalafmt").configFile('../../checkstyle/.scalafmt.conf').scalaMajorVersion(versions.baseScala)
        licenseHeaderFile '../../checkstyle/java.header', 'package'
      }
    }
  }
}

project(':streams:test-utils') {
  archivesBaseName = "kafka-streams-test-utils"

  dependencies {
    api project(':streams')
    api project(':clients')

    implementation libs.slf4jApi

    testImplementation project(':clients').sourceSets.test.output
    testImplementation libs.junitJupiter
    testImplementation libs.mockitoCore
    testImplementation libs.hamcrest

    testRuntimeOnly libs.slf4jlog4j
  }

  javadoc {
    include "**/org/apache/kafka/streams/test/**"
  }

  tasks.create(name: "copyDependantLibs", type: Copy) {
    from (configurations.runtimeClasspath) {
      exclude('kafka-streams*')
    }
    into "$buildDir/dependant-libs-${versions.scala}"
    duplicatesStrategy 'exclude'
  }

  jar {
    dependsOn 'copyDependantLibs'
  }

}

project(':streams:examples') {
  archivesBaseName = "kafka-streams-examples"

  dependencies {
    // this dependency should be removed after we unify data API
    implementation(project(':connect:json')) {
      // this transitive dependency is not used in Streams, and it breaks SBT builds
      exclude module: 'javax.ws.rs-api'
    }

    implementation project(':streams')

    implementation libs.slf4jlog4j

    testImplementation project(':streams:test-utils')
    testImplementation project(':clients').sourceSets.test.output // for org.apache.kafka.test.IntegrationTest
    testImplementation libs.junitJupiter
    testImplementation libs.hamcrest
  }

  javadoc {
    enabled = false
  }

  tasks.create(name: "copyDependantLibs", type: Copy) {
    from (configurations.runtimeClasspath) {
      exclude('kafka-streams*')
    }
    into "$buildDir/dependant-libs-${versions.scala}"
    duplicatesStrategy 'exclude'
  }

  jar {
    dependsOn 'copyDependantLibs'
  }
}

project(':streams:upgrade-system-tests-0100') {
  archivesBaseName = "kafka-streams-upgrade-system-tests-0100"

  dependencies {
    testImplementation(libs.kafkaStreams_0100) {
      exclude group: 'org.slf4j', module: 'slf4j-log4j12'
      exclude group: 'log4j', module: 'log4j'
    }
    testRuntimeOnly libs.junitJupiter
  }

  systemTestLibs {
    dependsOn testJar
  }
}

project(':streams:upgrade-system-tests-0101') {
  archivesBaseName = "kafka-streams-upgrade-system-tests-0101"

  dependencies {
    testImplementation(libs.kafkaStreams_0101) {
      exclude group: 'org.slf4j', module: 'slf4j-log4j12'
      exclude group: 'log4j', module: 'log4j'
    }
    testRuntimeOnly libs.junitJupiter
  }

  systemTestLibs {
    dependsOn testJar
  }
}

project(':streams:upgrade-system-tests-0102') {
  archivesBaseName = "kafka-streams-upgrade-system-tests-0102"

  dependencies {
    testImplementation libs.kafkaStreams_0102
    testRuntimeOnly libs.junitJupiter
  }

  systemTestLibs {
    dependsOn testJar
  }
}

project(':streams:upgrade-system-tests-0110') {
  archivesBaseName = "kafka-streams-upgrade-system-tests-0110"

  dependencies {
    testImplementation libs.kafkaStreams_0110
    testRuntimeOnly libs.junitJupiter
  }

  systemTestLibs {
    dependsOn testJar
  }
}

project(':streams:upgrade-system-tests-10') {
  archivesBaseName = "kafka-streams-upgrade-system-tests-10"

  dependencies {
    testImplementation libs.kafkaStreams_10
    testRuntimeOnly libs.junitJupiter
  }

  systemTestLibs {
    dependsOn testJar
  }
}

project(':streams:upgrade-system-tests-11') {
  archivesBaseName = "kafka-streams-upgrade-system-tests-11"

  dependencies {
    testImplementation libs.kafkaStreams_11
    testRuntimeOnly libs.junitJupiter
  }

  systemTestLibs {
    dependsOn testJar
  }
}

project(':streams:upgrade-system-tests-20') {
  archivesBaseName = "kafka-streams-upgrade-system-tests-20"

  dependencies {
    testImplementation libs.kafkaStreams_20
    testRuntimeOnly libs.junitJupiter
  }

  systemTestLibs {
    dependsOn testJar
  }
}

project(':streams:upgrade-system-tests-21') {
  archivesBaseName = "kafka-streams-upgrade-system-tests-21"

  dependencies {
    testImplementation libs.kafkaStreams_21
    testRuntimeOnly libs.junitJupiter
  }

  systemTestLibs {
    dependsOn testJar
  }
}

project(':streams:upgrade-system-tests-22') {
  archivesBaseName = "kafka-streams-upgrade-system-tests-22"

  dependencies {
    testImplementation libs.kafkaStreams_22
    testRuntimeOnly libs.junitJupiter
  }

  systemTestLibs {
    dependsOn testJar
  }
}

project(':streams:upgrade-system-tests-23') {
  archivesBaseName = "kafka-streams-upgrade-system-tests-23"

  dependencies {
    testImplementation libs.kafkaStreams_23
    testRuntimeOnly libs.junitJupiter
  }

  systemTestLibs {
    dependsOn testJar
  }
}

project(':streams:upgrade-system-tests-24') {
  archivesBaseName = "kafka-streams-upgrade-system-tests-24"

  dependencies {
    testImplementation libs.kafkaStreams_24
    testRuntimeOnly libs.junitJupiter
  }

  systemTestLibs {
    dependsOn testJar
  }
}

project(':streams:upgrade-system-tests-25') {
  archivesBaseName = "kafka-streams-upgrade-system-tests-25"

  dependencies {
    testImplementation libs.kafkaStreams_25
    testRuntimeOnly libs.junitJupiter
  }

  systemTestLibs {
    dependsOn testJar
  }
}

project(':streams:upgrade-system-tests-26') {
  archivesBaseName = "kafka-streams-upgrade-system-tests-26"

  dependencies {
    testImplementation libs.kafkaStreams_26
    testRuntimeOnly libs.junitJupiter
  }

  systemTestLibs {
    dependsOn testJar
  }
}

project(':streams:upgrade-system-tests-27') {
  archivesBaseName = "kafka-streams-upgrade-system-tests-27"

  dependencies {
    testImplementation libs.kafkaStreams_27
    testRuntimeOnly libs.junitJupiter
  }

  systemTestLibs {
    dependsOn testJar
  }
}

project(':streams:upgrade-system-tests-28') {
  archivesBaseName = "kafka-streams-upgrade-system-tests-28"

  dependencies {
    testImplementation libs.kafkaStreams_28
    testRuntimeOnly libs.junitJupiter
  }

  systemTestLibs {
    dependsOn testJar
  }
}

project(':streams:upgrade-system-tests-30') {
  archivesBaseName = "kafka-streams-upgrade-system-tests-30"

  dependencies {
    testImplementation libs.kafkaStreams_30
    testRuntimeOnly libs.junitJupiter
  }

  systemTestLibs {
    dependsOn testJar
  }
}

project(':streams:upgrade-system-tests-31') {
  archivesBaseName = "kafka-streams-upgrade-system-tests-31"

  dependencies {
    testImplementation libs.kafkaStreams_31
    testRuntimeOnly libs.junitJupiter
  }

  systemTestLibs {
    dependsOn testJar
  }
}

project(':streams:upgrade-system-tests-32') {
  archivesBaseName = "kafka-streams-upgrade-system-tests-32"

  dependencies {
    testImplementation libs.kafkaStreams_32
    testRuntimeOnly libs.junitJupiter
  }

  systemTestLibs {
    dependsOn testJar
  }
}

project(':streams:upgrade-system-tests-33') {
  archivesBaseName = "kafka-streams-upgrade-system-tests-33"

  dependencies {
    testImplementation libs.kafkaStreams_33
    testRuntimeOnly libs.junitJupiter
  }

  systemTestLibs {
    dependsOn testJar
  }
}

project(':streams:upgrade-system-tests-34') {
  archivesBaseName = "kafka-streams-upgrade-system-tests-34"

  dependencies {
    testImplementation libs.kafkaStreams_34
    testRuntimeOnly libs.junitJupiter
  }

  systemTestLibs {
    dependsOn testJar
  }
}

project(':streams:upgrade-system-tests-35') {
  archivesBaseName = "kafka-streams-upgrade-system-tests-35"

  dependencies {
    testImplementation libs.kafkaStreams_35
    testRuntimeOnly libs.junitJupiter
  }

  systemTestLibs {
    dependsOn testJar
  }
}

project(':streams:upgrade-system-tests-36') {
  archivesBaseName = "kafka-streams-upgrade-system-tests-36"

  dependencies {
    testImplementation libs.kafkaStreams_36
    testRuntimeOnly libs.junitJupiter
  }

  systemTestLibs {
    dependsOn testJar
  }
}

project(':streams:upgrade-system-tests-37') {
  archivesBaseName = "kafka-streams-upgrade-system-tests-37"

  dependencies {
    testImplementation libs.kafkaStreams_37
    testRuntimeOnly libs.junitJupiter
  }

  systemTestLibs {
    dependsOn testJar
  }
}

project(':jmh-benchmarks') {

  apply plugin: 'com.github.johnrengelman.shadow'

  shadowJar {
    archiveBaseName = 'kafka-jmh-benchmarks'
  }

  dependencies {
    implementation(project(':core')) {
      // jmh requires jopt 4.x while `core` depends on 5.0, they are not binary compatible
      exclude group: 'net.sf.jopt-simple', module: 'jopt-simple'
    }
    implementation project(':server-common')
    implementation project(':clients')
    implementation project(':group-coordinator')
    implementation project(':metadata')
    implementation project(':storage')
    implementation project(':streams')
    implementation project(':core')
    implementation project(':connect:api')
    implementation project(':connect:transforms')
    implementation project(':connect:json')
    implementation project(':clients').sourceSets.test.output
    implementation project(':core').sourceSets.test.output
    implementation project(':server-common').sourceSets.test.output

    implementation libs.jmhCore
    annotationProcessor libs.jmhGeneratorAnnProcess
    implementation libs.jmhCoreBenchmarks
    implementation libs.jacksonDatabind
    implementation libs.metrics
    implementation libs.mockitoCore
    implementation libs.slf4jlog4j
    implementation libs.scalaLibrary
    implementation libs.scalaJava8Compat
  }

  tasks.withType(JavaCompile) {
    // Suppress warning caused by code generated by jmh: `warning: [cast] redundant cast to long`
    options.compilerArgs << "-Xlint:-cast"
  }

  jar {
    manifest {
      attributes "Main-Class": "org.openjdk.jmh.Main"
    }
  }

  checkstyle {
    configProperties = checkstyleConfigProperties("import-control-jmh-benchmarks.xml")
  }

  task jmh(type: JavaExec, dependsOn: [':jmh-benchmarks:clean', ':jmh-benchmarks:shadowJar']) {

    mainClass = "-jar"

    doFirst {
      if (System.getProperty("jmhArgs")) {
          args System.getProperty("jmhArgs").split(' ')
      }
      args = [shadowJar.archivePath, *args]
    }
  }

  javadoc {
     enabled = false
  }
}

project(':log4j-appender') {
  archivesBaseName = "kafka-log4j-appender"

  dependencies {
    implementation project(':clients')
    implementation libs.slf4jlog4j

    testImplementation project(':clients').sourceSets.test.output
    testImplementation libs.junitJupiter
    testImplementation libs.hamcrest
    testImplementation libs.mockitoCore
  }

  javadoc {
    enabled = false
  }

}

project(':connect:api') {
  archivesBaseName = "connect-api"

  dependencies {
    api project(':clients')
    implementation libs.slf4jApi
    implementation libs.jaxrsApi

    testImplementation libs.junitJupiter
    testRuntimeOnly libs.slf4jlog4j
    testImplementation project(':clients').sourceSets.test.output
  }

  javadoc {
    include "**/org/apache/kafka/connect/**" // needed for the `aggregatedJavadoc` task
  }

  tasks.create(name: "copyDependantLibs", type: Copy) {
    from (configurations.testRuntimeClasspath) {
      include('slf4j-log4j12*')
      include('reload4j*jar')
    }
    from (configurations.runtimeClasspath) {
      exclude('kafka-clients*')
      exclude('connect-*')
    }
    into "$buildDir/dependant-libs"
    duplicatesStrategy 'exclude'
  }

  jar {
    dependsOn copyDependantLibs
  }
}

project(':connect:transforms') {
  archivesBaseName = "connect-transforms"

  dependencies {
    api project(':connect:api')

    implementation libs.slf4jApi

    testImplementation libs.junitJupiter

    testRuntimeOnly libs.slf4jlog4j
    testImplementation project(':clients').sourceSets.test.output
  }

  javadoc {
    enabled = false
  }

  tasks.create(name: "copyDependantLibs", type: Copy) {
    from (configurations.testRuntimeClasspath) {
      include('slf4j-log4j12*')
      include('reload4j*jar')
    }
    from (configurations.runtimeClasspath) {
      exclude('kafka-clients*')
      exclude('connect-*')
    }
    into "$buildDir/dependant-libs"
    duplicatesStrategy 'exclude'
  }

  jar {
    dependsOn copyDependantLibs
  }
}

project(':connect:json') {
  archivesBaseName = "connect-json"

  dependencies {
    api project(':connect:api')

    api libs.jacksonDatabind
    api libs.jacksonJDK8Datatypes
    api libs.jacksonAfterburner

    implementation libs.slf4jApi
    
    testImplementation libs.junitJupiter

    testRuntimeOnly libs.slf4jlog4j
    testImplementation project(':clients').sourceSets.test.output
  }

  javadoc {
    enabled = false
  }

  tasks.create(name: "copyDependantLibs", type: Copy) {
    from (configurations.testRuntimeClasspath) {
      include('slf4j-log4j12*')
      include('reload4j*jar')
    }
    from (configurations.runtimeClasspath) {
      exclude('kafka-clients*')
      exclude('connect-*')
    }
    into "$buildDir/dependant-libs"
    duplicatesStrategy 'exclude'
  }

  jar {
    dependsOn copyDependantLibs
  }
}

project(':connect:runtime') {
  configurations {
    swagger
  }

  archivesBaseName = "connect-runtime"

  dependencies {
    // connect-runtime is used in tests, use `api` for modules below for backwards compatibility even though
    // applications should generally not depend on `connect-runtime`
    api project(':connect:api')
    api project(':clients')
    api project(':connect:json')
    api project(':connect:transforms')

    implementation libs.slf4jApi
    implementation libs.log4j
    implementation libs.jose4j                    // for SASL/OAUTHBEARER JWT validation
    implementation libs.jacksonAnnotations
    implementation libs.jacksonJaxrsJsonProvider
    implementation libs.jerseyContainerServlet
    implementation libs.jerseyHk2
    implementation libs.jaxbApi // Jersey dependency that was available in the JDK before Java 9
    implementation libs.activation // Jersey dependency that was available in the JDK before Java 9
    implementation libs.jettyServer
    implementation libs.jettyServlet
    implementation libs.jettyServlets
    implementation libs.jettyClient
    implementation libs.reflections
    implementation libs.mavenArtifact
    implementation libs.swaggerAnnotations

    // We use this library to generate OpenAPI docs for the REST API, but we don't want or need it at compile
    // or run time. So, we add it to a separate configuration, which we use later on during docs generation
    swagger libs.swaggerJaxrs2

    testImplementation project(':clients').sourceSets.test.output
    testImplementation project(':core')
    testImplementation project(':metadata')
    testImplementation project(':core').sourceSets.test.output
    testImplementation project(':server-common')
    testImplementation project(':storage')
    testImplementation project(':connect:test-plugins')

    testImplementation libs.easymock
    testImplementation libs.junitJupiterApi
    testImplementation libs.junitVintageEngine
    testImplementation libs.powermockJunit4
    testImplementation libs.powermockEasymock
    testImplementation libs.mockitoCore
    testImplementation libs.httpclient

    testRuntimeOnly libs.slf4jlog4j
    testRuntimeOnly libs.bcpkix
  }

  javadoc {
    enabled = false
  }

  tasks.create(name: "copyDependantLibs", type: Copy) {
    from (configurations.testRuntimeClasspath) {
      // No need to copy log4j since the module has an explicit dependency on that
      include('slf4j-log4j12*')
    }
    from (configurations.runtimeClasspath) {
      exclude('kafka-clients*')
      exclude('connect-*')
    }
    into "$buildDir/dependant-libs"
    duplicatesStrategy 'exclude'
  }

  jar {
    dependsOn copyDependantLibs
  }

  task genConnectConfigDocs(type: JavaExec) {
    classpath = sourceSets.main.runtimeClasspath
    mainClass = 'org.apache.kafka.connect.runtime.distributed.DistributedConfig'
    if( !generatedDocsDir.exists() ) { generatedDocsDir.mkdirs() }
    standardOutput = new File(generatedDocsDir, "connect_config.html").newOutputStream()
  }

  task genSinkConnectorConfigDocs(type: JavaExec) {
    classpath = sourceSets.main.runtimeClasspath
    mainClass = 'org.apache.kafka.connect.runtime.SinkConnectorConfig'
    if( !generatedDocsDir.exists() ) { generatedDocsDir.mkdirs() }
    standardOutput = new File(generatedDocsDir, "sink_connector_config.html").newOutputStream()
  }

  task genSourceConnectorConfigDocs(type: JavaExec) {
    classpath = sourceSets.main.runtimeClasspath
    mainClass = 'org.apache.kafka.connect.runtime.SourceConnectorConfig'
    if( !generatedDocsDir.exists() ) { generatedDocsDir.mkdirs() }
    standardOutput = new File(generatedDocsDir, "source_connector_config.html").newOutputStream()
  }

  task genConnectTransformationDocs(type: JavaExec) {
    classpath = sourceSets.main.runtimeClasspath
    mainClass = 'org.apache.kafka.connect.tools.TransformationDoc'
    if( !generatedDocsDir.exists() ) { generatedDocsDir.mkdirs() }
    standardOutput = new File(generatedDocsDir, "connect_transforms.html").newOutputStream()
  }

  task genConnectPredicateDocs(type: JavaExec) {
    classpath = sourceSets.main.runtimeClasspath
    mainClass = 'org.apache.kafka.connect.tools.PredicateDoc'
    if( !generatedDocsDir.exists() ) { generatedDocsDir.mkdirs() }
    standardOutput = new File(generatedDocsDir, "connect_predicates.html").newOutputStream()
  }

  task genConnectMetricsDocs(type: JavaExec) {
    classpath = sourceSets.main.runtimeClasspath
    mainClass = 'org.apache.kafka.connect.runtime.ConnectMetrics'
    if( !generatedDocsDir.exists() ) { generatedDocsDir.mkdirs() }
    standardOutput = new File(generatedDocsDir, "connect_metrics.html").newOutputStream()
  }

  task setVersionInOpenAPISpec(type: Copy) {
    from "$rootDir/gradle/openapi.template"
    into "$buildDir/resources/docs"
    rename ('openapi.template', 'openapi.yaml')
    expand(kafkaVersion: "$rootProject.version")
  }

  task genConnectOpenAPIDocs(type: io.swagger.v3.plugins.gradle.tasks.ResolveTask, dependsOn: setVersionInOpenAPISpec) {
    classpath = sourceSets.main.runtimeClasspath

    buildClasspath = classpath + configurations.swagger
    outputFileName = 'connect_rest'
    outputFormat = 'YAML'
    prettyPrint = 'TRUE'
    sortOutput = 'TRUE'
    openApiFile = file("$buildDir/resources/docs/openapi.yaml")
    resourcePackages = ['org.apache.kafka.connect.runtime.rest.resources']
    if( !generatedDocsDir.exists() ) { generatedDocsDir.mkdirs() }
    outputDir = file(generatedDocsDir)
  }

}

project(':connect:file') {
  archivesBaseName = "connect-file"

  dependencies {
    implementation project(':connect:api')
    implementation libs.slf4jApi

    testImplementation libs.junitJupiter
    testImplementation libs.mockitoCore

    testRuntimeOnly libs.slf4jlog4j
    testImplementation project(':clients').sourceSets.test.output
    testImplementation project(':connect:runtime')
    testImplementation project(':connect:runtime').sourceSets.test.output
    testImplementation project(':core')
    testImplementation project(':core').sourceSets.test.output
  }

  javadoc {
    enabled = false
  }

  tasks.create(name: "copyDependantLibs", type: Copy) {
    from (configurations.testRuntimeClasspath) {
      include('slf4j-log4j12*')
      include('reload4j*jar')
    }
    from (configurations.runtimeClasspath) {
      exclude('kafka-clients*')
      exclude('connect-*')
    }
    into "$buildDir/dependant-libs"
    duplicatesStrategy 'exclude'
  }

  jar {
    dependsOn copyDependantLibs
  }
}

project(':connect:basic-auth-extension') {
  archivesBaseName = "connect-basic-auth-extension"

  dependencies {
    implementation project(':connect:api')
    implementation libs.slf4jApi
    implementation libs.jaxrsApi
    implementation libs.jaxAnnotationApi

    testImplementation libs.bcpkix
    testImplementation libs.mockitoCore
    testImplementation libs.junitJupiter
    testImplementation project(':clients').sourceSets.test.output

    testRuntimeOnly libs.slf4jlog4j
    testRuntimeOnly libs.jerseyContainerServlet
  }

  javadoc {
    enabled = false
  }

  tasks.create(name: "copyDependantLibs", type: Copy) {
    from (configurations.testRuntimeClasspath) {
      include('slf4j-log4j12*')
      include('reload4j*jar')
    }
    from (configurations.runtimeClasspath) {
      exclude('kafka-clients*')
      exclude('connect-*')
    }
    into "$buildDir/dependant-libs"
    duplicatesStrategy 'exclude'
  }

  jar {
    dependsOn copyDependantLibs
  }
}

project(':connect:mirror') {
  archivesBaseName = "connect-mirror"

  dependencies {
    implementation project(':connect:api')
    implementation project(':connect:runtime')
    implementation project(':connect:mirror-client')
    implementation project(':clients')

    implementation libs.argparse4j
    implementation libs.jacksonAnnotations
    implementation libs.slf4jApi
    implementation libs.jacksonAnnotations
    implementation libs.jacksonJaxrsJsonProvider
    implementation libs.jerseyContainerServlet
    implementation libs.jerseyHk2
    implementation libs.jaxbApi // Jersey dependency that was available in the JDK before Java 9
    implementation libs.activation // Jersey dependency that was available in the JDK before Java 9
    implementation libs.jettyServer
    implementation libs.jettyServlet
    implementation libs.jettyServlets
    implementation libs.jettyClient
    implementation libs.swaggerAnnotations

    testImplementation libs.junitJupiter
    testImplementation libs.log4j
    testImplementation libs.mockitoCore
    testImplementation project(':clients').sourceSets.test.output
    testImplementation project(':connect:runtime').sourceSets.test.output
    testImplementation project(':core')
    testImplementation project(':core').sourceSets.test.output

    testRuntimeOnly project(':connect:runtime')
    testRuntimeOnly libs.slf4jlog4j
    testRuntimeOnly libs.bcpkix
  }

  javadoc {
    enabled = false
  }

  tasks.create(name: "copyDependantLibs", type: Copy) {
    from (configurations.testRuntimeClasspath) {
      include('slf4j-log4j12*')
      include('reload4j*jar')
    }
    from (configurations.runtimeClasspath) {
      exclude('kafka-clients*')
      exclude('connect-*')
    }
    into "$buildDir/dependant-libs"
    duplicatesStrategy 'exclude'
  }

  task genMirrorConnectorConfigDocs(type: JavaExec) {
    classpath = sourceSets.main.runtimeClasspath
    mainClass = 'org.apache.kafka.connect.mirror.MirrorConnectorConfig'
    if( !generatedDocsDir.exists() ) { generatedDocsDir.mkdirs() }
    standardOutput = new File(generatedDocsDir, "mirror_connector_config.html").newOutputStream()
  }

  task genMirrorSourceConfigDocs(type: JavaExec) {
    classpath = sourceSets.main.runtimeClasspath
    mainClass = 'org.apache.kafka.connect.mirror.MirrorSourceConfig'
    if( !generatedDocsDir.exists() ) { generatedDocsDir.mkdirs() }
    standardOutput = new File(generatedDocsDir, "mirror_source_config.html").newOutputStream()
  }

  task genMirrorCheckpointConfigDocs(type: JavaExec) {
    classpath = sourceSets.main.runtimeClasspath
    mainClass = 'org.apache.kafka.connect.mirror.MirrorCheckpointConfig'
    if( !generatedDocsDir.exists() ) { generatedDocsDir.mkdirs() }
    standardOutput = new File(generatedDocsDir, "mirror_checkpoint_config.html").newOutputStream()
  }

  task genMirrorHeartbeatConfigDocs(type: JavaExec) {
    classpath = sourceSets.main.runtimeClasspath
    mainClass = 'org.apache.kafka.connect.mirror.MirrorHeartbeatConfig'
    if( !generatedDocsDir.exists() ) { generatedDocsDir.mkdirs() }
    standardOutput = new File(generatedDocsDir, "mirror_heartbeat_config.html").newOutputStream()
  }

  jar {
    dependsOn copyDependantLibs
  }
}

project(':connect:mirror-client') {
  archivesBaseName = "connect-mirror-client"

  dependencies {
    implementation project(':clients')
    implementation libs.slf4jApi

    testImplementation libs.junitJupiter
    testImplementation project(':clients').sourceSets.test.output

    testRuntimeOnly libs.slf4jlog4j
  }

  javadoc {
    enabled = true
  }

  tasks.create(name: "copyDependantLibs", type: Copy) {
    from (configurations.testRuntimeClasspath) {
      include('slf4j-log4j12*')
      include('reload4j*jar')
    }
    from (configurations.runtimeClasspath) {
      exclude('kafka-clients*')
      exclude('connect-*')
    }
    into "$buildDir/dependant-libs"
    duplicatesStrategy 'exclude'
  }

  jar {
    dependsOn copyDependantLibs
  }
}

project(':connect:test-plugins') {
  archivesBaseName = "connect-test-plugins"

  dependencies {
    api project(':connect:api')

    implementation project(':server-common')
    implementation libs.slf4jApi
    implementation libs.jacksonDatabind
  }
}

task aggregatedJavadoc(type: Javadoc, dependsOn: compileJava) {
  def projectsWithJavadoc = subprojects.findAll { it.javadoc.enabled }
  source = projectsWithJavadoc.collect { it.sourceSets.main.allJava }
  classpath = files(projectsWithJavadoc.collect { it.sourceSets.main.compileClasspath })
  includes = projectsWithJavadoc.collectMany { it.javadoc.getIncludes() }
  excludes = projectsWithJavadoc.collectMany { it.javadoc.getExcludes() }

  options.charSet = 'UTF-8'
  options.docEncoding = 'UTF-8'
  options.encoding = 'UTF-8'
  // Turn off doclint for now, see https://blog.joda.org/2014/02/turning-off-doclint-in-jdk-8-javadoc.html for rationale
  options.addStringOption('Xdoclint:none', '-quiet')

  // The URL structure was changed to include the locale after Java 8
  if (JavaVersion.current().isJava11Compatible())
    options.links "https://docs.oracle.com/en/java/javase/${JavaVersion.current().majorVersion}/docs/api/"
  else
    options.links "https://docs.oracle.com/javase/8/docs/api/"
}
<|MERGE_RESOLUTION|>--- conflicted
+++ resolved
@@ -43,12 +43,8 @@
   // includes spotbugs version 4.7.4, in which case CVE-2022-42920 can
   // be dropped from gradle/resources/dependencycheck-suppressions.xml
   id "com.github.spotbugs" version '5.1.3' apply false
-<<<<<<< HEAD
   id 'org.gradle.test-retry' version '1.5.2' apply false
-  id 'org.scoverage' version '7.0.1' apply false
-=======
   id 'org.scoverage' version '8.0.3' apply false
->>>>>>> 96bfac42
   // Updating the shadow plugin version to 8.1.1 causes issue with signing and publishing the shadowed
   // artifacts - see https://github.com/johnrengelman/shadow/issues/901
   id 'com.github.johnrengelman.shadow' version '8.1.0' apply false
