/**
 * Licensed to the Apache Software Foundation (ASF) under one or more
 * contributor license agreements.  See the NOTICE file distributed with
 * this work for additional information regarding copyright ownership.
 * The ASF licenses this file to You under the Apache License, Version 2.0
 * (the "License"); you may not use this file except in compliance with
 * the License.  You may obtain a copy of the License at
 *
 *    http://www.apache.org/licenses/LICENSE-2.0
 *
 * Unless required by applicable law or agreed to in writing, software
 * distributed under the License is distributed on an "AS IS" BASIS,
 * WITHOUT WARRANTIES OR CONDITIONS OF ANY KIND, either express or implied.
 * See the License for the specific language governing permissions and
 * limitations under the License.
 */
package kafka.admin

import joptsimple.OptionParser
import kafka.utils._
import org.I0Itec.zkclient.ZkClient
import org.I0Itec.zkclient.exception.ZkNodeExistsException
import kafka.common.{TopicAndPartition, AdminCommandFailedException}
import collection._
import org.apache.kafka.common.utils.Utils
import org.apache.kafka.common.security.JaasUtils

object PreferredReplicaLeaderElectionCommand extends Logging {

  def main(args: Array[String]): Unit = {
    val parser = new OptionParser
    val jsonFileOpt = parser.accepts("path-to-json-file", "The JSON file with the list of partitions " +
      "for which preferred replica leader election should be done, in the following format - \n" +
       "{\"partitions\":\n\t[{\"topic\": \"foo\", \"partition\": 1},\n\t {\"topic\": \"foobar\", \"partition\": 2}]\n}\n" +
      "Defaults to all existing partitions")
      .withRequiredArg
      .describedAs("list of partitions for which preferred replica leader election needs to be triggered")
      .ofType(classOf[String])
    val zkConnectOpt = parser.accepts("zookeeper", "REQUIRED: The connection string for the zookeeper connection in the " +
      "form host:port. Multiple URLS can be given to allow fail-over.")
      .withRequiredArg
      .describedAs("urls")
      .ofType(classOf[String])
      
    if(args.length == 0)
      CommandLineUtils.printUsageAndDie(parser, "This tool causes leadership for each partition to be transferred back to the 'preferred replica'," + 
                                                " it can be used to balance leadership among the servers.")

    val options = parser.parse(args : _*)

    CommandLineUtils.checkRequiredArgs(parser, options, zkConnectOpt)

    val zkConnect = options.valueOf(zkConnectOpt)
    var zkClient: ZkClient = null
    var zkUtils: ZkUtils = null
    try {
      zkClient = ZkUtils.createZkClient(zkConnect, 30000, 30000)
<<<<<<< HEAD
      zkUtils = ZkUtils.apply(zkConnect, 
                               30000,
                               30000,
                               JaasUtils.isZkSecurityEnabled(System.getProperty(JaasUtils.JAVA_LOGIN_CONFIG_PARAM)))
=======
      zkUtils = ZkUtils(zkConnect, 
                        30000,
                        30000,
                        JaasUtils.isZkSecurityEnabled(System.getProperty(JaasUtils.JAVA_LOGIN_CONFIG_PARAM)))
>>>>>>> 241b9ab5
      val partitionsForPreferredReplicaElection =
        if (!options.has(jsonFileOpt))
          zkUtils.getAllPartitions()
        else
          parsePreferredReplicaElectionData(Utils.readFileAsString(options.valueOf(jsonFileOpt)))
      val preferredReplicaElectionCommand = new PreferredReplicaLeaderElectionCommand(zkUtils, partitionsForPreferredReplicaElection)

      preferredReplicaElectionCommand.moveLeaderToPreferredReplica()
      println("Successfully started preferred replica election for partitions %s".format(partitionsForPreferredReplicaElection))
    } catch {
      case e: Throwable =>
        println("Failed to start preferred replica election")
        println(Utils.stackTrace(e))
    } finally {
      if (zkClient != null)
        zkClient.close()
    }
  }

  def parsePreferredReplicaElectionData(jsonString: String): immutable.Set[TopicAndPartition] = {
    Json.parseFull(jsonString) match {
      case Some(m) =>
        m.asInstanceOf[Map[String, Any]].get("partitions") match {
          case Some(partitionsList) =>
            val partitionsRaw = partitionsList.asInstanceOf[List[Map[String, Any]]]
            val partitions = partitionsRaw.map { p =>
              val topic = p.get("topic").get.asInstanceOf[String]
              val partition = p.get("partition").get.asInstanceOf[Int]
              TopicAndPartition(topic, partition)
            }
            val duplicatePartitions = CoreUtils.duplicates(partitions)
            val partitionsSet = partitions.toSet
            if (duplicatePartitions.nonEmpty)
              throw new AdminOperationException("Preferred replica election data contains duplicate partitions: %s".format(duplicatePartitions.mkString(",")))
            partitionsSet
          case None => throw new AdminOperationException("Preferred replica election data is empty")
        }
      case None => throw new AdminOperationException("Preferred replica election data is empty")
    }
  }

  def writePreferredReplicaElectionData(zkUtils: ZkUtils,
                                        partitionsUndergoingPreferredReplicaElection: scala.collection.Set[TopicAndPartition]) {
    val zkPath = ZkUtils.PreferredReplicaLeaderElectionPath
    val partitionsList = partitionsUndergoingPreferredReplicaElection.map(e => Map("topic" -> e.topic, "partition" -> e.partition))
    val jsonData = Json.encode(Map("version" -> 1, "partitions" -> partitionsList))
    try {
      zkUtils.createPersistentPath(zkPath, jsonData)
      info("Created preferred replica election path with %s".format(jsonData))
    } catch {
      case nee: ZkNodeExistsException =>
        val partitionsUndergoingPreferredReplicaElection =
          PreferredReplicaLeaderElectionCommand.parsePreferredReplicaElectionData(zkUtils.readData(zkPath)._1)
        throw new AdminOperationException("Preferred replica leader election currently in progress for " +
          "%s. Aborting operation".format(partitionsUndergoingPreferredReplicaElection))
      case e2: Throwable => throw new AdminOperationException(e2.toString)
    }
  }
}

class PreferredReplicaLeaderElectionCommand(zkUtils: ZkUtils, partitions: scala.collection.Set[TopicAndPartition])
  extends Logging {
  def moveLeaderToPreferredReplica() = {
    try {
      val validPartitions = partitions.filter(p => validatePartition(zkUtils, p.topic, p.partition))
      PreferredReplicaLeaderElectionCommand.writePreferredReplicaElectionData(zkUtils, validPartitions)
    } catch {
      case e: Throwable => throw new AdminCommandFailedException("Admin command failed", e)
    }
  }

  def validatePartition(zkUtils: ZkUtils, topic: String, partition: Int): Boolean = {
    // check if partition exists
    val partitionsOpt = zkUtils.getPartitionsForTopics(List(topic)).get(topic)
    partitionsOpt match {
      case Some(partitions) =>
        if(partitions.contains(partition)) {
          true
        } else {
          error("Skipping preferred replica leader election for partition [%s,%d] ".format(topic, partition) +
            "since it doesn't exist")
          false
        }
      case None => error("Skipping preferred replica leader election for partition " +
        "[%s,%d] since topic %s doesn't exist".format(topic, partition, topic))
        false
    }
  }
}<|MERGE_RESOLUTION|>--- conflicted
+++ resolved
@@ -55,17 +55,10 @@
     var zkUtils: ZkUtils = null
     try {
       zkClient = ZkUtils.createZkClient(zkConnect, 30000, 30000)
-<<<<<<< HEAD
-      zkUtils = ZkUtils.apply(zkConnect, 
-                               30000,
-                               30000,
-                               JaasUtils.isZkSecurityEnabled(System.getProperty(JaasUtils.JAVA_LOGIN_CONFIG_PARAM)))
-=======
       zkUtils = ZkUtils(zkConnect, 
                         30000,
                         30000,
                         JaasUtils.isZkSecurityEnabled(System.getProperty(JaasUtils.JAVA_LOGIN_CONFIG_PARAM)))
->>>>>>> 241b9ab5
       val partitionsForPreferredReplicaElection =
         if (!options.has(jsonFileOpt))
           zkUtils.getAllPartitions()
