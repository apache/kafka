/**
 * Licensed to the Apache Software Foundation (ASF) under one or more
 * contributor license agreements.  See the NOTICE file distributed with
 * this work for additional information regarding copyright ownership.
 * The ASF licenses this file to You under the Apache License, Version 2.0
 * (the "License"); you may not use this file except in compliance with
 * the License.  You may obtain a copy of the License at
 *
 *    http://www.apache.org/licenses/LICENSE-2.0
 *
 * Unless required by applicable law or agreed to in writing, software
 * distributed under the License is distributed on an "AS IS" BASIS,
 * WITHOUT WARRANTIES OR CONDITIONS OF ANY KIND, either express or implied.
 * See the License for the specific language governing permissions and
 * limitations under the License.
 */

package kafka.log

import java.io.File
import java.util.concurrent.TimeUnit
import java.util.concurrent.locks.ReentrantLock

import com.yammer.metrics.core.Gauge
import kafka.common.LogCleaningAbortedException
import kafka.metrics.KafkaMetricsGroup
import kafka.server.LogDirFailureChannel
import kafka.server.checkpoints.OffsetCheckpointFile
import kafka.server.checkpoints.OffsetAndTimesCheckpointFile
import kafka.utils.CoreUtils._
import kafka.utils.{Logging, Pool}
import org.apache.kafka.clients.consumer.OffsetAndTimestamp
import org.apache.kafka.common.TopicPartition
import org.apache.kafka.common.utils.Time
import org.apache.kafka.common.errors.KafkaStorageException

import scala.collection.{Iterable, Seq, immutable, mutable}

private[log] sealed trait LogCleaningState
private[log] case object LogCleaningInProgress extends LogCleaningState
private[log] case object LogCleaningAborted extends LogCleaningState
private[log] case class LogCleaningPaused(pausedCount: Int) extends LogCleaningState

/**
  * This class manages the state of each partition being cleaned.
  * LogCleaningState defines the cleaning states that a TopicPartition can be in.
  * 1. None                    : No cleaning state in a TopicPartition. In this state, it can become LogCleaningInProgress
  *                              or LogCleaningPaused(1). Valid previous state are LogCleaningInProgress and LogCleaningPaused(1)
  * 2. LogCleaningInProgress   : The cleaning is currently in progress. In this state, it can become None when log cleaning is finished
  *                              or become LogCleaningAborted. Valid previous state is None.
  * 3. LogCleaningAborted      : The cleaning abort is requested. In this state, it can become LogCleaningPaused(1).
  *                              Valid previous state is LogCleaningInProgress.
  * 4-a. LogCleaningPaused(1)  : The cleaning is paused once. No log cleaning can be done in this state.
  *                              In this state, it can become None or LogCleaningPaused(2).
  *                              Valid previous state is None, LogCleaningAborted or LogCleaningPaused(2).
  * 4-b. LogCleaningPaused(i)  : The cleaning is paused i times where i>= 2. No log cleaning can be done in this state.
  *                              In this state, it can become LogCleaningPaused(i-1) or LogCleaningPaused(i+1).
  *                              Valid previous state is LogCleaningPaused(i-1) or LogCleaningPaused(i+1).
  */
private[log] class LogCleanerManager(val logDirs: Seq[File],
                                     val logs: Pool[TopicPartition, Log],
                                     val logDirFailureChannel: LogDirFailureChannel) extends Logging with KafkaMetricsGroup {
  import LogCleanerManager._


  protected override def loggerName = classOf[LogCleaner].getName

  // package-private for testing
  private[log] val offsetCheckpointFile = "cleaner-offset-checkpoint"

  /* the offset checkpoints holding the last cleaned point for each log */
  @deprecated("Have adopted a checkpoint file per partition instead of per log.")
  @volatile private var checkpoints = logDirs.map(dir =>
    (dir, new OffsetCheckpointFile(new File(dir, offsetCheckpointFile), logDirFailureChannel))).toMap

  /* the offset checkpoints holding the last cleaned point for each partition */
  @volatile private var partitionCheckpoints = getPartitionToFileMap()

  // version 0: Map of (logDir => OffsetCheckpointFile) with one file per disk
  private var currVersion = 0 
  // version 1: Map of (partition => OffsetAndTimesCheckpointFile) with one file per partition
  private val latestVersion = 1

  /* the set of logs currently being cleaned */
  private val inProgress = mutable.HashMap[TopicPartition, LogCleaningState]()

  /* the set of uncleanable partitions (partitions that have raised an unexpected error during cleaning)
   *   for each log directory */
  private val uncleanablePartitions = mutable.HashMap[String, mutable.Set[TopicPartition]]()

  /* a global lock used to control all access to the in-progress set and the offset checkpoints */
  private val lock = new ReentrantLock

  /* for coordinating the pausing and the cleaning of a partition */
  private val pausedCleaningCond = lock.newCondition()

  /* gauges for tracking the number of partitions marked as uncleanable for each log directory */
  for (dir <- logDirs) {
    newGauge(
      "uncleanable-partitions-count",
      new Gauge[Int] { def value = inLock(lock) { uncleanablePartitions.get(dir.getAbsolutePath).map(_.size).getOrElse(0) } },
      Map("logDirectory" -> dir.getAbsolutePath)
    )
  }

  /* gauges for tracking the number of uncleanable bytes from uncleanable partitions for each log directory */
    for (dir <- logDirs) {
      newGauge(
        "uncleanable-bytes",
        new Gauge[Long] {
          def value = {
            inLock(lock) {
              uncleanablePartitions.get(dir.getAbsolutePath) match {
                case Some(partitions) => {
                  val lastClean = simplifyMapToOffsetsOnly(allCleanerCheckpointsWithTimes)
                  val now = Time.SYSTEM.milliseconds
                  partitions.map { tp =>
                    val log = logs.get(tp)
                    val (firstDirtyOffset, firstUncleanableDirtyOffset) = cleanableOffsets(log, tp, lastClean, now)
                    val (_, uncleanableBytes) = LogCleaner.calculateCleanableBytes(log, firstDirtyOffset, firstUncleanableDirtyOffset)
                    uncleanableBytes
                  }.sum
                }
                case _ => 0
              }
            }
          }
        },
        Map("logDirectory" -> dir.getAbsolutePath)
      )
    }

  def getPartitionToFileMap() : Map[TopicPartition, OffsetAndTimesCheckpointFile] = {
    var partitionToFileMap = mutable.Map[TopicPartition, OffsetAndTimesCheckpointFile]()
    logs.foreach {
      case (partition, log) =>
        partitionToFileMap += (partition -> 
            new OffsetAndTimesCheckpointFile(new File(log.dir.getParent,
                                                      partition.toString() + "-cleaning-offset-checkpoint"), 
                                             partition,
                                             logDirFailureChannel))
    }
    partitionToFileMap.toMap
  }

  /* a gauge for tracking the cleanable ratio of the dirtiest log */
  @volatile private var dirtiestLogCleanableRatio = 0.0
  newGauge("max-dirty-percent", new Gauge[Int] { def value = (100 * dirtiestLogCleanableRatio).toInt })

  /* a gauge for tracking the time since the last log cleaner run, in milli seconds */
  @volatile private var timeOfLastRun : Long = Time.SYSTEM.milliseconds
  newGauge("time-since-last-run-ms", new Gauge[Long] { def value = Time.SYSTEM.milliseconds - timeOfLastRun })

  /**
   * Used to add partitions to checkpoint map due to changes in current partition pool
   */
  def addPartition(partition: TopicPartition, log: Log): Unit = {
    inLock(lock) {
      partitionCheckpoints = partitionCheckpoints +
          (partition -> new OffsetAndTimesCheckpointFile(new File(log.dir.getParent,
                                                                  partition.toString() + "-cleaning-offset-checkpoint"), 
                                                         partition,
                                                         logDirFailureChannel))
    }
  }

  /**
   * When a partition has been removed from the pool, this method must be called
   */
  def removePartition(partition: TopicPartition): Unit = {
    inLock(lock) {
      partitionCheckpoints = partitionCheckpoints - partition
    }
  }

  /**
   * @return the position processed for all logs.
   */
  def allCleanerCheckpoints: Map[TopicPartition, Long] = {
    inLock(lock) {
      simplifyMapToOffsetsOnly(allCleanerCheckpointsWithTimes)
    }
  }

  /**
   * @return the position and time processed for all partitions
   */
  def allCleanerCheckpointsWithTimes: Map[TopicPartition, OffsetAndTimestamp] = {
    inLock(lock) {
      partitionCheckpoints.values.flatMap(checkpoint => {
        try {
          checkpoint.read()
        } catch {
          case e: KafkaStorageException =>
            Map.empty[TopicPartition, OffsetAndTimestamp]
        }
      }).toMap
    }
  }

  def simplifyMapToOffsetsOnly(localCheckpoints: Map[TopicPartition, OffsetAndTimestamp])
    : Map[TopicPartition, Long] = {
    var simplifiedCheckpoints = Map[TopicPartition, Long]()
    localCheckpoints.foreach {
      case (partition, offsetAndTimestamp) => simplifiedCheckpoints += (partition -> offsetAndTimestamp.offset)
    }
    simplifiedCheckpoints.toMap
  }

  /**
    * Package private for unit test. Get the cleaning state of the partition.
    */
  private[log] def cleaningState(tp: TopicPartition): Option[LogCleaningState] = {
    inLock(lock) {
      inProgress.get(tp)
    }
  }

  /**
    * Package private for unit test. Set the cleaning state of the partition.
    */
  private[log] def setCleaningState(tp: TopicPartition, state: LogCleaningState): Unit = {
    inLock(lock) {
      inProgress.put(tp, state)
    }
  }

  def probeVersion: Unit = {
    if (currVersion < latestVersion) {
        currVersion = latestVersion
        upgradeCheckpointDir()
    }
  }

   /**
    * Choose the log to clean next and add it to the in-progress set. We recompute this
    * each time from the full set of logs to allow logs to be dynamically added to the pool of logs
    * the log manager maintains.
    */
  def grabFilthiestCompactedLog(time: Time, preCleanStats: PreCleanStats = new PreCleanStats()): Option[LogToClean] = {
    inLock(lock) {
      val now = time.milliseconds
      this.timeOfLastRun = now
      probeVersion
      val lastCleanWithTimes = allCleanerCheckpointsWithTimes
      val lastCleanWithoutTimes = simplifyMapToOffsetsOnly(lastCleanWithTimes)
      val dirtyLogs = logs.filter {
        case (_, log) => log.config.compact  // match logs that are marked as compacted
      }.filterNot {
        case (topicPartition, log) =>
          // skip any logs already in-progress and uncleanable partitions
          inProgress.contains(topicPartition) || isUncleanablePartition(log, topicPartition)
      }.map {
        case (topicPartition, log) => // create a LogToClean instance for each
<<<<<<< HEAD
          val (firstDirtyOffset, firstUncleanableDirtyOffset) =
            LogCleanerManager.cleanableOffsets(log, topicPartition, lastCleanWithoutTimes, now)

          val compactionDelayMs = LogCleanerManager.getMaxCompactionDelay(log, firstDirtyOffset, now)
=======
          val (firstDirtyOffset, firstUncleanableDirtyOffset) = cleanableOffsets(log, topicPartition, lastClean, now)
          val compactionDelayMs = maxCompactionDelay(log, firstDirtyOffset, now)
>>>>>>> 7b62248c
          preCleanStats.updateMaxCompactionDelay(compactionDelayMs)

          LogToClean(topicPartition, log, firstDirtyOffset, firstUncleanableDirtyOffset, compactionDelayMs > 0,
                     lastCleanWithTimes.get(topicPartition) match {
                       case None => 0L
                       case Some(offsetAndTimestamp) => offsetAndTimestamp.timestamp()
                     }
          )
      }.filter(ltc => ltc.totalBytes > 0) // skip any empty logs

      this.dirtiestLogCleanableRatio = if (dirtyLogs.nonEmpty) dirtyLogs.max.cleanableRatio else 0
      // and must meet the minimum threshold for dirty byte ratio or have some bytes required to be compacted
      val cleanableLogs = dirtyLogs.filter { ltc =>
        (ltc.needCompactionNow && ltc.cleanableBytes > 0) || ltc.cleanableRatio > ltc.log.config.minCleanableRatio
      }
      if(cleanableLogs.isEmpty) {
        None
      } else {
        preCleanStats.recordCleanablePartitions(cleanableLogs.size)
        val filthiest = cleanableLogs.max
        inProgress.put(filthiest.topicPartition, LogCleaningInProgress)
        Some(filthiest)
      }
    }
  }

  /**
    * Pause logs cleaning for logs that do not have compaction enabled
    * and do not have other deletion or compaction in progress.
    * This is to handle potential race between retention and cleaner threads when users
    * switch topic configuration between compacted and non-compacted topic.
    * @return retention logs that have log cleaning successfully paused
    */
  def pauseCleaningForNonCompactedPartitions(): Iterable[(TopicPartition, Log)] = {
    inLock(lock) {
      val deletableLogs = logs.filter {
        case (_, log) => !log.config.compact // pick non-compacted logs
      }.filterNot {
        case (topicPartition, _) => inProgress.contains(topicPartition) // skip any logs already in-progress
      }

      deletableLogs.foreach {
        case (topicPartition, _) => inProgress.put(topicPartition, LogCleaningPaused(1))
      }
      deletableLogs
    }
  }

  /**
    * Find any logs that have compaction enabled. Mark them as being cleaned
    * Include logs without delete enabled, as they may have segments
    * that precede the start offset.
    */
  def deletableLogs(): Iterable[(TopicPartition, Log)] = {
    inLock(lock) {
      val toClean = logs.filter { case (topicPartition, log) =>
        !inProgress.contains(topicPartition) && log.config.compact &&
          !isUncleanablePartition(log, topicPartition)
      }
      toClean.foreach { case (tp, _) => inProgress.put(tp, LogCleaningInProgress) }
      toClean
    }

  }

  /**
   *  Abort the cleaning of a particular partition, if it's in progress. This call blocks until the cleaning of
   *  the partition is aborted.
   *  This is implemented by first abortAndPausing and then resuming the cleaning of the partition.
   */
  def abortCleaning(topicPartition: TopicPartition): Unit = {
    inLock(lock) {
      abortAndPauseCleaning(topicPartition)
      resumeCleaning(Seq(topicPartition))
    }
    info(s"The cleaning for partition $topicPartition is aborted")
  }

  /**
   *  Abort the cleaning of a particular partition if it's in progress, and pause any future cleaning of this partition.
   *  This call blocks until the cleaning of the partition is aborted and paused.
   *  1. If the partition is not in progress, mark it as paused.
   *  2. Otherwise, first mark the state of the partition as aborted.
   *  3. The cleaner thread checks the state periodically and if it sees the state of the partition is aborted, it
   *     throws a LogCleaningAbortedException to stop the cleaning task.
   *  4. When the cleaning task is stopped, doneCleaning() is called, which sets the state of the partition as paused.
   *  5. abortAndPauseCleaning() waits until the state of the partition is changed to paused.
   *  6. If the partition is already paused, a new call to this function
   *     will increase the paused count by one.
   */
  def abortAndPauseCleaning(topicPartition: TopicPartition): Unit = {
    inLock(lock) {
      inProgress.get(topicPartition) match {
        case None =>
          inProgress.put(topicPartition, LogCleaningPaused(1))
        case Some(LogCleaningInProgress) =>
          inProgress.put(topicPartition, LogCleaningAborted)
        case Some(LogCleaningPaused(count)) =>
          inProgress.put(topicPartition, LogCleaningPaused(count + 1))
        case Some(s) =>
          throw new IllegalStateException(s"Compaction for partition $topicPartition cannot be aborted and paused since it is in $s state.")
      }

      while(!isCleaningInStatePaused(topicPartition))
        pausedCleaningCond.await(100, TimeUnit.MILLISECONDS)
    }
    info(s"The cleaning for partition $topicPartition is aborted and paused")
  }

  /**
    *  Resume the cleaning of paused partitions.
    *  Each call of this function will undo one pause.
    */
  def resumeCleaning(topicPartitions: Iterable[TopicPartition]): Unit = {
    inLock(lock) {
      topicPartitions.foreach {
        topicPartition =>
          inProgress.get(topicPartition) match {
            case None =>
              throw new IllegalStateException(s"Compaction for partition $topicPartition cannot be resumed since it is not paused.")
            case Some(state) =>
              state match {
                case LogCleaningPaused(count) if count == 1 =>
                  inProgress.remove(topicPartition)
                case LogCleaningPaused(count) if count > 1 =>
                  inProgress.put(topicPartition, LogCleaningPaused(count - 1))
                case s =>
                  throw new IllegalStateException(s"Compaction for partition $topicPartition cannot be resumed since it is in $s state.")
              }
          }
      }
    }
  }

  /**
   *  Check if the cleaning for a partition is in a particular state. The caller is expected to hold lock while making the call.
   */
  private def isCleaningInState(topicPartition: TopicPartition, expectedState: LogCleaningState): Boolean = {
    inProgress.get(topicPartition) match {
      case None => false
      case Some(state) =>
        if (state == expectedState)
          true
        else
          false
    }
  }

  /**
   *  Check if the cleaning for a partition is paused. The caller is expected to hold lock while making the call.
   */
  private def isCleaningInStatePaused(topicPartition: TopicPartition): Boolean = {
    inProgress.get(topicPartition) match {
      case None => false
      case Some(state) =>
        state match {
          case _: LogCleaningPaused =>
            true
          case _ =>
            false
        }
    }
  }

  /**
   *  Check if the cleaning for a partition is aborted. If so, throw an exception.
   */
  def checkCleaningAborted(topicPartition: TopicPartition): Unit = {
    inLock(lock) {
      if (isCleaningInState(topicPartition, LogCleaningAborted))
        throw new LogCleaningAbortedException()
    }
  }

  @deprecated("Deprecated due to change in file organization to one checkpoint file per partition.")
  def updateCheckpoints(dataDir: File, update: Option[(TopicPartition,Long)]): Unit = {
    inLock(lock) {
      val checkpoint = checkpoints(dataDir)
      if (checkpoint != null) {
        try {
          val existing = checkpoint.read().filter { case (k, _) => logs.keys.contains(k) } ++ update
          checkpoint.write(existing)
        } catch {
          case e: KafkaStorageException =>
            error(s"Failed to access checkpoint file ${checkpoint.file.getName} in dir ${checkpoint.file.getParentFile.getAbsolutePath}", e)
        }
      }
    }
  }

  def updateCheckpointsWithTime(partition: TopicPartition, update: Option[OffsetAndTimestamp]) {
    inLock(lock) {
      val checkpoint = partitionCheckpoints(partition)
      if (checkpoint != null) {
        try {
          checkpoint.write(update.getOrElse(null))
        } catch {
          case e: KafkaStorageException =>
            error(s"Failed to access checkpoint file ${checkpoint.file.getName} in dir ${checkpoint.file.getParentFile.getAbsolutePath}", e)
        }
      }
    }
  }

  /* this method must be called by another method which has attained the lock */
  private def upgradeCheckpointDir(partition: TopicPartition, sourceLogDir: File): Unit = {
    try {
      checkpoints.get(sourceLogDir).flatMap(_.read().get(partition)) match {
        case Some(offset) =>
          // Remove this partition from the checkpoint file in the source dir
          updateCheckpoints(sourceLogDir, None)
          // Place offset and 0 to indicate unknown timestamp in  new file system
          updateCheckpointsWithTime(partition, Option(new OffsetAndTimestamp(offset, 0L)))
        case None =>
      }
    } catch {
      case e: KafkaStorageException =>
        error(s"Failed to access checkpoint file in dir ${sourceLogDir.getAbsolutePath}", e)
    }
  }

  def upgradeCheckpointDir(): Unit = {
    inLock(lock) {
      logDirs.foreach {
        case file => 
          logs.foreach {
            case (partition, _) => upgradeCheckpointDir(partition, file)
          }
      }
    }
  }

  def alterCheckpointDir(topicPartition: TopicPartition, sourceLogDir: File, destLogDir: File): Unit = {
    inLock(lock) {
      try {
        partitionCheckpoints.get(topicPartition) match {
          case Some(offsetCheckpointFile) =>
            val offsetAndTimestamp = offsetCheckpointFile.read().get(topicPartition)
            // Remove this partition from the checkpoint file in the source log directory
            updateCheckpointsWithTime(topicPartition, None)
            // Recreate the file under new destination directory
            partitionCheckpoints = partitionCheckpoints + (topicPartition -> 
              new OffsetAndTimesCheckpointFile(new File(destLogDir,
                                                        topicPartition.toString() + "-cleaning-offset-checkpoint"), 
                                               topicPartition,
                                               logDirFailureChannel))
            // Add offset for this partition to the checkpoint file in the source log directory
            offsetAndTimestamp match {
              case Some(value) => updateCheckpointsWithTime(topicPartition, Option(value))
              case None =>
            }
          case None =>
        }
      } catch {
        case e: KafkaStorageException =>
          error(s"Failed to access checkpoint file in dir ${sourceLogDir.getAbsolutePath}", e)
      }

      val logUncleanablePartitions = uncleanablePartitions.getOrElse(sourceLogDir.toString, mutable.Set[TopicPartition]())
      if (logUncleanablePartitions.contains(topicPartition)) {
        logUncleanablePartitions.remove(topicPartition)
        markPartitionUncleanable(destLogDir.toString, topicPartition)
      }
    }
  }

  def handleLogDirFailure(dir: String): Unit = {
    info(s"Stopping cleaning logs in dir $dir")
    inLock(lock) {
      partitionCheckpoints = partitionCheckpoints.filter { case (k, v) => v.file.getAbsolutePath != dir }
    }
  }

  def maybeTruncateCheckpoint(dataDir: File, topicPartition: TopicPartition, offset: Long): Unit = {
    inLock(lock) {
      probeVersion
      if (logs.get(topicPartition).config.compact) {
        val checkpoint = partitionCheckpoints(topicPartition)
        if (checkpoint != null) {
          val existing = checkpoint.read()(topicPartition)
          if (existing.offset > offset) {
            checkpoint.write(new OffsetAndTimestamp(offset, existing.timestamp))
          }
        }
      }
    }
  }

  /**
   * Save out the endOffset and remove the given log from the in-progress set, if not aborted.
   */
  def doneCleaning(topicPartition: TopicPartition, dataDir: File, endOffset: Long, timestamp: Long = 0L): Unit = {
    inLock(lock) {
      probeVersion
      inProgress.get(topicPartition) match {
        case Some(LogCleaningInProgress) =>
          updateCheckpointsWithTime(topicPartition, Option(new OffsetAndTimestamp(endOffset, timestamp)))
          inProgress.remove(topicPartition)
        case Some(LogCleaningAborted) =>
          inProgress.put(topicPartition, LogCleaningPaused(1))
          pausedCleaningCond.signalAll()
        case None =>
          throw new IllegalStateException(s"State for partition $topicPartition should exist.")
        case s =>
          throw new IllegalStateException(s"In-progress partition $topicPartition cannot be in $s state.")
      }
    }
  }

  def doneDeleting(topicPartitions: Iterable[TopicPartition]): Unit = {
    inLock(lock) {
      topicPartitions.foreach {
        topicPartition =>
          inProgress.get(topicPartition) match {
            case Some(LogCleaningInProgress) =>
              inProgress.remove(topicPartition)
            case Some(LogCleaningAborted) =>
              inProgress.put(topicPartition, LogCleaningPaused(1))
              pausedCleaningCond.signalAll()
            case None =>
              throw new IllegalStateException(s"State for partition $topicPartition should exist.")
            case s =>
              throw new IllegalStateException(s"In-progress partition $topicPartition cannot be in $s state.")
          }
      }
    }
  }

  /**
   * Returns an immutable set of the uncleanable partitions for a given log directory
   * Only used for testing
   */
  private[log] def uncleanablePartitions(logDir: String): Set[TopicPartition] = {
    var partitions: Set[TopicPartition] = Set()
    inLock(lock) { partitions ++= uncleanablePartitions.getOrElse(logDir, partitions) }
    partitions
  }

  def markPartitionUncleanable(logDir: String, partition: TopicPartition): Unit = {
    inLock(lock) {
      uncleanablePartitions.get(logDir) match {
        case Some(partitions) =>
          partitions.add(partition)
        case None =>
          uncleanablePartitions.put(logDir, mutable.Set(partition))
      }
    }
  }

  private def isUncleanablePartition(log: Log, topicPartition: TopicPartition): Boolean = {
    inLock(lock) {
      uncleanablePartitions.get(log.dir.getParent).exists(partitions => partitions.contains(topicPartition))
    }
  }
}

private[log] object LogCleanerManager extends Logging {

  def isCompactAndDelete(log: Log): Boolean = {
    log.config.compact && log.config.delete
  }

  /**
    * get max delay between the time when log is required to be compacted as determined
    * by maxCompactionLagMs and the current time.
    */
  def maxCompactionDelay(log: Log, firstDirtyOffset: Long, now: Long) : Long = {
    val dirtyNonActiveSegments = log.nonActiveLogSegmentsFrom(firstDirtyOffset)
    val firstBatchTimestamps = log.getFirstBatchTimestampForSegments(dirtyNonActiveSegments).filter(_ > 0)

    val earliestDirtySegmentTimestamp = {
      if (firstBatchTimestamps.nonEmpty)
        firstBatchTimestamps.min
      else Long.MaxValue
    }

    val maxCompactionLagMs = math.max(log.config.maxCompactionLagMs, 0L)
    val cleanUntilTime = now - maxCompactionLagMs

    if (earliestDirtySegmentTimestamp < cleanUntilTime)
      cleanUntilTime - earliestDirtySegmentTimestamp
    else
      0L
  }

  /**
    * Returns the range of dirty offsets that can be cleaned.
    *
    * @param log the log
    * @param lastClean the map of checkpointed offsets
    * @param now the current time in milliseconds of the cleaning operation
    * @return the lower (inclusive) and upper (exclusive) offsets
    */
  def cleanableOffsets(log: Log, topicPartition: TopicPartition, lastClean: immutable.Map[TopicPartition, Long], now: Long): (Long, Long) = {

    // the checkpointed offset, ie., the first offset of the next dirty segment
    val lastCleanOffset: Option[Long] = lastClean.get(topicPartition)

    // If the log segments are abnormally truncated and hence the checkpointed offset is no longer valid;
    // reset to the log starting offset and log the error
    val firstDirtyOffset = {
      val logStartOffset = log.logStartOffset
      val checkpointDirtyOffset = lastCleanOffset.getOrElse(logStartOffset)

      if (checkpointDirtyOffset < logStartOffset) {
        // Don't bother with the warning if compact and delete are enabled.
        if (!isCompactAndDelete(log))
          warn(s"Resetting first dirty offset of ${log.name} to log start offset $logStartOffset " +
            s"since the checkpointed offset $checkpointDirtyOffset is invalid.")
        logStartOffset
      } else if (checkpointDirtyOffset > log.logEndOffset) {
        // The dirty offset has gotten ahead of the log end offset. This could happen if there was data
        // corruption at the end of the log. We conservatively assume that the full log needs cleaning.
        warn(s"The last checkpoint dirty offset for partition $topicPartition is $checkpointDirtyOffset, " +
          s"which is larger than the log end offset ${log.logEndOffset}. Resetting to the log start offset $logStartOffset.")
        logStartOffset
      } else {
        checkpointDirtyOffset
      }
    }

    val minCompactionLagMs = math.max(log.config.compactionLagMs, 0L)

    // find first segment that cannot be cleaned
    // neither the active segment, nor segments with any messages closer to the head of the log than the minimum compaction lag time
    // may be cleaned
    val firstUncleanableDirtyOffset: Long = Seq(

      // we do not clean beyond the first unstable offset
      log.firstUnstableOffset,

      // the active segment is always uncleanable
      Option(log.activeSegment.baseOffset),

      // the first segment whose largest message timestamp is within a minimum time lag from now
      if (minCompactionLagMs > 0) {
        // dirty log segments
        val dirtyNonActiveSegments = log.nonActiveLogSegmentsFrom(firstDirtyOffset)
        dirtyNonActiveSegments.find { s =>
          val isUncleanable = s.largestTimestamp > now - minCompactionLagMs
          debug(s"Checking if log segment may be cleaned: log='${log.name}' segment.baseOffset=${s.baseOffset} segment.largestTimestamp=${s.largestTimestamp}; now - compactionLag=${now - minCompactionLagMs}; is uncleanable=$isUncleanable")
          isUncleanable
        }.map(_.baseOffset)
      } else None
    ).flatten.min

    debug(s"Finding range of cleanable offsets for log=${log.name} topicPartition=$topicPartition. Last clean offset=$lastCleanOffset now=$now => firstDirtyOffset=$firstDirtyOffset firstUncleanableOffset=$firstUncleanableDirtyOffset activeSegment.baseOffset=${log.activeSegment.baseOffset}")

    (firstDirtyOffset, firstUncleanableDirtyOffset)
  }
}<|MERGE_RESOLUTION|>--- conflicted
+++ resolved
@@ -252,15 +252,10 @@
           inProgress.contains(topicPartition) || isUncleanablePartition(log, topicPartition)
       }.map {
         case (topicPartition, log) => // create a LogToClean instance for each
-<<<<<<< HEAD
           val (firstDirtyOffset, firstUncleanableDirtyOffset) =
             LogCleanerManager.cleanableOffsets(log, topicPartition, lastCleanWithoutTimes, now)
-
-          val compactionDelayMs = LogCleanerManager.getMaxCompactionDelay(log, firstDirtyOffset, now)
-=======
-          val (firstDirtyOffset, firstUncleanableDirtyOffset) = cleanableOffsets(log, topicPartition, lastClean, now)
           val compactionDelayMs = maxCompactionDelay(log, firstDirtyOffset, now)
->>>>>>> 7b62248c
+
           preCleanStats.updateMaxCompactionDelay(compactionDelayMs)
 
           LogToClean(topicPartition, log, firstDirtyOffset, firstUncleanableDirtyOffset, compactionDelayMs > 0,
