/*
 * Licensed to the Apache Software Foundation (ASF) under one or more
 * contributor license agreements. See the NOTICE file distributed with
 * this work for additional information regarding copyright ownership.
 * The ASF licenses this file to You under the Apache License, Version 2.0
 * (the "License"); you may not use this file except in compliance with
 * the License. You may obtain a copy of the License at
 *
 *    http://www.apache.org/licenses/LICENSE-2.0
 *
 * Unless required by applicable law or agreed to in writing, software
 * distributed under the License is distributed on an "AS IS" BASIS,
 * WITHOUT WARRANTIES OR CONDITIONS OF ANY KIND, either express or implied.
 * See the License for the specific language governing permissions and
 * limitations under the License.
 */

package org.apache.kafka.common.requests;

import org.apache.kafka.common.config.ConfigResource;
import org.apache.kafka.common.message.AlterConfigsResponseData;
import org.apache.kafka.common.protocol.ApiKeys;
import org.apache.kafka.common.protocol.ByteBufferAccessor;
import org.apache.kafka.common.protocol.Errors;
import org.apache.kafka.common.protocol.Message;

import java.nio.ByteBuffer;
import java.util.Map;
import java.util.stream.Collectors;

public class AlterConfigsResponse extends AbstractResponse {

    private final AlterConfigsResponseData data;

    public AlterConfigsResponse(AlterConfigsResponseData data) {
        super(ApiKeys.ALTER_CONFIGS);
        this.data = data;
    }

<<<<<<< HEAD
=======
    public AlterConfigsResponse(Struct struct, short version) {
        this.data = new AlterConfigsResponseData(struct, version);
    }

    public AlterConfigsResponseData data() {
        return data;
    }

>>>>>>> dc55be2d
    public Map<ConfigResource, ApiError> errors() {
        return data.responses().stream().collect(Collectors.toMap(
            response -> new ConfigResource(
                    ConfigResource.Type.forId(response.resourceType()),
                    response.resourceName()),
            response -> new ApiError(Errors.forCode(response.errorCode()), response.errorMessage())
        ));
    }

    @Override
    public Map<Errors, Integer> errorCounts() {
        return apiErrorCounts(errors());
    }

    @Override
    public int throttleTimeMs() {
        return data.throttleTimeMs();
    }

    @Override
    protected Message data() {
        return data;
    }

    public static AlterConfigsResponse parse(ByteBuffer buffer, short version) {
        return new AlterConfigsResponse(new AlterConfigsResponseData(new ByteBufferAccessor(buffer), version));
    }

    @Override
    public boolean shouldClientThrottle(short version) {
        return version >= 1;
    }
}<|MERGE_RESOLUTION|>--- conflicted
+++ resolved
@@ -22,7 +22,6 @@
 import org.apache.kafka.common.protocol.ApiKeys;
 import org.apache.kafka.common.protocol.ByteBufferAccessor;
 import org.apache.kafka.common.protocol.Errors;
-import org.apache.kafka.common.protocol.Message;
 
 import java.nio.ByteBuffer;
 import java.util.Map;
@@ -37,17 +36,6 @@
         this.data = data;
     }
 
-<<<<<<< HEAD
-=======
-    public AlterConfigsResponse(Struct struct, short version) {
-        this.data = new AlterConfigsResponseData(struct, version);
-    }
-
-    public AlterConfigsResponseData data() {
-        return data;
-    }
-
->>>>>>> dc55be2d
     public Map<ConfigResource, ApiError> errors() {
         return data.responses().stream().collect(Collectors.toMap(
             response -> new ConfigResource(
@@ -68,7 +56,7 @@
     }
 
     @Override
-    protected Message data() {
+    public AlterConfigsResponseData data() {
         return data;
     }
 
