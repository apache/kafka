--- conflicted
+++ resolved
@@ -364,11 +364,7 @@
         if (oldSize == 0 && newSize > 0) {
             nonEmptyQueuesByTime.offer(recordQueue);
             if (logPrefix.contains("1_4")) {
-<<<<<<< HEAD
-                System.err.println(longLogPrefix + "offer");
-=======
                 System.err.print(longLogPrefix + "offer");
->>>>>>> fc590005
             }
 
             // if all partitions now are non-empty, set the flag
@@ -381,11 +377,7 @@
 
         totalBuffered += newSize - oldSize;
         if (logPrefix.contains("1_4")) {
-<<<<<<< HEAD
-            System.err.println(longLogPrefix + "end add R");
-=======
             System.err.print(longLogPrefix + "end add R");
->>>>>>> fc590005
         }
 
         return newSize;
