/*
 * Licensed to the Apache Software Foundation (ASF) under one or more
 * contributor license agreements. See the NOTICE file distributed with
 * this work for additional information regarding copyright ownership.
 * The ASF licenses this file to You under the Apache License, Version 2.0
 * (the "License"); you may not use this file except in compliance with
 * the License. You may obtain a copy of the License at
 *
 *    http://www.apache.org/licenses/LICENSE-2.0
 *
 * Unless required by applicable law or agreed to in writing, software
 * distributed under the License is distributed on an "AS IS" BASIS,
 * WITHOUT WARRANTIES OR CONDITIONS OF ANY KIND, either express or implied.
 * See the License for the specific language governing permissions and
 * limitations under the License.
 */
package kafka.server.share;

import kafka.server.ReplicaManager;

import org.apache.kafka.common.KafkaException;
import org.apache.kafka.common.TopicIdPartition;
import org.apache.kafka.common.Uuid;
import org.apache.kafka.common.errors.CoordinatorNotAvailableException;
import org.apache.kafka.common.errors.FencedStateEpochException;
import org.apache.kafka.common.errors.InvalidRecordStateException;
import org.apache.kafka.common.errors.InvalidRequestException;
import org.apache.kafka.common.errors.LeaderNotAvailableException;
import org.apache.kafka.common.errors.NotLeaderOrFollowerException;
import org.apache.kafka.common.errors.UnknownServerException;
import org.apache.kafka.common.message.ShareFetchResponseData.AcquiredRecords;
import org.apache.kafka.common.protocol.Errors;
import org.apache.kafka.common.record.RecordBatch;
import org.apache.kafka.common.utils.Time;
import org.apache.kafka.coordinator.group.GroupConfigManager;
import org.apache.kafka.server.share.acknowledge.ShareAcknowledgementBatch;
import org.apache.kafka.server.share.persister.GroupTopicPartitionData;
import org.apache.kafka.server.share.persister.PartitionAllData;
import org.apache.kafka.server.share.persister.PartitionErrorData;
import org.apache.kafka.server.share.persister.PartitionFactory;
import org.apache.kafka.server.share.persister.PartitionIdLeaderEpochData;
import org.apache.kafka.server.share.persister.PartitionStateBatchData;
import org.apache.kafka.server.share.persister.Persister;
import org.apache.kafka.server.share.persister.PersisterStateBatch;
import org.apache.kafka.server.share.persister.ReadShareGroupStateParameters;
import org.apache.kafka.server.share.persister.TopicData;
import org.apache.kafka.server.share.persister.WriteShareGroupStateParameters;
import org.apache.kafka.server.storage.log.FetchPartitionData;
import org.apache.kafka.server.util.timer.Timer;
import org.apache.kafka.server.util.timer.TimerTask;

import org.slf4j.Logger;
import org.slf4j.LoggerFactory;

import java.util.ArrayList;
import java.util.Collections;
import java.util.HashMap;
import java.util.List;
import java.util.Map;
import java.util.NavigableMap;
import java.util.Objects;
import java.util.Optional;
import java.util.concurrent.CompletableFuture;
import java.util.concurrent.ConcurrentSkipListMap;
import java.util.concurrent.atomic.AtomicBoolean;
import java.util.concurrent.locks.ReadWriteLock;
import java.util.concurrent.locks.ReentrantReadWriteLock;

/**
 * The SharePartition is used to track the state of a partition that is shared between multiple
 * consumers. The class maintains the state of the records that have been fetched from the leader
 * and are in-flight.
 */
public class SharePartition {

    private static final Logger log = LoggerFactory.getLogger(SharePartition.class);

    /**
     * empty member id used to indicate when a record is not acquired by any member.
     */
    static final String EMPTY_MEMBER_ID = Uuid.ZERO_UUID.toString();

    /**
     * The SharePartitionState is used to track the state of the share partition. The state of the
     * share partition determines if the partition is ready to receive requests, be initialized with
     * persisted state, or has failed to initialize.
     */
    // Visible for testing
    enum SharePartitionState {
        /**
         * The share partition is empty and has not been initialized with persisted state.
         */
        EMPTY,
        /**
         * The share partition is initializing with persisted state.
         */
        INITIALIZING,
        /**
         * The share partition is active and ready to serve requests.
         */
        ACTIVE,
        /**
         * The share partition failed to initialize with persisted state.
         */
        FAILED
    }

    /**
     * The RecordState is used to track the state of a record that has been fetched from the leader.
     * The state of the records determines if the records should be re-delivered, move the next fetch
     * offset, or be state persisted to disk.
     */
    // Visible for testing
    enum RecordState {
        AVAILABLE((byte) 0),
        ACQUIRED((byte) 1),
        ACKNOWLEDGED((byte) 2),
        ARCHIVED((byte) 4);

        public final byte id;

        RecordState(byte id) {
            this.id = id;
        }

        /**
         * Validates that the <code>newState</code> is one of the valid transition from the current
         * {@code RecordState}.
         *
         * @param newState State into which requesting to transition; must be non-<code>null</code>
         *
         * @return {@code RecordState} <code>newState</code> if validation succeeds. Returning
         *         <code>newState</code> helps state assignment chaining.
         *
         * @throws IllegalStateException if the state transition validation fails.
         */
        public RecordState validateTransition(RecordState newState) throws IllegalStateException {
            Objects.requireNonNull(newState, "newState cannot be null");
            if (this == newState) {
                throw new IllegalStateException("The state transition is invalid as the new state is"
                    + "the same as the current state");
            }

            if (this == ACKNOWLEDGED || this == ARCHIVED) {
                throw new IllegalStateException("The state transition is invalid from the current state: " + this);
            }

            if (this == AVAILABLE && newState != ACQUIRED) {
                throw new IllegalStateException("The state can only be transitioned to ACQUIRED from AVAILABLE");
            }

            // Either the transition is from Available -> Acquired or from Acquired -> Available/
            // Acknowledged/Archived.
            return newState;
        }

        public static RecordState forId(byte id) {
            switch (id) {
                case 0:
                    return AVAILABLE;
                case 1:
                    return ACQUIRED;
                case 2:
                    return ACKNOWLEDGED;
                case 4:
                    return ARCHIVED;
                default:
                    throw new IllegalArgumentException("Unknown record state id: " + id);
            }
        }
    }

    /**
     * The group id of the share partition belongs to.
     */
    private final String groupId;

    /**
     * The topic id partition of the share partition.
     */
    private final TopicIdPartition topicIdPartition;

    /**
     * The in-flight record is used to track the state of a record that has been fetched from the
     * leader. The state of the record is used to determine if the record should be re-fetched or if it
     * can be acknowledged or archived. Once share partition start offset is moved then the in-flight
     * records prior to the start offset are removed from the cache. The cache holds data against the
     * first offset of the in-flight batch.
     */
    private final NavigableMap<Long, InFlightBatch> cachedState;

    /**
     * The lock is used to synchronize access to the in-flight records. The lock is used to ensure that
     * the in-flight records are accessed in a thread-safe manner.
     */
    private final ReadWriteLock lock;

    /**
     * The find next fetch offset is used to indicate if the next fetch offset should be recomputed.
     */
    private final AtomicBoolean findNextFetchOffset;

    /**
     * The lock to ensure that the same share partition does not enter a fetch queue
     * while another one is being fetched within the queue.
     */
    private final AtomicBoolean fetchLock;

    /**
     * The max in-flight messages is used to limit the number of records that can be in-flight at any
     * given time. The max in-flight messages is used to prevent the consumer from fetching too many
     * records from the leader and running out of memory.
     */
    private final int maxInFlightMessages;

    /**
     * The max delivery count is used to limit the number of times a record can be delivered to the
     * consumer. The max delivery count is used to prevent the consumer re-delivering the same record
     * indefinitely.
     */
    private final int maxDeliveryCount;

    /**
     * The group config manager is used to retrieve the values for dynamic group configurations
     */
    private final GroupConfigManager groupConfigManager;

    /**
     * This is the default value which is used unless the group has a configuration which overrides it.
     * The record lock duration is used to limit the duration for which a consumer can acquire a record.
     * Once this time period is elapsed, the record will be made available or archived depending on the delivery count.
     */
    private final int defaultRecordLockDurationMs;

    /**
     * Timer is used to implement acquisition lock on records that guarantees the movement of records from
     * acquired to available/archived state upon timeout
     */
    private final Timer timer;

    /**
     * Time is used to get the currentTime.
     */
    private final Time time;

    /**
     * The persister is used to persist the state of the share partition to disk.
     */
    private final Persister persister;

    /**
     * The share partition start offset specifies the partition start offset from which the records
     * are cached in the cachedState of the sharePartition.
     */
    private long startOffset;

    /**
     * The share partition end offset specifies the partition end offset from which the records
     * are already fetched.
     */
    private long endOffset;

    /**
     * The state epoch is used to track the version of the state of the share partition.
     */
    private int stateEpoch;

    /**
     * The partition state is used to track the state of the share partition.
     */
    private SharePartitionState partitionState;

    /**
     * The replica manager is used to check to see if any delayed share fetch request can be completed because of data
     * availability due to acquisition lock timeout.
     */
    private final ReplicaManager replicaManager;

    SharePartition(
        String groupId,
        TopicIdPartition topicIdPartition,
        int maxInFlightMessages,
        int maxDeliveryCount,
        int defaultRecordLockDurationMs,
        Timer timer,
        Time time,
        Persister persister,
<<<<<<< HEAD
        ReplicaManager replicaManager
=======
        DelayedOperationPurgatory<DelayedShareFetch> delayedShareFetchPurgatory,
        GroupConfigManager groupConfigManager
>>>>>>> 9b62c861
    ) {
        this.groupId = groupId;
        this.topicIdPartition = topicIdPartition;
        this.maxInFlightMessages = maxInFlightMessages;
        this.maxDeliveryCount = maxDeliveryCount;
        this.cachedState = new ConcurrentSkipListMap<>();
        this.lock = new ReentrantReadWriteLock();
        this.findNextFetchOffset = new AtomicBoolean(false);
        this.fetchLock = new AtomicBoolean(false);
        this.defaultRecordLockDurationMs = defaultRecordLockDurationMs;
        this.timer = timer;
        this.time = time;
        this.persister = persister;
        this.partitionState = SharePartitionState.EMPTY;
<<<<<<< HEAD
        this.replicaManager = replicaManager;
=======
        this.delayedShareFetchPurgatory = delayedShareFetchPurgatory;
        this.groupConfigManager = groupConfigManager;
>>>>>>> 9b62c861
    }

    /**
     * May initialize the share partition by reading the state from the persister. The share partition
     * is initialized only if the state is in the EMPTY state. If the share partition is in ACTIVE state,
     * the method completes the future successfully. For other states, the method completes the future
     * with exception, which might be re-triable.
     *
     * @return The method returns a future which is completed when the share partition is initialized
     *         or completes with an exception if the share partition is in non-initializable state.
     */
    public CompletableFuture<Void> maybeInitialize() {
        log.debug("Maybe initialize share partition: {}-{}", groupId, topicIdPartition);
        CompletableFuture<Void> future = new CompletableFuture<>();
        // Check if the share partition is already initialized.
        maybeCompleteInitialization(future);
        if (future.isDone()) {
            return future;
        }

        // All the pending requests should wait to get completed before the share partition is initialized.
        // Attain lock to avoid any concurrent requests to be processed.
        lock.writeLock().lock();
        try {
            // Re-check the state to verify if previous requests has already initialized the share partition.
            maybeCompleteInitialization(future);
            if (future.isDone()) {
                return future;
            }

            // Update state to initializing to avoid any concurrent requests to be processed.
            partitionState = SharePartitionState.INITIALIZING;
            // Initialize the share partition by reading the state from the persister.
            persister.readState(new ReadShareGroupStateParameters.Builder()
                .setGroupTopicPartitionData(new GroupTopicPartitionData.Builder<PartitionIdLeaderEpochData>()
                    .setGroupId(this.groupId)
                    .setTopicsData(Collections.singletonList(new TopicData<>(topicIdPartition.topicId(),
                        Collections.singletonList(PartitionFactory.newPartitionIdLeaderEpochData(topicIdPartition.partition(), 0)))))
                    .build())
                .build()
            ).whenComplete((result, exception) -> {
                if (exception != null) {
                    log.error("Failed to initialize the share partition: {}-{}", groupId, topicIdPartition, exception);
                    completeInitializationWithException(future, exception);
                    return;
                }

                if (result == null || result.topicsData() == null || result.topicsData().size() != 1) {
                    log.error("Failed to initialize the share partition: {}-{}. Invalid state found: {}.",
                        groupId, topicIdPartition, result);
                    completeInitializationWithException(future, new IllegalStateException(String.format("Failed to initialize the share partition %s-%s", groupId, topicIdPartition)));
                    return;
                }

                TopicData<PartitionAllData> state = result.topicsData().get(0);
                if (state.topicId() != topicIdPartition.topicId() || state.partitions().size() != 1) {
                    log.error("Failed to initialize the share partition: {}-{}. Invalid topic partition response: {}.",
                        groupId, topicIdPartition, result);
                    completeInitializationWithException(future, new IllegalStateException(String.format("Failed to initialize the share partition %s-%s", groupId, topicIdPartition)));
                    return;
                }

                PartitionAllData partitionData = state.partitions().get(0);
                if (partitionData.partition() != topicIdPartition.partition()) {
                    log.error("Failed to initialize the share partition: {}-{}. Invalid partition response: {}.",
                        groupId, topicIdPartition, partitionData);
                    completeInitializationWithException(future, new IllegalStateException(String.format("Failed to initialize the share partition %s-%s", groupId, topicIdPartition)));
                    return;
                }

                if (partitionData.errorCode() != Errors.NONE.code()) {
                    KafkaException ex = fetchPersisterError(partitionData.errorCode(), partitionData.errorMessage());
                    log.error("Failed to initialize the share partition: {}-{}. Exception occurred: {}.",
                        groupId, topicIdPartition, partitionData);
                    completeInitializationWithException(future, ex);
                    return;
                }

                // Set the state epoch and end offset from the persisted state.
                startOffset = partitionData.startOffset() != -1 ? partitionData.startOffset() : 0;
                stateEpoch = partitionData.stateEpoch();

                List<PersisterStateBatch> stateBatches = partitionData.stateBatches();
                for (PersisterStateBatch stateBatch : stateBatches) {
                    if (stateBatch.firstOffset() < startOffset) {
                        log.error("Invalid state batch found for the share partition: {}-{}. The base offset: {}"
                                + " is less than the start offset: {}.", groupId, topicIdPartition,
                            stateBatch.firstOffset(), startOffset);
                        completeInitializationWithException(future, new IllegalStateException(String.format("Failed to initialize the share partition %s-%s", groupId, topicIdPartition)));
                        return;
                    }
                    InFlightBatch inFlightBatch = new InFlightBatch(EMPTY_MEMBER_ID, stateBatch.firstOffset(),
                        stateBatch.lastOffset(), RecordState.forId(stateBatch.deliveryState()), stateBatch.deliveryCount(), null);
                    cachedState.put(stateBatch.firstOffset(), inFlightBatch);
                }
                // Update the endOffset of the partition.
                if (!cachedState.isEmpty()) {
                    // If the cachedState is not empty, findNextFetchOffset flag is set to true so that any AVAILABLE records
                    // in the cached state are not missed
                    findNextFetchOffset.set(true);
                    endOffset = cachedState.lastEntry().getValue().lastOffset();
                    // In case the persister read state RPC result contains no AVAILABLE records, we can update cached state
                    // and start/end offsets.
                    maybeUpdateCachedStateAndOffsets();
                } else {
                    endOffset = partitionData.startOffset();
                }
                // Set the partition state to Active and complete the future.
                partitionState = SharePartitionState.ACTIVE;
                future.complete(null);
            });
        } catch (Exception e) {
            log.error("Failed to initialize the share partition: {}-{}", groupId, topicIdPartition, e);
            completeInitializationWithException(future, e);
        } finally {
            lock.writeLock().unlock();
        }

        return future;
    }

    /**
     * The next fetch offset is used to determine the next offset that should be fetched from the leader.
     * The offset should be the next offset after the last fetched batch but there could be batches/
     * offsets that are either released by acknowledge API or lock timed out hence the next fetch
     * offset might be different from the last batch next offset. Hence, method checks if the next
     * fetch offset should be recomputed else returns the last computed next fetch offset.
     *
     * @return The next fetch offset that should be fetched from the leader.
     */
    public long nextFetchOffset() {
        /*
        The logic for determining the next offset to fetch data from a Share Partition hinges on a
        flag called findNextFetchOffset. If this flag is set to true, then the next fetch offset
        should be re-computed, otherwise the next fetch offset is Share Partition End Offset + 1.
        The flag is set to true in the following cases:
        1. When some previously acquired records are acknowledged with type RELEASE.
        2. When the record lock duration expires for some acquired records.
        3. When some records are released on share session close.
        The re-computation of next fetch offset is done by iterating over the cachedState and finding
        the first available record. If no available record is found, then the next fetch offset is
        set to Share Partition End Offset + 1 and findNextFetchOffset flag is set to false.
        */
        lock.writeLock().lock();
        try {
            // When none of the records in the cachedState are in the AVAILABLE state, findNextFetchOffset will be false
            if (!findNextFetchOffset.get()) {
                if (cachedState.isEmpty() || startOffset > cachedState.lastEntry().getValue().lastOffset()) {
                    // 1. When cachedState is empty, endOffset is set to the next offset of the last
                    // offset removed from batch, which is the next offset to be fetched.
                    // 2. When startOffset has moved beyond the in-flight records, startOffset and
                    // endOffset point to the LSO, which is the next offset to be fetched.
                    return endOffset;
                } else {
                    return endOffset + 1;
                }
            }

            // If this piece of code is reached, it means that findNextFetchOffset is true
            if (cachedState.isEmpty() || startOffset > cachedState.lastEntry().getValue().lastOffset()) {
                // If cachedState is empty, there is no need of re-computing next fetch offset in future fetch requests.
                // Same case when startOffset has moved beyond the in-flight records, startOffset and endOffset point to the LSO
                // and the cached state is fresh.
                findNextFetchOffset.set(false);
                return endOffset;
            }

            long nextFetchOffset = -1;

            for (Map.Entry<Long, InFlightBatch> entry : cachedState.entrySet()) {
                // Check if the state is maintained per offset or batch. If the offsetState
                // is not maintained then the batch state is used to determine the offsets state.
                if (entry.getValue().offsetState() == null) {
                    if (entry.getValue().batchState() == RecordState.AVAILABLE) {
                        nextFetchOffset = entry.getValue().firstOffset();
                        break;
                    }
                } else {
                    // The offset state is maintained hence find the next available offset.
                    for (Map.Entry<Long, InFlightState> offsetState : entry.getValue().offsetState().entrySet()) {
                        if (offsetState.getValue().state == RecordState.AVAILABLE) {
                            nextFetchOffset = offsetState.getKey();
                            break;
                        }
                    }
                    // Break from the outer loop if updated.
                    if (nextFetchOffset != -1) {
                        break;
                    }
                }
            }

            // If nextFetchOffset is -1, then no AVAILABLE records are found in the cachedState, so there is no need of
            // re-computing next fetch offset in future fetch requests
            if (nextFetchOffset == -1) {
                findNextFetchOffset.set(false);
                nextFetchOffset = endOffset + 1;
            }
            return nextFetchOffset;
        } finally {
            lock.writeLock().unlock();
        }
    }

    /**
     * Acquire the fetched records for the share partition. The acquired records are added to the
     * in-flight records and the next fetch offset is updated to the next offset that should be
     * fetched from the leader.
     *
     * @param memberId           The member id of the client that is fetching the record.
     * @param fetchPartitionData The fetched records for the share partition.
     * @return A future which is completed when the records are acquired.
     */
    public CompletableFuture<List<AcquiredRecords>> acquire(
        String memberId,
        FetchPartitionData fetchPartitionData
    ) {
        log.trace("Received acquire request for share partition: {}-{} memberId: {}", groupId, topicIdPartition, memberId);
        RecordBatch lastBatch = fetchPartitionData.records.lastBatch().orElse(null);
        if (lastBatch == null) {
            // Nothing to acquire.
            return CompletableFuture.completedFuture(Collections.emptyList());
        }

        // We require the first batch of records to get the base offset. Stop parsing further
        // batches.
        RecordBatch firstBatch = fetchPartitionData.records.batches().iterator().next();
        lock.writeLock().lock();
        try {
            long baseOffset = firstBatch.baseOffset();
            // Find the floor batch record for the request batch. The request batch could be
            // for a subset of the in-flight batch i.e. cached batch of offset 10-14 and request batch
            // of 12-13. Hence, floor entry is fetched to find the sub-map.
            Map.Entry<Long, InFlightBatch> floorOffset = cachedState.floorEntry(baseOffset);
            // We might find a batch with floor entry but not necessarily that batch has an overlap,
            // if the request batch base offset is ahead of last offset from floor entry i.e. cached
            // batch of 10-14 and request batch of 15-18, though floor entry is found but no overlap.
            if (floorOffset != null && floorOffset.getValue().lastOffset() >= baseOffset) {
                baseOffset = floorOffset.getKey();
            }
            // Validate if the fetch records are already part of existing batches and if available.
            NavigableMap<Long, InFlightBatch> subMap = cachedState.subMap(baseOffset, true, lastBatch.lastOffset(), true);
            // No overlap with request offsets in the cache for in-flight records. Acquire the complete
            // batch.
            if (subMap.isEmpty()) {
                log.trace("No cached data exists for the share partition for requested fetch batch: {}-{}",
                    groupId, topicIdPartition);
                return CompletableFuture.completedFuture(Collections.singletonList(
                    acquireNewBatchRecords(memberId, firstBatch.baseOffset(), lastBatch.lastOffset())));
            }

            log.trace("Overlap exists with in-flight records. Acquire the records if available for"
                + " the share partition: {}-{}", groupId, topicIdPartition);
            List<AcquiredRecords> result = new ArrayList<>();
            // The fetched records are already part of the in-flight records. The records might
            // be available for re-delivery hence try acquiring same. The request batches could
            // be an exact match, subset or span over multiple already fetched batches.
            for (Map.Entry<Long, InFlightBatch> entry : subMap.entrySet()) {
                InFlightBatch inFlightBatch = entry.getValue();
                // Compute if the batch is a full match.
                boolean fullMatch = checkForFullMatch(inFlightBatch, firstBatch.baseOffset(), lastBatch.lastOffset());

                if (!fullMatch || inFlightBatch.offsetState() != null) {
                    log.trace("Subset or offset tracked batch record found for share partition,"
                            + " batch: {} request offsets - first: {}, last: {} for the share"
                            + " partition: {}-{}", inFlightBatch, firstBatch.baseOffset(),
                        lastBatch.lastOffset(), groupId, topicIdPartition);
                    if (inFlightBatch.offsetState() == null) {
                        // Though the request is a subset of in-flight batch but the offset
                        // tracking has not been initialized yet which means that we could only
                        // acquire subset of offsets from the in-flight batch but only if the
                        // complete batch is available yet. Hence, do a pre-check to avoid exploding
                        // the in-flight offset tracking unnecessarily.
                        if (inFlightBatch.batchState() != RecordState.AVAILABLE) {
                            log.trace("The batch is not available to acquire in share partition: {}-{}, skipping: {}"
                                    + " skipping offset tracking for batch as well.", groupId,
                                topicIdPartition, inFlightBatch);
                            continue;
                        }
                        // The request batch is a subset or per offset state is managed hence update
                        // the offsets state in the in-flight batch.
                        inFlightBatch.maybeInitializeOffsetStateUpdate();
                    }
                    acquireSubsetBatchRecords(memberId, firstBatch.baseOffset(), lastBatch.lastOffset(), inFlightBatch, result);
                    continue;
                }

                // The in-flight batch is a full match hence change the state of the complete batch.
                if (inFlightBatch.batchState() != RecordState.AVAILABLE) {
                    log.trace("The batch is not available to acquire in share partition: {}-{}, skipping: {}",
                        groupId, topicIdPartition, inFlightBatch);
                    continue;
                }

                InFlightState updateResult = inFlightBatch.tryUpdateBatchState(RecordState.ACQUIRED, true, maxDeliveryCount, memberId);
                if (updateResult == null) {
                    log.info("Unable to acquire records for the batch: {} in share partition: {}-{}",
                        inFlightBatch, groupId, topicIdPartition);
                    continue;
                }
                // Schedule acquisition lock timeout for the batch.
                AcquisitionLockTimerTask acquisitionLockTimeoutTask = scheduleAcquisitionLockTimeout(memberId, inFlightBatch.firstOffset(), inFlightBatch.lastOffset());
                // Set the acquisition lock timeout task for the batch.
                inFlightBatch.updateAcquisitionLockTimeout(acquisitionLockTimeoutTask);

                result.add(new AcquiredRecords()
                    .setFirstOffset(inFlightBatch.firstOffset())
                    .setLastOffset(inFlightBatch.lastOffset())
                    .setDeliveryCount((short) inFlightBatch.batchDeliveryCount()));
            }

            // Some of the request offsets are not found in the fetched batches. Acquire the
            // missing records as well.
            if (subMap.lastEntry().getValue().lastOffset() < lastBatch.lastOffset()) {
                log.trace("There exists another batch which needs to be acquired as well");
                result.add(acquireNewBatchRecords(memberId, subMap.lastEntry().getValue().lastOffset() + 1,
                    lastBatch.lastOffset()));
            }
            return CompletableFuture.completedFuture(result);
        } finally {
            lock.writeLock().unlock();
        }
    }

    /**
     * Acknowledge the fetched records for the share partition. The accepted batches are removed
     * from the in-flight records once persisted. The next fetch offset is updated to the next offset
     * that should be fetched from the leader, if required.
     *
     * @param memberId               The member id of the client that is fetching the record.
     * @param acknowledgementBatches The acknowledgement batch list for the share partition.
     * @return A future which is completed when the records are acknowledged.
     */
    public CompletableFuture<Void> acknowledge(
        String memberId,
        List<ShareAcknowledgementBatch> acknowledgementBatches
    ) {
        log.trace("Acknowledgement batch request for share partition: {}-{}", groupId, topicIdPartition);

        CompletableFuture<Void> future = new CompletableFuture<>();
        Throwable throwable = null;
        List<InFlightState> updatedStates = new ArrayList<>();
        List<PersisterStateBatch> stateBatches = new ArrayList<>();
        lock.writeLock().lock();
        try {
            // Avoided using enhanced for loop as need to check if the last batch have offsets
            // in the range.
            for (ShareAcknowledgementBatch batch : acknowledgementBatches) {
                // Client can either send a single entry in acknowledgeTypes which represents the state
                // of the complete batch or can send individual offsets state.
                Map<Long, RecordState> recordStateMap;
                try {
                    recordStateMap = fetchRecordStateMapForAcknowledgementBatch(batch);
                } catch (IllegalArgumentException e) {
                    log.debug("Invalid acknowledge type: {} for share partition: {}-{}",
                        batch.acknowledgeTypes(), groupId, topicIdPartition);
                    throwable = new InvalidRequestException("Invalid acknowledge type: " + batch.acknowledgeTypes());
                    break;
                }

                if (batch.lastOffset() < startOffset) {
                    log.trace("All offsets in the acknowledgement batch {} are already archived: {}-{}",
                        batch, groupId, topicIdPartition);
                    continue;
                }

                // Fetch the sub-map from the cached map for the batch to acknowledge. The sub-map can
                // be a full match, subset or spans over multiple fetched batches.
                NavigableMap<Long, InFlightBatch> subMap;
                try {
                    subMap = fetchSubMapForAcknowledgementBatch(batch);
                } catch (InvalidRecordStateException | InvalidRequestException e) {
                    throwable = e;
                    break;
                }

                // Acknowledge the records for the batch.
                Optional<Throwable> ackThrowable = acknowledgeBatchRecords(
                    memberId,
                    batch,
                    recordStateMap,
                    subMap,
                    updatedStates,
                    stateBatches
                );

                if (ackThrowable.isPresent()) {
                    throwable = ackThrowable.get();
                    break;
                }
            }

            // If the acknowledgement is successful then persist state, complete the state transition
            // and update the cached state for start offset. Else rollback the state transition.
            rollbackOrProcessStateUpdates(future, throwable, updatedStates, stateBatches);
        } finally {
            lock.writeLock().unlock();
        }

        return future;
    }

    /**
     * Release the acquired records for the share partition. The next fetch offset is updated to the next offset
     * that should be fetched from the leader.
     *
     * @param memberId The member id of the client whose records shall be released.
     * @return A future which is completed when the records are released.
     */
    public CompletableFuture<Void> releaseAcquiredRecords(String memberId) {
        log.trace("Release acquired records request for share partition: {}-{} memberId: {}", groupId, topicIdPartition, memberId);

        CompletableFuture<Void> future = new CompletableFuture<>();
        Throwable throwable = null;
        List<InFlightState> updatedStates = new ArrayList<>();
        List<PersisterStateBatch> stateBatches = new ArrayList<>();

        lock.writeLock().lock();
        try {
            RecordState recordState = RecordState.AVAILABLE;
            // Iterate over multiple fetched batches. The state can vary per offset entry
            for (Map.Entry<Long, InFlightBatch> entry : cachedState.entrySet()) {
                InFlightBatch inFlightBatch = entry.getValue();

                if (inFlightBatch.offsetState() == null
                        && inFlightBatch.batchState() == RecordState.ACQUIRED
                        && inFlightBatch.batchMemberId().equals(memberId)
                        && checkForStartOffsetWithinBatch(inFlightBatch.firstOffset(), inFlightBatch.lastOffset())) {
                    // For the case when batch.firstOffset < start offset <= batch.lastOffset, we will be having some
                    // acquired records that need to move to archived state despite their delivery count.
                    inFlightBatch.maybeInitializeOffsetStateUpdate();
                }

                if (inFlightBatch.offsetState() != null) {
                    Optional<Throwable> releaseAcquiredRecordsThrowable = releaseAcquiredRecordsForPerOffsetBatch(memberId, inFlightBatch, recordState, updatedStates, stateBatches);
                    if (releaseAcquiredRecordsThrowable.isPresent()) {
                        throwable = releaseAcquiredRecordsThrowable.get();
                        break;
                    }
                    continue;
                }
                Optional<Throwable> releaseAcquiredRecordsThrowable = releaseAcquiredRecordsForCompleteBatch(memberId, inFlightBatch, recordState, updatedStates, stateBatches);
                if (releaseAcquiredRecordsThrowable.isPresent()) {
                    throwable = releaseAcquiredRecordsThrowable.get();
                    break;
                }
            }

            // If the release acquired records is successful then persist state, complete the state transition
            // and update the cached state for start offset. Else rollback the state transition.
            rollbackOrProcessStateUpdates(future, throwable, updatedStates, stateBatches);
        } finally {
            lock.writeLock().unlock();
        }
        return future;
    }

    private Optional<Throwable> releaseAcquiredRecordsForPerOffsetBatch(String memberId,
                                                                        InFlightBatch inFlightBatch,
                                                                        RecordState recordState,
                                                                        List<InFlightState> updatedStates,
                                                                        List<PersisterStateBatch> stateBatches) {

        log.trace("Offset tracked batch record found, batch: {} for the share partition: {}-{}", inFlightBatch,
                groupId, topicIdPartition);
        for (Map.Entry<Long, InFlightState> offsetState : inFlightBatch.offsetState.entrySet()) {

            // Check if member id is the owner of the offset.
            if (!offsetState.getValue().memberId().equals(memberId) && !offsetState.getValue().memberId().equals(EMPTY_MEMBER_ID)) {
                log.debug("Member {} is not the owner of offset: {} in batch: {} for the share"
                        + " partition: {}-{}. Skipping offset.", memberId, offsetState.getKey(), inFlightBatch, groupId, topicIdPartition);
                return Optional.empty();
            }
            if (offsetState.getValue().state == RecordState.ACQUIRED) {
                InFlightState updateResult = offsetState.getValue().startStateTransition(
                        offsetState.getKey() < startOffset ? RecordState.ARCHIVED : recordState,
                        false,
                        this.maxDeliveryCount,
                        EMPTY_MEMBER_ID
                );
                if (updateResult == null) {
                    log.debug("Unable to release records from acquired state for the offset: {} in batch: {}"
                                    + " for the share partition: {}-{}", offsetState.getKey(),
                            inFlightBatch, groupId, topicIdPartition);
                    return Optional.of(new InvalidRecordStateException("Unable to release acquired records for the offset"));
                }

                // Successfully updated the state of the offset.
                updatedStates.add(updateResult);
                stateBatches.add(new PersisterStateBatch(offsetState.getKey(), offsetState.getKey(),
                        updateResult.state.id, (short) updateResult.deliveryCount));

                // If the maxDeliveryCount limit has been exceeded, the record will be transitioned to ARCHIVED state.
                // This should not change the next fetch offset because the record is not available for acquisition
                if (updateResult.state != RecordState.ARCHIVED) {
                    findNextFetchOffset.set(true);
                }
            }
        }
        return Optional.empty();
    }

    private Optional<Throwable> releaseAcquiredRecordsForCompleteBatch(String memberId,
                                                                       InFlightBatch inFlightBatch,
                                                                       RecordState recordState,
                                                                       List<InFlightState> updatedStates,
                                                                       List<PersisterStateBatch> stateBatches) {

        // Check if member id is the owner of the batch.
        if (!inFlightBatch.batchMemberId().equals(memberId) && !inFlightBatch.batchMemberId().equals(EMPTY_MEMBER_ID)) {
            log.debug("Member {} is not the owner of batch record {} for share partition: {}-{}. Skipping batch.",
                    memberId, inFlightBatch, groupId, topicIdPartition);
            return Optional.empty();
        }

        // Change the state of complete batch since the same state exists for the entire inFlight batch.
        log.trace("Releasing acquired records for complete batch {} for the share partition: {}-{}",
                inFlightBatch, groupId, topicIdPartition);

        if (inFlightBatch.batchState() == RecordState.ACQUIRED) {
            InFlightState updateResult = inFlightBatch.startBatchStateTransition(
                    inFlightBatch.lastOffset() < startOffset ? RecordState.ARCHIVED : recordState,
                    false,
                    this.maxDeliveryCount,
                    EMPTY_MEMBER_ID
            );
            if (updateResult == null) {
                log.debug("Unable to release records from acquired state for the batch: {}"
                        + " for the share partition: {}-{}", inFlightBatch, groupId, topicIdPartition);
                return Optional.of(new InvalidRecordStateException("Unable to release acquired records for the batch"));
            }

            // Successfully updated the state of the batch.
            updatedStates.add(updateResult);
            stateBatches.add(new PersisterStateBatch(inFlightBatch.firstOffset(), inFlightBatch.lastOffset(),
                    updateResult.state.id, (short) updateResult.deliveryCount));

            // If the maxDeliveryCount limit has been exceeded, the record will be transitioned to ARCHIVED state.
            // This should not change the next fetch offset because the record is not available for acquisition
            if (updateResult.state != RecordState.ARCHIVED) {
                findNextFetchOffset.set(true);
            }
        }
        return Optional.empty();
    }

    /**
     * Updates the cached state, start and end offsets of the share partition as per the new log
     * start offset. The method is called when the log start offset is moved for the share partition.
     *
     * @param logStartOffset The new log start offset.
     */
    void updateCacheAndOffsets(long logStartOffset) {
        lock.writeLock().lock();
        try {
            if (logStartOffset <= startOffset) {
                log.error("The log start offset: {} is not greater than the start offset: {} for the share partition: {}-{}",
                        logStartOffset, startOffset, groupId, topicIdPartition);
                return;
            }
            log.debug("Updating start offset for share partition: {}-{} from: {} to: {} since LSO has moved to: {}",
                    groupId, topicIdPartition, startOffset, logStartOffset, logStartOffset);
            if (cachedState.isEmpty()) {
                // If the cached state is empty, then the start and end offset will be the new log start offset.
                // This can occur during the initialization of share partition if LSO has moved.
                startOffset = logStartOffset;
                endOffset = logStartOffset;
                return;
            }

            // Archive the available records in the cached state that are before the new log start offset.
            boolean anyRecordArchived = archiveAvailableRecordsOnLsoMovement(logStartOffset);
            // If we have transitioned the state of any batch/offset from AVAILABLE to ARCHIVED,
            // then there is a chance that the next fetch offset can change.
            if (anyRecordArchived) {
                findNextFetchOffset.set(true);
            }

            // The new startOffset will be the log start offset.
            startOffset = logStartOffset;
            if (endOffset < startOffset) {
                // This case means that the cached state is completely fresh now.
                // Example scenario - batch of 0-10 in acquired state in cached state, then LSO moves to 15,
                // then endOffset should be 15 as well.
                endOffset = startOffset;
            }

            // Note -
            // 1. We will be writing the new starOffset lazily during acknowledge/release acquired records API call.
            // 2. We will not be writing the archived state batches to the persister.
        } finally {
            lock.writeLock().unlock();
        }
    }

    private boolean archiveAvailableRecordsOnLsoMovement(long logStartOffset) {
        lock.writeLock().lock();
        try {
            boolean isAnyOffsetArchived = false, isAnyBatchArchived = false;
            for (Map.Entry<Long, InFlightBatch> entry : cachedState.entrySet()) {
                long batchStartOffset = entry.getKey();
                // We do not need to transition state of batches/offsets that are later than the new log start offset.
                if (batchStartOffset >= logStartOffset) {
                    break;
                }
                InFlightBatch inFlightBatch = entry.getValue();
                boolean fullMatch = checkForFullMatch(inFlightBatch, startOffset, logStartOffset - 1);

                // Maintain state per offset if the inflight batch is not a full match or the offset state is managed.
                if (!fullMatch || inFlightBatch.offsetState() != null) {
                    log.debug("Subset or offset tracked batch record found while trying to update offsets and cached" +
                                    " state map due to LSO movement, batch: {}, offsets to update - " +
                                    "first: {}, last: {} for the share partition: {}-{}", inFlightBatch, startOffset,
                            logStartOffset - 1, groupId, topicIdPartition);

                    if (inFlightBatch.offsetState() == null) {
                        if (inFlightBatch.batchState() != RecordState.AVAILABLE) {
                            continue;
                        }
                        inFlightBatch.maybeInitializeOffsetStateUpdate();
                    }
                    isAnyOffsetArchived = isAnyOffsetArchived || archivePerOffsetBatchRecords(inFlightBatch, startOffset, logStartOffset - 1);
                    continue;
                }
                // The in-flight batch is a full match hence change the state of the complete batch.
                isAnyBatchArchived = isAnyBatchArchived || archiveCompleteBatch(inFlightBatch);
            }
            return isAnyOffsetArchived || isAnyBatchArchived;
        } finally {
            lock.writeLock().unlock();
        }
    }

    private boolean archivePerOffsetBatchRecords(InFlightBatch inFlightBatch,
                                                 long startOffsetToArchive,
                                                 long endOffsetToArchive) {
        lock.writeLock().lock();
        try {
            boolean isAnyOffsetArchived = false;
            log.trace("Archiving offset tracked batch: {} for the share partition: {}-{}", inFlightBatch, groupId, topicIdPartition);
            for (Map.Entry<Long, InFlightState> offsetState : inFlightBatch.offsetState().entrySet()) {
                if (offsetState.getKey() < startOffsetToArchive) {
                    continue;
                }
                if (offsetState.getKey() > endOffsetToArchive) {
                    // No further offsets to process.
                    break;
                }
                if (offsetState.getValue().state != RecordState.AVAILABLE) {
                    continue;
                }

                offsetState.getValue().archive(EMPTY_MEMBER_ID);
                isAnyOffsetArchived = true;
            }
            return isAnyOffsetArchived;
        } finally {
            lock.writeLock().unlock();
        }
    }

    private boolean archiveCompleteBatch(InFlightBatch inFlightBatch) {
        lock.writeLock().lock();
        try {
            log.trace("Archiving complete batch: {} for the share partition: {}-{}", inFlightBatch, groupId, topicIdPartition);
            if (inFlightBatch.batchState() == RecordState.AVAILABLE) {
                // Change the state of complete batch since the same state exists for the entire inFlight batch.
                inFlightBatch.archiveBatch(EMPTY_MEMBER_ID);
                return true;
            }
        } finally {
            lock.writeLock().unlock();
        }
        return false;
    }

    /**
     * Checks if the records can be acquired for the share partition. The records can be acquired if
     * the number of records in-flight is less than the max in-flight messages. Or if the fetch is
     * to happen somewhere in between the record states cached in the share partition i.e. re-acquire
     * the records that are already fetched before.
     *
     * @return A boolean which indicates whether more records can be acquired or not.
     */
    boolean canAcquireRecords() {
        if (nextFetchOffset() != endOffset() + 1) {
            return true;
        }

        lock.readLock().lock();
        long numRecords;
        try {
            if (cachedState.isEmpty()) {
                numRecords = 0;
            } else {
                numRecords = this.endOffset - this.startOffset + 1;
            }
        } finally {
            lock.readLock().unlock();
        }
        return numRecords < maxInFlightMessages;
    }

    /**
     * Prior to fetching records from the leader, the fetch lock is acquired to ensure that the same
     * share partition does not enter a fetch queue while another one is being fetched within the queue.
     * The fetch lock is released once the records are fetched from the leader.
     *
     * @return A boolean which indicates whether the fetch lock is acquired.
     */
    boolean maybeAcquireFetchLock() {
        if (partitionState() != SharePartitionState.ACTIVE) {
            return false;
        }
        return fetchLock.compareAndSet(false, true);
    }

    /**
     * Release the fetch lock once the records are fetched from the leader.
     */
    void releaseFetchLock() {
        fetchLock.set(false);
    }

    private void completeInitializationWithException(CompletableFuture<Void> future, Throwable exception) {
        lock.writeLock().lock();
        try {
            partitionState = SharePartitionState.FAILED;
        } finally {
            lock.writeLock().unlock();
        }
        future.completeExceptionally(exception);
    }

    private void maybeCompleteInitialization(CompletableFuture<Void> future) {
        SharePartitionState currentState = partitionState();
        switch (currentState) {
            case ACTIVE:
                future.complete(null);
                return;
            case FAILED:
                future.completeExceptionally(new IllegalStateException(String.format("Share partition failed to load %s-%s", groupId, topicIdPartition)));
                return;
            case INITIALIZING:
                future.completeExceptionally(new LeaderNotAvailableException(String.format("Share partition is already initializing %s-%s", groupId, topicIdPartition)));
                return;
            case EMPTY:
                // Do not complete the future as the share partition is not yet initialized.
                break;
            default:
                throw new IllegalStateException("Unknown share partition state: " + currentState);
        }
    }

    private AcquiredRecords acquireNewBatchRecords(
        String memberId,
        long firstOffset,
        long lastOffset
    ) {
        lock.writeLock().lock();
        try {
            // Schedule acquisition lock timeout for the batch.
            AcquisitionLockTimerTask timerTask = scheduleAcquisitionLockTimeout(memberId, firstOffset, lastOffset);
            // Add the new batch to the in-flight records along with the acquisition lock timeout task for the batch.
            cachedState.put(firstOffset, new InFlightBatch(
                memberId,
                firstOffset,
                lastOffset,
                RecordState.ACQUIRED,
                1,
                timerTask));
            // if the cachedState was empty before acquiring the new batches then startOffset needs to be updated
            if (cachedState.firstKey() == firstOffset)  {
                startOffset = firstOffset;
            }
            endOffset = lastOffset;
            return new AcquiredRecords()
                .setFirstOffset(firstOffset)
                .setLastOffset(lastOffset)
                .setDeliveryCount((short) 1);
        } finally {
            lock.writeLock().unlock();
        }
    }

    private void acquireSubsetBatchRecords(
        String memberId,
        long requestFirstOffset,
        long requestLastOffset,
        InFlightBatch inFlightBatch,
        List<AcquiredRecords> result
    ) {
        lock.writeLock().lock();
        try {
            for (Map.Entry<Long, InFlightState> offsetState : inFlightBatch.offsetState.entrySet()) {
                // For the first batch which might have offsets prior to the request base
                // offset i.e. cached batch of 10-14 offsets and request batch of 12-13.
                if (offsetState.getKey() < requestFirstOffset) {
                    continue;
                }

                if (offsetState.getKey() > requestLastOffset) {
                    // No further offsets to process.
                    break;
                }

                if (offsetState.getValue().state != RecordState.AVAILABLE) {
                    log.trace("The offset is not available skipping, offset: {} batch: {}"
                            + " for the share partition: {}-{}", offsetState.getKey(), inFlightBatch,
                        groupId, topicIdPartition);
                    continue;
                }

                InFlightState updateResult =  offsetState.getValue().tryUpdateState(RecordState.ACQUIRED, true, maxDeliveryCount,
                    memberId);
                if (updateResult == null) {
                    log.trace("Unable to acquire records for the offset: {} in batch: {}"
                            + " for the share partition: {}-{}", offsetState.getKey(), inFlightBatch,
                        groupId, topicIdPartition);
                    continue;
                }
                // Schedule acquisition lock timeout for the offset.
                AcquisitionLockTimerTask acquisitionLockTimeoutTask = scheduleAcquisitionLockTimeout(memberId, offsetState.getKey(), offsetState.getKey());
                // Update acquisition lock timeout task for the offset.
                offsetState.getValue().updateAcquisitionLockTimeoutTask(acquisitionLockTimeoutTask);

                // TODO: Maybe we can club the continuous offsets here.
                result.add(new AcquiredRecords()
                    .setFirstOffset(offsetState.getKey())
                    .setLastOffset(offsetState.getKey())
                    .setDeliveryCount((short) offsetState.getValue().deliveryCount));
            }
        } finally {
            lock.writeLock().unlock();
        }
    }

    /**
     * Check if the in-flight batch is a full match with the request offsets. The full match represents
     * complete overlap of the in-flight batch with the request offsets.
     *
     * @param inFlightBatch The in-flight batch to check for full match.
     * @param firstOffsetToCompare The first offset of the request batch.
     * @param lastOffsetToCompare The last offset of the request batch.
     *
     * @return True if the in-flight batch is a full match with the request offsets, false otherwise.
     */
    private boolean checkForFullMatch(InFlightBatch inFlightBatch, long firstOffsetToCompare, long lastOffsetToCompare) {
        return inFlightBatch.firstOffset() >= firstOffsetToCompare && inFlightBatch.lastOffset() <= lastOffsetToCompare;
    }

    /**
     * Check if the start offset has moved and within the request first and last offset.
     *
     * @param batchFirstOffset The first offset of the batch.
     * @param batchLastOffset The last offset of the batch.
     *
     * @return True if the start offset has moved and within the request first and last offset, false otherwise.
     */
    private boolean checkForStartOffsetWithinBatch(long batchFirstOffset, long batchLastOffset) {
        long localStartOffset = startOffset();
        return batchFirstOffset < localStartOffset && batchLastOffset >= localStartOffset;
    }

    private Map<Long, RecordState> fetchRecordStateMapForAcknowledgementBatch(
        ShareAcknowledgementBatch batch) {
        // Client can either send a single entry in acknowledgeTypes which represents the state
        // of the complete batch or can send individual offsets state. Construct a map with record state
        // for each offset in the batch, if single acknowledge type is sent, the map will have only one entry.
        Map<Long, RecordState> recordStateMap = new HashMap<>();
        for (int index = 0; index < batch.acknowledgeTypes().size(); index++) {
            recordStateMap.put(batch.firstOffset() + index,
                fetchRecordState(batch.acknowledgeTypes().get(index)));
        }
        return recordStateMap;
    }

    private static RecordState fetchRecordState(byte acknowledgeType) {
        switch (acknowledgeType) {
            case 1 /* ACCEPT */:
                return RecordState.ACKNOWLEDGED;
            case 2 /* RELEASE */:
                return RecordState.AVAILABLE;
            case 3 /* REJECT */:
            case 0 /* GAP */:
                return RecordState.ARCHIVED;
            default:
                throw new IllegalArgumentException("Invalid acknowledge type: " + acknowledgeType);
        }
    }

    private NavigableMap<Long, InFlightBatch> fetchSubMapForAcknowledgementBatch(
        ShareAcknowledgementBatch batch
    ) {
        lock.writeLock().lock();
        try {
            // Find the floor batch record for the request batch. The request batch could be
            // for a subset of the batch i.e. cached batch of offset 10-14 and request batch
            // of 12-13. Hence, floor entry is fetched to find the sub-map.
            Map.Entry<Long, InFlightBatch> floorOffset = cachedState.floorEntry(batch.firstOffset());
            if (floorOffset == null) {
                boolean hasStartOffsetMoved = checkForStartOffsetWithinBatch(batch.firstOffset(), batch.lastOffset());
                if (hasStartOffsetMoved) {
                    // If the start offset has been moved and within the request batch then fetch
                    // the floor entry from start offset and acknowledge cached offsets. Consider
                    // the case where the start offset has moved from 0 to 10, with the cached batch
                    // of 0 - 5, 5 - 10, 10 - 12, 12 - 15. The request batch for acknowledge is 5 - 15,
                    // then post acquisition lock timeout the cache will have data from only from 10 to 15.
                    // Hence, we need to fetch the floor entry from start offset.
                    floorOffset = cachedState.floorEntry(startOffset);
                } else {
                    log.debug("Batch record {} not found for share partition: {}-{}", batch, groupId,
                        topicIdPartition);
                    throw new InvalidRecordStateException(
                        "Batch record not found. The request batch offsets are not found in the cache.");
                }
            }

            NavigableMap<Long, InFlightBatch> subMap = cachedState.subMap(floorOffset.getKey(), true, batch.lastOffset(), true);
            // Validate if the request batch has the first offset greater than the last offset of the last
            // fetched cached batch, then there will be no offsets in the request that can be acknowledged.
            if (subMap.lastEntry().getValue().lastOffset < batch.firstOffset()) {
                log.debug("Request batch: {} has offsets which are not found for share partition: {}-{}", batch, groupId, topicIdPartition);
                throw new InvalidRequestException("Batch record not found. The first offset in request is past acquired records.");
            }

            // Validate if the request batch has the last offset greater than the last offset of
            // the last fetched cached batch, then there will be offsets in the request than cannot
            // be found in the fetched batches.
            if (batch.lastOffset() > subMap.lastEntry().getValue().lastOffset) {
                log.debug("Request batch: {} has offsets which are not found for share partition: {}-{}", batch, groupId, topicIdPartition);
                throw new InvalidRequestException("Batch record not found. The last offset in request is past acquired records.");
            }

            return subMap;
        } finally {
            lock.writeLock().unlock();
        }
    }

    private Optional<Throwable> acknowledgeBatchRecords(
        String memberId,
        ShareAcknowledgementBatch batch,
        Map<Long, RecordState> recordStateMap,
        NavigableMap<Long, InFlightBatch> subMap,
        final List<InFlightState> updatedStates,
        List<PersisterStateBatch> stateBatches
    ) {
        Optional<Throwable> throwable;
        lock.writeLock().lock();
        try {
            // The acknowledgement batch either is exact fetch equivalent batch (mostly), subset
            // or spans over multiple fetched batches. The state can vary per offset itself from
            // the fetched batch in case of subset or client sent individual offsets state.
            for (Map.Entry<Long, InFlightBatch> entry : subMap.entrySet()) {
                InFlightBatch inFlightBatch = entry.getValue();

                // If startOffset has moved ahead of the in-flight batch, skip the batch.
                if (inFlightBatch.lastOffset() < startOffset) {
                    log.trace("All offsets in the inflight batch {} are already archived: {}-{}",
                        inFlightBatch, groupId, topicIdPartition);
                    continue;
                }

                // Validate if the requested member id is the owner of the batch.
                if (inFlightBatch.offsetState() == null) {
                    throwable = validateAcknowledgementBatchMemberId(memberId, inFlightBatch);
                    if (throwable.isPresent()) {
                        return throwable;
                    }
                }

                // Determine if the in-flight batch is a full match from the request batch.
                boolean fullMatch = checkForFullMatch(inFlightBatch, batch.firstOffset(), batch.lastOffset());
                boolean isPerOffsetClientAck = batch.acknowledgeTypes().size() > 1;
                boolean hasStartOffsetMoved = checkForStartOffsetWithinBatch(inFlightBatch.firstOffset(), inFlightBatch.lastOffset());

                // Maintain state per offset if the inflight batch is not a full match or the
                // offset state is managed or client sent individual offsets state or
                // the start offset is within this in-flight batch.
                if (!fullMatch || inFlightBatch.offsetState() != null || isPerOffsetClientAck || hasStartOffsetMoved) {
                    log.debug("Subset or offset tracked batch record found for acknowledgement,"
                            + " batch: {}, request offsets - first: {}, last: {}, client per offset"
                            + "state {} for the share partition: {}-{}", inFlightBatch, batch.firstOffset(),
                        batch.lastOffset(), isPerOffsetClientAck, groupId, topicIdPartition);
                    if (inFlightBatch.offsetState() == null) {
                        // Though the request is a subset of in-flight batch but the offset
                        // tracking has not been initialized yet which means that we could only
                        // acknowledge subset of offsets from the in-flight batch but only if the
                        // complete batch is acquired yet. Hence, do a pre-check to avoid exploding
                        // the in-flight offset tracking unnecessarily.
                        if (inFlightBatch.batchState() != RecordState.ACQUIRED) {
                            log.debug("The batch is not in the acquired state: {} for share partition: {}-{}",
                                inFlightBatch, groupId, topicIdPartition);
                            return Optional.of(new InvalidRecordStateException("The batch cannot be acknowledged. The subset batch is not in the acquired state."));
                        }
                        // The request batch is a subset and requires per offset state hence initialize
                        // the offsets state in the in-flight batch.
                        inFlightBatch.maybeInitializeOffsetStateUpdate();
                    }

                    throwable = acknowledgePerOffsetBatchRecords(memberId, batch, inFlightBatch,
                        recordStateMap, updatedStates, stateBatches);
                } else {
                    // The in-flight batch is a full match hence change the state of the complete batch.
                    throwable = acknowledgeCompleteBatch(batch, inFlightBatch,
                        recordStateMap.get(batch.firstOffset()), updatedStates, stateBatches);
                }

                if (throwable.isPresent()) {
                    return throwable;
                }
            }
        } finally {
            lock.writeLock().unlock();
        }
        return Optional.empty();
    }

    private Optional<Throwable> validateAcknowledgementBatchMemberId(
        String memberId,
        InFlightBatch inFlightBatch
    ) {
        // EMPTY_MEMBER_ID is used to indicate that the batch is not in acquired state.
        if (inFlightBatch.batchMemberId().equals(EMPTY_MEMBER_ID)) {
            log.debug("The batch is not in the acquired state: {} for share partition: {}-{}. Empty member id for batch.",
                inFlightBatch, groupId, topicIdPartition);
            return Optional.of(new InvalidRecordStateException("The batch cannot be acknowledged. The batch is not in the acquired state."));
        }

        if (!inFlightBatch.batchMemberId().equals(memberId)) {
            log.debug("Member {} is not the owner of batch record {} for share partition: {}-{}",
                memberId, inFlightBatch, groupId, topicIdPartition);
            return Optional.of(new InvalidRecordStateException("Member is not the owner of batch record"));
        }
        return Optional.empty();
    }

    private Optional<Throwable> acknowledgePerOffsetBatchRecords(
        String memberId,
        ShareAcknowledgementBatch batch,
        InFlightBatch inFlightBatch,
        Map<Long, RecordState> recordStateMap,
        List<InFlightState> updatedStates,
        List<PersisterStateBatch> stateBatches
    ) {
        lock.writeLock().lock();
        try {
            // Fetch the first record state from the map to be used as default record state in case the
            // offset record state is not provided by client.
            RecordState recordStateDefault = recordStateMap.get(batch.firstOffset());
            for (Map.Entry<Long, InFlightState> offsetState : inFlightBatch.offsetState.entrySet()) {

                // 1. For the first batch which might have offsets prior to the request base
                // offset i.e. cached batch of 10-14 offsets and request batch of 12-13.
                // 2. Skip the offsets which are below the start offset of the share partition
                if (offsetState.getKey() < batch.firstOffset() || offsetState.getKey() < startOffset) {
                    continue;
                }

                if (offsetState.getKey() > batch.lastOffset()) {
                    // No further offsets to process.
                    break;
                }

                if (offsetState.getValue().state != RecordState.ACQUIRED) {
                    log.debug("The offset is not acquired, offset: {} batch: {} for the share"
                            + " partition: {}-{}", offsetState.getKey(), inFlightBatch, groupId,
                        topicIdPartition);
                    return Optional.of(new InvalidRecordStateException(
                        "The batch cannot be acknowledged. The offset is not acquired."));
                }

                // Check if member id is the owner of the offset.
                if (!offsetState.getValue().memberId.equals(memberId)) {
                    log.debug("Member {} is not the owner of offset: {} in batch: {} for the share"
                            + " partition: {}-{}", memberId, offsetState.getKey(), inFlightBatch,
                        groupId, topicIdPartition);
                    return Optional.of(
                        new InvalidRecordStateException("Member is not the owner of offset"));
                }

                // Determine the record state for the offset. If the per offset record state is not provided
                // by the client, then use the batch record state.
                RecordState recordState =
                    recordStateMap.size() > 1 ? recordStateMap.get(offsetState.getKey()) :
                        recordStateDefault;
                InFlightState updateResult = offsetState.getValue().startStateTransition(
                    recordState,
                    false,
                    this.maxDeliveryCount,
                    EMPTY_MEMBER_ID
                );
                if (updateResult == null) {
                    log.debug("Unable to acknowledge records for the offset: {} in batch: {}"
                            + " for the share partition: {}-{}", offsetState.getKey(),
                        inFlightBatch, groupId, topicIdPartition);
                    return Optional.of(new InvalidRecordStateException(
                        "Unable to acknowledge records for the batch"));
                }
                // Successfully updated the state of the offset.
                updatedStates.add(updateResult);
                stateBatches.add(new PersisterStateBatch(offsetState.getKey(), offsetState.getKey(),
                    updateResult.state.id, (short) updateResult.deliveryCount));
                // If the maxDeliveryCount limit has been exceeded, the record will be transitioned to ARCHIVED state.
                // This should not change the next fetch offset because the record is not available for acquisition
                if (recordState == RecordState.AVAILABLE
                    && updateResult.state != RecordState.ARCHIVED) {
                    findNextFetchOffset.set(true);
                }
            }
        } finally {
            lock.writeLock().unlock();
        }
        return Optional.empty();
    }

    private Optional<Throwable> acknowledgeCompleteBatch(
        ShareAcknowledgementBatch batch,
        InFlightBatch inFlightBatch,
        RecordState recordState,
        List<InFlightState> updatedStates,
        List<PersisterStateBatch> stateBatches
    ) {
        lock.writeLock().lock();
        try {
            // The in-flight batch is a full match hence change the state of the complete.
            log.trace("Acknowledging complete batch record {} for the share partition: {}-{}",
                batch, groupId, topicIdPartition);
            if (inFlightBatch.batchState() != RecordState.ACQUIRED) {
                log.debug("The batch is not in the acquired state: {} for share partition: {}-{}",
                    inFlightBatch, groupId, topicIdPartition);
                return Optional.of(new InvalidRecordStateException(
                    "The batch cannot be acknowledged. The batch is not in the acquired state."));
            }

            // Change the state of complete batch since the same state exists for the entire inFlight batch.
            // The member id is reset to EMPTY_MEMBER_ID irrespective of the acknowledge type as the batch is
            // either released or moved to a state where member id existence is not important. The member id
            // is only important when the batch is acquired.
            InFlightState updateResult = inFlightBatch.startBatchStateTransition(
                recordState,
                false,
                this.maxDeliveryCount,
                EMPTY_MEMBER_ID
            );
            if (updateResult == null) {
                log.debug("Unable to acknowledge records for the batch: {} with state: {}"
                        + " for the share partition: {}-{}", inFlightBatch, recordState, groupId,
                    topicIdPartition);
                return Optional.of(
                    new InvalidRecordStateException("Unable to acknowledge records for the batch"));
            }

            // Successfully updated the state of the batch.
            updatedStates.add(updateResult);
            stateBatches.add(
                new PersisterStateBatch(inFlightBatch.firstOffset, inFlightBatch.lastOffset,
                    updateResult.state.id, (short) updateResult.deliveryCount));

            // If the maxDeliveryCount limit has been exceeded, the record will be transitioned to ARCHIVED state.
            // This should not change the nextFetchOffset because the record is not available for acquisition
            if (recordState == RecordState.AVAILABLE
                && updateResult.state != RecordState.ARCHIVED) {
                findNextFetchOffset.set(true);
            }
        } finally {
            lock.writeLock().unlock();
        }
        return Optional.empty();
    }

    // Visible for testing
    SharePartitionState partitionState() {
        lock.readLock().lock();
        try {
            return partitionState;
        } finally {
            lock.readLock().unlock();
        }
    }

    // Visible for testing
    void rollbackOrProcessStateUpdates(
        CompletableFuture<Void> future,
        Throwable throwable,
        List<InFlightState> updatedStates,
        List<PersisterStateBatch> stateBatches
    ) {
        lock.writeLock().lock();
        try {
            if (throwable != null) {
                // Log in DEBUG to avoid flooding of logs for a faulty client.
                log.debug("Request failed for updating state, rollback any changed state"
                    + " for the share partition: {}-{}", groupId, topicIdPartition);
                updatedStates.forEach(state -> state.completeStateTransition(false));
                future.completeExceptionally(throwable);
                return;
            }

            if (stateBatches.isEmpty() && updatedStates.isEmpty()) {
                future.complete(null);
                return;
            }

            writeShareGroupState(stateBatches).whenComplete((result, exception) -> {
                if (exception != null) {
                    log.error("Failed to write state to persister for the share partition: {}-{}",
                        groupId, topicIdPartition, exception);
                    updatedStates.forEach(state -> state.completeStateTransition(false));
                    future.completeExceptionally(exception);
                    return;
                }

                log.trace("State change request successful for share partition: {}-{}",
                    groupId, topicIdPartition);
                updatedStates.forEach(state -> {
                    state.completeStateTransition(true);
                    // Cancel the acquisition lock timeout task for the state since it is acknowledged/released successfully.
                    state.cancelAndClearAcquisitionLockTimeoutTask();
                });
                // Update the cached state and start and end offsets after acknowledging/releasing the acquired records.
                maybeUpdateCachedStateAndOffsets();
                future.complete(null);
            });
        } finally {
            lock.writeLock().unlock();
        }
    }

    private void maybeUpdateCachedStateAndOffsets() {
        lock.writeLock().lock();
        try {
            if (!canMoveStartOffset()) {
                return;
            }

            // This will help to find the next position for the startOffset.
            // The new position of startOffset will be lastOffsetAcknowledged + 1
            long lastOffsetAcknowledged = findLastOffsetAcknowledged();
            // If lastOffsetAcknowledged is -1, this means we cannot move out startOffset ahead
            if (lastOffsetAcknowledged == -1) {
                return;
            }

            // This is true if all records in the cachedState have been acknowledged (either Accept or Reject).
            // The resulting action should be to empty the cachedState altogether
            long lastCachedOffset = cachedState.lastEntry().getValue().lastOffset();
            if (lastOffsetAcknowledged == lastCachedOffset) {
                startOffset = lastCachedOffset + 1; // The next offset that will be fetched and acquired in the share partition
                endOffset = lastCachedOffset + 1;
                cachedState.clear();
                // Nothing further to do.
                return;
            }

            /*
             The cachedState contains some records that are yet to be acknowledged, and thus should
             not be removed. Only a subMap will be removed from the cachedState. The logic to remove
             batches from cachedState is as follows:
             a) Only full batches can be removed from the cachedState, For example if there is batch (0-99)
             and 0-49 records are acknowledged (ACCEPT or REJECT), the first 50 records will not be removed
             from the cachedState. Instead, the startOffset will be moved to 50, but the batch will only
             be removed once all the messages (0-99) are acknowledged (ACCEPT or REJECT).
            */

            // Since only a subMap will be removed, we need to find the first and last keys of that subMap
            long firstKeyToRemove = cachedState.firstKey();
            long lastKeyToRemove;
            NavigableMap.Entry<Long, InFlightBatch> entry = cachedState.floorEntry(lastOffsetAcknowledged);
            if (lastOffsetAcknowledged == entry.getValue().lastOffset()) {
                startOffset = cachedState.higherKey(lastOffsetAcknowledged);
                lastKeyToRemove = entry.getKey();
            } else {
                startOffset = lastOffsetAcknowledged + 1;
                if (entry.getKey().equals(cachedState.firstKey())) {
                    // If the first batch in cachedState has some records yet to be acknowledged,
                    // then nothing should be removed from cachedState
                    lastKeyToRemove = -1;
                } else {
                    lastKeyToRemove = cachedState.lowerKey(entry.getKey());
                }
            }

            if (lastKeyToRemove != -1) {
                NavigableMap<Long, InFlightBatch> subMap = cachedState.subMap(firstKeyToRemove, true, lastKeyToRemove, true);
                for (Long key : subMap.keySet()) {
                    cachedState.remove(key);
                }
            }
        } finally {
            lock.writeLock().unlock();
        }
    }

    private boolean canMoveStartOffset() {
        // The Share Partition Start Offset may be moved after acknowledge request is complete.
        // The following conditions need to be met to move the startOffset:
        // 1. When the cachedState is not empty.
        // 2. When the acknowledgement type for the records is either ACCEPT or REJECT.
        // 3. When all the previous records have been acknowledged (ACCEPT or REJECT).
        if (cachedState.isEmpty()) {
            return false;
        }

        NavigableMap.Entry<Long, InFlightBatch> entry = cachedState.floorEntry(startOffset);
        if (entry == null) {
            log.error("The start offset: {} is not found in the cached state for share partition: {}-{}."
                + " Cannot move the start offset.", startOffset, groupId, topicIdPartition);
            return false;
        }
        RecordState startOffsetState = entry.getValue().offsetState == null ?
            entry.getValue().batchState() :
            entry.getValue().offsetState().get(startOffset).state();
        return isRecordStateAcknowledged(startOffsetState);
    }

    /**
     * The record state is considered acknowledged if it is either acknowledged or archived.
     * These are terminal states for the record.
     *
     * @param recordState The record state to check.
     *
     * @return True if the record state is acknowledged or archived, false otherwise.
     */
    private boolean isRecordStateAcknowledged(RecordState recordState) {
        return recordState == RecordState.ACKNOWLEDGED || recordState == RecordState.ARCHIVED;
    }

    private long findLastOffsetAcknowledged() {
        lock.readLock().lock();
        long lastOffsetAcknowledged = -1;
        try {
            for (NavigableMap.Entry<Long, InFlightBatch> entry : cachedState.entrySet()) {
                InFlightBatch inFlightBatch = entry.getValue();
                if (inFlightBatch.offsetState() == null) {
                    if (!isRecordStateAcknowledged(inFlightBatch.batchState())) {
                        return lastOffsetAcknowledged;
                    }
                    lastOffsetAcknowledged = inFlightBatch.lastOffset();
                } else {
                    for (Map.Entry<Long, InFlightState> offsetState : inFlightBatch.offsetState.entrySet()) {
                        if (!isRecordStateAcknowledged(offsetState.getValue().state())) {
                            return lastOffsetAcknowledged;
                        }
                        lastOffsetAcknowledged = offsetState.getKey();
                    }
                }
            }
        } finally {
            lock.readLock().unlock();
        }
        return lastOffsetAcknowledged;
    }

    // Visible for testing
    CompletableFuture<Void> writeShareGroupState(List<PersisterStateBatch> stateBatches) {
        CompletableFuture<Void> future = new CompletableFuture<>();
        persister.writeState(new WriteShareGroupStateParameters.Builder()
            .setGroupTopicPartitionData(new GroupTopicPartitionData.Builder<PartitionStateBatchData>()
                .setGroupId(this.groupId)
                .setTopicsData(Collections.singletonList(new TopicData<>(topicIdPartition.topicId(),
                    Collections.singletonList(PartitionFactory.newPartitionStateBatchData(
                        topicIdPartition.partition(), stateEpoch, startOffset, 0, stateBatches))))
                ).build()).build())
            .whenComplete((result, exception) -> {
                if (exception != null) {
                    log.error("Failed to write the share group state for share partition: {}-{}", groupId, topicIdPartition, exception);
                    future.completeExceptionally(new IllegalStateException(String.format("Failed to write the share group state for share partition %s-%s",
                        groupId, topicIdPartition), exception));
                    return;
                }

                if (result == null || result.topicsData() == null || result.topicsData().size() != 1) {
                    log.error("Failed to write the share group state for share partition: {}-{}. Invalid state found: {}",
                        groupId, topicIdPartition, result);
                    future.completeExceptionally(new IllegalStateException(String.format("Failed to write the share group state for share partition %s-%s",
                        groupId, topicIdPartition)));
                    return;
                }

                TopicData<PartitionErrorData> state = result.topicsData().get(0);
                if (state.topicId() != topicIdPartition.topicId() || state.partitions().size() != 1
                    || state.partitions().get(0).partition() != topicIdPartition.partition()) {
                    log.error("Failed to write the share group state for share partition: {}-{}. Invalid topic partition response: {}",
                        groupId, topicIdPartition, result);
                    future.completeExceptionally(new IllegalStateException(String.format("Failed to write the share group state for share partition %s-%s",
                        groupId, topicIdPartition)));
                    return;
                }

                PartitionErrorData partitionData = state.partitions().get(0);
                if (partitionData.errorCode() != Errors.NONE.code()) {
                    KafkaException ex = fetchPersisterError(partitionData.errorCode(), partitionData.errorMessage());
                    log.error("Failed to write the share group state for share partition: {}-{} due to exception",
                        groupId, topicIdPartition, ex);
                    future.completeExceptionally(ex);
                    return;
                }
                future.complete(null);
            });
        return future;
    }

    private KafkaException fetchPersisterError(short errorCode, String errorMessage) {
        Errors error = Errors.forCode(errorCode);
        switch (error) {
            case NOT_COORDINATOR:
            case COORDINATOR_NOT_AVAILABLE:
            case COORDINATOR_LOAD_IN_PROGRESS:
                return new CoordinatorNotAvailableException(errorMessage);
            case GROUP_ID_NOT_FOUND:
            case UNKNOWN_TOPIC_OR_PARTITION:
                return new InvalidRequestException(errorMessage);
            case FENCED_STATE_EPOCH:
                return new FencedStateEpochException(errorMessage);
            case FENCED_LEADER_EPOCH:
                return new NotLeaderOrFollowerException(errorMessage);
            default:
                return new UnknownServerException(errorMessage);
        }
    }

    // Visible for testing
    AcquisitionLockTimerTask scheduleAcquisitionLockTimeout(String memberId, long firstOffset, long lastOffset) {
        // The recordLockDuration value would depend on whether the dynamic config SHARE_RECORD_LOCK_DURATION_MS in
        // GroupConfig.java is set or not. If dynamic config is set, then that is used, otherwise the value of
        // SHARE_GROUP_RECORD_LOCK_DURATION_MS_CONFIG defined in ShareGroupConfig is used
        int recordLockDurationMs;
        if (groupConfigManager.groupConfig(groupId).isPresent()) {
            recordLockDurationMs = groupConfigManager.groupConfig(groupId).get().shareRecordLockDurationMs();
        } else {
            recordLockDurationMs = defaultRecordLockDurationMs;
        }
        return scheduleAcquisitionLockTimeout(memberId, firstOffset, lastOffset, recordLockDurationMs);
    }

    /**
     * Apply acquisition lock to acquired records.
     *
     * @param memberId The member id of the client that is putting the acquisition lock.
     * @param firstOffset The first offset of the acquired records.
     * @param lastOffset The last offset of the acquired records.
     * @param delayMs The delay in milliseconds after which the acquisition lock will be released.
     */
    private AcquisitionLockTimerTask scheduleAcquisitionLockTimeout(
        String memberId,
        long firstOffset,
        long lastOffset,
        long delayMs
    ) {
        AcquisitionLockTimerTask acquisitionLockTimerTask = acquisitionLockTimerTask(memberId, firstOffset, lastOffset, delayMs);
        timer.add(acquisitionLockTimerTask);
        return acquisitionLockTimerTask;
    }

    private AcquisitionLockTimerTask acquisitionLockTimerTask(
        String memberId,
        long firstOffset,
        long lastOffset,
        long delayMs
    ) {
        return new AcquisitionLockTimerTask(delayMs, memberId, firstOffset, lastOffset);
    }

    private void releaseAcquisitionLockOnTimeout(String memberId, long firstOffset, long lastOffset) {
        lock.writeLock().lock();
        try {
            Map.Entry<Long, InFlightBatch> floorOffset = cachedState.floorEntry(firstOffset);
            if (floorOffset == null) {
                log.error("Base offset {} not found for share partition: {}-{}", firstOffset, groupId, topicIdPartition);
                return;
            }
            List<PersisterStateBatch> stateBatches = new ArrayList<>();
            NavigableMap<Long, InFlightBatch> subMap = cachedState.subMap(floorOffset.getKey(), true, lastOffset, true);
            for (Map.Entry<Long, InFlightBatch> entry : subMap.entrySet()) {
                InFlightBatch inFlightBatch = entry.getValue();

                if (inFlightBatch.offsetState() == null
                        && inFlightBatch.batchState() == RecordState.ACQUIRED
                        && checkForStartOffsetWithinBatch(inFlightBatch.firstOffset(), inFlightBatch.lastOffset())) {

                    // For the case when batch.firstOffset < start offset <= batch.lastOffset, we will be having some
                    // acquired records that need to move to archived state despite their delivery count.
                    inFlightBatch.maybeInitializeOffsetStateUpdate();
                }

                // Case when the state of complete batch is valid
                if (inFlightBatch.offsetState() == null) {
                    releaseAcquisitionLockOnTimeoutForCompleteBatch(inFlightBatch, stateBatches, memberId);
                } else { // Case when batch has a valid offset state map.
                    releaseAcquisitionLockOnTimeoutForPerOffsetBatch(inFlightBatch, stateBatches, memberId, firstOffset, lastOffset);
                }
            }

            if (!stateBatches.isEmpty()) {
                writeShareGroupState(stateBatches).whenComplete((result, exception) -> {
                    if (exception != null) {
                        log.error("Failed to write the share group state on acquisition lock timeout for share partition: {}-{} memberId: {}",
                            groupId, topicIdPartition, memberId, exception);
                    }
                    // Even if write share group state RPC call fails, we will still go ahead with the state transition.
                    // Update the cached state and start and end offsets after releasing the acquisition lock on timeout.
                    maybeUpdateCachedStateAndOffsets();

                    // If we have an acquisition lock timeout for a share-partition, then we should check if
                    // there is a pending share fetch request for the share-partition and complete it.
                    DelayedShareFetchKey delayedShareFetchKey = new DelayedShareFetchGroupKey(groupId, topicIdPartition.topicId(), topicIdPartition.partition());
                    replicaManager.completeDelayedShareFetchRequest(delayedShareFetchKey);
                });
            }
        } finally {
            lock.writeLock().unlock();
        }
    }

    private void releaseAcquisitionLockOnTimeoutForCompleteBatch(InFlightBatch inFlightBatch,
                                                                 List<PersisterStateBatch> stateBatches,
                                                                 String memberId) {
        if (inFlightBatch.batchState() == RecordState.ACQUIRED) {
            InFlightState updateResult = inFlightBatch.tryUpdateBatchState(
                    inFlightBatch.lastOffset() < startOffset ? RecordState.ARCHIVED : RecordState.AVAILABLE,
                    false,
                    maxDeliveryCount,
                    EMPTY_MEMBER_ID);
            if (updateResult == null) {
                log.error("Unable to release acquisition lock on timeout for the batch: {}"
                        + " for the share partition: {}-{} memberId: {}", inFlightBatch, groupId, topicIdPartition, memberId);
                return;
            }
            stateBatches.add(new PersisterStateBatch(inFlightBatch.firstOffset(), inFlightBatch.lastOffset(),
                    updateResult.state.id, (short) updateResult.deliveryCount));

            // Update acquisition lock timeout task for the batch to null since it is completed now.
            updateResult.updateAcquisitionLockTimeoutTask(null);
            if (updateResult.state != RecordState.ARCHIVED) {
                findNextFetchOffset.set(true);
            }
            return;
        }
        log.debug("The batch is not in acquired state while release of acquisition lock on timeout, skipping, batch: {}"
                + " for the share partition: {}-{} memberId: {}", inFlightBatch, groupId, topicIdPartition, memberId);
    }

    private void releaseAcquisitionLockOnTimeoutForPerOffsetBatch(InFlightBatch inFlightBatch,
                                                                  List<PersisterStateBatch> stateBatches,
                                                                  String memberId,
                                                                  long firstOffset,
                                                                  long lastOffset) {
        for (Map.Entry<Long, InFlightState> offsetState : inFlightBatch.offsetState().entrySet()) {

            // For the first batch which might have offsets prior to the request base
            // offset i.e. cached batch of 10-14 offsets and request batch of 12-13.
            if (offsetState.getKey() < firstOffset) {
                continue;
            }
            if (offsetState.getKey() > lastOffset) {
                // No further offsets to process.
                break;
            }
            if (offsetState.getValue().state != RecordState.ACQUIRED) {
                log.debug("The offset is not in acquired state while release of acquisition lock on timeout, skipping, offset: {} batch: {}"
                                + " for the share partition: {}-{} memberId: {}", offsetState.getKey(), inFlightBatch,
                        groupId, topicIdPartition, memberId);
                continue;
            }
            InFlightState updateResult = offsetState.getValue().tryUpdateState(
                    offsetState.getKey() < startOffset ? RecordState.ARCHIVED : RecordState.AVAILABLE,
                    false,
                    maxDeliveryCount,
                    EMPTY_MEMBER_ID);
            if (updateResult == null) {
                log.error("Unable to release acquisition lock on timeout for the offset: {} in batch: {}"
                                + " for the share partition: {}-{} memberId: {}", offsetState.getKey(), inFlightBatch,
                        groupId, topicIdPartition, memberId);
                continue;
            }
            stateBatches.add(new PersisterStateBatch(offsetState.getKey(), offsetState.getKey(),
                    updateResult.state.id, (short) updateResult.deliveryCount));

            // Update acquisition lock timeout task for the offset to null since it is completed now.
            updateResult.updateAcquisitionLockTimeoutTask(null);
            if (updateResult.state != RecordState.ARCHIVED) {
                findNextFetchOffset.set(true);
            }
        }
    }

    // Visible for testing. Should only be used for testing purposes.
    NavigableMap<Long, InFlightBatch> cachedState() {
        return new ConcurrentSkipListMap<>(cachedState);
    }

    // Visible for testing.
    boolean findNextFetchOffset() {
        return findNextFetchOffset.get();
    }

    // Visible for testing. Should only be used for testing purposes.
    void findNextFetchOffset(boolean findNextOffset) {
        findNextFetchOffset.getAndSet(findNextOffset);
    }

    // Visible for testing
    long startOffset() {
        lock.readLock().lock();
        try {
            return this.startOffset;
        } finally {
            lock.readLock().unlock();
        }
    }

    // Visible for testing
    long endOffset() {
        lock.readLock().lock();
        try {
            return this.endOffset;
        } finally {
            lock.readLock().unlock();
        }
    }

    // Visible for testing.
    int stateEpoch() {
        return stateEpoch;
    }

    // Visible for testing.
    Timer timer() {
        return timer;
    }

    // Visible for testing
    final class AcquisitionLockTimerTask extends TimerTask {
        private final long expirationMs;
        private final String memberId;
        private final long firstOffset;
        private final long lastOffset;

        AcquisitionLockTimerTask(long delayMs, String memberId, long firstOffset, long lastOffset) {
            super(delayMs);
            this.expirationMs = time.hiResClockMs() + delayMs;
            this.memberId = memberId;
            this.firstOffset = firstOffset;
            this.lastOffset = lastOffset;
        }

        long expirationMs() {
            return expirationMs;
        }

        /**
         * The task is executed when the acquisition lock timeout is reached. The task releases the acquired records.
         */
        @Override
        public void run() {
            releaseAcquisitionLockOnTimeout(memberId, firstOffset, lastOffset);
        }
    }

    /**
     * The InFlightBatch maintains the in-memory state of the fetched records i.e. in-flight records.
     */
    final class InFlightBatch {
        // The offset of the first record in the batch that is fetched from the log.
        private final long firstOffset;
        // The last offset of the batch that is fetched from the log.
        private final long lastOffset;

        // The batch state of the fetched records. If the offset state map is empty then batchState
        // determines the state of the complete batch else individual offset determines the state of
        // the respective records.
        private InFlightState batchState;

        // The offset state map is used to track the state of the records per offset. However, the
        // offset state map is only required when the state of the offsets within same batch are
        // different. The states can be different when explicit offset acknowledgment is done which
        // is different from the batch state.
        private NavigableMap<Long, InFlightState> offsetState;

        InFlightBatch(String memberId, long firstOffset, long lastOffset, RecordState state,
            int deliveryCount, AcquisitionLockTimerTask acquisitionLockTimeoutTask
        ) {
            this.firstOffset = firstOffset;
            this.lastOffset = lastOffset;
            this.batchState = new InFlightState(state, deliveryCount, memberId, acquisitionLockTimeoutTask);
        }

        // Visible for testing.
        long firstOffset() {
            return firstOffset;
        }

        // Visible for testing.
        long lastOffset() {
            return lastOffset;
        }

        // Visible for testing.
        RecordState batchState() {
            if (batchState == null) {
                throw new IllegalStateException("The batch state is not available as the offset state is maintained");
            }
            return batchState.state;
        }

        // Visible for testing.
        String batchMemberId() {
            if (batchState == null) {
                throw new IllegalStateException("The batch member id is not available as the offset state is maintained");
            }
            return batchState.memberId;
        }

        // Visible for testing.
        int batchDeliveryCount() {
            if (batchState == null) {
                throw new IllegalStateException("The batch delivery count is not available as the offset state is maintained");
            }
            return batchState.deliveryCount;
        }

        // Visible for testing.
        AcquisitionLockTimerTask batchAcquisitionLockTimeoutTask() {
            if (batchState == null) {
                throw new IllegalStateException("The batch state is not available as the offset state is maintained");
            }
            return batchState.acquisitionLockTimeoutTask;
        }

        // Visible for testing.
        NavigableMap<Long, InFlightState> offsetState() {
            return offsetState;
        }

        private void archiveBatch(String newMemberId) {
            if (batchState == null) {
                throw new IllegalStateException("The batch state is not available as the offset state is maintained");
            }
            batchState.archive(newMemberId);
        }

        private InFlightState tryUpdateBatchState(RecordState newState, boolean incrementDeliveryCount, int maxDeliveryCount, String newMemberId) {
            if (batchState == null) {
                throw new IllegalStateException("The batch state update is not available as the offset state is maintained");
            }
            return batchState.tryUpdateState(newState, incrementDeliveryCount, maxDeliveryCount, newMemberId);
        }

        private InFlightState startBatchStateTransition(RecordState newState, boolean incrementDeliveryCount, int maxDeliveryCount,
                                                        String newMemberId) {
            if (batchState == null) {
                throw new IllegalStateException("The batch state update is not available as the offset state is maintained");
            }
            return batchState.startStateTransition(newState, incrementDeliveryCount, maxDeliveryCount, newMemberId);
        }

        private void maybeInitializeOffsetStateUpdate() {
            if (offsetState == null) {
                offsetState = new ConcurrentSkipListMap<>();
                // The offset state map is not initialized hence initialize the state of the offsets
                // from the first offset to the last offset. Mark the batch inflightState to null as
                // the state of the records is maintained in the offset state map now.
                for (long offset = this.firstOffset; offset <= this.lastOffset; offset++) {
                    if (batchState.acquisitionLockTimeoutTask != null) {
                        // The acquisition lock timeout task is already scheduled for the batch, hence we need to schedule
                        // the acquisition lock timeout task for the offset as well.
                        long delayMs = batchState.acquisitionLockTimeoutTask.expirationMs() - time.hiResClockMs();
                        AcquisitionLockTimerTask timerTask = acquisitionLockTimerTask(batchState.memberId, offset, offset, delayMs);
                        offsetState.put(offset, new InFlightState(batchState.state, batchState.deliveryCount, batchState.memberId, timerTask));
                        timer.add(timerTask);
                    } else {
                        offsetState.put(offset, new InFlightState(batchState.state, batchState.deliveryCount, batchState.memberId));
                    }
                }
                // Cancel the acquisition lock timeout task for the batch as the offset state is maintained.
                if (batchState.acquisitionLockTimeoutTask != null) {
                    batchState.cancelAndClearAcquisitionLockTimeoutTask();
                }
                batchState = null;
            }
        }

        private void updateAcquisitionLockTimeout(AcquisitionLockTimerTask acquisitionLockTimeoutTask) {
            if (batchState == null) {
                throw new IllegalStateException("The batch state is not available as the offset state is maintained");
            }
            batchState.acquisitionLockTimeoutTask = acquisitionLockTimeoutTask;
        }

        @Override
        public String toString() {
            return "InFlightBatch(" +
                "firstOffset=" + firstOffset +
                ", lastOffset=" + lastOffset +
                ", inFlightState=" + batchState +
                ", offsetState=" + ((offsetState == null) ? "null" : offsetState) +
                ")";
        }
    }

    /**
     * The InFlightState is used to track the state and delivery count of a record that has been
     * fetched from the leader. The state of the record is used to determine if the record should
     * be re-deliver or if it can be acknowledged or archived.
     */
    static final class InFlightState {

        // The state of the fetch batch records.
        private RecordState state;
        // The number of times the records has been delivered to the client.
        private int deliveryCount;
        // The member id of the client that is fetching/acknowledging the record.
        private String memberId;
        // The state of the records before the transition. In case we need to revert an in-flight state, we revert the above
        // attributes of InFlightState to this state, namely - state, deliveryCount and memberId.
        private InFlightState rollbackState;
        // The timer task for the acquisition lock timeout.
        private AcquisitionLockTimerTask acquisitionLockTimeoutTask;


        InFlightState(RecordState state, int deliveryCount, String memberId) {
            this(state, deliveryCount, memberId, null);
        }

        InFlightState(RecordState state, int deliveryCount, String memberId, AcquisitionLockTimerTask acquisitionLockTimeoutTask) {
            this.state = state;
            this.deliveryCount = deliveryCount;
            this.memberId = memberId;
            this.acquisitionLockTimeoutTask = acquisitionLockTimeoutTask;
        }

        // Visible for testing.
        RecordState state() {
            return state;
        }

        String memberId() {
            return memberId;
        }

        // Visible for testing.
        TimerTask acquisitionLockTimeoutTask() {
            return acquisitionLockTimeoutTask;
        }

        void updateAcquisitionLockTimeoutTask(AcquisitionLockTimerTask acquisitionLockTimeoutTask) {
            this.acquisitionLockTimeoutTask = acquisitionLockTimeoutTask;
        }

        void cancelAndClearAcquisitionLockTimeoutTask() {
            acquisitionLockTimeoutTask.cancel();
            acquisitionLockTimeoutTask = null;
        }

        /**
         * Try to update the state of the records. The state of the records can only be updated if the
         * new state is allowed to be transitioned from old state. The delivery count is not incremented
         * if the state update is unsuccessful.
         *
         * @param newState The new state of the records.
         * @param incrementDeliveryCount Whether to increment the delivery count.
         *
         * @return {@code InFlightState} if update succeeds, null otherwise. Returning state
         *         helps update chaining.
         */
        private InFlightState tryUpdateState(RecordState newState, boolean incrementDeliveryCount, int maxDeliveryCount, String newMemberId) {
            try {
                if (newState == RecordState.AVAILABLE && deliveryCount >= maxDeliveryCount) {
                    newState = RecordState.ARCHIVED;
                }
                state = state.validateTransition(newState);
                if (incrementDeliveryCount && newState != RecordState.ARCHIVED) {
                    deliveryCount++;
                }
                memberId = newMemberId;
                return this;
            } catch (IllegalStateException e) {
                log.error("Failed to update state of the records", e);
                return null;
            }
        }

        private void archive(String newMemberId) {
            state = RecordState.ARCHIVED;
            memberId = newMemberId;
        }

        private InFlightState startStateTransition(RecordState newState, boolean incrementDeliveryCount, int maxDeliveryCount, String newMemberId) {
            rollbackState = new InFlightState(state, deliveryCount, memberId, acquisitionLockTimeoutTask);
            return tryUpdateState(newState, incrementDeliveryCount, maxDeliveryCount, newMemberId);
        }

        private void completeStateTransition(boolean commit) {
            if (commit) {
                rollbackState = null;
                return;
            }
            state = rollbackState.state;
            deliveryCount = rollbackState.deliveryCount;
            memberId = rollbackState.memberId;
            rollbackState = null;
        }

        @Override
        public int hashCode() {
            return Objects.hash(state, deliveryCount, memberId);
        }

        @Override
        public boolean equals(Object o) {
            if (this == o) {
                return true;
            }
            if (o == null || getClass() != o.getClass()) {
                return false;
            }
            InFlightState that = (InFlightState) o;
            return state == that.state && deliveryCount == that.deliveryCount && memberId.equals(that.memberId);
        }

        @Override
        public String toString() {
            return "InFlightState(" +
                "state=" + state.toString() +
                ", deliveryCount=" + deliveryCount +
                ", memberId=" + memberId +
                ")";
        }
    }
}<|MERGE_RESOLUTION|>--- conflicted
+++ resolved
@@ -285,12 +285,8 @@
         Timer timer,
         Time time,
         Persister persister,
-<<<<<<< HEAD
-        ReplicaManager replicaManager
-=======
-        DelayedOperationPurgatory<DelayedShareFetch> delayedShareFetchPurgatory,
+        ReplicaManager replicaManager,
         GroupConfigManager groupConfigManager
->>>>>>> 9b62c861
     ) {
         this.groupId = groupId;
         this.topicIdPartition = topicIdPartition;
@@ -305,12 +301,8 @@
         this.time = time;
         this.persister = persister;
         this.partitionState = SharePartitionState.EMPTY;
-<<<<<<< HEAD
         this.replicaManager = replicaManager;
-=======
-        this.delayedShareFetchPurgatory = delayedShareFetchPurgatory;
         this.groupConfigManager = groupConfigManager;
->>>>>>> 9b62c861
     }
 
     /**
