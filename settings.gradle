--- conflicted
+++ resolved
@@ -14,10 +14,5 @@
 // limitations under the License.
 
 apply from: file('scala.gradle')
-<<<<<<< HEAD
-include 'core', 'contrib:hadoop-consumer', 'contrib:hadoop-producer', 'examples', 'clients', 'tools', 'streams', 'log4j-appender',
-        'connect:api', 'connect:runtime', 'connect:json', 'connect:file', 'connect:tools'
-=======
 include 'core', 'examples', 'clients', 'tools', 'streams', 'log4j-appender',
-        'connect:api', 'connect:runtime', 'connect:json', 'connect:file'
->>>>>>> 359be3a6
+        'connect:api', 'connect:runtime', 'connect:json', 'connect:file', 'connect:tools'