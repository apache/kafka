/*
 * Licensed to the Apache Software Foundation (ASF) under one or more
 * contributor license agreements. See the NOTICE file distributed with
 * this work for additional information regarding copyright ownership.
 * The ASF licenses this file to You under the Apache License, Version 2.0
 * (the "License"); you may not use this file except in compliance with
 * the License. You may obtain a copy of the License at
 *
 *    http://www.apache.org/licenses/LICENSE-2.0
 *
 * Unless required by applicable law or agreed to in writing, software
 * distributed under the License is distributed on an "AS IS" BASIS,
 * WITHOUT WARRANTIES OR CONDITIONS OF ANY KIND, either express or implied.
 * See the License for the specific language governing permissions and
 * limitations under the License.
 */
package org.apache.kafka.raft;

import org.apache.kafka.common.Uuid;
import org.apache.kafka.common.message.DescribeQuorumResponseData;
import org.apache.kafka.common.utils.LogContext;
import org.apache.kafka.common.utils.MockTime;
import org.apache.kafka.raft.internals.BatchAccumulator;
import org.apache.kafka.raft.internals.ReplicaKey;
import org.apache.kafka.raft.internals.VoterSet;
import org.apache.kafka.raft.internals.VoterSetOffset;
import org.apache.kafka.raft.internals.VoterSetTest;

import org.junit.jupiter.api.Test;
import org.junit.jupiter.params.ParameterizedTest;
import org.junit.jupiter.params.provider.ValueSource;
import org.mockito.Mockito;

import java.util.Arrays;
import java.util.Collections;
import java.util.List;
import java.util.Map;
import java.util.Objects;
import java.util.Optional;
import java.util.stream.IntStream;
import java.util.stream.Stream;

import static java.util.Collections.emptySet;
import static java.util.Collections.singleton;
import static org.apache.kafka.common.utils.Utils.mkSet;
import static org.apache.kafka.raft.LeaderState.CHECK_QUORUM_TIMEOUT_FACTOR;
import static org.junit.jupiter.api.Assertions.assertEquals;
import static org.junit.jupiter.api.Assertions.assertFalse;
import static org.junit.jupiter.api.Assertions.assertNotEquals;
import static org.junit.jupiter.api.Assertions.assertThrows;
import static org.junit.jupiter.api.Assertions.assertTrue;

public class LeaderStateTest {
    private final ReplicaKey localReplicaKey = ReplicaKey.of(0, Uuid.randomUuid());
    private final int epoch = 5;
    private final LogContext logContext = new LogContext();
    private final BatchAccumulator<?> accumulator = Mockito.mock(BatchAccumulator.class);
    private final MockTime time = new MockTime();
    private final int fetchTimeoutMs = 2000;
    private final int checkQuorumTimeoutMs = (int) (fetchTimeoutMs * CHECK_QUORUM_TIMEOUT_FACTOR);
<<<<<<< HEAD
    private final short kraftVersion = 1;
=======
    private final int beginQuorumEpochTimeoutMs = fetchTimeoutMs / 2;
>>>>>>> 22787de4

    private LeaderState<?> newLeaderState(
        VoterSet voters,
        long epochStartOffset
    ) {
        return new LeaderState<>(
            time,
            localReplicaKey,
            epoch,
            epochStartOffset,
            voters,
            voters.voterIds(),
            accumulator,
            voters.listeners(localReplicaKey.id()),
            fetchTimeoutMs,
            logContext,
            Optional.of(new VoterSetOffset(voters, 0L)),
            kraftVersion
        );
    }

    private VoterSet localWithRemoteVoterSet(IntStream remoteIds, boolean withDirectoryId) {
        Map<Integer, VoterSet.VoterNode> voters = VoterSetTest.voterMap(remoteIds, withDirectoryId);
        if (withDirectoryId) {
            voters.put(localReplicaKey.id(), VoterSetTest.voterNode(localReplicaKey));
        } else {
            voters.put(
                localReplicaKey.id(),
                VoterSetTest.voterNode(ReplicaKey.of(localReplicaKey.id(), ReplicaKey.NO_DIRECTORY_ID))
            );
        }

        return VoterSetTest.voterSet(voters);
    }

    private VoterSet localWithRemoteVoterSet(Stream<ReplicaKey> remoteReplicaKeys, boolean withDirectoryId) {
        ReplicaKey actualLocalVoter = withDirectoryId ?
            localReplicaKey :
            ReplicaKey.of(localReplicaKey.id(), ReplicaKey.NO_DIRECTORY_ID);

        return VoterSetTest.voterSet(
            Stream.concat(Stream.of(actualLocalVoter), remoteReplicaKeys)
        );
    }

    @Test
    public void testRequireNonNullAccumulator() {
        VoterSet voterSet = VoterSetTest.voterSet(Stream.of(localReplicaKey));
        assertThrows(
            NullPointerException.class,
            () -> new LeaderState<>(
                new MockTime(),
                localReplicaKey,
                epoch,
                0,
                voterSet,
                Collections.emptySet(),
                null,
                Endpoints.empty(),
                fetchTimeoutMs,
                logContext,
                Optional.of(new VoterSetOffset(voterSet, 0L)),
                kraftVersion
            )
        );
    }

    @ParameterizedTest
    @ValueSource(booleans = {true, false})
    public void testFollowerAcknowledgement(boolean withDirectoryId) {
        ReplicaKey node1 = replicaKey(1, withDirectoryId);
        ReplicaKey node2 = replicaKey(2, withDirectoryId);
        LeaderState<?> state = newLeaderState(
            localWithRemoteVoterSet(Stream.of(node1, node2), withDirectoryId),
            0L
        );
        assertEquals(mkSet(node1, node2), state.nonAcknowledgingVoters());
        state.addAcknowledgementFrom(node1.id());
        assertEquals(singleton(node2), state.nonAcknowledgingVoters());
        state.addAcknowledgementFrom(node2.id());
        assertEquals(emptySet(), state.nonAcknowledgingVoters());
    }

    @Test
    public void testNonFollowerAcknowledgement() {
        int nonVoterId = 1;
        LeaderState<?> state = newLeaderState(
            VoterSetTest.voterSet(Stream.of(localReplicaKey)),
            0L
        );
        assertThrows(IllegalArgumentException.class, () -> state.addAcknowledgementFrom(nonVoterId));
    }

    @Test
    public void testUpdateHighWatermarkQuorumSizeOne() {
        VoterSet voters = VoterSetTest.voterSet(Stream.of(localReplicaKey));
        LeaderState<?> state = newLeaderState(voters, 15L);

        assertEquals(Optional.empty(), state.highWatermark());
        assertFalse(state.updateLocalState(new LogOffsetMetadata(15L), voters));
        assertEquals(emptySet(), state.nonAcknowledgingVoters());
        assertEquals(Optional.empty(), state.highWatermark());
        assertTrue(state.updateLocalState(new LogOffsetMetadata(16L), voters));
        assertEquals(Optional.of(new LogOffsetMetadata(16L)), state.highWatermark());
        assertTrue(state.updateLocalState(new LogOffsetMetadata(20), voters));
        assertEquals(Optional.of(new LogOffsetMetadata(20L)), state.highWatermark());
    }

    @Test
    public void testNonMonotonicLocalEndOffsetUpdate() {
        VoterSet voters = VoterSetTest.voterSet(Stream.of(localReplicaKey));
        LeaderState<?> state = newLeaderState(voters, 15L);

        assertEquals(Optional.empty(), state.highWatermark());
        assertTrue(state.updateLocalState(new LogOffsetMetadata(16L), voters));
        assertEquals(Optional.of(new LogOffsetMetadata(16L)), state.highWatermark());
        assertThrows(
            IllegalStateException.class,
            () -> state.updateLocalState(new LogOffsetMetadata(15L), voters)
        );
    }

    @ParameterizedTest
    @ValueSource(booleans = {true, false})
    public void testLastCaughtUpTimeVoters(boolean withDirectoryId) {
        ReplicaKey nodeKey1 = replicaKey(1, withDirectoryId);
        ReplicaKey nodeKey2 = replicaKey(2, withDirectoryId);
        int currentTime = 1000;
        int fetchTime = 0;
        int caughtUpTime = -1;
        VoterSet voters = localWithRemoteVoterSet(Stream.of(nodeKey1, nodeKey2), withDirectoryId);
        LeaderState<?> state = newLeaderState(voters, 10L);

        assertEquals(Optional.empty(), state.highWatermark());
        assertFalse(state.updateLocalState(new LogOffsetMetadata(10L), voters));
        assertEquals(mkSet(nodeKey1, nodeKey2), state.nonAcknowledgingVoters());
        assertEquals(Optional.empty(), state.highWatermark());

        // Node 1 falls behind
        assertFalse(state.updateLocalState(new LogOffsetMetadata(11L), voters));
        assertFalse(state.updateReplicaState(nodeKey1, ++fetchTime, new LogOffsetMetadata(10L)));
        assertEquals(
            currentTime,
            describeVoterState(state, localReplicaKey.id(), currentTime).lastCaughtUpTimestamp()
        );
        assertEquals(
            caughtUpTime,
            describeVoterState(state, nodeKey1.id(), currentTime).lastCaughtUpTimestamp()
        );

        // Node 1 catches up to leader
        assertTrue(state.updateReplicaState(nodeKey1, ++fetchTime, new LogOffsetMetadata(11L)));
        caughtUpTime = fetchTime;
        assertEquals(
            currentTime,
            describeVoterState(state, localReplicaKey.id(), currentTime).lastCaughtUpTimestamp()
        );
        assertEquals(
            caughtUpTime,
            describeVoterState(state, nodeKey1.id(), currentTime).lastCaughtUpTimestamp()
        );

        // Node 1 falls behind
        assertFalse(state.updateLocalState(new LogOffsetMetadata(100L), voters));
        assertTrue(state.updateReplicaState(nodeKey1, ++fetchTime, new LogOffsetMetadata(50L)));
        assertEquals(currentTime, describeVoterState(state, localReplicaKey.id(), currentTime).lastCaughtUpTimestamp());
        assertEquals(
            caughtUpTime,
            describeVoterState(state, nodeKey1.id(), currentTime).lastCaughtUpTimestamp()
        );

        // Node 1 catches up to the last fetch offset
        int prevFetchTime = fetchTime;
        assertFalse(state.updateLocalState(new LogOffsetMetadata(200L), voters));
        assertTrue(state.updateReplicaState(nodeKey1, ++fetchTime, new LogOffsetMetadata(100L)));
        caughtUpTime = prevFetchTime;
        assertEquals(
            currentTime,
            describeVoterState(state, localReplicaKey.id(), currentTime).lastCaughtUpTimestamp()
        );
        assertEquals(
            caughtUpTime,
            describeVoterState(state, nodeKey1.id(), currentTime).lastCaughtUpTimestamp()
        );

        // Node2 has never caught up to leader
        assertEquals(
            -1L,
            describeVoterState(state, nodeKey2.id(), currentTime).lastCaughtUpTimestamp()
        );
        assertFalse(state.updateLocalState(new LogOffsetMetadata(300L), voters));
        assertTrue(state.updateReplicaState(nodeKey2, ++fetchTime, new LogOffsetMetadata(200L)));
        assertEquals(
            -1L,
            describeVoterState(state, nodeKey2.id(), currentTime).lastCaughtUpTimestamp()
        );
        assertTrue(state.updateReplicaState(nodeKey2, ++fetchTime, new LogOffsetMetadata(250L)));
        assertEquals(
            -1L,
            describeVoterState(state, nodeKey2.id(), currentTime).lastCaughtUpTimestamp()
        );
    }

    @ParameterizedTest
    @ValueSource(booleans = { true, false })
    public void testLastCaughtUpTimeObserver(boolean withDirectoryId) {
        ReplicaKey nodeKey1 = replicaKey(1, withDirectoryId);
        int currentTime = 1000;
        int fetchTime = 0;
        int caughtUpTime = -1;

        VoterSet voters = VoterSetTest.voterSet(Stream.of(localReplicaKey));
        LeaderState<?> state = newLeaderState(voters, 5L);

        assertEquals(Optional.empty(), state.highWatermark());
        assertEquals(emptySet(), state.nonAcknowledgingVoters());

        // Node 1 falls behind
        assertTrue(state.updateLocalState(new LogOffsetMetadata(11L), voters));
        assertFalse(state.updateReplicaState(nodeKey1, ++fetchTime, new LogOffsetMetadata(10L)));
        assertEquals(
            currentTime,
            describeVoterState(state, localReplicaKey.id(), currentTime).lastCaughtUpTimestamp()
        );
        assertEquals(
            caughtUpTime,
            describeObserverState(state, nodeKey1.id(), currentTime).lastCaughtUpTimestamp()
        );

        // Node 1 catches up to leader
        assertFalse(state.updateReplicaState(nodeKey1, ++fetchTime, new LogOffsetMetadata(11L)));
        caughtUpTime = fetchTime;
        assertEquals(
            currentTime,
            describeVoterState(state, localReplicaKey.id(), currentTime).lastCaughtUpTimestamp()
        );
        assertEquals(
            caughtUpTime,
            describeObserverState(state, nodeKey1.id(), currentTime).lastCaughtUpTimestamp()
        );

        // Node 1 falls behind
        assertTrue(state.updateLocalState(new LogOffsetMetadata(100L), voters));
        assertFalse(state.updateReplicaState(nodeKey1, ++fetchTime, new LogOffsetMetadata(50L)));
        assertEquals(
            currentTime,
            describeVoterState(state, localReplicaKey.id(), currentTime).lastCaughtUpTimestamp()
        );
        assertEquals(
            caughtUpTime,
            describeObserverState(state, nodeKey1.id(), currentTime).lastCaughtUpTimestamp()
        );

        // Node 1 catches up to the last fetch offset
        int prevFetchTime = fetchTime;
        assertTrue(state.updateLocalState(new LogOffsetMetadata(200L), voters));
        assertFalse(state.updateReplicaState(nodeKey1, ++fetchTime, new LogOffsetMetadata(102L)));
        caughtUpTime = prevFetchTime;
        assertEquals(
            currentTime,
            describeVoterState(state, localReplicaKey.id(), currentTime).lastCaughtUpTimestamp()
        );
        assertEquals(
            caughtUpTime,
            describeObserverState(state, nodeKey1.id(), currentTime).lastCaughtUpTimestamp()
        );

        // Node 1 catches up to leader
        assertFalse(state.updateReplicaState(nodeKey1, ++fetchTime, new LogOffsetMetadata(200L)));
        caughtUpTime = fetchTime;
        assertEquals(
            currentTime,
            describeVoterState(state, localReplicaKey.id(), currentTime).lastCaughtUpTimestamp()
        );
        assertEquals(
            caughtUpTime,
            describeObserverState(state, nodeKey1.id(), currentTime).lastCaughtUpTimestamp()
        );
    }

    @Test
    public void testIdempotentEndOffsetUpdate() {
        VoterSet voters = VoterSetTest.voterSet(Stream.of(localReplicaKey));
        LeaderState<?> state = newLeaderState(voters, 15L);
        assertEquals(Optional.empty(), state.highWatermark());
        assertTrue(state.updateLocalState(new LogOffsetMetadata(16L), voters));
        assertFalse(state.updateLocalState(new LogOffsetMetadata(16L), voters));
        assertEquals(Optional.of(new LogOffsetMetadata(16L)), state.highWatermark());
    }

    @Test
    public void testUpdateHighWatermarkMetadata() {
        VoterSet voters = VoterSetTest.voterSet(Stream.of(localReplicaKey));
        LeaderState<?> state = newLeaderState(voters, 15L);
        assertEquals(Optional.empty(), state.highWatermark());

        LogOffsetMetadata initialHw = new LogOffsetMetadata(16L, Optional.of(new MockOffsetMetadata("bar")));
        assertTrue(state.updateLocalState(initialHw, voters));
        assertEquals(Optional.of(initialHw), state.highWatermark());

        LogOffsetMetadata updateHw = new LogOffsetMetadata(16L, Optional.of(new MockOffsetMetadata("baz")));
        assertTrue(state.updateLocalState(updateHw, voters));
        assertEquals(Optional.of(updateHw), state.highWatermark());
    }

    @ParameterizedTest
    @ValueSource(booleans = {true, false})
    public void testUpdateHighWatermarkQuorumSizeTwo(boolean withDirectoryId) {
        ReplicaKey otherNodeKey = replicaKey(1, withDirectoryId);

        VoterSet voters = localWithRemoteVoterSet(Stream.of(otherNodeKey), withDirectoryId);
        LeaderState<?> state = newLeaderState(voters, 10L);

        assertFalse(state.updateLocalState(new LogOffsetMetadata(13L), voters));
        assertEquals(singleton(otherNodeKey), state.nonAcknowledgingVoters());
        assertEquals(Optional.empty(), state.highWatermark());
        assertFalse(state.updateReplicaState(otherNodeKey, 0, new LogOffsetMetadata(10L)));
        assertEquals(emptySet(), state.nonAcknowledgingVoters());
        assertEquals(Optional.empty(), state.highWatermark());
        assertTrue(state.updateReplicaState(otherNodeKey, 0, new LogOffsetMetadata(11L)));
        assertEquals(Optional.of(new LogOffsetMetadata(11L)), state.highWatermark());
        assertTrue(state.updateReplicaState(otherNodeKey, 0, new LogOffsetMetadata(13L)));
        assertEquals(Optional.of(new LogOffsetMetadata(13L)), state.highWatermark());
    }

    @ParameterizedTest
    @ValueSource(booleans = {true, false})
    public void testUpdateHighWatermarkQuorumSizeThree(boolean withDirectoryId) {
        ReplicaKey nodeKey1 = replicaKey(1, withDirectoryId);
        ReplicaKey nodeKey2 = replicaKey(2, withDirectoryId);

        VoterSet voters = localWithRemoteVoterSet(Stream.of(nodeKey1, nodeKey2), withDirectoryId);
        LeaderState<?> state = newLeaderState(voters, 10L);

        assertFalse(state.updateLocalState(new LogOffsetMetadata(15L), voters));
        assertEquals(mkSet(nodeKey1, nodeKey2), state.nonAcknowledgingVoters());
        assertEquals(Optional.empty(), state.highWatermark());
        assertFalse(state.updateReplicaState(nodeKey1, 0, new LogOffsetMetadata(10L)));
        assertEquals(singleton(nodeKey2), state.nonAcknowledgingVoters());
        assertEquals(Optional.empty(), state.highWatermark());
        assertFalse(state.updateReplicaState(nodeKey2, 0, new LogOffsetMetadata(10L)));
        assertEquals(emptySet(), state.nonAcknowledgingVoters());
        assertEquals(Optional.empty(), state.highWatermark());
        assertTrue(state.updateReplicaState(nodeKey2, 0, new LogOffsetMetadata(15L)));
        assertEquals(Optional.of(new LogOffsetMetadata(15L)), state.highWatermark());
        assertFalse(state.updateLocalState(new LogOffsetMetadata(20L), voters));
        assertEquals(Optional.of(new LogOffsetMetadata(15L)), state.highWatermark());
        assertTrue(state.updateReplicaState(nodeKey1, 0, new LogOffsetMetadata(20L)));
        assertEquals(Optional.of(new LogOffsetMetadata(20L)), state.highWatermark());
        assertFalse(state.updateReplicaState(nodeKey2, 0, new LogOffsetMetadata(20L)));
        assertEquals(Optional.of(new LogOffsetMetadata(20L)), state.highWatermark());
    }

    @Test
    public void testHighWatermarkDoesIncreaseFromNewVoter() {
        ReplicaKey nodeKey1 = ReplicaKey.of(1, Uuid.randomUuid());
        ReplicaKey nodeKey2 = ReplicaKey.of(2, Uuid.randomUuid());

        VoterSet originalVoters  = localWithRemoteVoterSet(Stream.of(nodeKey1), true);
        LeaderState<?> state = newLeaderState(originalVoters, 5L);

        assertFalse(state.updateLocalState(new LogOffsetMetadata(15L), originalVoters));
        assertTrue(state.updateReplicaState(nodeKey1, 0, new LogOffsetMetadata(10L)));
        assertEquals(Optional.of(new LogOffsetMetadata(10L)), state.highWatermark());

        // updating replica state of node2 before it joins voterSet should not increase HW to 15L
        assertFalse(state.updateReplicaState(nodeKey2, 0, new LogOffsetMetadata(15L)));
        assertEquals(Optional.of(new LogOffsetMetadata(10L)), state.highWatermark());

        // adding node2 to voterSet will cause HW to increase to 15L
        VoterSet votersWithNode2 = originalVoters.addVoter(VoterSetTest.voterNode(nodeKey2)).get();
        assertTrue(state.updateLocalState(new LogOffsetMetadata(15L), votersWithNode2));
        assertEquals(Optional.of(new LogOffsetMetadata(15L)), state.highWatermark());

        // HW will not update to 16L until a majority reaches it
        assertFalse(state.updateLocalState(new LogOffsetMetadata(16L), votersWithNode2));
        assertEquals(Optional.of(new LogOffsetMetadata(15L)), state.highWatermark());
        assertTrue(state.updateReplicaState(nodeKey2, 0, new LogOffsetMetadata(16L)));
        assertEquals(Optional.of(new LogOffsetMetadata(16L)), state.highWatermark());
    }

    @Test
    public void testHighWatermarkDoesNotDecreaseFromNewVoter() {
        ReplicaKey nodeKey1 = ReplicaKey.of(1, Uuid.randomUuid());
        ReplicaKey nodeKey2 = ReplicaKey.of(2, Uuid.randomUuid());
        ReplicaKey nodeKey3 = ReplicaKey.of(3, Uuid.randomUuid());

        // start with three voters with HW at 15L
        VoterSet originalVoters = localWithRemoteVoterSet(Stream.of(nodeKey1, nodeKey2), true);
        LeaderState<?> state = newLeaderState(originalVoters, 5L);

        assertFalse(state.updateLocalState(new LogOffsetMetadata(15L), originalVoters));
        assertTrue(state.updateReplicaState(nodeKey1, 0, new LogOffsetMetadata(15L)));
        assertEquals(Optional.of(new LogOffsetMetadata(15L)), state.highWatermark());
        assertFalse(state.updateReplicaState(nodeKey2, 0, new LogOffsetMetadata(10L)));

        // updating replica state of node3 before it joins voterSet
        assertFalse(state.updateReplicaState(nodeKey3, 0, new LogOffsetMetadata(10L)));

        // adding node3 to voterSet should not cause HW to decrease even if majority is < HW
        VoterSet votersWithNode3 = originalVoters.addVoter(VoterSetTest.voterNode(nodeKey3)).get();
        assertFalse(state.updateLocalState(new LogOffsetMetadata(16L), votersWithNode3));
        assertEquals(Optional.of(new LogOffsetMetadata(15L)), state.highWatermark());

        // HW will not decrease if calculated HW is anything lower than the last HW
        assertFalse(state.updateReplicaState(nodeKey2, 0, new LogOffsetMetadata(13L)));
        assertEquals(Optional.of(new LogOffsetMetadata(15L)), state.highWatermark());
        assertFalse(state.updateReplicaState(nodeKey3, 0, new LogOffsetMetadata(13L)));
        assertEquals(Optional.of(new LogOffsetMetadata(15L)), state.highWatermark());
        assertFalse(state.updateReplicaState(nodeKey1, 0, new LogOffsetMetadata(16L)));
        assertEquals(Optional.of(new LogOffsetMetadata(15L)), state.highWatermark());

        // HW will update to 16L once a majority of the voterSet is at least 16L
        assertTrue(state.updateReplicaState(nodeKey3, 0, new LogOffsetMetadata(16L)));
        assertEquals(Optional.of(new LogOffsetMetadata(16L)), state.highWatermark());
    }

    @Test
    public void testUpdateHighWatermarkRemovingFollowerFromVoterStates() {
        ReplicaKey nodeKey1 = ReplicaKey.of(1, Uuid.randomUuid());
        ReplicaKey nodeKey2 = ReplicaKey.of(2, Uuid.randomUuid());

        VoterSet originalVoters = localWithRemoteVoterSet(Stream.of(nodeKey1, nodeKey2), true);
        LeaderState<?> state = newLeaderState(originalVoters, 10L);

        assertFalse(state.updateLocalState(new LogOffsetMetadata(15L), originalVoters));
        assertTrue(state.updateReplicaState(nodeKey1, 0, new LogOffsetMetadata(15L)));
        assertFalse(state.updateReplicaState(nodeKey2, 0, new LogOffsetMetadata(10L)));
        assertEquals(Optional.of(new LogOffsetMetadata(15L)), state.highWatermark());

        // removing node1 should not decrement HW to 10L
        VoterSet votersWithoutNode1 = originalVoters.removeVoter(nodeKey1).get();
        assertFalse(state.updateLocalState(new LogOffsetMetadata(17L), votersWithoutNode1));
        assertEquals(Optional.of(new LogOffsetMetadata(15L)), state.highWatermark());

        // HW cannot change until after node2 catches up to last HW
        assertFalse(state.updateReplicaState(nodeKey2, 0, new LogOffsetMetadata(14L)));
        assertEquals(Optional.of(new LogOffsetMetadata(15L)), state.highWatermark());
        assertFalse(state.updateLocalState(new LogOffsetMetadata(18L), votersWithoutNode1));
        assertEquals(Optional.of(new LogOffsetMetadata(15L)), state.highWatermark());
        assertFalse(state.updateReplicaState(nodeKey1, 0, new LogOffsetMetadata(18L)));
        assertEquals(Optional.of(new LogOffsetMetadata(15L)), state.highWatermark());
        assertFalse(state.updateReplicaState(nodeKey2, 0, new LogOffsetMetadata(15L)));
        assertEquals(Optional.of(new LogOffsetMetadata(15L)), state.highWatermark());

        // HW should update to 16L
        assertTrue(state.updateReplicaState(nodeKey2, 0, new LogOffsetMetadata(16L)));
        assertEquals(Optional.of(new LogOffsetMetadata(16L)), state.highWatermark());
    }

    @Test
    public void testUpdateHighWatermarkQuorumRemovingLeaderFromVoterStates() {
        ReplicaKey nodeKey1 = ReplicaKey.of(1, Uuid.randomUuid());
        ReplicaKey nodeKey2 = ReplicaKey.of(2, Uuid.randomUuid());

        VoterSet originalVoters = localWithRemoteVoterSet(Stream.of(nodeKey1, nodeKey2), true);
        LeaderState<?> state = newLeaderState(originalVoters, 10L);

        assertFalse(state.updateLocalState(new LogOffsetMetadata(15L), originalVoters));
        assertTrue(state.updateReplicaState(nodeKey1, 0, new LogOffsetMetadata(15L)));
        assertFalse(state.updateReplicaState(nodeKey2, 0, new LogOffsetMetadata(10L)));
        assertEquals(Optional.of(new LogOffsetMetadata(15L)), state.highWatermark());

        // removing leader should not decrement HW to 10L
        VoterSet votersWithoutLeader = originalVoters.removeVoter(localReplicaKey).get();
        assertFalse(state.updateLocalState(new LogOffsetMetadata(17L), votersWithoutLeader));
        assertEquals(Optional.of(new LogOffsetMetadata(15L)), state.highWatermark());

        // HW cannot change until node2 catches up to last HW
        assertFalse(state.updateReplicaState(nodeKey1, 0, new LogOffsetMetadata(16L)));
        assertEquals(Optional.of(new LogOffsetMetadata(15L)), state.highWatermark());
        assertFalse(state.updateLocalState(new LogOffsetMetadata(18L), votersWithoutLeader));
        assertEquals(Optional.of(new LogOffsetMetadata(15L)), state.highWatermark());
        assertFalse(state.updateReplicaState(nodeKey2, 0, new LogOffsetMetadata(14L)));
        assertEquals(Optional.of(new LogOffsetMetadata(15L)), state.highWatermark());
        assertFalse(state.updateReplicaState(nodeKey2, 0, new LogOffsetMetadata(15L)));
        assertEquals(Optional.of(new LogOffsetMetadata(15L)), state.highWatermark());

        // HW will not update to 16L until majority of remaining voterSet (node1, node2) are at least 16L
        assertTrue(state.updateReplicaState(nodeKey2, 0, new LogOffsetMetadata(16L)));
        assertEquals(Optional.of(new LogOffsetMetadata(16L)), state.highWatermark());
    }

    @ParameterizedTest
    @ValueSource(booleans = {true, false})
    public void testNonMonotonicHighWatermarkUpdate(boolean withDirectoryId) {
        MockTime time = new MockTime();
        ReplicaKey nodeKey1 = replicaKey(1, withDirectoryId);

        VoterSet voters = localWithRemoteVoterSet(Stream.of(nodeKey1), withDirectoryId);
        LeaderState<?> state = newLeaderState(voters, 0L);

        state.updateLocalState(new LogOffsetMetadata(10L), voters);
        state.updateReplicaState(nodeKey1, time.milliseconds(), new LogOffsetMetadata(10L));
        assertEquals(Optional.of(new LogOffsetMetadata(10L)), state.highWatermark());

        // Follower crashes and disk is lost. It fetches an earlier offset to rebuild state.
        // The leader will report an error in the logs, but will not let the high watermark rewind
        assertFalse(state.updateReplicaState(nodeKey1, time.milliseconds(), new LogOffsetMetadata(5L)));
        assertEquals(5L, describeVoterState(state, nodeKey1.id(), time.milliseconds()).logEndOffset());
        assertEquals(Optional.of(new LogOffsetMetadata(10L)), state.highWatermark());
    }

    @ParameterizedTest
    @ValueSource(booleans = {true, false})
    public void testGetNonLeaderFollowersByFetchOffsetDescending(boolean withDirectoryId) {
        ReplicaKey nodeKey1 = replicaKey(1, withDirectoryId);
        ReplicaKey nodeKey2 = replicaKey(2, withDirectoryId);
        long leaderStartOffset = 10L;
        long leaderEndOffset = 15L;

        VoterSet voters = localWithRemoteVoterSet(Stream.of(nodeKey1, nodeKey2), withDirectoryId);
        LeaderState<?> state = newLeaderState(voters, leaderStartOffset);

        state.updateLocalState(new LogOffsetMetadata(leaderEndOffset), voters);
        assertEquals(Optional.empty(), state.highWatermark());
        state.updateReplicaState(nodeKey1, 0, new LogOffsetMetadata(leaderStartOffset));
        state.updateReplicaState(nodeKey2, 0, new LogOffsetMetadata(leaderEndOffset));

        // Leader should not be included; the follower with larger offset should be prioritized.
        assertEquals(
            Arrays.asList(nodeKey2, nodeKey1),
            state.nonLeaderVotersByDescendingFetchOffset()
        );
    }

    @Test
    public void testDescribeQuorumWithSingleVoter() {
        MockTime time = new MockTime();
        long leaderStartOffset = 10L;
        long leaderEndOffset = 15L;

        VoterSet voters = VoterSetTest.voterSet(Stream.of(localReplicaKey));
        LeaderState<?> state = newLeaderState(voters, leaderStartOffset);

        // Until we have updated local state, high watermark should be uninitialized
        assertEquals(Optional.empty(), state.highWatermark());
        DescribeQuorumResponseData.PartitionData partitionData = state.describeQuorum(time.milliseconds());
        assertEquals(-1, partitionData.highWatermark());
        assertEquals(localReplicaKey.id(), partitionData.leaderId());
        assertEquals(epoch, partitionData.leaderEpoch());
        assertEquals(Collections.emptyList(), partitionData.observers());
        assertEquals(1, partitionData.currentVoters().size());
        // KAFKA-16953 will add support for including the directory id
        assertEquals(
            new DescribeQuorumResponseData.ReplicaState()
                .setReplicaId(localReplicaKey.id())
                .setLogEndOffset(-1)
                .setLastFetchTimestamp(time.milliseconds())
                .setLastCaughtUpTimestamp(time.milliseconds()),
            partitionData.currentVoters().get(0)
        );


        // Now update the high watermark and verify the describe output
        assertTrue(state.updateLocalState(new LogOffsetMetadata(leaderEndOffset), voters));
        assertEquals(Optional.of(new LogOffsetMetadata(leaderEndOffset)), state.highWatermark());

        time.sleep(500);

        partitionData = state.describeQuorum(time.milliseconds());
        assertEquals(leaderEndOffset, partitionData.highWatermark());
        assertEquals(localReplicaKey.id(), partitionData.leaderId());
        assertEquals(epoch, partitionData.leaderEpoch());
        assertEquals(Collections.emptyList(), partitionData.observers());
        assertEquals(1, partitionData.currentVoters().size());
        // KAFKA-16953 will add support for including the directory id
        assertEquals(
            new DescribeQuorumResponseData.ReplicaState()
                .setReplicaId(localReplicaKey.id())
                .setLogEndOffset(leaderEndOffset)
                .setLastFetchTimestamp(time.milliseconds())
                .setLastCaughtUpTimestamp(time.milliseconds()),
            partitionData.currentVoters().get(0)
        );
    }

    @ParameterizedTest
    @ValueSource(booleans = {true, false})
    public void testDescribeQuorumWithMultipleVoters(boolean withDirectoryId) {
        MockTime time = new MockTime();
        ReplicaKey activeFollowerKey = replicaKey(1, withDirectoryId);
        ReplicaKey inactiveFollowerKey = replicaKey(2, withDirectoryId);
        long leaderStartOffset = 10L;
        long leaderEndOffset = 15L;

        VoterSet voters = localWithRemoteVoterSet(
            Stream.of(activeFollowerKey, inactiveFollowerKey),
            withDirectoryId
        );
        LeaderState<?> state = newLeaderState(voters, leaderStartOffset);

        assertFalse(state.updateLocalState(new LogOffsetMetadata(leaderEndOffset), voters));
        assertEquals(Optional.empty(), state.highWatermark());

        long activeFollowerFetchTimeMs = time.milliseconds();
        assertTrue(
            state.updateReplicaState(
                activeFollowerKey,
                activeFollowerFetchTimeMs,
                new LogOffsetMetadata(leaderEndOffset)
            )
        );
        assertEquals(Optional.of(new LogOffsetMetadata(leaderEndOffset)), state.highWatermark());

        time.sleep(500);

        DescribeQuorumResponseData.PartitionData partitionData = state.describeQuorum(time.milliseconds());
        assertEquals(leaderEndOffset, partitionData.highWatermark());
        assertEquals(localReplicaKey.id(), partitionData.leaderId());
        assertEquals(epoch, partitionData.leaderEpoch());
        assertEquals(Collections.emptyList(), partitionData.observers());

        List<DescribeQuorumResponseData.ReplicaState> voterStates = partitionData.currentVoters();
        assertEquals(3, voterStates.size());

        DescribeQuorumResponseData.ReplicaState leaderState = findReplicaOrFail(
            localReplicaKey.id(),
            partitionData.currentVoters()
        );
        // KAFKA-16953 will add support for including the directory id
        assertEquals(
            new DescribeQuorumResponseData.ReplicaState()
                .setReplicaId(localReplicaKey.id())
                .setLogEndOffset(leaderEndOffset)
                .setLastFetchTimestamp(time.milliseconds())
                .setLastCaughtUpTimestamp(time.milliseconds()),
            leaderState
        );

        DescribeQuorumResponseData.ReplicaState activeFollowerState = findReplicaOrFail(
            activeFollowerKey.id(),
            partitionData.currentVoters()
        );
        assertEquals(
            new DescribeQuorumResponseData.ReplicaState()
                .setReplicaId(activeFollowerKey.id())
                .setLogEndOffset(leaderEndOffset)
                .setLastFetchTimestamp(activeFollowerFetchTimeMs)
                .setLastCaughtUpTimestamp(activeFollowerFetchTimeMs),
            activeFollowerState
        );

        DescribeQuorumResponseData.ReplicaState inactiveFollowerState = findReplicaOrFail(
            inactiveFollowerKey.id(),
            partitionData.currentVoters()
        );
        assertEquals(
            new DescribeQuorumResponseData.ReplicaState()
                .setReplicaId(inactiveFollowerKey.id())
                .setLogEndOffset(-1)
                .setLastFetchTimestamp(-1)
                .setLastCaughtUpTimestamp(-1),
            inactiveFollowerState
        );
    }

    @ParameterizedTest
    @ValueSource(booleans = {true, false})
    public void testDescribeQuorumWithObservers(boolean withDirectoryId) {
        MockTime time = new MockTime();

        ReplicaKey observerKey = replicaKey(10, withDirectoryId);
        long epochStartOffset = 10L;

        VoterSet voters = localWithRemoteVoterSet(Stream.empty(), withDirectoryId);
        LeaderState<?> state = newLeaderState(voters, epochStartOffset);
        assertTrue(state.updateLocalState(new LogOffsetMetadata(epochStartOffset + 1), voters));
        assertEquals(Optional.of(new LogOffsetMetadata(epochStartOffset + 1)), state.highWatermark());

        time.sleep(500);
        long observerFetchTimeMs = time.milliseconds();
        assertFalse(
            state.updateReplicaState(
                observerKey,
                observerFetchTimeMs,
                new LogOffsetMetadata(epochStartOffset + 1)
            )
        );

        time.sleep(500);
        DescribeQuorumResponseData.PartitionData partitionData = state.describeQuorum(time.milliseconds());
        assertEquals(epochStartOffset + 1, partitionData.highWatermark());
        assertEquals(localReplicaKey.id(), partitionData.leaderId());
        assertEquals(epoch, partitionData.leaderEpoch());

        assertEquals(1, partitionData.currentVoters().size());
        assertEquals(localReplicaKey.id(), partitionData.currentVoters().get(0).replicaId());
        // KAFKA-16953 will add support for including the directory id
        assertEquals(
            ReplicaKey.NO_DIRECTORY_ID,
            partitionData.currentVoters().get(0).replicaDirectoryId()
        );

        List<DescribeQuorumResponseData.ReplicaState> observerStates = partitionData.observers();
        assertEquals(1, observerStates.size());

        DescribeQuorumResponseData.ReplicaState observerState = observerStates.get(0);
        // KAFKA-16953 will add support for including the directory id
        assertEquals(new DescribeQuorumResponseData.ReplicaState()
                .setReplicaId(observerKey.id())
                .setLogEndOffset(epochStartOffset + 1)
                .setLastFetchTimestamp(observerFetchTimeMs)
                .setLastCaughtUpTimestamp(observerFetchTimeMs),
            observerState);
    }

    @ParameterizedTest
    @ValueSource(booleans = {true, false})
    public void testDescribeQuorumWithVotersAndObservers(boolean withDirectoryId) {
        MockTime time = new MockTime();
        ReplicaKey nodeKey1 = replicaKey(1, withDirectoryId);
        ReplicaKey nodeKey2 = replicaKey(2, withDirectoryId);
        long epochStartOffset = 10L;

        VoterSet voters = localWithRemoteVoterSet(Stream.of(nodeKey1, nodeKey2), withDirectoryId);
        LeaderState<?> state = newLeaderState(voters, epochStartOffset);


        assertFalse(state.updateLocalState(new LogOffsetMetadata(epochStartOffset + 1), voters));
        assertTrue(state.updateReplicaState(nodeKey2, 0, new LogOffsetMetadata(epochStartOffset + 1)));
        assertEquals(Optional.of(new LogOffsetMetadata(epochStartOffset + 1)), state.highWatermark());

        // node1 becomes an observer
        long fetchTimeMs = time.milliseconds();
        assertFalse(state.updateReplicaState(nodeKey1, fetchTimeMs, new LogOffsetMetadata(epochStartOffset + 1)));
        VoterSet votersWithoutNode1 = voters.removeVoter(nodeKey1).get();
        state.updateLocalState(new LogOffsetMetadata(epochStartOffset + 5), votersWithoutNode1);

        time.sleep(500);
        DescribeQuorumResponseData.PartitionData partitionData = state.describeQuorum(time.milliseconds());
        assertEquals(epochStartOffset + 1, partitionData.highWatermark());
        assertEquals(localReplicaKey.id(), partitionData.leaderId());
        assertEquals(epoch, partitionData.leaderEpoch());
        DescribeQuorumResponseData.ReplicaState observer = partitionData.observers().get(0);
        assertEquals(nodeKey1.id(), observer.replicaId());
        // KAFKA-16953 will add support for including the directory id
        assertEquals(
            ReplicaKey.NO_DIRECTORY_ID,
            observer.replicaDirectoryId()
        );
        assertEquals(epochStartOffset + 1, observer.logEndOffset());
        assertEquals(2, partitionData.currentVoters().size());

        // node1 catches up with leader, HW should not change
        time.sleep(500);
        fetchTimeMs = time.milliseconds();
        assertFalse(state.updateReplicaState(nodeKey1, fetchTimeMs, new LogOffsetMetadata(epochStartOffset + 5)));
        assertEquals(Optional.of(new LogOffsetMetadata(epochStartOffset + 1)), state.highWatermark());

        // node1 becomes a voter again, HW should change
        assertTrue(state.updateLocalState(new LogOffsetMetadata(epochStartOffset + 10), voters));

        time.sleep(500);
        partitionData = state.describeQuorum(time.milliseconds());
        assertEquals(epochStartOffset + 5, partitionData.highWatermark());
        assertEquals(localReplicaKey.id(), partitionData.leaderId());
        assertEquals(epoch, partitionData.leaderEpoch());
        assertEquals(Collections.emptyList(), partitionData.observers());
        assertEquals(3, partitionData.currentVoters().size());
        DescribeQuorumResponseData.ReplicaState node1State = partitionData
            .currentVoters()
            .stream()
            .filter(replicaState -> replicaState.replicaId() == nodeKey1.id())
            .findFirst()
            .get();
        assertEquals(epochStartOffset + 5, node1State.logEndOffset());
        assertEquals(fetchTimeMs, node1State.lastFetchTimestamp());
    }

    @Test
    public void testClearInactiveObserversIgnoresLeader() {
        MockTime time = new MockTime();
        ReplicaKey followerKey = ReplicaKey.of(1, Uuid.randomUuid());
        ReplicaKey observerKey = ReplicaKey.of(10, Uuid.randomUuid());
        long epochStartOffset = 10L;

        VoterSet voters = localWithRemoteVoterSet(Stream.of(followerKey), true);
        LeaderState<?> state = newLeaderState(voters, epochStartOffset);

        assertFalse(state.updateLocalState(new LogOffsetMetadata(epochStartOffset + 1), voters));
        assertTrue(state.updateReplicaState(followerKey, time.milliseconds(), new LogOffsetMetadata(epochStartOffset + 1)));

        // observer is returned since its lastFetchTimestamp is within OBSERVER_SESSION_TIMEOUT_MS
        time.sleep(500);
        long observerFetchTimeMs = time.milliseconds();
        assertFalse(state.updateReplicaState(observerKey, observerFetchTimeMs, new LogOffsetMetadata(epochStartOffset + 1)));

        time.sleep(500);
        DescribeQuorumResponseData.PartitionData partitionData = state.describeQuorum(time.milliseconds());
        assertEquals(epochStartOffset + 1, partitionData.highWatermark());
        assertEquals(localReplicaKey.id(), partitionData.leaderId());
        assertEquals(2, partitionData.currentVoters().size());
        assertEquals(1, partitionData.observers().size());
        assertEquals(observerKey.id(), partitionData.observers().get(0).replicaId());

        // observer is not returned once its lastFetchTimestamp surpasses OBSERVER_SESSION_TIMEOUT_MS
        time.sleep(LeaderState.OBSERVER_SESSION_TIMEOUT_MS);
        partitionData = state.describeQuorum(time.milliseconds());
        assertEquals(epochStartOffset + 1, partitionData.highWatermark());
        assertEquals(localReplicaKey.id(), partitionData.leaderId());
        assertEquals(2, partitionData.currentVoters().size());
        assertEquals(0, partitionData.observers().size());

        // leader becomes observer
        VoterSet votersWithoutLeader = voters.removeVoter(localReplicaKey).get();
        assertFalse(state.updateLocalState(new LogOffsetMetadata(epochStartOffset + 10), votersWithoutLeader));

        // leader should be returned in describe quorum output
        time.sleep(LeaderState.OBSERVER_SESSION_TIMEOUT_MS);
        long describeQuorumCalledTime = time.milliseconds();
        partitionData = state.describeQuorum(describeQuorumCalledTime);
        assertEquals(epochStartOffset + 1, partitionData.highWatermark());
        assertEquals(localReplicaKey.id(), partitionData.leaderId());
        assertEquals(1, partitionData.currentVoters().size());
        assertEquals(1, partitionData.observers().size());
        DescribeQuorumResponseData.ReplicaState observer = partitionData.observers().get(0);
        assertEquals(localReplicaKey.id(), observer.replicaId());
        assertEquals(describeQuorumCalledTime, observer.lastFetchTimestamp());
    }

    @ParameterizedTest
    @ValueSource(booleans = {true, false})
    public void testCheckQuorum(boolean withDirectoryId) {
        ReplicaKey nodeKey1 = replicaKey(1, withDirectoryId);
        ReplicaKey nodeKey2 = replicaKey(2, withDirectoryId);
        ReplicaKey nodeKey3 = replicaKey(3, withDirectoryId);
        ReplicaKey nodeKey4 = replicaKey(4, withDirectoryId);
        ReplicaKey observerKey5 = replicaKey(5, withDirectoryId);

        VoterSet voters = localWithRemoteVoterSet(
            Stream.of(nodeKey1, nodeKey2, nodeKey3, nodeKey4),
            withDirectoryId
        );
        LeaderState<?> state = newLeaderState(voters, 0L);

        assertEquals(checkQuorumTimeoutMs, state.timeUntilCheckQuorumExpires(time.milliseconds()));
        int resignLeadershipTimeout = checkQuorumTimeoutMs;

        // checkQuorum timeout not exceeded, should not expire the timer
        time.sleep(resignLeadershipTimeout / 2);
        assertTrue(state.timeUntilCheckQuorumExpires(time.milliseconds()) > 0);

        // received fetch requests from 2 voter nodes, the timer should be reset
        state.updateCheckQuorumForFollowingVoter(nodeKey1, time.milliseconds());
        state.updateCheckQuorumForFollowingVoter(nodeKey2, time.milliseconds());
        assertEquals(checkQuorumTimeoutMs, state.timeUntilCheckQuorumExpires(time.milliseconds()));

        // Since the timer was reset, it won't expire this time.
        time.sleep(resignLeadershipTimeout / 2);
        long remainingMs = state.timeUntilCheckQuorumExpires(time.milliseconds());
        assertTrue(remainingMs > 0);

        // received fetch requests from 1 voter and 1 observer nodes, the timer should not be reset.
        state.updateCheckQuorumForFollowingVoter(nodeKey3, time.milliseconds());
        state.updateCheckQuorumForFollowingVoter(observerKey5, time.milliseconds());
        assertEquals(remainingMs, state.timeUntilCheckQuorumExpires(time.milliseconds()));

        // This time, the checkQuorum timer will be expired
        time.sleep(resignLeadershipTimeout / 2);
        assertEquals(0, state.timeUntilCheckQuorumExpires(time.milliseconds()));
    }

    @Test
    public void testCheckQuorumAfterVoterSetChanges() {
        ReplicaKey nodeKey1 = ReplicaKey.of(1, Uuid.randomUuid());
        ReplicaKey nodeKey2 = ReplicaKey.of(2, Uuid.randomUuid());
        ReplicaKey nodeKey3 = ReplicaKey.of(3, Uuid.randomUuid());

        VoterSet originalVoters  = localWithRemoteVoterSet(Stream.of(nodeKey1, nodeKey2), true);
        LeaderState<?> state = newLeaderState(originalVoters, 0L);
        assertEquals(checkQuorumTimeoutMs, state.timeUntilCheckQuorumExpires(time.milliseconds()));

        // checkQuorum timeout not exceeded, should not expire the timer
        time.sleep(checkQuorumTimeoutMs / 2);
        assertEquals(checkQuorumTimeoutMs / 2, state.timeUntilCheckQuorumExpires(time.milliseconds()));

        // received fetch request from 1 voter node, the timer should be reset
        state.updateCheckQuorumForFollowingVoter(nodeKey1, time.milliseconds());
        assertEquals(checkQuorumTimeoutMs, state.timeUntilCheckQuorumExpires(time.milliseconds()));

        // Adding 1 new voter to the voter set
        VoterSet votersWithNode3 = originalVoters.addVoter(VoterSetTest.voterNode(nodeKey3)).get();
        state.updateLocalState(new LogOffsetMetadata(1L), votersWithNode3);

        time.sleep(checkQuorumTimeoutMs / 2);
        // received fetch request from 1 voter node, the timer should not be reset because the majority should be 3
        state.updateCheckQuorumForFollowingVoter(nodeKey1, time.milliseconds());
        assertEquals(checkQuorumTimeoutMs / 2, state.timeUntilCheckQuorumExpires(time.milliseconds()));

        // Timer should be reset after receiving another voter's fetch request
        state.updateCheckQuorumForFollowingVoter(nodeKey2, time.milliseconds());
        assertEquals(checkQuorumTimeoutMs, state.timeUntilCheckQuorumExpires(time.milliseconds()));

        // removing leader from the voter set
        VoterSet votersWithoutLeader = votersWithNode3.removeVoter(localReplicaKey).get();
        state.updateLocalState(new LogOffsetMetadata(1L), votersWithoutLeader);

        time.sleep(checkQuorumTimeoutMs / 2);
        // received fetch request from 1 voter, the timer should not be reset.
        state.updateCheckQuorumForFollowingVoter(nodeKey2, time.milliseconds());
        assertEquals(checkQuorumTimeoutMs / 2, state.timeUntilCheckQuorumExpires(time.milliseconds()));

        // received fetch request from another voter, the timer should be reset since the current quorum majority is 2.
        state.updateCheckQuorumForFollowingVoter(nodeKey1, time.milliseconds());
        assertEquals(checkQuorumTimeoutMs, state.timeUntilCheckQuorumExpires(time.milliseconds()));
    }

    @Test
    public void testCheckQuorumWithOneVoter() {
        int observer = 1;

        // Only 1 voter quorum
        LeaderState<?> state = newLeaderState(
            VoterSetTest.voterSet(Stream.of(localReplicaKey)),
            0L
        );
        assertEquals(Long.MAX_VALUE, state.timeUntilCheckQuorumExpires(time.milliseconds()));

        // When checkQuorum timeout not exceeded and got no fetch request from voter, it should not expire the timer
        time.sleep(checkQuorumTimeoutMs);
        assertEquals(Long.MAX_VALUE, state.timeUntilCheckQuorumExpires(time.milliseconds()));

        // received fetch requests from 1 observer node, the timer still return Long.MAX_VALUE.
        state.updateCheckQuorumForFollowingVoter(
            ReplicaKey.of(observer, ReplicaKey.NO_DIRECTORY_ID),
            time.milliseconds()
        );
        assertEquals(Long.MAX_VALUE, state.timeUntilCheckQuorumExpires(time.milliseconds()));
    }

    @Test
    public void testLeaderEndpoints() {
        VoterSet voters = VoterSetTest.voterSet(Stream.of(localReplicaKey));
        LeaderState<?> state = newLeaderState(voters, 0L);

        assertNotEquals(Endpoints.empty(), state.leaderEndpoints());
        assertEquals(voters.listeners(localReplicaKey.id()), state.leaderEndpoints());
    }

    @Test
    public void testUpdateVotersFromNoDirectoryIdToDirectoryId() {
        int node1 = 1;
        int node2 = 2;
        ReplicaKey nodeKey1 = ReplicaKey.of(node1, Uuid.randomUuid());
        ReplicaKey nodeKey2 = ReplicaKey.of(node2, Uuid.randomUuid());

        VoterSet votersBeforeUpgrade = localWithRemoteVoterSet(
            IntStream.of(node1, node2),
            false
        );

        LeaderState<?> state = newLeaderState(votersBeforeUpgrade, 0L);

        assertFalse(state.updateLocalState(new LogOffsetMetadata(10L), votersBeforeUpgrade));
        assertTrue(state.updateReplicaState(nodeKey1, 0L, new LogOffsetMetadata(10L)));
        assertEquals(Optional.of(new LogOffsetMetadata(10L)), state.highWatermark());

        VoterSet votersAfterUpgrade = localWithRemoteVoterSet(Stream.of(nodeKey1, nodeKey2), true);

        assertFalse(state.updateLocalState(new LogOffsetMetadata(15L), votersAfterUpgrade));
        assertTrue(state.updateReplicaState(nodeKey2, 0L, new LogOffsetMetadata(13L)));
        assertEquals(Optional.of(new LogOffsetMetadata(13L)), state.highWatermark());
    }

    @Test
    public void testNoOpForNegativeRemoteNodeId() {
        MockTime time = new MockTime();
        int replicaId = -1;
        long epochStartOffset = 10L;

        LeaderState<?> state = newLeaderState(
            VoterSetTest.voterSet(Stream.of(localReplicaKey)),
            epochStartOffset
        );
        assertFalse(
            state.updateReplicaState(
                ReplicaKey.of(replicaId, ReplicaKey.NO_DIRECTORY_ID),
                0,
                new LogOffsetMetadata(epochStartOffset)
            )
        );

        DescribeQuorumResponseData.PartitionData partitionData = state.describeQuorum(time.milliseconds());
        List<DescribeQuorumResponseData.ReplicaState> observerStates = partitionData.observers();
        assertEquals(Collections.emptyList(), observerStates);
    }

    @ParameterizedTest
    @ValueSource(booleans = {true, false})
    public void testObserverStateExpiration(boolean withDirectoryId) {
        MockTime time = new MockTime();
        ReplicaKey observerKey = replicaKey(10, withDirectoryId);
        long epochStartOffset = 10L;

        LeaderState<?> state = newLeaderState(
            VoterSetTest.voterSet(Stream.of(localReplicaKey)),
            epochStartOffset
        );

        state.updateReplicaState(
            observerKey,
            time.milliseconds(),
            new LogOffsetMetadata(epochStartOffset)
        );
        DescribeQuorumResponseData.PartitionData partitionData = state.describeQuorum(time.milliseconds());
        List<DescribeQuorumResponseData.ReplicaState> observerStates = partitionData.observers();
        assertEquals(1, observerStates.size());

        DescribeQuorumResponseData.ReplicaState observerState = observerStates.get(0);
        assertEquals(observerKey.id(), observerState.replicaId());
        // KAFKA-16953 will add support for including the directory id
        assertEquals(
            ReplicaKey.NO_DIRECTORY_ID,
            observerState.replicaDirectoryId()
        );

        time.sleep(LeaderState.OBSERVER_SESSION_TIMEOUT_MS);
        partitionData = state.describeQuorum(time.milliseconds());
        assertEquals(Collections.emptyList(), partitionData.observers());
    }

    @ParameterizedTest
    @ValueSource(booleans = {true, false})
    public void testGrantVote(boolean isLogUpToDate) {
        LeaderState<?> state = newLeaderState(
            VoterSetTest.voterSet(VoterSetTest.voterMap(IntStream.of(1, 2, 3), false)),
            1
        );

        assertFalse(
            state.canGrantVote(ReplicaKey.of(1, ReplicaKey.NO_DIRECTORY_ID), isLogUpToDate)
        );
        assertFalse(
            state.canGrantVote(ReplicaKey.of(2, ReplicaKey.NO_DIRECTORY_ID), isLogUpToDate)
        );
        assertFalse(
            state.canGrantVote(ReplicaKey.of(3, ReplicaKey.NO_DIRECTORY_ID), isLogUpToDate)
        );
    }

    @ParameterizedTest
    @ValueSource(booleans = {true, false})
    public void testBeginQuorumEpochTimer(boolean withDirectoryId) {
        int follower1 = 1;
        long epochStartOffset = 10L;

        VoterSet voters = localWithRemoteVoterSet(IntStream.of(follower1), withDirectoryId);
        LeaderState<?> state = newLeaderState(
            voters,
            epochStartOffset
        );
        assertEquals(0, state.timeUntilBeginQuorumEpochTimerExpires(time.milliseconds()));

        time.sleep(5);
        state.resetBeginQuorumEpochTimer(time.milliseconds());
        assertEquals(beginQuorumEpochTimeoutMs, state.timeUntilBeginQuorumEpochTimerExpires(time.milliseconds()));

        time.sleep(5);
        assertEquals(beginQuorumEpochTimeoutMs - 5, state.timeUntilBeginQuorumEpochTimerExpires(time.milliseconds()));

        time.sleep(beginQuorumEpochTimeoutMs);
        assertEquals(0, state.timeUntilBeginQuorumEpochTimerExpires(time.milliseconds()));
    }

    private static class MockOffsetMetadata implements OffsetMetadata {
        private final String value;

        private MockOffsetMetadata(String value) {
            this.value = value;
        }

        @Override
        public boolean equals(Object o) {
            if (this == o) return true;
            if (o == null || getClass() != o.getClass()) return false;
            MockOffsetMetadata that = (MockOffsetMetadata) o;
            return Objects.equals(value, that.value);
        }

        @Override
        public int hashCode() {
            return Objects.hash(value);
        }
    }

    private DescribeQuorumResponseData.ReplicaState describeVoterState(
        LeaderState<?> state,
        int voterId,
        long currentTimeMs
    ) {
        DescribeQuorumResponseData.PartitionData partitionData = state.describeQuorum(currentTimeMs);
        return findReplicaOrFail(voterId, partitionData.currentVoters());
    }

    private DescribeQuorumResponseData.ReplicaState describeObserverState(
        LeaderState<?> state,
        int observerId,
        long currentTimeMs
    ) {
        DescribeQuorumResponseData.PartitionData partitionData = state.describeQuorum(currentTimeMs);
        return findReplicaOrFail(observerId, partitionData.observers());
    }

    private DescribeQuorumResponseData.ReplicaState findReplicaOrFail(
        int replicaId,
        List<DescribeQuorumResponseData.ReplicaState> replicas
    ) {
        return replicas.stream()
            .filter(observer -> observer.replicaId() == replicaId)
            .findFirst()
            .orElseThrow(() -> new AssertionError(
                "Failed to find expected replica state for replica " + replicaId
            ));
    }

    private ReplicaKey replicaKey(int id, boolean withDirectoryId) {
        Uuid directoryId = withDirectoryId ? Uuid.randomUuid() : ReplicaKey.NO_DIRECTORY_ID;
        return ReplicaKey.of(id, directoryId);
    }
}<|MERGE_RESOLUTION|>--- conflicted
+++ resolved
@@ -58,11 +58,8 @@
     private final MockTime time = new MockTime();
     private final int fetchTimeoutMs = 2000;
     private final int checkQuorumTimeoutMs = (int) (fetchTimeoutMs * CHECK_QUORUM_TIMEOUT_FACTOR);
-<<<<<<< HEAD
+    private final int beginQuorumEpochTimeoutMs = fetchTimeoutMs / 2;
     private final short kraftVersion = 1;
-=======
-    private final int beginQuorumEpochTimeoutMs = fetchTimeoutMs / 2;
->>>>>>> 22787de4
 
     private LeaderState<?> newLeaderState(
         VoterSet voters,
