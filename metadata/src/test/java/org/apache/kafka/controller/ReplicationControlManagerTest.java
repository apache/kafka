--- conflicted
+++ resolved
@@ -134,14 +134,8 @@
         final MockRandom random = new MockRandom();
         final ControllerMetrics metrics = new MockControllerMetrics();
         final ClusterControlManager clusterControl = new ClusterControlManager(
-<<<<<<< HEAD
-            logContext, time, snapshotRegistry, 1000,
+            logContext, time, snapshotRegistry, TimeUnit.MILLISECONDS.convert(BROKER_SESSION_TIMEOUT_MS, TimeUnit.NANOSECONDS),
             new StripedReplicaPlacer(random), metrics);
-=======
-            logContext, time, snapshotRegistry, TimeUnit.MILLISECONDS.convert(BROKER_SESSION_TIMEOUT_MS, TimeUnit.NANOSECONDS),
-            new StripedReplicaPlacer(random));
-        final ControllerMetrics metrics = new MockControllerMetrics();
->>>>>>> 68223d32
         final ConfigurationControlManager configurationControl = new ConfigurationControlManager(
             new LogContext(), snapshotRegistry, Collections.emptyMap(), Optional.empty());
         final ReplicationControlManager replicationControl;
@@ -436,28 +430,27 @@
     }
 
     @Test
-<<<<<<< HEAD
     public void testBrokerCountMetrics() throws Exception {
         ReplicationControlTestContext ctx = new ReplicationControlTestContext();
         ReplicationControlManager replicationControl = ctx.replicationControl;
 
-        registerBroker(0, ctx);
+        ctx.registerBrokers(0);
 
         assertEquals(1, ctx.metrics.fencedBrokerCount());
         assertEquals(0, ctx.metrics.activeBrokerCount());
 
-        unfenceBroker(0, ctx);
+        ctx.unfenceBrokers(0);
 
         assertEquals(0, ctx.metrics.fencedBrokerCount());
         assertEquals(1, ctx.metrics.activeBrokerCount());
 
-        registerBroker(1, ctx);
-        unfenceBroker(1, ctx);
+        ctx.registerBrokers(1);
+        ctx.unfenceBrokers(1);
 
         assertEquals(2, ctx.metrics.activeBrokerCount());
 
-        registerBroker(2, ctx);
-        unfenceBroker(2, ctx);
+        ctx.registerBrokers(2);
+        ctx.unfenceBrokers(2);
 
         assertEquals(0, ctx.metrics.fencedBrokerCount());
         assertEquals(3, ctx.metrics.activeBrokerCount());
@@ -469,7 +462,9 @@
 
         assertEquals(0, ctx.metrics.fencedBrokerCount());
         assertEquals(1, ctx.metrics.activeBrokerCount());
-=======
+    }
+
+    @Test
     public void testCreateTopicsWithValidateOnlyFlag() throws Exception {
         ReplicationControlTestContext ctx = new ReplicationControlTestContext();
         ctx.registerBrokers(0, 1, 2);
@@ -525,7 +520,6 @@
         ctx.createTestTopic("baz", new int[][] {new int[] {2, 1, 0}},
             Collections.singletonMap(SEGMENT_BYTES_CONFIG, "12300000"), NONE.code());
         ctx.createTestTopic("quux", new int[][] {new int[] {1, 2, 0}}, POLICY_VIOLATION.code());
->>>>>>> 68223d32
     }
 
     @Test
