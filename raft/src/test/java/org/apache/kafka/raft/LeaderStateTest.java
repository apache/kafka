/*
 * Licensed to the Apache Software Foundation (ASF) under one or more
 * contributor license agreements. See the NOTICE file distributed with
 * this work for additional information regarding copyright ownership.
 * The ASF licenses this file to You under the Apache License, Version 2.0
 * (the "License"); you may not use this file except in compliance with
 * the License. You may obtain a copy of the License at
 *
 *    http://www.apache.org/licenses/LICENSE-2.0
 *
 * Unless required by applicable law or agreed to in writing, software
 * distributed under the License is distributed on an "AS IS" BASIS,
 * WITHOUT WARRANTIES OR CONDITIONS OF ANY KIND, either express or implied.
 * See the License for the specific language governing permissions and
 * limitations under the License.
 */
package org.apache.kafka.raft;

import org.apache.kafka.common.Uuid;
import org.apache.kafka.common.message.DescribeQuorumResponseData;
import org.apache.kafka.common.utils.LogContext;
import org.apache.kafka.common.utils.MockTime;
import org.apache.kafka.raft.internals.BatchAccumulator;
import org.apache.kafka.raft.internals.ReplicaKey;
import org.apache.kafka.raft.internals.VoterSet;
<<<<<<< HEAD
import org.apache.kafka.raft.internals.VoterSetTest;
=======
>>>>>>> aecaf444
import org.junit.jupiter.api.Test;
import org.junit.jupiter.params.ParameterizedTest;
import org.junit.jupiter.params.provider.ValueSource;
import org.mockito.Mockito;

import java.util.Arrays;
import java.util.Collections;
import java.util.HashMap;
import java.util.List;
import java.util.Map;
import java.util.Objects;
import java.util.Optional;
<<<<<<< HEAD
import java.util.stream.IntStream;
import java.util.stream.Stream;
=======
import java.util.Set;
import java.util.function.Function;
import java.util.stream.Collectors;
>>>>>>> aecaf444

import static java.util.Collections.emptySet;
import static java.util.Collections.singleton;
import static org.apache.kafka.common.utils.Utils.mkSet;
import static org.apache.kafka.raft.LeaderState.CHECK_QUORUM_TIMEOUT_FACTOR;
import static org.junit.jupiter.api.Assertions.assertEquals;
import static org.junit.jupiter.api.Assertions.assertFalse;
import static org.junit.jupiter.api.Assertions.assertNotEquals;
import static org.junit.jupiter.api.Assertions.assertThrows;
import static org.junit.jupiter.api.Assertions.assertTrue;

public class LeaderStateTest {
<<<<<<< HEAD
    private final ReplicaKey localReplicaKey = ReplicaKey.of(0, Uuid.randomUuid());
=======
    private final int localId = 0;
    private final Uuid localDirectoryId = Uuid.randomUuid();
>>>>>>> aecaf444
    private final int epoch = 5;
    private final LogContext logContext = new LogContext();
    private final BatchAccumulator<?> accumulator = Mockito.mock(BatchAccumulator.class);
    private final MockTime time = new MockTime();
    private final int fetchTimeoutMs = 2000;
    private final int checkQuorumTimeoutMs = (int) (fetchTimeoutMs * CHECK_QUORUM_TIMEOUT_FACTOR);

    private LeaderState<?> newLeaderState(
        VoterSet voters,
        long epochStartOffset
    ) {
        return new LeaderState<>(
            time,
<<<<<<< HEAD
            localReplicaKey,
            epoch,
            epochStartOffset,
            voters,
            voters.voterIds(),
=======
            localId,
            Uuid.randomUuid(),
            epoch,
            epochStartOffset,
            toMap(voters),
            voters,
>>>>>>> aecaf444
            accumulator,
            voters.listeners(localReplicaKey.id()),
            fetchTimeoutMs,
            logContext
        );
    }

    private VoterSet localWithRemoteVoterSet(IntStream remoteIds, boolean withDirectoryId) {
        Map<Integer, VoterSet.VoterNode> voters = VoterSetTest.voterMap(remoteIds, withDirectoryId);
        if (withDirectoryId) {
            voters.put(localReplicaKey.id(), VoterSetTest.voterNode(localReplicaKey));
        } else {
            voters.put(
                localReplicaKey.id(),
                VoterSetTest.voterNode(ReplicaKey.of(localReplicaKey.id(), ReplicaKey.NO_DIRECTORY_ID))
            );
        }

        return VoterSetTest.voterSet(voters);
    }

    private VoterSet localWithRemoteVoterSet(Stream<ReplicaKey> remoteReplicaKeys, boolean withDirectoryId) {
        ReplicaKey actualLocalVoter = withDirectoryId ?
            localReplicaKey :
            ReplicaKey.of(localReplicaKey.id(), ReplicaKey.NO_DIRECTORY_ID);

        return VoterSetTest.voterSet(
            Stream.concat(Stream.of(actualLocalVoter), remoteReplicaKeys)
        );
    }

    @Test
    public void testRequireNonNullAccumulator() {
<<<<<<< HEAD
        assertThrows(
            NullPointerException.class,
            () -> new LeaderState<>(
                new MockTime(),
                localReplicaKey,
                epoch,
                0,
                VoterSetTest.voterSet(Stream.of(localReplicaKey)),
                Collections.emptySet(),
                null,
                Endpoints.empty(),
                fetchTimeoutMs,
                logContext
            )
        );
=======
        assertThrows(NullPointerException.class, () -> new LeaderState<>(
            new MockTime(),
            localId,
            Uuid.randomUuid(),
            epoch,
            0,
            Collections.emptyMap(),
            Collections.emptySet(),
            null,
            fetchTimeoutMs,
            logContext
        ));
>>>>>>> aecaf444
    }

    @ParameterizedTest
    @ValueSource(booleans = {true, false})
    public void testFollowerAcknowledgement(boolean withDirectoryId) {
        int node1 = 1;
        int node2 = 2;
        LeaderState<?> state = newLeaderState(
            localWithRemoteVoterSet(IntStream.of(node1, node2), withDirectoryId),
            0L
        );
        assertEquals(mkSet(node1, node2), state.nonAcknowledgingVoters());
        state.addAcknowledgementFrom(node1);
        assertEquals(singleton(node2), state.nonAcknowledgingVoters());
        state.addAcknowledgementFrom(node2);
        assertEquals(emptySet(), state.nonAcknowledgingVoters());
    }

    @Test
    public void testNonFollowerAcknowledgement() {
        int nonVoterId = 1;
        LeaderState<?> state = newLeaderState(
            VoterSetTest.voterSet(Stream.of(localReplicaKey)),
            0L
        );
        assertThrows(IllegalArgumentException.class, () -> state.addAcknowledgementFrom(nonVoterId));
    }

    @Test
    public void testUpdateHighWatermarkQuorumSizeOne() {
        VoterSet voters = VoterSetTest.voterSet(Stream.of(localReplicaKey));
        LeaderState<?> state = newLeaderState(voters, 15L);

        assertEquals(Optional.empty(), state.highWatermark());
<<<<<<< HEAD
        assertFalse(state.updateLocalState(new LogOffsetMetadata(15L), voters));
        assertEquals(emptySet(), state.nonAcknowledgingVoters());
        assertEquals(Optional.empty(), state.highWatermark());
        assertTrue(state.updateLocalState(new LogOffsetMetadata(16L), voters));
        assertEquals(Optional.of(new LogOffsetMetadata(16L)), state.highWatermark());
        assertTrue(state.updateLocalState(new LogOffsetMetadata(20), voters));
=======
        assertFalse(state.updateLocalState(new LogOffsetMetadata(15L), toMap(voterSet)));
        assertEquals(emptySet(), state.nonAcknowledgingVoters());
        assertEquals(Optional.empty(), state.highWatermark());
        assertTrue(state.updateLocalState(new LogOffsetMetadata(16L), toMap(voterSet)));
        assertEquals(Optional.of(new LogOffsetMetadata(16L)), state.highWatermark());
        assertTrue(state.updateLocalState(new LogOffsetMetadata(20), toMap(voterSet)));
>>>>>>> aecaf444
        assertEquals(Optional.of(new LogOffsetMetadata(20L)), state.highWatermark());
    }

    @Test
    public void testNonMonotonicLocalEndOffsetUpdate() {
        VoterSet voters = VoterSetTest.voterSet(Stream.of(localReplicaKey));
        LeaderState<?> state = newLeaderState(voters, 15L);

        assertEquals(Optional.empty(), state.highWatermark());
<<<<<<< HEAD
        assertTrue(state.updateLocalState(new LogOffsetMetadata(16L), voters));
        assertEquals(Optional.of(new LogOffsetMetadata(16L)), state.highWatermark());
        assertThrows(
            IllegalStateException.class,
            () -> state.updateLocalState(new LogOffsetMetadata(15L), voters)
        );
=======
        assertTrue(state.updateLocalState(new LogOffsetMetadata(16L), toMap(voterSet)));
        assertEquals(Optional.of(new LogOffsetMetadata(16L)), state.highWatermark());
        assertThrows(IllegalStateException.class,
            () -> state.updateLocalState(new LogOffsetMetadata(15L), toMap(voterSet)));
>>>>>>> aecaf444
    }

    @ParameterizedTest
    @ValueSource(booleans = {true, false})
    public void testLastCaughtUpTimeVoters(boolean withDirectoryId) {
        ReplicaKey nodeKey1 = replicaKey(1, withDirectoryId);
        ReplicaKey nodeKey2 = replicaKey(2, withDirectoryId);
        int currentTime = 1000;
        int fetchTime = 0;
        int caughtUpTime = -1;
        VoterSet voters = localWithRemoteVoterSet(Stream.of(nodeKey1, nodeKey2), withDirectoryId);
        LeaderState<?> state = newLeaderState(voters, 10L);

        assertEquals(Optional.empty(), state.highWatermark());
<<<<<<< HEAD
        assertFalse(state.updateLocalState(new LogOffsetMetadata(10L), voters));
        assertEquals(mkSet(nodeKey1.id(), nodeKey2.id()), state.nonAcknowledgingVoters());
        assertEquals(Optional.empty(), state.highWatermark());

        // Node 1 falls behind
        assertFalse(state.updateLocalState(new LogOffsetMetadata(11L), voters));
        assertFalse(state.updateReplicaState(nodeKey1, ++fetchTime, new LogOffsetMetadata(10L)));
        assertEquals(
            currentTime,
            describeVoterState(state, localReplicaKey.id(), currentTime).lastCaughtUpTimestamp()
        );
        assertEquals(
            caughtUpTime,
            describeVoterState(state, nodeKey1.id(), currentTime).lastCaughtUpTimestamp()
        );

        // Node 1 catches up to leader
        assertTrue(state.updateReplicaState(nodeKey1, ++fetchTime, new LogOffsetMetadata(11L)));
=======
        assertFalse(state.updateLocalState(new LogOffsetMetadata(10L), toMap(voterSet)));
        assertEquals(mkSet(node1, node2), state.nonAcknowledgingVoters());
        assertEquals(Optional.empty(), state.highWatermark());

        // Node 1 falls behind
        assertFalse(state.updateLocalState(new LogOffsetMetadata(11L), toMap(voterSet)));
        assertFalse(state.updateReplicaState(node1, Uuid.randomUuid(), ++fetchTime, new LogOffsetMetadata(10L)));
        assertEquals(currentTime, describeVoterState(state, localId, currentTime).lastCaughtUpTimestamp());
        assertEquals(caughtUpTime, describeVoterState(state, node1, currentTime).lastCaughtUpTimestamp());

        // Node 1 catches up to leader
        assertTrue(state.updateReplicaState(node1, Uuid.randomUuid(), ++fetchTime, new LogOffsetMetadata(11L)));
>>>>>>> aecaf444
        caughtUpTime = fetchTime;
        assertEquals(
            currentTime,
            describeVoterState(state, localReplicaKey.id(), currentTime).lastCaughtUpTimestamp()
        );
        assertEquals(
            caughtUpTime,
            describeVoterState(state, nodeKey1.id(), currentTime).lastCaughtUpTimestamp()
        );

        // Node 1 falls behind
<<<<<<< HEAD
        assertFalse(state.updateLocalState(new LogOffsetMetadata(100L), voters));
        assertTrue(state.updateReplicaState(nodeKey1, ++fetchTime, new LogOffsetMetadata(50L)));
        assertEquals(currentTime, describeVoterState(state, localReplicaKey.id(), currentTime).lastCaughtUpTimestamp());
        assertEquals(
            caughtUpTime,
            describeVoterState(state, nodeKey1.id(), currentTime).lastCaughtUpTimestamp()
        );

        // Node 1 catches up to the last fetch offset
        int prevFetchTime = fetchTime;
        assertFalse(state.updateLocalState(new LogOffsetMetadata(200L), voters));
        assertTrue(state.updateReplicaState(nodeKey1, ++fetchTime, new LogOffsetMetadata(100L)));
=======
        assertFalse(state.updateLocalState(new LogOffsetMetadata(100L), toMap(voterSet)));
        assertTrue(state.updateReplicaState(node1, Uuid.randomUuid(), ++fetchTime, new LogOffsetMetadata(50L)));
        assertEquals(currentTime, describeVoterState(state, localId, currentTime).lastCaughtUpTimestamp());
        assertEquals(caughtUpTime, describeVoterState(state, node1, currentTime).lastCaughtUpTimestamp());

        // Node 1 catches up to the last fetch offset
        int prevFetchTime = fetchTime;
        assertFalse(state.updateLocalState(new LogOffsetMetadata(200L), toMap(voterSet)));
        assertTrue(state.updateReplicaState(node1, Uuid.randomUuid(), ++fetchTime, new LogOffsetMetadata(100L)));
>>>>>>> aecaf444
        caughtUpTime = prevFetchTime;
        assertEquals(
            currentTime,
            describeVoterState(state, localReplicaKey.id(), currentTime).lastCaughtUpTimestamp()
        );
        assertEquals(
            caughtUpTime,
            describeVoterState(state, nodeKey1.id(), currentTime).lastCaughtUpTimestamp()
        );

        // Node2 has never caught up to leader
<<<<<<< HEAD
        assertEquals(
            -1L,
            describeVoterState(state, nodeKey2.id(), currentTime).lastCaughtUpTimestamp()
        );
        assertFalse(state.updateLocalState(new LogOffsetMetadata(300L), voters));
        assertTrue(state.updateReplicaState(nodeKey2, ++fetchTime, new LogOffsetMetadata(200L)));
        assertEquals(
            -1L,
            describeVoterState(state, nodeKey2.id(), currentTime).lastCaughtUpTimestamp()
        );
        assertTrue(state.updateReplicaState(nodeKey2, ++fetchTime, new LogOffsetMetadata(250L)));
        assertEquals(
            -1L,
            describeVoterState(state, nodeKey2.id(), currentTime).lastCaughtUpTimestamp()
        );
=======
        assertEquals(-1L, describeVoterState(state, node2, currentTime).lastCaughtUpTimestamp());
        assertFalse(state.updateLocalState(new LogOffsetMetadata(300L), toMap(voterSet)));
        assertTrue(state.updateReplicaState(node2, Uuid.randomUuid(), ++fetchTime, new LogOffsetMetadata(200L)));
        assertEquals(-1L, describeVoterState(state, node2, currentTime).lastCaughtUpTimestamp());
        assertTrue(state.updateReplicaState(node2, Uuid.randomUuid(), ++fetchTime, new LogOffsetMetadata(250L)));
        assertEquals(-1L, describeVoterState(state, node2, currentTime).lastCaughtUpTimestamp());
>>>>>>> aecaf444
    }

    @Test
    public void testLastCaughtUpTimeObserver() {
        int node1 = 1;
        ReplicaKey nodeKey1 = ReplicaKey.of(node1, ReplicaKey.NO_DIRECTORY_ID);
        int currentTime = 1000;
        int fetchTime = 0;
        int caughtUpTime = -1;

        VoterSet voters = VoterSetTest.voterSet(Stream.of(localReplicaKey));
        LeaderState<?> state = newLeaderState(voters, 5L);

        assertEquals(Optional.empty(), state.highWatermark());
        assertEquals(emptySet(), state.nonAcknowledgingVoters());

        // Node 1 falls behind
<<<<<<< HEAD
        assertTrue(state.updateLocalState(new LogOffsetMetadata(11L), voters));
        assertFalse(state.updateReplicaState(nodeKey1, ++fetchTime, new LogOffsetMetadata(10L)));
        assertEquals(
            currentTime,
            describeVoterState(state, localReplicaKey.id(), currentTime).lastCaughtUpTimestamp()
        );
        assertEquals(caughtUpTime, describeObserverState(state, node1, currentTime).lastCaughtUpTimestamp());

        // Node 1 catches up to leader
        assertFalse(state.updateReplicaState(nodeKey1, ++fetchTime, new LogOffsetMetadata(11L)));
=======
        assertTrue(state.updateLocalState(new LogOffsetMetadata(11L), toMap(voterSet)));
        assertFalse(state.updateReplicaState(node1, Uuid.randomUuid(), ++fetchTime, new LogOffsetMetadata(10L)));
        assertEquals(currentTime, describeVoterState(state, localId, currentTime).lastCaughtUpTimestamp());
        assertEquals(caughtUpTime, describeObserverState(state, node1, currentTime).lastCaughtUpTimestamp());

        // Node 1 catches up to leader
        assertFalse(state.updateReplicaState(node1, Uuid.randomUuid(), ++fetchTime, new LogOffsetMetadata(11L)));
>>>>>>> aecaf444
        caughtUpTime = fetchTime;
        assertEquals(
            currentTime,
            describeVoterState(state, localReplicaKey.id(), currentTime).lastCaughtUpTimestamp()
        );
        assertEquals(caughtUpTime, describeObserverState(state, node1, currentTime).lastCaughtUpTimestamp());

        // Node 1 falls behind
<<<<<<< HEAD
        assertTrue(state.updateLocalState(new LogOffsetMetadata(100L), voters));
        assertFalse(state.updateReplicaState(nodeKey1, ++fetchTime, new LogOffsetMetadata(50L)));
        assertEquals(
            currentTime,
            describeVoterState(state, localReplicaKey.id(), currentTime).lastCaughtUpTimestamp()
        );
=======
        assertTrue(state.updateLocalState(new LogOffsetMetadata(100L), toMap(voterSet)));
        assertFalse(state.updateReplicaState(node1, Uuid.randomUuid(), ++fetchTime, new LogOffsetMetadata(50L)));
        assertEquals(currentTime, describeVoterState(state, localId, currentTime).lastCaughtUpTimestamp());
>>>>>>> aecaf444
        assertEquals(caughtUpTime, describeObserverState(state, node1, currentTime).lastCaughtUpTimestamp());

        // Node 1 catches up to the last fetch offset
        int prevFetchTime = fetchTime;
<<<<<<< HEAD
        assertTrue(state.updateLocalState(new LogOffsetMetadata(200L), voters));
        assertFalse(state.updateReplicaState(nodeKey1, ++fetchTime, new LogOffsetMetadata(102L)));
=======
        assertTrue(state.updateLocalState(new LogOffsetMetadata(200L), toMap(voterSet)));
        assertFalse(state.updateReplicaState(node1, Uuid.randomUuid(), ++fetchTime, new LogOffsetMetadata(102L)));
>>>>>>> aecaf444
        caughtUpTime = prevFetchTime;
        assertEquals(
            currentTime,
            describeVoterState(state, localReplicaKey.id(), currentTime).lastCaughtUpTimestamp()
        );
        assertEquals(caughtUpTime, describeObserverState(state, node1, currentTime).lastCaughtUpTimestamp());

        // Node 1 catches up to leader
<<<<<<< HEAD
        assertFalse(state.updateReplicaState(nodeKey1, ++fetchTime, new LogOffsetMetadata(200L)));
=======
        assertFalse(state.updateReplicaState(node1, Uuid.randomUuid(), ++fetchTime, new LogOffsetMetadata(200L)));
>>>>>>> aecaf444
        caughtUpTime = fetchTime;
        assertEquals(
            currentTime,
            describeVoterState(state, localReplicaKey.id(), currentTime).lastCaughtUpTimestamp()
        );
        assertEquals(caughtUpTime, describeObserverState(state, node1, currentTime).lastCaughtUpTimestamp());
    }

    @Test
    public void testIdempotentEndOffsetUpdate() {
        VoterSet voters = VoterSetTest.voterSet(Stream.of(localReplicaKey));
        LeaderState<?> state = newLeaderState(voters, 15L);
        assertEquals(Optional.empty(), state.highWatermark());
<<<<<<< HEAD
        assertTrue(state.updateLocalState(new LogOffsetMetadata(16L), voters));
        assertFalse(state.updateLocalState(new LogOffsetMetadata(16L), voters));
=======
        assertTrue(state.updateLocalState(new LogOffsetMetadata(16L), toMap(voterSet)));
        assertFalse(state.updateLocalState(new LogOffsetMetadata(16L), toMap(voterSet)));
>>>>>>> aecaf444
        assertEquals(Optional.of(new LogOffsetMetadata(16L)), state.highWatermark());
    }

    @Test
    public void testUpdateHighWatermarkMetadata() {
        VoterSet voters = VoterSetTest.voterSet(Stream.of(localReplicaKey));
        LeaderState<?> state = newLeaderState(voters, 15L);
        assertEquals(Optional.empty(), state.highWatermark());

        LogOffsetMetadata initialHw = new LogOffsetMetadata(16L, Optional.of(new MockOffsetMetadata("bar")));
<<<<<<< HEAD
        assertTrue(state.updateLocalState(initialHw, voters));
        assertEquals(Optional.of(initialHw), state.highWatermark());

        LogOffsetMetadata updateHw = new LogOffsetMetadata(16L, Optional.of(new MockOffsetMetadata("baz")));
        assertTrue(state.updateLocalState(updateHw, voters));
        assertEquals(Optional.of(updateHw), state.highWatermark());
    }

    @ParameterizedTest
    @ValueSource(booleans = {true, false})
    public void testUpdateHighWatermarkQuorumSizeTwo(boolean withDirectoryId) {
        ReplicaKey otherNodeKey = replicaKey(1, withDirectoryId);

        VoterSet voters = localWithRemoteVoterSet(Stream.of(otherNodeKey), withDirectoryId);
        LeaderState<?> state = newLeaderState(voters, 10L);

        assertFalse(state.updateLocalState(new LogOffsetMetadata(13L), voters));
        assertEquals(singleton(otherNodeKey.id()), state.nonAcknowledgingVoters());
        assertEquals(Optional.empty(), state.highWatermark());
        assertFalse(state.updateReplicaState(otherNodeKey, 0, new LogOffsetMetadata(10L)));
        assertEquals(emptySet(), state.nonAcknowledgingVoters());
        assertEquals(Optional.empty(), state.highWatermark());
        assertTrue(state.updateReplicaState(otherNodeKey, 0, new LogOffsetMetadata(11L)));
        assertEquals(Optional.of(new LogOffsetMetadata(11L)), state.highWatermark());
        assertTrue(state.updateReplicaState(otherNodeKey, 0, new LogOffsetMetadata(13L)));
        assertEquals(Optional.of(new LogOffsetMetadata(13L)), state.highWatermark());
    }

    @ParameterizedTest
    @ValueSource(booleans = {true, false})
    public void testUpdateHighWatermarkQuorumSizeThree(boolean withDirectoryId) {
        ReplicaKey nodeKey1 = replicaKey(1, withDirectoryId);
        ReplicaKey nodeKey2 = replicaKey(2, withDirectoryId);

        VoterSet voters = localWithRemoteVoterSet(Stream.of(nodeKey1, nodeKey2), withDirectoryId);
        LeaderState<?> state = newLeaderState(voters, 10L);

        assertFalse(state.updateLocalState(new LogOffsetMetadata(15L), voters));
        assertEquals(mkSet(nodeKey1.id(), nodeKey2.id()), state.nonAcknowledgingVoters());
        assertEquals(Optional.empty(), state.highWatermark());
        assertFalse(state.updateReplicaState(nodeKey1, 0, new LogOffsetMetadata(10L)));
        assertEquals(singleton(nodeKey2.id()), state.nonAcknowledgingVoters());
        assertEquals(Optional.empty(), state.highWatermark());
        assertFalse(state.updateReplicaState(nodeKey2, 0, new LogOffsetMetadata(10L)));
        assertEquals(emptySet(), state.nonAcknowledgingVoters());
        assertEquals(Optional.empty(), state.highWatermark());
        assertTrue(state.updateReplicaState(nodeKey2, 0, new LogOffsetMetadata(15L)));
        assertEquals(Optional.of(new LogOffsetMetadata(15L)), state.highWatermark());
        assertFalse(state.updateLocalState(new LogOffsetMetadata(20L), voters));
        assertEquals(Optional.of(new LogOffsetMetadata(15L)), state.highWatermark());
        assertTrue(state.updateReplicaState(nodeKey1, 0, new LogOffsetMetadata(20L)));
        assertEquals(Optional.of(new LogOffsetMetadata(20L)), state.highWatermark());
        assertFalse(state.updateReplicaState(nodeKey2, 0, new LogOffsetMetadata(20L)));
=======
        assertTrue(state.updateLocalState(initialHw, toMap(voterSet)));
        assertEquals(Optional.of(initialHw), state.highWatermark());

        LogOffsetMetadata updateHw = new LogOffsetMetadata(16L, Optional.of(new MockOffsetMetadata("baz")));
        assertTrue(state.updateLocalState(updateHw, toMap(voterSet)));
        assertEquals(Optional.of(updateHw), state.highWatermark());
    }

    @Test
    public void testUpdateHighWatermarkQuorumSizeTwo() {
        int otherNodeId = 1;
        Set<Integer> voterSet = mkSet(localId, otherNodeId);
        LeaderState<?> state = newLeaderState(voterSet, 10L);
        assertFalse(state.updateLocalState(new LogOffsetMetadata(13L), toMap(voterSet)));
        assertEquals(singleton(otherNodeId), state.nonAcknowledgingVoters());
        assertEquals(Optional.empty(), state.highWatermark());
        assertFalse(state.updateReplicaState(otherNodeId, Uuid.randomUuid(), 0, new LogOffsetMetadata(10L)));
        assertEquals(emptySet(), state.nonAcknowledgingVoters());
        assertEquals(Optional.empty(), state.highWatermark());
        assertTrue(state.updateReplicaState(otherNodeId, Uuid.randomUuid(), 0, new LogOffsetMetadata(11L)));
        assertEquals(Optional.of(new LogOffsetMetadata(11L)), state.highWatermark());
        assertTrue(state.updateReplicaState(otherNodeId, Uuid.randomUuid(), 0, new LogOffsetMetadata(13L)));
        assertEquals(Optional.of(new LogOffsetMetadata(13L)), state.highWatermark());
    }

    @Test
    public void testUpdateHighWatermarkQuorumSizeThree() {
        int node1 = 1;
        int node2 = 2;
        Set<Integer> voterSet = mkSet(localId, node1, node2);
        LeaderState<?> state = newLeaderState(voterSet, 10L);
        assertFalse(state.updateLocalState(new LogOffsetMetadata(15L), toMap(voterSet)));
        assertEquals(mkSet(node1, node2), state.nonAcknowledgingVoters());
        assertEquals(Optional.empty(), state.highWatermark());
        assertFalse(state.updateReplicaState(node1, Uuid.randomUuid(), 0, new LogOffsetMetadata(10L)));
        assertEquals(singleton(node2), state.nonAcknowledgingVoters());
        assertEquals(Optional.empty(), state.highWatermark());
        assertFalse(state.updateReplicaState(node2, Uuid.randomUuid(), 0, new LogOffsetMetadata(10L)));
        assertEquals(emptySet(), state.nonAcknowledgingVoters());
        assertEquals(Optional.empty(), state.highWatermark());
        assertTrue(state.updateReplicaState(node2, Uuid.randomUuid(), 0, new LogOffsetMetadata(15L)));
        assertEquals(Optional.of(new LogOffsetMetadata(15L)), state.highWatermark());
        assertFalse(state.updateLocalState(new LogOffsetMetadata(20L), toMap(voterSet)));
        assertEquals(Optional.of(new LogOffsetMetadata(15L)), state.highWatermark());
        assertTrue(state.updateReplicaState(node1, Uuid.randomUuid(), 0, new LogOffsetMetadata(20L)));
        assertEquals(Optional.of(new LogOffsetMetadata(20L)), state.highWatermark());
        assertFalse(state.updateReplicaState(node2, Uuid.randomUuid(), 0, new LogOffsetMetadata(20L)));
>>>>>>> aecaf444
        assertEquals(Optional.of(new LogOffsetMetadata(20L)), state.highWatermark());
    }

    @Test
    public void testHighWatermarkDoesIncreaseFromNewVoter() {
<<<<<<< HEAD
        ReplicaKey nodeKey1 = ReplicaKey.of(1, Uuid.randomUuid());
        ReplicaKey nodeKey2 = ReplicaKey.of(2, Uuid.randomUuid());

        VoterSet originalVoters  = localWithRemoteVoterSet(Stream.of(nodeKey1), true);
        LeaderState<?> state = newLeaderState(originalVoters, 5L);

        assertFalse(state.updateLocalState(new LogOffsetMetadata(15L), originalVoters));
        assertTrue(state.updateReplicaState(nodeKey1, 0, new LogOffsetMetadata(10L)));
        assertEquals(Optional.of(new LogOffsetMetadata(10L)), state.highWatermark());

        // updating replica state of node2 before it joins voterSet should not increase HW to 15L
        assertFalse(state.updateReplicaState(nodeKey2, 0, new LogOffsetMetadata(15L)));
        assertEquals(Optional.of(new LogOffsetMetadata(10L)), state.highWatermark());

        // adding node2 to voterSet will cause HW to increase to 15L
        VoterSet votersWithNode2 = originalVoters.addVoter(VoterSetTest.voterNode(nodeKey2)).get();
        assertTrue(state.updateLocalState(new LogOffsetMetadata(15L), votersWithNode2));
        assertEquals(Optional.of(new LogOffsetMetadata(15L)), state.highWatermark());

        // HW will not update to 16L until a majority reaches it
        assertFalse(state.updateLocalState(new LogOffsetMetadata(16L), votersWithNode2));
        assertEquals(Optional.of(new LogOffsetMetadata(15L)), state.highWatermark());
        assertTrue(state.updateReplicaState(nodeKey2, 0, new LogOffsetMetadata(16L)));
=======
        int node1 = 1;
        int node2 = 2;
        Set<Integer> originalVoterSet = mkSet(localId, node1);
        LeaderState<?> state = newLeaderState(originalVoterSet, 5L);
        assertFalse(state.updateLocalState(new LogOffsetMetadata(15L), toMap(originalVoterSet)));
        assertTrue(state.updateReplicaState(node1, Uuid.randomUuid(), 0, new LogOffsetMetadata(10L)));
        assertEquals(Optional.of(new LogOffsetMetadata(10L)), state.highWatermark());

        // updating replica state of node2 before it joins voterSet should not increase HW to 15L
        assertFalse(state.updateReplicaState(node2, Uuid.randomUuid(), 0, new LogOffsetMetadata(15L)));
        assertEquals(Optional.of(new LogOffsetMetadata(10L)), state.highWatermark());

        // adding node2 to voterSet will cause HW to increase to 15L
        Set<Integer> voterSetWithNode2 = mkSet(localId, node1, node2);
        assertTrue(state.updateLocalState(new LogOffsetMetadata(15L), toMap(voterSetWithNode2)));
        assertEquals(Optional.of(new LogOffsetMetadata(15L)), state.highWatermark());

        // HW will not update to 16L until a majority reaches it
        assertFalse(state.updateLocalState(new LogOffsetMetadata(16L), toMap(voterSetWithNode2)));
        assertEquals(Optional.of(new LogOffsetMetadata(15L)), state.highWatermark());
        assertTrue(state.updateReplicaState(node2, Uuid.randomUuid(), 0, new LogOffsetMetadata(16L)));
>>>>>>> aecaf444
        assertEquals(Optional.of(new LogOffsetMetadata(16L)), state.highWatermark());
    }

    @Test
    public void testHighWatermarkDoesNotDecreaseFromNewVoter() {
        ReplicaKey nodeKey1 = ReplicaKey.of(1, Uuid.randomUuid());
        ReplicaKey nodeKey2 = ReplicaKey.of(2, Uuid.randomUuid());
        ReplicaKey nodeKey3 = ReplicaKey.of(3, Uuid.randomUuid());

        // start with three voters with HW at 15L
<<<<<<< HEAD
        VoterSet originalVoters = localWithRemoteVoterSet(Stream.of(nodeKey1, nodeKey2), true);
        LeaderState<?> state = newLeaderState(originalVoters, 5L);

        assertFalse(state.updateLocalState(new LogOffsetMetadata(15L), originalVoters));
        assertTrue(state.updateReplicaState(nodeKey1, 0, new LogOffsetMetadata(15L)));
        assertEquals(Optional.of(new LogOffsetMetadata(15L)), state.highWatermark());
        assertFalse(state.updateReplicaState(nodeKey2, 0, new LogOffsetMetadata(10L)));

        // updating replica state of node3 before it joins voterSet
        assertFalse(state.updateReplicaState(nodeKey3, 0, new LogOffsetMetadata(10L)));

        // adding node3 to voterSet should not cause HW to decrease even if majority is < HW
        VoterSet votersWithNode3 = originalVoters.addVoter(VoterSetTest.voterNode(nodeKey3)).get();
        assertFalse(state.updateLocalState(new LogOffsetMetadata(16L), votersWithNode3));
        assertEquals(Optional.of(new LogOffsetMetadata(15L)), state.highWatermark());

        // HW will not decrease if calculated HW is anything lower than the last HW
        assertFalse(state.updateReplicaState(nodeKey2, 0, new LogOffsetMetadata(13L)));
        assertEquals(Optional.of(new LogOffsetMetadata(15L)), state.highWatermark());
        assertFalse(state.updateReplicaState(nodeKey3, 0, new LogOffsetMetadata(13L)));
        assertEquals(Optional.of(new LogOffsetMetadata(15L)), state.highWatermark());
        assertFalse(state.updateReplicaState(nodeKey1, 0, new LogOffsetMetadata(16L)));
        assertEquals(Optional.of(new LogOffsetMetadata(15L)), state.highWatermark());

        // HW will update to 16L once a majority of the voterSet is at least 16L
        assertTrue(state.updateReplicaState(nodeKey3, 0, new LogOffsetMetadata(16L)));
=======
        Set<Integer> originalVoterSet = mkSet(localId, node1, node2);
        LeaderState<?> state = newLeaderState(originalVoterSet, 5L);
        assertFalse(state.updateLocalState(new LogOffsetMetadata(15L), toMap(originalVoterSet)));
        assertTrue(state.updateReplicaState(node1, Uuid.randomUuid(), 0, new LogOffsetMetadata(15L)));
        assertEquals(Optional.of(new LogOffsetMetadata(15L)), state.highWatermark());
        assertFalse(state.updateReplicaState(node2, Uuid.randomUuid(), 0, new LogOffsetMetadata(10L)));

        // updating replica state of node3 before it joins voterSet
        assertFalse(state.updateReplicaState(node3, Uuid.randomUuid(), 0, new LogOffsetMetadata(10L)));

        // adding node3 to voterSet should not cause HW to decrease even if majority is < HW
        Set<Integer> voterSetWithNode3 = mkSet(localId, node1, node2, node3);
        assertFalse(state.updateLocalState(new LogOffsetMetadata(16L), toMap(voterSetWithNode3)));
        assertEquals(Optional.of(new LogOffsetMetadata(15L)), state.highWatermark());

        // HW will not decrease if calculated HW is anything lower than the last HW
        assertFalse(state.updateReplicaState(node2, Uuid.randomUuid(), 0, new LogOffsetMetadata(13L)));
        assertEquals(Optional.of(new LogOffsetMetadata(15L)), state.highWatermark());
        assertFalse(state.updateReplicaState(node3, Uuid.randomUuid(), 0, new LogOffsetMetadata(13L)));
        assertEquals(Optional.of(new LogOffsetMetadata(15L)), state.highWatermark());
        assertFalse(state.updateReplicaState(node1, Uuid.randomUuid(), 0, new LogOffsetMetadata(16L)));
        assertEquals(Optional.of(new LogOffsetMetadata(15L)), state.highWatermark());

        // HW will update to 16L once a majority of the voterSet is at least 16L
        assertTrue(state.updateReplicaState(node3, Uuid.randomUuid(), 0, new LogOffsetMetadata(16L)));
>>>>>>> aecaf444
        assertEquals(Optional.of(new LogOffsetMetadata(16L)), state.highWatermark());
    }

    @Test
    public void testUpdateHighWatermarkRemovingFollowerFromVoterStates() {
<<<<<<< HEAD
        ReplicaKey nodeKey1 = ReplicaKey.of(1, Uuid.randomUuid());
        ReplicaKey nodeKey2 = ReplicaKey.of(2, Uuid.randomUuid());

        VoterSet originalVoters = localWithRemoteVoterSet(Stream.of(nodeKey1, nodeKey2), true);
        LeaderState<?> state = newLeaderState(originalVoters, 10L);

        assertFalse(state.updateLocalState(new LogOffsetMetadata(15L), originalVoters));
        assertTrue(state.updateReplicaState(nodeKey1, 0, new LogOffsetMetadata(15L)));
        assertFalse(state.updateReplicaState(nodeKey2, 0, new LogOffsetMetadata(10L)));
        assertEquals(Optional.of(new LogOffsetMetadata(15L)), state.highWatermark());

        // removing node1 should not decrement HW to 10L
        VoterSet votersWithoutNode1 = originalVoters.removeVoter(nodeKey1).get();
        assertFalse(state.updateLocalState(new LogOffsetMetadata(17L), votersWithoutNode1));
        assertEquals(Optional.of(new LogOffsetMetadata(15L)), state.highWatermark());

        // HW cannot change until after node2 catches up to last HW
        assertFalse(state.updateReplicaState(nodeKey2, 0, new LogOffsetMetadata(14L)));
        assertEquals(Optional.of(new LogOffsetMetadata(15L)), state.highWatermark());
        assertFalse(state.updateLocalState(new LogOffsetMetadata(18L), votersWithoutNode1));
        assertEquals(Optional.of(new LogOffsetMetadata(15L)), state.highWatermark());
        assertFalse(state.updateReplicaState(nodeKey1, 0, new LogOffsetMetadata(18L)));
        assertEquals(Optional.of(new LogOffsetMetadata(15L)), state.highWatermark());
        assertFalse(state.updateReplicaState(nodeKey2, 0, new LogOffsetMetadata(15L)));
        assertEquals(Optional.of(new LogOffsetMetadata(15L)), state.highWatermark());

        // HW should update to 16L
        assertTrue(state.updateReplicaState(nodeKey2, 0, new LogOffsetMetadata(16L)));
=======
        int node1 = 1;
        int node2 = 2;
        Set<Integer> originalVoterSet = mkSet(localId, node1, node2);
        LeaderState<?> state = newLeaderState(originalVoterSet, 10L);
        assertFalse(state.updateLocalState(new LogOffsetMetadata(15L), toMap(originalVoterSet)));
        assertTrue(state.updateReplicaState(node1, Uuid.randomUuid(), 0, new LogOffsetMetadata(15L)));
        assertFalse(state.updateReplicaState(node2, Uuid.randomUuid(), 0, new LogOffsetMetadata(10L)));
        assertEquals(Optional.of(new LogOffsetMetadata(15L)), state.highWatermark());

        // removing node1 should not decrement HW to 10L
        Set<Integer> voterSetWithoutNode1 = mkSet(localId, node2);
        assertFalse(state.updateLocalState(new LogOffsetMetadata(17L), toMap(voterSetWithoutNode1)));
        assertEquals(Optional.of(new LogOffsetMetadata(15L)), state.highWatermark());

        // HW cannot change until after node2 catches up to last HW
        assertFalse(state.updateReplicaState(node2, Uuid.randomUuid(), 0, new LogOffsetMetadata(14L)));
        assertEquals(Optional.of(new LogOffsetMetadata(15L)), state.highWatermark());
        assertFalse(state.updateLocalState(new LogOffsetMetadata(18L), toMap(voterSetWithoutNode1)));
        assertEquals(Optional.of(new LogOffsetMetadata(15L)), state.highWatermark());
        assertFalse(state.updateReplicaState(node1, Uuid.randomUuid(), 0, new LogOffsetMetadata(18L)));
        assertEquals(Optional.of(new LogOffsetMetadata(15L)), state.highWatermark());
        assertFalse(state.updateReplicaState(node2, Uuid.randomUuid(), 0, new LogOffsetMetadata(15L)));
        assertEquals(Optional.of(new LogOffsetMetadata(15L)), state.highWatermark());

        // HW should update to 16L
        assertTrue(state.updateReplicaState(node2, Uuid.randomUuid(), 0, new LogOffsetMetadata(16L)));
>>>>>>> aecaf444
        assertEquals(Optional.of(new LogOffsetMetadata(16L)), state.highWatermark());
    }

    @Test
    public void testUpdateHighWatermarkQuorumRemovingLeaderFromVoterStates() {
<<<<<<< HEAD
        ReplicaKey nodeKey1 = ReplicaKey.of(1, Uuid.randomUuid());
        ReplicaKey nodeKey2 = ReplicaKey.of(2, Uuid.randomUuid());

        VoterSet originalVoters = localWithRemoteVoterSet(Stream.of(nodeKey1, nodeKey2), true);
        LeaderState<?> state = newLeaderState(originalVoters, 10L);

        assertFalse(state.updateLocalState(new LogOffsetMetadata(15L), originalVoters));
        assertTrue(state.updateReplicaState(nodeKey1, 0, new LogOffsetMetadata(15L)));
        assertFalse(state.updateReplicaState(nodeKey2, 0, new LogOffsetMetadata(10L)));
        assertEquals(Optional.of(new LogOffsetMetadata(15L)), state.highWatermark());

        // removing leader should not decrement HW to 10L
        VoterSet votersWithoutLeader = originalVoters.removeVoter(localReplicaKey).get();
        assertFalse(state.updateLocalState(new LogOffsetMetadata(17L), votersWithoutLeader));
        assertEquals(Optional.of(new LogOffsetMetadata(15L)), state.highWatermark());

        // HW cannot change until node2 catches up to last HW
        assertFalse(state.updateReplicaState(nodeKey1, 0, new LogOffsetMetadata(16L)));
        assertEquals(Optional.of(new LogOffsetMetadata(15L)), state.highWatermark());
        assertFalse(state.updateLocalState(new LogOffsetMetadata(18L), votersWithoutLeader));
        assertEquals(Optional.of(new LogOffsetMetadata(15L)), state.highWatermark());
        assertFalse(state.updateReplicaState(nodeKey2, 0, new LogOffsetMetadata(14L)));
        assertEquals(Optional.of(new LogOffsetMetadata(15L)), state.highWatermark());
        assertFalse(state.updateReplicaState(nodeKey2, 0, new LogOffsetMetadata(15L)));
        assertEquals(Optional.of(new LogOffsetMetadata(15L)), state.highWatermark());

        // HW will not update to 16L until majority of remaining voterSet (node1, node2) are at least 16L
        assertTrue(state.updateReplicaState(nodeKey2, 0, new LogOffsetMetadata(16L)));
=======
        int node1 = 1;
        int node2 = 2;
        Set<Integer> originalVoterSet = mkSet(localId, node1, node2);
        LeaderState<?> state = newLeaderState(originalVoterSet, 10L);
        assertFalse(state.updateLocalState(new LogOffsetMetadata(15L), toMap(originalVoterSet)));
        assertTrue(state.updateReplicaState(node1, Uuid.randomUuid(), 0, new LogOffsetMetadata(15L)));
        assertFalse(state.updateReplicaState(node2, Uuid.randomUuid(), 0, new LogOffsetMetadata(10L)));
        assertEquals(Optional.of(new LogOffsetMetadata(15L)), state.highWatermark());

        // removing leader should not decrement HW to 10L
        Set<Integer> voterSetWithoutLeader = mkSet(node1, node2);
        assertFalse(state.updateLocalState(new LogOffsetMetadata(17L), toMap(voterSetWithoutLeader)));
        assertEquals(Optional.of(new LogOffsetMetadata(15L)), state.highWatermark());

        // HW cannot change until node2 catches up to last HW
        assertFalse(state.updateReplicaState(node1, Uuid.randomUuid(), 0, new LogOffsetMetadata(16L)));
        assertEquals(Optional.of(new LogOffsetMetadata(15L)), state.highWatermark());
        assertFalse(state.updateLocalState(new LogOffsetMetadata(18L), toMap(voterSetWithoutLeader)));
        assertEquals(Optional.of(new LogOffsetMetadata(15L)), state.highWatermark());
        assertFalse(state.updateReplicaState(node2, Uuid.randomUuid(), 0, new LogOffsetMetadata(14L)));
        assertEquals(Optional.of(new LogOffsetMetadata(15L)), state.highWatermark());
        assertFalse(state.updateReplicaState(node2, Uuid.randomUuid(), 0, new LogOffsetMetadata(15L)));
        assertEquals(Optional.of(new LogOffsetMetadata(15L)), state.highWatermark());

        // HW will not update to 16L until majority of remaining voterSet (node1, node2) are at least 16L
        assertTrue(state.updateReplicaState(node2, Uuid.randomUuid(), 0, new LogOffsetMetadata(16L)));
>>>>>>> aecaf444
        assertEquals(Optional.of(new LogOffsetMetadata(16L)), state.highWatermark());
    }

    @ParameterizedTest
    @ValueSource(booleans = {true, false})
    public void testNonMonotonicHighWatermarkUpdate(boolean withDirectoryId) {
        MockTime time = new MockTime();
<<<<<<< HEAD
        ReplicaKey nodeKey1 = replicaKey(1, withDirectoryId);

        VoterSet voters = localWithRemoteVoterSet(Stream.of(nodeKey1), withDirectoryId);
        LeaderState<?> state = newLeaderState(voters, 0L);

        state.updateLocalState(new LogOffsetMetadata(10L), voters);
        state.updateReplicaState(nodeKey1, time.milliseconds(), new LogOffsetMetadata(10L));
=======
        int node1 = 1;
        Set<Integer> voterSet = mkSet(localId, node1);
        LeaderState<?> state = newLeaderState(voterSet, 0L);
        state.updateLocalState(new LogOffsetMetadata(10L), toMap(voterSet));
        state.updateReplicaState(node1, Uuid.randomUuid(), time.milliseconds(), new LogOffsetMetadata(10L));
>>>>>>> aecaf444
        assertEquals(Optional.of(new LogOffsetMetadata(10L)), state.highWatermark());

        // Follower crashes and disk is lost. It fetches an earlier offset to rebuild state.
        // The leader will report an error in the logs, but will not let the high watermark rewind
<<<<<<< HEAD
        assertFalse(state.updateReplicaState(nodeKey1, time.milliseconds(), new LogOffsetMetadata(5L)));
        assertEquals(5L, describeVoterState(state, nodeKey1.id(), time.milliseconds()).logEndOffset());
=======
        assertFalse(state.updateReplicaState(node1, Uuid.randomUuid(), time.milliseconds(), new LogOffsetMetadata(5L)));
        assertEquals(5L, describeVoterState(state, node1, time.milliseconds()).logEndOffset());
>>>>>>> aecaf444
        assertEquals(Optional.of(new LogOffsetMetadata(10L)), state.highWatermark());
    }

    @ParameterizedTest
    @ValueSource(booleans = {true, false})
    public void testGetNonLeaderFollowersByFetchOffsetDescending(boolean withDirectoryId) {
        ReplicaKey nodeKey1 = replicaKey(1, withDirectoryId);
        ReplicaKey nodeKey2 = replicaKey(2, withDirectoryId);
        long leaderStartOffset = 10L;
        long leaderEndOffset = 15L;

        VoterSet voters = localWithRemoteVoterSet(Stream.of(nodeKey1, nodeKey2), withDirectoryId);
        LeaderState<?> state = newLeaderState(voters, leaderStartOffset);

        state.updateLocalState(new LogOffsetMetadata(leaderEndOffset), voters);
        assertEquals(Optional.empty(), state.highWatermark());
        state.updateReplicaState(nodeKey1, 0, new LogOffsetMetadata(leaderStartOffset));
        state.updateReplicaState(nodeKey2, 0, new LogOffsetMetadata(leaderEndOffset));

        // Leader should not be included; the follower with larger offset should be prioritized.
        assertEquals(
            Arrays.asList(nodeKey2.id(), nodeKey1.id()),
            state.nonLeaderVotersByDescendingFetchOffset()
        );
    }

    @Test
    public void testDescribeQuorumWithSingleVoter() {
        MockTime time = new MockTime();
        long leaderStartOffset = 10L;
        long leaderEndOffset = 15L;

        VoterSet voters = VoterSetTest.voterSet(Stream.of(localReplicaKey));
        LeaderState<?> state = newLeaderState(voters, leaderStartOffset);

        // Until we have updated local state, high watermark should be uninitialized
        assertEquals(Optional.empty(), state.highWatermark());
        DescribeQuorumResponseData.PartitionData partitionData = state.describeQuorum(time.milliseconds());
        assertEquals(-1, partitionData.highWatermark());
        assertEquals(localReplicaKey.id(), partitionData.leaderId());
        assertEquals(epoch, partitionData.leaderEpoch());
        assertEquals(Collections.emptyList(), partitionData.observers());
        assertEquals(1, partitionData.currentVoters().size());
<<<<<<< HEAD
        assertEquals(
            new DescribeQuorumResponseData.ReplicaState()
                .setReplicaId(localReplicaKey.id())
=======
        assertEquals(new DescribeQuorumResponseData.ReplicaState()
                .setReplicaId(localId)
                .setReplicaDirectoryId(localDirectoryId)
>>>>>>> aecaf444
                .setLogEndOffset(-1)
                .setLastFetchTimestamp(time.milliseconds())
                .setLastCaughtUpTimestamp(time.milliseconds()),
            partitionData.currentVoters().get(0)
        );


        // Now update the high watermark and verify the describe output
<<<<<<< HEAD
        assertTrue(state.updateLocalState(new LogOffsetMetadata(leaderEndOffset), voters));
=======
        assertTrue(state.updateLocalState(new LogOffsetMetadata(leaderEndOffset), toMap(voterSet)));
>>>>>>> aecaf444
        assertEquals(Optional.of(new LogOffsetMetadata(leaderEndOffset)), state.highWatermark());

        time.sleep(500);

        partitionData = state.describeQuorum(time.milliseconds());
        assertEquals(leaderEndOffset, partitionData.highWatermark());
        assertEquals(localReplicaKey.id(), partitionData.leaderId());
        assertEquals(epoch, partitionData.leaderEpoch());
        assertEquals(Collections.emptyList(), partitionData.observers());
        assertEquals(1, partitionData.currentVoters().size());
<<<<<<< HEAD
        assertEquals(
            new DescribeQuorumResponseData.ReplicaState()
                .setReplicaId(localReplicaKey.id())
=======
        assertEquals(new DescribeQuorumResponseData.ReplicaState()
                .setReplicaId(localId)
                .setReplicaDirectoryId(localDirectoryId)
>>>>>>> aecaf444
                .setLogEndOffset(leaderEndOffset)
                .setLastFetchTimestamp(time.milliseconds())
                .setLastCaughtUpTimestamp(time.milliseconds()),
            partitionData.currentVoters().get(0)
        );
    }

    @ParameterizedTest
    @ValueSource(booleans = {true, false})
    public void testDescribeQuorumWithMultipleVoters(boolean withDirectoryId) {
        MockTime time = new MockTime();
<<<<<<< HEAD
        ReplicaKey activeFollowerKey = replicaKey(1, withDirectoryId);
        ReplicaKey inactiveFollowerKey = replicaKey(2, withDirectoryId);
        long leaderStartOffset = 10L;
        long leaderEndOffset = 15L;

        VoterSet voters = localWithRemoteVoterSet(
            Stream.of(activeFollowerKey, inactiveFollowerKey),
            withDirectoryId
        );
        LeaderState<?> state = newLeaderState(voters, leaderStartOffset);

=======
        int activeFollowerId = 1;
        Uuid activeFollowerDirectoryId = Uuid.randomUuid();
        int inactiveFollowerId = 2;
        Uuid inactiveFollowerDirectoryId = Uuid.randomUuid();
        long leaderStartOffset = 10L;
        long leaderEndOffset = 15L;

        Map<Integer, VoterSet.VoterNode> voters = new HashMap<>();
        voters.put(localId, voterNode(localId, localDirectoryId));
        voters.put(activeFollowerId, voterNode(activeFollowerId, activeFollowerDirectoryId));
        voters.put(inactiveFollowerId, voterNode(inactiveFollowerId, inactiveFollowerDirectoryId));

        LeaderState<?> state = new LeaderState<>(
            time,
            localId,
            Uuid.randomUuid(),
            epoch,
            leaderStartOffset,
            voters,
            voters.keySet(),
            accumulator,
            fetchTimeoutMs,
            logContext
        );
>>>>>>> aecaf444
        assertFalse(state.updateLocalState(new LogOffsetMetadata(leaderEndOffset), voters));
        assertEquals(Optional.empty(), state.highWatermark());

        long activeFollowerFetchTimeMs = time.milliseconds();
<<<<<<< HEAD
        assertTrue(
            state.updateReplicaState(
                activeFollowerKey,
                activeFollowerFetchTimeMs,
                new LogOffsetMetadata(leaderEndOffset)
            )
        );
=======
        assertTrue(state.updateReplicaState(activeFollowerId, activeFollowerDirectoryId, activeFollowerFetchTimeMs, new LogOffsetMetadata(leaderEndOffset)));
>>>>>>> aecaf444
        assertEquals(Optional.of(new LogOffsetMetadata(leaderEndOffset)), state.highWatermark());

        time.sleep(500);

        DescribeQuorumResponseData.PartitionData partitionData = state.describeQuorum(time.milliseconds());
        assertEquals(leaderEndOffset, partitionData.highWatermark());
        assertEquals(localReplicaKey.id(), partitionData.leaderId());
        assertEquals(epoch, partitionData.leaderEpoch());
        assertEquals(Collections.emptyList(), partitionData.observers());

        List<DescribeQuorumResponseData.ReplicaState> voterStates = partitionData.currentVoters();
        assertEquals(3, voterStates.size());

<<<<<<< HEAD
        DescribeQuorumResponseData.ReplicaState leaderState = findReplicaOrFail(
            localReplicaKey.id(),
            partitionData.currentVoters()
        );
        assertEquals(
            new DescribeQuorumResponseData.ReplicaState()
                .setReplicaId(localReplicaKey.id())
=======
        DescribeQuorumResponseData.ReplicaState leaderState =
            findReplicaOrFail(localId, partitionData.currentVoters());
        assertEquals(new DescribeQuorumResponseData.ReplicaState()
                .setReplicaId(localId)
                .setReplicaDirectoryId(localDirectoryId)
>>>>>>> aecaf444
                .setLogEndOffset(leaderEndOffset)
                .setLastFetchTimestamp(time.milliseconds())
                .setLastCaughtUpTimestamp(time.milliseconds()),
            leaderState
        );

<<<<<<< HEAD
        DescribeQuorumResponseData.ReplicaState activeFollowerState = findReplicaOrFail(
            activeFollowerKey.id(),
            partitionData.currentVoters()
        );
        assertEquals(
            new DescribeQuorumResponseData.ReplicaState()
                .setReplicaId(activeFollowerKey.id())
=======
        DescribeQuorumResponseData.ReplicaState activeFollowerState =
            findReplicaOrFail(activeFollowerId, partitionData.currentVoters());
        assertEquals(new DescribeQuorumResponseData.ReplicaState()
                .setReplicaId(activeFollowerId)
                .setReplicaDirectoryId(activeFollowerDirectoryId)
>>>>>>> aecaf444
                .setLogEndOffset(leaderEndOffset)
                .setLastFetchTimestamp(activeFollowerFetchTimeMs)
                .setLastCaughtUpTimestamp(activeFollowerFetchTimeMs),
            activeFollowerState
        );

<<<<<<< HEAD
        DescribeQuorumResponseData.ReplicaState inactiveFollowerState = findReplicaOrFail(
            inactiveFollowerKey.id(),
            partitionData.currentVoters()
        );
        assertEquals(
            new DescribeQuorumResponseData.ReplicaState()
                .setReplicaId(inactiveFollowerKey.id())
                .setLogEndOffset(-1)
                .setLastFetchTimestamp(-1)
                .setLastCaughtUpTimestamp(-1),
            inactiveFollowerState
        );
=======
        DescribeQuorumResponseData.ReplicaState inactiveFollowerState =
            findReplicaOrFail(inactiveFollowerId, partitionData.currentVoters());
        assertEquals(new DescribeQuorumResponseData.ReplicaState()
                .setReplicaId(inactiveFollowerId)
                .setReplicaDirectoryId(inactiveFollowerDirectoryId)
                .setLogEndOffset(-1)
                .setLastFetchTimestamp(-1)
                .setLastCaughtUpTimestamp(-1),
            inactiveFollowerState);
    }

    private LeaderState<?> setUpLeaderAndFollowers(int follower1,
                                                   int follower2,
                                                   long leaderStartOffset,
                                                   long leaderEndOffset) {
        Set<Integer> voterSet = mkSet(localId, follower1, follower2);
        LeaderState<?> state = newLeaderState(voterSet, leaderStartOffset);
        state.updateLocalState(new LogOffsetMetadata(leaderEndOffset), toMap(voterSet));
        assertEquals(Optional.empty(), state.highWatermark());
        state.updateReplicaState(follower1, Uuid.randomUuid(), 0, new LogOffsetMetadata(leaderStartOffset));
        state.updateReplicaState(follower2, Uuid.randomUuid(), 0, new LogOffsetMetadata(leaderEndOffset));
        return state;
>>>>>>> aecaf444
    }

    @Test
    public void testDescribeQuorumWithObservers() {
        MockTime time = new MockTime();
        int observerId = 10;
        Uuid observerDirectoryId = Uuid.randomUuid();
        long epochStartOffset = 10L;

<<<<<<< HEAD
        VoterSet voters = VoterSetTest.voterSet(Stream.of(localReplicaKey));
        LeaderState<?> state = newLeaderState(voters, epochStartOffset);
        assertTrue(state.updateLocalState(new LogOffsetMetadata(epochStartOffset + 1), voters));
=======
        Set<Integer> voterSet = singleton(localId);
        LeaderState<?> state = newLeaderState(voterSet, epochStartOffset);
        assertTrue(state.updateLocalState(new LogOffsetMetadata(epochStartOffset + 1), toMap(voterSet)));
>>>>>>> aecaf444
        assertEquals(Optional.of(new LogOffsetMetadata(epochStartOffset + 1)), state.highWatermark());

        time.sleep(500);
        long observerFetchTimeMs = time.milliseconds();
<<<<<<< HEAD
        assertFalse(
            state.updateReplicaState(
                ReplicaKey.of(observerId, ReplicaKey.NO_DIRECTORY_ID),
                observerFetchTimeMs,
                new LogOffsetMetadata(epochStartOffset + 1)
            )
        );
=======
        assertFalse(state.updateReplicaState(observerId, observerDirectoryId, observerFetchTimeMs, new LogOffsetMetadata(epochStartOffset + 1)));
>>>>>>> aecaf444

        time.sleep(500);
        DescribeQuorumResponseData.PartitionData partitionData = state.describeQuorum(time.milliseconds());
        assertEquals(epochStartOffset + 1, partitionData.highWatermark());
        assertEquals(localReplicaKey.id(), partitionData.leaderId());
        assertEquals(epoch, partitionData.leaderEpoch());

        assertEquals(1, partitionData.currentVoters().size());
        assertEquals(localReplicaKey.id(), partitionData.currentVoters().get(0).replicaId());

        List<DescribeQuorumResponseData.ReplicaState> observerStates = partitionData.observers();
        assertEquals(1, observerStates.size());

        DescribeQuorumResponseData.ReplicaState observerState = observerStates.get(0);
        assertEquals(new DescribeQuorumResponseData.ReplicaState()
                .setReplicaId(observerId)
                .setReplicaDirectoryId(observerDirectoryId)
                .setLogEndOffset(epochStartOffset + 1)
                .setLastFetchTimestamp(observerFetchTimeMs)
                .setLastCaughtUpTimestamp(observerFetchTimeMs),
            observerState);
    }

    @Test
    public void testDescribeQuorumWithVotersAndObservers() {
        MockTime time = new MockTime();
        ReplicaKey nodeKey1 = ReplicaKey.of(1, Uuid.randomUuid());
        ReplicaKey nodeKey2 = ReplicaKey.of(2, Uuid.randomUuid());
        long epochStartOffset = 10L;

<<<<<<< HEAD
        VoterSet voters = localWithRemoteVoterSet(Stream.of(nodeKey1, nodeKey2), true);
        LeaderState<?> state = newLeaderState(voters, epochStartOffset);


        assertFalse(state.updateLocalState(new LogOffsetMetadata(epochStartOffset + 1), voters));
        assertTrue(state.updateReplicaState(nodeKey2, 0, new LogOffsetMetadata(epochStartOffset + 1)));
=======
        Set<Integer> voterSet = mkSet(leader, node1, node2);
        LeaderState<?> state = newLeaderState(voterSet, epochStartOffset);
        assertFalse(state.updateLocalState(new LogOffsetMetadata(epochStartOffset + 1), toMap(voterSet)));
        assertTrue(state.updateReplicaState(node2, Uuid.randomUuid(), 0, new LogOffsetMetadata(epochStartOffset + 1)));
>>>>>>> aecaf444
        assertEquals(Optional.of(new LogOffsetMetadata(epochStartOffset + 1)), state.highWatermark());

        // node1 becomes an observer
        long fetchTimeMs = time.milliseconds();
<<<<<<< HEAD
        assertFalse(state.updateReplicaState(nodeKey1, fetchTimeMs, new LogOffsetMetadata(epochStartOffset + 1)));
        VoterSet votersWithoutNode1 = voters.removeVoter(nodeKey1).get();
        state.updateLocalState(new LogOffsetMetadata(epochStartOffset + 5), votersWithoutNode1);
=======
        assertFalse(state.updateReplicaState(node1, Uuid.randomUuid(), fetchTimeMs, new LogOffsetMetadata(epochStartOffset + 1)));
        Set<Integer> voterSetWithoutNode1 = mkSet(leader, node2);
        state.updateLocalState(new LogOffsetMetadata(epochStartOffset + 5), toMap(voterSetWithoutNode1));
>>>>>>> aecaf444


        time.sleep(500);
        DescribeQuorumResponseData.PartitionData partitionData = state.describeQuorum(time.milliseconds());
        assertEquals(epochStartOffset + 1, partitionData.highWatermark());
        assertEquals(localReplicaKey.id(), partitionData.leaderId());
        assertEquals(epoch, partitionData.leaderEpoch());
        DescribeQuorumResponseData.ReplicaState observer = partitionData.observers().get(0);
        assertEquals(nodeKey1.id(), observer.replicaId());
        assertEquals(epochStartOffset + 1, observer.logEndOffset());
        assertEquals(2, partitionData.currentVoters().size());

        // node1 catches up with leader, HW should not change
        time.sleep(500);
        fetchTimeMs = time.milliseconds();
<<<<<<< HEAD
        assertFalse(state.updateReplicaState(nodeKey1, fetchTimeMs, new LogOffsetMetadata(epochStartOffset + 5)));
        assertEquals(Optional.of(new LogOffsetMetadata(epochStartOffset + 1)), state.highWatermark());

        // node1 becomes a voter again, HW should change
        assertTrue(state.updateLocalState(new LogOffsetMetadata(epochStartOffset + 10), voters));
=======
        assertFalse(state.updateReplicaState(node1, Uuid.randomUuid(), fetchTimeMs, new LogOffsetMetadata(epochStartOffset + 5)));
        assertEquals(Optional.of(new LogOffsetMetadata(epochStartOffset + 1)), state.highWatermark());

        // node1 becomes a voter again, HW should change
        assertTrue(state.updateLocalState(new LogOffsetMetadata(epochStartOffset + 10), toMap(voterSet)));
>>>>>>> aecaf444

        time.sleep(500);
        partitionData = state.describeQuorum(time.milliseconds());
        assertEquals(epochStartOffset + 5, partitionData.highWatermark());
        assertEquals(localReplicaKey.id(), partitionData.leaderId());
        assertEquals(epoch, partitionData.leaderEpoch());
        assertEquals(Collections.emptyList(), partitionData.observers());
        assertEquals(3, partitionData.currentVoters().size());
        DescribeQuorumResponseData.ReplicaState node1State = partitionData
            .currentVoters()
            .stream()
            .filter(replicaState -> replicaState.replicaId() == nodeKey1.id())
            .findFirst()
            .get();
        assertEquals(epochStartOffset + 5, node1State.logEndOffset());
        assertEquals(fetchTimeMs, node1State.lastFetchTimestamp());
    }

    @Test
    public void testClearInactiveObserversIgnoresLeader() {
        MockTime time = new MockTime();
        ReplicaKey followerKey = ReplicaKey.of(1, Uuid.randomUuid());
        ReplicaKey observerKey = ReplicaKey.of(10, Uuid.randomUuid());
        long epochStartOffset = 10L;

<<<<<<< HEAD
        VoterSet voters = localWithRemoteVoterSet(Stream.of(followerKey), true);
        LeaderState<?> state = newLeaderState(voters, epochStartOffset);

        assertFalse(state.updateLocalState(new LogOffsetMetadata(epochStartOffset + 1), voters));
        assertTrue(state.updateReplicaState(followerKey, time.milliseconds(), new LogOffsetMetadata(epochStartOffset + 1)));
=======
        Set<Integer> voterSet = mkSet(localId, followerId);
        LeaderState<?> state = newLeaderState(voterSet, epochStartOffset);
        assertFalse(state.updateLocalState(new LogOffsetMetadata(epochStartOffset + 1), toMap(voterSet)));
        assertTrue(state.updateReplicaState(followerId, Uuid.randomUuid(), time.milliseconds(), new LogOffsetMetadata(epochStartOffset + 1)));
>>>>>>> aecaf444

        // observer is returned since its lastFetchTimestamp is within OBSERVER_SESSION_TIMEOUT_MS
        time.sleep(500);
        long observerFetchTimeMs = time.milliseconds();
<<<<<<< HEAD
        assertFalse(state.updateReplicaState(observerKey, observerFetchTimeMs, new LogOffsetMetadata(epochStartOffset + 1)));
=======
        assertFalse(state.updateReplicaState(observerId, Uuid.randomUuid(), observerFetchTimeMs, new LogOffsetMetadata(epochStartOffset + 1)));
>>>>>>> aecaf444

        time.sleep(500);
        DescribeQuorumResponseData.PartitionData partitionData = state.describeQuorum(time.milliseconds());
        assertEquals(epochStartOffset + 1, partitionData.highWatermark());
        assertEquals(localReplicaKey.id(), partitionData.leaderId());
        assertEquals(2, partitionData.currentVoters().size());
        assertEquals(1, partitionData.observers().size());
        assertEquals(observerKey.id(), partitionData.observers().get(0).replicaId());

        // observer is not returned once its lastFetchTimestamp surpasses OBSERVER_SESSION_TIMEOUT_MS
        time.sleep(LeaderState.OBSERVER_SESSION_TIMEOUT_MS);
        partitionData = state.describeQuorum(time.milliseconds());
        assertEquals(epochStartOffset + 1, partitionData.highWatermark());
        assertEquals(localReplicaKey.id(), partitionData.leaderId());
        assertEquals(2, partitionData.currentVoters().size());
        assertEquals(0, partitionData.observers().size());

        // leader becomes observer
<<<<<<< HEAD
        VoterSet votersWithoutLeader = voters.removeVoter(localReplicaKey).get();
        assertFalse(state.updateLocalState(new LogOffsetMetadata(epochStartOffset + 10), votersWithoutLeader));
=======
        Set<Integer> voterSetWithoutLeader = mkSet(followerId);
        assertFalse(state.updateLocalState(new LogOffsetMetadata(epochStartOffset + 10), toMap(voterSetWithoutLeader)));
>>>>>>> aecaf444

        // leader should be returned in describe quorum output
        time.sleep(LeaderState.OBSERVER_SESSION_TIMEOUT_MS);
        long describeQuorumCalledTime = time.milliseconds();
        partitionData = state.describeQuorum(describeQuorumCalledTime);
        assertEquals(epochStartOffset + 1, partitionData.highWatermark());
        assertEquals(localReplicaKey.id(), partitionData.leaderId());
        assertEquals(1, partitionData.currentVoters().size());
        assertEquals(1, partitionData.observers().size());
        DescribeQuorumResponseData.ReplicaState observer = partitionData.observers().get(0);
        assertEquals(localReplicaKey.id(), observer.replicaId());
        assertEquals(describeQuorumCalledTime, observer.lastFetchTimestamp());
    }

    @ParameterizedTest
    @ValueSource(booleans = {true, false})
    public void testCheckQuorum(boolean withDirectoryId) {
        ReplicaKey nodeKey1 = replicaKey(1, withDirectoryId);
        ReplicaKey nodeKey2 = replicaKey(2, withDirectoryId);
        ReplicaKey nodeKey3 = replicaKey(3, withDirectoryId);
        ReplicaKey nodeKey4 = replicaKey(4, withDirectoryId);
        ReplicaKey observerKey5 = replicaKey(5, withDirectoryId);

        VoterSet voters = localWithRemoteVoterSet(
            Stream.of(nodeKey1, nodeKey2, nodeKey3, nodeKey4),
            withDirectoryId
        );
        LeaderState<?> state = newLeaderState(voters, 0L);

        assertEquals(checkQuorumTimeoutMs, state.timeUntilCheckQuorumExpires(time.milliseconds()));
        int resignLeadershipTimeout = checkQuorumTimeoutMs;

        // checkQuorum timeout not exceeded, should not expire the timer
        time.sleep(resignLeadershipTimeout / 2);
        assertTrue(state.timeUntilCheckQuorumExpires(time.milliseconds()) > 0);

        // received fetch requests from 2 voter nodes, the timer should be reset
        state.updateCheckQuorumForFollowingVoter(nodeKey1, time.milliseconds());
        state.updateCheckQuorumForFollowingVoter(nodeKey2, time.milliseconds());
        assertEquals(checkQuorumTimeoutMs, state.timeUntilCheckQuorumExpires(time.milliseconds()));

        // Since the timer was reset, it won't expire this time.
        time.sleep(resignLeadershipTimeout / 2);
        long remainingMs = state.timeUntilCheckQuorumExpires(time.milliseconds());
        assertTrue(remainingMs > 0);

        // received fetch requests from 1 voter and 1 observer nodes, the timer should not be reset.
        state.updateCheckQuorumForFollowingVoter(nodeKey3, time.milliseconds());
        state.updateCheckQuorumForFollowingVoter(observerKey5, time.milliseconds());
        assertEquals(remainingMs, state.timeUntilCheckQuorumExpires(time.milliseconds()));

        // This time, the checkQuorum timer will be expired
        time.sleep(resignLeadershipTimeout / 2);
        assertEquals(0, state.timeUntilCheckQuorumExpires(time.milliseconds()));
    }

    @Test
    public void testCheckQuorumWithOneVoter() {
        int observer = 1;

        // Only 1 voter quorum
        LeaderState<?> state = newLeaderState(
            VoterSetTest.voterSet(Stream.of(localReplicaKey)),
            0L
        );
        assertEquals(Long.MAX_VALUE, state.timeUntilCheckQuorumExpires(time.milliseconds()));

        // When checkQuorum timeout not exceeded and got no fetch request from voter, it should not expire the timer
        time.sleep(checkQuorumTimeoutMs);
        assertEquals(Long.MAX_VALUE, state.timeUntilCheckQuorumExpires(time.milliseconds()));

        // received fetch requests from 1 observer node, the timer still return Long.MAX_VALUE.
        state.updateCheckQuorumForFollowingVoter(
            ReplicaKey.of(observer, ReplicaKey.NO_DIRECTORY_ID),
            time.milliseconds()
        );
        assertEquals(Long.MAX_VALUE, state.timeUntilCheckQuorumExpires(time.milliseconds()));
    }

    @Test
    public void testLeaderEndpoints() {
        VoterSet voters = VoterSetTest.voterSet(Stream.of(localReplicaKey));
        LeaderState<?> state = newLeaderState(voters, 0L);

        assertNotEquals(Endpoints.empty(), state.leaderEndpoints());
        assertEquals(voters.listeners(localReplicaKey.id()), state.leaderEndpoints());
    }

    @Test
    public void testUpdateVotersFromNoDirectoryIdToDirectoryId() {
        int node1 = 1;
        int node2 = 2;
        ReplicaKey nodeKey1 = ReplicaKey.of(node1, Uuid.randomUuid());
        ReplicaKey nodeKey2 = ReplicaKey.of(node2, Uuid.randomUuid());

        VoterSet votersBeforeUpgrade = localWithRemoteVoterSet(
            IntStream.of(node1, node2),
            false
        );

        LeaderState<?> state = newLeaderState(votersBeforeUpgrade, 0L);

        assertFalse(state.updateLocalState(new LogOffsetMetadata(10L), votersBeforeUpgrade));
        assertTrue(state.updateReplicaState(nodeKey1, 0L, new LogOffsetMetadata(10L)));
        assertEquals(Optional.of(new LogOffsetMetadata(10L)), state.highWatermark());

        VoterSet votersAfterUpgrade = localWithRemoteVoterSet(Stream.of(nodeKey1, nodeKey2), true);

        assertFalse(state.updateLocalState(new LogOffsetMetadata(15L), votersAfterUpgrade));
        assertTrue(state.updateReplicaState(nodeKey2, 0L, new LogOffsetMetadata(13L)));
        assertEquals(Optional.of(new LogOffsetMetadata(13L)), state.highWatermark());
    }

    @Test
    public void testNoOpForNegativeRemoteNodeId() {
        MockTime time = new MockTime();
        int replicaId = -1;
        long epochStartOffset = 10L;

<<<<<<< HEAD
        LeaderState<?> state = newLeaderState(
            VoterSetTest.voterSet(Stream.of(localReplicaKey)),
            epochStartOffset
        );
        assertFalse(
            state.updateReplicaState(
                ReplicaKey.of(replicaId, ReplicaKey.NO_DIRECTORY_ID),
                0,
                new LogOffsetMetadata(epochStartOffset)
            )
        );
=======
        LeaderState<?> state = newLeaderState(mkSet(localId), epochStartOffset);
        assertFalse(state.updateReplicaState(replicaId, Uuid.randomUuid(), 0, new LogOffsetMetadata(epochStartOffset)));
>>>>>>> aecaf444

        DescribeQuorumResponseData.PartitionData partitionData = state.describeQuorum(time.milliseconds());
        List<DescribeQuorumResponseData.ReplicaState> observerStates = partitionData.observers();
        assertEquals(Collections.emptyList(), observerStates);
    }

    @Test
    public void testObserverStateExpiration() {
        MockTime time = new MockTime();
        int observerId = 10;
        long epochStartOffset = 10L;

<<<<<<< HEAD
        LeaderState<?> state = newLeaderState(
            VoterSetTest.voterSet(Stream.of(localReplicaKey)),
            epochStartOffset
        );

        state.updateReplicaState(
            ReplicaKey.of(observerId, ReplicaKey.NO_DIRECTORY_ID),
            time.milliseconds(),
            new LogOffsetMetadata(epochStartOffset)
        );
=======
        state.updateReplicaState(observerId, Uuid.randomUuid(), time.milliseconds(), new LogOffsetMetadata(epochStartOffset));
>>>>>>> aecaf444
        DescribeQuorumResponseData.PartitionData partitionData = state.describeQuorum(time.milliseconds());
        List<DescribeQuorumResponseData.ReplicaState> observerStates = partitionData.observers();
        assertEquals(1, observerStates.size());

        DescribeQuorumResponseData.ReplicaState observerState = observerStates.get(0);
        assertEquals(observerId, observerState.replicaId());

        time.sleep(LeaderState.OBSERVER_SESSION_TIMEOUT_MS);
        partitionData = state.describeQuorum(time.milliseconds());
        assertEquals(Collections.emptyList(), partitionData.observers());
    }

    @ParameterizedTest
    @ValueSource(booleans = {true, false})
    public void testGrantVote(boolean isLogUpToDate) {
<<<<<<< HEAD
        LeaderState<?> state = newLeaderState(
            VoterSetTest.voterSet(VoterSetTest.voterMap(IntStream.of(1, 2, 3), false)),
            1
        );
=======
        LeaderState<?> state = newLeaderState(mkSet(1, 2, 3), 1);
>>>>>>> aecaf444

        assertFalse(
            state.canGrantVote(ReplicaKey.of(1, ReplicaKey.NO_DIRECTORY_ID), isLogUpToDate)
        );
        assertFalse(
            state.canGrantVote(ReplicaKey.of(2, ReplicaKey.NO_DIRECTORY_ID), isLogUpToDate)
        );
        assertFalse(
            state.canGrantVote(ReplicaKey.of(3, ReplicaKey.NO_DIRECTORY_ID), isLogUpToDate)
        );
    }

    private static class MockOffsetMetadata implements OffsetMetadata {
        private final String value;

        private MockOffsetMetadata(String value) {
            this.value = value;
        }

        @Override
        public boolean equals(Object o) {
            if (this == o) return true;
            if (o == null || getClass() != o.getClass()) return false;
            MockOffsetMetadata that = (MockOffsetMetadata) o;
            return Objects.equals(value, that.value);
        }

        @Override
        public int hashCode() {
            return Objects.hash(value);
        }
    }

    private DescribeQuorumResponseData.ReplicaState describeVoterState(
        LeaderState<?> state,
        int voterId,
        long currentTimeMs
    ) {
        DescribeQuorumResponseData.PartitionData partitionData = state.describeQuorum(currentTimeMs);
        return findReplicaOrFail(voterId, partitionData.currentVoters());
    }

    private DescribeQuorumResponseData.ReplicaState describeObserverState(
        LeaderState<?> state,
        int observerId,
        long currentTimeMs
    ) {
        DescribeQuorumResponseData.PartitionData partitionData = state.describeQuorum(currentTimeMs);
        return findReplicaOrFail(observerId, partitionData.observers());
    }

    private DescribeQuorumResponseData.ReplicaState findReplicaOrFail(
        int replicaId,
        List<DescribeQuorumResponseData.ReplicaState> replicas
    ) {
        return replicas.stream()
            .filter(observer -> observer.replicaId() == replicaId)
            .findFirst()
            .orElseThrow(() -> new AssertionError(
                "Failed to find expected replica state for replica " + replicaId
            ));
    }

<<<<<<< HEAD
    private ReplicaKey replicaKey(int id, boolean withDirectoryId) {
        Uuid directoryId = withDirectoryId ? Uuid.randomUuid() : ReplicaKey.NO_DIRECTORY_ID;
        return ReplicaKey.of(id, directoryId);
=======
    private Map<Integer, VoterSet.VoterNode> toMap(Set<Integer> data) {
        return data.stream().collect(Collectors.toMap(Function.identity(), id -> voterNode(id, id == localId ? localDirectoryId : Uuid.randomUuid())));
    }

    private VoterSet.VoterNode voterNode(int id, Uuid directoryId) {
        return new VoterSet.VoterNode(ReplicaKey.of(id, Optional.of(directoryId)), null, null);
>>>>>>> aecaf444
    }
}<|MERGE_RESOLUTION|>--- conflicted
+++ resolved
@@ -23,10 +23,7 @@
 import org.apache.kafka.raft.internals.BatchAccumulator;
 import org.apache.kafka.raft.internals.ReplicaKey;
 import org.apache.kafka.raft.internals.VoterSet;
-<<<<<<< HEAD
 import org.apache.kafka.raft.internals.VoterSetTest;
-=======
->>>>>>> aecaf444
 import org.junit.jupiter.api.Test;
 import org.junit.jupiter.params.ParameterizedTest;
 import org.junit.jupiter.params.provider.ValueSource;
@@ -34,19 +31,12 @@
 
 import java.util.Arrays;
 import java.util.Collections;
-import java.util.HashMap;
 import java.util.List;
 import java.util.Map;
 import java.util.Objects;
 import java.util.Optional;
-<<<<<<< HEAD
 import java.util.stream.IntStream;
 import java.util.stream.Stream;
-=======
-import java.util.Set;
-import java.util.function.Function;
-import java.util.stream.Collectors;
->>>>>>> aecaf444
 
 import static java.util.Collections.emptySet;
 import static java.util.Collections.singleton;
@@ -59,12 +49,7 @@
 import static org.junit.jupiter.api.Assertions.assertTrue;
 
 public class LeaderStateTest {
-<<<<<<< HEAD
     private final ReplicaKey localReplicaKey = ReplicaKey.of(0, Uuid.randomUuid());
-=======
-    private final int localId = 0;
-    private final Uuid localDirectoryId = Uuid.randomUuid();
->>>>>>> aecaf444
     private final int epoch = 5;
     private final LogContext logContext = new LogContext();
     private final BatchAccumulator<?> accumulator = Mockito.mock(BatchAccumulator.class);
@@ -78,20 +63,11 @@
     ) {
         return new LeaderState<>(
             time,
-<<<<<<< HEAD
             localReplicaKey,
             epoch,
             epochStartOffset,
             voters,
             voters.voterIds(),
-=======
-            localId,
-            Uuid.randomUuid(),
-            epoch,
-            epochStartOffset,
-            toMap(voters),
-            voters,
->>>>>>> aecaf444
             accumulator,
             voters.listeners(localReplicaKey.id()),
             fetchTimeoutMs,
@@ -125,7 +101,6 @@
 
     @Test
     public void testRequireNonNullAccumulator() {
-<<<<<<< HEAD
         assertThrows(
             NullPointerException.class,
             () -> new LeaderState<>(
@@ -141,20 +116,6 @@
                 logContext
             )
         );
-=======
-        assertThrows(NullPointerException.class, () -> new LeaderState<>(
-            new MockTime(),
-            localId,
-            Uuid.randomUuid(),
-            epoch,
-            0,
-            Collections.emptyMap(),
-            Collections.emptySet(),
-            null,
-            fetchTimeoutMs,
-            logContext
-        ));
->>>>>>> aecaf444
     }
 
     @ParameterizedTest
@@ -189,21 +150,12 @@
         LeaderState<?> state = newLeaderState(voters, 15L);
 
         assertEquals(Optional.empty(), state.highWatermark());
-<<<<<<< HEAD
         assertFalse(state.updateLocalState(new LogOffsetMetadata(15L), voters));
         assertEquals(emptySet(), state.nonAcknowledgingVoters());
         assertEquals(Optional.empty(), state.highWatermark());
         assertTrue(state.updateLocalState(new LogOffsetMetadata(16L), voters));
         assertEquals(Optional.of(new LogOffsetMetadata(16L)), state.highWatermark());
         assertTrue(state.updateLocalState(new LogOffsetMetadata(20), voters));
-=======
-        assertFalse(state.updateLocalState(new LogOffsetMetadata(15L), toMap(voterSet)));
-        assertEquals(emptySet(), state.nonAcknowledgingVoters());
-        assertEquals(Optional.empty(), state.highWatermark());
-        assertTrue(state.updateLocalState(new LogOffsetMetadata(16L), toMap(voterSet)));
-        assertEquals(Optional.of(new LogOffsetMetadata(16L)), state.highWatermark());
-        assertTrue(state.updateLocalState(new LogOffsetMetadata(20), toMap(voterSet)));
->>>>>>> aecaf444
         assertEquals(Optional.of(new LogOffsetMetadata(20L)), state.highWatermark());
     }
 
@@ -213,19 +165,12 @@
         LeaderState<?> state = newLeaderState(voters, 15L);
 
         assertEquals(Optional.empty(), state.highWatermark());
-<<<<<<< HEAD
         assertTrue(state.updateLocalState(new LogOffsetMetadata(16L), voters));
         assertEquals(Optional.of(new LogOffsetMetadata(16L)), state.highWatermark());
         assertThrows(
             IllegalStateException.class,
             () -> state.updateLocalState(new LogOffsetMetadata(15L), voters)
         );
-=======
-        assertTrue(state.updateLocalState(new LogOffsetMetadata(16L), toMap(voterSet)));
-        assertEquals(Optional.of(new LogOffsetMetadata(16L)), state.highWatermark());
-        assertThrows(IllegalStateException.class,
-            () -> state.updateLocalState(new LogOffsetMetadata(15L), toMap(voterSet)));
->>>>>>> aecaf444
     }
 
     @ParameterizedTest
@@ -240,7 +185,6 @@
         LeaderState<?> state = newLeaderState(voters, 10L);
 
         assertEquals(Optional.empty(), state.highWatermark());
-<<<<<<< HEAD
         assertFalse(state.updateLocalState(new LogOffsetMetadata(10L), voters));
         assertEquals(mkSet(nodeKey1.id(), nodeKey2.id()), state.nonAcknowledgingVoters());
         assertEquals(Optional.empty(), state.highWatermark());
@@ -259,20 +203,6 @@
 
         // Node 1 catches up to leader
         assertTrue(state.updateReplicaState(nodeKey1, ++fetchTime, new LogOffsetMetadata(11L)));
-=======
-        assertFalse(state.updateLocalState(new LogOffsetMetadata(10L), toMap(voterSet)));
-        assertEquals(mkSet(node1, node2), state.nonAcknowledgingVoters());
-        assertEquals(Optional.empty(), state.highWatermark());
-
-        // Node 1 falls behind
-        assertFalse(state.updateLocalState(new LogOffsetMetadata(11L), toMap(voterSet)));
-        assertFalse(state.updateReplicaState(node1, Uuid.randomUuid(), ++fetchTime, new LogOffsetMetadata(10L)));
-        assertEquals(currentTime, describeVoterState(state, localId, currentTime).lastCaughtUpTimestamp());
-        assertEquals(caughtUpTime, describeVoterState(state, node1, currentTime).lastCaughtUpTimestamp());
-
-        // Node 1 catches up to leader
-        assertTrue(state.updateReplicaState(node1, Uuid.randomUuid(), ++fetchTime, new LogOffsetMetadata(11L)));
->>>>>>> aecaf444
         caughtUpTime = fetchTime;
         assertEquals(
             currentTime,
@@ -284,7 +214,6 @@
         );
 
         // Node 1 falls behind
-<<<<<<< HEAD
         assertFalse(state.updateLocalState(new LogOffsetMetadata(100L), voters));
         assertTrue(state.updateReplicaState(nodeKey1, ++fetchTime, new LogOffsetMetadata(50L)));
         assertEquals(currentTime, describeVoterState(state, localReplicaKey.id(), currentTime).lastCaughtUpTimestamp());
@@ -297,17 +226,6 @@
         int prevFetchTime = fetchTime;
         assertFalse(state.updateLocalState(new LogOffsetMetadata(200L), voters));
         assertTrue(state.updateReplicaState(nodeKey1, ++fetchTime, new LogOffsetMetadata(100L)));
-=======
-        assertFalse(state.updateLocalState(new LogOffsetMetadata(100L), toMap(voterSet)));
-        assertTrue(state.updateReplicaState(node1, Uuid.randomUuid(), ++fetchTime, new LogOffsetMetadata(50L)));
-        assertEquals(currentTime, describeVoterState(state, localId, currentTime).lastCaughtUpTimestamp());
-        assertEquals(caughtUpTime, describeVoterState(state, node1, currentTime).lastCaughtUpTimestamp());
-
-        // Node 1 catches up to the last fetch offset
-        int prevFetchTime = fetchTime;
-        assertFalse(state.updateLocalState(new LogOffsetMetadata(200L), toMap(voterSet)));
-        assertTrue(state.updateReplicaState(node1, Uuid.randomUuid(), ++fetchTime, new LogOffsetMetadata(100L)));
->>>>>>> aecaf444
         caughtUpTime = prevFetchTime;
         assertEquals(
             currentTime,
@@ -319,7 +237,6 @@
         );
 
         // Node2 has never caught up to leader
-<<<<<<< HEAD
         assertEquals(
             -1L,
             describeVoterState(state, nodeKey2.id(), currentTime).lastCaughtUpTimestamp()
@@ -335,16 +252,9 @@
             -1L,
             describeVoterState(state, nodeKey2.id(), currentTime).lastCaughtUpTimestamp()
         );
-=======
-        assertEquals(-1L, describeVoterState(state, node2, currentTime).lastCaughtUpTimestamp());
-        assertFalse(state.updateLocalState(new LogOffsetMetadata(300L), toMap(voterSet)));
-        assertTrue(state.updateReplicaState(node2, Uuid.randomUuid(), ++fetchTime, new LogOffsetMetadata(200L)));
-        assertEquals(-1L, describeVoterState(state, node2, currentTime).lastCaughtUpTimestamp());
-        assertTrue(state.updateReplicaState(node2, Uuid.randomUuid(), ++fetchTime, new LogOffsetMetadata(250L)));
-        assertEquals(-1L, describeVoterState(state, node2, currentTime).lastCaughtUpTimestamp());
->>>>>>> aecaf444
-    }
-
+    }
+
+    // TODO: looks like this need to get fixed
     @Test
     public void testLastCaughtUpTimeObserver() {
         int node1 = 1;
@@ -360,7 +270,6 @@
         assertEquals(emptySet(), state.nonAcknowledgingVoters());
 
         // Node 1 falls behind
-<<<<<<< HEAD
         assertTrue(state.updateLocalState(new LogOffsetMetadata(11L), voters));
         assertFalse(state.updateReplicaState(nodeKey1, ++fetchTime, new LogOffsetMetadata(10L)));
         assertEquals(
@@ -371,15 +280,6 @@
 
         // Node 1 catches up to leader
         assertFalse(state.updateReplicaState(nodeKey1, ++fetchTime, new LogOffsetMetadata(11L)));
-=======
-        assertTrue(state.updateLocalState(new LogOffsetMetadata(11L), toMap(voterSet)));
-        assertFalse(state.updateReplicaState(node1, Uuid.randomUuid(), ++fetchTime, new LogOffsetMetadata(10L)));
-        assertEquals(currentTime, describeVoterState(state, localId, currentTime).lastCaughtUpTimestamp());
-        assertEquals(caughtUpTime, describeObserverState(state, node1, currentTime).lastCaughtUpTimestamp());
-
-        // Node 1 catches up to leader
-        assertFalse(state.updateReplicaState(node1, Uuid.randomUuid(), ++fetchTime, new LogOffsetMetadata(11L)));
->>>>>>> aecaf444
         caughtUpTime = fetchTime;
         assertEquals(
             currentTime,
@@ -388,29 +288,18 @@
         assertEquals(caughtUpTime, describeObserverState(state, node1, currentTime).lastCaughtUpTimestamp());
 
         // Node 1 falls behind
-<<<<<<< HEAD
         assertTrue(state.updateLocalState(new LogOffsetMetadata(100L), voters));
         assertFalse(state.updateReplicaState(nodeKey1, ++fetchTime, new LogOffsetMetadata(50L)));
         assertEquals(
             currentTime,
             describeVoterState(state, localReplicaKey.id(), currentTime).lastCaughtUpTimestamp()
         );
-=======
-        assertTrue(state.updateLocalState(new LogOffsetMetadata(100L), toMap(voterSet)));
-        assertFalse(state.updateReplicaState(node1, Uuid.randomUuid(), ++fetchTime, new LogOffsetMetadata(50L)));
-        assertEquals(currentTime, describeVoterState(state, localId, currentTime).lastCaughtUpTimestamp());
->>>>>>> aecaf444
         assertEquals(caughtUpTime, describeObserverState(state, node1, currentTime).lastCaughtUpTimestamp());
 
         // Node 1 catches up to the last fetch offset
         int prevFetchTime = fetchTime;
-<<<<<<< HEAD
         assertTrue(state.updateLocalState(new LogOffsetMetadata(200L), voters));
         assertFalse(state.updateReplicaState(nodeKey1, ++fetchTime, new LogOffsetMetadata(102L)));
-=======
-        assertTrue(state.updateLocalState(new LogOffsetMetadata(200L), toMap(voterSet)));
-        assertFalse(state.updateReplicaState(node1, Uuid.randomUuid(), ++fetchTime, new LogOffsetMetadata(102L)));
->>>>>>> aecaf444
         caughtUpTime = prevFetchTime;
         assertEquals(
             currentTime,
@@ -419,11 +308,7 @@
         assertEquals(caughtUpTime, describeObserverState(state, node1, currentTime).lastCaughtUpTimestamp());
 
         // Node 1 catches up to leader
-<<<<<<< HEAD
         assertFalse(state.updateReplicaState(nodeKey1, ++fetchTime, new LogOffsetMetadata(200L)));
-=======
-        assertFalse(state.updateReplicaState(node1, Uuid.randomUuid(), ++fetchTime, new LogOffsetMetadata(200L)));
->>>>>>> aecaf444
         caughtUpTime = fetchTime;
         assertEquals(
             currentTime,
@@ -437,13 +322,8 @@
         VoterSet voters = VoterSetTest.voterSet(Stream.of(localReplicaKey));
         LeaderState<?> state = newLeaderState(voters, 15L);
         assertEquals(Optional.empty(), state.highWatermark());
-<<<<<<< HEAD
         assertTrue(state.updateLocalState(new LogOffsetMetadata(16L), voters));
         assertFalse(state.updateLocalState(new LogOffsetMetadata(16L), voters));
-=======
-        assertTrue(state.updateLocalState(new LogOffsetMetadata(16L), toMap(voterSet)));
-        assertFalse(state.updateLocalState(new LogOffsetMetadata(16L), toMap(voterSet)));
->>>>>>> aecaf444
         assertEquals(Optional.of(new LogOffsetMetadata(16L)), state.highWatermark());
     }
 
@@ -454,7 +334,6 @@
         assertEquals(Optional.empty(), state.highWatermark());
 
         LogOffsetMetadata initialHw = new LogOffsetMetadata(16L, Optional.of(new MockOffsetMetadata("bar")));
-<<<<<<< HEAD
         assertTrue(state.updateLocalState(initialHw, voters));
         assertEquals(Optional.of(initialHw), state.highWatermark());
 
@@ -508,61 +387,11 @@
         assertTrue(state.updateReplicaState(nodeKey1, 0, new LogOffsetMetadata(20L)));
         assertEquals(Optional.of(new LogOffsetMetadata(20L)), state.highWatermark());
         assertFalse(state.updateReplicaState(nodeKey2, 0, new LogOffsetMetadata(20L)));
-=======
-        assertTrue(state.updateLocalState(initialHw, toMap(voterSet)));
-        assertEquals(Optional.of(initialHw), state.highWatermark());
-
-        LogOffsetMetadata updateHw = new LogOffsetMetadata(16L, Optional.of(new MockOffsetMetadata("baz")));
-        assertTrue(state.updateLocalState(updateHw, toMap(voterSet)));
-        assertEquals(Optional.of(updateHw), state.highWatermark());
-    }
-
-    @Test
-    public void testUpdateHighWatermarkQuorumSizeTwo() {
-        int otherNodeId = 1;
-        Set<Integer> voterSet = mkSet(localId, otherNodeId);
-        LeaderState<?> state = newLeaderState(voterSet, 10L);
-        assertFalse(state.updateLocalState(new LogOffsetMetadata(13L), toMap(voterSet)));
-        assertEquals(singleton(otherNodeId), state.nonAcknowledgingVoters());
-        assertEquals(Optional.empty(), state.highWatermark());
-        assertFalse(state.updateReplicaState(otherNodeId, Uuid.randomUuid(), 0, new LogOffsetMetadata(10L)));
-        assertEquals(emptySet(), state.nonAcknowledgingVoters());
-        assertEquals(Optional.empty(), state.highWatermark());
-        assertTrue(state.updateReplicaState(otherNodeId, Uuid.randomUuid(), 0, new LogOffsetMetadata(11L)));
-        assertEquals(Optional.of(new LogOffsetMetadata(11L)), state.highWatermark());
-        assertTrue(state.updateReplicaState(otherNodeId, Uuid.randomUuid(), 0, new LogOffsetMetadata(13L)));
-        assertEquals(Optional.of(new LogOffsetMetadata(13L)), state.highWatermark());
-    }
-
-    @Test
-    public void testUpdateHighWatermarkQuorumSizeThree() {
-        int node1 = 1;
-        int node2 = 2;
-        Set<Integer> voterSet = mkSet(localId, node1, node2);
-        LeaderState<?> state = newLeaderState(voterSet, 10L);
-        assertFalse(state.updateLocalState(new LogOffsetMetadata(15L), toMap(voterSet)));
-        assertEquals(mkSet(node1, node2), state.nonAcknowledgingVoters());
-        assertEquals(Optional.empty(), state.highWatermark());
-        assertFalse(state.updateReplicaState(node1, Uuid.randomUuid(), 0, new LogOffsetMetadata(10L)));
-        assertEquals(singleton(node2), state.nonAcknowledgingVoters());
-        assertEquals(Optional.empty(), state.highWatermark());
-        assertFalse(state.updateReplicaState(node2, Uuid.randomUuid(), 0, new LogOffsetMetadata(10L)));
-        assertEquals(emptySet(), state.nonAcknowledgingVoters());
-        assertEquals(Optional.empty(), state.highWatermark());
-        assertTrue(state.updateReplicaState(node2, Uuid.randomUuid(), 0, new LogOffsetMetadata(15L)));
-        assertEquals(Optional.of(new LogOffsetMetadata(15L)), state.highWatermark());
-        assertFalse(state.updateLocalState(new LogOffsetMetadata(20L), toMap(voterSet)));
-        assertEquals(Optional.of(new LogOffsetMetadata(15L)), state.highWatermark());
-        assertTrue(state.updateReplicaState(node1, Uuid.randomUuid(), 0, new LogOffsetMetadata(20L)));
         assertEquals(Optional.of(new LogOffsetMetadata(20L)), state.highWatermark());
-        assertFalse(state.updateReplicaState(node2, Uuid.randomUuid(), 0, new LogOffsetMetadata(20L)));
->>>>>>> aecaf444
-        assertEquals(Optional.of(new LogOffsetMetadata(20L)), state.highWatermark());
     }
 
     @Test
     public void testHighWatermarkDoesIncreaseFromNewVoter() {
-<<<<<<< HEAD
         ReplicaKey nodeKey1 = ReplicaKey.of(1, Uuid.randomUuid());
         ReplicaKey nodeKey2 = ReplicaKey.of(2, Uuid.randomUuid());
 
@@ -586,29 +415,6 @@
         assertFalse(state.updateLocalState(new LogOffsetMetadata(16L), votersWithNode2));
         assertEquals(Optional.of(new LogOffsetMetadata(15L)), state.highWatermark());
         assertTrue(state.updateReplicaState(nodeKey2, 0, new LogOffsetMetadata(16L)));
-=======
-        int node1 = 1;
-        int node2 = 2;
-        Set<Integer> originalVoterSet = mkSet(localId, node1);
-        LeaderState<?> state = newLeaderState(originalVoterSet, 5L);
-        assertFalse(state.updateLocalState(new LogOffsetMetadata(15L), toMap(originalVoterSet)));
-        assertTrue(state.updateReplicaState(node1, Uuid.randomUuid(), 0, new LogOffsetMetadata(10L)));
-        assertEquals(Optional.of(new LogOffsetMetadata(10L)), state.highWatermark());
-
-        // updating replica state of node2 before it joins voterSet should not increase HW to 15L
-        assertFalse(state.updateReplicaState(node2, Uuid.randomUuid(), 0, new LogOffsetMetadata(15L)));
-        assertEquals(Optional.of(new LogOffsetMetadata(10L)), state.highWatermark());
-
-        // adding node2 to voterSet will cause HW to increase to 15L
-        Set<Integer> voterSetWithNode2 = mkSet(localId, node1, node2);
-        assertTrue(state.updateLocalState(new LogOffsetMetadata(15L), toMap(voterSetWithNode2)));
-        assertEquals(Optional.of(new LogOffsetMetadata(15L)), state.highWatermark());
-
-        // HW will not update to 16L until a majority reaches it
-        assertFalse(state.updateLocalState(new LogOffsetMetadata(16L), toMap(voterSetWithNode2)));
-        assertEquals(Optional.of(new LogOffsetMetadata(15L)), state.highWatermark());
-        assertTrue(state.updateReplicaState(node2, Uuid.randomUuid(), 0, new LogOffsetMetadata(16L)));
->>>>>>> aecaf444
         assertEquals(Optional.of(new LogOffsetMetadata(16L)), state.highWatermark());
     }
 
@@ -619,7 +425,6 @@
         ReplicaKey nodeKey3 = ReplicaKey.of(3, Uuid.randomUuid());
 
         // start with three voters with HW at 15L
-<<<<<<< HEAD
         VoterSet originalVoters = localWithRemoteVoterSet(Stream.of(nodeKey1, nodeKey2), true);
         LeaderState<?> state = newLeaderState(originalVoters, 5L);
 
@@ -646,39 +451,11 @@
 
         // HW will update to 16L once a majority of the voterSet is at least 16L
         assertTrue(state.updateReplicaState(nodeKey3, 0, new LogOffsetMetadata(16L)));
-=======
-        Set<Integer> originalVoterSet = mkSet(localId, node1, node2);
-        LeaderState<?> state = newLeaderState(originalVoterSet, 5L);
-        assertFalse(state.updateLocalState(new LogOffsetMetadata(15L), toMap(originalVoterSet)));
-        assertTrue(state.updateReplicaState(node1, Uuid.randomUuid(), 0, new LogOffsetMetadata(15L)));
-        assertEquals(Optional.of(new LogOffsetMetadata(15L)), state.highWatermark());
-        assertFalse(state.updateReplicaState(node2, Uuid.randomUuid(), 0, new LogOffsetMetadata(10L)));
-
-        // updating replica state of node3 before it joins voterSet
-        assertFalse(state.updateReplicaState(node3, Uuid.randomUuid(), 0, new LogOffsetMetadata(10L)));
-
-        // adding node3 to voterSet should not cause HW to decrease even if majority is < HW
-        Set<Integer> voterSetWithNode3 = mkSet(localId, node1, node2, node3);
-        assertFalse(state.updateLocalState(new LogOffsetMetadata(16L), toMap(voterSetWithNode3)));
-        assertEquals(Optional.of(new LogOffsetMetadata(15L)), state.highWatermark());
-
-        // HW will not decrease if calculated HW is anything lower than the last HW
-        assertFalse(state.updateReplicaState(node2, Uuid.randomUuid(), 0, new LogOffsetMetadata(13L)));
-        assertEquals(Optional.of(new LogOffsetMetadata(15L)), state.highWatermark());
-        assertFalse(state.updateReplicaState(node3, Uuid.randomUuid(), 0, new LogOffsetMetadata(13L)));
-        assertEquals(Optional.of(new LogOffsetMetadata(15L)), state.highWatermark());
-        assertFalse(state.updateReplicaState(node1, Uuid.randomUuid(), 0, new LogOffsetMetadata(16L)));
-        assertEquals(Optional.of(new LogOffsetMetadata(15L)), state.highWatermark());
-
-        // HW will update to 16L once a majority of the voterSet is at least 16L
-        assertTrue(state.updateReplicaState(node3, Uuid.randomUuid(), 0, new LogOffsetMetadata(16L)));
->>>>>>> aecaf444
         assertEquals(Optional.of(new LogOffsetMetadata(16L)), state.highWatermark());
     }
 
     @Test
     public void testUpdateHighWatermarkRemovingFollowerFromVoterStates() {
-<<<<<<< HEAD
         ReplicaKey nodeKey1 = ReplicaKey.of(1, Uuid.randomUuid());
         ReplicaKey nodeKey2 = ReplicaKey.of(2, Uuid.randomUuid());
 
@@ -707,40 +484,11 @@
 
         // HW should update to 16L
         assertTrue(state.updateReplicaState(nodeKey2, 0, new LogOffsetMetadata(16L)));
-=======
-        int node1 = 1;
-        int node2 = 2;
-        Set<Integer> originalVoterSet = mkSet(localId, node1, node2);
-        LeaderState<?> state = newLeaderState(originalVoterSet, 10L);
-        assertFalse(state.updateLocalState(new LogOffsetMetadata(15L), toMap(originalVoterSet)));
-        assertTrue(state.updateReplicaState(node1, Uuid.randomUuid(), 0, new LogOffsetMetadata(15L)));
-        assertFalse(state.updateReplicaState(node2, Uuid.randomUuid(), 0, new LogOffsetMetadata(10L)));
-        assertEquals(Optional.of(new LogOffsetMetadata(15L)), state.highWatermark());
-
-        // removing node1 should not decrement HW to 10L
-        Set<Integer> voterSetWithoutNode1 = mkSet(localId, node2);
-        assertFalse(state.updateLocalState(new LogOffsetMetadata(17L), toMap(voterSetWithoutNode1)));
-        assertEquals(Optional.of(new LogOffsetMetadata(15L)), state.highWatermark());
-
-        // HW cannot change until after node2 catches up to last HW
-        assertFalse(state.updateReplicaState(node2, Uuid.randomUuid(), 0, new LogOffsetMetadata(14L)));
-        assertEquals(Optional.of(new LogOffsetMetadata(15L)), state.highWatermark());
-        assertFalse(state.updateLocalState(new LogOffsetMetadata(18L), toMap(voterSetWithoutNode1)));
-        assertEquals(Optional.of(new LogOffsetMetadata(15L)), state.highWatermark());
-        assertFalse(state.updateReplicaState(node1, Uuid.randomUuid(), 0, new LogOffsetMetadata(18L)));
-        assertEquals(Optional.of(new LogOffsetMetadata(15L)), state.highWatermark());
-        assertFalse(state.updateReplicaState(node2, Uuid.randomUuid(), 0, new LogOffsetMetadata(15L)));
-        assertEquals(Optional.of(new LogOffsetMetadata(15L)), state.highWatermark());
-
-        // HW should update to 16L
-        assertTrue(state.updateReplicaState(node2, Uuid.randomUuid(), 0, new LogOffsetMetadata(16L)));
->>>>>>> aecaf444
         assertEquals(Optional.of(new LogOffsetMetadata(16L)), state.highWatermark());
     }
 
     @Test
     public void testUpdateHighWatermarkQuorumRemovingLeaderFromVoterStates() {
-<<<<<<< HEAD
         ReplicaKey nodeKey1 = ReplicaKey.of(1, Uuid.randomUuid());
         ReplicaKey nodeKey2 = ReplicaKey.of(2, Uuid.randomUuid());
 
@@ -769,34 +517,6 @@
 
         // HW will not update to 16L until majority of remaining voterSet (node1, node2) are at least 16L
         assertTrue(state.updateReplicaState(nodeKey2, 0, new LogOffsetMetadata(16L)));
-=======
-        int node1 = 1;
-        int node2 = 2;
-        Set<Integer> originalVoterSet = mkSet(localId, node1, node2);
-        LeaderState<?> state = newLeaderState(originalVoterSet, 10L);
-        assertFalse(state.updateLocalState(new LogOffsetMetadata(15L), toMap(originalVoterSet)));
-        assertTrue(state.updateReplicaState(node1, Uuid.randomUuid(), 0, new LogOffsetMetadata(15L)));
-        assertFalse(state.updateReplicaState(node2, Uuid.randomUuid(), 0, new LogOffsetMetadata(10L)));
-        assertEquals(Optional.of(new LogOffsetMetadata(15L)), state.highWatermark());
-
-        // removing leader should not decrement HW to 10L
-        Set<Integer> voterSetWithoutLeader = mkSet(node1, node2);
-        assertFalse(state.updateLocalState(new LogOffsetMetadata(17L), toMap(voterSetWithoutLeader)));
-        assertEquals(Optional.of(new LogOffsetMetadata(15L)), state.highWatermark());
-
-        // HW cannot change until node2 catches up to last HW
-        assertFalse(state.updateReplicaState(node1, Uuid.randomUuid(), 0, new LogOffsetMetadata(16L)));
-        assertEquals(Optional.of(new LogOffsetMetadata(15L)), state.highWatermark());
-        assertFalse(state.updateLocalState(new LogOffsetMetadata(18L), toMap(voterSetWithoutLeader)));
-        assertEquals(Optional.of(new LogOffsetMetadata(15L)), state.highWatermark());
-        assertFalse(state.updateReplicaState(node2, Uuid.randomUuid(), 0, new LogOffsetMetadata(14L)));
-        assertEquals(Optional.of(new LogOffsetMetadata(15L)), state.highWatermark());
-        assertFalse(state.updateReplicaState(node2, Uuid.randomUuid(), 0, new LogOffsetMetadata(15L)));
-        assertEquals(Optional.of(new LogOffsetMetadata(15L)), state.highWatermark());
-
-        // HW will not update to 16L until majority of remaining voterSet (node1, node2) are at least 16L
-        assertTrue(state.updateReplicaState(node2, Uuid.randomUuid(), 0, new LogOffsetMetadata(16L)));
->>>>>>> aecaf444
         assertEquals(Optional.of(new LogOffsetMetadata(16L)), state.highWatermark());
     }
 
@@ -804,7 +524,6 @@
     @ValueSource(booleans = {true, false})
     public void testNonMonotonicHighWatermarkUpdate(boolean withDirectoryId) {
         MockTime time = new MockTime();
-<<<<<<< HEAD
         ReplicaKey nodeKey1 = replicaKey(1, withDirectoryId);
 
         VoterSet voters = localWithRemoteVoterSet(Stream.of(nodeKey1), withDirectoryId);
@@ -812,24 +531,12 @@
 
         state.updateLocalState(new LogOffsetMetadata(10L), voters);
         state.updateReplicaState(nodeKey1, time.milliseconds(), new LogOffsetMetadata(10L));
-=======
-        int node1 = 1;
-        Set<Integer> voterSet = mkSet(localId, node1);
-        LeaderState<?> state = newLeaderState(voterSet, 0L);
-        state.updateLocalState(new LogOffsetMetadata(10L), toMap(voterSet));
-        state.updateReplicaState(node1, Uuid.randomUuid(), time.milliseconds(), new LogOffsetMetadata(10L));
->>>>>>> aecaf444
         assertEquals(Optional.of(new LogOffsetMetadata(10L)), state.highWatermark());
 
         // Follower crashes and disk is lost. It fetches an earlier offset to rebuild state.
         // The leader will report an error in the logs, but will not let the high watermark rewind
-<<<<<<< HEAD
         assertFalse(state.updateReplicaState(nodeKey1, time.milliseconds(), new LogOffsetMetadata(5L)));
         assertEquals(5L, describeVoterState(state, nodeKey1.id(), time.milliseconds()).logEndOffset());
-=======
-        assertFalse(state.updateReplicaState(node1, Uuid.randomUuid(), time.milliseconds(), new LogOffsetMetadata(5L)));
-        assertEquals(5L, describeVoterState(state, node1, time.milliseconds()).logEndOffset());
->>>>>>> aecaf444
         assertEquals(Optional.of(new LogOffsetMetadata(10L)), state.highWatermark());
     }
 
@@ -873,15 +580,10 @@
         assertEquals(epoch, partitionData.leaderEpoch());
         assertEquals(Collections.emptyList(), partitionData.observers());
         assertEquals(1, partitionData.currentVoters().size());
-<<<<<<< HEAD
         assertEquals(
             new DescribeQuorumResponseData.ReplicaState()
                 .setReplicaId(localReplicaKey.id())
-=======
-        assertEquals(new DescribeQuorumResponseData.ReplicaState()
-                .setReplicaId(localId)
-                .setReplicaDirectoryId(localDirectoryId)
->>>>>>> aecaf444
+                .setReplicaDirectoryId(localReplicaKey.directoryId().orElse(ReplicaKey.NO_DIRECTORY_ID))
                 .setLogEndOffset(-1)
                 .setLastFetchTimestamp(time.milliseconds())
                 .setLastCaughtUpTimestamp(time.milliseconds()),
@@ -890,11 +592,7 @@
 
 
         // Now update the high watermark and verify the describe output
-<<<<<<< HEAD
         assertTrue(state.updateLocalState(new LogOffsetMetadata(leaderEndOffset), voters));
-=======
-        assertTrue(state.updateLocalState(new LogOffsetMetadata(leaderEndOffset), toMap(voterSet)));
->>>>>>> aecaf444
         assertEquals(Optional.of(new LogOffsetMetadata(leaderEndOffset)), state.highWatermark());
 
         time.sleep(500);
@@ -905,15 +603,10 @@
         assertEquals(epoch, partitionData.leaderEpoch());
         assertEquals(Collections.emptyList(), partitionData.observers());
         assertEquals(1, partitionData.currentVoters().size());
-<<<<<<< HEAD
         assertEquals(
             new DescribeQuorumResponseData.ReplicaState()
                 .setReplicaId(localReplicaKey.id())
-=======
-        assertEquals(new DescribeQuorumResponseData.ReplicaState()
-                .setReplicaId(localId)
-                .setReplicaDirectoryId(localDirectoryId)
->>>>>>> aecaf444
+                .setReplicaDirectoryId(localReplicaKey.directoryId().orElse(ReplicaKey.NO_DIRECTORY_ID))
                 .setLogEndOffset(leaderEndOffset)
                 .setLastFetchTimestamp(time.milliseconds())
                 .setLastCaughtUpTimestamp(time.milliseconds()),
@@ -921,11 +614,14 @@
         );
     }
 
+    // TODO: probably need to update this test
     @ParameterizedTest
     @ValueSource(booleans = {true, false})
     public void testDescribeQuorumWithMultipleVoters(boolean withDirectoryId) {
         MockTime time = new MockTime();
-<<<<<<< HEAD
+        Uuid localVoterDirectoryId = withDirectoryId ?
+            localReplicaKey.directoryId().get() :
+            ReplicaKey.NO_DIRECTORY_ID;
         ReplicaKey activeFollowerKey = replicaKey(1, withDirectoryId);
         ReplicaKey inactiveFollowerKey = replicaKey(2, withDirectoryId);
         long leaderStartOffset = 10L;
@@ -937,37 +633,10 @@
         );
         LeaderState<?> state = newLeaderState(voters, leaderStartOffset);
 
-=======
-        int activeFollowerId = 1;
-        Uuid activeFollowerDirectoryId = Uuid.randomUuid();
-        int inactiveFollowerId = 2;
-        Uuid inactiveFollowerDirectoryId = Uuid.randomUuid();
-        long leaderStartOffset = 10L;
-        long leaderEndOffset = 15L;
-
-        Map<Integer, VoterSet.VoterNode> voters = new HashMap<>();
-        voters.put(localId, voterNode(localId, localDirectoryId));
-        voters.put(activeFollowerId, voterNode(activeFollowerId, activeFollowerDirectoryId));
-        voters.put(inactiveFollowerId, voterNode(inactiveFollowerId, inactiveFollowerDirectoryId));
-
-        LeaderState<?> state = new LeaderState<>(
-            time,
-            localId,
-            Uuid.randomUuid(),
-            epoch,
-            leaderStartOffset,
-            voters,
-            voters.keySet(),
-            accumulator,
-            fetchTimeoutMs,
-            logContext
-        );
->>>>>>> aecaf444
         assertFalse(state.updateLocalState(new LogOffsetMetadata(leaderEndOffset), voters));
         assertEquals(Optional.empty(), state.highWatermark());
 
         long activeFollowerFetchTimeMs = time.milliseconds();
-<<<<<<< HEAD
         assertTrue(
             state.updateReplicaState(
                 activeFollowerKey,
@@ -975,9 +644,6 @@
                 new LogOffsetMetadata(leaderEndOffset)
             )
         );
-=======
-        assertTrue(state.updateReplicaState(activeFollowerId, activeFollowerDirectoryId, activeFollowerFetchTimeMs, new LogOffsetMetadata(leaderEndOffset)));
->>>>>>> aecaf444
         assertEquals(Optional.of(new LogOffsetMetadata(leaderEndOffset)), state.highWatermark());
 
         time.sleep(500);
@@ -991,7 +657,6 @@
         List<DescribeQuorumResponseData.ReplicaState> voterStates = partitionData.currentVoters();
         assertEquals(3, voterStates.size());
 
-<<<<<<< HEAD
         DescribeQuorumResponseData.ReplicaState leaderState = findReplicaOrFail(
             localReplicaKey.id(),
             partitionData.currentVoters()
@@ -999,20 +664,13 @@
         assertEquals(
             new DescribeQuorumResponseData.ReplicaState()
                 .setReplicaId(localReplicaKey.id())
-=======
-        DescribeQuorumResponseData.ReplicaState leaderState =
-            findReplicaOrFail(localId, partitionData.currentVoters());
-        assertEquals(new DescribeQuorumResponseData.ReplicaState()
-                .setReplicaId(localId)
-                .setReplicaDirectoryId(localDirectoryId)
->>>>>>> aecaf444
+                .setReplicaDirectoryId(localVoterDirectoryId)
                 .setLogEndOffset(leaderEndOffset)
                 .setLastFetchTimestamp(time.milliseconds())
                 .setLastCaughtUpTimestamp(time.milliseconds()),
             leaderState
         );
 
-<<<<<<< HEAD
         DescribeQuorumResponseData.ReplicaState activeFollowerState = findReplicaOrFail(
             activeFollowerKey.id(),
             partitionData.currentVoters()
@@ -1020,20 +678,13 @@
         assertEquals(
             new DescribeQuorumResponseData.ReplicaState()
                 .setReplicaId(activeFollowerKey.id())
-=======
-        DescribeQuorumResponseData.ReplicaState activeFollowerState =
-            findReplicaOrFail(activeFollowerId, partitionData.currentVoters());
-        assertEquals(new DescribeQuorumResponseData.ReplicaState()
-                .setReplicaId(activeFollowerId)
-                .setReplicaDirectoryId(activeFollowerDirectoryId)
->>>>>>> aecaf444
+                .setReplicaDirectoryId(activeFollowerKey.directoryId().orElse(ReplicaKey.NO_DIRECTORY_ID))
                 .setLogEndOffset(leaderEndOffset)
                 .setLastFetchTimestamp(activeFollowerFetchTimeMs)
                 .setLastCaughtUpTimestamp(activeFollowerFetchTimeMs),
             activeFollowerState
         );
 
-<<<<<<< HEAD
         DescribeQuorumResponseData.ReplicaState inactiveFollowerState = findReplicaOrFail(
             inactiveFollowerKey.id(),
             partitionData.currentVoters()
@@ -1041,68 +692,37 @@
         assertEquals(
             new DescribeQuorumResponseData.ReplicaState()
                 .setReplicaId(inactiveFollowerKey.id())
+                .setReplicaDirectoryId(inactiveFollowerKey.directoryId().orElse(ReplicaKey.NO_DIRECTORY_ID))
                 .setLogEndOffset(-1)
                 .setLastFetchTimestamp(-1)
                 .setLastCaughtUpTimestamp(-1),
             inactiveFollowerState
         );
-=======
-        DescribeQuorumResponseData.ReplicaState inactiveFollowerState =
-            findReplicaOrFail(inactiveFollowerId, partitionData.currentVoters());
-        assertEquals(new DescribeQuorumResponseData.ReplicaState()
-                .setReplicaId(inactiveFollowerId)
-                .setReplicaDirectoryId(inactiveFollowerDirectoryId)
-                .setLogEndOffset(-1)
-                .setLastFetchTimestamp(-1)
-                .setLastCaughtUpTimestamp(-1),
-            inactiveFollowerState);
-    }
-
-    private LeaderState<?> setUpLeaderAndFollowers(int follower1,
-                                                   int follower2,
-                                                   long leaderStartOffset,
-                                                   long leaderEndOffset) {
-        Set<Integer> voterSet = mkSet(localId, follower1, follower2);
-        LeaderState<?> state = newLeaderState(voterSet, leaderStartOffset);
-        state.updateLocalState(new LogOffsetMetadata(leaderEndOffset), toMap(voterSet));
-        assertEquals(Optional.empty(), state.highWatermark());
-        state.updateReplicaState(follower1, Uuid.randomUuid(), 0, new LogOffsetMetadata(leaderStartOffset));
-        state.updateReplicaState(follower2, Uuid.randomUuid(), 0, new LogOffsetMetadata(leaderEndOffset));
-        return state;
->>>>>>> aecaf444
-    }
-
-    @Test
-    public void testDescribeQuorumWithObservers() {
+    }
+
+    // TODO: test with withKip853Rpc
+    @ParameterizedTest
+    @ValueSource(booleans = {true, false})
+    public void testDescribeQuorumWithObservers(boolean withDirectoryId) {
         MockTime time = new MockTime();
-        int observerId = 10;
-        Uuid observerDirectoryId = Uuid.randomUuid();
+
+        ReplicaKey observerKey = replicaKey(10, withDirectoryId);
         long epochStartOffset = 10L;
 
-<<<<<<< HEAD
-        VoterSet voters = VoterSetTest.voterSet(Stream.of(localReplicaKey));
+        VoterSet voters = localWithRemoteVoterSet(Stream.empty(), withDirectoryId);
         LeaderState<?> state = newLeaderState(voters, epochStartOffset);
         assertTrue(state.updateLocalState(new LogOffsetMetadata(epochStartOffset + 1), voters));
-=======
-        Set<Integer> voterSet = singleton(localId);
-        LeaderState<?> state = newLeaderState(voterSet, epochStartOffset);
-        assertTrue(state.updateLocalState(new LogOffsetMetadata(epochStartOffset + 1), toMap(voterSet)));
->>>>>>> aecaf444
         assertEquals(Optional.of(new LogOffsetMetadata(epochStartOffset + 1)), state.highWatermark());
 
         time.sleep(500);
         long observerFetchTimeMs = time.milliseconds();
-<<<<<<< HEAD
         assertFalse(
             state.updateReplicaState(
-                ReplicaKey.of(observerId, ReplicaKey.NO_DIRECTORY_ID),
+                observerKey,
                 observerFetchTimeMs,
                 new LogOffsetMetadata(epochStartOffset + 1)
             )
         );
-=======
-        assertFalse(state.updateReplicaState(observerId, observerDirectoryId, observerFetchTimeMs, new LogOffsetMetadata(epochStartOffset + 1)));
->>>>>>> aecaf444
 
         time.sleep(500);
         DescribeQuorumResponseData.PartitionData partitionData = state.describeQuorum(time.milliseconds());
@@ -1111,6 +731,7 @@
         assertEquals(epoch, partitionData.leaderEpoch());
 
         assertEquals(1, partitionData.currentVoters().size());
+        // TODO: test voter directory id
         assertEquals(localReplicaKey.id(), partitionData.currentVoters().get(0).replicaId());
 
         List<DescribeQuorumResponseData.ReplicaState> observerStates = partitionData.observers();
@@ -1118,14 +739,15 @@
 
         DescribeQuorumResponseData.ReplicaState observerState = observerStates.get(0);
         assertEquals(new DescribeQuorumResponseData.ReplicaState()
-                .setReplicaId(observerId)
-                .setReplicaDirectoryId(observerDirectoryId)
+                .setReplicaId(observerKey.id())
+                .setReplicaDirectoryId(observerKey.directoryId().orElse(ReplicaKey.NO_DIRECTORY_ID))
                 .setLogEndOffset(epochStartOffset + 1)
                 .setLastFetchTimestamp(observerFetchTimeMs)
                 .setLastCaughtUpTimestamp(observerFetchTimeMs),
             observerState);
     }
 
+    // TODO: test with withKip853Rpc
     @Test
     public void testDescribeQuorumWithVotersAndObservers() {
         MockTime time = new MockTime();
@@ -1133,33 +755,19 @@
         ReplicaKey nodeKey2 = ReplicaKey.of(2, Uuid.randomUuid());
         long epochStartOffset = 10L;
 
-<<<<<<< HEAD
         VoterSet voters = localWithRemoteVoterSet(Stream.of(nodeKey1, nodeKey2), true);
         LeaderState<?> state = newLeaderState(voters, epochStartOffset);
 
 
         assertFalse(state.updateLocalState(new LogOffsetMetadata(epochStartOffset + 1), voters));
         assertTrue(state.updateReplicaState(nodeKey2, 0, new LogOffsetMetadata(epochStartOffset + 1)));
-=======
-        Set<Integer> voterSet = mkSet(leader, node1, node2);
-        LeaderState<?> state = newLeaderState(voterSet, epochStartOffset);
-        assertFalse(state.updateLocalState(new LogOffsetMetadata(epochStartOffset + 1), toMap(voterSet)));
-        assertTrue(state.updateReplicaState(node2, Uuid.randomUuid(), 0, new LogOffsetMetadata(epochStartOffset + 1)));
->>>>>>> aecaf444
         assertEquals(Optional.of(new LogOffsetMetadata(epochStartOffset + 1)), state.highWatermark());
 
         // node1 becomes an observer
         long fetchTimeMs = time.milliseconds();
-<<<<<<< HEAD
         assertFalse(state.updateReplicaState(nodeKey1, fetchTimeMs, new LogOffsetMetadata(epochStartOffset + 1)));
         VoterSet votersWithoutNode1 = voters.removeVoter(nodeKey1).get();
         state.updateLocalState(new LogOffsetMetadata(epochStartOffset + 5), votersWithoutNode1);
-=======
-        assertFalse(state.updateReplicaState(node1, Uuid.randomUuid(), fetchTimeMs, new LogOffsetMetadata(epochStartOffset + 1)));
-        Set<Integer> voterSetWithoutNode1 = mkSet(leader, node2);
-        state.updateLocalState(new LogOffsetMetadata(epochStartOffset + 5), toMap(voterSetWithoutNode1));
->>>>>>> aecaf444
-
 
         time.sleep(500);
         DescribeQuorumResponseData.PartitionData partitionData = state.describeQuorum(time.milliseconds());
@@ -1174,19 +782,11 @@
         // node1 catches up with leader, HW should not change
         time.sleep(500);
         fetchTimeMs = time.milliseconds();
-<<<<<<< HEAD
         assertFalse(state.updateReplicaState(nodeKey1, fetchTimeMs, new LogOffsetMetadata(epochStartOffset + 5)));
         assertEquals(Optional.of(new LogOffsetMetadata(epochStartOffset + 1)), state.highWatermark());
 
         // node1 becomes a voter again, HW should change
         assertTrue(state.updateLocalState(new LogOffsetMetadata(epochStartOffset + 10), voters));
-=======
-        assertFalse(state.updateReplicaState(node1, Uuid.randomUuid(), fetchTimeMs, new LogOffsetMetadata(epochStartOffset + 5)));
-        assertEquals(Optional.of(new LogOffsetMetadata(epochStartOffset + 1)), state.highWatermark());
-
-        // node1 becomes a voter again, HW should change
-        assertTrue(state.updateLocalState(new LogOffsetMetadata(epochStartOffset + 10), toMap(voterSet)));
->>>>>>> aecaf444
 
         time.sleep(500);
         partitionData = state.describeQuorum(time.milliseconds());
@@ -1212,27 +812,16 @@
         ReplicaKey observerKey = ReplicaKey.of(10, Uuid.randomUuid());
         long epochStartOffset = 10L;
 
-<<<<<<< HEAD
         VoterSet voters = localWithRemoteVoterSet(Stream.of(followerKey), true);
         LeaderState<?> state = newLeaderState(voters, epochStartOffset);
 
         assertFalse(state.updateLocalState(new LogOffsetMetadata(epochStartOffset + 1), voters));
         assertTrue(state.updateReplicaState(followerKey, time.milliseconds(), new LogOffsetMetadata(epochStartOffset + 1)));
-=======
-        Set<Integer> voterSet = mkSet(localId, followerId);
-        LeaderState<?> state = newLeaderState(voterSet, epochStartOffset);
-        assertFalse(state.updateLocalState(new LogOffsetMetadata(epochStartOffset + 1), toMap(voterSet)));
-        assertTrue(state.updateReplicaState(followerId, Uuid.randomUuid(), time.milliseconds(), new LogOffsetMetadata(epochStartOffset + 1)));
->>>>>>> aecaf444
 
         // observer is returned since its lastFetchTimestamp is within OBSERVER_SESSION_TIMEOUT_MS
         time.sleep(500);
         long observerFetchTimeMs = time.milliseconds();
-<<<<<<< HEAD
         assertFalse(state.updateReplicaState(observerKey, observerFetchTimeMs, new LogOffsetMetadata(epochStartOffset + 1)));
-=======
-        assertFalse(state.updateReplicaState(observerId, Uuid.randomUuid(), observerFetchTimeMs, new LogOffsetMetadata(epochStartOffset + 1)));
->>>>>>> aecaf444
 
         time.sleep(500);
         DescribeQuorumResponseData.PartitionData partitionData = state.describeQuorum(time.milliseconds());
@@ -1251,13 +840,8 @@
         assertEquals(0, partitionData.observers().size());
 
         // leader becomes observer
-<<<<<<< HEAD
         VoterSet votersWithoutLeader = voters.removeVoter(localReplicaKey).get();
         assertFalse(state.updateLocalState(new LogOffsetMetadata(epochStartOffset + 10), votersWithoutLeader));
-=======
-        Set<Integer> voterSetWithoutLeader = mkSet(followerId);
-        assertFalse(state.updateLocalState(new LogOffsetMetadata(epochStartOffset + 10), toMap(voterSetWithoutLeader)));
->>>>>>> aecaf444
 
         // leader should be returned in describe quorum output
         time.sleep(LeaderState.OBSERVER_SESSION_TIMEOUT_MS);
@@ -1377,7 +961,6 @@
         int replicaId = -1;
         long epochStartOffset = 10L;
 
-<<<<<<< HEAD
         LeaderState<?> state = newLeaderState(
             VoterSetTest.voterSet(Stream.of(localReplicaKey)),
             epochStartOffset
@@ -1389,23 +972,19 @@
                 new LogOffsetMetadata(epochStartOffset)
             )
         );
-=======
-        LeaderState<?> state = newLeaderState(mkSet(localId), epochStartOffset);
-        assertFalse(state.updateReplicaState(replicaId, Uuid.randomUuid(), 0, new LogOffsetMetadata(epochStartOffset)));
->>>>>>> aecaf444
 
         DescribeQuorumResponseData.PartitionData partitionData = state.describeQuorum(time.milliseconds());
         List<DescribeQuorumResponseData.ReplicaState> observerStates = partitionData.observers();
         assertEquals(Collections.emptyList(), observerStates);
     }
 
+    // TODO: Test directory id is set
     @Test
     public void testObserverStateExpiration() {
         MockTime time = new MockTime();
         int observerId = 10;
         long epochStartOffset = 10L;
 
-<<<<<<< HEAD
         LeaderState<?> state = newLeaderState(
             VoterSetTest.voterSet(Stream.of(localReplicaKey)),
             epochStartOffset
@@ -1416,9 +995,6 @@
             time.milliseconds(),
             new LogOffsetMetadata(epochStartOffset)
         );
-=======
-        state.updateReplicaState(observerId, Uuid.randomUuid(), time.milliseconds(), new LogOffsetMetadata(epochStartOffset));
->>>>>>> aecaf444
         DescribeQuorumResponseData.PartitionData partitionData = state.describeQuorum(time.milliseconds());
         List<DescribeQuorumResponseData.ReplicaState> observerStates = partitionData.observers();
         assertEquals(1, observerStates.size());
@@ -1434,14 +1010,10 @@
     @ParameterizedTest
     @ValueSource(booleans = {true, false})
     public void testGrantVote(boolean isLogUpToDate) {
-<<<<<<< HEAD
         LeaderState<?> state = newLeaderState(
             VoterSetTest.voterSet(VoterSetTest.voterMap(IntStream.of(1, 2, 3), false)),
             1
         );
-=======
-        LeaderState<?> state = newLeaderState(mkSet(1, 2, 3), 1);
->>>>>>> aecaf444
 
         assertFalse(
             state.canGrantVote(ReplicaKey.of(1, ReplicaKey.NO_DIRECTORY_ID), isLogUpToDate)
@@ -1493,6 +1065,7 @@
         return findReplicaOrFail(observerId, partitionData.observers());
     }
 
+    // TODO: fix to use replica key instead of just replica id
     private DescribeQuorumResponseData.ReplicaState findReplicaOrFail(
         int replicaId,
         List<DescribeQuorumResponseData.ReplicaState> replicas
@@ -1505,17 +1078,8 @@
             ));
     }
 
-<<<<<<< HEAD
     private ReplicaKey replicaKey(int id, boolean withDirectoryId) {
         Uuid directoryId = withDirectoryId ? Uuid.randomUuid() : ReplicaKey.NO_DIRECTORY_ID;
         return ReplicaKey.of(id, directoryId);
-=======
-    private Map<Integer, VoterSet.VoterNode> toMap(Set<Integer> data) {
-        return data.stream().collect(Collectors.toMap(Function.identity(), id -> voterNode(id, id == localId ? localDirectoryId : Uuid.randomUuid())));
-    }
-
-    private VoterSet.VoterNode voterNode(int id, Uuid directoryId) {
-        return new VoterSet.VoterNode(ReplicaKey.of(id, Optional.of(directoryId)), null, null);
->>>>>>> aecaf444
     }
 }