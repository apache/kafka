--- conflicted
+++ resolved
@@ -143,12 +143,8 @@
     }
 
     private final RebalanceProtocol protocol;
-<<<<<<< HEAD
-    private final ConsumerRebalanceListenerInvoker consumerRebalanceListenerInvoker;
-=======
     // Wraps the logic for invoking the ConsumerRebalanceListener methods
     private final ConsumerRebalanceListenerInvoker rebalanceListenerInvoker;
->>>>>>> 505e5b3e
     // pending commit offset request in onJoinPrepare
     private RequestFuture<Void> autoCommitOffsetRequestFuture = null;
     // a timer for join prepare to know when to stop.
@@ -190,11 +186,7 @@
         this.autoCommitIntervalMs = autoCommitIntervalMs;
         this.assignors = assignors;
         this.completedOffsetCommits = new ConcurrentLinkedQueue<>();
-<<<<<<< HEAD
-        this.sensors = new ConsumerCoordinatorMetrics(subscriptions, metrics, metricGrpPrefix);
-=======
         this.coordinatorMetrics = new ConsumerCoordinatorMetrics(subscriptions, metrics, metricGrpPrefix);
->>>>>>> 505e5b3e
         this.interceptors = interceptors;
         this.inFlightAsyncCommits = new AtomicInteger();
         this.pendingAsyncCommits = new AtomicInteger();
@@ -232,19 +224,11 @@
             protocol = null;
         }
 
-<<<<<<< HEAD
-        this.consumerRebalanceListenerInvoker = new ConsumerRebalanceListenerInvoker(
-                logContext,
-                subscriptions,
-                time,
-                sensors
-=======
         this.rebalanceListenerInvoker = new ConsumerRebalanceListenerInvoker(
             logContext,
             subscriptions,
             time,
             coordinatorMetrics
->>>>>>> 505e5b3e
         );
         this.metadata.requestUpdate(true);
     }
@@ -407,11 +391,7 @@
                 // Revoke partitions that were previously owned but no longer assigned;
                 // note that we should only change the assignment (or update the assignor's state)
                 // AFTER we've triggered  the revoke callback
-<<<<<<< HEAD
-                firstException.compareAndSet(null, consumerRebalanceListenerInvoker.invokePartitionsRevoked(revokedPartitions));
-=======
                 firstException.compareAndSet(null, rebalanceListenerInvoker.invokePartitionsRevoked(revokedPartitions));
->>>>>>> 505e5b3e
 
                 // If revoked any partitions, need to re-join the group afterwards
                 final String fullReason = String.format("need to revoke partitions %s as indicated " +
@@ -434,11 +414,7 @@
         subscriptions.assignFromSubscribed(assignedPartitions);
 
         // Add partitions that were not previously owned but are now assigned
-<<<<<<< HEAD
-        firstException.compareAndSet(null, consumerRebalanceListenerInvoker.invokePartitionsAssigned(addedPartitions));
-=======
         firstException.compareAndSet(null, rebalanceListenerInvoker.invokePartitionsAssigned(addedPartitions));
->>>>>>> 505e5b3e
 
         if (firstException.get() != null) {
             if (firstException.get() instanceof KafkaException) {
@@ -793,11 +769,7 @@
             if (!revokedPartitions.isEmpty()) {
                 log.info("Giving away all assigned partitions as lost since generation/memberID has been reset," +
                     "indicating that consumer is in old state or no longer part of the group");
-<<<<<<< HEAD
-                exception = consumerRebalanceListenerInvoker.invokePartitionsLost(revokedPartitions);
-=======
                 exception = rebalanceListenerInvoker.invokePartitionsLost(revokedPartitions);
->>>>>>> 505e5b3e
 
                 subscriptions.assignFromSubscribed(Collections.emptySet());
             }
@@ -806,11 +778,7 @@
                 case EAGER:
                     // revoke all partitions
                     revokedPartitions.addAll(subscriptions.assignedPartitions());
-<<<<<<< HEAD
-                    exception = consumerRebalanceListenerInvoker.invokePartitionsRevoked(revokedPartitions);
-=======
                     exception = rebalanceListenerInvoker.invokePartitionsRevoked(revokedPartitions);
->>>>>>> 505e5b3e
 
                     subscriptions.assignFromSubscribed(Collections.emptySet());
 
@@ -824,11 +792,7 @@
                         .collect(Collectors.toSet()));
 
                     if (!revokedPartitions.isEmpty()) {
-<<<<<<< HEAD
-                        exception = consumerRebalanceListenerInvoker.invokePartitionsRevoked(revokedPartitions);
-=======
                         exception = rebalanceListenerInvoker.invokePartitionsRevoked(revokedPartitions);
->>>>>>> 505e5b3e
 
                         ownedPartitions.removeAll(revokedPartitions);
                         subscriptions.assignFromSubscribed(ownedPartitions);
@@ -882,15 +846,9 @@
             if ((currentGeneration.generationId == Generation.NO_GENERATION.generationId ||
                 currentGeneration.memberId.equals(Generation.NO_GENERATION.memberId)) ||
                 rebalanceInProgress()) {
-<<<<<<< HEAD
-                e = consumerRebalanceListenerInvoker.invokePartitionsLost(droppedPartitions);
-            } else {
-                e = consumerRebalanceListenerInvoker.invokePartitionsRevoked(droppedPartitions);
-=======
                 e = rebalanceListenerInvoker.invokePartitionsLost(droppedPartitions);
             } else {
                 e = rebalanceListenerInvoker.invokePartitionsRevoked(droppedPartitions);
->>>>>>> 505e5b3e
             }
 
             subscriptions.assignFromSubscribed(Collections.emptySet());
