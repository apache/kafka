/**
 * Licensed to the Apache Software Foundation (ASF) under one or more
 * contributor license agreements.  See the NOTICE file distributed with
 * this work for additional information regarding copyright ownership.
 * The ASF licenses this file to You under the Apache License, Version 2.0
 * (the "License"); you may not use this file except in compliance with
 * the License.  You may obtain a copy of the License at
 *
 *    http://www.apache.org/licenses/LICENSE-2.0
 *
 * Unless required by applicable law or agreed to in writing, software
 * distributed under the License is distributed on an "AS IS" BASIS,
 * WITHOUT WARRANTIES OR CONDITIONS OF ANY KIND, either express or implied.
 * See the License for the specific language governing permissions and
 * limitations under the License.
 */

package org.apache.kafka.streams.processor.internals;

import org.apache.kafka.clients.consumer.internals.PartitionAssignor;
import org.apache.kafka.common.Cluster;
import org.apache.kafka.common.Configurable;
import org.apache.kafka.common.KafkaException;
import org.apache.kafka.common.Node;
import org.apache.kafka.common.PartitionInfo;
import org.apache.kafka.common.TopicPartition;
import org.apache.kafka.common.config.ConfigException;
import org.apache.kafka.common.utils.Utils;
import org.apache.kafka.streams.StreamsConfig;
import org.apache.kafka.streams.errors.TaskAssignmentException;
import org.apache.kafka.streams.errors.TopologyBuilderException;
import org.apache.kafka.streams.processor.TaskId;
import org.apache.kafka.streams.processor.TopologyBuilder;
import org.apache.kafka.streams.processor.internals.assignment.AssignmentInfo;
import org.apache.kafka.streams.processor.internals.assignment.ClientState;
import org.apache.kafka.streams.processor.internals.assignment.SubscriptionInfo;
import org.apache.kafka.streams.processor.internals.assignment.TaskAssignor;
import org.apache.kafka.streams.state.HostInfo;
import org.slf4j.Logger;
import org.slf4j.LoggerFactory;

import java.util.ArrayList;
import java.util.Arrays;
import java.util.Collection;
import java.util.Collections;
import java.util.Comparator;
import java.util.HashMap;
import java.util.HashSet;
import java.util.List;
import java.util.Map;
import java.util.Set;
import java.util.UUID;

import static org.apache.kafka.common.utils.Utils.getHost;
import static org.apache.kafka.common.utils.Utils.getPort;
import static org.apache.kafka.streams.processor.internals.InternalTopicManager.WINDOW_CHANGE_LOG_ADDITIONAL_RETENTION_DEFAULT;

public class StreamPartitionAssignor implements PartitionAssignor, Configurable {

    private static final Logger log = LoggerFactory.getLogger(StreamPartitionAssignor.class);

    private final static int UNKNOWN = -1;
    public final static int NOT_AVAILABLE = -2;

    private static class AssignedPartition implements Comparable<AssignedPartition> {
        public final TaskId taskId;
        public final TopicPartition partition;

        AssignedPartition(final TaskId taskId, final TopicPartition partition) {
            this.taskId = taskId;
            this.partition = partition;
        }

        @Override
        public int compareTo(final AssignedPartition that) {
            return PARTITION_COMPARATOR.compare(this.partition, that.partition);
        }
    }

    private static class ClientMetadata {
        final HostInfo hostInfo;
        final Set<String> consumers;
        final ClientState<TaskId> state;

        ClientMetadata(final String endPoint) {

            // get the host info if possible
            if (endPoint != null) {
                final String host = getHost(endPoint);
                final Integer port = getPort(endPoint);

                if (host == null || port == null)
                    throw new ConfigException(String.format("Error parsing host address %s. Expected format host:port.", endPoint));

                hostInfo = new HostInfo(host, port);
            } else {
                hostInfo = null;
            }

            // initialize the consumer memberIds
            consumers = new HashSet<>();

            // initialize the client state
            state = new ClientState<>();
        }

        void addConsumer(final String consumerMemberId, final SubscriptionInfo info) {

            consumers.add(consumerMemberId);

            state.prevActiveTasks.addAll(info.prevTasks);
            state.prevAssignedTasks.addAll(info.prevTasks);
            state.prevAssignedTasks.addAll(info.standbyTasks);
            state.capacity = state.capacity + 1d;
        }

        @Override
        public String toString() {
            return "ClientMetadata{" +
                    "hostInfo=" + hostInfo +
                    ", consumers=" + consumers +
                    ", state=" + state +
                    '}';
        }
    }

    private static class InternalTopicMetadata {
        public final InternalTopicConfig config;

        public int numPartitions;

        InternalTopicMetadata(final InternalTopicConfig config) {
            this.config = config;
            this.numPartitions = UNKNOWN;
        }
    }

    private static final Comparator<TopicPartition> PARTITION_COMPARATOR = new Comparator<TopicPartition>() {
        @Override
        public int compare(TopicPartition p1, TopicPartition p2) {
            int result = p1.topic().compareTo(p2.topic());

            if (result != 0) {
                return result;
            } else {
                return p1.partition() < p2.partition() ? UNKNOWN : (p1.partition() > p2.partition() ? 1 : 0);
            }
        }
    };

    private StreamThread streamThread;

    private String userEndPoint;
    private int numStandbyReplicas;

    private Cluster metadataWithInternalTopics;
    private Map<HostInfo, Set<TopicPartition>> partitionsByHostState;

    private Map<TaskId, Set<TopicPartition>> standbyTasks;
    private Map<TaskId, Set<TopicPartition>> activeTasks;

    private InternalTopicManager internalTopicManager;

    /**
     * We need to have the PartitionAssignor and its StreamThread to be mutually accessible
     * since the former needs later's cached metadata while sending subscriptions,
     * and the latter needs former's returned assignment when adding tasks.
     * @throws KafkaException if the stream thread is not specified
     */
    @Override
    public void configure(Map<String, ?> configs) {
        numStandbyReplicas = (Integer) configs.get(StreamsConfig.NUM_STANDBY_REPLICAS_CONFIG);

        Object o = configs.get(StreamsConfig.InternalConfig.STREAM_THREAD_INSTANCE);
        if (o == null) {
            KafkaException ex = new KafkaException("StreamThread is not specified");
            log.error(ex.getMessage(), ex);
            throw ex;
        }

        if (!(o instanceof StreamThread)) {
            KafkaException ex = new KafkaException(String.format("%s is not an instance of %s", o.getClass().getName(), StreamThread.class.getName()));
            log.error(ex.getMessage(), ex);
            throw ex;
        }

        streamThread = (StreamThread) o;
        streamThread.partitionAssignor(this);

        String userEndPoint = (String) configs.get(StreamsConfig.APPLICATION_SERVER_CONFIG);
        if (userEndPoint != null && !userEndPoint.isEmpty()) {
            try {
                String host = getHost(userEndPoint);
                Integer port = getPort(userEndPoint);

                if (host == null || port == null)
                    throw new ConfigException(String.format("stream-thread [%s] Config %s isn't in the correct format. Expected a host:port pair" +
                                    " but received %s",
                            streamThread.getName(), StreamsConfig.APPLICATION_SERVER_CONFIG, userEndPoint));
            } catch (NumberFormatException nfe) {
                throw new ConfigException(String.format("stream-thread [%s] Invalid port supplied in %s for config %s",
                        streamThread.getName(), userEndPoint, StreamsConfig.APPLICATION_SERVER_CONFIG));
            }

            this.userEndPoint = userEndPoint;
        }

        internalTopicManager = new InternalTopicManager(
                new StreamsKafkaClient(this.streamThread.config),
                configs.containsKey(StreamsConfig.REPLICATION_FACTOR_CONFIG) ? (Integer) configs.get(StreamsConfig.REPLICATION_FACTOR_CONFIG) : 1,
                configs.containsKey(StreamsConfig.WINDOW_STORE_CHANGE_LOG_ADDITIONAL_RETENTION_MS_CONFIG) ?
                        (Long) configs.get(StreamsConfig.WINDOW_STORE_CHANGE_LOG_ADDITIONAL_RETENTION_MS_CONFIG)
                        : WINDOW_CHANGE_LOG_ADDITIONAL_RETENTION_DEFAULT);
    }

    @Override
    public String name() {
        return "stream";
    }

    @Override
    public Subscription subscription(Set<String> topics) {
        // Adds the following information to subscription
        // 1. Client UUID (a unique id assigned to an instance of KafkaStreams)
        // 2. Task ids of previously running tasks
        // 3. Task ids of valid local states on the client's state directory.

        Set<TaskId> prevTasks = streamThread.prevTasks();
        Set<TaskId> standbyTasks = streamThread.cachedTasks();
        standbyTasks.removeAll(prevTasks);
        SubscriptionInfo data = new SubscriptionInfo(streamThread.processId, prevTasks, standbyTasks, this.userEndPoint);

        if (streamThread.builder.sourceTopicPattern() != null) {
            SubscriptionUpdates subscriptionUpdates = new SubscriptionUpdates();
            log.debug("stream-thread [{}] found {} topics possibly matching regex", streamThread.getName(), topics);
            // update the topic groups with the returned subscription set for regex pattern subscriptions
            subscriptionUpdates.updateTopics(topics);
            streamThread.builder.updateSubscriptions(subscriptionUpdates, streamThread.getName());
        }

        return new Subscription(new ArrayList<>(topics), data.encode());
    }

    /*
     * This assigns tasks to consumer clients in the following steps.
     *
     * 0. check all repartition source topics and use internal topic manager to make sure
     *    they have been created with the right number of partitions.
     *
     * 1. using user customized partition grouper to generate tasks along with their
     *    assigned partitions; also make sure that the task's corresponding changelog topics
     *    have been created with the right number of partitions.
     *
     * 2. using TaskAssignor to assign tasks to consumer clients.
     *    - Assign a task to a client which was running it previously.
     *      If there is no such client, assign a task to a client which has its valid local state.
     *    - A client may have more than one stream threads.
     *      The assignor tries to assign tasks to a client proportionally to the number of threads.
     *    - We try not to assign the same set of tasks to two different clients
     *    We do the assignment in one-pass. The result may not satisfy above all.
     *
     * 3. within each client, tasks are assigned to consumer clients in round-robin manner.
     */
    @Override
    public Map<String, Assignment> assign(Cluster metadata, Map<String, Subscription> subscriptions) {
        // construct the client metadata from the decoded subscription info
        Map<UUID, ClientMetadata> clientsMetadata = new HashMap<>();

        for (Map.Entry<String, Subscription> entry : subscriptions.entrySet()) {
            String consumerId = entry.getKey();
            Subscription subscription = entry.getValue();

            SubscriptionInfo info = SubscriptionInfo.decode(subscription.userData());

            // create the new client metadata if necessary
            ClientMetadata clientMetadata = clientsMetadata.get(info.processId);

            if (clientMetadata == null) {
                clientMetadata = new ClientMetadata(info.userEndPoint);
                clientsMetadata.put(info.processId, clientMetadata);
            }

            // add the consumer to the client
            clientMetadata.addConsumer(consumerId, info);
        }

        log.info("stream-thread [{}] Constructed client metadata {} from the member subscriptions.", streamThread.getName(), clientsMetadata);

        // ---------------- Step Zero ---------------- //

        // parse the topology to determine the repartition source topics,
        // making sure they are created with the number of partitions as
        // the maximum of the depending sub-topologies source topics' number of partitions
        Map<Integer, TopologyBuilder.TopicsInfo> topicGroups = streamThread.builder.topicGroups();

        Map<String, InternalTopicMetadata> repartitionTopicMetadata = new HashMap<>();
        for (TopologyBuilder.TopicsInfo topicsInfo : topicGroups.values()) {
            for (InternalTopicConfig topic: topicsInfo.repartitionSourceTopics.values()) {
                repartitionTopicMetadata.put(topic.name(), new InternalTopicMetadata(topic));
            }
        }

        boolean numPartitionsNeeded;
        do {
            numPartitionsNeeded = false;

            for (TopologyBuilder.TopicsInfo topicsInfo : topicGroups.values()) {
                for (String topicName : topicsInfo.repartitionSourceTopics.keySet()) {
                    int numPartitions = repartitionTopicMetadata.get(topicName).numPartitions;

                    // try set the number of partitions for this repartition topic if it is not set yet
                    if (numPartitions == UNKNOWN) {
                        for (TopologyBuilder.TopicsInfo otherTopicsInfo : topicGroups.values()) {
                            Set<String> otherSinkTopics = otherTopicsInfo.sinkTopics;

                            if (otherSinkTopics.contains(topicName)) {
                                // if this topic is one of the sink topics of this topology,
                                // use the maximum of all its source topic partitions as the number of partitions
                                for (String sourceTopicName : otherTopicsInfo.sourceTopics) {
                                    Integer numPartitionsCandidate;
                                    // It is possible the sourceTopic is another internal topic, i.e,
                                    // map().join().join(map())
                                    if (repartitionTopicMetadata.containsKey(sourceTopicName)) {
                                        numPartitionsCandidate = repartitionTopicMetadata.get(sourceTopicName).numPartitions;
                                    } else {
                                        numPartitionsCandidate = metadata.partitionCountForTopic(sourceTopicName);
                                        if (numPartitionsCandidate == null) {
                                            repartitionTopicMetadata.get(topicName).numPartitions = NOT_AVAILABLE;
                                        }
                                    }

                                    if (numPartitionsCandidate != null && numPartitionsCandidate > numPartitions) {
                                        numPartitions = numPartitionsCandidate;
                                    }
                                }
                            }
                        }
                        // if we still have not find the right number of partitions,
                        // another iteration is needed
                        if (numPartitions == UNKNOWN)
                            numPartitionsNeeded = true;
                        else
                            repartitionTopicMetadata.get(topicName).numPartitions = numPartitions;
                    }
                }
            }
        } while (numPartitionsNeeded);

        // augment the metadata with the newly computed number of partitions for all the
        // repartition source topics
        Map<TopicPartition, PartitionInfo> allRepartitionTopicPartitions = new HashMap<>();
        for (Map.Entry<String, InternalTopicMetadata> entry : repartitionTopicMetadata.entrySet()) {
            String topic = entry.getKey();
            Integer numPartitions = entry.getValue().numPartitions;

            for (int partition = 0; partition < numPartitions; partition++) {
                allRepartitionTopicPartitions.put(new TopicPartition(topic, partition),
                        new PartitionInfo(topic, partition, null, new Node[0], new Node[0]));
            }
        }

        // ensure the co-partitioning topics within the group have the same number of partitions,
        // and enforce the number of partitions for those repartition topics to be the same if they
        // are co-partitioned as well.
        ensureCopartitioning(streamThread.builder.copartitionGroups(), repartitionTopicMetadata, metadata);

        // make sure the repartition source topics exist with the right number of partitions,
        // create these topics if necessary
        prepareTopic(repartitionTopicMetadata);

        metadataWithInternalTopics = metadata.withPartitions(allRepartitionTopicPartitions);

        log.debug("stream-thread [{}] Created repartition topics {} from the parsed topology.", streamThread.getName(), allRepartitionTopicPartitions.values());

        // ---------------- Step One ---------------- //

        // get the tasks as partition groups from the partition grouper
        Set<String> allSourceTopics = new HashSet<>();
        Map<Integer, Set<String>> sourceTopicsByGroup = new HashMap<>();
        for (Map.Entry<Integer, TopologyBuilder.TopicsInfo> entry : topicGroups.entrySet()) {
            allSourceTopics.addAll(entry.getValue().sourceTopics);
            sourceTopicsByGroup.put(entry.getKey(), entry.getValue().sourceTopics);
        }

        Map<TaskId, Set<TopicPartition>> partitionsForTask = streamThread.partitionGrouper.partitionGroups(
                sourceTopicsByGroup, metadataWithInternalTopics);

        // check if all partitions are assigned, and there are no duplicates of partitions in multiple tasks
        Set<TopicPartition> allAssignedPartitions = new HashSet<>();
        Map<Integer, Set<TaskId>> tasksByTopicGroup = new HashMap<>();
        for (Map.Entry<TaskId, Set<TopicPartition>> entry : partitionsForTask.entrySet()) {
            Set<TopicPartition> partitions = entry.getValue();
            for (TopicPartition partition : partitions) {
                if (allAssignedPartitions.contains(partition)) {
                    log.warn("stream-thread [{}] Partition {} is assigned to more than one tasks: {}", streamThread.getName(), partition, partitionsForTask);
                }
            }
            allAssignedPartitions.addAll(partitions);

            TaskId id = entry.getKey();
            Set<TaskId> ids = tasksByTopicGroup.get(id.topicGroupId);
            if (ids == null) {
                ids = new HashSet<>();
                tasksByTopicGroup.put(id.topicGroupId, ids);
            }
            ids.add(id);
        }
        for (String topic : allSourceTopics) {
            List<PartitionInfo> partitionInfoList = metadataWithInternalTopics.partitionsForTopic(topic);
            if (partitionInfoList != null) {
                for (PartitionInfo partitionInfo : partitionInfoList) {
                    TopicPartition partition = new TopicPartition(partitionInfo.topic(), partitionInfo.partition());
                    if (!allAssignedPartitions.contains(partition)) {
                        log.warn("stream-thread [{}] Partition {} is not assigned to any tasks: {}", streamThread.getName(), partition, partitionsForTask);
                    }
                }
            } else {
                log.warn("stream-thread [{}] No partitions found for topic {}", streamThread.getName(), topic);
            }
        }

        // add tasks to state change log topic subscribers
        Map<String, InternalTopicMetadata> changelogTopicMetadata = new HashMap<>();
        for (Map.Entry<Integer, TopologyBuilder.TopicsInfo> entry : topicGroups.entrySet()) {
            final int topicGroupId = entry.getKey();
            final Map<String, InternalTopicConfig> stateChangelogTopics = entry.getValue().stateChangelogTopics;

            for (InternalTopicConfig topicConfig : stateChangelogTopics.values()) {
                // the expected number of partitions is the max value of TaskId.partition + 1
                int numPartitions = UNKNOWN;
                if (tasksByTopicGroup.get(topicGroupId) != null) {
                    for (TaskId task : tasksByTopicGroup.get(topicGroupId)) {
                        if (numPartitions < task.partition + 1)
                            numPartitions = task.partition + 1;
                    }
                    InternalTopicMetadata topicMetadata = new InternalTopicMetadata(topicConfig);
                    topicMetadata.numPartitions = numPartitions;

                    changelogTopicMetadata.put(topicConfig.name(), topicMetadata);
                } else {
                    log.debug("stream-thread [{}] No tasks found for topic group {}", streamThread.getName(), topicGroupId);
                }
            }
        }

        prepareTopic(changelogTopicMetadata);

        log.debug("stream-thread [{}] Created state changelog topics {} from the parsed topology.", streamThread.getName(), changelogTopicMetadata);

        // ---------------- Step Two ---------------- //

        // assign tasks to clients
        Map<UUID, ClientState<TaskId>> states = new HashMap<>();
        for (Map.Entry<UUID, ClientMetadata> entry : clientsMetadata.entrySet()) {
            states.put(entry.getKey(), entry.getValue().state);
        }

        log.debug("stream-thread [{}] Assigning tasks {} to clients {} with number of replicas {}",
                streamThread.getName(), partitionsForTask.keySet(), states, numStandbyReplicas);

        TaskAssignor.assign(states, partitionsForTask.keySet(), numStandbyReplicas);

        log.info("stream-thread [{}] Assigned tasks to clients as {}.", streamThread.getName(), states);

        // ---------------- Step Three ---------------- //

        // construct the global partition assignment per host map
        partitionsByHostState = new HashMap<>();
        for (Map.Entry<UUID, ClientMetadata> entry : clientsMetadata.entrySet()) {
            HostInfo hostInfo = entry.getValue().hostInfo;

            if (hostInfo != null) {
                final Set<TopicPartition> topicPartitions = new HashSet<>();
                final ClientState<TaskId> state = entry.getValue().state;

                for (TaskId id : state.activeTasks) {
                    topicPartitions.addAll(partitionsForTask.get(id));
                }

                partitionsByHostState.put(hostInfo, topicPartitions);
            }
        }

        // within the client, distribute tasks to its owned consumers
        Map<String, Assignment> assignment = new HashMap<>();
        for (Map.Entry<UUID, ClientMetadata> entry : clientsMetadata.entrySet()) {
            Set<String> consumers = entry.getValue().consumers;
            ClientState<TaskId> state = entry.getValue().state;

            ArrayList<TaskId> taskIds = new ArrayList<>(state.assignedTasks.size());
            final int numActiveTasks = state.activeTasks.size();

            taskIds.addAll(state.activeTasks);
            taskIds.addAll(state.standbyTasks);

            final int numConsumers = consumers.size();

            int i = 0;
            for (String consumer : consumers) {
                Map<TaskId, Set<TopicPartition>> standby = new HashMap<>();
                ArrayList<AssignedPartition> assignedPartitions = new ArrayList<>();

                final int numTaskIds = taskIds.size();
                for (int j = i; j < numTaskIds; j += numConsumers) {
                    TaskId taskId = taskIds.get(j);
                    if (j < numActiveTasks) {
                        for (TopicPartition partition : partitionsForTask.get(taskId)) {
                            assignedPartitions.add(new AssignedPartition(taskId, partition));
                        }
                    } else {
                        Set<TopicPartition> standbyPartitions = standby.get(taskId);
                        if (standbyPartitions == null) {
                            standbyPartitions = new HashSet<>();
                            standby.put(taskId, standbyPartitions);
                        }
                        standbyPartitions.addAll(partitionsForTask.get(taskId));
                    }
                }

                Collections.sort(assignedPartitions);
                List<TaskId> active = new ArrayList<>();
                List<TopicPartition> activePartitions = new ArrayList<>();
                for (AssignedPartition partition : assignedPartitions) {
                    active.add(partition.taskId);
                    activePartitions.add(partition.partition);
                }

                // finally, encode the assignment before sending back to coordinator
                assignment.put(consumer, new Assignment(activePartitions, new AssignmentInfo(active, standby, partitionsByHostState).encode()));
                i++;
            }
        }

        return assignment;
    }

    /**
     * @throws TaskAssignmentException if there is no task id for one of the partitions specified
     */
    @Override
    public void onAssignment(Assignment assignment) {
        List<TopicPartition> partitions = new ArrayList<>(assignment.partitions());
        Collections.sort(partitions, PARTITION_COMPARATOR);

        AssignmentInfo info = AssignmentInfo.decode(assignment.userData());

        this.standbyTasks = info.standbyTasks;
        this.activeTasks = new HashMap<>();

        // the number of assigned partitions should be the same as number of active tasks, which
        // could be duplicated if one task has more than one assigned partitions
        if (partitions.size() != info.activeTasks.size()) {
            throw new TaskAssignmentException(
                    String.format("stream-thread [%s] Number of assigned partitions %d is not equal to the number of active taskIds %d" +
                            ", assignmentInfo=%s", streamThread.getName(), partitions.size(), info.activeTasks.size(), info.toString())
            );
        }

        for (int i = 0; i < partitions.size(); i++) {
            TopicPartition partition = partitions.get(i);
            TaskId id = info.activeTasks.get(i);

            Set<TopicPartition> assignedPartitions = activeTasks.get(id);
            if (assignedPartitions == null) {
                assignedPartitions = new HashSet<>();
                activeTasks.put(id, assignedPartitions);
            }
            assignedPartitions.add(partition);
        }

        this.partitionsByHostState = info.partitionsByHost;

        final Collection<Set<TopicPartition>> values = partitionsByHostState.values();
        final Map<TopicPartition, PartitionInfo> topicToPartitionInfo = new HashMap<>();
        for (Set<TopicPartition> value : values) {
            for (TopicPartition topicPartition : value) {
                topicToPartitionInfo.put(topicPartition, new PartitionInfo(topicPartition.topic(),
                                                                           topicPartition.partition(),
                                                                           null,
                                                                           new Node[0],
                                                                           new Node[0]));
            }
        }
        metadataWithInternalTopics = Cluster.empty().withPartitions(topicToPartitionInfo);
    }

    /**
     * Internal helper function that creates a Kafka topic
     *
     * @param topicPartitions Map that contains the topic names to be created with the number of partitions
     */
    private void prepareTopic(final Map<String, InternalTopicMetadata> topicPartitions) {
        log.debug("stream-thread [{}] Starting to validate internal topics in partition assignor.", streamThread.getName());

<<<<<<< HEAD
        // if ZK is specified, prepare the internal source topic before calling partition grouper
        if (internalTopicManager != null) {

            // first construct the topics to make ready
            Map<InternalTopicConfig, Integer> topicsToMakeReady = new HashMap<>();
            Set<String> topicNamesToMakeReady = new HashSet<>();

            for (InternalTopicMetadata metadata : topicPartitions.values()) {
                InternalTopicConfig topic = metadata.config;
                Integer numPartitions = metadata.numPartitions;

                if (numPartitions == NOT_AVAILABLE) {
                    continue;
                }
                if (numPartitions < 0) {
                    throw new TopologyBuilderException(String.format("stream-thread [%s] Topic [%s] number of partitions not defined", streamThread.getName(), topic.name()));
                }

                topicsToMakeReady.put(topic, numPartitions);
                topicNamesToMakeReady.add(topic.name());
            }

            if (!topicsToMakeReady.isEmpty()) {
                internalTopicManager.makeReady(topicsToMakeReady);

                // wait until each one of the topic metadata has been propagated to at least one broker
                while (!allTopicsCreated(topicNamesToMakeReady, topicsToMakeReady)) {
                    try {
                        Thread.sleep(50L);
                    } catch (InterruptedException e) {
                        // ignore
                    }
                }
=======
        for (final Map.Entry<String, InternalTopicMetadata> entry : topicPartitions.entrySet()) {
            final InternalTopicConfig topic = entry.getValue().config;
            final Integer numPartitions = entry.getValue().numPartitions;

            if (numPartitions == NOT_AVAILABLE) {
                continue;
>>>>>>> 0b99bea5
            }
            if (numPartitions < 0) {
                throw new TopologyBuilderException(String.format("stream-thread [%s] Topic [%s] number of partitions not defined", streamThread.getName(), topic.name()));
            }

            internalTopicManager.makeReady(topic, numPartitions);

            // wait until the topic metadata has been propagated to all brokers
            List<PartitionInfo> partitions;
            do {
                partitions = streamThread.restoreConsumer.partitionsFor(topic.name());
            } while (partitions == null || partitions.size() != numPartitions);
        }

        log.info("stream-thread [{}] Completed validating internal topics in partition assignor", streamThread.getName());
    }

    private boolean allTopicsCreated(final Set<String> topicNamesToMakeReady, final Map<InternalTopicConfig, Integer> topicsToMakeReady) {
        final Map<String, Integer> partitions = internalTopicManager.getNumPartitions(topicNamesToMakeReady);
        for (Map.Entry<InternalTopicConfig, Integer> entry : topicsToMakeReady.entrySet()) {
            final Integer numPartitions = partitions.get(entry.getKey().name());
            if (numPartitions == null || !numPartitions.equals(entry.getValue())) {
                return false;
            }
        }
        return true;
    }

    private void ensureCopartitioning(Collection<Set<String>> copartitionGroups,
                                      Map<String, InternalTopicMetadata> allRepartitionTopicsNumPartitions,
                                      Cluster metadata) {
        for (Set<String> copartitionGroup : copartitionGroups) {
            ensureCopartitioning(copartitionGroup, allRepartitionTopicsNumPartitions, metadata);
        }
    }

    private void ensureCopartitioning(Set<String> copartitionGroup,
                                      Map<String, InternalTopicMetadata> allRepartitionTopicsNumPartitions,
                                      Cluster metadata) {
        int numPartitions = UNKNOWN;

        for (String topic : copartitionGroup) {
            if (!allRepartitionTopicsNumPartitions.containsKey(topic)) {
                Integer partitions = metadata.partitionCountForTopic(topic);

                if (partitions == null)
                    throw new TopologyBuilderException(String.format("stream-thread [%s] Topic not found: %s", streamThread.getName(), topic));

                if (numPartitions == UNKNOWN) {
                    numPartitions = partitions;
                } else if (numPartitions != partitions) {
                    String[] topics = copartitionGroup.toArray(new String[copartitionGroup.size()]);
                    Arrays.sort(topics);
                    throw new TopologyBuilderException(String.format("stream-thread [%s] Topics not co-partitioned: [%s]", streamThread.getName(), Utils.mkString(Arrays.asList(topics), ",")));
                }
            } else {
                if (allRepartitionTopicsNumPartitions.get(topic).numPartitions == NOT_AVAILABLE) {
                    numPartitions = NOT_AVAILABLE;
                    break;
                }
            }
        }

        // if all topics for this co-partition group is repartition topics,
        // then set the number of partitions to be the maximum of the number of partitions.
        if (numPartitions == UNKNOWN) {
            for (Map.Entry<String, InternalTopicMetadata> entry: allRepartitionTopicsNumPartitions.entrySet()) {
                if (copartitionGroup.contains(entry.getKey())) {
                    int partitions = entry.getValue().numPartitions;
                    if (partitions > numPartitions) {
                        numPartitions = partitions;
                    }
                }
            }
        }
        // enforce co-partitioning restrictions to repartition topics by updating their number of partitions
        for (Map.Entry<String, InternalTopicMetadata> entry : allRepartitionTopicsNumPartitions.entrySet()) {
            if (copartitionGroup.contains(entry.getKey())) {
                entry.getValue().numPartitions = numPartitions;
            }
        }
    }

    Map<HostInfo, Set<TopicPartition>> getPartitionsByHostState() {
        if (partitionsByHostState == null) {
            return Collections.emptyMap();
        }
        return Collections.unmodifiableMap(partitionsByHostState);
    }

    Cluster clusterMetadata() {
        if (metadataWithInternalTopics == null) {
            return Cluster.empty();
        }
        return metadataWithInternalTopics;
    }

    Map<TaskId, Set<TopicPartition>> activeTasks() {
        if (activeTasks == null) {
            return Collections.emptyMap();
        }
        return Collections.unmodifiableMap(activeTasks);
    }

    Map<TaskId, Set<TopicPartition>> standbyTasks() {
        if (standbyTasks == null) {
            return Collections.emptyMap();
        }
        return Collections.unmodifiableMap(standbyTasks);
    }

    void setInternalTopicManager(InternalTopicManager internalTopicManager) {
        this.internalTopicManager = internalTopicManager;
    }

    /**
     * Used to capture subscribed topic via Patterns discovered during the
     * partition assignment process.
     */
    public static class SubscriptionUpdates {

        private final Set<String> updatedTopicSubscriptions = new HashSet<>();

        private  void updateTopics(Collection<String> topicNames) {
            updatedTopicSubscriptions.clear();
            updatedTopicSubscriptions.addAll(topicNames);
        }

        public Collection<String> getUpdates() {
            return Collections.unmodifiableSet(new HashSet<>(updatedTopicSubscriptions));
        }

        public boolean hasUpdates() {
            return !updatedTopicSubscriptions.isEmpty();
        }

        @Override
        public String toString() {
            return "SubscriptionUpdates{" +
                    "updatedTopicSubscriptions=" + updatedTopicSubscriptions +
                    '}';
        }
    }

    public void close() {
        internalTopicManager.close();
    }
}<|MERGE_RESOLUTION|>--- conflicted
+++ resolved
@@ -592,60 +592,36 @@
     private void prepareTopic(final Map<String, InternalTopicMetadata> topicPartitions) {
         log.debug("stream-thread [{}] Starting to validate internal topics in partition assignor.", streamThread.getName());
 
-<<<<<<< HEAD
-        // if ZK is specified, prepare the internal source topic before calling partition grouper
-        if (internalTopicManager != null) {
-
-            // first construct the topics to make ready
-            Map<InternalTopicConfig, Integer> topicsToMakeReady = new HashMap<>();
-            Set<String> topicNamesToMakeReady = new HashSet<>();
-
-            for (InternalTopicMetadata metadata : topicPartitions.values()) {
-                InternalTopicConfig topic = metadata.config;
-                Integer numPartitions = metadata.numPartitions;
-
-                if (numPartitions == NOT_AVAILABLE) {
-                    continue;
-                }
-                if (numPartitions < 0) {
-                    throw new TopologyBuilderException(String.format("stream-thread [%s] Topic [%s] number of partitions not defined", streamThread.getName(), topic.name()));
-                }
-
-                topicsToMakeReady.put(topic, numPartitions);
-                topicNamesToMakeReady.add(topic.name());
-            }
-
-            if (!topicsToMakeReady.isEmpty()) {
-                internalTopicManager.makeReady(topicsToMakeReady);
-
-                // wait until each one of the topic metadata has been propagated to at least one broker
-                while (!allTopicsCreated(topicNamesToMakeReady, topicsToMakeReady)) {
-                    try {
-                        Thread.sleep(50L);
-                    } catch (InterruptedException e) {
-                        // ignore
-                    }
-                }
-=======
-        for (final Map.Entry<String, InternalTopicMetadata> entry : topicPartitions.entrySet()) {
-            final InternalTopicConfig topic = entry.getValue().config;
-            final Integer numPartitions = entry.getValue().numPartitions;
+        // first construct the topics to make ready
+        Map<InternalTopicConfig, Integer> topicsToMakeReady = new HashMap<>();
+        Set<String> topicNamesToMakeReady = new HashSet<>();
+
+        for (InternalTopicMetadata metadata : topicPartitions.values()) {
+            InternalTopicConfig topic = metadata.config;
+            Integer numPartitions = metadata.numPartitions;
 
             if (numPartitions == NOT_AVAILABLE) {
                 continue;
->>>>>>> 0b99bea5
             }
             if (numPartitions < 0) {
                 throw new TopologyBuilderException(String.format("stream-thread [%s] Topic [%s] number of partitions not defined", streamThread.getName(), topic.name()));
             }
 
-            internalTopicManager.makeReady(topic, numPartitions);
-
-            // wait until the topic metadata has been propagated to all brokers
-            List<PartitionInfo> partitions;
-            do {
-                partitions = streamThread.restoreConsumer.partitionsFor(topic.name());
-            } while (partitions == null || partitions.size() != numPartitions);
+            topicsToMakeReady.put(topic, numPartitions);
+            topicNamesToMakeReady.add(topic.name());
+        }
+
+        if (!topicsToMakeReady.isEmpty()) {
+            internalTopicManager.makeReady(topicsToMakeReady);
+
+            // wait until each one of the topic metadata has been propagated to at least one broker
+            while (!allTopicsCreated(topicNamesToMakeReady, topicsToMakeReady)) {
+                try {
+                    Thread.sleep(50L);
+                } catch (InterruptedException e) {
+                    // ignore
+                }
+            }
         }
 
         log.info("stream-thread [{}] Completed validating internal topics in partition assignor", streamThread.getName());
