/*
 * Licensed to the Apache Software Foundation (ASF) under one or more
 * contributor license agreements. See the NOTICE file distributed with
 * this work for additional information regarding copyright ownership.
 * The ASF licenses this file to You under the Apache License, Version 2.0
 * (the "License"); you may not use this file except in compliance with
 * the License. You may obtain a copy of the License at
 *
 *    http://www.apache.org/licenses/LICENSE-2.0
 *
 * Unless required by applicable law or agreed to in writing, software
 * distributed under the License is distributed on an "AS IS" BASIS,
 * WITHOUT WARRANTIES OR CONDITIONS OF ANY KIND, either express or implied.
 * See the License for the specific language governing permissions and
 * limitations under the License.
 */

package org.apache.kafka.connect.runtime.rest;

import com.fasterxml.jackson.annotation.JsonCreator;
import com.fasterxml.jackson.annotation.JsonProperty;
import com.fasterxml.jackson.core.JsonProcessingException;
import com.fasterxml.jackson.core.type.TypeReference;
import com.fasterxml.jackson.databind.ObjectMapper;
import org.apache.kafka.connect.runtime.rest.entities.ErrorMessage;
import org.apache.kafka.connect.runtime.rest.errors.ConnectRestException;
import org.eclipse.jetty.client.HttpClient;
import org.eclipse.jetty.client.api.ContentResponse;
import org.eclipse.jetty.client.api.Request;
import org.junit.Rule;
import org.junit.Test;
import org.junit.experimental.runners.Enclosed;
import org.junit.runner.RunWith;
import org.junit.runners.Parameterized;
import org.mockito.Mock;
import org.mockito.junit.MockitoJUnit;
import org.mockito.junit.MockitoJUnitRunner;
import org.mockito.junit.MockitoRule;

import javax.crypto.SecretKey;
import javax.ws.rs.core.Response;
import java.nio.charset.StandardCharsets;
import java.util.Arrays;
import java.util.Collection;
import java.util.Objects;
import java.util.concurrent.ExecutionException;
import java.util.concurrent.TimeoutException;

import static org.junit.jupiter.api.Assertions.assertDoesNotThrow;
import static org.junit.jupiter.api.Assertions.assertEquals;
import static org.junit.jupiter.api.Assertions.assertNull;
import static org.junit.jupiter.api.Assertions.assertThrows;
import static org.mockito.ArgumentMatchers.any;
import static org.mockito.ArgumentMatchers.anyString;
import static org.mockito.Mockito.doReturn;
import static org.mockito.Mockito.mock;
import static org.mockito.Mockito.spy;
import static org.mockito.Mockito.when;

@RunWith(Enclosed.class)
public class RestClientTest {

    private static final ObjectMapper OBJECT_MAPPER = new ObjectMapper();
    private static final String MOCK_URL = "https://localhost:1234/api/endpoint";
    private static final String TEST_METHOD = "GET";
    private static final TestDTO TEST_DTO = new TestDTO("requestBodyData");
    private static final TypeReference<TestDTO> TEST_TYPE = new TypeReference<TestDTO>() {
    };
    private static final SecretKey MOCK_SECRET_KEY = getMockSecretKey();
    private static final String TEST_SIGNATURE_ALGORITHM = "HmacSHA1";

    private static void assertIsInternalServerError(ConnectRestException e) {
        assertEquals(Response.Status.INTERNAL_SERVER_ERROR.getStatusCode(), e.statusCode());
        assertEquals(Response.Status.INTERNAL_SERVER_ERROR.getStatusCode(), e.errorCode());
    }

    private static SecretKey getMockSecretKey() {
        SecretKey mockKey = mock(SecretKey.class);
        when(mockKey.getFormat()).thenReturn("RAW"); // supported format by
        when(mockKey.getEncoded()).thenReturn("SomeKey".getBytes(StandardCharsets.UTF_8));
        return mockKey;
    }

<<<<<<< HEAD
    private static <T> RestClient.HttpResponse<T> httpRequest(
            HttpClient httpClient,
            String url,
            String method,
            TypeReference<T> responseFormat,
            String requestSignatureAlgorithm
    ) {
=======
    private static RestClient.HttpResponse<TestDTO> httpRequest(HttpClient httpClient, String requestSignatureAlgorithm, boolean https) {
>>>>>>> 897ced12
        RestClient client = spy(new RestClient(null));
        doReturn(httpClient).when(client).httpClient(any());
        String protocol = https ? "https" : "http";
        String url = protocol + "://localhost:1234/api/endpoint";
        return client.httpRequest(
                url,
<<<<<<< HEAD
                method,
                null,
                TEST_DTO,
                responseFormat,
                MOCK_SECRET_KEY,
                requestSignatureAlgorithm
        );
=======
                "GET",
                null,
                new TestDTO("requestBodyData"),
                TEST_TYPE,
                MOCK_SECRET_KEY,
                requestSignatureAlgorithm
        );
    }

    private static RestClient.HttpResponse<TestDTO> httpRequest(HttpClient httpClient, String requestSignatureAlgorithm) {
        return httpRequest(httpClient, requestSignatureAlgorithm, false);
    }

    private static RestClient.HttpResponse<TestDTO> httpRequest(HttpClient httpClient) throws Exception {
        String validRequestSignatureAlgorithm = "HmacSHA1";
        return httpRequest(httpClient, validRequestSignatureAlgorithm);
>>>>>>> 897ced12
    }


    @RunWith(Parameterized.class)
    public static class RequestFailureParameterizedTest {

        @Rule
        public MockitoRule initRule = MockitoJUnit.rule();

        @Mock
        private HttpClient httpClient;

        @Parameterized.Parameter
        public Throwable requestException;
        
        @Parameterized.Parameters
        public static Collection<Object[]> requestExceptions() {
            return Arrays.asList(new Object[][]{
                    {new InterruptedException()},
                    {new ExecutionException(null)},
                    {new TimeoutException()}
            });
        }

        private static Request buildThrowingMockRequest(Throwable t) throws ExecutionException, InterruptedException, TimeoutException {
            Request req = mock(Request.class);
            when(req.header(anyString(), anyString())).thenReturn(req);
            when(req.send()).thenThrow(t);
            return req;
        }

        @Test
        public void testFailureDuringRequestCausesInternalServerError() throws Exception {
            Request request = buildThrowingMockRequest(requestException);
            when(httpClient.newRequest(anyString())).thenReturn(request);
            ConnectRestException e = assertThrows(ConnectRestException.class, () -> httpRequest(
                    httpClient, MOCK_URL, TEST_METHOD, TEST_TYPE, TEST_SIGNATURE_ALGORITHM
            ));
            assertIsInternalServerError(e);
            assertEquals(requestException, e.getCause());
        }
    }


    @RunWith(MockitoJUnitRunner.class)
    public static class Tests {
        @Mock
        private HttpClient httpClient;

        private static String toJsonString(Object obj) {
            try {
                return OBJECT_MAPPER.writeValueAsString(obj);
            } catch (JsonProcessingException e) {
                throw new RuntimeException(e);
            }
        }

        private void setupHttpClient(int responseCode, String responseJsonString) throws Exception {
            Request req = mock(Request.class);
            ContentResponse resp = mock(ContentResponse.class);
            when(resp.getStatus()).thenReturn(responseCode);
            when(resp.getContentAsString()).thenReturn(responseJsonString);
            when(req.send()).thenReturn(resp);
            when(req.header(anyString(), anyString())).thenReturn(req);
            when(httpClient.newRequest(anyString())).thenReturn(req);
        }

        @Test
        public void testNullUrl() throws Exception {
            int statusCode = Response.Status.OK.getStatusCode();
            setupHttpClient(statusCode, toJsonString(TEST_DTO));

            assertThrows(NullPointerException.class, () -> httpRequest(
                    httpClient, null, TEST_METHOD, TEST_TYPE, TEST_SIGNATURE_ALGORITHM
            ));
        }

        @Test
        public void testNullMethod() throws Exception {
            int statusCode = Response.Status.OK.getStatusCode();
            setupHttpClient(statusCode, toJsonString(TEST_DTO));

            assertThrows(NullPointerException.class, () -> httpRequest(
                    httpClient, MOCK_URL, null, TEST_TYPE, TEST_SIGNATURE_ALGORITHM
            ));
        }

        @Test
        public void testNullResponseType() throws Exception {
            int statusCode = Response.Status.OK.getStatusCode();
            setupHttpClient(statusCode, toJsonString(TEST_DTO));

            assertThrows(NullPointerException.class, () -> httpRequest(
                    httpClient, MOCK_URL, TEST_METHOD, null, TEST_SIGNATURE_ALGORITHM));
        }

        @Test
        public void testSuccess() throws Exception {
            int statusCode = Response.Status.OK.getStatusCode();
            setupHttpClient(statusCode, toJsonString(TEST_DTO));

            RestClient.HttpResponse<TestDTO> httpResp = httpRequest(
                    httpClient, MOCK_URL, TEST_METHOD, TEST_TYPE, TEST_SIGNATURE_ALGORITHM
            );
            assertEquals(statusCode, httpResp.status());
            assertEquals(TEST_DTO, httpResp.body());
        }

        @Test
        public void testNoContent() throws Exception {
            int statusCode = Response.Status.NO_CONTENT.getStatusCode();
            setupHttpClient(statusCode, null);

            RestClient.HttpResponse<TestDTO> httpResp = httpRequest(
                    httpClient, MOCK_URL, TEST_METHOD, TEST_TYPE, TEST_SIGNATURE_ALGORITHM
            );
            assertEquals(statusCode, httpResp.status());
            assertNull(httpResp.body());
        }

        @Test
        public void testStatusCodeAndErrorMessagePreserved() throws Exception {
            int statusCode = Response.Status.CONFLICT.getStatusCode();
            ErrorMessage errorMsg = new ErrorMessage(Response.Status.GONE.getStatusCode(), "Some Error Message");
            setupHttpClient(statusCode, toJsonString(errorMsg));

            ConnectRestException e = assertThrows(ConnectRestException.class, () -> httpRequest(
                    httpClient, MOCK_URL, TEST_METHOD, TEST_TYPE, TEST_SIGNATURE_ALGORITHM
            ));
            assertEquals(statusCode, e.statusCode());
            assertEquals(errorMsg.errorCode(), e.errorCode());
            assertEquals(errorMsg.message(), e.getMessage());
        }

        @Test
        public void testNonEmptyResponseWithVoidResponseType() throws Exception {
            int statusCode = Response.Status.OK.getStatusCode();
            setupHttpClient(statusCode, toJsonString(TEST_DTO));

            RestClient.HttpResponse<Void> httpResp = httpRequest(
                    httpClient, MOCK_URL, TEST_METHOD, new TypeReference<Void>() { }, TEST_SIGNATURE_ALGORITHM);
            assertEquals(statusCode, httpResp.status());
            assertNull(httpResp.body());
        }

        @Test
        public void testUnexpectedHttpResponseCausesInternalServerError() throws Exception {
            int statusCode = Response.Status.NOT_MODIFIED.getStatusCode(); // never thrown explicitly -
            // should be treated as an unexpected error and translated into 500 INTERNAL_SERVER_ERROR

            setupHttpClient(statusCode, null);
            ConnectRestException e = assertThrows(ConnectRestException.class, () -> httpRequest(
                    httpClient, MOCK_URL, TEST_METHOD, TEST_TYPE, TEST_SIGNATURE_ALGORITHM
            ));
            assertIsInternalServerError(e);
        }

        @Test
        public void testRuntimeExceptionCausesInternalServerError() {
            when(httpClient.newRequest(anyString())).thenThrow(new RuntimeException());

            ConnectRestException e = assertThrows(ConnectRestException.class, () -> httpRequest(httpClient,
                    MOCK_URL, TEST_METHOD, TEST_TYPE, TEST_SIGNATURE_ALGORITHM
            ));
            assertIsInternalServerError(e);
        }

        @Test
        public void testRequestSignatureFailureCausesInternalServerError() throws Exception {
            setupHttpClient(0, null);

            String invalidRequestSignatureAlgorithm = "Foo";
            ConnectRestException e = assertThrows(ConnectRestException.class, () -> httpRequest(httpClient,
                    MOCK_URL, TEST_METHOD, TEST_TYPE, invalidRequestSignatureAlgorithm
            ));
            assertIsInternalServerError(e);
        }

        @Test
        public void testIOExceptionCausesInternalServerError() throws Exception {
            String invalidJsonString = "Invalid";
            setupHttpClient(201, invalidJsonString);

            ConnectRestException e = assertThrows(ConnectRestException.class, () -> httpRequest(httpClient,
                    MOCK_URL, TEST_METHOD, TEST_TYPE, TEST_SIGNATURE_ALGORITHM
            ));
            assertIsInternalServerError(e);
        }

        @Test
        public void testUseSslConfigsOnlyWhenNecessary() throws Exception {
            // See KAFKA-14816; we want to make sure that even if the worker is configured with invalid SSL properties,
            // REST requests only fail if we try to contact a URL using HTTPS (but not HTTP)
            int statusCode = Response.Status.OK.getStatusCode();
            TestDTO expectedResponse = new TestDTO("someContent");
            setupHttpClient(statusCode, toJsonString(expectedResponse));

            String requestSignatureAlgorithm = "HmacSHA1";
            assertDoesNotThrow(() -> httpRequest(httpClient, requestSignatureAlgorithm, false));
            assertThrows(RuntimeException.class, () -> httpRequest(httpClient, requestSignatureAlgorithm, true));
        }
    }


    private static class TestDTO {
        private final String content;

        @JsonCreator
        private TestDTO(@JsonProperty(value = "content") String content) {
            this.content = content;
        }

        public String getContent() {
            return content;
        }

        @Override
        public boolean equals(Object o) {
            if (this == o) return true;
            if (o == null || getClass() != o.getClass()) return false;
            TestDTO testDTO = (TestDTO) o;
            return content.equals(testDTO.content);
        }

        @Override
        public int hashCode() {
            return Objects.hash(content);
        }
    }
}<|MERGE_RESOLUTION|>--- conflicted
+++ resolved
@@ -61,7 +61,7 @@
 public class RestClientTest {
 
     private static final ObjectMapper OBJECT_MAPPER = new ObjectMapper();
-    private static final String MOCK_URL = "https://localhost:1234/api/endpoint";
+    private static final String MOCK_URL = "http://localhost:1234/api/endpoint";
     private static final String TEST_METHOD = "GET";
     private static final TestDTO TEST_DTO = new TestDTO("requestBodyData");
     private static final TypeReference<TestDTO> TEST_TYPE = new TypeReference<TestDTO>() {
@@ -81,7 +81,6 @@
         return mockKey;
     }
 
-<<<<<<< HEAD
     private static <T> RestClient.HttpResponse<T> httpRequest(
             HttpClient httpClient,
             String url,
@@ -89,16 +88,10 @@
             TypeReference<T> responseFormat,
             String requestSignatureAlgorithm
     ) {
-=======
-    private static RestClient.HttpResponse<TestDTO> httpRequest(HttpClient httpClient, String requestSignatureAlgorithm, boolean https) {
->>>>>>> 897ced12
         RestClient client = spy(new RestClient(null));
         doReturn(httpClient).when(client).httpClient(any());
-        String protocol = https ? "https" : "http";
-        String url = protocol + "://localhost:1234/api/endpoint";
         return client.httpRequest(
                 url,
-<<<<<<< HEAD
                 method,
                 null,
                 TEST_DTO,
@@ -106,24 +99,6 @@
                 MOCK_SECRET_KEY,
                 requestSignatureAlgorithm
         );
-=======
-                "GET",
-                null,
-                new TestDTO("requestBodyData"),
-                TEST_TYPE,
-                MOCK_SECRET_KEY,
-                requestSignatureAlgorithm
-        );
-    }
-
-    private static RestClient.HttpResponse<TestDTO> httpRequest(HttpClient httpClient, String requestSignatureAlgorithm) {
-        return httpRequest(httpClient, requestSignatureAlgorithm, false);
-    }
-
-    private static RestClient.HttpResponse<TestDTO> httpRequest(HttpClient httpClient) throws Exception {
-        String validRequestSignatureAlgorithm = "HmacSHA1";
-        return httpRequest(httpClient, validRequestSignatureAlgorithm);
->>>>>>> 897ced12
     }
 
 
@@ -318,12 +293,12 @@
             // See KAFKA-14816; we want to make sure that even if the worker is configured with invalid SSL properties,
             // REST requests only fail if we try to contact a URL using HTTPS (but not HTTP)
             int statusCode = Response.Status.OK.getStatusCode();
-            TestDTO expectedResponse = new TestDTO("someContent");
-            setupHttpClient(statusCode, toJsonString(expectedResponse));
-
-            String requestSignatureAlgorithm = "HmacSHA1";
-            assertDoesNotThrow(() -> httpRequest(httpClient, requestSignatureAlgorithm, false));
-            assertThrows(RuntimeException.class, () -> httpRequest(httpClient, requestSignatureAlgorithm, true));
+            setupHttpClient(statusCode, toJsonString(TEST_DTO));
+
+            assertDoesNotThrow(() -> httpRequest(
+                    httpClient, MOCK_URL, TEST_METHOD, TEST_TYPE, TEST_SIGNATURE_ALGORITHM));
+            assertThrows(RuntimeException.class, () -> httpRequest(
+                    httpClient, "https://localhost:1234/api/endpoint", TEST_METHOD, TEST_TYPE, TEST_SIGNATURE_ALGORITHM));
         }
     }
 
