/**
 * Licensed to the Apache Software Foundation (ASF) under one or more
 * contributor license agreements.  See the NOTICE file distributed with
 * this work for additional information regarding copyright ownership.
 * The ASF licenses this file to You under the Apache License, Version 2.0
 * (the "License"); you may not use this file except in compliance with
 * the License.  You may obtain a copy of the License at
 *
 *    http://www.apache.org/licenses/LICENSE-2.0
 *
 * Unless required by applicable law or agreed to in writing, software
 * distributed under the License is distributed on an "AS IS" BASIS,
 * WITHOUT WARRANTIES OR CONDITIONS OF ANY KIND, either express or implied.
 * See the License for the specific language governing permissions and
 * limitations under the License.
 */

package org.apache.kafka.streams.processor.internals;

import org.apache.kafka.clients.consumer.MockConsumer;
import org.apache.kafka.clients.consumer.internals.PartitionAssignor;
import org.apache.kafka.common.Cluster;
import org.apache.kafka.common.Node;
import org.apache.kafka.common.PartitionInfo;
import org.apache.kafka.common.TopicPartition;
import org.apache.kafka.common.config.ConfigException;
import org.apache.kafka.common.metrics.Metrics;
import org.apache.kafka.common.utils.Time;
import org.apache.kafka.common.utils.Utils;
import org.apache.kafka.streams.StreamsConfig;
import org.apache.kafka.streams.kstream.JoinWindows;
import org.apache.kafka.streams.kstream.KStream;
import org.apache.kafka.streams.kstream.KStreamBuilder;
import org.apache.kafka.streams.kstream.KeyValueMapper;
import org.apache.kafka.streams.kstream.ValueJoiner;
import org.apache.kafka.streams.processor.TaskId;
import org.apache.kafka.streams.processor.TopologyBuilder;
import org.apache.kafka.streams.processor.internals.assignment.AssignmentInfo;
import org.apache.kafka.streams.processor.internals.assignment.SubscriptionInfo;
import org.apache.kafka.streams.state.HostInfo;
import org.apache.kafka.test.MockClientSupplier;
import org.apache.kafka.test.MockProcessorSupplier;
import org.apache.kafka.test.MockTimestampExtractor;
import org.apache.kafka.test.MockStateStoreSupplier;
import org.apache.kafka.test.MockInternalTopicManager;
import org.junit.Assert;
import org.junit.Test;

import java.util.Arrays;
import java.util.List;
import java.util.Set;
import java.util.Properties;
import java.util.Map;
import java.util.UUID;
import java.util.HashMap;
import java.util.HashSet;
import java.util.Collections;
import java.util.ArrayList;

import static org.hamcrest.CoreMatchers.equalTo;
import static org.hamcrest.CoreMatchers.not;
import static org.junit.Assert.assertEquals;
import static org.junit.Assert.assertNotEquals;
import static org.junit.Assert.assertNotNull;
import static org.junit.Assert.assertThat;

public class StreamPartitionAssignorTest {

    private TopicPartition t1p0 = new TopicPartition("topic1", 0);
    private TopicPartition t1p1 = new TopicPartition("topic1", 1);
    private TopicPartition t1p2 = new TopicPartition("topic1", 2);
    private TopicPartition t2p0 = new TopicPartition("topic2", 0);
    private TopicPartition t2p1 = new TopicPartition("topic2", 1);
    private TopicPartition t2p2 = new TopicPartition("topic2", 2);
    private TopicPartition t3p0 = new TopicPartition("topic3", 0);
    private TopicPartition t3p1 = new TopicPartition("topic3", 1);
    private TopicPartition t3p2 = new TopicPartition("topic3", 2);
    private TopicPartition t3p3 = new TopicPartition("topic3", 3);

    private Set<String> allTopics = Utils.mkSet("topic1", "topic2");

    private List<PartitionInfo> infos = Arrays.asList(
            new PartitionInfo("topic1", 0, Node.noNode(), new Node[0], new Node[0]),
            new PartitionInfo("topic1", 1, Node.noNode(), new Node[0], new Node[0]),
            new PartitionInfo("topic1", 2, Node.noNode(), new Node[0], new Node[0]),
            new PartitionInfo("topic2", 0, Node.noNode(), new Node[0], new Node[0]),
            new PartitionInfo("topic2", 1, Node.noNode(), new Node[0], new Node[0]),
            new PartitionInfo("topic2", 2, Node.noNode(), new Node[0], new Node[0]),
            new PartitionInfo("topic3", 0, Node.noNode(), new Node[0], new Node[0]),
            new PartitionInfo("topic3", 1, Node.noNode(), new Node[0], new Node[0]),
            new PartitionInfo("topic3", 2, Node.noNode(), new Node[0], new Node[0]),
            new PartitionInfo("topic3", 3, Node.noNode(), new Node[0], new Node[0])
    );

    private Cluster metadata = new Cluster("cluster", Arrays.asList(Node.noNode()), infos, Collections.<String>emptySet(),
            Collections.<String>emptySet());

    private final TaskId task0 = new TaskId(0, 0);
    private final TaskId task1 = new TaskId(0, 1);
    private final TaskId task2 = new TaskId(0, 2);
    private final TaskId task3 = new TaskId(0, 3);
    private String userEndPoint = "localhost:2171";

    private Properties configProps() {
        return new Properties() {
            {
                setProperty(StreamsConfig.APPLICATION_ID_CONFIG, "stream-partition-assignor-test");
                setProperty(StreamsConfig.BOOTSTRAP_SERVERS_CONFIG, userEndPoint);
                setProperty(StreamsConfig.BUFFERED_RECORDS_PER_PARTITION_CONFIG, "3");
                setProperty(StreamsConfig.TIMESTAMP_EXTRACTOR_CLASS_CONFIG, MockTimestampExtractor.class.getName());
            }
        };
    }

    @SuppressWarnings("unchecked")
    @Test
    public void testSubscription() throws Exception {
        StreamsConfig config = new StreamsConfig(configProps());

        TopologyBuilder builder = new TopologyBuilder();
        builder.addSource("source1", "topic1");
        builder.addSource("source2", "topic2");
        builder.addProcessor("processor", new MockProcessorSupplier(), "source1", "source2");

        final Set<TaskId> prevTasks = Utils.mkSet(
                new TaskId(0, 1), new TaskId(1, 1), new TaskId(2, 1));
        final Set<TaskId> cachedTasks = Utils.mkSet(
                new TaskId(0, 1), new TaskId(1, 1), new TaskId(2, 1),
                new TaskId(0, 2), new TaskId(1, 2), new TaskId(2, 2));

        String clientId = "client-id";
        UUID processId = UUID.randomUUID();
        StreamThread thread = new StreamThread(builder, config, new MockClientSupplier(), "test", clientId, processId, new Metrics(), Time.SYSTEM, new StreamsMetadataState(builder)) {
            @Override
            public Set<TaskId> prevTasks() {
                return prevTasks;
            }
            @Override
            public Set<TaskId> cachedTasks() {
                return cachedTasks;
            }
        };

        StreamPartitionAssignor partitionAssignor = new StreamPartitionAssignor();
        partitionAssignor.configure(config.getConsumerConfigs(thread, "test", clientId));

        PartitionAssignor.Subscription subscription = partitionAssignor.subscription(Utils.mkSet("topic1", "topic2"));

        Collections.sort(subscription.topics());
        assertEquals(Utils.mkList("topic1", "topic2"), subscription.topics());

        Set<TaskId> standbyTasks = new HashSet<>(cachedTasks);
        standbyTasks.removeAll(prevTasks);

        SubscriptionInfo info = new SubscriptionInfo(processId, prevTasks, standbyTasks, null);
        assertEquals(info.encode(), subscription.userData());
    }

    @Test
    public void testAssignBasic() throws Exception {
        StreamsConfig config = new StreamsConfig(configProps());

        TopologyBuilder builder = new TopologyBuilder();
        builder.addSource("source1", "topic1");
        builder.addSource("source2", "topic2");
        builder.addProcessor("processor", new MockProcessorSupplier(), "source1", "source2");
        List<String> topics = Utils.mkList("topic1", "topic2");
        Set<TaskId> allTasks = Utils.mkSet(task0, task1, task2);

        final Set<TaskId> prevTasks10 = Utils.mkSet(task0);
        final Set<TaskId> prevTasks11 = Utils.mkSet(task1);
        final Set<TaskId> prevTasks20 = Utils.mkSet(task2);
        final Set<TaskId> standbyTasks10 = Utils.mkSet(task1);
        final Set<TaskId> standbyTasks11 = Utils.mkSet(task2);
        final Set<TaskId> standbyTasks20 = Utils.mkSet(task0);

        UUID uuid1 = UUID.randomUUID();
        UUID uuid2 = UUID.randomUUID();
        String client1 = "client1";

<<<<<<< HEAD
        MockClientSupplier mockClientSupplier = new MockClientSupplier();
        StreamThread thread10 = new StreamThread(builder, config, mockClientSupplier, "test", client1, uuid1, new Metrics(), new SystemTime(), new StreamsMetadataState(builder));
=======
        StreamThread thread10 = new StreamThread(builder, config, new MockClientSupplier(), "test", client1, uuid1, new Metrics(), Time.SYSTEM, new StreamsMetadataState(builder));
>>>>>>> 0cd5afdb

        StreamPartitionAssignor partitionAssignor = new StreamPartitionAssignor();
        partitionAssignor.configure(config.getConsumerConfigs(thread10, "test", client1));
        partitionAssignor.setInternalTopicManager(new MockInternalTopicManager(thread10.config, mockClientSupplier.restoreConsumer));

        Map<String, PartitionAssignor.Subscription> subscriptions = new HashMap<>();
        subscriptions.put("consumer10",
                new PartitionAssignor.Subscription(topics, new SubscriptionInfo(uuid1, prevTasks10, standbyTasks10, userEndPoint).encode()));
        subscriptions.put("consumer11",
                new PartitionAssignor.Subscription(topics, new SubscriptionInfo(uuid1, prevTasks11, standbyTasks11, userEndPoint).encode()));
        subscriptions.put("consumer20",
                new PartitionAssignor.Subscription(topics, new SubscriptionInfo(uuid2, prevTasks20, standbyTasks20, userEndPoint).encode()));

        Map<String, PartitionAssignor.Assignment> assignments = partitionAssignor.assign(metadata, subscriptions);

        // check assigned partitions
        assertEquals(Utils.mkSet(Utils.mkSet(t1p0, t2p0), Utils.mkSet(t1p1, t2p1)),
                Utils.mkSet(new HashSet<>(assignments.get("consumer10").partitions()), new HashSet<>(assignments.get("consumer11").partitions())));
        assertEquals(Utils.mkSet(t1p2, t2p2), new HashSet<>(assignments.get("consumer20").partitions()));

        // check assignment info

        Set<TaskId> allActiveTasks = new HashSet<>();

        // the first consumer
        AssignmentInfo info10 = checkAssignment(allTopics, assignments.get("consumer10"));
        allActiveTasks.addAll(info10.activeTasks);

        // the second consumer
        AssignmentInfo info11 = checkAssignment(allTopics, assignments.get("consumer11"));
        allActiveTasks.addAll(info11.activeTasks);

        assertEquals(Utils.mkSet(task0, task1), allActiveTasks);

        // the third consumer
        AssignmentInfo info20 = checkAssignment(allTopics, assignments.get("consumer20"));
        allActiveTasks.addAll(info20.activeTasks);

        assertEquals(3, allActiveTasks.size());
        assertEquals(allTasks, new HashSet<>(allActiveTasks));

        assertEquals(3, allActiveTasks.size());
        assertEquals(allTasks, allActiveTasks);
    }

    @Test
    public void testAssignWithPartialTopology() throws Exception {
        Properties props = configProps();
        props.put(StreamsConfig.PARTITION_GROUPER_CLASS_CONFIG, SingleGroupPartitionGrouperStub.class);
        StreamsConfig config = new StreamsConfig(props);

        TopologyBuilder builder = new TopologyBuilder();
        builder.addSource("source1", "topic1");
        builder.addProcessor("processor1", new MockProcessorSupplier(), "source1");
        builder.addStateStore(new MockStateStoreSupplier("store1", false), "processor1");
        builder.addSource("source2", "topic2");
        builder.addProcessor("processor2", new MockProcessorSupplier(), "source2");
        builder.addStateStore(new MockStateStoreSupplier("store2", false), "processor2");
        List<String> topics = Utils.mkList("topic1", "topic2");
        Set<TaskId> allTasks = Utils.mkSet(task0, task1, task2);

        UUID uuid1 = UUID.randomUUID();
        String client1 = "client1";

        StreamThread thread10 = new StreamThread(builder, config, new MockClientSupplier(), "test", client1, uuid1, new Metrics(), Time.SYSTEM, new StreamsMetadataState(builder));

        StreamPartitionAssignor partitionAssignor = new StreamPartitionAssignor();
        partitionAssignor.configure(config.getConsumerConfigs(thread10, "test", client1));
        Map<String, PartitionAssignor.Subscription> subscriptions = new HashMap<>();
        subscriptions.put("consumer10",
            new PartitionAssignor.Subscription(topics, new SubscriptionInfo(uuid1, Collections.<TaskId>emptySet(), Collections.<TaskId>emptySet(), userEndPoint).encode()));

        // will throw exception if it fails
        Map<String, PartitionAssignor.Assignment> assignments = partitionAssignor.assign(metadata, subscriptions);

        // check assignment info
        Set<TaskId> allActiveTasks = new HashSet<>();
        AssignmentInfo info10 = checkAssignment(Utils.mkSet("topic1"), assignments.get("consumer10"));
        allActiveTasks.addAll(info10.activeTasks);

        assertEquals(3, allActiveTasks.size());
        assertEquals(allTasks, new HashSet<>(allActiveTasks));
    }


    @Test
    public void testAssignEmptyMetadata() throws Exception {
        StreamsConfig config = new StreamsConfig(configProps());

        TopologyBuilder builder = new TopologyBuilder();
        builder.addSource("source1", "topic1");
        builder.addSource("source2", "topic2");
        builder.addProcessor("processor", new MockProcessorSupplier(), "source1", "source2");
        List<String> topics = Utils.mkList("topic1", "topic2");
        Set<TaskId> allTasks = Utils.mkSet(task0, task1, task2);

        final Set<TaskId> prevTasks10 = Utils.mkSet(task0);
        final Set<TaskId> standbyTasks10 = Utils.mkSet(task1);
        final  Cluster emptyMetadata = new Cluster("cluster", Arrays.asList(Node.noNode()),
            Collections.<PartitionInfo>emptySet(),
            Collections.<String>emptySet(),
            Collections.<String>emptySet());
        UUID uuid1 = UUID.randomUUID();
        String client1 = "client1";

        StreamThread thread10 = new StreamThread(builder, config, new MockClientSupplier(), "test", client1, uuid1, new Metrics(), Time.SYSTEM, new StreamsMetadataState(builder));

        StreamPartitionAssignor partitionAssignor = new StreamPartitionAssignor();
        partitionAssignor.configure(config.getConsumerConfigs(thread10, "test", client1));

        Map<String, PartitionAssignor.Subscription> subscriptions = new HashMap<>();
        subscriptions.put("consumer10",
            new PartitionAssignor.Subscription(topics, new SubscriptionInfo(uuid1, prevTasks10, standbyTasks10, userEndPoint).encode()));

        // initially metadata is empty
        Map<String, PartitionAssignor.Assignment> assignments = partitionAssignor.assign(emptyMetadata, subscriptions);

        // check assigned partitions
        assertEquals(Collections.<TopicPartition>emptySet(),
            new HashSet<>(assignments.get("consumer10").partitions()));

        // check assignment info
        Set<TaskId> allActiveTasks = new HashSet<>();
        AssignmentInfo info10 = checkAssignment(Collections.<String>emptySet(), assignments.get("consumer10"));
        allActiveTasks.addAll(info10.activeTasks);

        assertEquals(0, allActiveTasks.size());
        assertEquals(Collections.<TaskId>emptySet(), new HashSet<>(allActiveTasks));

        // then metadata gets populated
        assignments = partitionAssignor.assign(metadata, subscriptions);
        // check assigned partitions
        assertEquals(Utils.mkSet(Utils.mkSet(t1p0, t2p0, t1p0, t2p0, t1p1, t2p1, t1p2, t2p2)),
            Utils.mkSet(new HashSet<>(assignments.get("consumer10").partitions())));

        // the first consumer
        info10 = checkAssignment(allTopics, assignments.get("consumer10"));
        allActiveTasks.addAll(info10.activeTasks);

        assertEquals(3, allActiveTasks.size());
        assertEquals(allTasks, new HashSet<>(allActiveTasks));

        assertEquals(3, allActiveTasks.size());
        assertEquals(allTasks, allActiveTasks);
    }

    @Test
    public void testAssignWithNewTasks() throws Exception {
        StreamsConfig config = new StreamsConfig(configProps());

        TopologyBuilder builder = new TopologyBuilder();
        builder.addSource("source1", "topic1");
        builder.addSource("source2", "topic2");
        builder.addSource("source3", "topic3");
        builder.addProcessor("processor", new MockProcessorSupplier(), "source1", "source2", "source3");
        List<String> topics = Utils.mkList("topic1", "topic2", "topic3");
        Set<TaskId> allTasks = Utils.mkSet(task0, task1, task2, task3);

        // assuming that previous tasks do not have topic3
        final Set<TaskId> prevTasks10 = Utils.mkSet(task0);
        final Set<TaskId> prevTasks11 = Utils.mkSet(task1);
        final Set<TaskId> prevTasks20 = Utils.mkSet(task2);

        UUID uuid1 = UUID.randomUUID();
        UUID uuid2 = UUID.randomUUID();
        String client1 = "client1";

<<<<<<< HEAD
        MockClientSupplier mockClientSupplier = new MockClientSupplier();
        StreamThread thread10 = new StreamThread(builder, config, mockClientSupplier, "test", client1, uuid1, new Metrics(), new SystemTime(), new StreamsMetadataState(builder));
=======
        StreamThread thread10 = new StreamThread(builder, config, new MockClientSupplier(), "test", client1, uuid1, new Metrics(), Time.SYSTEM, new StreamsMetadataState(builder));
>>>>>>> 0cd5afdb

        StreamPartitionAssignor partitionAssignor = new StreamPartitionAssignor();
        partitionAssignor.configure(config.getConsumerConfigs(thread10, "test", client1));
        partitionAssignor.setInternalTopicManager(new MockInternalTopicManager(thread10.config, mockClientSupplier.restoreConsumer));

        Map<String, PartitionAssignor.Subscription> subscriptions = new HashMap<>();
        subscriptions.put("consumer10",
                new PartitionAssignor.Subscription(topics, new SubscriptionInfo(uuid1, prevTasks10, Collections.<TaskId>emptySet(), userEndPoint).encode()));
        subscriptions.put("consumer11",
                new PartitionAssignor.Subscription(topics, new SubscriptionInfo(uuid1, prevTasks11, Collections.<TaskId>emptySet(), userEndPoint).encode()));
        subscriptions.put("consumer20",
                new PartitionAssignor.Subscription(topics, new SubscriptionInfo(uuid2, prevTasks20, Collections.<TaskId>emptySet(), userEndPoint).encode()));

        Map<String, PartitionAssignor.Assignment> assignments = partitionAssignor.assign(metadata, subscriptions);

        // check assigned partitions: since there is no previous task for topic 3 it will be assigned randomly so we cannot check exact match
        // also note that previously assigned partitions / tasks may not stay on the previous host since we may assign the new task first and
        // then later ones will be re-assigned to other hosts due to load balancing
        Set<TaskId> allActiveTasks = new HashSet<>();
        Set<TopicPartition> allPartitions = new HashSet<>();
        AssignmentInfo info;

        info = AssignmentInfo.decode(assignments.get("consumer10").userData());
        allActiveTasks.addAll(info.activeTasks);
        allPartitions.addAll(assignments.get("consumer10").partitions());

        info = AssignmentInfo.decode(assignments.get("consumer11").userData());
        allActiveTasks.addAll(info.activeTasks);
        allPartitions.addAll(assignments.get("consumer11").partitions());

        info = AssignmentInfo.decode(assignments.get("consumer20").userData());
        allActiveTasks.addAll(info.activeTasks);
        allPartitions.addAll(assignments.get("consumer20").partitions());

        assertEquals(allTasks, allActiveTasks);
        assertEquals(Utils.mkSet(t1p0, t1p1, t1p2, t2p0, t2p1, t2p2, t3p0, t3p1, t3p2, t3p3), allPartitions);
    }

    @Test
    public void testAssignWithStates() throws Exception {
        StreamsConfig config = new StreamsConfig(configProps());
        String applicationId = "test";
        TopologyBuilder builder = new TopologyBuilder();
        builder.setApplicationId(applicationId);
        builder.addSource("source1", "topic1");
        builder.addSource("source2", "topic2");

        builder.addProcessor("processor-1", new MockProcessorSupplier(), "source1");
        builder.addStateStore(new MockStateStoreSupplier("store1", false), "processor-1");

        builder.addProcessor("processor-2", new MockProcessorSupplier(), "source2");
        builder.addStateStore(new MockStateStoreSupplier("store2", false), "processor-2");
        builder.addStateStore(new MockStateStoreSupplier("store3", false), "processor-2");

        List<String> topics = Utils.mkList("topic1", "topic2");

        TaskId task00 = new TaskId(0, 0);
        TaskId task01 = new TaskId(0, 1);
        TaskId task02 = new TaskId(0, 2);
        TaskId task10 = new TaskId(1, 0);
        TaskId task11 = new TaskId(1, 1);
        TaskId task12 = new TaskId(1, 2);
        List<TaskId> tasks = Utils.mkList(task00, task01, task02, task10, task11, task12);

        UUID uuid1 = UUID.randomUUID();
        UUID uuid2 = UUID.randomUUID();
        String client1 = "client1";

<<<<<<< HEAD
        MockClientSupplier mockClientSupplier = new MockClientSupplier();
        StreamThread thread10 = new StreamThread(builder, config, new MockClientSupplier(), applicationId, client1, uuid1, new Metrics(), new SystemTime(), new StreamsMetadataState(builder));
=======
        StreamThread thread10 = new StreamThread(builder, config, new MockClientSupplier(), applicationId, client1, uuid1, new Metrics(), Time.SYSTEM, new StreamsMetadataState(builder));
>>>>>>> 0cd5afdb

        StreamPartitionAssignor partitionAssignor = new StreamPartitionAssignor();

        partitionAssignor.configure(config.getConsumerConfigs(thread10, applicationId, client1));
        partitionAssignor.setInternalTopicManager(new MockInternalTopicManager(thread10.config, mockClientSupplier.restoreConsumer));

        Map<String, PartitionAssignor.Subscription> subscriptions = new HashMap<>();
        subscriptions.put("consumer10",
                new PartitionAssignor.Subscription(topics, new SubscriptionInfo(uuid1, Collections.<TaskId>emptySet(), Collections.<TaskId>emptySet(), userEndPoint).encode()));
        subscriptions.put("consumer11",
                new PartitionAssignor.Subscription(topics, new SubscriptionInfo(uuid1, Collections.<TaskId>emptySet(), Collections.<TaskId>emptySet(), userEndPoint).encode()));
        subscriptions.put("consumer20",
                new PartitionAssignor.Subscription(topics, new SubscriptionInfo(uuid2, Collections.<TaskId>emptySet(), Collections.<TaskId>emptySet(), userEndPoint).encode()));

        Map<String, PartitionAssignor.Assignment> assignments = partitionAssignor.assign(metadata, subscriptions);

        // check assigned partition size: since there is no previous task and there are two sub-topologies the assignment is random so we cannot check exact match
        assertEquals(2, assignments.get("consumer10").partitions().size());
        assertEquals(2, assignments.get("consumer11").partitions().size());
        assertEquals(2, assignments.get("consumer20").partitions().size());

        AssignmentInfo info10 = AssignmentInfo.decode(assignments.get("consumer10").userData());
        AssignmentInfo info11 = AssignmentInfo.decode(assignments.get("consumer11").userData());
        AssignmentInfo info20 = AssignmentInfo.decode(assignments.get("consumer20").userData());

        assertEquals(2, info10.activeTasks.size());
        assertEquals(2, info11.activeTasks.size());
        assertEquals(2, info20.activeTasks.size());

        Set<TaskId> allTasks = new HashSet<>();
        allTasks.addAll(info10.activeTasks);
        allTasks.addAll(info11.activeTasks);
        allTasks.addAll(info20.activeTasks);
        assertEquals(new HashSet<>(tasks), allTasks);

        // check tasks for state topics
        Map<Integer, TopologyBuilder.TopicsInfo> topicGroups = thread10.builder.topicGroups();

        assertEquals(Utils.mkSet(task00, task01, task02), tasksForState(applicationId, "store1", tasks, topicGroups));
        assertEquals(Utils.mkSet(task10, task11, task12), tasksForState(applicationId, "store2", tasks, topicGroups));
        assertEquals(Utils.mkSet(task10, task11, task12), tasksForState(applicationId, "store3", tasks, topicGroups));
    }

    private Set<TaskId> tasksForState(String applicationId, String storeName, List<TaskId> tasks, Map<Integer, TopologyBuilder.TopicsInfo> topicGroups) {
        final String changelogTopic = ProcessorStateManager.storeChangelogTopic(applicationId, storeName);

        Set<TaskId> ids = new HashSet<>();
        for (Map.Entry<Integer, TopologyBuilder.TopicsInfo> entry : topicGroups.entrySet()) {
            Set<String> stateChangelogTopics = entry.getValue().stateChangelogTopics.keySet();

            if (stateChangelogTopics.contains(changelogTopic)) {
                for (TaskId id : tasks) {
                    if (id.topicGroupId == entry.getKey())
                        ids.add(id);
                }
            }
        }
        return ids;
    }

    @Test
    public void testAssignWithStandbyReplicas() throws Exception {
        Properties props = configProps();
        props.setProperty(StreamsConfig.NUM_STANDBY_REPLICAS_CONFIG, "1");
        StreamsConfig config = new StreamsConfig(props);

        TopologyBuilder builder = new TopologyBuilder();
        builder.addSource("source1", "topic1");
        builder.addSource("source2", "topic2");
        builder.addProcessor("processor", new MockProcessorSupplier(), "source1", "source2");
        List<String> topics = Utils.mkList("topic1", "topic2");
        Set<TaskId> allTasks = Utils.mkSet(task0, task1, task2);


        final Set<TaskId> prevTasks10 = Utils.mkSet(task0);
        final Set<TaskId> prevTasks11 = Utils.mkSet(task1);
        final Set<TaskId> prevTasks20 = Utils.mkSet(task2);
        final Set<TaskId> standbyTasks10 = Utils.mkSet(task1);
        final Set<TaskId> standbyTasks11 = Utils.mkSet(task2);
        final Set<TaskId> standbyTasks20 = Utils.mkSet(task0);

        UUID uuid1 = UUID.randomUUID();
        UUID uuid2 = UUID.randomUUID();
        String client1 = "client1";

<<<<<<< HEAD
        MockClientSupplier mockClientSupplier = new MockClientSupplier();

        StreamThread thread10 = new StreamThread(builder, config, new MockClientSupplier(), "test", client1, uuid1, new Metrics(), new SystemTime(), new StreamsMetadataState(builder));
=======
        StreamThread thread10 = new StreamThread(builder, config, new MockClientSupplier(), "test", client1, uuid1, new Metrics(), Time.SYSTEM, new StreamsMetadataState(builder));
>>>>>>> 0cd5afdb

        StreamPartitionAssignor partitionAssignor = new StreamPartitionAssignor();
        partitionAssignor.configure(config.getConsumerConfigs(thread10, "test", client1));
        partitionAssignor.setInternalTopicManager(new MockInternalTopicManager(thread10.config, mockClientSupplier.restoreConsumer));

        Map<String, PartitionAssignor.Subscription> subscriptions = new HashMap<>();
        subscriptions.put("consumer10",
                new PartitionAssignor.Subscription(topics, new SubscriptionInfo(uuid1, prevTasks10, standbyTasks10, userEndPoint).encode()));
        subscriptions.put("consumer11",
                new PartitionAssignor.Subscription(topics, new SubscriptionInfo(uuid1, prevTasks11, standbyTasks11, userEndPoint).encode()));
        subscriptions.put("consumer20",
                new PartitionAssignor.Subscription(topics, new SubscriptionInfo(uuid2, prevTasks20, standbyTasks20, userEndPoint).encode()));

        Map<String, PartitionAssignor.Assignment> assignments = partitionAssignor.assign(metadata, subscriptions);

        Set<TaskId> allActiveTasks = new HashSet<>();
        Set<TaskId> allStandbyTasks = new HashSet<>();

        // the first consumer
        AssignmentInfo info10 = checkAssignment(allTopics, assignments.get("consumer10"));
        allActiveTasks.addAll(info10.activeTasks);
        allStandbyTasks.addAll(info10.standbyTasks.keySet());

        // the second consumer
        AssignmentInfo info11 = checkAssignment(allTopics, assignments.get("consumer11"));
        allActiveTasks.addAll(info11.activeTasks);
        allStandbyTasks.addAll(info11.standbyTasks.keySet());

        assertNotEquals("same processId has same set of standby tasks", info11.standbyTasks.keySet(), info10.standbyTasks.keySet());

        // check active tasks assigned to the first client
        assertEquals(Utils.mkSet(task0, task1), new HashSet<>(allActiveTasks));
        assertEquals(Utils.mkSet(task2), new HashSet<>(allStandbyTasks));

        // the third consumer
        AssignmentInfo info20 = checkAssignment(allTopics, assignments.get("consumer20"));
        allActiveTasks.addAll(info20.activeTasks);
        allStandbyTasks.addAll(info20.standbyTasks.keySet());

        // all task ids are in the active tasks and also in the standby tasks

        assertEquals(3, allActiveTasks.size());
        assertEquals(allTasks, allActiveTasks);

        assertEquals(3, allStandbyTasks.size());
        assertEquals(allTasks, allStandbyTasks);
    }

    @Test
    public void testOnAssignment() throws Exception {
        StreamsConfig config = new StreamsConfig(configProps());

        TopicPartition t2p3 = new TopicPartition("topic2", 3);

        TopologyBuilder builder = new TopologyBuilder();
        builder.addSource("source1", "topic1");
        builder.addSource("source2", "topic2");
        builder.addProcessor("processor", new MockProcessorSupplier(), "source1", "source2");

        UUID uuid = UUID.randomUUID();
        String client1 = "client1";

        StreamThread thread = new StreamThread(builder, config, new MockClientSupplier(), "test", client1, uuid, new Metrics(), Time.SYSTEM, new StreamsMetadataState(builder));

        StreamPartitionAssignor partitionAssignor = new StreamPartitionAssignor();
        partitionAssignor.configure(config.getConsumerConfigs(thread, "test", client1));

        List<TaskId> activeTaskList = Utils.mkList(task0, task3);
        Map<TaskId, Set<TopicPartition>> activeTasks = new HashMap<>();
        Map<TaskId, Set<TopicPartition>> standbyTasks = new HashMap<>();
        activeTasks.put(task0, Utils.mkSet(t1p0));
        activeTasks.put(task3, Utils.mkSet(t2p3));
        standbyTasks.put(task1, Utils.mkSet(t1p0));
        standbyTasks.put(task2, Utils.mkSet(t2p0));

        AssignmentInfo info = new AssignmentInfo(activeTaskList, standbyTasks, new HashMap<HostInfo, Set<TopicPartition>>());
        PartitionAssignor.Assignment assignment = new PartitionAssignor.Assignment(Utils.mkList(t1p0, t2p3), info.encode());
        partitionAssignor.onAssignment(assignment);

        assertEquals(activeTasks, partitionAssignor.activeTasks());
        assertEquals(standbyTasks, partitionAssignor.standbyTasks());
    }

    @Test
    public void testAssignWithInternalTopics() throws Exception {
        StreamsConfig config = new StreamsConfig(configProps());
        String applicationId = "test";
        TopologyBuilder builder = new TopologyBuilder();
        builder.setApplicationId(applicationId);
        builder.addInternalTopic("topicX");
        builder.addSource("source1", "topic1");
        builder.addProcessor("processor1", new MockProcessorSupplier(), "source1");
        builder.addSink("sink1", "topicX", "processor1");
        builder.addSource("source2", "topicX");
        builder.addProcessor("processor2", new MockProcessorSupplier(), "source2");
        List<String> topics = Utils.mkList("topic1", "test-topicX");
        Set<TaskId> allTasks = Utils.mkSet(task0, task1, task2);

        UUID uuid1 = UUID.randomUUID();
        String client1 = "client1";

        MockClientSupplier clientSupplier = new MockClientSupplier();

        StreamThread thread10 = new StreamThread(builder, config, clientSupplier, applicationId, client1, uuid1, new Metrics(), Time.SYSTEM, new StreamsMetadataState(builder));

        StreamPartitionAssignor partitionAssignor = new StreamPartitionAssignor();
        partitionAssignor.configure(config.getConsumerConfigs(thread10, applicationId, client1));
        MockInternalTopicManager internalTopicManager = new MockInternalTopicManager(thread10.config, clientSupplier.restoreConsumer);
        partitionAssignor.setInternalTopicManager(internalTopicManager);

        Map<String, PartitionAssignor.Subscription> subscriptions = new HashMap<>();
        Set<TaskId> emptyTasks = Collections.<TaskId>emptySet();
        subscriptions.put("consumer10",
                new PartitionAssignor.Subscription(topics, new SubscriptionInfo(uuid1, emptyTasks, emptyTasks, userEndPoint).encode()));

        partitionAssignor.assign(metadata, subscriptions);

        // check prepared internal topics
        assertEquals(1, internalTopicManager.readyTopics.size());
        assertEquals(allTasks.size(), (long) internalTopicManager.readyTopics.get("test-topicX"));
    }

    @Test
    public void testAssignWithInternalTopicThatsSourceIsAnotherInternalTopic() throws Exception {
        StreamsConfig config = new StreamsConfig(configProps());
        String applicationId = "test";
        TopologyBuilder builder = new TopologyBuilder();
        builder.setApplicationId(applicationId);
        builder.addInternalTopic("topicX");
        builder.addSource("source1", "topic1");
        builder.addProcessor("processor1", new MockProcessorSupplier(), "source1");
        builder.addSink("sink1", "topicX", "processor1");
        builder.addSource("source2", "topicX");
        builder.addInternalTopic("topicZ");
        builder.addProcessor("processor2", new MockProcessorSupplier(), "source2");
        builder.addSink("sink2", "topicZ", "processor2");
        builder.addSource("source3", "topicZ");
        List<String> topics = Utils.mkList("topic1", "test-topicX", "test-topicZ");
        Set<TaskId> allTasks = Utils.mkSet(task0, task1, task2);

        UUID uuid1 = UUID.randomUUID();
        String client1 = "client1";

        MockClientSupplier clientSupplier = new MockClientSupplier();

        StreamThread thread10 = new StreamThread(builder, config, clientSupplier, applicationId, client1, uuid1, new Metrics(), Time.SYSTEM, new StreamsMetadataState(builder));

        StreamPartitionAssignor partitionAssignor = new StreamPartitionAssignor();
        partitionAssignor.configure(config.getConsumerConfigs(thread10, applicationId, client1));
        MockInternalTopicManager internalTopicManager = new MockInternalTopicManager(thread10.config, clientSupplier.restoreConsumer);
        partitionAssignor.setInternalTopicManager(internalTopicManager);

        Map<String, PartitionAssignor.Subscription> subscriptions = new HashMap<>();
        Set<TaskId> emptyTasks = Collections.<TaskId>emptySet();
        subscriptions.put("consumer10",
                new PartitionAssignor.Subscription(topics, new SubscriptionInfo(uuid1, emptyTasks, emptyTasks, userEndPoint).encode()));

        Map<String, PartitionAssignor.Assignment> assignments = partitionAssignor.assign(metadata, subscriptions);

        // check prepared internal topics
        assertEquals(2, internalTopicManager.readyTopics.size());
        assertEquals(allTasks.size(), (long) internalTopicManager.readyTopics.get("test-topicZ"));
    }

    @Test
    public void shouldAddUserDefinedEndPointToSubscription() throws Exception {
        final Properties properties = configProps();
        properties.put(StreamsConfig.APPLICATION_SERVER_CONFIG, "localhost:8080");
        final StreamsConfig config = new StreamsConfig(properties);
        final TopologyBuilder builder = new TopologyBuilder();
        final String applicationId = "application-id";
        builder.setApplicationId(applicationId);
        builder.addSource("source", "input");
        builder.addProcessor("processor", new MockProcessorSupplier(), "source");
        builder.addSink("sink", "output", "processor");

        final UUID uuid1 = UUID.randomUUID();
        final String client1 = "client1";

        final MockClientSupplier clientSupplier = new MockClientSupplier();

        final StreamThread streamThread = new StreamThread(builder, config, clientSupplier, applicationId, client1, uuid1, new Metrics(), Time.SYSTEM, new StreamsMetadataState(builder));

        final StreamPartitionAssignor partitionAssignor = new StreamPartitionAssignor();
        partitionAssignor.configure(config.getConsumerConfigs(streamThread, applicationId, client1));
        final PartitionAssignor.Subscription subscription = partitionAssignor.subscription(Utils.mkSet("input"));
        final SubscriptionInfo subscriptionInfo = SubscriptionInfo.decode(subscription.userData());
        assertEquals("localhost:8080", subscriptionInfo.userEndPoint);
    }

    @Test
    public void shouldMapUserEndPointToTopicPartitions() throws Exception {
        final Properties properties = configProps();
        final String myEndPoint = "localhost:8080";
        properties.put(StreamsConfig.APPLICATION_SERVER_CONFIG, myEndPoint);
        final StreamsConfig config = new StreamsConfig(properties);
        final TopologyBuilder builder = new TopologyBuilder();
        final String applicationId = "application-id";
        builder.setApplicationId(applicationId);
        builder.addSource("source", "topic1");
        builder.addProcessor("processor", new MockProcessorSupplier(), "source");
        builder.addSink("sink", "output", "processor");

        final List<String> topics = Utils.mkList("topic1");

        final UUID uuid1 = UUID.randomUUID();
        final String client1 = "client1";

        final MockClientSupplier clientSupplier = new MockClientSupplier();

        final StreamThread streamThread = new StreamThread(builder, config, clientSupplier, applicationId, client1, uuid1, new Metrics(), Time.SYSTEM, new StreamsMetadataState(builder));

        final StreamPartitionAssignor partitionAssignor = new StreamPartitionAssignor();
        partitionAssignor.configure(config.getConsumerConfigs(streamThread, applicationId, client1));
        partitionAssignor.setInternalTopicManager(new MockInternalTopicManager(streamThread.config, clientSupplier.restoreConsumer));

        final Map<String, PartitionAssignor.Subscription> subscriptions = new HashMap<>();
        final Set<TaskId> emptyTasks = Collections.<TaskId>emptySet();
        subscriptions.put("consumer1",
                new PartitionAssignor.Subscription(topics, new SubscriptionInfo(uuid1, emptyTasks, emptyTasks, myEndPoint).encode()));

        final Map<String, PartitionAssignor.Assignment> assignments = partitionAssignor.assign(metadata, subscriptions);
        final PartitionAssignor.Assignment consumerAssignment = assignments.get("consumer1");
        final AssignmentInfo assignmentInfo = AssignmentInfo.decode(consumerAssignment.userData());
        final Set<TopicPartition> topicPartitions = assignmentInfo.partitionsByHost.get(new HostInfo("localhost", 8080));
        assertEquals(Utils.mkSet(new TopicPartition("topic1", 0),
                new TopicPartition("topic1", 1),
                new TopicPartition("topic1", 2)), topicPartitions);
    }

    @Test
    public void shouldThrowExceptionIfApplicationServerConfigIsNotHostPortPair() throws Exception {
        final Properties properties = configProps();
        final String myEndPoint = "localhost";
        properties.put(StreamsConfig.APPLICATION_SERVER_CONFIG, myEndPoint);
        final StreamsConfig config = new StreamsConfig(properties);
        final UUID uuid1 = UUID.randomUUID();
        final String client1 = "client1";
        final TopologyBuilder builder = new TopologyBuilder();
        final String applicationId = "application-id";
        builder.setApplicationId(applicationId);

        final MockClientSupplier clientSupplier = new MockClientSupplier();

        final StreamThread streamThread = new StreamThread(builder, config, clientSupplier, applicationId, client1, uuid1,
<<<<<<< HEAD
                new Metrics(), new SystemTime(), new StreamsMetadataState(builder));
=======
                                                           new Metrics(), Time.SYSTEM, new StreamsMetadataState(builder));
>>>>>>> 0cd5afdb

        final StreamPartitionAssignor partitionAssignor = new StreamPartitionAssignor();
        partitionAssignor.setInternalTopicManager(new MockInternalTopicManager(streamThread.config, clientSupplier.restoreConsumer));

        try {
            partitionAssignor.configure(config.getConsumerConfigs(streamThread, applicationId, client1));
            Assert.fail("expected to an exception due to invalid config");
        } catch (ConfigException e) {
            // pass
        }
    }

    @Test
    public void shouldThrowExceptionIfApplicationServerConfigPortIsNotAnInteger() throws Exception {
        final Properties properties = configProps();
        final String myEndPoint = "localhost:j87yhk";
        properties.put(StreamsConfig.APPLICATION_SERVER_CONFIG, myEndPoint);
        final StreamsConfig config = new StreamsConfig(properties);
        final UUID uuid1 = UUID.randomUUID();
        final String client1 = "client1";
        final TopologyBuilder builder = new TopologyBuilder();
        final String applicationId = "application-id";
        builder.setApplicationId(applicationId);

        final MockClientSupplier clientSupplier = new MockClientSupplier();

        final StreamThread streamThread = new StreamThread(builder, config, clientSupplier, applicationId, client1, uuid1,
<<<<<<< HEAD
                new Metrics(), new SystemTime(), new StreamsMetadataState(builder));
=======
                                                           new Metrics(), Time.SYSTEM, new StreamsMetadataState(builder));
>>>>>>> 0cd5afdb

        final StreamPartitionAssignor partitionAssignor = new StreamPartitionAssignor();

        try {
            partitionAssignor.configure(config.getConsumerConfigs(streamThread, applicationId, client1));
            Assert.fail("expected to an exception due to invalid config");
        } catch (ConfigException e) {
            // pass
        }
    }

    @Test
    public void shouldExposeHostStateToTopicPartitionsOnAssignment() throws Exception {
        final StreamPartitionAssignor partitionAssignor = new StreamPartitionAssignor();
        List<TopicPartition> topic = Arrays.asList(new TopicPartition("topic", 0));
        final Map<HostInfo, Set<TopicPartition>> hostState =
                Collections.singletonMap(new HostInfo("localhost", 80),
                        Collections.singleton(new TopicPartition("topic", 0)));
        AssignmentInfo assignmentInfo = new AssignmentInfo(Collections.singletonList(new TaskId(0, 0)),
                Collections.<TaskId, Set<TopicPartition>>emptyMap(),
                hostState);
        partitionAssignor.onAssignment(new PartitionAssignor.Assignment(topic, assignmentInfo.encode()));
        assertEquals(hostState, partitionAssignor.getPartitionsByHostState());
    }

    @Test
    public void shouldSetClusterMetadataOnAssignment() throws Exception {
        final StreamPartitionAssignor partitionAssignor = new StreamPartitionAssignor();

        final List<TopicPartition> topic = Arrays.asList(new TopicPartition("topic", 0));
        final Map<HostInfo, Set<TopicPartition>> hostState =
                Collections.singletonMap(new HostInfo("localhost", 80),
                        Collections.singleton(new TopicPartition("topic", 0)));
        final AssignmentInfo assignmentInfo = new AssignmentInfo(Collections.singletonList(new TaskId(0, 0)),
                Collections.<TaskId, Set<TopicPartition>>emptyMap(),
                hostState);


        partitionAssignor.onAssignment(new PartitionAssignor.Assignment(topic, assignmentInfo.encode()));
        final Cluster cluster = partitionAssignor.clusterMetadata();
        final List<PartitionInfo> partitionInfos = cluster.partitionsForTopic("topic");
        final PartitionInfo partitionInfo = partitionInfos.get(0);
        assertEquals(1, partitionInfos.size());
        assertEquals("topic", partitionInfo.topic());
        assertEquals(0, partitionInfo.partition());
    }

    @Test
    public void shouldReturnEmptyClusterMetadataIfItHasntBeenBuilt() throws Exception {
        final StreamPartitionAssignor partitionAssignor = new StreamPartitionAssignor();
        final Cluster cluster = partitionAssignor.clusterMetadata();
        assertNotNull(cluster);
    }

    @Test
    public void shouldNotLoopInfinitelyOnMissingMetadataAndShouldNotCreateRelatedTasks() {
        final String applicationId = "application-id";

        final KStreamBuilder builder = new KStreamBuilder();
        builder.setApplicationId(applicationId);

        KStream<Object, Object> stream1 = builder
            .stream("topic1")
            .selectKey(new KeyValueMapper<Object, Object, Object>() {
                @Override
                public Object apply(Object key, Object value) {
                    return null;
                }
            })
            .through("topic2");
        builder
            .stream("unknownTopic")
            .selectKey(new KeyValueMapper<Object, Object, Object>() {
                @Override
                public Object apply(Object key, Object value) {
                    return null;
                }
            })
            .join(
                stream1,
                new ValueJoiner() {
                    @Override
                    public Object apply(Object value1, Object value2) {
                        return null;
                    }
                },
                JoinWindows.of(0)
            );

        final UUID uuid = UUID.randomUUID();
        final String client = "client1";

        final StreamsConfig config = new StreamsConfig(configProps());
        final StreamThread streamThread = new StreamThread(builder, config, new MockClientSupplier(), applicationId, client, uuid, new Metrics(), Time.SYSTEM, new StreamsMetadataState(builder));

        final StreamPartitionAssignor partitionAssignor = new StreamPartitionAssignor();
        partitionAssignor.configure(config.getConsumerConfigs(streamThread, applicationId, client));

        final Map<String, PartitionAssignor.Subscription> subscriptions = new HashMap<>();
        final Set<TaskId> emptyTasks = Collections.<TaskId>emptySet();
        subscriptions.put(
            client,
            new PartitionAssignor.Subscription(
                Collections.singletonList("unknownTopic"),
                new SubscriptionInfo(uuid, emptyTasks, emptyTasks, userEndPoint).encode()
            )
        );

        final Map<String, PartitionAssignor.Assignment> assignment = partitionAssignor.assign(metadata, subscriptions);

        final List<TopicPartition> expectedAssignment = Arrays.asList(
            new TopicPartition("topic1", 0),
            new TopicPartition("topic1", 1),
            new TopicPartition("topic1", 2),
            new TopicPartition("topic2", 0),
            new TopicPartition("topic2", 1),
            new TopicPartition("topic2", 2)
        );
        assertThat(expectedAssignment, equalTo(assignment.get(client).partitions()));
    }

    @Test
    public void shouldUpdatePartitionHostInfoMapOnAssignment() throws Exception {
        final StreamPartitionAssignor partitionAssignor = new StreamPartitionAssignor();
        final TopicPartition partitionOne = new TopicPartition("topic", 1);
        final TopicPartition partitionTwo = new TopicPartition("topic", 2);
        final Map<HostInfo, Set<TopicPartition>> firstHostState = Collections.singletonMap(
                new HostInfo("localhost", 9090), Utils.mkSet(partitionOne, partitionTwo));

        final Map<HostInfo, Set<TopicPartition>> secondHostState = new HashMap<>();
        secondHostState.put(new HostInfo("localhost", 9090), Utils.mkSet(partitionOne));
        secondHostState.put(new HostInfo("other", 9090), Utils.mkSet(partitionTwo));

        partitionAssignor.onAssignment(createAssignment(firstHostState));
        assertEquals(firstHostState, partitionAssignor.getPartitionsByHostState());
        partitionAssignor.onAssignment(createAssignment(secondHostState));
        assertEquals(secondHostState, partitionAssignor.getPartitionsByHostState());
    }

    @Test
    public void shouldUpdateClusterMetadataOnAssignment() throws Exception {
        final StreamPartitionAssignor partitionAssignor = new StreamPartitionAssignor();
        final TopicPartition topicOne = new TopicPartition("topic", 1);
        final TopicPartition topicTwo = new TopicPartition("topic2", 2);
        final Map<HostInfo, Set<TopicPartition>> firstHostState = Collections.singletonMap(
                new HostInfo("localhost", 9090), Utils.mkSet(topicOne));

        final Map<HostInfo, Set<TopicPartition>> secondHostState = Collections.singletonMap(
                new HostInfo("localhost", 9090), Utils.mkSet(topicOne, topicTwo));

        partitionAssignor.onAssignment(createAssignment(firstHostState));
        assertEquals(Utils.mkSet("topic"), partitionAssignor.clusterMetadata().topics());
        partitionAssignor.onAssignment(createAssignment(secondHostState));
        assertEquals(Utils.mkSet("topic", "topic2"), partitionAssignor.clusterMetadata().topics());
    }

    private PartitionAssignor.Assignment createAssignment(final Map<HostInfo, Set<TopicPartition>> firstHostState) {
        final AssignmentInfo info = new AssignmentInfo(Collections.<TaskId>emptyList(),
                                                       Collections.<TaskId, Set<TopicPartition>>emptyMap(),
                                                       firstHostState);

        return new PartitionAssignor.Assignment(
                Collections.<TopicPartition>emptyList(), info.encode());
    }

    @Test
    public void shouldNotAddStandbyTaskPartitionsToPartitionsForHost() throws Exception {
        final Properties props = configProps();
        props.setProperty(StreamsConfig.NUM_STANDBY_REPLICAS_CONFIG, "1");
        final StreamsConfig config = new StreamsConfig(props);
        final KStreamBuilder builder = new KStreamBuilder();
        final String applicationId = "appId";
        builder.setApplicationId(applicationId);
        builder.stream("topic1").groupByKey().count("count");

        final UUID uuid = UUID.randomUUID();
        final String client = "client1";

        final StreamThread streamThread = new StreamThread(builder, config, new MockClientSupplier(), applicationId, client, uuid, new Metrics(), Time.SYSTEM, new StreamsMetadataState(builder));

        final StreamPartitionAssignor partitionAssignor = new StreamPartitionAssignor();
        partitionAssignor.configure(config.getConsumerConfigs(streamThread, applicationId, client));

        final Map<String, PartitionAssignor.Subscription> subscriptions = new HashMap<>();
        final Set<TaskId> emptyTasks = Collections.<TaskId>emptySet();
        subscriptions.put(
                "consumer1",
                new PartitionAssignor.Subscription(
                        Collections.singletonList("topic1"),
                        new SubscriptionInfo(uuid, emptyTasks, emptyTasks, userEndPoint).encode()
                )
        );

        subscriptions.put(
                "consumer2",
                new PartitionAssignor.Subscription(
                        Collections.singletonList("topic1"),
                        new SubscriptionInfo(UUID.randomUUID(), emptyTasks, emptyTasks, "other:9090").encode()
                )
        );
        final Set<TopicPartition> allPartitions = Utils.mkSet(t1p0, t1p1, t1p2);
        final Map<String, PartitionAssignor.Assignment> assign = partitionAssignor.assign(metadata, subscriptions);
        final PartitionAssignor.Assignment consumer1Assignment = assign.get("consumer1");
        final AssignmentInfo assignmentInfo = AssignmentInfo.decode(consumer1Assignment.userData());
        final Set<TopicPartition> consumer1partitions = assignmentInfo.partitionsByHost.get(new HostInfo("localhost", 2171));
        final Set<TopicPartition> consumer2Partitions = assignmentInfo.partitionsByHost.get(new HostInfo("other", 9090));
        final HashSet<TopicPartition> allAssignedPartitions = new HashSet<>(consumer1partitions);
        allAssignedPartitions.addAll(consumer2Partitions);
        assertThat(consumer1partitions, not(allPartitions));
        assertThat(consumer2Partitions, not(allPartitions));
        assertThat(allAssignedPartitions, equalTo(allPartitions));
    }

    private AssignmentInfo checkAssignment(Set<String> expectedTopics, PartitionAssignor.Assignment assignment) {

        // This assumed 1) DefaultPartitionGrouper is used, and 2) there is a only one topic group.

        AssignmentInfo info = AssignmentInfo.decode(assignment.userData());

        // check if the number of assigned partitions == the size of active task id list
        assertEquals(assignment.partitions().size(), info.activeTasks.size());

        // check if active tasks are consistent
        List<TaskId> activeTasks = new ArrayList<>();
        Set<String> activeTopics = new HashSet<>();
        for (TopicPartition partition : assignment.partitions()) {
            // since default grouper, taskid.partition == partition.partition()
            activeTasks.add(new TaskId(0, partition.partition()));
            activeTopics.add(partition.topic());
        }
        assertEquals(activeTasks, info.activeTasks);

        // check if active partitions cover all topics
        assertEquals(expectedTopics, activeTopics);

        // check if standby tasks are consistent
        Set<String> standbyTopics = new HashSet<>();
        for (Map.Entry<TaskId, Set<TopicPartition>> entry : info.standbyTasks.entrySet()) {
            TaskId id = entry.getKey();
            Set<TopicPartition> partitions = entry.getValue();
            for (TopicPartition partition : partitions) {
                // since default grouper, taskid.partition == partition.partition()
                assertEquals(id.partition, partition.partition());

                standbyTopics.add(partition.topic());
            }
        }

        if (info.standbyTasks.size() > 0)
            // check if standby partitions cover all topics
            assertEquals(expectedTopics, standbyTopics);

        return info;
    }

    private class MockInternalTopicManager extends InternalTopicManager {

        Map<String, Integer> readyTopics = new HashMap<>();
        MockConsumer<byte[], byte[]> restoreConsumer;

        MockInternalTopicManager(StreamsConfig streamsConfig, MockConsumer<byte[], byte[]> restoreConsumer) {
            super(new StreamsKafkaClient(streamsConfig), 0, 0);

            this.restoreConsumer = restoreConsumer;
        }

        @Override
        public void makeReady(InternalTopicConfig topic, int numPartitions) {
            readyTopics.put(topic.name(), numPartitions);

            List<PartitionInfo> partitions = new ArrayList<>();
            for (int i = 0; i < numPartitions; i++) {
                partitions.add(new PartitionInfo(topic.name(), i, null, null, null));
            }

            restoreConsumer.updatePartitions(topic.name(), partitions);
        }
    }

}<|MERGE_RESOLUTION|>--- conflicted
+++ resolved
@@ -178,12 +178,8 @@
         UUID uuid2 = UUID.randomUUID();
         String client1 = "client1";
 
-<<<<<<< HEAD
         MockClientSupplier mockClientSupplier = new MockClientSupplier();
-        StreamThread thread10 = new StreamThread(builder, config, mockClientSupplier, "test", client1, uuid1, new Metrics(), new SystemTime(), new StreamsMetadataState(builder));
-=======
-        StreamThread thread10 = new StreamThread(builder, config, new MockClientSupplier(), "test", client1, uuid1, new Metrics(), Time.SYSTEM, new StreamsMetadataState(builder));
->>>>>>> 0cd5afdb
+        StreamThread thread10 = new StreamThread(builder, config, mockClientSupplier, "test", client1, uuid1, new Metrics(), Time.SYSTEM, new StreamsMetadataState(builder));
 
         StreamPartitionAssignor partitionAssignor = new StreamPartitionAssignor();
         partitionAssignor.configure(config.getConsumerConfigs(thread10, "test", client1));
@@ -351,12 +347,8 @@
         UUID uuid2 = UUID.randomUUID();
         String client1 = "client1";
 
-<<<<<<< HEAD
         MockClientSupplier mockClientSupplier = new MockClientSupplier();
-        StreamThread thread10 = new StreamThread(builder, config, mockClientSupplier, "test", client1, uuid1, new Metrics(), new SystemTime(), new StreamsMetadataState(builder));
-=======
-        StreamThread thread10 = new StreamThread(builder, config, new MockClientSupplier(), "test", client1, uuid1, new Metrics(), Time.SYSTEM, new StreamsMetadataState(builder));
->>>>>>> 0cd5afdb
+        StreamThread thread10 = new StreamThread(builder, config, mockClientSupplier, "test", client1, uuid1, new Metrics(), Time.SYSTEM, new StreamsMetadataState(builder));
 
         StreamPartitionAssignor partitionAssignor = new StreamPartitionAssignor();
         partitionAssignor.configure(config.getConsumerConfigs(thread10, "test", client1));
@@ -425,12 +417,8 @@
         UUID uuid2 = UUID.randomUUID();
         String client1 = "client1";
 
-<<<<<<< HEAD
         MockClientSupplier mockClientSupplier = new MockClientSupplier();
-        StreamThread thread10 = new StreamThread(builder, config, new MockClientSupplier(), applicationId, client1, uuid1, new Metrics(), new SystemTime(), new StreamsMetadataState(builder));
-=======
         StreamThread thread10 = new StreamThread(builder, config, new MockClientSupplier(), applicationId, client1, uuid1, new Metrics(), Time.SYSTEM, new StreamsMetadataState(builder));
->>>>>>> 0cd5afdb
 
         StreamPartitionAssignor partitionAssignor = new StreamPartitionAssignor();
 
@@ -516,13 +504,8 @@
         UUID uuid2 = UUID.randomUUID();
         String client1 = "client1";
 
-<<<<<<< HEAD
         MockClientSupplier mockClientSupplier = new MockClientSupplier();
-
-        StreamThread thread10 = new StreamThread(builder, config, new MockClientSupplier(), "test", client1, uuid1, new Metrics(), new SystemTime(), new StreamsMetadataState(builder));
-=======
         StreamThread thread10 = new StreamThread(builder, config, new MockClientSupplier(), "test", client1, uuid1, new Metrics(), Time.SYSTEM, new StreamsMetadataState(builder));
->>>>>>> 0cd5afdb
 
         StreamPartitionAssignor partitionAssignor = new StreamPartitionAssignor();
         partitionAssignor.configure(config.getConsumerConfigs(thread10, "test", client1));
@@ -768,11 +751,7 @@
         final MockClientSupplier clientSupplier = new MockClientSupplier();
 
         final StreamThread streamThread = new StreamThread(builder, config, clientSupplier, applicationId, client1, uuid1,
-<<<<<<< HEAD
-                new Metrics(), new SystemTime(), new StreamsMetadataState(builder));
-=======
-                                                           new Metrics(), Time.SYSTEM, new StreamsMetadataState(builder));
->>>>>>> 0cd5afdb
+                new Metrics(), Time.SYSTEM, new StreamsMetadataState(builder));
 
         final StreamPartitionAssignor partitionAssignor = new StreamPartitionAssignor();
         partitionAssignor.setInternalTopicManager(new MockInternalTopicManager(streamThread.config, clientSupplier.restoreConsumer));
@@ -800,11 +779,8 @@
         final MockClientSupplier clientSupplier = new MockClientSupplier();
 
         final StreamThread streamThread = new StreamThread(builder, config, clientSupplier, applicationId, client1, uuid1,
-<<<<<<< HEAD
-                new Metrics(), new SystemTime(), new StreamsMetadataState(builder));
-=======
-                                                           new Metrics(), Time.SYSTEM, new StreamsMetadataState(builder));
->>>>>>> 0cd5afdb
+                new Metrics(), Time.SYSTEM, new StreamsMetadataState(builder));
+
 
         final StreamPartitionAssignor partitionAssignor = new StreamPartitionAssignor();
 
