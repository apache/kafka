--- conflicted
+++ resolved
@@ -206,7 +206,6 @@
         return new Windowed<>(key, window);
     }
 
-<<<<<<< HEAD
     public static <K> Windowed<K> fromStoreKey(final Windowed<Bytes> windowedKey,
                                                final Deserializer<K> deserializer,
                                                final String topic) {
@@ -216,10 +215,6 @@
 
     public static Windowed<Bytes> fromStoreBytesKey(final byte[] binaryKey,
                                                     final long windowSize) {
-=======
-    static Windowed<Bytes> fromStoreBytesKey(final byte[] binaryKey,
-                                             final long windowSize) {
->>>>>>> 9d5893d3
         final Bytes key = Bytes.wrap(extractStoreKeyBytes(binaryKey));
         final Window window = extractStoreWindow(binaryKey, windowSize);
         return new Windowed<>(key, window);
