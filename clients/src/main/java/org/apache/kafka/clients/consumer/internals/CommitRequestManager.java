--- conflicted
+++ resolved
@@ -488,10 +488,7 @@
          */
         @Override
         public void onResponse(final ClientResponse response) {
-<<<<<<< HEAD
-=======
             metricsManager.recordRequestLatency(response.requestLatencyMs());
->>>>>>> a84f83b9
             long currentTimeMs = response.receivedTimeMs();
             OffsetCommitResponse commitResponse = (OffsetCommitResponse) response.responseBody();
             Set<String> unauthorizedTopics = new HashSet<>();
