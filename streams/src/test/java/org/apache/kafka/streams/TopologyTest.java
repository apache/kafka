/*
 * Licensed to the Apache Software Foundation (ASF) under one or more
 * contributor license agreements. See the NOTICE file distributed with
 * this work for additional information regarding copyright ownership.
 * The ASF licenses this file to You under the Apache License, Version 2.0
 * (the "License"); you may not use this file except in compliance with
 * the License. You may obtain a copy of the License at
 *
 *    http://www.apache.org/licenses/LICENSE-2.0
 *
 * Unless required by applicable law or agreed to in writing, software
 * distributed under the License is distributed on an "AS IS" BASIS,
 * WITHOUT WARRANTIES OR CONDITIONS OF ANY KIND, either express or implied.
 * See the License for the specific language governing permissions and
 * limitations under the License.
 */
package org.apache.kafka.streams;

import org.apache.kafka.common.serialization.Serdes;
import org.apache.kafka.common.utils.Bytes;
import org.apache.kafka.streams.errors.StreamsException;
import org.apache.kafka.streams.errors.TopologyException;
import org.apache.kafka.streams.kstream.KTable;
import org.apache.kafka.streams.kstream.Materialized;
import org.apache.kafka.streams.kstream.SessionWindows;
import org.apache.kafka.streams.kstream.TimeWindows;
import org.apache.kafka.streams.processor.RecordContext;
import org.apache.kafka.streams.processor.TopicNameExtractor;
import org.apache.kafka.streams.processor.api.Processor;
import org.apache.kafka.streams.processor.api.ProcessorContext;
import org.apache.kafka.streams.processor.api.ProcessorSupplier;
import org.apache.kafka.streams.processor.api.Record;
import org.apache.kafka.streams.processor.internals.InternalTopologyBuilder;
import org.apache.kafka.streams.state.KeyValueStore;
import org.apache.kafka.streams.state.StoreBuilder;
import org.apache.kafka.streams.state.internals.KeyValueStoreBuilder;
import org.apache.kafka.test.MockApiProcessorSupplier;
import org.apache.kafka.test.MockKeyValueStore;
import org.apache.kafka.test.MockProcessorSupplier;
import org.easymock.EasyMock;
import org.junit.Assert;
import org.junit.Test;

import java.util.Arrays;
import java.util.Collections;
import java.util.HashSet;
import java.util.Set;
import java.util.regex.Pattern;

import static java.time.Duration.ofMillis;
import static org.hamcrest.CoreMatchers.equalTo;
import static org.hamcrest.MatcherAssert.assertThat;
import static org.junit.Assert.assertEquals;
import static org.junit.Assert.fail;

public class TopologyTest {

    private final StoreBuilder<MockKeyValueStore> storeBuilder = EasyMock.createNiceMock(StoreBuilder.class);
    private final KeyValueStoreBuilder<?, ?> globalStoreBuilder = EasyMock.createNiceMock(KeyValueStoreBuilder.class);
    private final Topology topology = new Topology();
    private final InternalTopologyBuilder.TopologyDescription expectedDescription = new InternalTopologyBuilder.TopologyDescription();

    @Test(expected = NullPointerException.class)
    public void shouldNotAllowNullNameWhenAddingSourceWithTopic() {
        topology.addSource((String) null, "topic");
    }

    @Test(expected = NullPointerException.class)
    public void shouldNotAllowNullNameWhenAddingSourceWithPattern() {
        topology.addSource(null, Pattern.compile(".*"));
    }

    @Test(expected = NullPointerException.class)
    public void shouldNotAllowNullTopicsWhenAddingSoureWithTopic() {
        topology.addSource("source", (String[]) null);
    }

    @Test(expected = NullPointerException.class)
    public void shouldNotAllowNullTopicsWhenAddingSourceWithPattern() {
        topology.addSource("source", (Pattern) null);
    }

    @Test(expected = TopologyException.class)
    public void shouldNotAllowZeroTopicsWhenAddingSource() {
        topology.addSource("source");
    }

    @Test(expected = NullPointerException.class)
    public void shouldNotAllowNullNameWhenAddingProcessor() {
        topology.addProcessor(null, () -> new MockApiProcessorSupplier<>().get());
    }

    @Test(expected = NullPointerException.class)
    public void shouldNotAllowNullProcessorSupplierWhenAddingProcessor() {
        topology.addProcessor("name", (ProcessorSupplier<Object, Object, Object, Object>) null);
    }

    @Test(expected = NullPointerException.class)
    public void shouldNotAllowNullNameWhenAddingSink() {
        topology.addSink(null, "topic");
    }

    @Test(expected = NullPointerException.class)
    public void shouldNotAllowNullTopicWhenAddingSink() {
        topology.addSink("name", (String) null);
    }

    @Test(expected = NullPointerException.class)
    public void shouldNotAllowNullTopicChooserWhenAddingSink() {
        topology.addSink("name", (TopicNameExtractor<Object, Object>) null);
    }

    @Test(expected = NullPointerException.class)
    public void shouldNotAllowNullProcessorNameWhenConnectingProcessorAndStateStores() {
        topology.connectProcessorAndStateStores(null, "store");
    }

    @Test(expected = NullPointerException.class)
    public void shouldNotAllowNullStoreNameWhenConnectingProcessorAndStateStores() {
        topology.connectProcessorAndStateStores("processor", (String[]) null);
    }

    @Test(expected = TopologyException.class)
    public void shouldNotAllowZeroStoreNameWhenConnectingProcessorAndStateStores() {
        topology.connectProcessorAndStateStores("processor");
    }

    @Test(expected = NullPointerException.class)
    public void shouldNotAddNullStateStoreSupplier() {
        topology.addStateStore(null);
    }

    @Test
    public void shouldNotAllowToAddSourcesWithSameName() {
        topology.addSource("source", "topic-1");
        try {
            topology.addSource("source", "topic-2");
            fail("Should throw TopologyException for duplicate source name");
        } catch (final TopologyException expected) { }
    }

    @Test
    public void shouldNotAllowToAddTopicTwice() {
        topology.addSource("source", "topic-1");
        try {
            topology.addSource("source-2", "topic-1");
            fail("Should throw TopologyException for already used topic");
        } catch (final TopologyException expected) { }
    }

    @Test
    public void testPatternMatchesAlreadyProvidedTopicSource() {
        topology.addSource("source-1", "foo");
        try {
            topology.addSource("source-2", Pattern.compile("f.*"));
            fail("Should have thrown TopologyException for overlapping pattern with already registered topic");
        } catch (final TopologyException expected) { }
    }

    @Test
    public void testNamedTopicMatchesAlreadyProvidedPattern() {
        topology.addSource("source-1", Pattern.compile("f.*"));
        try {
            topology.addSource("source-2", "foo");
            fail("Should have thrown TopologyException for overlapping topic with already registered pattern");
        } catch (final TopologyException expected) { }
    }

    @Test
    public void shouldNotAllowToAddProcessorWithSameName() {
        topology.addSource("source", "topic-1");
        topology.addProcessor("processor", new MockApiProcessorSupplier<>(), "source");
        try {
            topology.addProcessor("processor", new MockApiProcessorSupplier<>(), "source");
            fail("Should throw TopologyException for duplicate processor name");
        } catch (final TopologyException expected) { }
    }

    @Test
    public void shouldNotAllowToAddProcessorWithEmptyParents() {
        topology.addSource("source", "topic-1");
        try {
            topology.addProcessor("processor", new MockApiProcessorSupplier<>());
            fail("Should throw TopologyException for processor without at least one parent node");
        } catch (final TopologyException expected) { }
    }

    @Test
    public void shouldNotAllowToAddProcessorWithNullParents() {
        topology.addSource("source", "topic-1");
        try {
            topology.addProcessor("processor", new MockApiProcessorSupplier<>(), (String) null);
            fail("Should throw NullPointerException for processor when null parent names are provided");
        } catch (final NullPointerException expected) { }
    }

    @Test(expected = TopologyException.class)
    public void shouldFailOnUnknownSource() {
        topology.addProcessor("processor", new MockApiProcessorSupplier<>(), "source");
    }

    @Test(expected = TopologyException.class)
    public void shouldFailIfNodeIsItsOwnParent() {
        topology.addProcessor("processor", new MockApiProcessorSupplier<>(), "processor");
    }

    @Test
    public void shouldNotAllowToAddSinkWithSameName() {
        topology.addSource("source", "topic-1");
        topology.addSink("sink", "topic-2", "source");
        try {
            topology.addSink("sink", "topic-3", "source");
            fail("Should throw TopologyException for duplicate sink name");
        } catch (final TopologyException expected) { }
    }

    @Test
    public void shouldNotAllowToAddSinkWithEmptyParents() {
        topology.addSource("source", "topic-1");
        topology.addProcessor("processor", new MockApiProcessorSupplier<>(), "source");
        try {
            topology.addSink("sink", "topic-2");
            fail("Should throw TopologyException for sink without at least one parent node");
        } catch (final TopologyException expected) { }
    }

    @Test
    public void shouldNotAllowToAddSinkWithNullParents() {
        topology.addSource("source", "topic-1");
        topology.addProcessor("processor", new MockApiProcessorSupplier<>(), "source");
        try {
            topology.addSink("sink", "topic-2", (String) null);
            fail("Should throw NullPointerException for sink when null parent names are provided");
        } catch (final NullPointerException expected) { }
    }

    @Test(expected = TopologyException.class)
    public void shouldFailWithUnknownParent() {
        topology.addSink("sink", "topic-2", "source");
    }

    @Test(expected = TopologyException.class)
    public void shouldFailIfSinkIsItsOwnParent() {
        topology.addSink("sink", "topic-2", "sink");
    }

    @Test
    public void shouldFailIfSinkIsParent() {
        topology.addSource("source", "topic-1");
        topology.addSink("sink-1", "topic-2", "source");
        try {
            topology.addSink("sink-2", "topic-3", "sink-1");
            fail("Should throw TopologyException for using sink as parent");
        } catch (final TopologyException expected) { }
    }

    @Test(expected = TopologyException.class)
    public void shouldNotAllowToAddStateStoreToNonExistingProcessor() {
        mockStoreBuilder();
        EasyMock.replay(storeBuilder);
        topology.addStateStore(storeBuilder, "no-such-processor");
    }

    @Test
    public void shouldNotAllowToAddStateStoreToSource() {
        mockStoreBuilder();
        EasyMock.replay(storeBuilder);
        topology.addSource("source-1", "topic-1");
        try {
            topology.addStateStore(storeBuilder, "source-1");
            fail("Should have thrown TopologyException for adding store to source node");
        } catch (final TopologyException expected) { }
    }

    @Test
    public void shouldNotAllowToAddStateStoreToSink() {
        mockStoreBuilder();
        EasyMock.replay(storeBuilder);
        topology.addSource("source-1", "topic-1");
        topology.addSink("sink-1", "topic-1", "source-1");
        try {
            topology.addStateStore(storeBuilder, "sink-1");
            fail("Should have thrown TopologyException for adding store to sink node");
        } catch (final TopologyException expected) { }
    }

    private void mockStoreBuilder() {
        EasyMock.expect(storeBuilder.name()).andReturn("store").anyTimes();
        EasyMock.expect(storeBuilder.logConfig()).andReturn(Collections.emptyMap());
        EasyMock.expect(storeBuilder.loggingEnabled()).andReturn(false);
    }

    @Test
    public void shouldNotAllowToAddStoreWithSameNameAndDifferentInstance() {
        mockStoreBuilder();
        EasyMock.replay(storeBuilder);
        topology.addStateStore(storeBuilder);

        final StoreBuilder otherStoreBuilder = EasyMock.createNiceMock(StoreBuilder.class);
        EasyMock.expect(otherStoreBuilder.name()).andReturn("store").anyTimes();
        EasyMock.expect(otherStoreBuilder.logConfig()).andReturn(Collections.emptyMap());
        EasyMock.expect(otherStoreBuilder.loggingEnabled()).andReturn(false);
        EasyMock.replay(otherStoreBuilder);
        try {
            topology.addStateStore(otherStoreBuilder);
            fail("Should have thrown TopologyException for same store name with different StoreBuilder");
        } catch (final TopologyException expected) { }
    }

    @Test
    public void shouldAllowToShareStoreUsingSameStoreBuilder() {
        mockStoreBuilder();
        EasyMock.replay(storeBuilder);

        topology.addSource("source", "topic-1");

        topology.addProcessor("processor-1", new MockProcessorSupplierProvidingStore<>(storeBuilder), "source");
        topology.addProcessor("processor-2", new MockProcessorSupplierProvidingStore<>(storeBuilder), "source");
    }

    private static class MockProcessorSupplierProvidingStore<K, V> extends MockApiProcessorSupplier<K, V, Void, Void> {
        private final StoreBuilder<MockKeyValueStore> storeBuilder;

        public MockProcessorSupplierProvidingStore(final StoreBuilder<MockKeyValueStore> storeBuilder) {
            this.storeBuilder = storeBuilder;
        }

        @Override
        public Set<StoreBuilder<?>> stores() {
            return Collections.singleton(storeBuilder);
        }
    }

    @Test
    public void shouldThrowOnUnassignedStateStoreAccess() {
        final String sourceNodeName = "source";
        final String goodNodeName = "goodGuy";
        final String badNodeName = "badGuy";

<<<<<<< HEAD
=======
        final Properties config = new Properties();
        config.put(StreamsConfig.APPLICATION_ID_CONFIG, "appId");
        config.put(StreamsConfig.STATE_DIR_CONFIG, TestUtils.tempDirectory().getAbsolutePath());
>>>>>>> 328c58f9
        mockStoreBuilder();
        EasyMock.expect(storeBuilder.build()).andReturn(new MockKeyValueStore("store", false));
        EasyMock.replay(storeBuilder);
        topology
            .addSource(sourceNodeName, "topic")
            .addProcessor(goodNodeName, new LocalMockProcessorSupplier(), sourceNodeName)
            .addStateStore(
                storeBuilder,
                goodNodeName)
            .addProcessor(badNodeName, new LocalMockProcessorSupplier(), sourceNodeName);

        try {
            new TopologyTestDriver(topology);
            fail("Should have thrown StreamsException");
        } catch (final StreamsException e) {
            final String error = e.toString();
            final String expectedMessage = "org.apache.kafka.streams.errors.StreamsException: failed to initialize processor " + badNodeName;

            assertThat(error, equalTo(expectedMessage));
        }
    }

    private static class LocalMockProcessorSupplier implements ProcessorSupplier<Object, Object, Object, Object> {
        final static String STORE_NAME = "store";

        @Override
        public Processor<Object, Object, Object, Object> get() {
            return new Processor<Object, Object, Object, Object>() {
                @Override
                public void init(final ProcessorContext<Object, Object> context) {
                    context.getStateStore(STORE_NAME);
                }

                @Override
                public void process(final Record<Object, Object> record) { }
            };
        }
    }

    @Deprecated // testing old PAPI
    @Test(expected = TopologyException.class)
    public void shouldNotAllowToAddGlobalStoreWithSourceNameEqualsProcessorName() {
        EasyMock.expect(globalStoreBuilder.name()).andReturn("anyName").anyTimes();
        EasyMock.replay(globalStoreBuilder);
        topology.addGlobalStore(
            globalStoreBuilder,
            "sameName",
            null,
            null,
            "anyTopicName",
            "sameName",
            new MockProcessorSupplier<>());
    }

    @Test
    public void shouldDescribeEmptyTopology() {
        assertThat(topology.describe(), equalTo(expectedDescription));
    }

    @Test
    public void sinkShouldReturnNullTopicWithDynamicRouting() {
        final TopologyDescription.Sink expectedSinkNode =
            new InternalTopologyBuilder.Sink<>("sink", (key, value, record) -> record.topic() + "-" + key);

        assertThat(expectedSinkNode.topic(), equalTo(null));
    }

    @Test
    public void sinkShouldReturnTopicNameExtractorWithDynamicRouting() {
        final TopicNameExtractor<?, ?> topicNameExtractor = (key, value, record) -> record.topic() + "-" + key;
        final TopologyDescription.Sink expectedSinkNode =
            new InternalTopologyBuilder.Sink<>("sink", topicNameExtractor);

        assertThat(expectedSinkNode.topicNameExtractor(), equalTo(topicNameExtractor));
    }

    @Test
    public void singleSourceShouldHaveSingleSubtopology() {
        final TopologyDescription.Source expectedSourceNode = addSource("source", "topic");

        expectedDescription.addSubtopology(
            new InternalTopologyBuilder.Subtopology(0,
                Collections.singleton(expectedSourceNode)));

        assertThat(topology.describe(), equalTo(expectedDescription));
        assertThat(topology.describe().hashCode(), equalTo(expectedDescription.hashCode()));
    }

    @Test
    public void singleSourceWithListOfTopicsShouldHaveSingleSubtopology() {
        final TopologyDescription.Source expectedSourceNode = addSource("source", "topic1", "topic2", "topic3");

        expectedDescription.addSubtopology(
            new InternalTopologyBuilder.Subtopology(0,
                Collections.singleton(expectedSourceNode)));

        assertThat(topology.describe(), equalTo(expectedDescription));
        assertThat(topology.describe().hashCode(), equalTo(expectedDescription.hashCode()));
    }

    @Test
    public void singleSourcePatternShouldHaveSingleSubtopology() {
        final TopologyDescription.Source expectedSourceNode = addSource("source", Pattern.compile("topic[0-9]"));

        expectedDescription.addSubtopology(
            new InternalTopologyBuilder.Subtopology(0,
                Collections.singleton(expectedSourceNode)));

        assertThat(topology.describe(), equalTo(expectedDescription));
        assertThat(topology.describe().hashCode(), equalTo(expectedDescription.hashCode()));
    }

    @Test
    public void multipleSourcesShouldHaveDistinctSubtopologies() {
        final TopologyDescription.Source expectedSourceNode1 = addSource("source1", "topic1");
        expectedDescription.addSubtopology(
            new InternalTopologyBuilder.Subtopology(0,
                Collections.singleton(expectedSourceNode1)));

        final TopologyDescription.Source expectedSourceNode2 = addSource("source2", "topic2");
        expectedDescription.addSubtopology(
            new InternalTopologyBuilder.Subtopology(1,
                Collections.singleton(expectedSourceNode2)));

        final TopologyDescription.Source expectedSourceNode3 = addSource("source3", "topic3");
        expectedDescription.addSubtopology(
            new InternalTopologyBuilder.Subtopology(2,
                Collections.singleton(expectedSourceNode3)));

        assertThat(topology.describe(), equalTo(expectedDescription));
        assertThat(topology.describe().hashCode(), equalTo(expectedDescription.hashCode()));
    }

    @Test
    public void sourceAndProcessorShouldHaveSingleSubtopology() {
        final TopologyDescription.Source expectedSourceNode = addSource("source", "topic");
        final TopologyDescription.Processor expectedProcessorNode = addProcessor("processor", expectedSourceNode);

        final Set<TopologyDescription.Node> allNodes = new HashSet<>();
        allNodes.add(expectedSourceNode);
        allNodes.add(expectedProcessorNode);
        expectedDescription.addSubtopology(new InternalTopologyBuilder.Subtopology(0, allNodes));

        assertThat(topology.describe(), equalTo(expectedDescription));
        assertThat(topology.describe().hashCode(), equalTo(expectedDescription.hashCode()));
    }

    @Test
    public void sourceAndProcessorWithStateShouldHaveSingleSubtopology() {
        final TopologyDescription.Source expectedSourceNode = addSource("source", "topic");
        final String[] store = new String[] {"store"};
        final TopologyDescription.Processor expectedProcessorNode =
            addProcessorWithNewStore("processor", store, expectedSourceNode);

        final Set<TopologyDescription.Node> allNodes = new HashSet<>();
        allNodes.add(expectedSourceNode);
        allNodes.add(expectedProcessorNode);
        expectedDescription.addSubtopology(new InternalTopologyBuilder.Subtopology(0, allNodes));

        assertThat(topology.describe(), equalTo(expectedDescription));
        assertThat(topology.describe().hashCode(), equalTo(expectedDescription.hashCode()));
    }


    @Test
    public void sourceAndProcessorWithMultipleStatesShouldHaveSingleSubtopology() {
        final TopologyDescription.Source expectedSourceNode = addSource("source", "topic");
        final String[] stores = new String[] {"store1", "store2"};
        final TopologyDescription.Processor expectedProcessorNode =
            addProcessorWithNewStore("processor", stores, expectedSourceNode);

        final Set<TopologyDescription.Node> allNodes = new HashSet<>();
        allNodes.add(expectedSourceNode);
        allNodes.add(expectedProcessorNode);
        expectedDescription.addSubtopology(new InternalTopologyBuilder.Subtopology(0, allNodes));

        assertThat(topology.describe(), equalTo(expectedDescription));
        assertThat(topology.describe().hashCode(), equalTo(expectedDescription.hashCode()));
    }

    @Test
    public void sourceWithMultipleProcessorsShouldHaveSingleSubtopology() {
        final TopologyDescription.Source expectedSourceNode = addSource("source", "topic");
        final TopologyDescription.Processor expectedProcessorNode1 = addProcessor("processor1", expectedSourceNode);
        final TopologyDescription.Processor expectedProcessorNode2 = addProcessor("processor2", expectedSourceNode);

        final Set<TopologyDescription.Node> allNodes = new HashSet<>();
        allNodes.add(expectedSourceNode);
        allNodes.add(expectedProcessorNode1);
        allNodes.add(expectedProcessorNode2);
        expectedDescription.addSubtopology(new InternalTopologyBuilder.Subtopology(0, allNodes));

        assertThat(topology.describe(), equalTo(expectedDescription));
        assertThat(topology.describe().hashCode(), equalTo(expectedDescription.hashCode()));
    }

    @Test
    public void processorWithMultipleSourcesShouldHaveSingleSubtopology() {
        final TopologyDescription.Source expectedSourceNode1 = addSource("source1", "topic0");
        final TopologyDescription.Source expectedSourceNode2 = addSource("source2", Pattern.compile("topic[1-9]"));
        final TopologyDescription.Processor expectedProcessorNode = addProcessor("processor", expectedSourceNode1, expectedSourceNode2);

        final Set<TopologyDescription.Node> allNodes = new HashSet<>();
        allNodes.add(expectedSourceNode1);
        allNodes.add(expectedSourceNode2);
        allNodes.add(expectedProcessorNode);
        expectedDescription.addSubtopology(new InternalTopologyBuilder.Subtopology(0, allNodes));

        assertThat(topology.describe(), equalTo(expectedDescription));
        assertThat(topology.describe().hashCode(), equalTo(expectedDescription.hashCode()));
    }

    @Test
    public void multipleSourcesWithProcessorsShouldHaveDistinctSubtopologies() {
        final TopologyDescription.Source expectedSourceNode1 = addSource("source1", "topic1");
        final TopologyDescription.Processor expectedProcessorNode1 = addProcessor("processor1", expectedSourceNode1);

        final TopologyDescription.Source expectedSourceNode2 = addSource("source2", "topic2");
        final TopologyDescription.Processor expectedProcessorNode2 = addProcessor("processor2", expectedSourceNode2);

        final TopologyDescription.Source expectedSourceNode3 = addSource("source3", "topic3");
        final TopologyDescription.Processor expectedProcessorNode3 = addProcessor("processor3", expectedSourceNode3);

        final Set<TopologyDescription.Node> allNodes1 = new HashSet<>();
        allNodes1.add(expectedSourceNode1);
        allNodes1.add(expectedProcessorNode1);
        expectedDescription.addSubtopology(new InternalTopologyBuilder.Subtopology(0, allNodes1));

        final Set<TopologyDescription.Node> allNodes2 = new HashSet<>();
        allNodes2.add(expectedSourceNode2);
        allNodes2.add(expectedProcessorNode2);
        expectedDescription.addSubtopology(new InternalTopologyBuilder.Subtopology(1, allNodes2));

        final Set<TopologyDescription.Node> allNodes3 = new HashSet<>();
        allNodes3.add(expectedSourceNode3);
        allNodes3.add(expectedProcessorNode3);
        expectedDescription.addSubtopology(new InternalTopologyBuilder.Subtopology(2, allNodes3));

        assertThat(topology.describe(), equalTo(expectedDescription));
        assertThat(topology.describe().hashCode(), equalTo(expectedDescription.hashCode()));
    }

    @Test
    public void multipleSourcesWithSinksShouldHaveDistinctSubtopologies() {
        final TopologyDescription.Source expectedSourceNode1 = addSource("source1", "topic1");
        final TopologyDescription.Sink expectedSinkNode1 = addSink("sink1", "sinkTopic1", expectedSourceNode1);

        final TopologyDescription.Source expectedSourceNode2 = addSource("source2", "topic2");
        final TopologyDescription.Sink expectedSinkNode2 = addSink("sink2", "sinkTopic2", expectedSourceNode2);

        final TopologyDescription.Source expectedSourceNode3 = addSource("source3", "topic3");
        final TopologyDescription.Sink expectedSinkNode3 = addSink("sink3", "sinkTopic3", expectedSourceNode3);

        final Set<TopologyDescription.Node> allNodes1 = new HashSet<>();
        allNodes1.add(expectedSourceNode1);
        allNodes1.add(expectedSinkNode1);
        expectedDescription.addSubtopology(new InternalTopologyBuilder.Subtopology(0, allNodes1));

        final Set<TopologyDescription.Node> allNodes2 = new HashSet<>();
        allNodes2.add(expectedSourceNode2);
        allNodes2.add(expectedSinkNode2);
        expectedDescription.addSubtopology(new InternalTopologyBuilder.Subtopology(1, allNodes2));

        final Set<TopologyDescription.Node> allNodes3 = new HashSet<>();
        allNodes3.add(expectedSourceNode3);
        allNodes3.add(expectedSinkNode3);
        expectedDescription.addSubtopology(new InternalTopologyBuilder.Subtopology(2, allNodes3));

        assertThat(topology.describe(), equalTo(expectedDescription));
        assertThat(topology.describe().hashCode(), equalTo(expectedDescription.hashCode()));
    }

    @Test
    public void processorsWithSameSinkShouldHaveSameSubtopology() {
        final TopologyDescription.Source expectedSourceNode1 = addSource("source", "topic");
        final TopologyDescription.Processor expectedProcessorNode1 = addProcessor("processor1", expectedSourceNode1);

        final TopologyDescription.Source expectedSourceNode2 = addSource("source2", "topic2");
        final TopologyDescription.Processor expectedProcessorNode2 = addProcessor("processor2", expectedSourceNode2);

        final TopologyDescription.Source expectedSourceNode3 = addSource("source3", "topic3");
        final TopologyDescription.Processor expectedProcessorNode3 = addProcessor("processor3", expectedSourceNode3);

        final TopologyDescription.Sink expectedSinkNode = addSink(
            "sink",
            "sinkTopic",
            expectedProcessorNode1,
            expectedProcessorNode2,
            expectedProcessorNode3);

        final Set<TopologyDescription.Node> allNodes = new HashSet<>();
        allNodes.add(expectedSourceNode1);
        allNodes.add(expectedProcessorNode1);
        allNodes.add(expectedSourceNode2);
        allNodes.add(expectedProcessorNode2);
        allNodes.add(expectedSourceNode3);
        allNodes.add(expectedProcessorNode3);
        allNodes.add(expectedSinkNode);
        expectedDescription.addSubtopology(new InternalTopologyBuilder.Subtopology(0, allNodes));

        assertThat(topology.describe(), equalTo(expectedDescription));
        assertThat(topology.describe().hashCode(), equalTo(expectedDescription.hashCode()));
    }

    @Test
    public void processorsWithSharedStateShouldHaveSameSubtopology() {
        final String[] store1 = new String[] {"store1"};
        final String[] store2 = new String[] {"store2"};
        final String[] bothStores = new String[] {store1[0], store2[0]};

        final TopologyDescription.Source expectedSourceNode1 = addSource("source", "topic");
        final TopologyDescription.Processor expectedProcessorNode1 =
            addProcessorWithNewStore("processor1", store1, expectedSourceNode1);

        final TopologyDescription.Source expectedSourceNode2 = addSource("source2", "topic2");
        final TopologyDescription.Processor expectedProcessorNode2 =
            addProcessorWithNewStore("processor2", store2, expectedSourceNode2);

        final TopologyDescription.Source expectedSourceNode3 = addSource("source3", "topic3");
        final TopologyDescription.Processor expectedProcessorNode3 =
            addProcessorWithExistingStore("processor3", bothStores, expectedSourceNode3);

        final Set<TopologyDescription.Node> allNodes = new HashSet<>();
        allNodes.add(expectedSourceNode1);
        allNodes.add(expectedProcessorNode1);
        allNodes.add(expectedSourceNode2);
        allNodes.add(expectedProcessorNode2);
        allNodes.add(expectedSourceNode3);
        allNodes.add(expectedProcessorNode3);
        expectedDescription.addSubtopology(new InternalTopologyBuilder.Subtopology(0, allNodes));

        assertThat(topology.describe(), equalTo(expectedDescription));
        assertThat(topology.describe().hashCode(), equalTo(expectedDescription.hashCode()));
    }

    @Test
    public void shouldDescribeGlobalStoreTopology() {
        addGlobalStoreToTopologyAndExpectedDescription("globalStore", "source", "globalTopic", "processor", 0);
        assertThat(topology.describe(), equalTo(expectedDescription));
        assertThat(topology.describe().hashCode(), equalTo(expectedDescription.hashCode()));
    }

    @Test
    public void shouldDescribeMultipleGlobalStoreTopology() {
        addGlobalStoreToTopologyAndExpectedDescription("globalStore1", "source1", "globalTopic1", "processor1", 0);
        addGlobalStoreToTopologyAndExpectedDescription("globalStore2", "source2", "globalTopic2", "processor2", 1);
        assertThat(topology.describe(), equalTo(expectedDescription));
        assertThat(topology.describe().hashCode(), equalTo(expectedDescription.hashCode()));
    }

    @Test
    public void topologyWithDynamicRoutingShouldDescribeExtractorClass() {
        final StreamsBuilder builder  = new StreamsBuilder();

        final TopicNameExtractor<Object, Object> topicNameExtractor = new TopicNameExtractor<Object, Object>() {
            @Override
            public String extract(final Object key, final Object value, final RecordContext recordContext) {
                return recordContext.topic() + "-" + key;
            }

            @Override
            public String toString() {
                return "anonymous topic name extractor. topic is [recordContext.topic()]-[key]";
            }
        };
        builder.stream("input-topic").to(topicNameExtractor);
        final TopologyDescription describe = builder.build().describe();

        assertEquals(
                "Topologies:\n" +
                "   Sub-topology: 0\n" +
                "    Source: KSTREAM-SOURCE-0000000000 (topics: [input-topic])\n" +
                "      --> KSTREAM-SINK-0000000001\n" +
                "    Sink: KSTREAM-SINK-0000000001 (extractor class: anonymous topic name extractor. topic is [recordContext.topic()]-[key])\n" +
                "      <-- KSTREAM-SOURCE-0000000000\n\n",
                describe.toString());
    }

    @Test
    public void kGroupedStreamZeroArgCountShouldPreserveTopologyStructure() {
        final StreamsBuilder builder = new StreamsBuilder();
        builder.stream("input-topic")
            .groupByKey()
            .count();
        final TopologyDescription describe = builder.build().describe();
        assertEquals(
            "Topologies:\n" +
                "   Sub-topology: 0\n" +
                "    Source: KSTREAM-SOURCE-0000000000 (topics: [input-topic])\n" +
                "      --> KSTREAM-AGGREGATE-0000000002\n" +
                "    Processor: KSTREAM-AGGREGATE-0000000002 (stores: [KSTREAM-AGGREGATE-STATE-STORE-0000000001])\n" +
                "      --> none\n" +
                "      <-- KSTREAM-SOURCE-0000000000\n\n",
            describe.toString()
        );
    }

    @Test
    public void kGroupedStreamNamedMaterializedCountShouldPreserveTopologyStructure() {
        final StreamsBuilder builder = new StreamsBuilder();
        builder.stream("input-topic")
            .groupByKey()
            .count(Materialized.as("count-store"));
        final TopologyDescription describe = builder.build().describe();
        assertEquals(
            "Topologies:\n" +
                "   Sub-topology: 0\n" +
                "    Source: KSTREAM-SOURCE-0000000000 (topics: [input-topic])\n" +
                "      --> KSTREAM-AGGREGATE-0000000001\n" +
                "    Processor: KSTREAM-AGGREGATE-0000000001 (stores: [count-store])\n" +
                "      --> none\n" +
                "      <-- KSTREAM-SOURCE-0000000000\n\n",
            describe.toString()
        );
    }

    @Test
    public void kGroupedStreamAnonymousMaterializedCountShouldPreserveTopologyStructure() {
        final StreamsBuilder builder = new StreamsBuilder();
        builder.stream("input-topic")
            .groupByKey()
            .count(Materialized.with(null, Serdes.Long()));
        final TopologyDescription describe = builder.build().describe();
        assertEquals(
            "Topologies:\n" +
                "   Sub-topology: 0\n" +
                "    Source: KSTREAM-SOURCE-0000000000 (topics: [input-topic])\n" +
                "      --> KSTREAM-AGGREGATE-0000000003\n" +
                "    Processor: KSTREAM-AGGREGATE-0000000003 (stores: [KSTREAM-AGGREGATE-STATE-STORE-0000000002])\n" +
                "      --> none\n" +
                "      <-- KSTREAM-SOURCE-0000000000\n\n",
            describe.toString()
        );
    }

    @Test
    public void timeWindowZeroArgCountShouldPreserveTopologyStructure() {
        final StreamsBuilder builder = new StreamsBuilder();
        builder.stream("input-topic")
            .groupByKey()
            .windowedBy(TimeWindows.of(ofMillis(1)))
            .count();
        final TopologyDescription describe = builder.build().describe();
        assertEquals(
            "Topologies:\n" +
                "   Sub-topology: 0\n" +
                "    Source: KSTREAM-SOURCE-0000000000 (topics: [input-topic])\n" +
                "      --> KSTREAM-AGGREGATE-0000000002\n" +
                "    Processor: KSTREAM-AGGREGATE-0000000002 (stores: [KSTREAM-AGGREGATE-STATE-STORE-0000000001])\n" +
                "      --> none\n" +
                "      <-- KSTREAM-SOURCE-0000000000\n\n",
            describe.toString()
        );
    }

    @Test
    public void timeWindowNamedMaterializedCountShouldPreserveTopologyStructure() {
        final StreamsBuilder builder = new StreamsBuilder();
        builder.stream("input-topic")
            .groupByKey()
            .windowedBy(TimeWindows.of(ofMillis(1)))
            .count(Materialized.as("count-store"));
        final TopologyDescription describe = builder.build().describe();
        assertEquals(
            "Topologies:\n" +
                "   Sub-topology: 0\n" +
                "    Source: KSTREAM-SOURCE-0000000000 (topics: [input-topic])\n" +
                "      --> KSTREAM-AGGREGATE-0000000001\n" +
                "    Processor: KSTREAM-AGGREGATE-0000000001 (stores: [count-store])\n" +
                "      --> none\n" +
                "      <-- KSTREAM-SOURCE-0000000000\n\n",
            describe.toString()
        );
    }

    @Test
    public void timeWindowAnonymousMaterializedCountShouldPreserveTopologyStructure() {
        final StreamsBuilder builder = new StreamsBuilder();
        builder.stream("input-topic")
            .groupByKey()
            .windowedBy(TimeWindows.of(ofMillis(1)))
            .count(Materialized.with(null, Serdes.Long()));
        final TopologyDescription describe = builder.build().describe();
        assertEquals(
            "Topologies:\n" +
                "   Sub-topology: 0\n" +
                "    Source: KSTREAM-SOURCE-0000000000 (topics: [input-topic])\n" +
                "      --> KSTREAM-AGGREGATE-0000000003\n" +
                "    Processor: KSTREAM-AGGREGATE-0000000003 (stores: [KSTREAM-AGGREGATE-STATE-STORE-0000000002])\n" +
                "      --> none\n" +
                "      <-- KSTREAM-SOURCE-0000000000\n\n",
            describe.toString()
        );
    }

    @Test
    public void sessionWindowZeroArgCountShouldPreserveTopologyStructure() {
        final StreamsBuilder builder = new StreamsBuilder();
        builder.stream("input-topic")
            .groupByKey()
            .windowedBy(SessionWindows.with(ofMillis(1)))
            .count();
        final TopologyDescription describe = builder.build().describe();
        assertEquals(
            "Topologies:\n" +
                "   Sub-topology: 0\n" +
                "    Source: KSTREAM-SOURCE-0000000000 (topics: [input-topic])\n" +
                "      --> KSTREAM-AGGREGATE-0000000002\n" +
                "    Processor: KSTREAM-AGGREGATE-0000000002 (stores: [KSTREAM-AGGREGATE-STATE-STORE-0000000001])\n" +
                "      --> none\n" +
                "      <-- KSTREAM-SOURCE-0000000000\n\n",
            describe.toString()
        );
    }

    @Test
    public void sessionWindowNamedMaterializedCountShouldPreserveTopologyStructure() {
        final StreamsBuilder builder = new StreamsBuilder();
        builder.stream("input-topic")
            .groupByKey()
            .windowedBy(SessionWindows.with(ofMillis(1)))
            .count(Materialized.as("count-store"));
        final TopologyDescription describe = builder.build().describe();
        assertEquals(
            "Topologies:\n" +
                "   Sub-topology: 0\n" +
                "    Source: KSTREAM-SOURCE-0000000000 (topics: [input-topic])\n" +
                "      --> KSTREAM-AGGREGATE-0000000001\n" +
                "    Processor: KSTREAM-AGGREGATE-0000000001 (stores: [count-store])\n" +
                "      --> none\n" +
                "      <-- KSTREAM-SOURCE-0000000000\n\n",
            describe.toString()
        );
    }

    @Test
    public void sessionWindowAnonymousMaterializedCountShouldPreserveTopologyStructure() {
        final StreamsBuilder builder = new StreamsBuilder();
        builder.stream("input-topic")
            .groupByKey()
            .windowedBy(SessionWindows.with(ofMillis(1)))
            .count(Materialized.with(null, Serdes.Long()));
        final TopologyDescription describe = builder.build().describe();
        assertEquals(
            "Topologies:\n" +
                "   Sub-topology: 0\n" +
                "    Source: KSTREAM-SOURCE-0000000000 (topics: [input-topic])\n" +
                "      --> KSTREAM-AGGREGATE-0000000003\n" +
                "    Processor: KSTREAM-AGGREGATE-0000000003 (stores: [KSTREAM-AGGREGATE-STATE-STORE-0000000002])\n" +
                "      --> none\n" +
                "      <-- KSTREAM-SOURCE-0000000000\n\n",
            describe.toString()
        );
    }

    @Test
    public void tableZeroArgCountShouldPreserveTopologyStructure() {
        final StreamsBuilder builder = new StreamsBuilder();
        builder.table("input-topic")
            .groupBy((key, value) -> null)
            .count();
        final TopologyDescription describe = builder.build().describe();

        assertEquals(
            "Topologies:\n" +
                "   Sub-topology: 0\n" +
                "    Source: KSTREAM-SOURCE-0000000001 (topics: [input-topic])\n" +
                "      --> KTABLE-SOURCE-0000000002\n" +
                "    Processor: KTABLE-SOURCE-0000000002 (stores: [input-topic-STATE-STORE-0000000000])\n" +
                "      --> KTABLE-SELECT-0000000003\n" +
                "      <-- KSTREAM-SOURCE-0000000001\n" +
                "    Processor: KTABLE-SELECT-0000000003 (stores: [])\n" +
                "      --> KSTREAM-SINK-0000000005\n" +
                "      <-- KTABLE-SOURCE-0000000002\n" +
                "    Sink: KSTREAM-SINK-0000000005 (topic: KTABLE-AGGREGATE-STATE-STORE-0000000004-repartition)\n" +
                "      <-- KTABLE-SELECT-0000000003\n" +
                "\n" +
                "  Sub-topology: 1\n" +
                "    Source: KSTREAM-SOURCE-0000000006 (topics: [KTABLE-AGGREGATE-STATE-STORE-0000000004-repartition])\n" +
                "      --> KTABLE-AGGREGATE-0000000007\n" +
                "    Processor: KTABLE-AGGREGATE-0000000007 (stores: [KTABLE-AGGREGATE-STATE-STORE-0000000004])\n" +
                "      --> none\n" +
                "      <-- KSTREAM-SOURCE-0000000006\n" +
                "\n",
            describe.toString()
        );
    }

    @Test
    public void tableNamedMaterializedCountShouldPreserveTopologyStructure() {
        final StreamsBuilder builder = new StreamsBuilder();
        builder.table("input-topic")
            .groupBy((key, value) -> null)
            .count(Materialized.as("count-store"));
        final TopologyDescription describe = builder.build().describe();
        assertEquals(
            "Topologies:\n" +
                "   Sub-topology: 0\n" +
                "    Source: KSTREAM-SOURCE-0000000001 (topics: [input-topic])\n" +
                "      --> KTABLE-SOURCE-0000000002\n" +
                "    Processor: KTABLE-SOURCE-0000000002 (stores: [input-topic-STATE-STORE-0000000000])\n" +
                "      --> KTABLE-SELECT-0000000003\n" +
                "      <-- KSTREAM-SOURCE-0000000001\n" +
                "    Processor: KTABLE-SELECT-0000000003 (stores: [])\n" +
                "      --> KSTREAM-SINK-0000000004\n" +
                "      <-- KTABLE-SOURCE-0000000002\n" +
                "    Sink: KSTREAM-SINK-0000000004 (topic: count-store-repartition)\n" +
                "      <-- KTABLE-SELECT-0000000003\n" +
                "\n" +
                "  Sub-topology: 1\n" +
                "    Source: KSTREAM-SOURCE-0000000005 (topics: [count-store-repartition])\n" +
                "      --> KTABLE-AGGREGATE-0000000006\n" +
                "    Processor: KTABLE-AGGREGATE-0000000006 (stores: [count-store])\n" +
                "      --> none\n" +
                "      <-- KSTREAM-SOURCE-0000000005\n" +
                "\n",
            describe.toString()
        );
    }

    @Test
    public void tableAnonymousMaterializedCountShouldPreserveTopologyStructure() {
        final StreamsBuilder builder = new StreamsBuilder();
        builder.table("input-topic")
            .groupBy((key, value) -> null)
            .count(Materialized.with(null, Serdes.Long()));
        final TopologyDescription describe = builder.build().describe();
        assertEquals(
            "Topologies:\n" +
                "   Sub-topology: 0\n" +
                "    Source: KSTREAM-SOURCE-0000000001 (topics: [input-topic])\n" +
                "      --> KTABLE-SOURCE-0000000002\n" +
                "    Processor: KTABLE-SOURCE-0000000002 (stores: [input-topic-STATE-STORE-0000000000])\n" +
                "      --> KTABLE-SELECT-0000000003\n" +
                "      <-- KSTREAM-SOURCE-0000000001\n" +
                "    Processor: KTABLE-SELECT-0000000003 (stores: [])\n" +
                "      --> KSTREAM-SINK-0000000005\n" +
                "      <-- KTABLE-SOURCE-0000000002\n" +
                "    Sink: KSTREAM-SINK-0000000005 (topic: KTABLE-AGGREGATE-STATE-STORE-0000000004-repartition)\n" +
                "      <-- KTABLE-SELECT-0000000003\n" +
                "\n" +
                "  Sub-topology: 1\n" +
                "    Source: KSTREAM-SOURCE-0000000006 (topics: [KTABLE-AGGREGATE-STATE-STORE-0000000004-repartition])\n" +
                "      --> KTABLE-AGGREGATE-0000000007\n" +
                "    Processor: KTABLE-AGGREGATE-0000000007 (stores: [KTABLE-AGGREGATE-STATE-STORE-0000000004])\n" +
                "      --> none\n" +
                "      <-- KSTREAM-SOURCE-0000000006\n" +
                "\n",
            describe.toString()
        );
    }

    @Test
    public void kTableNonMaterializedMapValuesShouldPreserveTopologyStructure() {
        final StreamsBuilder builder = new StreamsBuilder();
        final KTable<Object, Object> table = builder.table("input-topic");
        table.mapValues((readOnlyKey, value) -> null);
        final TopologyDescription describe = builder.build().describe();
        Assert.assertEquals(
            "Topologies:\n" +
                "   Sub-topology: 0\n" +
                "    Source: KSTREAM-SOURCE-0000000001 (topics: [input-topic])\n" +
                "      --> KTABLE-SOURCE-0000000002\n" +
                "    Processor: KTABLE-SOURCE-0000000002 (stores: [])\n" +
                "      --> KTABLE-MAPVALUES-0000000003\n" +
                "      <-- KSTREAM-SOURCE-0000000001\n" +
                "    Processor: KTABLE-MAPVALUES-0000000003 (stores: [])\n" +
                "      --> none\n" +
                "      <-- KTABLE-SOURCE-0000000002\n\n",
            describe.toString());
    }

    @Test
    public void kTableAnonymousMaterializedMapValuesShouldPreserveTopologyStructure() {
        final StreamsBuilder builder = new StreamsBuilder();
        final KTable<Object, Object> table = builder.table("input-topic");
        table.mapValues(
            (readOnlyKey, value) -> null,
            Materialized.with(null, null));
        final TopologyDescription describe = builder.build().describe();
        Assert.assertEquals(
            "Topologies:\n" +
                "   Sub-topology: 0\n" +
                "    Source: KSTREAM-SOURCE-0000000001 (topics: [input-topic])\n" +
                "      --> KTABLE-SOURCE-0000000002\n" +
                "    Processor: KTABLE-SOURCE-0000000002 (stores: [])\n" +
                "      --> KTABLE-MAPVALUES-0000000004\n" +
                "      <-- KSTREAM-SOURCE-0000000001\n" +
                // previously, this was
                //   Processor: KTABLE-MAPVALUES-0000000004 (stores: [KTABLE-MAPVALUES-STATE-STORE-0000000003]
                // but we added a change not to materialize non-queryable stores. This change shouldn't break compatibility.
                "    Processor: KTABLE-MAPVALUES-0000000004 (stores: [])\n" +
                "      --> none\n" +
                "      <-- KTABLE-SOURCE-0000000002\n" +
                "\n",
            describe.toString());
    }

    @Test
    public void kTableNamedMaterializedMapValuesShouldPreserveTopologyStructure() {
        final StreamsBuilder builder = new StreamsBuilder();
        final KTable<Object, Object> table = builder.table("input-topic");
        table.mapValues(
            (readOnlyKey, value) -> null,
            Materialized.<Object, Object, KeyValueStore<Bytes, byte[]>>as("store-name").withKeySerde(null).withValueSerde(null));
        final TopologyDescription describe = builder.build().describe();
        Assert.assertEquals(
            "Topologies:\n" +
                "   Sub-topology: 0\n" +
                "    Source: KSTREAM-SOURCE-0000000001 (topics: [input-topic])\n" +
                "      --> KTABLE-SOURCE-0000000002\n" +
                "    Processor: KTABLE-SOURCE-0000000002 (stores: [])\n" +
                "      --> KTABLE-MAPVALUES-0000000003\n" +
                "      <-- KSTREAM-SOURCE-0000000001\n" +
                "    Processor: KTABLE-MAPVALUES-0000000003 (stores: [store-name])\n" +
                "      --> none\n" +
                "      <-- KTABLE-SOURCE-0000000002\n" +
                "\n",
            describe.toString());
    }

    @Test
    public void kTableNonMaterializedFilterShouldPreserveTopologyStructure() {
        final StreamsBuilder builder = new StreamsBuilder();
        final KTable<Object, Object> table = builder.table("input-topic");
        table.filter((key, value) -> false);
        final TopologyDescription describe = builder.build().describe();
        Assert.assertEquals(
            "Topologies:\n" +
                "   Sub-topology: 0\n" +
                "    Source: KSTREAM-SOURCE-0000000001 (topics: [input-topic])\n" +
                "      --> KTABLE-SOURCE-0000000002\n" +
                "    Processor: KTABLE-SOURCE-0000000002 (stores: [])\n" +
                "      --> KTABLE-FILTER-0000000003\n" +
                "      <-- KSTREAM-SOURCE-0000000001\n" +
                "    Processor: KTABLE-FILTER-0000000003 (stores: [])\n" +
                "      --> none\n" +
                "      <-- KTABLE-SOURCE-0000000002\n\n",
            describe.toString());
    }

    @Test
    public void kTableAnonymousMaterializedFilterShouldPreserveTopologyStructure() {
        final StreamsBuilder builder = new StreamsBuilder();
        final KTable<Object, Object> table = builder.table("input-topic");
        table.filter((key, value) -> false, Materialized.with(null, null));
        final TopologyDescription describe = builder.build().describe();
        Assert.assertEquals(
            "Topologies:\n" +
                "   Sub-topology: 0\n" +
                "    Source: KSTREAM-SOURCE-0000000001 (topics: [input-topic])\n" +
                "      --> KTABLE-SOURCE-0000000002\n" +
                "    Processor: KTABLE-SOURCE-0000000002 (stores: [])\n" +
                "      --> KTABLE-FILTER-0000000004\n" +
                "      <-- KSTREAM-SOURCE-0000000001\n" +
                // Previously, this was
                //   Processor: KTABLE-FILTER-0000000004 (stores: [KTABLE-FILTER-STATE-STORE-0000000003]
                // but we added a change not to materialize non-queryable stores. This change shouldn't break compatibility.
                "    Processor: KTABLE-FILTER-0000000004 (stores: [])\n" +
                "      --> none\n" +
                "      <-- KTABLE-SOURCE-0000000002\n" +
                "\n",
            describe.toString());
    }

    @Test
    public void kTableNamedMaterializedFilterShouldPreserveTopologyStructure() {
        final StreamsBuilder builder = new StreamsBuilder();
        final KTable<Object, Object> table = builder.table("input-topic");
        table.filter((key, value) -> false, Materialized.as("store-name"));
        final TopologyDescription describe = builder.build().describe();

        Assert.assertEquals(
            "Topologies:\n" +
                "   Sub-topology: 0\n" +
                "    Source: KSTREAM-SOURCE-0000000001 (topics: [input-topic])\n" +
                "      --> KTABLE-SOURCE-0000000002\n" +
                "    Processor: KTABLE-SOURCE-0000000002 (stores: [])\n" +
                "      --> KTABLE-FILTER-0000000003\n" +
                "      <-- KSTREAM-SOURCE-0000000001\n" +
                "    Processor: KTABLE-FILTER-0000000003 (stores: [store-name])\n" +
                "      --> none\n" +
                "      <-- KTABLE-SOURCE-0000000002\n" +
                "\n",
            describe.toString());
    }

    @Test
    public void topologyWithStaticTopicNameExtractorShouldRespectEqualHashcodeContract() {
        final Topology topologyA = topologyWithStaticTopicName();
        final Topology topologyB = topologyWithStaticTopicName();
        assertThat(topologyA.describe(), equalTo(topologyB.describe()));
        assertThat(topologyA.describe().hashCode(), equalTo(topologyB.describe().hashCode()));
    }

    private Topology topologyWithStaticTopicName() {
        final StreamsBuilder builder = new StreamsBuilder();
        builder.stream("from-topic-name").to("to-topic-name");
        return builder.build();
    }

    private TopologyDescription.Source addSource(final String sourceName,
                                                 final String... sourceTopic) {
        topology.addSource(null, sourceName, null, null, null, sourceTopic);
        final StringBuilder allSourceTopics = new StringBuilder(sourceTopic[0]);
        for (int i = 1; i < sourceTopic.length; ++i) {
            allSourceTopics.append(", ").append(sourceTopic[i]);
        }
        return new InternalTopologyBuilder.Source(sourceName, new HashSet<>(Arrays.asList(sourceTopic)), null);
    }

    private TopologyDescription.Source addSource(final String sourceName,
                                                 final Pattern sourcePattern) {
        topology.addSource(null, sourceName, null, null, null, sourcePattern);
        return new InternalTopologyBuilder.Source(sourceName, null, sourcePattern);
    }

    private TopologyDescription.Processor addProcessor(final String processorName,
                                                       final TopologyDescription.Node... parents) {
        return addProcessorWithNewStore(processorName, new String[0], parents);
    }

    private TopologyDescription.Processor addProcessorWithNewStore(final String processorName,
                                                                   final String[] storeNames,
                                                                   final TopologyDescription.Node... parents) {
        return addProcessorWithStore(processorName, storeNames, true, parents);
    }

    private TopologyDescription.Processor addProcessorWithExistingStore(final String processorName,
                                                                        final String[] storeNames,
                                                                        final TopologyDescription.Node... parents) {
        return addProcessorWithStore(processorName, storeNames, false, parents);
    }

    private TopologyDescription.Processor addProcessorWithStore(final String processorName,
                                                                final String[] storeNames,
                                                                final boolean newStores,
                                                                final TopologyDescription.Node... parents) {
        final String[] parentNames = new String[parents.length];
        for (int i = 0; i < parents.length; ++i) {
            parentNames[i] = parents[i].name();
        }

        topology.addProcessor(processorName, new MockApiProcessorSupplier<>(), parentNames);
        if (newStores) {
            for (final String store : storeNames) {
                final StoreBuilder<?> storeBuilder = EasyMock.createNiceMock(StoreBuilder.class);
                EasyMock.expect(storeBuilder.name()).andReturn(store).anyTimes();
                EasyMock.replay(storeBuilder);
                topology.addStateStore(storeBuilder, processorName);
            }
        } else {
            topology.connectProcessorAndStateStores(processorName, storeNames);
        }
        final TopologyDescription.Processor expectedProcessorNode =
            new InternalTopologyBuilder.Processor(processorName, new HashSet<>(Arrays.asList(storeNames)));

        for (final TopologyDescription.Node parent : parents) {
            ((InternalTopologyBuilder.AbstractNode) parent).addSuccessor(expectedProcessorNode);
            ((InternalTopologyBuilder.AbstractNode) expectedProcessorNode).addPredecessor(parent);
        }

        return expectedProcessorNode;
    }

    private TopologyDescription.Sink addSink(final String sinkName,
                                             final String sinkTopic,
                                             final TopologyDescription.Node... parents) {
        final String[] parentNames = new String[parents.length];
        for (int i = 0; i < parents.length; ++i) {
            parentNames[i] = parents[i].name();
        }

        topology.addSink(sinkName, sinkTopic, null, null, null, parentNames);
        final TopologyDescription.Sink expectedSinkNode =
            new InternalTopologyBuilder.Sink(sinkName, sinkTopic);

        for (final TopologyDescription.Node parent : parents) {
            ((InternalTopologyBuilder.AbstractNode) parent).addSuccessor(expectedSinkNode);
            ((InternalTopologyBuilder.AbstractNode) expectedSinkNode).addPredecessor(parent);
        }

        return expectedSinkNode;
    }

    @Deprecated // testing old PAPI
    private void addGlobalStoreToTopologyAndExpectedDescription(final String globalStoreName,
                                                                final String sourceName,
                                                                final String globalTopicName,
                                                                final String processorName,
                                                                final int id) {
        final KeyValueStoreBuilder<?, ?> globalStoreBuilder = EasyMock.createNiceMock(KeyValueStoreBuilder.class);
        EasyMock.expect(globalStoreBuilder.name()).andReturn(globalStoreName).anyTimes();
        EasyMock.replay(globalStoreBuilder);
        topology.addGlobalStore(
            globalStoreBuilder,
            sourceName,
            null,
            null,
            null,
            globalTopicName,
            processorName,
            new MockProcessorSupplier<>());

        final TopologyDescription.GlobalStore expectedGlobalStore = new InternalTopologyBuilder.GlobalStore(
            sourceName,
            processorName,
            globalStoreName,
            globalTopicName,
            id);

        expectedDescription.addGlobalStore(expectedGlobalStore);
    }
}<|MERGE_RESOLUTION|>--- conflicted
+++ resolved
@@ -337,12 +337,6 @@
         final String goodNodeName = "goodGuy";
         final String badNodeName = "badGuy";
 
-<<<<<<< HEAD
-=======
-        final Properties config = new Properties();
-        config.put(StreamsConfig.APPLICATION_ID_CONFIG, "appId");
-        config.put(StreamsConfig.STATE_DIR_CONFIG, TestUtils.tempDirectory().getAbsolutePath());
->>>>>>> 328c58f9
         mockStoreBuilder();
         EasyMock.expect(storeBuilder.build()).andReturn(new MockKeyValueStore("store", false));
         EasyMock.replay(storeBuilder);
