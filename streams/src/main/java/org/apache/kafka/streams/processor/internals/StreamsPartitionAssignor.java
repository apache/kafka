/*
 * Licensed to the Apache Software Foundation (ASF) under one or more
 * contributor license agreements. See the NOTICE file distributed with
 * this work for additional information regarding copyright ownership.
 * The ASF licenses this file to You under the Apache License, Version 2.0
 * (the "License"); you may not use this file except in compliance with
 * the License. You may obtain a copy of the License at
 *
 *    http://www.apache.org/licenses/LICENSE-2.0
 *
 * Unless required by applicable law or agreed to in writing, software
 * distributed under the License is distributed on an "AS IS" BASIS,
 * WITHOUT WARRANTIES OR CONDITIONS OF ANY KIND, either express or implied.
 * See the License for the specific language governing permissions and
 * limitations under the License.
 */
package org.apache.kafka.streams.processor.internals;

import org.apache.kafka.clients.consumer.ConsumerGroupMetadata;
import org.apache.kafka.clients.consumer.ConsumerPartitionAssignor;
import org.apache.kafka.common.Cluster;
import org.apache.kafka.common.Configurable;
import org.apache.kafka.common.KafkaException;
import org.apache.kafka.common.Node;
import org.apache.kafka.common.PartitionInfo;
import org.apache.kafka.common.TopicPartition;
import org.apache.kafka.common.config.ConfigException;
import org.apache.kafka.common.utils.LogContext;
import org.apache.kafka.common.utils.Utils;
import org.apache.kafka.streams.errors.StreamsException;
import org.apache.kafka.streams.errors.TaskAssignmentException;
import org.apache.kafka.streams.processor.TaskId;
import org.apache.kafka.streams.processor.internals.assignment.AssignmentInfo;
import org.apache.kafka.streams.processor.internals.assignment.AssignorConfiguration;
import org.apache.kafka.streams.processor.internals.assignment.AssignorError;
import org.apache.kafka.streams.processor.internals.assignment.ClientState;
import org.apache.kafka.streams.processor.internals.assignment.CopartitionedTopicsEnforcer;
import org.apache.kafka.streams.processor.internals.assignment.StickyTaskAssignor;
import org.apache.kafka.streams.processor.internals.assignment.SubscriptionInfo;
import org.apache.kafka.streams.state.HostInfo;
import org.slf4j.Logger;

import java.nio.ByteBuffer;
import java.util.ArrayList;
import java.util.Collection;
import java.util.Collections;
import java.util.Comparator;
import java.util.HashMap;
import java.util.HashSet;
import java.util.Iterator;
import java.util.LinkedList;
import java.util.List;
import java.util.Map;
import java.util.Optional;
import java.util.Set;
import java.util.TreeMap;
import java.util.UUID;
import java.util.concurrent.atomic.AtomicInteger;
import java.util.stream.Collectors;

import static java.util.UUID.randomUUID;
import static org.apache.kafka.common.utils.Utils.getHost;
import static org.apache.kafka.common.utils.Utils.getPort;
import static org.apache.kafka.streams.processor.internals.assignment.StreamsAssignmentProtocolVersions.EARLIEST_PROBEABLE_VERSION;
import static org.apache.kafka.streams.processor.internals.assignment.StreamsAssignmentProtocolVersions.LATEST_SUPPORTED_VERSION;
import static org.apache.kafka.streams.processor.internals.assignment.StreamsAssignmentProtocolVersions.UNKNOWN;

public class StreamsPartitionAssignor implements ConsumerPartitionAssignor, Configurable {

    private Logger log;
    private String logPrefix;

    private static class AssignedPartition implements Comparable<AssignedPartition> {

        private final TaskId taskId;
        private final TopicPartition partition;

        AssignedPartition(final TaskId taskId, final TopicPartition partition) {
            this.taskId = taskId;
            this.partition = partition;
        }

        @Override
        public int compareTo(final AssignedPartition that) {
            return PARTITION_COMPARATOR.compare(partition, that.partition);
        }

        @Override
        public boolean equals(final Object o) {
            if (!(o instanceof AssignedPartition)) {
                return false;
            }
            final AssignedPartition other = (AssignedPartition) o;
            return compareTo(other) == 0;
        }

        @Override
        public int hashCode() {
            // Only partition is important for compareTo, equals and hashCode.
            return partition.hashCode();
        }
    }

    private static class ClientMetadata {

        private final HostInfo hostInfo;
        private final Set<String> consumers;
        private final ClientState state;

        ClientMetadata(final String endPoint) {

            // get the host info if possible
            if (endPoint != null) {
                final String host = getHost(endPoint);
                final Integer port = getPort(endPoint);

                if (host == null || port == null) {
                    throw new ConfigException(
                        String.format("Error parsing host address %s. Expected format host:port.", endPoint)
                    );
                }

                hostInfo = new HostInfo(host, port);
            } else {
                hostInfo = null;
            }

            // initialize the consumer memberIds
            consumers = new HashSet<>();

            // initialize the client state
            state = new ClientState();
        }

        void addConsumer(final String consumerMemberId, final List<TopicPartition> ownedPartitions) {
            consumers.add(consumerMemberId);
            state.incrementCapacity();
            state.addOwnedPartitions(ownedPartitions, consumerMemberId);
        }

        void addPreviousTasks(final SubscriptionInfo info) {
            state.addPreviousActiveTasks(info.prevTasks());
            state.addPreviousStandbyTasks(info.standbyTasks());
        }

        @Override
        public String toString() {
            return "ClientMetadata{" +
                "hostInfo=" + hostInfo +
                ", consumers=" + consumers +
                ", state=" + state +
                '}';
        }
    }


    protected static final Comparator<TopicPartition> PARTITION_COMPARATOR =
        Comparator.comparing(TopicPartition::topic).thenComparingInt(TopicPartition::partition);

    private String userEndPoint;
    private int numStandbyReplicas;

    private TaskManager taskManager;
    private StreamsMetadataState streamsMetadataState;
    @SuppressWarnings("deprecation")
    private org.apache.kafka.streams.processor.PartitionGrouper partitionGrouper;
    private AtomicInteger assignmentErrorCode;

    protected int usedSubscriptionMetadataVersion = LATEST_SUPPORTED_VERSION;

    private InternalTopicManager internalTopicManager;
    private CopartitionedTopicsEnforcer copartitionedTopicsEnforcer;
    private RebalanceProtocol rebalanceProtocol;

    protected String userEndPoint() {
        return userEndPoint;
    }

    protected TaskManager taskManger() {
        return taskManager;
    }

    /**
     * We need to have the PartitionAssignor and its StreamThread to be mutually accessible since the former needs
     * later's cached metadata while sending subscriptions, and the latter needs former's returned assignment when
     * adding tasks.
     *
     * @throws KafkaException if the stream thread is not specified
     */
    @Override
    public void configure(final Map<String, ?> configs) {
        final AssignorConfiguration assignorConfiguration = new AssignorConfiguration(configs);

        logPrefix = assignorConfiguration.logPrefix();
        log = new LogContext(logPrefix).logger(getClass());
        usedSubscriptionMetadataVersion = assignorConfiguration
            .configuredMetadataVersion(usedSubscriptionMetadataVersion);
        taskManager = assignorConfiguration.getTaskManager();
        streamsMetadataState = assignorConfiguration.getStreamsMetadataState();
        assignmentErrorCode = assignorConfiguration.getAssignmentErrorCode(configs);
        numStandbyReplicas = assignorConfiguration.getNumStandbyReplicas();
        partitionGrouper = assignorConfiguration.getPartitionGrouper();
        userEndPoint = assignorConfiguration.getUserEndPoint();
        internalTopicManager = assignorConfiguration.getInternalTopicManager();
        copartitionedTopicsEnforcer = assignorConfiguration.getCopartitionedTopicsEnforcer();
        rebalanceProtocol = assignorConfiguration.rebalanceProtocol();
    }

    @Override
    public String name() {
        return "stream";
    }

    @Override
    public List<RebalanceProtocol> supportedProtocols() {
        final List<RebalanceProtocol> supportedProtocols = new ArrayList<>();
        supportedProtocols.add(RebalanceProtocol.EAGER);
        if (rebalanceProtocol == RebalanceProtocol.COOPERATIVE) {
            supportedProtocols.add(rebalanceProtocol);
        }
        return supportedProtocols;
    }

    @Override
    public ByteBuffer subscriptionUserData(final Set<String> topics) {
        // Adds the following information to subscription
        // 1. Client UUID (a unique id assigned to an instance of KafkaStreams)
        // 2. Task ids of previously running tasks
        // 3. Task ids of valid local states on the client's state directory.
        final Set<TaskId> standbyTasks = taskManager.cachedTasksIds();
        final Set<TaskId> activeTasks = prepareForSubscription(taskManager,
            topics,
            standbyTasks,
            rebalanceProtocol);
        return new SubscriptionInfo(
            usedSubscriptionMetadataVersion,
            LATEST_SUPPORTED_VERSION,
            taskManager.processId(),
            activeTasks,
            standbyTasks,
            userEndPoint)
            .encode();
    }

    protected static Set<TaskId> prepareForSubscription(final TaskManager taskManager,
        final Set<String> topics,
        final Set<TaskId> standbyTasks,
        final RebalanceProtocol rebalanceProtocol) {
        // Any tasks that are not yet running are counted as standby tasks for assignment purposes,
        // along with any old tasks for which we still found state on disk
        final Set<TaskId> activeTasks;

        switch (rebalanceProtocol) {
            case EAGER:
                // In eager, onPartitionsRevoked is called first and we must get the previously saved running task ids
                activeTasks = taskManager.previousRunningTaskIds();
                standbyTasks.removeAll(activeTasks);
                break;
            case COOPERATIVE:
                // In cooperative, we will use the encoded ownedPartitions to determine the running tasks
                activeTasks = Collections.emptySet();
                standbyTasks.removeAll(taskManager.activeTaskIds());
                break;
            default:
                throw new IllegalStateException("Streams partition assignor's rebalance protocol is unknown");
        }

//        REVIEW: is this necessary here?
//        taskManager.updateSubscriptionsFromMetadata(topics);
        taskManager.setRebalanceInProgress(true);

        return activeTasks;
    }

    private Map<String, Assignment> errorAssignment(final Map<UUID, ClientMetadata> clientsMetadata,
                                                    final String topic,
                                                    final int errorCode) {
        log.error("{} is unknown yet during rebalance," +
            " please make sure they have been pre-created before starting the Streams application.", topic);
        final Map<String, Assignment> assignment = new HashMap<>();
        for (final ClientMetadata clientMetadata : clientsMetadata.values()) {
            for (final String consumerId : clientMetadata.consumers) {
                assignment.put(consumerId, new Assignment(
                    Collections.emptyList(),
                    new AssignmentInfo(LATEST_SUPPORTED_VERSION,
                        Collections.emptyList(),
                        Collections.emptyMap(),
                        Collections.emptyMap(),
                        Collections.emptyMap(),
                        errorCode).encode()
                ));
            }
        }
        return assignment;
    }

    /*
     * This assigns tasks to consumer clients in the following steps.
     *
     * 0. check all repartition source topics and use internal topic manager to make sure
     *    they have been created with the right number of partitions.
     *
     * 1. using user customized partition grouper to generate tasks along with their
     *    assigned partitions; also make sure that the task's corresponding changelog topics
     *    have been created with the right number of partitions.
     *
     * 2. using TaskAssignor to assign tasks to consumer clients.
     *    - Assign a task to a client which was running it previously.
     *      If there is no such client, assign a task to a client which has its valid local state.
     *    - A client may have more than one stream threads.
     *      The assignor tries to assign tasks to a client proportionally to the number of threads.
     *    - We try not to assign the same set of tasks to two different clients
     *    We do the assignment in one-pass. The result may not satisfy above all.
     *
     * 3. within each client, tasks are assigned to consumer clients in round-robin manner.
     */
    @Override
    public GroupAssignment assign(final Cluster metadata, final GroupSubscription groupSubscription) {
        final Map<String, Subscription> subscriptions = groupSubscription.groupSubscription();
        // construct the client metadata from the decoded subscription info
        final Map<UUID, ClientMetadata> clientMetadataMap = new HashMap<>();
        final Set<TopicPartition> allOwnedPartitions = new HashSet<>();

        // keep track of any future consumers in a "dummy" Client since we can't decipher their subscription
        final UUID futureId = randomUUID();
        final ClientMetadata futureClient = new ClientMetadata(null);
        clientMetadataMap.put(futureId, futureClient);

        int minReceivedMetadataVersion = LATEST_SUPPORTED_VERSION;
        int minSupportedMetadataVersion = LATEST_SUPPORTED_VERSION;

        int futureMetadataVersion = UNKNOWN;
        for (final Map.Entry<String, Subscription> entry : subscriptions.entrySet()) {
            final String consumerId = entry.getKey();
            final Subscription subscription = entry.getValue();
            final SubscriptionInfo info = SubscriptionInfo.decode(subscription.userData());
            final int usedVersion = info.version();

            minReceivedMetadataVersion = updateMinReceivedVersion(usedVersion, minReceivedMetadataVersion);
            minSupportedMetadataVersion = updateMinSupportedVersion(info.latestSupportedVersion(), minSupportedMetadataVersion);

            final UUID processId;
            if (usedVersion > LATEST_SUPPORTED_VERSION) {
                futureMetadataVersion = usedVersion;
                processId = futureId;
            } else {
                processId = info.processId();
            }

            ClientMetadata clientMetadata = clientMetadataMap.get(processId);

            // create the new client metadata if necessary
            if (clientMetadata == null) {
                clientMetadata = new ClientMetadata(info.userEndPoint());
                clientMetadataMap.put(info.processId(), clientMetadata);
            }

            // add the consumer and any info its its subscription to the client
            clientMetadata.addConsumer(consumerId, subscription.ownedPartitions());
            allOwnedPartitions.addAll(subscription.ownedPartitions());
            clientMetadata.addPreviousTasks(info);
        }

        final boolean versionProbing;
        if (futureMetadataVersion == UNKNOWN) {
            versionProbing = false;
            clientMetadataMap.remove(futureId);
        } else if (minReceivedMetadataVersion >= EARLIEST_PROBEABLE_VERSION) {
            versionProbing = true;
            log.info("Received a future (version probing) subscription (version: {})."
                    + " Sending assignment back (with supported version {}).",
                futureMetadataVersion,
                minSupportedMetadataVersion);

        } else {
            throw new IllegalStateException(
                "Received a future (version probing) subscription (version: " + futureMetadataVersion
                    + ") and an incompatible pre Kafka 2.0 subscription (version: " + minReceivedMetadataVersion
                    + ") at the same time."
            );
        }

        if (minReceivedMetadataVersion < LATEST_SUPPORTED_VERSION) {
            log.info("Downgrade metadata to version {}. Latest supported version is {}.",
                minReceivedMetadataVersion,
                LATEST_SUPPORTED_VERSION);
        }
        if (minSupportedMetadataVersion < LATEST_SUPPORTED_VERSION) {
            log.info("Downgrade latest supported metadata to version {}. Latest supported version is {}.",
                minSupportedMetadataVersion,
                LATEST_SUPPORTED_VERSION);
        }

        log.debug("Constructed client metadata {} from the member subscriptions.", clientMetadataMap);

        // ---------------- Step Zero ---------------- //

        // parse the topology to determine the repartition source topics,
        // making sure they are created with the number of partitions as
        // the maximum of the depending sub-topologies source topics' number of partitions
        final Map<Integer, InternalTopologyBuilder.TopicsInfo> topicGroups =
            taskManager.builder().topicGroups();

        final Map<String, InternalTopicConfig> repartitionTopicMetadata = new HashMap<>();
        for (final InternalTopologyBuilder.TopicsInfo topicsInfo : topicGroups.values()) {
            for (final String topic : topicsInfo.sourceTopics) {
                if (!topicsInfo.repartitionSourceTopics.keySet().contains(topic) &&
                    !metadata.topics().contains(topic)) {
                    log.error("Missing source topic {} during assignment. Returning error {}.",
                        topic, AssignorError.INCOMPLETE_SOURCE_TOPIC_METADATA.name());
                    return new GroupAssignment(
                        errorAssignment(clientMetadataMap, topic,
                            AssignorError.INCOMPLETE_SOURCE_TOPIC_METADATA.code())
                    );
                }
            }
            for (final InternalTopicConfig topic : topicsInfo.repartitionSourceTopics.values()) {
                repartitionTopicMetadata.put(topic.name(), topic);
            }
        }

        boolean numPartitionsNeeded;
        do {
            numPartitionsNeeded = false;

            for (final InternalTopologyBuilder.TopicsInfo topicsInfo : topicGroups.values()) {
                for (final String topicName : topicsInfo.repartitionSourceTopics.keySet()) {
                    final Optional<Integer> maybeNumPartitions = repartitionTopicMetadata.get(topicName)
                        .numberOfPartitions();
                    Integer numPartitions = null;

                    if (!maybeNumPartitions.isPresent()) {
                        // try set the number of partitions for this repartition topic if it is not set yet
                        for (final InternalTopologyBuilder.TopicsInfo otherTopicsInfo : topicGroups.values()) {
                            final Set<String> otherSinkTopics = otherTopicsInfo.sinkTopics;

                            if (otherSinkTopics.contains(topicName)) {
                                // if this topic is one of the sink topics of this topology,
                                // use the maximum of all its source topic partitions as the number of partitions
                                for (final String sourceTopicName : otherTopicsInfo.sourceTopics) {
                                    Integer numPartitionsCandidate = null;
                                    // It is possible the sourceTopic is another internal topic, i.e,
                                    // map().join().join(map())
                                    if (repartitionTopicMetadata.containsKey(sourceTopicName)) {
                                        if (repartitionTopicMetadata.get(sourceTopicName).numberOfPartitions().isPresent()) {
                                            numPartitionsCandidate =
                                                repartitionTopicMetadata.get(sourceTopicName).numberOfPartitions().get();
                                        }
                                    } else {
                                        final Integer count = metadata.partitionCountForTopic(sourceTopicName);
                                        if (count == null) {
                                            throw new IllegalStateException(
                                                "No partition count found for source topic "
                                                    + sourceTopicName
                                                    + ", but it should have been."
                                            );
                                        }
                                        numPartitionsCandidate = count;
                                    }

                                    if (numPartitionsCandidate != null) {
                                        if (numPartitions == null || numPartitionsCandidate > numPartitions) {
                                            numPartitions = numPartitionsCandidate;
                                        }
                                    }
                                }
                            }
                        }

                        // if we still have not found the right number of partitions,
                        // another iteration is needed
                        if (numPartitions == null) {
                            numPartitionsNeeded = true;
                        } else {
                            repartitionTopicMetadata.get(topicName).setNumberOfPartitions(numPartitions);
                        }
                    }
                }
            }
        } while (numPartitionsNeeded);

        // ensure the co-partitioning topics within the group have the same number of partitions,
        // and enforce the number of partitions for those repartition topics to be the same if they
        // are co-partitioned as well.
        ensureCopartitioning(taskManager.builder().copartitionGroups(), repartitionTopicMetadata, metadata);

        // make sure the repartition source topics exist with the right number of partitions,
        // create these topics if necessary
        prepareTopic(repartitionTopicMetadata);

        // augment the metadata with the newly computed number of partitions for all the
        // repartition source topics
        final Map<TopicPartition, PartitionInfo> allRepartitionTopicPartitions = new HashMap<>();
        for (final Map.Entry<String, InternalTopicConfig> entry : repartitionTopicMetadata.entrySet()) {
            final String topic = entry.getKey();
            final int numPartitions = entry.getValue().numberOfPartitions().orElse(-1);

            for (int partition = 0; partition < numPartitions; partition++) {
                allRepartitionTopicPartitions.put(
                    new TopicPartition(topic, partition),
                    new PartitionInfo(topic, partition, null, new Node[0], new Node[0])
                );
            }
        }

        final Cluster fullMetadata = metadata.withPartitions(allRepartitionTopicPartitions);

        log.debug("Created repartition topics {} from the parsed topology.", allRepartitionTopicPartitions.values());

        // ---------------- Step One ---------------- //

        // get the tasks as partition groups from the partition grouper
        final Set<String> allSourceTopics = new HashSet<>();
        final Map<Integer, Set<String>> sourceTopicsByGroup = new HashMap<>();
        for (final Map.Entry<Integer, InternalTopologyBuilder.TopicsInfo> entry : topicGroups.entrySet()) {
            allSourceTopics.addAll(entry.getValue().sourceTopics);
            sourceTopicsByGroup.put(entry.getKey(), entry.getValue().sourceTopics);
        }

        final Map<TaskId, Set<TopicPartition>> partitionsForTask =
            partitionGrouper.partitionGroups(sourceTopicsByGroup, fullMetadata);

        final Map<TopicPartition, TaskId> taskForPartition = new HashMap<>();

        // check if all partitions are assigned, and there are no duplicates of partitions in multiple tasks
        final Set<TopicPartition> allAssignedPartitions = new HashSet<>();
        final Map<Integer, Set<TaskId>> tasksByTopicGroup = new HashMap<>();
        for (final Map.Entry<TaskId, Set<TopicPartition>> entry : partitionsForTask.entrySet()) {
            final TaskId id = entry.getKey();
            final Set<TopicPartition> partitions = entry.getValue();

            for (final TopicPartition partition : partitions) {
                taskForPartition.put(partition, id);
                if (allAssignedPartitions.contains(partition)) {
                    log.warn("Partition {} is assigned to more than one tasks: {}", partition, partitionsForTask);
                }
            }
            allAssignedPartitions.addAll(partitions);

            tasksByTopicGroup.computeIfAbsent(id.topicGroupId, k -> new HashSet<>()).add(id);
        }
        for (final String topic : allSourceTopics) {
            final List<PartitionInfo> partitionInfoList = fullMetadata.partitionsForTopic(topic);
            if (partitionInfoList.isEmpty()) {
                log.warn("No partitions found for topic {}", topic);
            } else {
                for (final PartitionInfo partitionInfo : partitionInfoList) {
                    final TopicPartition partition = new TopicPartition(partitionInfo.topic(),
                        partitionInfo.partition());
                    if (!allAssignedPartitions.contains(partition)) {
                        log.warn("Partition {} is not assigned to any tasks: {}"
                                + " Possible causes of a partition not getting assigned"
                                + " is that another topic defined in the topology has not been"
                                + " created when starting your streams application,"
                                + " resulting in no tasks created for this topology at all.", partition,
                            partitionsForTask);
                    }
                }
            }
        }

        // add tasks to state change log topic subscribers
        final Map<String, InternalTopicConfig> changelogTopicMetadata = new HashMap<>();
        for (final Map.Entry<Integer, InternalTopologyBuilder.TopicsInfo> entry : topicGroups.entrySet()) {
            final int topicGroupId = entry.getKey();
            final Map<String, InternalTopicConfig> stateChangelogTopics = entry.getValue().stateChangelogTopics;

            for (final InternalTopicConfig topicConfig : stateChangelogTopics.values()) {
                // the expected number of partitions is the max value of TaskId.partition + 1
                int numPartitions = UNKNOWN;
                if (tasksByTopicGroup.get(topicGroupId) != null) {
                    for (final TaskId task : tasksByTopicGroup.get(topicGroupId)) {
                        if (numPartitions < task.partition + 1) {
                            numPartitions = task.partition + 1;
                        }
                    }
                    topicConfig.setNumberOfPartitions(numPartitions);

                    changelogTopicMetadata.put(topicConfig.name(), topicConfig);
                } else {
                    log.debug("No tasks found for topic group {}", topicGroupId);
                }
            }
        }

        prepareTopic(changelogTopicMetadata);

        log.debug("Created state changelog topics {} from the parsed topology.", changelogTopicMetadata.values());

        // ---------------- Step Two ---------------- //

        final Map<UUID, ClientState> states = new HashMap<>();
        for (final Map.Entry<UUID, ClientMetadata> entry : clientMetadataMap.entrySet()) {
            final ClientState state = entry.getValue().state;
            states.put(entry.getKey(), state);

            // Either the active tasks (eager) OR the owned partitions (cooperative) were encoded in the subscription
            // according to the rebalancing protocol, so convert any partitions in a client to tasks where necessary
            if (!state.ownedPartitions().isEmpty()) {
                final Set<TaskId> previousActiveTasks = new HashSet<>();
                for (final Map.Entry<TopicPartition, String> partitionEntry : state.ownedPartitions().entrySet()) {
                    final TopicPartition tp = partitionEntry.getKey();
                    final TaskId task = taskForPartition.get(tp);
                    if (task != null) {
                        previousActiveTasks.add(task);
                    } else {
                        log.error("No task found for topic partition {}", tp);
                    }
                }
                state.addPreviousActiveTasks(previousActiveTasks);
            }
        }

        log.debug("Assigning tasks {} to clients {} with number of replicas {}",
            partitionsForTask.keySet(), states, numStandbyReplicas);

        // assign tasks to clients
        final StickyTaskAssignor<UUID> taskAssignor = new StickyTaskAssignor<>(states, partitionsForTask.keySet());
        taskAssignor.assign(numStandbyReplicas);

        log.info("Assigned tasks to clients as {}{}.", Utils.NL, states.entrySet().stream()
            .map(Map.Entry::toString).collect(Collectors.joining(Utils.NL)));

        // ---------------- Step Three ---------------- //

        // construct the global partition assignment per host map
        final Map<HostInfo, Set<TopicPartition>> partitionsByHost = new HashMap<>();
        final Map<HostInfo, Set<TopicPartition>> standbyPartitionsByHost = new HashMap<>();
        if (minReceivedMetadataVersion >= 2) {
            for (final Map.Entry<UUID, ClientMetadata> entry : clientMetadataMap.entrySet()) {
                final HostInfo hostInfo = entry.getValue().hostInfo;

                // if application server is configured, also include host state map
                if (hostInfo != null) {
                    final Set<TopicPartition> topicPartitions = new HashSet<>();
                    final Set<TopicPartition> standbyPartitions = new HashSet<>();
                    final ClientState state = entry.getValue().state;

                    for (final TaskId id : state.activeTasks()) {
                        topicPartitions.addAll(partitionsForTask.get(id));
                    }

                    for (final TaskId id : state.standbyTasks()) {
                        standbyPartitions.addAll(partitionsForTask.get(id));
                    }

                    partitionsByHost.put(hostInfo, topicPartitions);
                    standbyPartitionsByHost.put(hostInfo, standbyPartitions);
                }
            }
        }
<<<<<<< HEAD
        streamsMetadataState.onChange(partitionsByHostState, fullMetadata);
=======
        taskManager.setHostPartitionMappings(partitionsByHost, standbyPartitionsByHost);
>>>>>>> 8e72390d

        final Map<String, Assignment> assignment;
        if (versionProbing) {
            assignment = versionProbingAssignment(
                clientMetadataMap,
                partitionsForTask,
                partitionsByHost,
                standbyPartitionsByHost,
                allOwnedPartitions,
                minReceivedMetadataVersion,
                minSupportedMetadataVersion
            );
        } else {
            assignment = computeNewAssignment(
                clientMetadataMap,
                partitionsForTask,
                partitionsByHost,
                standbyPartitionsByHost,
                allOwnedPartitions,
                minReceivedMetadataVersion,
                minSupportedMetadataVersion
            );
        }

        return new GroupAssignment(assignment);
    }

    private Map<String, Assignment> computeNewAssignment(final Map<UUID, ClientMetadata> clientsMetadata,
                                                         final Map<TaskId, Set<TopicPartition>> partitionsForTask,
                                                         final Map<HostInfo, Set<TopicPartition>> partitionsByHostState,
                                                         final Map<HostInfo, Set<TopicPartition>> standbyPartitionsByHost,
                                                         final Set<TopicPartition> allOwnedPartitions,
                                                         final int minUserMetadataVersion,
                                                         final int minSupportedMetadataVersion) {
        // keep track of whether a 2nd rebalance is unavoidable so we can skip trying to get a completely sticky assignment
        boolean rebalanceRequired = false;
        final Map<String, Assignment> assignment = new HashMap<>();

        // within the client, distribute tasks to its owned consumers
        for (final ClientMetadata clientMetadata : clientsMetadata.values()) {
            final ClientState state = clientMetadata.state;
            final Set<String> consumers = clientMetadata.consumers;
            Map<String, List<TaskId>> activeTaskAssignments;

            // Try to avoid triggering another rebalance by giving active tasks back to their previous owners within a
            // client, without violating load balance. If we already know another rebalance will be required, or the
            // client had no owned partitions, try to balance the workload as evenly as possible by interleaving the
            // tasks among consumers and hopefully spreading the heavier subtopologies evenly across threads.
            if (rebalanceRequired || state.ownedPartitions().isEmpty()) {
                activeTaskAssignments = interleaveConsumerTasksByGroupId(state.activeTasks(), consumers);
            } else if ((activeTaskAssignments = tryStickyAndBalancedTaskAssignmentWithinClient(state, consumers, partitionsForTask, allOwnedPartitions))
                        .equals(Collections.emptyMap())) {
                rebalanceRequired = true;
                activeTaskAssignments = interleaveConsumerTasksByGroupId(state.activeTasks(), consumers);
            }

            final Map<String, List<TaskId>> interleavedStandby =
                interleaveConsumerTasksByGroupId(state.standbyTasks(), consumers);

            addClientAssignments(
                assignment,
                clientMetadata,
                partitionsForTask,
                partitionsByHostState,
                standbyPartitionsByHost,
                allOwnedPartitions,
                activeTaskAssignments,
                interleavedStandby,
                minUserMetadataVersion,
                minSupportedMetadataVersion);
        }

        return assignment;
    }

    private Map<String, Assignment> versionProbingAssignment(final Map<UUID, ClientMetadata> clientsMetadata,
                                                             final Map<TaskId, Set<TopicPartition>> partitionsForTask,
                                                             final Map<HostInfo, Set<TopicPartition>> partitionsByHost,
                                                             final Map<HostInfo, Set<TopicPartition>> standbyPartitionsByHost,
                                                             final Set<TopicPartition> allOwnedPartitions,
                                                             final int minUserMetadataVersion,
                                                             final int minSupportedMetadataVersion) {
        final Map<String, Assignment> assignment = new HashMap<>();

        // Since we know another rebalance will be triggered anyway, just try and generate a balanced assignment
        // (without violating cooperative protocol) now so that on the second rebalance we can just give tasks
        // back to their previous owners
        // within the client, distribute tasks to its owned consumers
        for (final ClientMetadata clientMetadata : clientsMetadata.values()) {
            final ClientState state = clientMetadata.state;

            final Map<String, List<TaskId>> interleavedActive =
                interleaveConsumerTasksByGroupId(state.activeTasks(), clientMetadata.consumers);
            final Map<String, List<TaskId>> interleavedStandby =
                interleaveConsumerTasksByGroupId(state.standbyTasks(), clientMetadata.consumers);

            addClientAssignments(
                assignment,
                clientMetadata,
                partitionsForTask,
                partitionsByHost,
                standbyPartitionsByHost,
                allOwnedPartitions,
                interleavedActive,
                interleavedStandby,
                minUserMetadataVersion,
                minSupportedMetadataVersion);
        }

        return assignment;
    }

    private void addClientAssignments(final Map<String, Assignment> assignment,
                                      final ClientMetadata clientMetadata,
                                      final Map<TaskId, Set<TopicPartition>> partitionsForTask,
                                      final Map<HostInfo, Set<TopicPartition>> partitionsByHostState,
                                      final Map<HostInfo, Set<TopicPartition>> standbyPartitionsByHost,
                                      final Set<TopicPartition> allOwnedPartitions,
                                      final Map<String, List<TaskId>> activeTaskAssignments,
                                      final Map<String, List<TaskId>> standbyTaskAssignments,
                                      final int minUserMetadataVersion,
                                      final int minSupportedMetadataVersion) {

        // Loop through the consumers and build their assignment
        for (final String consumer : clientMetadata.consumers) {
            final List<TaskId> activeTasksForConsumer = activeTaskAssignments.get(consumer);

            // These will be filled in by buildAssignedActiveTaskAndPartitionsList below
            final List<TopicPartition> activePartitionsList = new ArrayList<>();
            final List<TaskId> assignedActiveList = new ArrayList<>();

            buildAssignedActiveTaskAndPartitionsList(consumer,
                                                     clientMetadata.state,
                                                     activeTasksForConsumer,
                                                     partitionsForTask,
                                                     allOwnedPartitions,
                                                     activePartitionsList,
                                                     assignedActiveList);

            final Map<TaskId, Set<TopicPartition>> standbyTaskMap =
                buildStandbyTaskMap(standbyTaskAssignments.get(consumer), partitionsForTask);

            // finally, encode the assignment and insert into map with all assignments
            assignment.put(
                consumer,
                new Assignment(
                    activePartitionsList,
                    new AssignmentInfo(
                        minUserMetadataVersion,
                        minSupportedMetadataVersion,
                        assignedActiveList,
                        standbyTaskMap,
                        partitionsByHostState,
                        standbyPartitionsByHost,
                        AssignorError.NONE.code()
                    ).encode()
                )
            );
        }
    }

    private void buildAssignedActiveTaskAndPartitionsList(final String consumer,
                                                          final ClientState clientState,
                                                          final List<TaskId> activeTasksForConsumer,
                                                          final Map<TaskId, Set<TopicPartition>> partitionsForTask,
                                                          final Set<TopicPartition> allOwnedPartitions,
                                                          final List<TopicPartition> activePartitionsList,
                                                          final List<TaskId> assignedActiveList) {
        final List<AssignedPartition> assignedPartitions = new ArrayList<>();

        // Build up list of all assigned partition-task pairs
        for (final TaskId taskId : activeTasksForConsumer) {
            final List<AssignedPartition> assignedPartitionsForTask = new ArrayList<>();
            for (final TopicPartition partition : partitionsForTask.get(taskId)) {
                final String oldOwner = clientState.ownedPartitions().get(partition);
                final boolean newPartitionForConsumer = oldOwner == null || !oldOwner.equals(consumer);

                // If the partition is new to this consumer but is still owned by another, remove from the assignment
                // until it has been revoked and can safely be reassigned according the COOPERATIVE protocol
                if (newPartitionForConsumer && allOwnedPartitions.contains(partition)) {
                    log.debug("Removing task {} from assignment until it is safely revoked", taskId);
                    clientState.removeFromAssignment(taskId);
                    // Clear the assigned partitions list for this task if any partition can not safely be assigned,
                    // so as not to encode a partial task
                    assignedPartitionsForTask.clear();
                    break;
                } else {
                    assignedPartitionsForTask.add(new AssignedPartition(taskId, partition));
                }
            }
            // assignedPartitionsForTask will either contain all partitions for the task or be empty, so just add all
            assignedPartitions.addAll(assignedPartitionsForTask);
        }

        // Add one copy of a task for each corresponding partition, so the receiver can determine the task <-> tp mapping
        Collections.sort(assignedPartitions);
        for (final AssignedPartition partition : assignedPartitions) {
            assignedActiveList.add(partition.taskId);
            activePartitionsList.add(partition.partition);
        }
    }

    private static Map<TaskId, Set<TopicPartition>> buildStandbyTaskMap(final Collection<TaskId> standbys,
                                                                        final Map<TaskId, Set<TopicPartition>> partitionsForTask) {
        final Map<TaskId, Set<TopicPartition>> standbyTaskMap = new HashMap<>();
        for (final TaskId task : standbys) {
            standbyTaskMap.put(task, partitionsForTask.get(task));
        }
        return standbyTaskMap;
    }

    /**
     * Generates an assignment that tries to satisfy two conditions: no active task previously owned by a consumer
     * be assigned to another (ie nothing gets revoked), and the number of tasks is evenly distributed throughout
     * the client.
     * <p>
     * If it is impossible to satisfy both constraints we abort early and return an empty map so we can use a
     * different assignment strategy that tries to distribute tasks of a single subtopology across different threads.
     *
     * @param state state for this client
     * @param consumers the consumers in this client
     * @param partitionsForTask mapping from task to its associated partitions
     * @param allOwnedPartitions set of all partitions claimed as owned by the group
     * @return task assignment for the consumers of this client
     *         empty map if it is not possible to generate a balanced assignment without moving a task to a new consumer
     */
    Map<String, List<TaskId>> tryStickyAndBalancedTaskAssignmentWithinClient(final ClientState state,
                                                                             final Set<String> consumers,
                                                                             final Map<TaskId, Set<TopicPartition>> partitionsForTask,
                                                                             final Set<TopicPartition> allOwnedPartitions) {
        final Map<String, List<TaskId>> assignments = new HashMap<>();
        final LinkedList<TaskId> newTasks = new LinkedList<>();
        final Set<String> unfilledConsumers = new HashSet<>(consumers);

        final int maxTasksPerClient = (int) Math.ceil(((double) state.activeTaskCount()) / consumers.size());

        // initialize task list for consumers
        for (final String consumer : consumers) {
            assignments.put(consumer, new ArrayList<>());
        }

        for (final TaskId task : state.activeTasks()) {
            final Set<String> previousConsumers = previousConsumersOfTaskPartitions(partitionsForTask.get(task), state.ownedPartitions(), allOwnedPartitions);

            // If this task's partitions were owned by different consumers, we can't avoid revoking partitions
            if (previousConsumers.size() > 1) {
                log.warn("The partitions of task {} were claimed as owned by different StreamThreads. " +
                    "This indicates the mapping from partitions to tasks has changed!", task);
                return Collections.emptyMap();
            }

            // If this is a new task, or its old consumer no longer exists, it can be freely (re)assigned
            if (previousConsumers.isEmpty()) {
                log.debug("Task {} was not previously owned by any consumers still in the group. It's owner may " +
                    "have died or it may be a new task", task);
                newTasks.add(task);
            } else {
                final String consumer = previousConsumers.iterator().next();

                // If the previous consumer was from another client, these partitions will have to be revoked
                if (!consumers.contains(consumer)) {
                    log.debug("This client was assigned a task {} whose partition(s) were previously owned by another " +
                        "client, falling back to an interleaved assignment since a rebalance is inevitable.", task);
                    return Collections.emptyMap();
                }

                // If this consumer previously owned more tasks than it has capacity for, some must be revoked
                if (assignments.get(consumer).size() >= maxTasksPerClient) {
                    log.debug("Cannot create a sticky and balanced assignment as this client's consumers owned more " +
                        "previous tasks than it has capacity for during this assignment, falling back to interleaved " +
                        "assignment since a realance is inevitable.");
                    return Collections.emptyMap();
                }

                assignments.get(consumer).add(task);

                // If we have now reached capacity, remove it from set of consumers who still need more tasks
                if (assignments.get(consumer).size() == maxTasksPerClient) {
                    unfilledConsumers.remove(consumer);
                }
            }
        }

        // Interleave any remaining tasks by groupId among the consumers with remaining capacity. For further
        // explanation, see the javadocs for #interleaveConsumerTasksByGroupId
        Collections.sort(newTasks);
        while (!newTasks.isEmpty()) {
            if (unfilledConsumers.isEmpty()) {
                throw new IllegalStateException("Some tasks could not be distributed");
            }

            final Iterator<String> consumerIt = unfilledConsumers.iterator();

            // Loop through the unfilled consumers and distribute tasks until newTasks is empty
            while (consumerIt.hasNext()) {
                final String consumer = consumerIt.next();
                final List<TaskId> consumerAssignment = assignments.get(consumer);
                final TaskId task = newTasks.poll();
                if (task == null) {
                    break;
                }

                consumerAssignment.add(task);
                if (consumerAssignment.size() == maxTasksPerClient) {
                    consumerIt.remove();
                }
            }
        }

        return assignments;
    }

    /**
     * Get the previous consumer for the partitions of a task
     *
     * @param taskPartitions the TopicPartitions for a single given task
     * @param clientOwnedPartitions the partitions owned by all consumers in a client
     * @param allOwnedPartitions all partitions claimed as owned by any consumer in any client
     * @return set of consumer(s) that previously owned the partitions in this task
     *         empty set signals that it is a new task, or its previous owner is no longer in the group
     */
    Set<String> previousConsumersOfTaskPartitions(final Set<TopicPartition> taskPartitions,
                                                  final Map<TopicPartition, String> clientOwnedPartitions,
                                                  final Set<TopicPartition> allOwnedPartitions) {
        // this "foreignConsumer" indicates a partition was owned by someone from another client -- we don't really care who
        final String foreignConsumer = "";
        final Set<String> previousConsumers = new HashSet<>();

        for (final TopicPartition tp : taskPartitions) {
            final String currentPartitionConsumer = clientOwnedPartitions.get(tp);
            if (currentPartitionConsumer != null) {
                previousConsumers.add(currentPartitionConsumer);
            } else if (allOwnedPartitions.contains(tp)) {
                previousConsumers.add(foreignConsumer);
            }
        }

        return previousConsumers;
    }

    /**
     * Generate an assignment that attempts to maximize load balance without regard for stickiness, by spreading
     * tasks of the same groupId (subtopology) over different consumers.
     *
     * @param taskIds the set of tasks to be distributed
     * @param consumers the set of consumers to receive tasks
     * @return a map of task assignments keyed by the consumer id
     */
    static Map<String, List<TaskId>> interleaveConsumerTasksByGroupId(final Collection<TaskId> taskIds,
                                                                      final Set<String> consumers) {
        // First we make a sorted list of the tasks, grouping them by groupId
        final LinkedList<TaskId> sortedTasks = new LinkedList<>(taskIds);
        Collections.sort(sortedTasks);

        // Initialize the assignment map and task list for each consumer. We use a TreeMap here for a consistent
        // ordering of the consumers in the hope they will end up with the same set of tasks in subsequent assignments
        final Map<String, List<TaskId>> taskIdsForConsumerAssignment = new TreeMap<>();
        for (final String consumer : consumers) {
            taskIdsForConsumerAssignment.put(consumer, new ArrayList<>());
        }

        // We loop until the tasks have all been assigned, removing them from the list when they are given to a
        // consumer. To interleave the tasks, we loop through the consumers and give each one task from the head
        // of the list. When we finish going through the list of consumers we start over at the beginning of the
        // consumers list, continuing until we run out of tasks.
        while (!sortedTasks.isEmpty()) {
            for (final Map.Entry<String, List<TaskId>> consumerTaskIds : taskIdsForConsumerAssignment.entrySet()) {
                final List<TaskId> taskIdList = consumerTaskIds.getValue();
                final TaskId taskId = sortedTasks.poll();

                // Check for null here as we may run out of tasks before giving every consumer exactly the same number
                if (taskId == null) {
                    break;
                }
                taskIdList.add(taskId);
            }
        }
        return taskIdsForConsumerAssignment;
    }

    private void validateMetadataVersions(final int receivedAssignmentMetadataVersion,
                                          final int latestCommonlySupportedVersion) {

        if (receivedAssignmentMetadataVersion > usedSubscriptionMetadataVersion) {
            log.error("Leader sent back an assignment with version {} which was greater than our used version {}",
                receivedAssignmentMetadataVersion, usedSubscriptionMetadataVersion);
            throw new TaskAssignmentException(
                "Sent a version " + usedSubscriptionMetadataVersion
                    + " subscription but got an assignment with higher version "
                    + receivedAssignmentMetadataVersion + "."
            );
        }

        if (latestCommonlySupportedVersion > LATEST_SUPPORTED_VERSION) {
            log.error("Leader sent back assignment with commonly supported version {} that is greater than our "
                + "actual latest supported version {}", latestCommonlySupportedVersion, LATEST_SUPPORTED_VERSION);
            throw new TaskAssignmentException("Can't upgrade to metadata version greater than we support");
        }
    }

    // Returns true if subscription version was changed, indicating version probing and need to rebalance again
    protected boolean maybeUpdateSubscriptionVersion(final int receivedAssignmentMetadataVersion,
                                                     final int latestCommonlySupportedVersion) {
        if (receivedAssignmentMetadataVersion >= EARLIEST_PROBEABLE_VERSION) {
            // If the latest commonly supported version is now greater than our used version, this indicates we have just
            // completed the rolling upgrade and can now update our subscription version for the final rebalance
            if (latestCommonlySupportedVersion > usedSubscriptionMetadataVersion) {
                log.info(
                    "Sent a version {} subscription and group's latest commonly supported version is {} (successful "
                        +
                        "version probing and end of rolling upgrade). Upgrading subscription metadata version to " +
                        "{} for next rebalance.",
                    usedSubscriptionMetadataVersion,
                    latestCommonlySupportedVersion,
                    latestCommonlySupportedVersion
                );
                usedSubscriptionMetadataVersion = latestCommonlySupportedVersion;
                return true;
            }

            // If we received a lower version than we sent, someone else in the group still hasn't upgraded. We
            // should downgrade our subscription until everyone is on the latest version
            if (receivedAssignmentMetadataVersion < usedSubscriptionMetadataVersion) {
                log.info(
                    "Sent a version {} subscription and got version {} assignment back (successful version probing). "
                        +
                        "Downgrade subscription metadata to commonly supported version {} and trigger new rebalance.",
                    usedSubscriptionMetadataVersion,
                    receivedAssignmentMetadataVersion,
                    latestCommonlySupportedVersion
                );
                usedSubscriptionMetadataVersion = latestCommonlySupportedVersion;
                return true;
            }
        } else {
            log.debug("Received an assignment version {} that is less than the earliest version that allows version " +
                "probing {}. If this is not during a rolling upgrade from version 2.0 or below, this is an error.",
                receivedAssignmentMetadataVersion, EARLIEST_PROBEABLE_VERSION);
        }

        return false;
    }

    /**
     * @throws TaskAssignmentException if there is no task id for one of the partitions specified
     */
    @Override
    public void onAssignment(final Assignment assignment, final ConsumerGroupMetadata metadata) {
        final List<TopicPartition> partitions = new ArrayList<>(assignment.partitions());
        partitions.sort(PARTITION_COMPARATOR);

        final AssignmentInfo info = AssignmentInfo.decode(assignment.userData());
        if (info.errCode() != AssignorError.NONE.code()) {
            // set flag to shutdown streams app
            setAssignmentErrorCode(info.errCode());
            return;
        }
        /*
         * latestCommonlySupportedVersion belongs to [usedSubscriptionMetadataVersion, LATEST_SUPPORTED_VERSION]
         * receivedAssignmentMetadataVersion belongs to [EARLIEST_PROBEABLE_VERSION, usedSubscriptionMetadataVersion]
         *
         * usedSubscriptionMetadataVersion will be downgraded to receivedAssignmentMetadataVersion during a rolling
         * bounce upgrade with version probing.
         *
         * usedSubscriptionMetadataVersion will be upgraded to latestCommonlySupportedVersion when all members have
         * been bounced and it is safe to use the latest version.
         */
        final int receivedAssignmentMetadataVersion = info.version();
        final int latestCommonlySupportedVersion = info.commonlySupportedVersion();

        validateMetadataVersions(receivedAssignmentMetadataVersion, latestCommonlySupportedVersion);

        // Check if this was a version probing rebalance and check the error code to trigger another rebalance if so
        if (maybeUpdateSubscriptionVersion(receivedAssignmentMetadataVersion, latestCommonlySupportedVersion)) {
            setAssignmentErrorCode(AssignorError.VERSION_PROBING.code());
        }

        // version 1 field
        final Map<TaskId, Set<TopicPartition>> activeTasks = new HashMap<>();
        // version 2 fields
        final Map<TopicPartition, PartitionInfo> topicToPartitionInfo = new HashMap<>();
        final Map<HostInfo, Set<TopicPartition>> partitionsByHost;
        final Map<HostInfo, Set<TopicPartition>> standbyPartitionsByHost;

        switch (receivedAssignmentMetadataVersion) {
            case 1:
                validateActiveTaskEncoding(partitions, info, logPrefix);

                for (int i = 0; i < partitions.size(); i++) {
                    final TopicPartition partition = partitions.get(i);
                    final TaskId id = info.activeTasks().get(i);
                    activeTasks.computeIfAbsent(id, k1 -> new HashSet<>()).add(partition);
                }
                partitionsByHost = Collections.emptyMap();
                standbyPartitionsByHost = Collections.emptyMap();
                break;
            case 2:
            case 3:
            case 4:
            case 5:
                validateActiveTaskEncoding(partitions, info, logPrefix);

                for (int i = 0; i < partitions.size(); i++) {
                    final TopicPartition partition = partitions.get(i);
                    final TaskId id = info.activeTasks().get(i);
                    activeTasks.computeIfAbsent(id, k -> new HashSet<>()).add(partition);
                }

                // process partitions by host
                for (final Set<TopicPartition> value : info.partitionsByHost().values()) {
                    for (final TopicPartition topicPartition : value) {
                        topicToPartitionInfo.put(
                            topicPartition,
                            new PartitionInfo(
                                topicPartition.topic(),
                                topicPartition.partition(),
                                null,
                                new Node[0],
                                new Node[0]
                            )
                        );
                    }
                }
                partitionsByHost = info.partitionsByHost();
                standbyPartitionsByHost = Collections.emptyMap();
                break;
            case 6:
                processVersionTwoAssignment(logPrefix, info, partitions, activeTasks, topicToPartitionInfo, partitionsToTaskId);
                partitionsByHost = info.partitionsByHost();
                standbyPartitionsByHost = info.standbyPartitionByHost();
                break;
            default:
                throw new IllegalStateException(
                    "This code should never be reached."
                        + " Please file a bug report at https://issues.apache.org/jira/projects/KAFKA/"
                );
        }

<<<<<<< HEAD
        final Cluster fakeCluster = Cluster.empty().withPartitions(topicToPartitionInfo);
        streamsMetadataState.onChange(partitionsByHost, fakeCluster);
        taskManager.handleAssignment(activeTasks, info.standbyTasks());
=======
        taskManager.setClusterMetadata(Cluster.empty().withPartitions(topicToPartitionInfo));
        taskManager.setHostPartitionMappings(partitionsByHost, standbyPartitionsByHost);
        taskManager.setPartitionsToTaskId(partitionsToTaskId);
        taskManager.setAssignmentMetadata(activeTasks, info.standbyTasks());
        taskManager.updateSubscriptionsFromAssignment(partitions);
        taskManager.setRebalanceInProgress(false);
>>>>>>> 8e72390d
    }

    private static void validateActiveTaskEncoding(final List<TopicPartition> partitions, final AssignmentInfo info, final String logPrefix) {
        // the number of assigned partitions should be the same as number of active tasks, which
        // could be duplicated if one task has more than one assigned partitions
        if (partitions.size() != info.activeTasks().size()) {
            throw new TaskAssignmentException(
                String.format(
                    "%sNumber of assigned partitions %d is not equal to "
                        + "the number of active taskIds %d, assignmentInfo=%s",
                    logPrefix, partitions.size(),
                    info.activeTasks().size(), info.toString()
                )
            );
        }
    }

    private static void processVersionOneAssignment(final String logPrefix,
                                                    final AssignmentInfo info,
                                                    final List<TopicPartition> partitions,
                                                    final Map<TaskId, Set<TopicPartition>> activeTasks,
                                                    final Map<TopicPartition, TaskId> partitionsToTaskId) {
        // the number of assigned partitions should be the same as number of active tasks, which
        // could be duplicated if one task has more than one assigned partitions
        validateActiveTaskEncoding(partitions, info, logPrefix);

        for (int i = 0; i < partitions.size(); i++) {
            final TopicPartition partition = partitions.get(i);
            final TaskId id = info.activeTasks().get(i);
            activeTasks.computeIfAbsent(id, k -> new HashSet<>()).add(partition);
            partitionsToTaskId.put(partition, id);
        }
    }

    public static void processVersionTwoAssignment(final String logPrefix,
                                                   final AssignmentInfo info,
                                                   final List<TopicPartition> partitions,
                                                   final Map<TaskId, Set<TopicPartition>> activeTasks,
                                                   final Map<TopicPartition, PartitionInfo> topicToPartitionInfo,
                                                   final Map<TopicPartition, TaskId> partitionsToTaskId) {
        processVersionOneAssignment(logPrefix, info, partitions, activeTasks, partitionsToTaskId);

        // process partitions by host
        final Map<HostInfo, Set<TopicPartition>> partitionsByHost = info.partitionsByHost();
        for (final Set<TopicPartition> value : partitionsByHost.values()) {
            for (final TopicPartition topicPartition : value) {
                topicToPartitionInfo.put(
                    topicPartition,
                    new PartitionInfo(
                        topicPartition.topic(),
                        topicPartition.partition(),
                        null,
                        new Node[0],
                        new Node[0]
                    )
                );
            }
        }
    }

    /**
     * Internal helper function that creates a Kafka topic
     *
     * @param topicPartitions Map that contains the topic names to be created with the number of partitions
     */
    private void prepareTopic(final Map<String, InternalTopicConfig> topicPartitions) {
        log.debug("Starting to validate internal topics {} in partition assignor.", topicPartitions);

        // first construct the topics to make ready
        final Map<String, InternalTopicConfig> topicsToMakeReady = new HashMap<>();

        for (final InternalTopicConfig topic : topicPartitions.values()) {
            final Optional<Integer> numPartitions = topic.numberOfPartitions();
            if (!numPartitions.isPresent()) {
                throw new StreamsException(
                    String.format("%sTopic [%s] number of partitions not defined",
                                  logPrefix, topic.name())
                );
            }

            topic.setNumberOfPartitions(numPartitions.get());
            topicsToMakeReady.put(topic.name(), topic);
        }

        if (!topicsToMakeReady.isEmpty()) {
            internalTopicManager.makeReady(topicsToMakeReady);
        }

        log.debug("Completed validating internal topics {} in partition assignor.", topicPartitions);
    }

    private void ensureCopartitioning(final Collection<Set<String>> copartitionGroups,
                                      final Map<String, InternalTopicConfig> allRepartitionTopicsNumPartitions,
                                      final Cluster metadata) {
        for (final Set<String> copartitionGroup : copartitionGroups) {
            copartitionedTopicsEnforcer.enforce(copartitionGroup, allRepartitionTopicsNumPartitions, metadata);
        }
    }

    private int updateMinReceivedVersion(final int usedVersion, final int minReceivedMetadataVersion) {
        return Math.min(usedVersion, minReceivedMetadataVersion);
    }

    private int updateMinSupportedVersion(final int supportedVersion, final int minSupportedMetadataVersion) {
        if (supportedVersion < minSupportedMetadataVersion) {
            log.debug("Downgrade the current minimum supported version {} to the smaller seen supported version {}",
                minSupportedMetadataVersion, supportedVersion);
            return supportedVersion;
        } else {
            log.debug("Current minimum supported version remains at {}, last seen supported version was {}",
                minSupportedMetadataVersion, supportedVersion);
            return minSupportedMetadataVersion;
        }
    }

    protected void setAssignmentErrorCode(final Integer errorCode) {
        assignmentErrorCode.set(errorCode);
    }

    // following functions are for test only
    void setRebalanceProtocol(final RebalanceProtocol rebalanceProtocol) {
        this.rebalanceProtocol = rebalanceProtocol;
    }

    void setInternalTopicManager(final InternalTopicManager internalTopicManager) {
        this.internalTopicManager = internalTopicManager;
    }

}<|MERGE_RESOLUTION|>--- conflicted
+++ resolved
@@ -649,11 +649,7 @@
                 }
             }
         }
-<<<<<<< HEAD
-        streamsMetadataState.onChange(partitionsByHostState, fullMetadata);
-=======
-        taskManager.setHostPartitionMappings(partitionsByHost, standbyPartitionsByHost);
->>>>>>> 8e72390d
+        streamsMetadataState.onChange(partitionsByHost, standbyPartitionsByHost, fullMetadata);
 
         final Map<String, Assignment> assignment;
         if (versionProbing) {
@@ -1181,7 +1177,29 @@
                 standbyPartitionsByHost = Collections.emptyMap();
                 break;
             case 6:
-                processVersionTwoAssignment(logPrefix, info, partitions, activeTasks, topicToPartitionInfo, partitionsToTaskId);
+                validateActiveTaskEncoding(partitions, info, logPrefix);
+
+                for (int i = 0; i < partitions.size(); i++) {
+                    final TopicPartition partition = partitions.get(i);
+                    final TaskId id = info.activeTasks().get(i);
+                    activeTasks.computeIfAbsent(id, k -> new HashSet<>()).add(partition);
+                }
+
+                // process partitions by host
+                for (final Set<TopicPartition> value : info.partitionsByHost().values()) {
+                    for (final TopicPartition topicPartition : value) {
+                        topicToPartitionInfo.put(
+                            topicPartition,
+                            new PartitionInfo(
+                                topicPartition.topic(),
+                                topicPartition.partition(),
+                                null,
+                                new Node[0],
+                                new Node[0]
+                            )
+                        );
+                    }
+                }
                 partitionsByHost = info.partitionsByHost();
                 standbyPartitionsByHost = info.standbyPartitionByHost();
                 break;
@@ -1192,18 +1210,9 @@
                 );
         }
 
-<<<<<<< HEAD
         final Cluster fakeCluster = Cluster.empty().withPartitions(topicToPartitionInfo);
-        streamsMetadataState.onChange(partitionsByHost, fakeCluster);
+        streamsMetadataState.onChange(partitionsByHost, standbyPartitionsByHost, fakeCluster);
         taskManager.handleAssignment(activeTasks, info.standbyTasks());
-=======
-        taskManager.setClusterMetadata(Cluster.empty().withPartitions(topicToPartitionInfo));
-        taskManager.setHostPartitionMappings(partitionsByHost, standbyPartitionsByHost);
-        taskManager.setPartitionsToTaskId(partitionsToTaskId);
-        taskManager.setAssignmentMetadata(activeTasks, info.standbyTasks());
-        taskManager.updateSubscriptionsFromAssignment(partitions);
-        taskManager.setRebalanceInProgress(false);
->>>>>>> 8e72390d
     }
 
     private static void validateActiveTaskEncoding(final List<TopicPartition> partitions, final AssignmentInfo info, final String logPrefix) {
