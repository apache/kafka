--- conflicted
+++ resolved
@@ -248,13 +248,6 @@
     public static final String DEFAULT_TIMESTAMP_EXTRACTOR_CLASS_CONFIG = "default.timestamp.extractor";
     private static final String DEFAULT_TIMESTAMP_EXTRACTOR_CLASS_DOC = "Default timestamp extractor class that implements the <code>org.apache.kafka.streams.processor.TimestampExtractor</code> interface.";
 
-<<<<<<< HEAD
-=======
-    /** {@code default.value.serde} */
-    public static final String DEFAULT_VALUE_SERDE_CLASS_CONFIG = "default.value.serde";
-    private static final String DEFAULT_VALUE_SERDE_CLASS_DOC = "Default serializer / deserializer class for value that implements the <code>org.apache.kafka.common.serialization.Serde</code> interface.";
-
->>>>>>> 989088f6
     /**
      * {@code key.serde}
      * @deprecated Use {@link #DEFAULT_KEY_SERDE_CLASS_CONFIG} instead.
