/*
 * Licensed to the Apache Software Foundation (ASF) under one or more
 * contributor license agreements. See the NOTICE file distributed with
 * this work for additional information regarding copyright ownership.
 * The ASF licenses this file to You under the Apache License, Version 2.0
 * (the "License"); you may not use this file except in compliance with
 * the License. You may obtain a copy of the License at
 *
 *    http://www.apache.org/licenses/LICENSE-2.0
 *
 * Unless required by applicable law or agreed to in writing, software
 * distributed under the License is distributed on an "AS IS" BASIS,
 * WITHOUT WARRANTIES OR CONDITIONS OF ANY KIND, either express or implied.
 * See the License for the specific language governing permissions and
 * limitations under the License.
 */
package org.apache.kafka.tools.consumer.group;

import joptsimple.OptionException;
import org.apache.kafka.clients.admin.ConsumerGroupListing;
import org.apache.kafka.common.ConsumerGroupState;
import org.apache.kafka.test.TestUtils;
import org.apache.kafka.tools.ToolsTestUtils;
import org.junit.jupiter.params.ParameterizedTest;
import org.junit.jupiter.params.provider.ValueSource;

import java.util.Arrays;
import java.util.Collections;
import java.util.HashSet;
<<<<<<< HEAD
=======
import java.util.List;
>>>>>>> a26a1d84
import java.util.Objects;
import java.util.Optional;
import java.util.Set;
import java.util.concurrent.atomic.AtomicReference;
import java.util.stream.Collectors;

import static org.apache.kafka.common.utils.Utils.mkSet;
import static org.junit.jupiter.api.Assertions.assertEquals;
import static org.junit.jupiter.api.Assertions.assertThrows;

public class ListConsumerGroupTest extends ConsumerGroupCommandTest {
    @ParameterizedTest
    @ValueSource(strings = {"zk", "kraft"})
    public void testListConsumerGroups(String quorum) throws Exception {
        String simpleGroup = "simple-group";
        addSimpleGroupExecutor(simpleGroup);
        addConsumerGroupExecutor(1);

        String[] cgcArgs = new String[]{"--bootstrap-server", bootstrapServers(listenerName()), "--list"};
        ConsumerGroupCommand.ConsumerGroupService service = getConsumerGroupService(cgcArgs);
        Set<String> expectedGroups = new HashSet<>(Arrays.asList(GROUP, simpleGroup));
        final AtomicReference<Set<String>> foundGroups = new AtomicReference<>(Collections.emptySet());
        TestUtils.waitForCondition(() -> {
            foundGroups.set(new HashSet<>(service.listConsumerGroups()));
            return Objects.equals(expectedGroups, foundGroups.get());
        }, "Expected --list to show groups " + expectedGroups + ", but found " + foundGroups.get() + ".");
    }

    @ParameterizedTest
    @ValueSource(strings = {"zk", "kraft"})
    public void testListWithUnrecognizedNewConsumerOption() {
        String[] cgcArgs = new String[]{"--new-consumer", "--bootstrap-server", bootstrapServers(listenerName()), "--list"};
        assertThrows(OptionException.class, () -> getConsumerGroupService(cgcArgs));
    }

    @ParameterizedTest
    @ValueSource(strings = {"zk", "kraft"})
    public void testListConsumerGroupsWithStates() throws Exception {
        String simpleGroup = "simple-group";
        addSimpleGroupExecutor(simpleGroup);
        addConsumerGroupExecutor(1);

        String[] cgcArgs = new String[]{"--bootstrap-server", bootstrapServers(listenerName()), "--list", "--state"};
        ConsumerGroupCommand.ConsumerGroupService service = getConsumerGroupService(cgcArgs);

        Set<ConsumerGroupListing> expectedListing = new HashSet<>(Arrays.asList(
            new ConsumerGroupListing(simpleGroup, true, Optional.of(ConsumerGroupState.EMPTY)),
            new ConsumerGroupListing(GROUP, false, Optional.of(ConsumerGroupState.STABLE))));

        final AtomicReference<Set<ConsumerGroupListing>> foundListing = new AtomicReference<>(Collections.emptySet());
        TestUtils.waitForCondition(() -> {
            foundListing.set(new HashSet<>(service.listConsumerGroupsWithState(new HashSet<>(Arrays.asList(ConsumerGroupState.values())))));
            return Objects.equals(expectedListing, foundListing.get());
        }, "Expected to show groups " + expectedListing + ", but found " + foundListing.get());

        Set<ConsumerGroupListing> expectedListingStable = Collections.singleton(
            new ConsumerGroupListing(GROUP, false, Optional.of(ConsumerGroupState.STABLE)));

        foundListing.set(Collections.emptySet());

        TestUtils.waitForCondition(() -> {
            foundListing.set(new HashSet<>(service.listConsumerGroupsWithState(Collections.singleton(ConsumerGroupState.STABLE))));
            return Objects.equals(expectedListingStable, foundListing.get());
        }, "Expected to show groups " + expectedListingStable + ", but found " + foundListing.get());
    }

    @ParameterizedTest
    @ValueSource(strings = {"zk", "kraft"})
    public void testConsumerGroupStatesFromString(String quorum) {
        Set<ConsumerGroupState> result = ConsumerGroupCommand.consumerGroupStatesFromString("Stable");
        assertEquals(Collections.singleton(ConsumerGroupState.STABLE), result);

        result = ConsumerGroupCommand.consumerGroupStatesFromString("Stable, PreparingRebalance");
        assertEquals(new HashSet<>(Arrays.asList(ConsumerGroupState.STABLE, ConsumerGroupState.PREPARING_REBALANCE)), result);

        result = ConsumerGroupCommand.consumerGroupStatesFromString("Dead,CompletingRebalance,");
        assertEquals(new HashSet<>(Arrays.asList(ConsumerGroupState.DEAD, ConsumerGroupState.COMPLETING_REBALANCE)), result);

        result = ConsumerGroupCommand.consumerGroupStatesFromString("stable");
        assertEquals(new HashSet<>(Arrays.asList(ConsumerGroupState.STABLE)), result);

        result = ConsumerGroupCommand.consumerGroupStatesFromString("stable, assigning");
        assertEquals(new HashSet<>(Arrays.asList(ConsumerGroupState.STABLE, ConsumerGroupState.ASSIGNING)), result);

        result = ConsumerGroupCommand.consumerGroupStatesFromString("dead,reconciling,");
        assertEquals(new HashSet<>(Arrays.asList(ConsumerGroupState.DEAD, ConsumerGroupState.RECONCILING)), result);

        assertThrows(IllegalArgumentException.class, () -> ConsumerGroupCommand.consumerGroupStatesFromString("bad, wrong"));

        assertThrows(IllegalArgumentException.class, () -> ConsumerGroupCommand.consumerGroupStatesFromString("  bad, Stable"));

        assertThrows(IllegalArgumentException.class, () -> ConsumerGroupCommand.consumerGroupStatesFromString("   ,   ,"));
    }

    @ParameterizedTest
    @ValueSource(strings = {"zk", "kraft"})
    public void testListGroupCommand(String quorum) throws Exception {
        String simpleGroup = "simple-group";
        addSimpleGroupExecutor(simpleGroup);
        addConsumerGroupExecutor(1);

<<<<<<< HEAD
        String[] cgcArgs1 = new String[]{"--bootstrap-server", bootstrapServers(listenerName()), "--list"};
        TestUtils.waitForCondition(() -> {
            out.set(ToolsTestUtils.grabConsoleOutput(() -> ConsumerGroupCommand.main(cgcArgs1)));
            return !out.get().contains("STATE") && out.get().contains(simpleGroup) && out.get().contains(GROUP);
        }, "Expected to find " + simpleGroup + ", " + GROUP + " and no header, but found " + out.get());

        String[] cgcArgs2 = new String[]{"--bootstrap-server", bootstrapServers(listenerName()), "--list", "--state"};
        TestUtils.waitForCondition(() -> {
            out.set(ToolsTestUtils.grabConsoleOutput(() -> ConsumerGroupCommand.main(cgcArgs2)));
            return out.get().contains("STATE") && out.get().contains(simpleGroup) && out.get().contains(GROUP);
        }, "Expected to find " + simpleGroup + ", " + GROUP + " and the header, but found " + out.get());

        String[] cgcArgs3 = new String[]{"--bootstrap-server", bootstrapServers(listenerName()), "--list", "--state", "Stable"};
        TestUtils.waitForCondition(() -> {
            out.set(ToolsTestUtils.grabConsoleOutput(() -> ConsumerGroupCommand.main(cgcArgs3)));
            return out.get().contains("STATE") && out.get().contains(GROUP) && out.get().contains("Stable");
        }, "Expected to find " + GROUP + " in state Stable and the header, but found " + out.get());

        String[] cgcArgs4 = new String[]{"--bootstrap-server", bootstrapServers(listenerName()), "--list", "--state", "stable"};
        TestUtils.waitForCondition(() -> {
            out.set(ToolsTestUtils.grabConsoleOutput(() -> ConsumerGroupCommand.main(cgcArgs4)));
            return out.get().contains("STATE") && out.get().contains(GROUP) && out.get().contains("Stable");
        }, "Expected to find " + GROUP + " in state Stable and the header, but found " + out.get());
=======
        validateListOutput(
            Arrays.asList("--bootstrap-server", bootstrapServers(listenerName()), "--list"),
            Collections.emptyList(),
            mkSet(
                Collections.singletonList(GROUP),
                Collections.singletonList(simpleGroup)
            )
        );

        validateListOutput(
            Arrays.asList("--bootstrap-server", bootstrapServers(listenerName()), "--list", "--state"),
            Arrays.asList("GROUP", "STATE"),
            mkSet(
                Arrays.asList(GROUP, "Stable"),
                Arrays.asList(simpleGroup, "Empty")
            )
        );

        validateListOutput(
            Arrays.asList("--bootstrap-server", bootstrapServers(listenerName()), "--list", "--state", "Stable"),
            Arrays.asList("GROUP", "STATE"),
            mkSet(
                Arrays.asList(GROUP, "Stable")
            )
        );

        validateListOutput(
            Arrays.asList("--bootstrap-server", bootstrapServers(listenerName()), "--list", "--state", "stable"),
            Arrays.asList("GROUP", "STATE"),
            mkSet(
                Arrays.asList(GROUP, "Stable")
            )
        );
    }

    /**
     * Validates that the output of the list command corresponds to the expected values.
     *
     * @param args              The arguments for the command line tool.
     * @param expectedHeader    The expected header as a list of strings; or an empty list
     *                          if a header is not expected.
     * @param expectedRows      The expected rows as a set of list of columns.
     * @throws InterruptedException
     */
    private static void validateListOutput(
        List<String> args,
        List<String> expectedHeader,
        Set<List<String>> expectedRows
    ) throws InterruptedException {
        final AtomicReference<String> out = new AtomicReference<>("");
        TestUtils.waitForCondition(() -> {
            String output = runAndGrabConsoleOutput(args);
            out.set(output);

            int index = 0;
            String[] lines = output.split("\n");

            // Parse the header if one is expected.
            if (!expectedHeader.isEmpty()) {
                if (lines.length == 0) return false;
                List<String> header = Arrays.stream(lines[index++].split("\\s+")).collect(Collectors.toList());
                if (!expectedHeader.equals(header)) {
                    return false;
                }
            }

            // Parse the groups.
            Set<List<String>> groups = new HashSet<>();
            for (; index < lines.length; index++) {
                groups.add(Arrays.stream(lines[index].split("\\s+")).collect(Collectors.toList()));
            }
            return expectedRows.equals(groups);
        }, () -> String.format("Expected header=%s and groups=%s, but found:%n%s", expectedHeader, expectedRows, out.get()));
    }

    private static String runAndGrabConsoleOutput(
        List<String> args
    ) {
        return kafka.utils.TestUtils.grabConsoleOutput(() -> {
            ConsumerGroupCommand.main(args.toArray(new String[0]));
            return null;
        });
>>>>>>> a26a1d84
    }
}<|MERGE_RESOLUTION|>--- conflicted
+++ resolved
@@ -27,10 +27,7 @@
 import java.util.Arrays;
 import java.util.Collections;
 import java.util.HashSet;
-<<<<<<< HEAD
-=======
 import java.util.List;
->>>>>>> a26a1d84
 import java.util.Objects;
 import java.util.Optional;
 import java.util.Set;
@@ -132,31 +129,6 @@
         addSimpleGroupExecutor(simpleGroup);
         addConsumerGroupExecutor(1);
 
-<<<<<<< HEAD
-        String[] cgcArgs1 = new String[]{"--bootstrap-server", bootstrapServers(listenerName()), "--list"};
-        TestUtils.waitForCondition(() -> {
-            out.set(ToolsTestUtils.grabConsoleOutput(() -> ConsumerGroupCommand.main(cgcArgs1)));
-            return !out.get().contains("STATE") && out.get().contains(simpleGroup) && out.get().contains(GROUP);
-        }, "Expected to find " + simpleGroup + ", " + GROUP + " and no header, but found " + out.get());
-
-        String[] cgcArgs2 = new String[]{"--bootstrap-server", bootstrapServers(listenerName()), "--list", "--state"};
-        TestUtils.waitForCondition(() -> {
-            out.set(ToolsTestUtils.grabConsoleOutput(() -> ConsumerGroupCommand.main(cgcArgs2)));
-            return out.get().contains("STATE") && out.get().contains(simpleGroup) && out.get().contains(GROUP);
-        }, "Expected to find " + simpleGroup + ", " + GROUP + " and the header, but found " + out.get());
-
-        String[] cgcArgs3 = new String[]{"--bootstrap-server", bootstrapServers(listenerName()), "--list", "--state", "Stable"};
-        TestUtils.waitForCondition(() -> {
-            out.set(ToolsTestUtils.grabConsoleOutput(() -> ConsumerGroupCommand.main(cgcArgs3)));
-            return out.get().contains("STATE") && out.get().contains(GROUP) && out.get().contains("Stable");
-        }, "Expected to find " + GROUP + " in state Stable and the header, but found " + out.get());
-
-        String[] cgcArgs4 = new String[]{"--bootstrap-server", bootstrapServers(listenerName()), "--list", "--state", "stable"};
-        TestUtils.waitForCondition(() -> {
-            out.set(ToolsTestUtils.grabConsoleOutput(() -> ConsumerGroupCommand.main(cgcArgs4)));
-            return out.get().contains("STATE") && out.get().contains(GROUP) && out.get().contains("Stable");
-        }, "Expected to find " + GROUP + " in state Stable and the header, but found " + out.get());
-=======
         validateListOutput(
             Arrays.asList("--bootstrap-server", bootstrapServers(listenerName()), "--list"),
             Collections.emptyList(),
@@ -239,6 +211,5 @@
             ConsumerGroupCommand.main(args.toArray(new String[0]));
             return null;
         });
->>>>>>> a26a1d84
     }
 }