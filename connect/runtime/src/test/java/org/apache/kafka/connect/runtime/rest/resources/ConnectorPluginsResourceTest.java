--- conflicted
+++ resolved
@@ -381,15 +381,6 @@
 
     @Test
     public void testListAllPlugins() {
-        Set<Class<?>> excludes = Stream.of(
-<<<<<<< HEAD
-                        ConnectorPluginsResource.TRANSFORM_EXCLUDES
-=======
-                        ConnectorPluginsResource.SINK_CONNECTOR_EXCLUDES,
-                        ConnectorPluginsResource.SOURCE_CONNECTOR_EXCLUDES
->>>>>>> f586fa59
-                ).flatMap(Collection::stream)
-                .collect(Collectors.toSet());
         Set<PluginInfo> expectedConnectorPlugins = Stream.of(
                         SINK_CONNECTOR_PLUGINS,
                         SOURCE_CONNECTOR_PLUGINS,
@@ -398,7 +389,6 @@
                         TRANSFORMATION_PLUGINS,
                         PREDICATE_PLUGINS
                 ).flatMap(Collection::stream)
-                .filter(p -> !excludes.contains(p.pluginClass()))
                 .map(ConnectorPluginsResourceTest::newInfo)
                 .collect(Collectors.toSet());
         Set<PluginInfo> actualConnectorPlugins = new HashSet<>(connectorPluginsResource.listConnectorPlugins(false));
