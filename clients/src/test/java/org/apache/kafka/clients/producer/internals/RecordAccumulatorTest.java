/**
 * Licensed to the Apache Software Foundation (ASF) under one or more contributor license agreements. See the NOTICE
 * file distributed with this work for additional information regarding copyright ownership. The ASF licenses this file
 * to You under the Apache License, Version 2.0 (the "License"); you may not use this file except in compliance with the
 * License. You may obtain a copy of the License at
 * 
 * http://www.apache.org/licenses/LICENSE-2.0
 * 
 * Unless required by applicable law or agreed to in writing, software distributed under the License is distributed on
 * an "AS IS" BASIS, WITHOUT WARRANTIES OR CONDITIONS OF ANY KIND, either express or implied. See the License for the
 * specific language governing permissions and limitations under the License.
 */
package org.apache.kafka.clients.producer.internals;

import static java.util.Arrays.asList;
import static org.junit.Assert.assertEquals;
import static org.junit.Assert.assertTrue;
import static org.junit.Assert.assertFalse;

import java.nio.ByteBuffer;
import java.util.ArrayList;
import java.util.Arrays;
import java.util.Collections;
import java.util.Iterator;
import java.util.List;
import java.util.Map;
import java.util.Set;
import java.util.concurrent.atomic.AtomicInteger;

import org.apache.kafka.clients.producer.Callback;
import org.apache.kafka.clients.producer.RecordMetadata;
import org.apache.kafka.common.Cluster;
import org.apache.kafka.common.Node;
import org.apache.kafka.common.PartitionInfo;
import org.apache.kafka.common.TopicPartition;
import org.apache.kafka.common.metrics.Metrics;
import org.apache.kafka.common.record.CompressionType;
import org.apache.kafka.common.record.LogEntry;
import org.apache.kafka.common.record.Record;
import org.apache.kafka.common.record.Records;
import org.apache.kafka.common.utils.MockTime;
import org.apache.kafka.common.utils.SystemTime;
import org.apache.kafka.common.utils.Time;
import org.junit.After;
import org.junit.Test;

public class RecordAccumulatorTest {

    private String topic = "test";
    private int partition1 = 0;
    private int partition2 = 1;
    private int partition3 = 2;
    private Node node1 = new Node(0, "localhost", 1111);
    private Node node2 = new Node(1, "localhost", 1112);
    private TopicPartition tp1 = new TopicPartition(topic, partition1);
    private TopicPartition tp2 = new TopicPartition(topic, partition2);
    private TopicPartition tp3 = new TopicPartition(topic, partition3);
    private PartitionInfo part1 = new PartitionInfo(topic, partition1, node1, null, null);
    private PartitionInfo part2 = new PartitionInfo(topic, partition2, node1, null, null);
    private PartitionInfo part3 = new PartitionInfo(topic, partition3, node2, null, null);
    private MockTime time = new MockTime();
    private byte[] key = "key".getBytes();
    private byte[] value = "value".getBytes();
    private int msgSize = Records.LOG_OVERHEAD + Record.recordSize(key, value);
    private Cluster cluster = new Cluster(Arrays.asList(node1, node2), Arrays.asList(part1, part2, part3), Collections.<String>emptySet());
    private Metrics metrics = new Metrics(time);
    private final long maxBlockTimeMs = 1000;

    @After
    public void teardown() {
        this.metrics.close();
    }

    @Test
    public void testFull() throws Exception {
        long now = time.milliseconds();
        RecordAccumulator accum = new RecordAccumulator(1024, 10 * 1024, CompressionType.NONE, 10L, 100L, false, metrics, time);
        int appends = 1024 / msgSize;
        for (int i = 0; i < appends; i++) {
            accum.append(tp1, 0L, key, value, null, maxBlockTimeMs);
            assertEquals("No partitions should be ready.", 0, accum.ready(cluster, now).readyNodes.size());
        }
        accum.append(tp1, 0L, key, value, null, maxBlockTimeMs);
        assertEquals("Our partition's leader should be ready", Collections.singleton(node1), accum.ready(cluster, time.milliseconds()).readyNodes);
        List<RecordBatch> batches = accum.drain(cluster, Collections.singleton(node1), Integer.MAX_VALUE, 0).get(node1.id());
        assertEquals(1, batches.size());
        RecordBatch batch = batches.get(0);

        Iterator<LogEntry> iter = batch.records.iterator();
        for (int i = 0; i < appends; i++) {
            LogEntry entry = iter.next();
            assertEquals("Keys should match", ByteBuffer.wrap(key), entry.record().key());
            assertEquals("Values should match", ByteBuffer.wrap(value), entry.record().value());
        }
        assertFalse("No more records", iter.hasNext());
    }

    @Test
    public void testAppendLarge() throws Exception {
        int batchSize = 512;
<<<<<<< HEAD
        RecordAccumulator accum = new RecordAccumulator(batchSize, 10 * 1024, CompressionType.NONE, 0L, 100L, false, metrics, time);
        accum.append(tp1, key, new byte[2 * batchSize], null, maxBlockTimeMs);
=======
        RecordAccumulator accum = new RecordAccumulator(batchSize, 10 * 1024, CompressionType.NONE, 0L, 100L, metrics, time);
        accum.append(tp1, 0L, key, new byte[2 * batchSize], null, maxBlockTimeMs);
>>>>>>> 45c8195f
        assertEquals("Our partition's leader should be ready", Collections.singleton(node1), accum.ready(cluster, time.milliseconds()).readyNodes);
    }

    @Test
    public void testLinger() throws Exception {
        long lingerMs = 10L;
<<<<<<< HEAD
        RecordAccumulator accum = new RecordAccumulator(1024, 10 * 1024, CompressionType.NONE, lingerMs, 100L, false, metrics, time);
        accum.append(tp1, key, value, null, maxBlockTimeMs);
=======
        RecordAccumulator accum = new RecordAccumulator(1024, 10 * 1024, CompressionType.NONE, lingerMs, 100L, metrics, time);
        accum.append(tp1, 0L, key, value, null, maxBlockTimeMs);
>>>>>>> 45c8195f
        assertEquals("No partitions should be ready", 0, accum.ready(cluster, time.milliseconds()).readyNodes.size());
        time.sleep(10);
        assertEquals("Our partition's leader should be ready", Collections.singleton(node1), accum.ready(cluster, time.milliseconds()).readyNodes);
        List<RecordBatch> batches = accum.drain(cluster, Collections.singleton(node1), Integer.MAX_VALUE, 0).get(node1.id());
        assertEquals(1, batches.size());
        RecordBatch batch = batches.get(0);

        Iterator<LogEntry> iter = batch.records.iterator();
        LogEntry entry = iter.next();
        assertEquals("Keys should match", ByteBuffer.wrap(key), entry.record().key());
        assertEquals("Values should match", ByteBuffer.wrap(value), entry.record().value());
        assertFalse("No more records", iter.hasNext());
    }

    @Test
    public void testPartialDrain() throws Exception {
        RecordAccumulator accum = new RecordAccumulator(1024, 10 * 1024, CompressionType.NONE, 10L, 100L, false, metrics, time);
        int appends = 1024 / msgSize + 1;
        List<TopicPartition> partitions = asList(tp1, tp2);
        for (TopicPartition tp : partitions) {
            for (int i = 0; i < appends; i++)
                accum.append(tp, 0L, key, value, null, maxBlockTimeMs);
        }
        assertEquals("Partition's leader should be ready", Collections.singleton(node1), accum.ready(cluster, time.milliseconds()).readyNodes);

        List<RecordBatch> batches = accum.drain(cluster, Collections.singleton(node1), 1024, 0).get(node1.id());
        assertEquals("But due to size bound only one partition should have been retrieved", 1, batches.size());
    }

    @SuppressWarnings("unused")
    @Test
    public void testStressfulSituation() throws Exception {
        final int numThreads = 5;
        final int msgs = 10000;
        final int numParts = 2;
        final RecordAccumulator accum = new RecordAccumulator(1024, 10 * 1024, CompressionType.NONE, 0L, 100L, true, metrics, time);
        List<Thread> threads = new ArrayList<Thread>();
        for (int i = 0; i < numThreads; i++) {
            threads.add(new Thread() {
                public void run() {
                    for (int i = 0; i < msgs; i++) {
                        try {
                            accum.append(new TopicPartition(topic, i % numParts), 0L, key, value, null, maxBlockTimeMs);
                        } catch (Exception e) {
                            e.printStackTrace();
                        }
                    }
                }
            });
        }
        for (Thread t : threads)
            t.start();
        int read = 0;
        long now = time.milliseconds();
        while (read < numThreads * msgs) {
            Set<Node> nodes = accum.ready(cluster, now).readyNodes;
            List<RecordBatch> batches = accum.drain(cluster, nodes, 5 * 1024, 0).get(node1.id());
            if (batches != null) {
                for (RecordBatch batch : batches) {
                    for (LogEntry entry : batch.records)
                        read++;
                    accum.deallocate(batch);
                }
            }
        }

        for (Thread t : threads)
            t.join();
    }


    @Test
    public void testNextReadyCheckDelay() throws Exception {
        // Next check time will use lingerMs since this test won't trigger any retries/backoff
        long lingerMs = 10L;
        RecordAccumulator accum = new RecordAccumulator(1024, 10 * 1024,  CompressionType.NONE, lingerMs, 100L, false, metrics, time);
        // Just short of going over the limit so we trigger linger time
        int appends = 1024 / msgSize;

        // Partition on node1 only
        for (int i = 0; i < appends; i++)
            accum.append(tp1, 0L, key, value, null, maxBlockTimeMs);
        RecordAccumulator.ReadyCheckResult result = accum.ready(cluster, time.milliseconds());
        assertEquals("No nodes should be ready.", 0, result.readyNodes.size());
        assertEquals("Next check time should be the linger time", lingerMs, result.nextReadyCheckDelayMs);

        time.sleep(lingerMs / 2);

        // Add partition on node2 only
        for (int i = 0; i < appends; i++)
            accum.append(tp3, 0L, key, value, null, maxBlockTimeMs);
        result = accum.ready(cluster, time.milliseconds());
        assertEquals("No nodes should be ready.", 0, result.readyNodes.size());
        assertEquals("Next check time should be defined by node1, half remaining linger time", lingerMs / 2, result.nextReadyCheckDelayMs);

        // Add data for another partition on node1, enough to make data sendable immediately
        for (int i = 0; i < appends + 1; i++)
            accum.append(tp2, 0L, key, value, null, maxBlockTimeMs);
        result = accum.ready(cluster, time.milliseconds());
        assertEquals("Node1 should be ready", Collections.singleton(node1), result.readyNodes);
        // Note this can actually be < linger time because it may use delays from partitions that aren't sendable
        // but have leaders with other sendable data.
        assertTrue("Next check time should be defined by node2, at most linger time", result.nextReadyCheckDelayMs <= lingerMs);
    }

    @Test
    public void testRetryBackoff() throws Exception {
        long lingerMs = Long.MAX_VALUE / 4;
        long retryBackoffMs = Long.MAX_VALUE / 2;
        final RecordAccumulator accum = new RecordAccumulator(1024, 10 * 1024, CompressionType.NONE, lingerMs, retryBackoffMs, false, metrics, time);

        long now = time.milliseconds();
        accum.append(tp1, 0L, key, value, null, maxBlockTimeMs);
        RecordAccumulator.ReadyCheckResult result = accum.ready(cluster, now + lingerMs + 1);
        assertEquals("Node1 should be ready", Collections.singleton(node1), result.readyNodes);
        Map<Integer, List<RecordBatch>> batches = accum.drain(cluster, result.readyNodes, Integer.MAX_VALUE, now + lingerMs + 1);
        assertEquals("Node1 should be the only ready node.", 1, batches.size());
        assertEquals("Partition 0 should only have one batch drained.", 1, batches.get(0).size());

        // Reenqueue the batch
        now = time.milliseconds();
        accum.reenqueue(batches.get(0).get(0), now);

        // Put message for partition 1 into accumulator
        accum.append(tp2, 0L, key, value, null, maxBlockTimeMs);
        result = accum.ready(cluster, now + lingerMs + 1);
        assertEquals("Node1 should be ready", Collections.singleton(node1), result.readyNodes);

        // tp1 should backoff while tp2 should not
        batches = accum.drain(cluster, result.readyNodes, Integer.MAX_VALUE, now + lingerMs + 1);
        assertEquals("Node1 should be the only ready node.", 1, batches.size());
        assertEquals("Node1 should only have one batch drained.", 1, batches.get(0).size());
        assertEquals("Node1 should only have one batch for partition 1.", tp2, batches.get(0).get(0).topicPartition);

        // Partition 0 can be drained after retry backoff
        result = accum.ready(cluster, now + retryBackoffMs + 1);
        assertEquals("Node1 should be ready", Collections.singleton(node1), result.readyNodes);
        batches = accum.drain(cluster, result.readyNodes, Integer.MAX_VALUE, now + retryBackoffMs + 1);
        assertEquals("Node1 should be the only ready node.", 1, batches.size());
        assertEquals("Node1 should only have one batch drained.", 1, batches.get(0).size());
        assertEquals("Node1 should only have one batch for partition 0.", tp1, batches.get(0).get(0).topicPartition);
    }
    
    @Test
    public void testFlush() throws Exception {
        long lingerMs = Long.MAX_VALUE;
        final RecordAccumulator accum = new RecordAccumulator(4 * 1024, 64 * 1024, CompressionType.NONE, lingerMs, 100L, false, metrics, time);
        for (int i = 0; i < 100; i++)
            accum.append(new TopicPartition(topic, i % 3), 0L, key, value, null, maxBlockTimeMs);
        RecordAccumulator.ReadyCheckResult result = accum.ready(cluster, time.milliseconds());
        assertEquals("No nodes should be ready.", 0, result.readyNodes.size());
        
        accum.beginFlush();
        result = accum.ready(cluster, time.milliseconds());
        
        // drain and deallocate all batches
        Map<Integer, List<RecordBatch>> results = accum.drain(cluster, result.readyNodes, Integer.MAX_VALUE, time.milliseconds());
        for (List<RecordBatch> batches: results.values())
            for (RecordBatch batch: batches)
                accum.deallocate(batch);
        
        // should be complete with no unsent records.
        accum.awaitFlushCompletion();
        assertFalse(accum.hasUnsent());
    }

    @Test
    public void testAbortIncompleteBatches() throws Exception {
        long lingerMs = Long.MAX_VALUE;
        final AtomicInteger numExceptionReceivedInCallback = new AtomicInteger(0);
        final RecordAccumulator accum = new RecordAccumulator(4 * 1024, 64 * 1024, CompressionType.NONE, lingerMs, 100L, false, metrics, time);
        class TestCallback implements Callback {
            @Override
            public void onCompletion(RecordMetadata metadata, Exception exception) {
                assertTrue(exception.getMessage().equals("Producer is closed forcefully."));
                numExceptionReceivedInCallback.incrementAndGet();
            }
        }
        for (int i = 0; i < 100; i++)
            accum.append(new TopicPartition(topic, i % 3), 0L, key, value, new TestCallback(), maxBlockTimeMs);
        RecordAccumulator.ReadyCheckResult result = accum.ready(cluster, time.milliseconds());
        assertEquals("No nodes should be ready.", 0, result.readyNodes.size());

        accum.abortIncompleteBatches();
        assertEquals(numExceptionReceivedInCallback.get(), 100);
        assertFalse(accum.hasUnsent());

    }

    @Test
    public void testExpiredBatches() throws InterruptedException {
        Time time = new SystemTime();
        long now = time.milliseconds();
        RecordAccumulator accum = new RecordAccumulator(1024, 10 * 1024, CompressionType.NONE, 10, 100L, false, metrics, time);
        int appends = 1024 / msgSize;
        for (int i = 0; i < appends; i++) {
            accum.append(tp1, 0L, key, value, null, maxBlockTimeMs);
            assertEquals("No partitions should be ready.", 0, accum.ready(cluster, now).readyNodes.size());
        }
        time.sleep(2000);
        accum.ready(cluster, now);
        accum.append(tp1, 0L, key, value, null, 0);
        Set<Node> readyNodes = accum.ready(cluster, time.milliseconds()).readyNodes;
        assertEquals("Our partition's leader should be ready", Collections.singleton(node1), readyNodes);
        Cluster cluster = new Cluster(new ArrayList<Node>(), new ArrayList<PartitionInfo>(), Collections.<String>emptySet());
        now = time.milliseconds();
        List<RecordBatch> expiredBatches = accum.abortExpiredBatches(60, cluster, now);
        assertEquals(1, expiredBatches.size());
    }
}<|MERGE_RESOLUTION|>--- conflicted
+++ resolved
@@ -98,26 +98,16 @@
     @Test
     public void testAppendLarge() throws Exception {
         int batchSize = 512;
-<<<<<<< HEAD
         RecordAccumulator accum = new RecordAccumulator(batchSize, 10 * 1024, CompressionType.NONE, 0L, 100L, false, metrics, time);
-        accum.append(tp1, key, new byte[2 * batchSize], null, maxBlockTimeMs);
-=======
-        RecordAccumulator accum = new RecordAccumulator(batchSize, 10 * 1024, CompressionType.NONE, 0L, 100L, metrics, time);
         accum.append(tp1, 0L, key, new byte[2 * batchSize], null, maxBlockTimeMs);
->>>>>>> 45c8195f
         assertEquals("Our partition's leader should be ready", Collections.singleton(node1), accum.ready(cluster, time.milliseconds()).readyNodes);
     }
 
     @Test
     public void testLinger() throws Exception {
         long lingerMs = 10L;
-<<<<<<< HEAD
         RecordAccumulator accum = new RecordAccumulator(1024, 10 * 1024, CompressionType.NONE, lingerMs, 100L, false, metrics, time);
-        accum.append(tp1, key, value, null, maxBlockTimeMs);
-=======
-        RecordAccumulator accum = new RecordAccumulator(1024, 10 * 1024, CompressionType.NONE, lingerMs, 100L, metrics, time);
         accum.append(tp1, 0L, key, value, null, maxBlockTimeMs);
->>>>>>> 45c8195f
         assertEquals("No partitions should be ready", 0, accum.ready(cluster, time.milliseconds()).readyNodes.size());
         time.sleep(10);
         assertEquals("Our partition's leader should be ready", Collections.singleton(node1), accum.ready(cluster, time.milliseconds()).readyNodes);
