--- conflicted
+++ resolved
@@ -127,16 +127,15 @@
     private Map<String, Assignment> targetAssignment = Collections.emptyMap();
 
     /**
-<<<<<<< HEAD
      * Reverse lookup map representing topic partitions with
      * their current member assignments.
      */
     private Map<Uuid, Map<Integer, String>> invertedTargetAssignment = Collections.emptyMap();
-=======
+
+    /**
      * The topics image.
      */
     private TopicsImage topicsImage = TopicsImage.EMPTY;
->>>>>>> 0143c72e
 
     /**
      * The members which have been updated or deleted. Deleted members
@@ -232,7 +231,6 @@
     }
 
     /**
-<<<<<<< HEAD
      * Adds the existing topic partition assignments.
      *
      * @param invertedTargetAssignment   The reverse lookup map of the current target assignment.
@@ -242,7 +240,10 @@
         Map<Uuid, Map<Integer, String>> invertedTargetAssignment
     ) {
         this.invertedTargetAssignment = invertedTargetAssignment;
-=======
+        return this;
+    }
+
+    /**
      * Adds the topics image.
      *
      * @param topicsImage    The topics image.
@@ -252,7 +253,6 @@
         TopicsImage topicsImage
     ) {
         this.topicsImage = topicsImage;
->>>>>>> 0143c72e
         return this;
     }
 
