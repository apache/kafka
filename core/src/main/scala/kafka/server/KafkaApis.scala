--- conflicted
+++ resolved
@@ -17,11 +17,8 @@
 
 package kafka.server
 
-<<<<<<< HEAD
 import kafka.cluster.RackLocator
-=======
 import org.apache.kafka.common.metrics.Metrics
->>>>>>> 9a6b5733
 import org.apache.kafka.common.protocol.SecurityProtocol
 import org.apache.kafka.common.TopicPartition
 import kafka.api._
@@ -51,12 +48,9 @@
                 val metrics: Metrics) extends Logging {
 
   this.logIdent = "[KafkaApi-%d] ".format(brokerId)
-<<<<<<< HEAD
   val rackLocator = RackLocator.create(zkClient, config)
-=======
   // Store all the quota managers for each type of request
   private val quotaManagers = instantiateQuotaManagers(config)
->>>>>>> 9a6b5733
 
   /**
    * Top-level method that handles all requests and multiplexes to the right api
