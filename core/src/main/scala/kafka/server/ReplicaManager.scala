/**
 * Licensed to the Apache Software Foundation (ASF) under one or more
 * contributor license agreements.  See the NOTICE file distributed with
 * this work for additional information regarding copyright ownership.
 * The ASF licenses this file to You under the Apache License, Version 2.0
 * (the "License"); you may not use this file except in compliance with
 * the License.  You may obtain a copy of the License at
 *
 *    http://www.apache.org/licenses/LICENSE-2.0
 *
 * Unless required by applicable law or agreed to in writing, software
 * distributed under the License is distributed on an "AS IS" BASIS,
 * WITHOUT WARRANTIES OR CONDITIONS OF ANY KIND, either express or implied.
 * See the License for the specific language governing permissions and
 * limitations under the License.
 */
package kafka.server

import java.io.File
import java.util.Optional
import java.util.concurrent.TimeUnit
import java.util.concurrent.atomic.{AtomicBoolean, AtomicLong}
import java.util.concurrent.locks.Lock

import com.yammer.metrics.core.{Gauge, Meter}
import kafka.api._
import kafka.cluster.{BrokerEndPoint, Partition, Replica}
import kafka.controller.{KafkaController, StateChangeLogger}
import kafka.log._
import kafka.metrics.KafkaMetricsGroup
import kafka.server.QuotaFactory.{QuotaManagers, UnboundedQuota}
import kafka.server.checkpoints.{OffsetCheckpointFile, OffsetCheckpoints, SimpleOffsetCheckpoints}
import kafka.utils._
import kafka.zk.KafkaZkClient
import org.apache.kafka.common.ElectionType
import org.apache.kafka.common.TopicPartition
import org.apache.kafka.common.errors._
import org.apache.kafka.common.internals.Topic
import org.apache.kafka.common.metrics.Metrics
import org.apache.kafka.common.protocol.Errors
import org.apache.kafka.common.record.FileRecords.TimestampAndOffset
import org.apache.kafka.common.record._
import org.apache.kafka.common.requests.DescribeLogDirsResponse.{LogDirInfo, ReplicaInfo}
import org.apache.kafka.common.requests.EpochEndOffset._
import org.apache.kafka.common.requests.FetchRequest.PartitionData
import org.apache.kafka.common.requests.FetchResponse.AbortedTransaction
import org.apache.kafka.common.requests.ProduceResponse.PartitionResponse
import org.apache.kafka.common.requests._
import org.apache.kafka.common.utils.Time

import scala.collection.JavaConverters._
import scala.collection._

/*
 * Result metadata of a log append operation on the log
 */
case class LogAppendResult(info: LogAppendInfo, exception: Option[Throwable] = None) {
  def error: Errors = exception match {
    case None => Errors.NONE
    case Some(e) => Errors.forException(e)
  }
}

case class LogDeleteRecordsResult(requestedOffset: Long, lowWatermark: Long, exception: Option[Throwable] = None) {
  def error: Errors = exception match {
    case None => Errors.NONE
    case Some(e) => Errors.forException(e)
  }
}

/*
 * Result metadata of a log read operation on the log
 * @param info @FetchDataInfo returned by the @Log read
 * @param hw high watermark of the local replica
 * @param readSize amount of data that was read from the log i.e. size of the fetch
 * @param isReadFromLogEnd true if the request read up to the log end offset snapshot
 *                         when the read was initiated, false otherwise
 * @param error Exception if error encountered while reading from the log
 */
case class LogReadResult(info: FetchDataInfo,
                         highWatermark: Long,
                         leaderLogStartOffset: Long,
                         leaderLogEndOffset: Long,
                         followerLogStartOffset: Long,
                         fetchTimeMs: Long,
                         readSize: Int,
                         lastStableOffset: Option[Long],
                         exception: Option[Throwable] = None) {

  def error: Errors = exception match {
    case None => Errors.NONE
    case Some(e) => Errors.forException(e)
  }

  def withEmptyFetchInfo: LogReadResult =
    copy(info = FetchDataInfo(LogOffsetMetadata.UnknownOffsetMetadata, MemoryRecords.EMPTY))

  override def toString =
    s"Fetch Data: [$info], HW: [$highWatermark], leaderLogStartOffset: [$leaderLogStartOffset], leaderLogEndOffset: [$leaderLogEndOffset], " +
    s"followerLogStartOffset: [$followerLogStartOffset], fetchTimeMs: [$fetchTimeMs], readSize: [$readSize], lastStableOffset: [$lastStableOffset], error: [$error]"

}

case class FetchPartitionData(error: Errors = Errors.NONE,
                              highWatermark: Long,
                              logStartOffset: Long,
                              records: Records,
                              lastStableOffset: Option[Long],
                              abortedTransactions: Option[List[AbortedTransaction]])

object LogReadResult {
  val UnknownLogReadResult = LogReadResult(info = FetchDataInfo(LogOffsetMetadata.UnknownOffsetMetadata, MemoryRecords.EMPTY),
                                           highWatermark = -1L,
                                           leaderLogStartOffset = -1L,
                                           leaderLogEndOffset = -1L,
                                           followerLogStartOffset = -1L,
                                           fetchTimeMs = -1L,
                                           readSize = -1,
                                           lastStableOffset = None)
}

/**
 * Trait to represent the state of hosted partitions. We create a concrete (active) Partition
 * instance when the broker receives a LeaderAndIsr request from the controller indicating
 * that it should be either a leader or follower of a partition.
 */
trait HostedPartition

object HostedPartition {
  /**
   * This broker does not have any state for this partition locally.
   */
  object None extends HostedPartition

  /**
   * This broker hosts the partition, but it is in an offline log directory.
   */
  object Offline extends HostedPartition
}


object ReplicaManager {
  val HighWatermarkFilename = "replication-offset-checkpoint"
  val IsrChangePropagationBlackOut = 5000L
  val IsrChangePropagationInterval = 60000L
}

class ReplicaManager(val config: KafkaConfig,
                     metrics: Metrics,
                     time: Time,
                     val zkClient: KafkaZkClient,
                     scheduler: Scheduler,
                     val logManager: LogManager,
                     val isShuttingDown: AtomicBoolean,
                     quotaManagers: QuotaManagers,
                     val brokerTopicStats: BrokerTopicStats,
                     val metadataCache: MetadataCache,
                     logDirFailureChannel: LogDirFailureChannel,
                     val delayedProducePurgatory: DelayedOperationPurgatory[DelayedProduce],
                     val delayedFetchPurgatory: DelayedOperationPurgatory[DelayedFetch],
                     val delayedDeleteRecordsPurgatory: DelayedOperationPurgatory[DelayedDeleteRecords],
                     val delayedElectLeaderPurgatory: DelayedOperationPurgatory[DelayedElectLeader],
                     threadNamePrefix: Option[String]) extends Logging with KafkaMetricsGroup {

  def this(config: KafkaConfig,
           metrics: Metrics,
           time: Time,
           zkClient: KafkaZkClient,
           scheduler: Scheduler,
           logManager: LogManager,
           isShuttingDown: AtomicBoolean,
           quotaManagers: QuotaManagers,
           brokerTopicStats: BrokerTopicStats,
           metadataCache: MetadataCache,
           logDirFailureChannel: LogDirFailureChannel,
           threadNamePrefix: Option[String] = None) {
    this(config, metrics, time, zkClient, scheduler, logManager, isShuttingDown,
      quotaManagers, brokerTopicStats, metadataCache, logDirFailureChannel,
      DelayedOperationPurgatory[DelayedProduce](
        purgatoryName = "Produce", brokerId = config.brokerId,
        purgeInterval = config.producerPurgatoryPurgeIntervalRequests),
      DelayedOperationPurgatory[DelayedFetch](
        purgatoryName = "Fetch", brokerId = config.brokerId,
        purgeInterval = config.fetchPurgatoryPurgeIntervalRequests),
      DelayedOperationPurgatory[DelayedDeleteRecords](
        purgatoryName = "DeleteRecords", brokerId = config.brokerId,
        purgeInterval = config.deleteRecordsPurgatoryPurgeIntervalRequests),
      DelayedOperationPurgatory[DelayedElectLeader](
        purgatoryName = "ElectLeader", brokerId = config.brokerId),
      threadNamePrefix)
  }

  /* epoch of the controller that last changed the leader */
  @volatile var controllerEpoch: Int = KafkaController.InitialControllerEpoch
  private val localBrokerId = config.brokerId
  private val allPartitions = new Pool[TopicPartition, HostedPartition](valueFactory = Some(tp =>
    Partition(tp, time, this)))
  private val replicaStateChangeLock = new Object
  val replicaFetcherManager = createReplicaFetcherManager(metrics, time, threadNamePrefix, quotaManagers.follower)
  val replicaAlterLogDirsManager = createReplicaAlterLogDirsManager(quotaManagers.alterLogDirs, brokerTopicStats)
  private val highWatermarkCheckPointThreadStarted = new AtomicBoolean(false)
  @volatile var highWatermarkCheckpoints = logManager.liveLogDirs.map(dir =>
    (dir.getAbsolutePath, new OffsetCheckpointFile(new File(dir, ReplicaManager.HighWatermarkFilename), logDirFailureChannel))).toMap

  private var hwThreadInitialized = false
  this.logIdent = s"[ReplicaManager broker=$localBrokerId] "
  private val stateChangeLogger = new StateChangeLogger(localBrokerId, inControllerContext = false, None)

  private val isrChangeSet: mutable.Set[TopicPartition] = new mutable.HashSet[TopicPartition]()
  private val lastIsrChangeMs = new AtomicLong(System.currentTimeMillis())
  private val lastIsrPropagationMs = new AtomicLong(System.currentTimeMillis())

  private var logDirFailureHandler: LogDirFailureHandler = null

  private class LogDirFailureHandler(name: String, haltBrokerOnDirFailure: Boolean) extends ShutdownableThread(name) {
    override def doWork() {
      val newOfflineLogDir = logDirFailureChannel.takeNextOfflineLogDir()
      if (haltBrokerOnDirFailure) {
        fatal(s"Halting broker because dir $newOfflineLogDir is offline")
        Exit.halt(1)
      }
      handleLogDirFailure(newOfflineLogDir)
    }
  }

  val leaderCount = newGauge(
    "LeaderCount",
    new Gauge[Int] {
      def value = leaderPartitionsIterator.size
    }
  )
  val partitionCount = newGauge(
    "PartitionCount",
    new Gauge[Int] {
      def value = allPartitions.size
    }
  )
  val offlineReplicaCount = newGauge(
    "OfflineReplicaCount",
    new Gauge[Int] {
      def value = offlinePartitionCount
    }
  )
  val underReplicatedPartitions = newGauge(
    "UnderReplicatedPartitions",
    new Gauge[Int] {
      def value = underReplicatedPartitionCount
    }
  )
  val underMinIsrPartitionCount = newGauge(
    "UnderMinIsrPartitionCount",
    new Gauge[Int] {
      def value = leaderPartitionsIterator.count(_.isUnderMinIsr)
    }
  )
  val atMinIsrPartitionCount = newGauge(
    "AtMinIsrPartitionCount",
    new Gauge[Int] {
      def value = leaderPartitionsIterator.count(_.isAtMinIsr)
    }
  )

  val isrExpandRate: Meter = newMeter("IsrExpandsPerSec", "expands", TimeUnit.SECONDS)
  val isrShrinkRate: Meter = newMeter("IsrShrinksPerSec", "shrinks", TimeUnit.SECONDS)
  val failedIsrUpdatesRate: Meter = newMeter("FailedIsrUpdatesPerSec", "failedUpdates", TimeUnit.SECONDS)

  def underReplicatedPartitionCount: Int = leaderPartitionsIterator.count(_.isUnderReplicated)

  def startHighWaterMarksCheckPointThread() = {
    if(highWatermarkCheckPointThreadStarted.compareAndSet(false, true))
      scheduler.schedule("highwatermark-checkpoint", checkpointHighWatermarks _, period = config.replicaHighWatermarkCheckpointIntervalMs, unit = TimeUnit.MILLISECONDS)
  }

  def recordIsrChange(topicPartition: TopicPartition) {
    isrChangeSet synchronized {
      isrChangeSet += topicPartition
      lastIsrChangeMs.set(System.currentTimeMillis())
    }
  }
  /**
   * This function periodically runs to see if ISR needs to be propagated. It propagates ISR when:
   * 1. There is ISR change not propagated yet.
   * 2. There is no ISR Change in the last five seconds, or it has been more than 60 seconds since the last ISR propagation.
   * This allows an occasional ISR change to be propagated within a few seconds, and avoids overwhelming controller and
   * other brokers when large amount of ISR change occurs.
   */
  def maybePropagateIsrChanges() {
    val now = System.currentTimeMillis()
    isrChangeSet synchronized {
      if (isrChangeSet.nonEmpty &&
        (lastIsrChangeMs.get() + ReplicaManager.IsrChangePropagationBlackOut < now ||
          lastIsrPropagationMs.get() + ReplicaManager.IsrChangePropagationInterval < now)) {
        zkClient.propagateIsrChanges(isrChangeSet)
        isrChangeSet.clear()
        lastIsrPropagationMs.set(now)
      }
    }
  }

  // When ReplicaAlterDirThread finishes replacing a current replica with a future replica, it will
  // remove the partition from the partition state map. But it will not close itself even if the
  // partition state map is empty. Thus we need to call shutdownIdleReplicaAlterDirThread() periodically
  // to shutdown idle ReplicaAlterDirThread
  def shutdownIdleReplicaAlterLogDirsThread(): Unit = {
    replicaAlterLogDirsManager.shutdownIdleFetcherThreads()
  }

  def getLog(topicPartition: TopicPartition): Option[Log] = logManager.getLog(topicPartition)

<<<<<<< HEAD
  /**
   * Try to complete some delayed produce requests with the request key;
   * this can be triggered when:
   *
   * 1. The partition HW has changed (for acks = -1)
   * 2. A follower replica's fetch operation is received (for acks > 1)
   */
  def tryCompleteDelayedProduce(key: DelayedOperationKey) {
    val completed = delayedProducePurgatory.checkAndComplete(key)
    debug("Request key %s unblocked %d producer requests.".format(key.keyLabel, completed))
  }

  /**
   * Try to complete some delayed fetch requests with the request key;
   * this can be triggered when:
   *
   * 1. The partition HW has changed (for regular fetch)
   * 2. A new message set is appended to the local log (for follower fetch)
   */
  def tryCompleteDelayedFetch(key: DelayedOperationKey) {
    val completed = delayedFetchPurgatory.checkAndComplete(key)
    debug("Request key %s unblocked %d fetch requests.".format(key.keyLabel, completed))
  }

  /**
   * Try to complete some delayed DeleteRecordsRequest with the request key;
   * this needs to be triggered when the partition low watermark has changed
   */
  def tryCompleteDelayedDeleteRecords(key: DelayedOperationKey) {
    val completed = delayedDeleteRecordsPurgatory.checkAndComplete(key)
    debug("Request key %s unblocked %d DeleteRecordsRequest.".format(key.keyLabel, completed))
  }

  def hasDelayedElectionOperations = delayedElectLeaderPurgatory.delayed != 0
=======
  def hasDelayedElectionOperations: Boolean = delayedElectPreferredLeaderPurgatory.numDelayed != 0
>>>>>>> c823f320

  def tryCompleteElection(key: DelayedOperationKey): Unit = {
    val completed = delayedElectLeaderPurgatory.checkAndComplete(key)
    debug("Request key %s unblocked %d ElectLeader.".format(key.keyLabel, completed))
  }

  def startup() {
    // start ISR expiration thread
    // A follower can lag behind leader for up to config.replicaLagTimeMaxMs x 1.5 before it is removed from ISR
    scheduler.schedule("isr-expiration", maybeShrinkIsr _, period = config.replicaLagTimeMaxMs / 2, unit = TimeUnit.MILLISECONDS)
    scheduler.schedule("isr-change-propagation", maybePropagateIsrChanges _, period = 2500L, unit = TimeUnit.MILLISECONDS)
    scheduler.schedule("shutdown-idle-replica-alter-log-dirs-thread", shutdownIdleReplicaAlterLogDirsThread _, period = 10000L, unit = TimeUnit.MILLISECONDS)

    // If inter-broker protocol (IBP) < 1.0, the controller will send LeaderAndIsrRequest V0 which does not include isNew field.
    // In this case, the broker receiving the request cannot determine whether it is safe to create a partition if a log directory has failed.
    // Thus, we choose to halt the broker on any log diretory failure if IBP < 1.0
    val haltBrokerOnFailure = config.interBrokerProtocolVersion < KAFKA_1_0_IV0
    logDirFailureHandler = new LogDirFailureHandler("LogDirFailureHandler", haltBrokerOnFailure)
    logDirFailureHandler.start()
  }

  private def maybeRemoveTopicMetrics(topic: String): Unit = {
    val topicHasOnlinePartition = allPartitions.values.exists {
      case partition: Partition => topic == partition.topic
      case _ => false
    }
    if (!topicHasOnlinePartition)
      brokerTopicStats.removeMetrics(topic)
  }

  def stopReplica(topicPartition: TopicPartition, deletePartition: Boolean)  = {
    stateChangeLogger.trace(s"Handling stop replica (delete=$deletePartition) for partition $topicPartition")

    if (deletePartition) {
      getPartition(topicPartition) match {
        case HostedPartition.Offline =>
          throw new KafkaStorageException(s"Partition $topicPartition is on an offline disk")

        case removedPartition: Partition =>
          if (allPartitions.remove(topicPartition, removedPartition)) {
            maybeRemoveTopicMetrics(topicPartition.topic)
            // this will delete the local log. This call may throw exception if the log is on offline directory
            removedPartition.delete()
          }

        case HostedPartition.None =>
          stateChangeLogger.trace(s"Ignoring stop replica (delete=$deletePartition) for partition " +
            s"$topicPartition as replica doesn't exist on broker")
      }

      // Delete log and corresponding folders in case replica manager doesn't hold them anymore.
      // This could happen when topic is being deleted while broker is down and recovers.
      if (logManager.getLog(topicPartition).isDefined)
        logManager.asyncDelete(topicPartition)
      if (logManager.getLog(topicPartition, isFuture = true).isDefined)
        logManager.asyncDelete(topicPartition, isFuture = true)
    }
    stateChangeLogger.trace(s"Finished handling stop replica (delete=$deletePartition) for partition $topicPartition")
  }

  def stopReplicas(stopReplicaRequest: StopReplicaRequest): (mutable.Map[TopicPartition, Errors], Errors) = {
    replicaStateChangeLock synchronized {
      val responseMap = new collection.mutable.HashMap[TopicPartition, Errors]
      if (stopReplicaRequest.controllerEpoch() < controllerEpoch) {
        stateChangeLogger.warn("Received stop replica request from an old controller epoch " +
          s"${stopReplicaRequest.controllerEpoch}. Latest known controller epoch is $controllerEpoch")
        (responseMap, Errors.STALE_CONTROLLER_EPOCH)
      } else {
        val partitions = stopReplicaRequest.partitions.asScala.toSet
        controllerEpoch = stopReplicaRequest.controllerEpoch
        // First stop fetchers for all partitions, then stop the corresponding replicas
        replicaFetcherManager.removeFetcherForPartitions(partitions)
        replicaAlterLogDirsManager.removeFetcherForPartitions(partitions)
        for (topicPartition <- partitions){
          try {
            stopReplica(topicPartition, stopReplicaRequest.deletePartitions)
            responseMap.put(topicPartition, Errors.NONE)
          } catch {
            case e: KafkaStorageException =>
              stateChangeLogger.error(s"Ignoring stop replica (delete=${stopReplicaRequest.deletePartitions}) for " +
                s"partition $topicPartition due to storage exception", e)
              responseMap.put(topicPartition, Errors.KAFKA_STORAGE_ERROR)
          }
        }
        (responseMap, Errors.NONE)
      }
    }
  }

  def getPartition(topicPartition: TopicPartition): HostedPartition = {
    Option(allPartitions.get(topicPartition)).getOrElse(HostedPartition.None)
  }

  // Visible for testing
  def createPartition(topicPartition: TopicPartition): Partition = {
    val partition = Partition(topicPartition, time, this)
    allPartitions.put(topicPartition, partition)
    partition
  }

  def nonOfflinePartition(topicPartition: TopicPartition): Option[Partition] = {
    getPartition(topicPartition) match {
      case partition: Partition => Some(partition)
      case _ => None
    }
  }

  // An iterator over all non offline partitions. This is a weakly consistent iterator; a partition made offline after
  // the iterator has been constructed could still be returned by this iterator.
  private def nonOfflinePartitionsIterator: Iterator[Partition] = {
    allPartitions.values.iterator.flatMap {
      case p: Partition => Some(p)
      case _ => None
    }
  }

  private def offlinePartitionCount: Int = {
    allPartitions.values.iterator.count(_ == HostedPartition.Offline)
  }

  def getPartitionOrException(topicPartition: TopicPartition, expectLeader: Boolean): Partition = {
    getPartition(topicPartition) match {
      case partition: Partition =>
        partition

      case HostedPartition.Offline =>
        throw new KafkaStorageException(s"Partition $topicPartition is in an offline log directory")

      case HostedPartition.None if metadataCache.contains(topicPartition) =>
        if (expectLeader) {
          // The topic exists, but this broker is no longer a replica of it, so we return NOT_LEADER which
          // forces clients to refresh metadata to find the new location. This can happen, for example,
          // during a partition reassignment if a produce request from the client is sent to a broker after
          // the local replica has been deleted.
          throw new NotLeaderForPartitionException(s"Broker $localBrokerId is not a replica of $topicPartition")
        } else {
          throw new ReplicaNotAvailableException(s"Partition $topicPartition is not available")
        }

      case HostedPartition.None =>
        throw new UnknownTopicOrPartitionException(s"Partition $topicPartition doesn't exist")
    }
  }

  def localReplicaOrException(topicPartition: TopicPartition): Replica = {
    getPartitionOrException(topicPartition, expectLeader = false).localReplicaOrException
  }

  def futureLocalReplicaOrException(topicPartition: TopicPartition): Replica = {
    getPartitionOrException(topicPartition, expectLeader = false).futureLocalReplicaOrException
  }

  def futureLocalReplica(topicPartition: TopicPartition): Option[Replica] = {
    nonOfflinePartition(topicPartition).flatMap(_.futureLocalReplica)
  }

  def localReplica(topicPartition: TopicPartition): Option[Replica] = {
    nonOfflinePartition(topicPartition).flatMap(_.localReplica)
  }

  def getLogDir(topicPartition: TopicPartition): Option[String] = {
    localReplica(topicPartition).flatMap(_.log).map(_.dir.getParent)
  }

  /**
   * Append messages to leader replicas of the partition, and wait for them to be replicated to other replicas;
   * the callback function will be triggered either when timeout or the required acks are satisfied;
   * if the callback function itself is already synchronized on some object then pass this object to avoid deadlock.
   */
  def appendRecords(timeout: Long,
                    requiredAcks: Short,
                    internalTopicsAllowed: Boolean,
                    isFromClient: Boolean,
                    entriesPerPartition: Map[TopicPartition, MemoryRecords],
                    responseCallback: Map[TopicPartition, PartitionResponse] => Unit,
                    delayedProduceLock: Option[Lock] = None,
                    recordConversionStatsCallback: Map[TopicPartition, RecordConversionStats] => Unit = _ => ()) {
    if (isValidRequiredAcks(requiredAcks)) {
      val sTime = time.milliseconds
      val localProduceResults = appendToLocalLog(internalTopicsAllowed = internalTopicsAllowed,
        isFromClient = isFromClient, entriesPerPartition, requiredAcks)
      debug("Produce to local log in %d ms".format(time.milliseconds - sTime))

      val produceStatus = localProduceResults.map { case (topicPartition, result) =>
        topicPartition ->
                ProducePartitionStatus(
                  result.info.lastOffset + 1, // required offset
                  new PartitionResponse(result.error, result.info.firstOffset.getOrElse(-1), result.info.logAppendTime, result.info.logStartOffset)) // response status
      }

      recordConversionStatsCallback(localProduceResults.mapValues(_.info.recordConversionStats))

      if (delayedProduceRequestRequired(requiredAcks, entriesPerPartition, localProduceResults)) {
        // create delayed produce operation
        val produceMetadata = ProduceMetadata(requiredAcks, produceStatus)
        val delayedProduce = new DelayedProduce(timeout, produceMetadata, this, responseCallback, delayedProduceLock)

        // create a list of (topic, partition) pairs to use as keys for this delayed produce operation
        val producerRequestKeys = entriesPerPartition.keys.map(TopicPartitionOperationKey(_)).toSeq

        // try to complete the request immediately, otherwise put it into the purgatory
        // this is because while the delayed produce operation is being created, new
        // requests may arrive and hence make this operation completable.
        delayedProducePurgatory.tryCompleteElseWatch(delayedProduce, producerRequestKeys)

      } else {
        // we can respond immediately
        val produceResponseStatus = produceStatus.mapValues(status => status.responseStatus)
        responseCallback(produceResponseStatus)
      }
    } else {
      // If required.acks is outside accepted range, something is wrong with the client
      // Just return an error and don't handle the request at all
      val responseStatus = entriesPerPartition.map { case (topicPartition, _) =>
        topicPartition -> new PartitionResponse(Errors.INVALID_REQUIRED_ACKS,
          LogAppendInfo.UnknownLogAppendInfo.firstOffset.getOrElse(-1), RecordBatch.NO_TIMESTAMP, LogAppendInfo.UnknownLogAppendInfo.logStartOffset)
      }
      responseCallback(responseStatus)
    }
  }

  /**
   * Delete records on leader replicas of the partition, and wait for delete records operation be propagated to other replicas;
   * the callback function will be triggered either when timeout or logStartOffset of all live replicas have reached the specified offset
   */
  private def deleteRecordsOnLocalLog(offsetPerPartition: Map[TopicPartition, Long]): Map[TopicPartition, LogDeleteRecordsResult] = {
    trace("Delete records on local logs to offsets [%s]".format(offsetPerPartition))
    offsetPerPartition.map { case (topicPartition, requestedOffset) =>
      // reject delete records operation on internal topics
      if (Topic.isInternal(topicPartition.topic)) {
        (topicPartition, LogDeleteRecordsResult(-1L, -1L, Some(new InvalidTopicException(s"Cannot delete records of internal topic ${topicPartition.topic}"))))
      } else {
        try {
          val partition = getPartitionOrException(topicPartition, expectLeader = true)
          val logDeleteResult = partition.deleteRecordsOnLeader(requestedOffset)
          (topicPartition, logDeleteResult)
        } catch {
          case e@ (_: UnknownTopicOrPartitionException |
                   _: NotLeaderForPartitionException |
                   _: OffsetOutOfRangeException |
                   _: PolicyViolationException |
                   _: KafkaStorageException) =>
            (topicPartition, LogDeleteRecordsResult(-1L, -1L, Some(e)))
          case t: Throwable =>
            error("Error processing delete records operation on partition %s".format(topicPartition), t)
            (topicPartition, LogDeleteRecordsResult(-1L, -1L, Some(t)))
        }
      }
    }
  }

  // If there exists a topic partition that meets the following requirement,
  // we need to put a delayed DeleteRecordsRequest and wait for the delete records operation to complete
  //
  // 1. the delete records operation on this partition is successful
  // 2. low watermark of this partition is smaller than the specified offset
  private def delayedDeleteRecordsRequired(localDeleteRecordsResults: Map[TopicPartition, LogDeleteRecordsResult]): Boolean = {
    localDeleteRecordsResults.exists{ case (_, deleteRecordsResult) =>
      deleteRecordsResult.exception.isEmpty && deleteRecordsResult.lowWatermark < deleteRecordsResult.requestedOffset
    }
  }

  /**
   * For each pair of partition and log directory specified in the map, if the partition has already been created on
   * this broker, move its log files to the specified log directory. Otherwise, record the pair in the memory so that
   * the partition will be created in the specified log directory when broker receives LeaderAndIsrRequest for the partition later.
   */
  def alterReplicaLogDirs(partitionDirs: Map[TopicPartition, String]): Map[TopicPartition, Errors] = {
    replicaStateChangeLock synchronized {
      partitionDirs.map { case (topicPartition, destinationDir) =>
        try {
          if (!logManager.isLogDirOnline(destinationDir))
            throw new KafkaStorageException(s"Log directory $destinationDir is offline")

          getPartition(topicPartition) match {
            case partition: Partition =>
              // Stop current replica movement if the destinationDir is different from the existing destination log directory
              if (partition.futureReplicaDirChanged(destinationDir)) {
                replicaAlterLogDirsManager.removeFetcherForPartitions(Set(topicPartition))
                partition.removeFutureLocalReplica()
              }
            case HostedPartition.Offline =>
              throw new KafkaStorageException(s"Partition $topicPartition is offline")

            case _ => // Do nothing
          }

          // If the log for this partition has not been created yet:
          // 1) Record the destination log directory in the memory so that the partition will be created in this log directory
          //    when broker receives LeaderAndIsrRequest for this partition later.
          // 2) Respond with ReplicaNotAvailableException for this partition in the AlterReplicaLogDirsResponse
          logManager.maybeUpdatePreferredLogDir(topicPartition, destinationDir)

          // throw ReplicaNotAvailableException if replica does not exit for the given partition
          val partition = getPartitionOrException(topicPartition, expectLeader = false)
          partition.localReplicaOrException

          // If the destinationLDir is different from the current log directory of the replica:
          // - If there is no offline log directory, create the future log in the destinationDir (if it does not exist) and
          //   start ReplicaAlterDirThread to move data of this partition from the current log to the future log
          // - Otherwise, return KafkaStorageException. We do not create the future log while there is offline log directory
          //   so that we can avoid creating future log for the same partition in multiple log directories.
          val highWatermarkCheckpoints = new SimpleOffsetCheckpoints(this.highWatermarkCheckpoints)
          if (partition.maybeCreateFutureReplica(destinationDir, highWatermarkCheckpoints)) {
            val futureReplica = futureLocalReplicaOrException(topicPartition)
            logManager.abortAndPauseCleaning(topicPartition)

            val initialFetchState = InitialFetchState(BrokerEndPoint(config.brokerId, "localhost", -1),
              partition.getLeaderEpoch, futureReplica.highWatermark.messageOffset)
            replicaAlterLogDirsManager.addFetcherForPartitions(Map(topicPartition -> initialFetchState))
          }

          (topicPartition, Errors.NONE)
        } catch {
          case e@(_: LogDirNotFoundException |
                  _: ReplicaNotAvailableException |
                  _: KafkaStorageException) =>
            (topicPartition, Errors.forException(e))
          case t: Throwable =>
            error("Error while changing replica dir for partition %s".format(topicPartition), t)
            (topicPartition, Errors.forException(t))
        }
      }
    }
  }

  /*
   * Get the LogDirInfo for the specified list of partitions.
   *
   * Each LogDirInfo specifies the following information for a given log directory:
   * 1) Error of the log directory, e.g. whether the log is online or offline
   * 2) size and lag of current and future logs for each partition in the given log directory. Only logs of the queried partitions
   *    are included. There may be future logs (which will replace the current logs of the partition in the future) on the broker after KIP-113 is implemented.
   */
  def describeLogDirs(partitions: Set[TopicPartition]): Map[String, LogDirInfo] = {
    val logsByDir = logManager.allLogs.groupBy(log => log.dir.getParent)

    config.logDirs.toSet.map { logDir: String =>
      val absolutePath = new File(logDir).getAbsolutePath
      try {
        if (!logManager.isLogDirOnline(absolutePath))
          throw new KafkaStorageException(s"Log directory $absolutePath is offline")

        logsByDir.get(absolutePath) match {
          case Some(logs) =>
            val replicaInfos = logs.filter { log =>
              partitions.contains(log.topicPartition)
            }.map { log =>
              log.topicPartition -> new ReplicaInfo(log.size, getLogEndOffsetLag(log.topicPartition, log.logEndOffset, log.isFuture), log.isFuture)
            }.toMap

            (absolutePath, new LogDirInfo(Errors.NONE, replicaInfos.asJava))
          case None =>
            (absolutePath, new LogDirInfo(Errors.NONE, Map.empty[TopicPartition, ReplicaInfo].asJava))
        }

      } catch {
        case _: KafkaStorageException =>
          (absolutePath, new LogDirInfo(Errors.KAFKA_STORAGE_ERROR, Map.empty[TopicPartition, ReplicaInfo].asJava))
        case t: Throwable =>
          error(s"Error while describing replica in dir $absolutePath", t)
          (absolutePath, new LogDirInfo(Errors.forException(t), Map.empty[TopicPartition, ReplicaInfo].asJava))
      }
    }.toMap
  }

  def getLogEndOffsetLag(topicPartition: TopicPartition, logEndOffset: Long, isFuture: Boolean): Long = {
    localReplica(topicPartition) match {
      case Some(replica) =>
        if (isFuture)
          replica.logEndOffset - logEndOffset
        else
          math.max(replica.highWatermark.messageOffset - logEndOffset, 0)
      case None =>
        // return -1L to indicate that the LEO lag is not available if the replica is not created or is offline
        DescribeLogDirsResponse.INVALID_OFFSET_LAG
    }
  }

  def deleteRecords(timeout: Long,
                    offsetPerPartition: Map[TopicPartition, Long],
                    responseCallback: Map[TopicPartition, DeleteRecordsResponse.PartitionResponse] => Unit) {
    val timeBeforeLocalDeleteRecords = time.milliseconds
    val localDeleteRecordsResults = deleteRecordsOnLocalLog(offsetPerPartition)
    debug("Delete records on local log in %d ms".format(time.milliseconds - timeBeforeLocalDeleteRecords))

    val deleteRecordsStatus = localDeleteRecordsResults.map { case (topicPartition, result) =>
      topicPartition ->
        DeleteRecordsPartitionStatus(
          result.requestedOffset, // requested offset
          new DeleteRecordsResponse.PartitionResponse(result.lowWatermark, result.error)) // response status
    }

    if (delayedDeleteRecordsRequired(localDeleteRecordsResults)) {
      // create delayed delete records operation
      val delayedDeleteRecords = new DelayedDeleteRecords(timeout, deleteRecordsStatus, this, responseCallback)

      // create a list of (topic, partition) pairs to use as keys for this delayed delete records operation
      val deleteRecordsRequestKeys = offsetPerPartition.keys.map(TopicPartitionOperationKey(_)).toSeq

      // try to complete the request immediately, otherwise put it into the purgatory
      // this is because while the delayed delete records operation is being created, new
      // requests may arrive and hence make this operation completable.
      delayedDeleteRecordsPurgatory.tryCompleteElseWatch(delayedDeleteRecords, deleteRecordsRequestKeys)
    } else {
      // we can respond immediately
      val deleteRecordsResponseStatus = deleteRecordsStatus.mapValues(status => status.responseStatus)
      responseCallback(deleteRecordsResponseStatus)
    }
  }

  // If all the following conditions are true, we need to put a delayed produce request and wait for replication to complete
  //
  // 1. required acks = -1
  // 2. there is data to append
  // 3. at least one partition append was successful (fewer errors than partitions)
  private def delayedProduceRequestRequired(requiredAcks: Short,
                                            entriesPerPartition: Map[TopicPartition, MemoryRecords],
                                            localProduceResults: Map[TopicPartition, LogAppendResult]): Boolean = {
    requiredAcks == -1 &&
    entriesPerPartition.nonEmpty &&
    localProduceResults.values.count(_.exception.isDefined) < entriesPerPartition.size
  }

  private def isValidRequiredAcks(requiredAcks: Short): Boolean = {
    requiredAcks == -1 || requiredAcks == 1 || requiredAcks == 0
  }

  /**
   * Append the messages to the local replica logs
   */
  private def appendToLocalLog(internalTopicsAllowed: Boolean,
                               isFromClient: Boolean,
                               entriesPerPartition: Map[TopicPartition, MemoryRecords],
                               requiredAcks: Short): Map[TopicPartition, LogAppendResult] = {
    trace(s"Append [$entriesPerPartition] to local log")
    entriesPerPartition.map { case (topicPartition, records) =>
      brokerTopicStats.topicStats(topicPartition.topic).totalProduceRequestRate.mark()
      brokerTopicStats.allTopicsStats.totalProduceRequestRate.mark()

      // reject appending to internal topics if it is not allowed
      if (Topic.isInternal(topicPartition.topic) && !internalTopicsAllowed) {
        (topicPartition, LogAppendResult(
          LogAppendInfo.UnknownLogAppendInfo,
          Some(new InvalidTopicException(s"Cannot append to internal topic ${topicPartition.topic}"))))
      } else {
        try {
          val partition = getPartitionOrException(topicPartition, expectLeader = true)
          val info = partition.appendRecordsToLeader(records, isFromClient, requiredAcks)
          val numAppendedMessages = info.numMessages

          // update stats for successfully appended bytes and messages as bytesInRate and messageInRate
          brokerTopicStats.topicStats(topicPartition.topic).bytesInRate.mark(records.sizeInBytes)
          brokerTopicStats.allTopicsStats.bytesInRate.mark(records.sizeInBytes)
          brokerTopicStats.topicStats(topicPartition.topic).messagesInRate.mark(numAppendedMessages)
          brokerTopicStats.allTopicsStats.messagesInRate.mark(numAppendedMessages)

          trace(s"${records.sizeInBytes} written to log $topicPartition beginning at offset " +
            s"${info.firstOffset.getOrElse(-1)} and ending at offset ${info.lastOffset}")
          (topicPartition, LogAppendResult(info))
        } catch {
          // NOTE: Failed produce requests metric is not incremented for known exceptions
          // it is supposed to indicate un-expected failures of a broker in handling a produce request
          case e@ (_: UnknownTopicOrPartitionException |
                   _: NotLeaderForPartitionException |
                   _: RecordTooLargeException |
                   _: RecordBatchTooLargeException |
                   _: CorruptRecordException |
                   _: KafkaStorageException |
                   _: InvalidTimestampException) =>
            (topicPartition, LogAppendResult(LogAppendInfo.UnknownLogAppendInfo, Some(e)))
          case t: Throwable =>
            val logStartOffset = getPartition(topicPartition) match {
              case partition: Partition => partition.logStartOffset
              case _ => -1L
            }
            brokerTopicStats.topicStats(topicPartition.topic).failedProduceRequestRate.mark()
            brokerTopicStats.allTopicsStats.failedProduceRequestRate.mark()
            error(s"Error processing append operation on partition $topicPartition", t)
            (topicPartition, LogAppendResult(LogAppendInfo.unknownLogAppendInfoWithLogStartOffset(logStartOffset), Some(t)))
        }
      }
    }
  }

  def fetchOffsetForTimestamp(topicPartition: TopicPartition,
                              timestamp: Long,
                              isolationLevel: Option[IsolationLevel],
                              currentLeaderEpoch: Optional[Integer],
                              fetchOnlyFromLeader: Boolean): Option[TimestampAndOffset] = {
    val partition = getPartitionOrException(topicPartition, expectLeader = fetchOnlyFromLeader)
    partition.fetchOffsetForTimestamp(timestamp, isolationLevel, currentLeaderEpoch, fetchOnlyFromLeader)
  }

  def legacyFetchOffsetsForTimestamp(topicPartition: TopicPartition,
                                     timestamp: Long,
                                     maxNumOffsets: Int,
                                     isFromConsumer: Boolean,
                                     fetchOnlyFromLeader: Boolean): Seq[Long] = {
    val partition = getPartitionOrException(topicPartition, expectLeader = fetchOnlyFromLeader)
    partition.legacyFetchOffsetsForTimestamp(timestamp, maxNumOffsets, isFromConsumer, fetchOnlyFromLeader)
  }

  /**
   * Fetch messages from the leader replica, and wait until enough data can be fetched and return;
   * the callback function will be triggered either when timeout or required fetch info is satisfied
   */
  def fetchMessages(timeout: Long,
                    replicaId: Int,
                    fetchMinBytes: Int,
                    fetchMaxBytes: Int,
                    hardMaxBytesLimit: Boolean,
                    fetchInfos: Seq[(TopicPartition, PartitionData)],
                    quota: ReplicaQuota = UnboundedQuota,
                    responseCallback: Seq[(TopicPartition, FetchPartitionData)] => Unit,
                    isolationLevel: IsolationLevel) {
    val isFromFollower = Request.isValidBrokerId(replicaId)
    val fetchOnlyFromLeader = replicaId != Request.DebuggingConsumerId && replicaId != Request.FutureLocalReplicaId

    val fetchIsolation = if (isFromFollower || replicaId == Request.FutureLocalReplicaId)
      FetchLogEnd
    else if (isolationLevel == IsolationLevel.READ_COMMITTED)
      FetchTxnCommitted
    else
      FetchHighWatermark


    def readFromLog(): Seq[(TopicPartition, LogReadResult)] = {
      val result = readFromLocalLog(
        replicaId = replicaId,
        fetchOnlyFromLeader = fetchOnlyFromLeader,
        fetchIsolation = fetchIsolation,
        fetchMaxBytes = fetchMaxBytes,
        hardMaxBytesLimit = hardMaxBytesLimit,
        readPartitionInfo = fetchInfos,
        quota = quota)
      if (isFromFollower) updateFollowerLogReadResults(replicaId, result)
      else result
    }

    val logReadResults = readFromLog()

    // check if this fetch request can be satisfied right away
    var bytesReadable: Long = 0
    var errorReadingData = false
    val logReadResultMap = new mutable.HashMap[TopicPartition, LogReadResult]
    logReadResults.foreach { case (topicPartition, logReadResult) =>
      if (logReadResult.error != Errors.NONE)
        errorReadingData = true
      bytesReadable = bytesReadable + logReadResult.info.records.sizeInBytes
      logReadResultMap.put(topicPartition, logReadResult)
    }

    // respond immediately if 1) fetch request does not want to wait
    //                        2) fetch request does not require any data
    //                        3) has enough data to respond
    //                        4) some error happens while reading data
    if (timeout <= 0 || fetchInfos.isEmpty || bytesReadable >= fetchMinBytes || errorReadingData) {
      val fetchPartitionData = logReadResults.map { case (tp, result) =>
        tp -> FetchPartitionData(result.error, result.highWatermark, result.leaderLogStartOffset, result.info.records,
          result.lastStableOffset, result.info.abortedTransactions)
      }
      responseCallback(fetchPartitionData)
    } else {
      // construct the fetch results from the read results
      val fetchPartitionStatus = new mutable.ArrayBuffer[(TopicPartition, FetchPartitionStatus)]
      fetchInfos.foreach { case (topicPartition, partitionData) =>
        logReadResultMap.get(topicPartition).foreach(logReadResult => {
          val logOffsetMetadata = logReadResult.info.fetchOffsetMetadata
          fetchPartitionStatus += (topicPartition -> FetchPartitionStatus(logOffsetMetadata, partitionData))
        })
      }
      val fetchMetadata = FetchMetadata(fetchMinBytes, fetchMaxBytes, hardMaxBytesLimit, fetchOnlyFromLeader,
        fetchIsolation, isFromFollower, replicaId, fetchPartitionStatus)
      val delayedFetch = new DelayedFetch(timeout, fetchMetadata, this, quota, responseCallback)

      // create a list of (topic, partition) pairs to use as keys for this delayed fetch operation
      val delayedFetchKeys = fetchPartitionStatus.map { case (tp, _) => TopicPartitionOperationKey(tp) }

      // try to complete the request immediately, otherwise put it into the purgatory;
      // this is because while the delayed fetch operation is being created, new requests
      // may arrive and hence make this operation completable.
      delayedFetchPurgatory.tryCompleteElseWatch(delayedFetch, delayedFetchKeys)
    }
  }

  /**
   * Read from multiple topic partitions at the given offset up to maxSize bytes
   */
  def readFromLocalLog(replicaId: Int,
                       fetchOnlyFromLeader: Boolean,
                       fetchIsolation: FetchIsolation,
                       fetchMaxBytes: Int,
                       hardMaxBytesLimit: Boolean,
                       readPartitionInfo: Seq[(TopicPartition, PartitionData)],
                       quota: ReplicaQuota): Seq[(TopicPartition, LogReadResult)] = {

    def read(tp: TopicPartition, fetchInfo: PartitionData, limitBytes: Int, minOneMessage: Boolean): LogReadResult = {
      val offset = fetchInfo.fetchOffset
      val partitionFetchSize = fetchInfo.maxBytes
      val followerLogStartOffset = fetchInfo.logStartOffset

      brokerTopicStats.topicStats(tp.topic).totalFetchRequestRate.mark()
      brokerTopicStats.allTopicsStats.totalFetchRequestRate.mark()

      val adjustedMaxBytes = math.min(fetchInfo.maxBytes, limitBytes)
      try {
        trace(s"Fetching log segment for partition $tp, offset $offset, partition fetch size $partitionFetchSize, " +
          s"remaining response limit $limitBytes" +
          (if (minOneMessage) s", ignoring response/partition size limits" else ""))

        val partition = getPartitionOrException(tp, expectLeader = fetchOnlyFromLeader)
        val fetchTimeMs = time.milliseconds

        // Try the read first, this tells us whether we need all of adjustedFetchSize for this partition
        val readInfo = partition.readRecords(
          fetchOffset = fetchInfo.fetchOffset,
          currentLeaderEpoch = fetchInfo.currentLeaderEpoch,
          maxBytes = adjustedMaxBytes,
          fetchIsolation = fetchIsolation,
          fetchOnlyFromLeader = fetchOnlyFromLeader,
          minOneMessage = minOneMessage)

        val fetchDataInfo = if (shouldLeaderThrottle(quota, tp, replicaId)) {
          // If the partition is being throttled, simply return an empty set.
          FetchDataInfo(readInfo.fetchedData.fetchOffsetMetadata, MemoryRecords.EMPTY)
        } else if (!hardMaxBytesLimit && readInfo.fetchedData.firstEntryIncomplete) {
          // For FetchRequest version 3, we replace incomplete message sets with an empty one as consumers can make
          // progress in such cases and don't need to report a `RecordTooLargeException`
          FetchDataInfo(readInfo.fetchedData.fetchOffsetMetadata, MemoryRecords.EMPTY)
        } else {
          readInfo.fetchedData
        }

        LogReadResult(info = fetchDataInfo,
                      highWatermark = readInfo.highWatermark,
                      leaderLogStartOffset = readInfo.logStartOffset,
                      leaderLogEndOffset = readInfo.logEndOffset,
                      followerLogStartOffset = followerLogStartOffset,
                      fetchTimeMs = fetchTimeMs,
                      readSize = adjustedMaxBytes,
                      lastStableOffset = Some(readInfo.lastStableOffset),
                      exception = None)
      } catch {
        // NOTE: Failed fetch requests metric is not incremented for known exceptions since it
        // is supposed to indicate un-expected failure of a broker in handling a fetch request
        case e@ (_: UnknownTopicOrPartitionException |
                 _: NotLeaderForPartitionException |
                 _: UnknownLeaderEpochException |
                 _: FencedLeaderEpochException |
                 _: ReplicaNotAvailableException |
                 _: KafkaStorageException |
                 _: OffsetOutOfRangeException) =>
          LogReadResult(info = FetchDataInfo(LogOffsetMetadata.UnknownOffsetMetadata, MemoryRecords.EMPTY),
                        highWatermark = -1L,
                        leaderLogStartOffset = -1L,
                        leaderLogEndOffset = -1L,
                        followerLogStartOffset = -1L,
                        fetchTimeMs = -1L,
                        readSize = 0,
                        lastStableOffset = None,
                        exception = Some(e))
        case e: Throwable =>
          brokerTopicStats.topicStats(tp.topic).failedFetchRequestRate.mark()
          brokerTopicStats.allTopicsStats.failedFetchRequestRate.mark()

          val fetchSource = Request.describeReplicaId(replicaId)
          error(s"Error processing fetch with max size $adjustedMaxBytes from $fetchSource " +
            s"on partition $tp: $fetchInfo", e)

          LogReadResult(info = FetchDataInfo(LogOffsetMetadata.UnknownOffsetMetadata, MemoryRecords.EMPTY),
                        highWatermark = -1L,
                        leaderLogStartOffset = -1L,
                        leaderLogEndOffset = -1L,
                        followerLogStartOffset = -1L,
                        fetchTimeMs = -1L,
                        readSize = 0,
                        lastStableOffset = None,
                        exception = Some(e))
      }
    }

    var limitBytes = fetchMaxBytes
    val result = new mutable.ArrayBuffer[(TopicPartition, LogReadResult)]
    var minOneMessage = !hardMaxBytesLimit
    readPartitionInfo.foreach { case (tp, fetchInfo) =>
      val readResult = read(tp, fetchInfo, limitBytes, minOneMessage)
      val recordBatchSize = readResult.info.records.sizeInBytes
      // Once we read from a non-empty partition, we stop ignoring request and partition level size limits
      if (recordBatchSize > 0)
        minOneMessage = false
      limitBytes = math.max(0, limitBytes - recordBatchSize)
      result += (tp -> readResult)
    }
    result
  }

  /**
   *  To avoid ISR thrashing, we only throttle a replica on the leader if it's in the throttled replica list,
   *  the quota is exceeded and the replica is not in sync.
   */
  def shouldLeaderThrottle(quota: ReplicaQuota, topicPartition: TopicPartition, replicaId: Int): Boolean = {
    val isReplicaInSync = nonOfflinePartition(topicPartition).exists { partition =>
      partition.getReplica(replicaId).exists(partition.inSyncReplicas.contains)
    }
    !isReplicaInSync && quota.isThrottled(topicPartition) && quota.isQuotaExceeded
  }

  def getLogConfig(topicPartition: TopicPartition): Option[LogConfig] = localReplica(topicPartition).flatMap(_.log.map(_.config))

  def getMagic(topicPartition: TopicPartition): Option[Byte] = getLogConfig(topicPartition).map(_.messageFormatVersion.recordVersion.value)

  def maybeUpdateMetadataCache(correlationId: Int, updateMetadataRequest: UpdateMetadataRequest) : Seq[TopicPartition] =  {
    replicaStateChangeLock synchronized {
      if(updateMetadataRequest.controllerEpoch < controllerEpoch) {
        val stateControllerEpochErrorMessage = s"Received update metadata request with correlation id $correlationId " +
          s"from an old controller ${updateMetadataRequest.controllerId} with epoch ${updateMetadataRequest.controllerEpoch}. " +
          s"Latest known controller epoch is $controllerEpoch"
        stateChangeLogger.warn(stateControllerEpochErrorMessage)
        throw new ControllerMovedException(stateChangeLogger.messageWithPrefix(stateControllerEpochErrorMessage))
      } else {
        val deletedPartitions = metadataCache.updateMetadata(correlationId, updateMetadataRequest)
        controllerEpoch = updateMetadataRequest.controllerEpoch
        deletedPartitions
      }
    }
  }

  def becomeLeaderOrFollower(correlationId: Int,
                             leaderAndIsrRequest: LeaderAndIsrRequest,
                             onLeadershipChange: (Iterable[Partition], Iterable[Partition]) => Unit): LeaderAndIsrResponse = {
    leaderAndIsrRequest.partitionStates.asScala.foreach { case (topicPartition, stateInfo) =>
      stateChangeLogger.trace(s"Received LeaderAndIsr request $stateInfo " +
        s"correlation id $correlationId from controller ${leaderAndIsrRequest.controllerId} " +
        s"epoch ${leaderAndIsrRequest.controllerEpoch} for partition $topicPartition")
    }
    replicaStateChangeLock synchronized {
      if (leaderAndIsrRequest.controllerEpoch < controllerEpoch) {
        stateChangeLogger.warn(s"Ignoring LeaderAndIsr request from controller ${leaderAndIsrRequest.controllerId} with " +
          s"correlation id $correlationId since its controller epoch ${leaderAndIsrRequest.controllerEpoch} is old. " +
          s"Latest known controller epoch is $controllerEpoch")
        leaderAndIsrRequest.getErrorResponse(0, Errors.STALE_CONTROLLER_EPOCH.exception)
      } else {
        val responseMap = new mutable.HashMap[TopicPartition, Errors]
        val controllerId = leaderAndIsrRequest.controllerId
        controllerEpoch = leaderAndIsrRequest.controllerEpoch

        // First check partition's leader epoch
        val partitionState = new mutable.HashMap[Partition, LeaderAndIsrRequest.PartitionState]()
        val newPartitions = new mutable.HashSet[Partition]

        leaderAndIsrRequest.partitionStates.asScala.foreach { case (topicPartition, stateInfo) =>
          val partitionOpt = getPartition(topicPartition) match {
            case HostedPartition.Offline =>
              stateChangeLogger.warn(s"Ignoring LeaderAndIsr request from " +
                s"controller $controllerId with correlation id $correlationId " +
                s"epoch $controllerEpoch for partition $topicPartition as the local replica for the " +
                "partition is in an offline log directory")
              responseMap.put(topicPartition, Errors.KAFKA_STORAGE_ERROR)
              None

            case partition: Partition => Some(partition)

            case HostedPartition.None =>
              val partition = Partition(topicPartition, time, this)
              allPartitions.putIfNotExists(topicPartition, partition)
              newPartitions.add(partition)
              Some(partition)
          }

          partitionOpt.foreach { partition =>
            val currentLeaderEpoch = partition.getLeaderEpoch
            val requestLeaderEpoch = stateInfo.basePartitionState.leaderEpoch
            if (requestLeaderEpoch > currentLeaderEpoch) {
              // If the leader epoch is valid record the epoch of the controller that made the leadership decision.
              // This is useful while updating the isr to maintain the decision maker controller's epoch in the zookeeper path
              if (stateInfo.basePartitionState.replicas.contains(localBrokerId))
                partitionState.put(partition, stateInfo)
              else {
                stateChangeLogger.warn(s"Ignoring LeaderAndIsr request from controller $controllerId with " +
                  s"correlation id $correlationId epoch $controllerEpoch for partition $topicPartition as itself is not " +
                  s"in assigned replica list ${stateInfo.basePartitionState.replicas.asScala.mkString(",")}")
                responseMap.put(topicPartition, Errors.UNKNOWN_TOPIC_OR_PARTITION)
              }
            } else if (requestLeaderEpoch < currentLeaderEpoch) {
              stateChangeLogger.warn(s"Ignoring LeaderAndIsr request from " +
                s"controller $controllerId with correlation id $correlationId " +
                s"epoch $controllerEpoch for partition $topicPartition since its associated " +
                s"leader epoch $requestLeaderEpoch is smaller than the current " +
                s"leader epoch $currentLeaderEpoch")
              responseMap.put(topicPartition, Errors.STALE_CONTROLLER_EPOCH)
            } else {
              stateChangeLogger.debug(s"Ignoring LeaderAndIsr request from " +
                s"controller $controllerId with correlation id $correlationId " +
                s"epoch $controllerEpoch for partition $topicPartition since its associated " +
                s"leader epoch $requestLeaderEpoch matches the current leader epoch")
              responseMap.put(topicPartition, Errors.STALE_CONTROLLER_EPOCH)
            }
          }
        }

        val partitionsTobeLeader = partitionState.filter { case (_, stateInfo) =>
          stateInfo.basePartitionState.leader == localBrokerId
        }
        val partitionsToBeFollower = partitionState -- partitionsTobeLeader.keys

        val highWatermarkCheckpoints = new SimpleOffsetCheckpoints(this.highWatermarkCheckpoints)
        val partitionsBecomeLeader = if (partitionsTobeLeader.nonEmpty)
          makeLeaders(controllerId, controllerEpoch, partitionsTobeLeader, correlationId, responseMap,
            highWatermarkCheckpoints)
        else
          Set.empty[Partition]
        val partitionsBecomeFollower = if (partitionsToBeFollower.nonEmpty)
          makeFollowers(controllerId, controllerEpoch, partitionsToBeFollower, correlationId, responseMap,
            highWatermarkCheckpoints)
        else
          Set.empty[Partition]

        leaderAndIsrRequest.partitionStates.asScala.keys.foreach { topicPartition =>
          /*
           * If there is offline log directory, a Partition object may have been created by getOrCreatePartition()
           * before getOrCreateReplica() failed to create local replica due to KafkaStorageException.
           * In this case ReplicaManager.allPartitions will map this topic-partition to an empty Partition object.
           * we need to map this topic-partition to OfflinePartition instead.
           */
          if (localReplica(topicPartition).isEmpty)
            markPartitionOffline(topicPartition)
        }


        // we initialize highwatermark thread after the first leaderisrrequest. This ensures that all the partitions
        // have been completely populated before starting the checkpointing there by avoiding weird race conditions
        if (!hwThreadInitialized) {
          startHighWaterMarksCheckPointThread()
          hwThreadInitialized = true
        }

        val futureReplicasAndInitialOffset = new mutable.HashMap[TopicPartition, InitialFetchState]
        for (partition <- newPartitions) {
          val topicPartition = partition.topicPartition
          if (logManager.getLog(topicPartition, isFuture = true).isDefined) {
            partition.localReplica.foreach { replica =>
              val leader = BrokerEndPoint(config.brokerId, "localhost", -1)

              // Add future replica to partition's map
              partition.getOrCreateReplica(Request.FutureLocalReplicaId, isNew = false, highWatermarkCheckpoints)

              // pause cleaning for partitions that are being moved and start ReplicaAlterDirThread to move
              // replica from source dir to destination dir
              logManager.abortAndPauseCleaning(topicPartition)

              futureReplicasAndInitialOffset.put(topicPartition, InitialFetchState(leader,
                partition.getLeaderEpoch, replica.highWatermark.messageOffset))
            }
          }
        }
        replicaAlterLogDirsManager.addFetcherForPartitions(futureReplicasAndInitialOffset)

        replicaFetcherManager.shutdownIdleFetcherThreads()
        replicaAlterLogDirsManager.shutdownIdleFetcherThreads()
        onLeadershipChange(partitionsBecomeLeader, partitionsBecomeFollower)
        new LeaderAndIsrResponse(Errors.NONE, responseMap.asJava)
      }
    }
  }

  /*
   * Make the current broker to become leader for a given set of partitions by:
   *
   * 1. Stop fetchers for these partitions
   * 2. Update the partition metadata in cache
   * 3. Add these partitions to the leader partitions set
   *
   * If an unexpected error is thrown in this function, it will be propagated to KafkaApis where
   * the error message will be set on each partition since we do not know which partition caused it. Otherwise,
   * return the set of partitions that are made leader due to this method
   *
   *  TODO: the above may need to be fixed later
   */
  private def makeLeaders(controllerId: Int,
                          controllerEpoch: Int,
                          partitionState: Map[Partition, LeaderAndIsrRequest.PartitionState],
                          correlationId: Int,
                          responseMap: mutable.Map[TopicPartition, Errors],
                          highWatermarkCheckpoints: OffsetCheckpoints): Set[Partition] = {
    partitionState.keys.foreach { partition =>
      stateChangeLogger.trace(s"Handling LeaderAndIsr request correlationId $correlationId from " +
        s"controller $controllerId epoch $controllerEpoch starting the become-leader transition for " +
        s"partition ${partition.topicPartition}")
    }

    for (partition <- partitionState.keys)
      responseMap.put(partition.topicPartition, Errors.NONE)

    val partitionsToMakeLeaders = mutable.Set[Partition]()

    try {
      // First stop fetchers for all the partitions
      replicaFetcherManager.removeFetcherForPartitions(partitionState.keySet.map(_.topicPartition))
      // Update the partition information to be the leader
      partitionState.foreach{ case (partition, partitionStateInfo) =>
        try {
          if (partition.makeLeader(controllerId, partitionStateInfo, correlationId, highWatermarkCheckpoints)) {
            partitionsToMakeLeaders += partition
            stateChangeLogger.trace(s"Stopped fetchers as part of become-leader request from " +
              s"controller $controllerId epoch $controllerEpoch with correlation id $correlationId for partition ${partition.topicPartition} " +
              s"(last update controller epoch ${partitionStateInfo.basePartitionState.controllerEpoch})")
          } else
            stateChangeLogger.info(s"Skipped the become-leader state change after marking its " +
              s"partition as leader with correlation id $correlationId from controller $controllerId epoch $controllerEpoch for " +
              s"partition ${partition.topicPartition} (last update controller epoch ${partitionStateInfo.basePartitionState.controllerEpoch}) " +
              s"since it is already the leader for the partition.")
        } catch {
          case e: KafkaStorageException =>
            stateChangeLogger.error(s"Skipped the become-leader state change with " +
              s"correlation id $correlationId from controller $controllerId epoch $controllerEpoch for partition ${partition.topicPartition} " +
              s"(last update controller epoch ${partitionStateInfo.basePartitionState.controllerEpoch}) since " +
              s"the replica for the partition is offline due to disk error $e")
            val dirOpt = getLogDir(partition.topicPartition)
            error(s"Error while making broker the leader for partition $partition in dir $dirOpt", e)
            responseMap.put(partition.topicPartition, Errors.KAFKA_STORAGE_ERROR)
        }
      }

    } catch {
      case e: Throwable =>
        partitionState.keys.foreach { partition =>
          stateChangeLogger.error(s"Error while processing LeaderAndIsr request correlationId $correlationId received " +
            s"from controller $controllerId epoch $controllerEpoch for partition ${partition.topicPartition}", e)
        }
        // Re-throw the exception for it to be caught in KafkaApis
        throw e
    }

    partitionState.keys.foreach { partition =>
      stateChangeLogger.trace(s"Completed LeaderAndIsr request correlationId $correlationId from controller $controllerId " +
        s"epoch $controllerEpoch for the become-leader transition for partition ${partition.topicPartition}")
    }

    partitionsToMakeLeaders
  }

  /*
   * Make the current broker to become follower for a given set of partitions by:
   *
   * 1. Remove these partitions from the leader partitions set.
   * 2. Mark the replicas as followers so that no more data can be added from the producer clients.
   * 3. Stop fetchers for these partitions so that no more data can be added by the replica fetcher threads.
   * 4. Truncate the log and checkpoint offsets for these partitions.
   * 5. Clear the produce and fetch requests in the purgatory
   * 6. If the broker is not shutting down, add the fetcher to the new leaders.
   *
   * The ordering of doing these steps make sure that the replicas in transition will not
   * take any more messages before checkpointing offsets so that all messages before the checkpoint
   * are guaranteed to be flushed to disks
   *
   * If an unexpected error is thrown in this function, it will be propagated to KafkaApis where
   * the error message will be set on each partition since we do not know which partition caused it. Otherwise,
   * return the set of partitions that are made follower due to this method
   */
  private def makeFollowers(controllerId: Int,
                            controllerEpoch: Int,
                            partitionStates: Map[Partition, LeaderAndIsrRequest.PartitionState],
                            correlationId: Int,
                            responseMap: mutable.Map[TopicPartition, Errors],
                            highWatermarkCheckpoints: OffsetCheckpoints) : Set[Partition] = {
    partitionStates.foreach { case (partition, partitionState) =>
      stateChangeLogger.trace(s"Handling LeaderAndIsr request correlationId $correlationId from controller $controllerId " +
        s"epoch $controllerEpoch starting the become-follower transition for partition ${partition.topicPartition} with leader " +
        s"${partitionState.basePartitionState.leader}")
    }

    for (partition <- partitionStates.keys)
      responseMap.put(partition.topicPartition, Errors.NONE)

    val partitionsToMakeFollower: mutable.Set[Partition] = mutable.Set()
    try {
      // TODO: Delete leaders from LeaderAndIsrRequest
      partitionStates.foreach { case (partition, partitionStateInfo) =>
        val newLeaderBrokerId = partitionStateInfo.basePartitionState.leader
        try {
          metadataCache.getAliveBrokers.find(_.id == newLeaderBrokerId) match {
            // Only change partition state when the leader is available
            case Some(_) =>
              if (partition.makeFollower(controllerId, partitionStateInfo, correlationId, highWatermarkCheckpoints))
                partitionsToMakeFollower += partition
              else
                stateChangeLogger.info(s"Skipped the become-follower state change after marking its partition as " +
                  s"follower with correlation id $correlationId from controller $controllerId epoch $controllerEpoch " +
                  s"for partition ${partition.topicPartition} (last update " +
                  s"controller epoch ${partitionStateInfo.basePartitionState.controllerEpoch}) " +
                  s"since the new leader $newLeaderBrokerId is the same as the old leader")
            case None =>
              // The leader broker should always be present in the metadata cache.
              // If not, we should record the error message and abort the transition process for this partition
              stateChangeLogger.error(s"Received LeaderAndIsrRequest with correlation id $correlationId from " +
                s"controller $controllerId epoch $controllerEpoch for partition ${partition.topicPartition} " +
                s"(last update controller epoch ${partitionStateInfo.basePartitionState.controllerEpoch}) " +
                s"but cannot become follower since the new leader $newLeaderBrokerId is unavailable.")
              // Create the local replica even if the leader is unavailable. This is required to ensure that we include
              // the partition's high watermark in the checkpoint file (see KAFKA-1647)
              partition.getOrCreateReplica(localBrokerId, isNew = partitionStateInfo.isNew, highWatermarkCheckpoints)
          }
        } catch {
          case e: KafkaStorageException =>
            stateChangeLogger.error(s"Skipped the become-follower state change with correlation id $correlationId from " +
              s"controller $controllerId epoch $controllerEpoch for partition ${partition.topicPartition} " +
              s"(last update controller epoch ${partitionStateInfo.basePartitionState.controllerEpoch}) with leader " +
              s"$newLeaderBrokerId since the replica for the partition is offline due to disk error $e")
            val dirOpt = getLogDir(partition.topicPartition)
            error(s"Error while making broker the follower for partition $partition with leader " +
              s"$newLeaderBrokerId in dir $dirOpt", e)
            responseMap.put(partition.topicPartition, Errors.KAFKA_STORAGE_ERROR)
        }
      }

      replicaFetcherManager.removeFetcherForPartitions(partitionsToMakeFollower.map(_.topicPartition))
      partitionsToMakeFollower.foreach { partition =>
        stateChangeLogger.trace(s"Stopped fetchers as part of become-follower request from controller $controllerId " +
          s"epoch $controllerEpoch with correlation id $correlationId for partition ${partition.topicPartition} with leader " +
          s"${partitionStates(partition).basePartitionState.leader}")
      }

      partitionsToMakeFollower.foreach { partition =>
<<<<<<< HEAD
        val topicPartitionOperationKey = TopicPartitionOperationKey(partition.topicPartition)
        tryCompleteDelayedProduce(topicPartitionOperationKey)
        tryCompleteDelayedFetch(topicPartitionOperationKey)
=======
        val topicPartitionOperationKey = new TopicPartitionOperationKey(partition.topicPartition)
        delayedProducePurgatory.checkAndComplete(topicPartitionOperationKey)
        delayedFetchPurgatory.checkAndComplete(topicPartitionOperationKey)
>>>>>>> c823f320
      }

      partitionsToMakeFollower.foreach { partition =>
        stateChangeLogger.trace(s"Truncated logs and checkpointed recovery boundaries for partition " +
          s"${partition.topicPartition} as part of become-follower request with correlation id $correlationId from " +
          s"controller $controllerId epoch $controllerEpoch with leader ${partitionStates(partition).basePartitionState.leader}")
      }

      if (isShuttingDown.get()) {
        partitionsToMakeFollower.foreach { partition =>
          stateChangeLogger.trace(s"Skipped the adding-fetcher step of the become-follower state " +
            s"change with correlation id $correlationId from controller $controllerId epoch $controllerEpoch for " +
            s"partition ${partition.topicPartition} with leader ${partitionStates(partition).basePartitionState.leader} " +
            "since it is shutting down")
        }
      } else {
        // we do not need to check if the leader exists again since this has been done at the beginning of this process
        val partitionsToMakeFollowerWithLeaderAndOffset = partitionsToMakeFollower.map { partition =>
          val leader = metadataCache.getAliveBrokers.find(_.id == partition.leaderReplicaIdOpt.get).get
            .brokerEndPoint(config.interBrokerListenerName)
          val fetchOffset = partition.localReplicaOrException.highWatermark.messageOffset
          partition.topicPartition -> InitialFetchState(leader, partition.getLeaderEpoch, fetchOffset)
       }.toMap

        replicaFetcherManager.addFetcherForPartitions(partitionsToMakeFollowerWithLeaderAndOffset)
        partitionsToMakeFollowerWithLeaderAndOffset.foreach { case (partition, initialFetchState) =>
          stateChangeLogger.trace(s"Started fetcher to new leader as part of become-follower " +
            s"request from controller $controllerId epoch $controllerEpoch with correlation id $correlationId for " +
            s"partition $partition with leader ${initialFetchState.leader}")
        }
      }
    } catch {
      case e: Throwable =>
        stateChangeLogger.error(s"Error while processing LeaderAndIsr request with correlationId $correlationId " +
          s"received from controller $controllerId epoch $controllerEpoch", e)
        // Re-throw the exception for it to be caught in KafkaApis
        throw e
    }

    partitionStates.keys.foreach { partition =>
      stateChangeLogger.trace(s"Completed LeaderAndIsr request correlationId $correlationId from controller $controllerId " +
        s"epoch $controllerEpoch for the become-follower transition for partition ${partition.topicPartition} with leader " +
        s"${partitionStates(partition).basePartitionState.leader}")
    }

    partitionsToMakeFollower
  }

  private def maybeShrinkIsr(): Unit = {
    trace("Evaluating ISR list of partitions to see which replicas can be removed from the ISR")

    // Shrink ISRs for non offline partitions
    allPartitions.keys.foreach { topicPartition =>
      nonOfflinePartition(topicPartition).foreach(_.maybeShrinkIsr(config.replicaLagTimeMaxMs))
    }
  }

  /**
   * Update the follower's fetch state in the leader based on the last fetch request and update `readResult`,
   * if the follower replica is not recognized to be one of the assigned replicas. Do not update
   * `readResult` otherwise, so that log start/end offset and high watermark is consistent with
   * records in fetch response. Log start/end offset and high watermark may change not only due to
   * this fetch request, e.g., rolling new log segment and removing old log segment may move log
   * start offset further than the last offset in the fetched records. The followers will get the
   * updated leader's state in the next fetch response.
   */
  private def updateFollowerLogReadResults(replicaId: Int,
                                           readResults: Seq[(TopicPartition, LogReadResult)]): Seq[(TopicPartition, LogReadResult)] = {
    debug(s"Recording follower broker $replicaId log end offsets: $readResults")
    readResults.map { case (topicPartition, readResult) =>
      var updatedReadResult = readResult
      nonOfflinePartition(topicPartition) match {
        case Some(partition) =>
          partition.getReplica(replicaId) match {
            case Some(replica) =>
              partition.updateReplicaLogReadResult(replica, readResult)
            case None =>
              warn(s"Leader $localBrokerId failed to record follower $replicaId's position " +
                s"${readResult.info.fetchOffsetMetadata.messageOffset} since the replica is not recognized to be " +
                s"one of the assigned replicas ${partition.assignedReplicas.map(_.brokerId).mkString(",")} " +
                s"for partition $topicPartition. Empty records will be returned for this partition.")
              updatedReadResult = readResult.withEmptyFetchInfo
          }
        case None =>
          warn(s"While recording the replica LEO, the partition $topicPartition hasn't been created.")
      }
      topicPartition -> updatedReadResult
    }
  }

  private def leaderPartitionsIterator: Iterator[Partition] =
    nonOfflinePartitionsIterator.filter(_.leaderReplicaIfLocal.isDefined)

  def getLogEndOffset(topicPartition: TopicPartition): Option[Long] =
    nonOfflinePartition(topicPartition).flatMap(_.leaderReplicaIfLocal.map(_.logEndOffset))

  // Flushes the highwatermark value for all partitions to the highwatermark file
  def checkpointHighWatermarks() {
    val replicas = nonOfflinePartitionsIterator.flatMap { partition =>
      val replicasList: mutable.Set[Replica] = mutable.Set()
      partition.localReplica.foreach(replicasList.add)
      partition.futureLocalReplica.foreach(replicasList.add)
      replicasList
    }.filter(_.log.isDefined).toBuffer
    val replicasByDir = replicas.groupBy(_.log.get.dir.getParent)
    for ((dir, reps) <- replicasByDir) {
      val hwms = reps.map(r => r.topicPartition -> r.highWatermark.messageOffset).toMap
      try {
        highWatermarkCheckpoints.get(dir).foreach(_.write(hwms))
      } catch {
        case e: KafkaStorageException =>
          error(s"Error while writing to highwatermark file in directory $dir", e)
      }
    }
  }

  // Used only by test
  def markPartitionOffline(tp: TopicPartition): Unit = replicaStateChangeLock synchronized {
    allPartitions.put(tp, HostedPartition.Offline)
    Partition.removeMetrics(tp)
  }

  // logDir should be an absolute path
  // sendZkNotification is needed for unit test
  def handleLogDirFailure(dir: String, sendZkNotification: Boolean = true) {
    if (!logManager.isLogDirOnline(dir))
      return
    info(s"Stopping serving replicas in dir $dir")
    replicaStateChangeLock synchronized {
      val newOfflinePartitions = nonOfflinePartitionsIterator.filter { partition =>
        partition.localReplica.exists { replica =>
          replica.log.isDefined && replica.log.get.dir.getParent == dir
        }
      }.map(_.topicPartition).toSet

      val partitionsWithOfflineFutureReplica = nonOfflinePartitionsIterator.filter { partition =>
        partition.futureLocalReplica.exists { replica =>
          replica.log.isDefined && replica.log.get.dir.getParent == dir
        }
      }.toSet

      replicaFetcherManager.removeFetcherForPartitions(newOfflinePartitions)
      replicaAlterLogDirsManager.removeFetcherForPartitions(newOfflinePartitions ++ partitionsWithOfflineFutureReplica.map(_.topicPartition))

      partitionsWithOfflineFutureReplica.foreach(partition => partition.removeFutureLocalReplica(deleteFromLogDir = false))
      newOfflinePartitions.foreach { topicPartition =>
        markPartitionOffline(topicPartition)
      }
      newOfflinePartitions.map(_.topic).foreach { topic: String =>
        maybeRemoveTopicMetrics(topic)
      }
      highWatermarkCheckpoints = highWatermarkCheckpoints.filterKeys(_ != dir)

      info(s"Broker $localBrokerId stopped fetcher for partitions ${newOfflinePartitions.mkString(",")} and stopped moving logs " +
           s"for partitions ${partitionsWithOfflineFutureReplica.mkString(",")} because they are in the failed log directory $dir.")
    }
    logManager.handleLogDirFailure(dir)

    if (sendZkNotification)
      zkClient.propagateLogDirEvent(localBrokerId)
    info(s"Stopped serving replicas in dir $dir")
  }

  def removeMetrics() {
    removeMetric("LeaderCount")
    removeMetric("PartitionCount")
    removeMetric("OfflineReplicaCount")
    removeMetric("UnderReplicatedPartitions")
    removeMetric("UnderMinIsrPartitionCount")
    removeMetric("AtMinIsrPartitionCount")
  }

  // High watermark do not need to be checkpointed only when under unit tests
  def shutdown(checkpointHW: Boolean = true) {
    info("Shutting down")
    removeMetrics()
    if (logDirFailureHandler != null)
      logDirFailureHandler.shutdown()
    replicaFetcherManager.shutdown()
    replicaAlterLogDirsManager.shutdown()
    delayedFetchPurgatory.shutdown()
    delayedProducePurgatory.shutdown()
    delayedDeleteRecordsPurgatory.shutdown()
    delayedElectLeaderPurgatory.shutdown()
    if (checkpointHW)
      checkpointHighWatermarks()
    info("Shut down completely")
  }

  protected def createReplicaFetcherManager(metrics: Metrics, time: Time, threadNamePrefix: Option[String], quotaManager: ReplicationQuotaManager) = {
    new ReplicaFetcherManager(config, this, metrics, time, threadNamePrefix, quotaManager)
  }

  protected def createReplicaAlterLogDirsManager(quotaManager: ReplicationQuotaManager, brokerTopicStats: BrokerTopicStats) = {
    new ReplicaAlterLogDirsManager(config, this, quotaManager, brokerTopicStats)
  }

  def lastOffsetForLeaderEpoch(requestedEpochInfo: Map[TopicPartition, OffsetsForLeaderEpochRequest.PartitionData]): Map[TopicPartition, EpochEndOffset] = {
    requestedEpochInfo.map { case (tp, partitionData) =>
      val epochEndOffset = getPartition(tp) match {
        case partition: Partition =>
          partition.lastOffsetForLeaderEpoch(partitionData.currentLeaderEpoch, partitionData.leaderEpoch,
            fetchOnlyFromLeader = true)

        case HostedPartition.Offline =>
          new EpochEndOffset(Errors.KAFKA_STORAGE_ERROR, UNDEFINED_EPOCH, UNDEFINED_EPOCH_OFFSET)

        case HostedPartition.None if metadataCache.contains(tp) =>
          new EpochEndOffset(Errors.NOT_LEADER_FOR_PARTITION, UNDEFINED_EPOCH, UNDEFINED_EPOCH_OFFSET)

        case HostedPartition.None =>
          new EpochEndOffset(Errors.UNKNOWN_TOPIC_OR_PARTITION, UNDEFINED_EPOCH, UNDEFINED_EPOCH_OFFSET)
      }
      tp -> epochEndOffset
    }
  }

  def electLeaders(
    controller: KafkaController,
    partitions: Set[TopicPartition],
    electionType: ElectionType,
    responseCallback: Map[TopicPartition, ApiError] => Unit,
    requestTimeout: Int
  ): Unit = {

    val deadline = time.milliseconds() + requestTimeout

    def electionCallback(results: Map[TopicPartition, Either[ApiError, Int]]): Unit = {
      val expectedLeaders = mutable.Map.empty[TopicPartition, Int]
      val failures = mutable.Map.empty[TopicPartition, ApiError]
      results.foreach {
        case (partition, Right(leader)) => expectedLeaders += partition -> leader
        case (partition, Left(error)) => failures += partition -> error
      }

      if (expectedLeaders.nonEmpty) {
<<<<<<< HEAD
        val watchKeys: Seq[TopicPartitionOperationKey] = expectedLeaders.map{
          case (tp, leader) => TopicPartitionOperationKey(tp.topic, tp.partition)
        }(breakOut)
        delayedElectLeaderPurgatory.tryCompleteElseWatch(
          new DelayedElectLeader(
            math.max(0, deadline - time.milliseconds()),
            expectedLeaders,
            failures,
            this,
            responseCallback
          ),
          watchKeys
        )
=======
        val watchKeys = expectedLeaders.map{
          case (tp, _) => new TopicPartitionOperationKey(tp)
        }.toSeq
        delayedElectPreferredLeaderPurgatory.tryCompleteElseWatch(
          new DelayedElectPreferredLeader(deadline - time.milliseconds(), expectedLeaders, results,
            this, responseCallback),
          watchKeys)
>>>>>>> c823f320
      } else {
          // There are no partitions actually being elected, so return immediately
          responseCallback(failures)
      }
    }

    controller.electLeaders(partitions, electionType, electionCallback)
  }
}<|MERGE_RESOLUTION|>--- conflicted
+++ resolved
@@ -307,44 +307,7 @@
 
   def getLog(topicPartition: TopicPartition): Option[Log] = logManager.getLog(topicPartition)
 
-<<<<<<< HEAD
-  /**
-   * Try to complete some delayed produce requests with the request key;
-   * this can be triggered when:
-   *
-   * 1. The partition HW has changed (for acks = -1)
-   * 2. A follower replica's fetch operation is received (for acks > 1)
-   */
-  def tryCompleteDelayedProduce(key: DelayedOperationKey) {
-    val completed = delayedProducePurgatory.checkAndComplete(key)
-    debug("Request key %s unblocked %d producer requests.".format(key.keyLabel, completed))
-  }
-
-  /**
-   * Try to complete some delayed fetch requests with the request key;
-   * this can be triggered when:
-   *
-   * 1. The partition HW has changed (for regular fetch)
-   * 2. A new message set is appended to the local log (for follower fetch)
-   */
-  def tryCompleteDelayedFetch(key: DelayedOperationKey) {
-    val completed = delayedFetchPurgatory.checkAndComplete(key)
-    debug("Request key %s unblocked %d fetch requests.".format(key.keyLabel, completed))
-  }
-
-  /**
-   * Try to complete some delayed DeleteRecordsRequest with the request key;
-   * this needs to be triggered when the partition low watermark has changed
-   */
-  def tryCompleteDelayedDeleteRecords(key: DelayedOperationKey) {
-    val completed = delayedDeleteRecordsPurgatory.checkAndComplete(key)
-    debug("Request key %s unblocked %d DeleteRecordsRequest.".format(key.keyLabel, completed))
-  }
-
-  def hasDelayedElectionOperations = delayedElectLeaderPurgatory.delayed != 0
-=======
-  def hasDelayedElectionOperations: Boolean = delayedElectPreferredLeaderPurgatory.numDelayed != 0
->>>>>>> c823f320
+  def hasDelayedElectionOperations: Boolean = delayedElectLeaderPurgatory.numDelayed != 0
 
   def tryCompleteElection(key: DelayedOperationKey): Unit = {
     val completed = delayedElectLeaderPurgatory.checkAndComplete(key)
@@ -1369,15 +1332,9 @@
       }
 
       partitionsToMakeFollower.foreach { partition =>
-<<<<<<< HEAD
         val topicPartitionOperationKey = TopicPartitionOperationKey(partition.topicPartition)
-        tryCompleteDelayedProduce(topicPartitionOperationKey)
-        tryCompleteDelayedFetch(topicPartitionOperationKey)
-=======
-        val topicPartitionOperationKey = new TopicPartitionOperationKey(partition.topicPartition)
         delayedProducePurgatory.checkAndComplete(topicPartitionOperationKey)
         delayedFetchPurgatory.checkAndComplete(topicPartitionOperationKey)
->>>>>>> c823f320
       }
 
       partitionsToMakeFollower.foreach { partition =>
@@ -1614,10 +1571,10 @@
       }
 
       if (expectedLeaders.nonEmpty) {
-<<<<<<< HEAD
         val watchKeys: Seq[TopicPartitionOperationKey] = expectedLeaders.map{
-          case (tp, leader) => TopicPartitionOperationKey(tp.topic, tp.partition)
+          case (tp, _) => TopicPartitionOperationKey(tp)
         }(breakOut)
+
         delayedElectLeaderPurgatory.tryCompleteElseWatch(
           new DelayedElectLeader(
             math.max(0, deadline - time.milliseconds()),
@@ -1628,15 +1585,6 @@
           ),
           watchKeys
         )
-=======
-        val watchKeys = expectedLeaders.map{
-          case (tp, _) => new TopicPartitionOperationKey(tp)
-        }.toSeq
-        delayedElectPreferredLeaderPurgatory.tryCompleteElseWatch(
-          new DelayedElectPreferredLeader(deadline - time.milliseconds(), expectedLeaders, results,
-            this, responseCallback),
-          watchKeys)
->>>>>>> c823f320
       } else {
           // There are no partitions actually being elected, so return immediately
           responseCallback(failures)
