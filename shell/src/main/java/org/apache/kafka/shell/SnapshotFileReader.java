--- conflicted
+++ resolved
@@ -25,22 +25,14 @@
 import org.apache.kafka.common.record.Record;
 import org.apache.kafka.common.utils.LogContext;
 import org.apache.kafka.common.utils.Time;
-<<<<<<< HEAD
-import org.apache.kafka.metadata.ApiMessageAndVersion;
 import org.apache.kafka.metadata.MetadataRecordSerde;
 import org.apache.kafka.queue.EventQueue;
 import org.apache.kafka.queue.KafkaEventQueue;
+import org.apache.kafka.raft.Batch;
 import org.apache.kafka.raft.BatchReader;
 import org.apache.kafka.raft.LeaderAndEpoch;
 import org.apache.kafka.raft.RaftClient;
-=======
-import org.apache.kafka.metalog.MetaLogLeader;
-import org.apache.kafka.metalog.MetaLogListener;
-import org.apache.kafka.raft.metadata.MetadataRecordSerde;
-import org.apache.kafka.queue.EventQueue;
-import org.apache.kafka.queue.KafkaEventQueue;
 import org.apache.kafka.server.common.ApiMessageAndVersion;
->>>>>>> f20fdbd8
 import org.slf4j.Logger;
 import org.slf4j.LoggerFactory;
 
@@ -159,7 +151,7 @@
                 log.error("unable to read metadata record at offset {}", record.offset(), e);
             }
         }
-        listener.handleCommit(BatchReader.singleton(new BatchReader.Batch<>(
+        listener.handleCommit(BatchReader.singleton(Batch.of(
             batch.baseOffset(),
             batch.partitionLeaderEpoch(),
             messages
