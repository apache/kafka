/**
 * Licensed to the Apache Software Foundation (ASF) under one or more
 * contributor license agreements.  See the NOTICE file distributed with
 * this work for additional information regarding copyright ownership.
 * The ASF licenses this file to You under the Apache License, Version 2.0
 * (the "License"); you may not use this file except in compliance with
 * the License.  You may obtain a copy of the License at
 *
 *    http://www.apache.org/licenses/LICENSE-2.0
 *
 * Unless required by applicable law or agreed to in writing, software
 * distributed under the License is distributed on an "AS IS" BASIS,
 * WITHOUT WARRANTIES OR CONDITIONS OF ANY KIND, either express or implied.
 * See the License for the specific language governing permissions and
 * limitations under the License.
 */

package kafka.server

import kafka.raft.KafkaRaftManager
import kafka.server.KafkaRaftServer.{BrokerRole, ControllerRole}
import kafka.server.Server.MetricsPrefix
import kafka.server.metadata.BrokerServerMetrics
import kafka.utils.{CoreUtils, Logging}
import org.apache.kafka.common.metrics.Metrics
import org.apache.kafka.common.utils.{AppInfoParser, LogContext, Time}
import org.apache.kafka.controller.QuorumControllerMetrics
import org.apache.kafka.image.loader.MetadataLoader
import org.apache.kafka.image.publisher.{SnapshotEmitter, SnapshotGenerator}
import org.apache.kafka.metadata.MetadataRecordSerde
import org.apache.kafka.raft.RaftConfig.AddressSpec
import org.apache.kafka.server.common.ApiMessageAndVersion
import org.apache.kafka.server.fault.{FaultHandler, LoggingFaultHandler, ProcessExitingFaultHandler}
import org.apache.kafka.server.metrics.KafkaYammerMetrics

import java.util
import java.util.Collections
import java.util.concurrent.CompletableFuture
import java.util.concurrent.atomic.AtomicReference


/**
 * Creates a fault handler.
 */
trait FaultHandlerFactory {
  def build(
     name: String,
     fatal: Boolean,
     action: Runnable
  ): FaultHandler
}

/**
 * The standard FaultHandlerFactory which is used when we're not in a junit test.
 */
class StandardFaultHandlerFactory extends FaultHandlerFactory {
  override def build(
    name: String,
    fatal: Boolean,
    action: Runnable
  ): FaultHandler = {
    if (fatal) {
      new ProcessExitingFaultHandler(action)
    } else {
      new LoggingFaultHandler(name, action)
    }
  }
}

/**
 * The SharedServer manages the components which are shared between the BrokerServer and
 * ControllerServer. These shared components include the Raft manager, snapshot generator,
 * and metadata loader. A KRaft server running in combined mode as both a broker and a controller
 * will still contain only a single SharedServer instance.
 *
 * The SharedServer will be started as soon as either the broker or the controller needs it,
 * via the appropriate function (startForBroker or startForController). Similarly, it will be
 * stopped as soon as neither the broker nor the controller need it, via stopForBroker or
 * stopForController. One way of thinking about this is that both the broker and the controller
 * could hold a "reference" to this class, and we don't truly stop it until both have dropped
 * their reference. We opted to use two booleans here rather than a reference count in order to
 * make debugging easier and reduce the chance of resource leaks.
 */
class SharedServer(
  private val sharedServerConfig: KafkaConfig,
  val metaProps: MetaProperties,
  val time: Time,
  private val _metrics: Metrics,
  val threadNamePrefix: Option[String],
  val controllerQuorumVotersFuture: CompletableFuture[util.Map[Integer, AddressSpec]],
  val faultHandlerFactory: FaultHandlerFactory
) extends Logging {
  private val logContext: LogContext = new LogContext(s"[SharedServer id=${sharedServerConfig.nodeId}] ")
  this.logIdent = logContext.logPrefix
  private var started = false
  private var usedByBroker: Boolean = false
  private var usedByController: Boolean = false
  val brokerConfig = new KafkaConfig(sharedServerConfig.props, false, None)
  val controllerConfig = new KafkaConfig(sharedServerConfig.props, false, None)
  @volatile var metrics: Metrics = _metrics
  @volatile var raftManager: KafkaRaftManager[ApiMessageAndVersion] = _
  @volatile var brokerMetrics: BrokerServerMetrics = _
  @volatile var controllerMetrics: QuorumControllerMetrics = _
  @volatile var loader: MetadataLoader = _
  val snapshotsDiabledReason = new AtomicReference[String](null)
  @volatile var snapshotEmitter: SnapshotEmitter = _
  @volatile var snapshotGenerator: SnapshotGenerator = _

  def isUsed(): Boolean = synchronized {
    usedByController || usedByBroker
  }

  /**
   * The start function called by the broker.
   */
  def startForBroker(): Unit = synchronized {
    if (!isUsed()) {
      start()
    }
    usedByBroker = true
  }

  /**
   * The start function called by the controller.
   */
  def startForController(): Unit = synchronized {
    if (!isUsed()) {
      start()
    }
    usedByController = true
  }

  /**
   * The stop function called by the broker.
   */
  def stopForBroker(): Unit = synchronized {
    if (usedByBroker) {
      usedByBroker = false
      if (!isUsed()) stop()
    }
  }

  /**
   * The stop function called by the controller.
   */
  def stopForController(): Unit = synchronized {
    if (usedByController) {
      usedByController = false
      if (!isUsed()) stop()
    }
  }

  /**
   * The fault handler to use when metadata loading fails.
   */
  def metadataLoaderFaultHandler: FaultHandler = faultHandlerFactory.build(
    name = "metadata loading",
    fatal = sharedServerConfig.processRoles.contains(ControllerRole),
    action = () => SharedServer.this.synchronized {
      if (brokerMetrics != null) brokerMetrics.metadataLoadErrorCount.getAndIncrement()
      if (controllerMetrics != null) controllerMetrics.incrementMetadataErrorCount()
      snapshotsDiabledReason.compareAndSet(null, "metadata loading fault")
    })

  /**
   * The fault handler to use when the initial broker metadata load fails.
   */
  def initialBrokerMetadataLoadFaultHandler: FaultHandler = faultHandlerFactory.build(
    name = "initial broker metadata loading",
    fatal = true,
    action = () => SharedServer.this.synchronized {
      if (brokerMetrics != null) brokerMetrics.metadataApplyErrorCount.getAndIncrement()
      if (controllerMetrics != null) controllerMetrics.incrementMetadataErrorCount()
      snapshotsDiabledReason.compareAndSet(null, "initial broker metadata loading fault")
    })

  /**
   * The fault handler to use when the QuorumController experiences a fault.
   */
  def quorumControllerFaultHandler: FaultHandler = faultHandlerFactory.build(
    name = "quorum controller",
    fatal = true,
    action = () => SharedServer.this.synchronized {
      if (controllerMetrics != null) controllerMetrics.incrementMetadataErrorCount()
      snapshotsDiabledReason.compareAndSet(null, "quorum controller fault")
    })

  /**
   * The fault handler to use when metadata cannot be published.
   */
  def metadataPublishingFaultHandler: FaultHandler = faultHandlerFactory.build(
    name = "metadata publishing",
    fatal = false,
    action = () => SharedServer.this.synchronized {
      if (brokerMetrics != null) brokerMetrics.metadataApplyErrorCount.getAndIncrement()
      if (controllerMetrics != null) controllerMetrics.incrementMetadataErrorCount()
      // Note: snapshot generation does not need to be disabled for a publishing fault.
    })

  private def start(): Unit = synchronized {
    if (started) {
      debug("SharedServer has already been started.")
    } else {
      info("Starting SharedServer")
      try {
        if (metrics == null) {
          // Recreate the metrics object if we're restarting a stopped SharedServer object.
          // This is only done in tests.
          metrics = new Metrics()
        }
        sharedServerConfig.dynamicConfig.initialize(zkClientOpt = None)

        if (sharedServerConfig.processRoles.contains(BrokerRole)) {
          brokerMetrics = BrokerServerMetrics(metrics)
        }
        if (sharedServerConfig.processRoles.contains(ControllerRole)) {
          controllerMetrics = new QuorumControllerMetrics(KafkaYammerMetrics.defaultRegistry(), time)
        }
        raftManager = new KafkaRaftManager[ApiMessageAndVersion](
          metaProps,
          sharedServerConfig,
          new MetadataRecordSerde,
          KafkaRaftServer.MetadataPartition,
          KafkaRaftServer.MetadataTopicId,
          time,
          metrics,
          threadNamePrefix,
          controllerQuorumVotersFuture)
        raftManager.startup()

<<<<<<< HEAD
        if (sharedServerConfig.processRoles.contains(ControllerRole) &&
            !sharedServerConfig.processRoles.contains(BrokerRole)) {
=======
        if (sharedServerConfig.processRoles.contains(ControllerRole)) {
>>>>>>> 29c09e2c
          val loaderBuilder = new MetadataLoader.Builder().
            setNodeId(metaProps.nodeId).
            setTime(time).
            setThreadNamePrefix(threadNamePrefix.getOrElse("")).
<<<<<<< HEAD
            setFaultHandler(metadataLoaderFaultHandler)
=======
            setFaultHandler(metadataLoaderFaultHandler).
            setHighWaterMarkAccessor(() => raftManager.client.highWatermark())
>>>>>>> 29c09e2c
          if (brokerMetrics != null) {
            loaderBuilder.setMetadataLoaderMetrics(brokerMetrics)
          }
          loader = loaderBuilder.build()
          snapshotEmitter = new SnapshotEmitter.Builder().
            setNodeId(metaProps.nodeId).
            setRaftClient(raftManager.client).
            build()
          snapshotGenerator = new SnapshotGenerator.Builder(snapshotEmitter).
            setNodeId(metaProps.nodeId).
            setTime(time).
            setFaultHandler(metadataPublishingFaultHandler).
            setMaxBytesSinceLastSnapshot(sharedServerConfig.metadataSnapshotMaxNewRecordBytes).
            setMaxTimeSinceLastSnapshotNs(sharedServerConfig.metadataSnapshotMaxIntervalMs).
            setDisabledReason(snapshotsDiabledReason).
            build()
          raftManager.register(loader)
          try {
            loader.installPublishers(Collections.singletonList(snapshotGenerator))
          } catch {
            case t: Throwable => {
              error("Unable to install metadata publishers", t)
              throw new RuntimeException("Unable to install metadata publishers.", t)
            }
          }
        }
        debug("Completed SharedServer startup.")
        started = true
      } catch {
        case e: Throwable => {
          error("Got exception while starting SharedServer", e)
          stop()
        }
      }
    }
  }

  def ensureNotRaftLeader(): Unit = synchronized {
    // Ideally, this would just resign our leadership, if we had it. But we don't have an API in
    // RaftManager for that yet, so shut down the RaftManager.
    if (raftManager != null) {
      CoreUtils.swallow(raftManager.shutdown(), this)
      raftManager = null
    }
  }

  private def stop(): Unit = synchronized {
    if (!started) {
      debug("SharedServer is not running.")
    } else {
      info("Stopping SharedServer")
      if (loader != null) {
        CoreUtils.swallow(loader.beginShutdown(), this)
      }
      if (snapshotGenerator != null) {
        CoreUtils.swallow(snapshotGenerator.beginShutdown(), this)
      }
      if (loader != null) {
        CoreUtils.swallow(loader.close(), this)
        loader = null
      }
      if (snapshotGenerator != null) {
        CoreUtils.swallow(snapshotGenerator.close(), this)
        snapshotGenerator = null
      }
      if (raftManager != null) {
        CoreUtils.swallow(raftManager.shutdown(), this)
        raftManager = null
      }
      if (controllerMetrics != null) {
        CoreUtils.swallow(controllerMetrics.close(), this)
        controllerMetrics = null
      }
      if (brokerMetrics != null) {
        CoreUtils.swallow(brokerMetrics.close(), this)
        brokerMetrics = null
      }
      if (metrics != null) {
        CoreUtils.swallow(metrics.close(), this)
        metrics = null
      }
      CoreUtils.swallow(AppInfoParser.unregisterAppInfo(MetricsPrefix, sharedServerConfig.nodeId.toString, metrics), this)
      started = false
    }
  }
}<|MERGE_RESOLUTION|>--- conflicted
+++ resolved
@@ -228,22 +228,13 @@
           controllerQuorumVotersFuture)
         raftManager.startup()
 
-<<<<<<< HEAD
-        if (sharedServerConfig.processRoles.contains(ControllerRole) &&
-            !sharedServerConfig.processRoles.contains(BrokerRole)) {
-=======
         if (sharedServerConfig.processRoles.contains(ControllerRole)) {
->>>>>>> 29c09e2c
           val loaderBuilder = new MetadataLoader.Builder().
             setNodeId(metaProps.nodeId).
             setTime(time).
             setThreadNamePrefix(threadNamePrefix.getOrElse("")).
-<<<<<<< HEAD
-            setFaultHandler(metadataLoaderFaultHandler)
-=======
             setFaultHandler(metadataLoaderFaultHandler).
             setHighWaterMarkAccessor(() => raftManager.client.highWatermark())
->>>>>>> 29c09e2c
           if (brokerMetrics != null) {
             loaderBuilder.setMetadataLoaderMetrics(brokerMetrics)
           }
