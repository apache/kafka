--- conflicted
+++ resolved
@@ -185,11 +185,7 @@
         if (metadataCache == null) throw new RuntimeException("You must set metadataCache");
         if (logDirFailureChannel == null) throw new RuntimeException("You must set logDirFailureChannel");
         if (alterPartitionManager == null) throw new RuntimeException("You must set alterIsrManager");
-<<<<<<< HEAD
-        if (brokerTopicStats == null) brokerTopicStats = new BrokerTopicStats(config.isRemoteLogStorageSystemEnabled());
-=======
         if (brokerTopicStats == null) brokerTopicStats = new BrokerTopicStats(config.remoteLogManagerConfig().isRemoteStorageSystemEnabled());
->>>>>>> 1426e8e9
         // Initialize metrics in the end just before passing it to ReplicaManager to ensure ReplicaManager closes the
         // metrics correctly. There might be a resource leak if it is initialized and an exception occurs between
         // its initialization and creation of ReplicaManager.
