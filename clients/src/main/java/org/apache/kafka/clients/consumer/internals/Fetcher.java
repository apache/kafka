--- conflicted
+++ resolved
@@ -151,13 +151,6 @@
         subscriptions.addListener(this);
     }
 
-<<<<<<< HEAD
-=======
-    private <T> ExtendedDeserializer<T> ensureExtended(Deserializer<T> deserializer) {
-        return deserializer instanceof ExtendedDeserializer ? (ExtendedDeserializer<T>) deserializer : new ExtendedDeserializer.Wrapper<>(deserializer);
-    }
-
->>>>>>> 1b64a4e6
     /**
      * Represents data about an offset returned by a broker.
      */
