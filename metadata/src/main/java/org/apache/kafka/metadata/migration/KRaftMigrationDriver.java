/*
 * Licensed to the Apache Software Foundation (ASF) under one or more
 * contributor license agreements. See the NOTICE file distributed with
 * this work for additional information regarding copyright ownership.
 * The ASF licenses this file to You under the Apache License, Version 2.0
 * (the "License"); you may not use this file except in compliance with
 * the License. You may obtain a copy of the License at
 *
 *    http://www.apache.org/licenses/LICENSE-2.0
 *
 * Unless required by applicable law or agreed to in writing, software
 * distributed under the License is distributed on an "AS IS" BASIS,
 * WITHOUT WARRANTIES OR CONDITIONS OF ANY KIND, either express or implied.
 * See the License for the specific language governing permissions and
 * limitations under the License.
 */
package org.apache.kafka.metadata.migration;

import org.apache.kafka.common.utils.ExponentialBackoff;
import org.apache.kafka.common.utils.LogContext;
import org.apache.kafka.common.utils.Time;
import org.apache.kafka.controller.QuorumFeatures;
import org.apache.kafka.controller.metrics.QuorumControllerMetrics;
import org.apache.kafka.image.MetadataDelta;
import org.apache.kafka.image.MetadataImage;
import org.apache.kafka.image.MetadataProvenance;
import org.apache.kafka.image.loader.LoaderManifest;
import org.apache.kafka.image.loader.LoaderManifestType;
import org.apache.kafka.image.publisher.MetadataPublisher;
import org.apache.kafka.metadata.BrokerRegistration;
import org.apache.kafka.metadata.KafkaConfigSchema;
import org.apache.kafka.metadata.util.RecordRedactor;
import org.apache.kafka.queue.EventQueue;
import org.apache.kafka.queue.KafkaEventQueue;
import org.apache.kafka.raft.LeaderAndEpoch;
import org.apache.kafka.raft.OffsetAndEpoch;
import org.apache.kafka.server.fault.FaultHandler;
import org.apache.kafka.server.util.Deadline;
import org.apache.kafka.server.util.FutureUtils;
import org.slf4j.Logger;

import java.util.EnumSet;
import java.util.HashSet;
import java.util.Map;
import java.util.Optional;
import java.util.Set;
import java.util.TreeMap;
import java.util.concurrent.CompletableFuture;
import java.util.concurrent.RejectedExecutionException;
import java.util.concurrent.TimeUnit;
import java.util.function.BiConsumer;
import java.util.function.Consumer;

import static java.util.concurrent.TimeUnit.MILLISECONDS;
import static java.util.concurrent.TimeUnit.NANOSECONDS;

/**
 * This class orchestrates and manages the state related to a ZK to KRaft migration. A single event thread is used to
 * serialize events coming from various threads and listeners.
 */
public class KRaftMigrationDriver implements MetadataPublisher {

    private static class PollTimeSupplier {
        private final ExponentialBackoff pollBackoff;
        private long pollCount;

        PollTimeSupplier() {
            this.pollCount = 0;
            this.pollBackoff = new ExponentialBackoff(100, 2, 60000, 0.02);
        }

        void reset() {
            this.pollCount = 0;
        }

        public long nextPollTimeMs() {
            long next = pollBackoff.backoff(pollCount);
            pollCount++;
            return next;
        }
    }

    private final static Consumer<Throwable> NO_OP_HANDLER = ex -> { };

    /**
     * When waiting for the metadata layer to commit batches, we block the migration driver thread for this
     * amount of time. A large value is selected to avoid timeouts in the common case, but prevent us from
     * blocking indefinitely.
     */
    private final static int METADATA_COMMIT_MAX_WAIT_MS = 300_000;

    private final Time time;
    private final Logger log;
    private final int nodeId;
    private final MigrationClient zkMigrationClient;
    private final KRaftMigrationZkWriter zkMetadataWriter;
    private final LegacyPropagator propagator;
    private final ZkRecordConsumer zkRecordConsumer;
    private final KafkaEventQueue eventQueue;
    private final PollTimeSupplier pollTimeSupplier;
    private final QuorumControllerMetrics controllerMetrics;
    private final FaultHandler faultHandler;
    private final QuorumFeatures quorumFeatures;
    private final RecordRedactor recordRedactor;
    /**
     * A callback for when the migration state has been recovered from ZK. This is used to delay the installation of this
     * MetadataPublisher with MetadataLoader.
     */
    private final Consumer<MetadataPublisher> initialZkLoadHandler;
    private volatile MigrationDriverState migrationState;
    private volatile ZkMigrationLeadershipState migrationLeadershipState;
    private volatile MetadataImage image;
    private volatile boolean firstPublish;

    KRaftMigrationDriver(
        int nodeId,
        ZkRecordConsumer zkRecordConsumer,
        MigrationClient zkMigrationClient,
        LegacyPropagator propagator,
        Consumer<MetadataPublisher> initialZkLoadHandler,
        FaultHandler faultHandler,
        QuorumFeatures quorumFeatures,
        KafkaConfigSchema configSchema,
        QuorumControllerMetrics controllerMetrics,
        Time time
    ) {
        this.nodeId = nodeId;
        this.zkRecordConsumer = zkRecordConsumer;
        this.zkMigrationClient = zkMigrationClient;
        this.propagator = propagator;
        this.time = time;
        LogContext logContext = new LogContext("[KRaftMigrationDriver id=" + nodeId + "] ");
        this.controllerMetrics = controllerMetrics;
        this.log = logContext.logger(KRaftMigrationDriver.class);
        this.migrationState = MigrationDriverState.UNINITIALIZED;
        this.migrationLeadershipState = ZkMigrationLeadershipState.EMPTY;
        this.eventQueue = new KafkaEventQueue(Time.SYSTEM, logContext, "controller-" + nodeId + "-migration-driver-");
        this.pollTimeSupplier = new PollTimeSupplier();
        this.image = MetadataImage.EMPTY;
        this.firstPublish = false;
        this.initialZkLoadHandler = initialZkLoadHandler;
        this.faultHandler = faultHandler;
        this.quorumFeatures = quorumFeatures;
        this.zkMetadataWriter = new KRaftMigrationZkWriter(zkMigrationClient);
        this.recordRedactor = new RecordRedactor(configSchema);
    }

<<<<<<< HEAD
    public KRaftMigrationDriver(
        int nodeId,
        ZkRecordConsumer zkRecordConsumer,
        MigrationClient zkMigrationClient,
        LegacyPropagator propagator,
        Consumer<MetadataPublisher> initialZkLoadHandler,
        FaultHandler faultHandler,
        QuorumFeatures quorumFeatures,
        KafkaConfigSchema configSchema,
        QuorumControllerMetrics controllerMetrics
    ) {
        this(nodeId, zkRecordConsumer, zkMigrationClient, propagator, initialZkLoadHandler, faultHandler, quorumFeatures, configSchema, controllerMetrics, Time.SYSTEM);
=======
    public static Builder newBuilder() {
        return new Builder();
>>>>>>> e794bc71
    }

    public void start() {
        eventQueue.prepend(new PollEvent());
    }

    // Visible for testing
    public CompletableFuture<MigrationDriverState> migrationState() {
        CompletableFuture<MigrationDriverState> stateFuture = new CompletableFuture<>();
        eventQueue.append(() -> stateFuture.complete(migrationState));
        return stateFuture;
    }

    private void recoverMigrationStateFromZK() {
        applyMigrationOperation("Recovering migration state from ZK", zkMigrationClient::getOrCreateMigrationRecoveryState);
        String maybeDone = migrationLeadershipState.initialZkMigrationComplete() ? "done" : "not done";
        log.info("Initial migration of ZK metadata is {}.", maybeDone);

        // Once we've recovered the migration state from ZK, install this class as a metadata publisher
        // by calling the initialZkLoadHandler.
        initialZkLoadHandler.accept(this);

        // Transition to INACTIVE state and wait for leadership events.
        transitionTo(MigrationDriverState.INACTIVE);
    }

    private boolean isControllerQuorumReadyForMigration() {
        Optional<String> notReadyMsg = this.quorumFeatures.reasonAllControllersZkMigrationNotReady();
        if (notReadyMsg.isPresent()) {
            log.warn("Still waiting for all controller nodes ready to begin the migration. Not ready due to:" + notReadyMsg.get());
            return false;
        }
        return true;
    }

    private boolean imageDoesNotContainAllBrokers(MetadataImage image, Set<Integer> brokerIds) {
        for (BrokerRegistration broker : image.cluster().brokers().values()) {
            if (broker.isMigratingZkBroker()) {
                brokerIds.remove(broker.id());
            }
        }
        return !brokerIds.isEmpty();
    }

    private boolean areZkBrokersReadyForMigration() {
        if (!firstPublish) {
            log.info("Waiting for initial metadata publish before checking if Zk brokers are registered.");
            return false;
        }

        if (image.cluster().isEmpty()) {
            // This primarily happens in system tests when we are starting a new ZK cluster and KRaft quorum
            // around the same time.
            log.info("No brokers are known to KRaft, waiting for brokers to register.");
            return false;
        }

        Set<Integer> zkBrokerRegistrations = zkMigrationClient.readBrokerIds();
        if (zkBrokerRegistrations.isEmpty()) {
            // Similar to the above empty check
            log.info("No brokers are registered in ZK, waiting for brokers to register.");
            return false;
        }

        if (imageDoesNotContainAllBrokers(image, zkBrokerRegistrations)) {
            log.info("Still waiting for ZK brokers {} to register with KRaft.", zkBrokerRegistrations);
            return false;
        }

        // Once all of those are found, check the topic assignments. This is much more expensive than listing /brokers
        Set<Integer> zkBrokersWithAssignments = new HashSet<>();
        zkMigrationClient.topicClient().iterateTopics(
            EnumSet.of(TopicMigrationClient.TopicVisitorInterest.TOPICS),
            (topicName, topicId, assignments) -> assignments.values().forEach(zkBrokersWithAssignments::addAll)
        );

        if (imageDoesNotContainAllBrokers(image, zkBrokersWithAssignments)) {
            log.info("Still waiting for ZK brokers {} found in metadata to register with KRaft.", zkBrokersWithAssignments);
            return false;
        }

        return true;
    }

    /**
     * Apply a function which transforms our internal migration state.
     *
     * @param name         A descriptive name of the function that is being applied
     * @param migrationOp  A function which performs some migration operations and possibly transforms our internal state
     */
    private void applyMigrationOperation(String name, KRaftMigrationOperation migrationOp) {
        ZkMigrationLeadershipState beforeState = this.migrationLeadershipState;
        ZkMigrationLeadershipState afterState = migrationOp.apply(beforeState);
        if (afterState.loggableChangeSinceState(beforeState)) {
            log.info("{}. Transitioned migration state from {} to {}", name, beforeState, afterState);
        } else if (afterState.equals(beforeState)) {
            log.trace("{}. Kept migration state as {}", name, afterState);
        } else {
            log.trace("{}. Transitioned migration state from {} to {}", name, beforeState, afterState);

        }
        this.migrationLeadershipState = afterState;
    }

    private boolean isValidStateChange(MigrationDriverState newState) {
        if (migrationState == newState)
            return true;

        if (newState == MigrationDriverState.UNINITIALIZED) {
            return false;
        }

        switch (migrationState) {
            case UNINITIALIZED:
            case DUAL_WRITE:
                return newState == MigrationDriverState.INACTIVE;
            case INACTIVE:
                return newState == MigrationDriverState.WAIT_FOR_CONTROLLER_QUORUM;
            case WAIT_FOR_CONTROLLER_QUORUM:
                return
                    newState == MigrationDriverState.INACTIVE ||
                    newState == MigrationDriverState.BECOME_CONTROLLER ||
                    newState == MigrationDriverState.WAIT_FOR_BROKERS;
            case WAIT_FOR_BROKERS:
                return
                    newState == MigrationDriverState.INACTIVE ||
                    newState == MigrationDriverState.BECOME_CONTROLLER;
            case BECOME_CONTROLLER:
                return
                    newState == MigrationDriverState.INACTIVE ||
                    newState == MigrationDriverState.ZK_MIGRATION ||
                    newState == MigrationDriverState.SYNC_KRAFT_TO_ZK;
            case ZK_MIGRATION:
                return
                    newState == MigrationDriverState.INACTIVE ||
                    newState == MigrationDriverState.SYNC_KRAFT_TO_ZK;
            case SYNC_KRAFT_TO_ZK:
                return
                    newState == MigrationDriverState.INACTIVE ||
                    newState == MigrationDriverState.KRAFT_CONTROLLER_TO_BROKER_COMM;
            case KRAFT_CONTROLLER_TO_BROKER_COMM:
                return
                    newState == MigrationDriverState.INACTIVE ||
                    newState == MigrationDriverState.DUAL_WRITE;
            default:
                log.error("Migration driver trying to transition from an unknown state {}", migrationState);
                return false;
        }
    }

    private void transitionTo(MigrationDriverState newState) {
        if (!isValidStateChange(newState)) {
            throw new IllegalStateException(
                String.format("Invalid transition in migration driver from %s to %s", migrationState, newState));
        }

        if (newState != migrationState) {
            log.debug("{} transitioning from {} to {} state", nodeId, migrationState, newState);
            pollTimeSupplier.reset();
            wakeup();
        } else {
            log.trace("{} transitioning from {} to {} state", nodeId, migrationState, newState);
        }

        migrationState = newState;
    }

    private void wakeup() {
        eventQueue.append(new PollEvent());
    }

    // MetadataPublisher methods

    @Override
    public String name() {
        return "KRaftMigrationDriver";
    }

    @Override
    public void onControllerChange(LeaderAndEpoch newLeaderAndEpoch) {
        eventQueue.append(new KRaftLeaderEvent(newLeaderAndEpoch));
    }

    @Override
    public void onMetadataUpdate(
        MetadataDelta delta,
        MetadataImage newImage,
        LoaderManifest manifest
    ) {
        enqueueMetadataChangeEvent(delta,
            newImage,
            manifest.provenance(),
            manifest.type() == LoaderManifestType.SNAPSHOT,
            NO_OP_HANDLER);
    }

    @Override
    public void close() throws InterruptedException {
        eventQueue.beginShutdown("KRaftMigrationDriver#shutdown");
        log.debug("Shutting down KRaftMigrationDriver");
        eventQueue.close();
    }

    /**
     * Construct and enqueue a {@link MetadataChangeEvent} with a given completion handler. In production use cases,
     * this handler is a no-op. This method exists so that we can add additional logic in our unit tests to wait for the
     * enqueued event to finish executing.
     */
    void enqueueMetadataChangeEvent(
        MetadataDelta delta,
        MetadataImage newImage,
        MetadataProvenance provenance,
        boolean isSnapshot,
        Consumer<Throwable> completionHandler
    ) {
        MetadataChangeEvent metadataChangeEvent = new MetadataChangeEvent(
            delta,
            newImage,
            provenance,
            isSnapshot,
            completionHandler
        );
        eventQueue.append(metadataChangeEvent);
    }

    // Events handled by Migration Driver.
    abstract class MigrationEvent implements EventQueue.Event {
        @SuppressWarnings("ThrowableNotThrown")
        @Override
        public void handleException(Throwable e) {
            if (e instanceof MigrationClientAuthException) {
                KRaftMigrationDriver.this.faultHandler.handleFault("Encountered ZooKeeper authentication in " + this, e);
            } else if (e instanceof MigrationClientException) {
                log.info(String.format("Encountered ZooKeeper error during event %s. Will retry.", this), e.getCause());
            } else if (e instanceof RejectedExecutionException) {
                log.debug("Not processing {} because the event queue is closed.", this);
            } else {
                KRaftMigrationDriver.this.faultHandler.handleFault("Unhandled error in " + this, e);
            }
        }

        @Override
        public String toString() {
            return this.getClass().getSimpleName();
        }
    }

    /**
     * An event generated by a call to {@link MetadataPublisher#onControllerChange}. This will not be called until
     * this class is registered with {@link org.apache.kafka.image.loader.MetadataLoader}. The registration happens
     * after the migration state is loaded from ZooKeeper in {@link #recoverMigrationStateFromZK}.
     */
    class KRaftLeaderEvent extends MigrationEvent {
        private final LeaderAndEpoch leaderAndEpoch;

        KRaftLeaderEvent(LeaderAndEpoch leaderAndEpoch) {
            this.leaderAndEpoch = leaderAndEpoch;
        }

        @Override
        public void run() throws Exception {
            // We can either be the active controller or just resigned from being the controller.
            boolean isActive = leaderAndEpoch.isLeader(KRaftMigrationDriver.this.nodeId);

            if (!isActive) {
                applyMigrationOperation("Became inactive migration driver", state ->
                    state.withNewKRaftController(
                        leaderAndEpoch.leaderId().orElse(ZkMigrationLeadershipState.EMPTY.kraftControllerId()),
                        leaderAndEpoch.epoch())
                );
                transitionTo(MigrationDriverState.INACTIVE);
            } else {
                // Load the existing migration state and apply the new KRaft state
                applyMigrationOperation("Became active migration driver", state -> {
                    ZkMigrationLeadershipState recoveredState = zkMigrationClient.getOrCreateMigrationRecoveryState(state);
                    return recoveredState.withNewKRaftController(nodeId, leaderAndEpoch.epoch());
                });

                // Before becoming the controller fo ZkBrokers, we need to make sure the
                // Controller Quorum can handle migration.
                transitionTo(MigrationDriverState.WAIT_FOR_CONTROLLER_QUORUM);
            }
        }
    }

    class MetadataChangeEvent extends MigrationEvent {
        private final MetadataDelta delta;
        private final MetadataImage image;
        private final MetadataProvenance provenance;
        private final boolean isSnapshot;
        private final Consumer<Throwable> completionHandler;

        MetadataChangeEvent(
                MetadataDelta delta,
                MetadataImage image,
                MetadataProvenance provenance,
                boolean isSnapshot,
                Consumer<Throwable> completionHandler
        ) {
            this.delta = delta;
            this.image = image;
            this.provenance = provenance;
            this.isSnapshot = isSnapshot;
            this.completionHandler = completionHandler;
        }

        @Override
        public void run() throws Exception {
            KRaftMigrationDriver.this.firstPublish = true;
            MetadataImage prevImage = KRaftMigrationDriver.this.image;
            KRaftMigrationDriver.this.image = image;
            String metadataType = isSnapshot ? "snapshot" : "delta";

            if (!migrationState.allowDualWrite()) {
                log.trace("Received metadata {}, but the controller is not in dual-write " +
                        "mode. Ignoring the change to be replicated to Zookeeper", metadataType);
                completionHandler.accept(null);
                wakeup();
                return;
            }

            if (image.highestOffsetAndEpoch().compareTo(migrationLeadershipState.offsetAndEpoch()) < 0) {
                log.info("Ignoring {} {} which contains metadata that has already been written to ZK.", metadataType, provenance);
                completionHandler.accept(null);
                return;
            }

            Map<String, Integer> dualWriteCounts = new TreeMap<>();
            if (isSnapshot) {
                zkMetadataWriter.handleSnapshot(image, countingOperationConsumer(
                        dualWriteCounts, KRaftMigrationDriver.this::applyMigrationOperation));
            } else {
                zkMetadataWriter.handleDelta(prevImage, image, delta, countingOperationConsumer(
                        dualWriteCounts, KRaftMigrationDriver.this::applyMigrationOperation));
            }
            if (dualWriteCounts.isEmpty()) {
                log.trace("Did not make any ZK writes when handling KRaft {}", isSnapshot ? "snapshot" : "delta");
            } else {
                log.debug("Made the following ZK writes when handling KRaft {}: {}", isSnapshot ? "snapshot" : "delta", dualWriteCounts);
            }

            // Persist the offset of the metadata that was written to ZK
            ZkMigrationLeadershipState zkStateAfterDualWrite = migrationLeadershipState.withKRaftMetadataOffsetAndEpoch(
                    image.highestOffsetAndEpoch().offset(), image.highestOffsetAndEpoch().epoch());
            //update the dual write offset metric
            controllerMetrics.updateDualWriteOffset(image.highestOffsetAndEpoch().offset());

            applyMigrationOperation("Updating ZK migration state after " + metadataType,
                    state -> zkMigrationClient.setMigrationRecoveryState(zkStateAfterDualWrite));

            // TODO: Unhappy path: Probably relinquish leadership and let new controller
            //  retry the write?
            if (delta.topicsDelta() != null || delta.clusterDelta() != null) {
                log.trace("Sending RPCs to brokers for metadata {}.", metadataType);
                propagator.sendRPCsToBrokersFromMetadataDelta(delta, image, migrationLeadershipState.zkControllerEpoch());
            } else {
                log.trace("Not sending RPCs to brokers for metadata {} since no relevant metadata has changed", metadataType);
            }

            completionHandler.accept(null);
        }

        @Override
        public void handleException(Throwable e) {
            completionHandler.accept(e);
            super.handleException(e);
        }
    }

    class WaitForControllerQuorumEvent extends MigrationEvent {

        @Override
        public void run() throws Exception {
            if (migrationState.equals(MigrationDriverState.WAIT_FOR_CONTROLLER_QUORUM)) {
                if (!firstPublish) {
                    log.trace("Waiting until we have received metadata before proceeding with migration");
                    return;
                }

                ZkMigrationState zkMigrationState = image.features().zkMigrationState();
                switch (zkMigrationState) {
                    case NONE:
                        // This error message is used in zookeeper_migration_test.py::TestMigration.test_pre_migration_mode_3_4
                        log.error("The controller's ZkMigrationState is NONE which means this cluster should not be migrated from ZooKeeper. " +
                            "This controller should not be configured with 'zookeeper.metadata.migration.enable' set to true. " +
                            "Will not proceed with a migration.");
                        transitionTo(MigrationDriverState.INACTIVE);
                        break;
                    case PRE_MIGRATION:
                        if (isControllerQuorumReadyForMigration()) {
                            // Base case when starting the migration
                            log.info("Controller Quorum is ready for Zk to KRaft migration. Now waiting for ZK brokers.");
                            transitionTo(MigrationDriverState.WAIT_FOR_BROKERS);
                        }
                        break;
                    case MIGRATION:
                        if (!migrationLeadershipState.initialZkMigrationComplete()) {
                            log.error("KRaft controller indicates an active migration, but the ZK state does not.");
                            transitionTo(MigrationDriverState.INACTIVE);
                        } else {
                            // Base case when rebooting a controller during migration
                            log.info("Migration is in already progress, not waiting on ZK brokers.");
                            transitionTo(MigrationDriverState.BECOME_CONTROLLER);
                        }
                        break;
                    case POST_MIGRATION:
                        log.error("KRaft controller indicates a completed migration, but the migration driver is somehow active.");
                        transitionTo(MigrationDriverState.INACTIVE);
                        break;
                }
            }
        }
    }

    class WaitForZkBrokersEvent extends MigrationEvent {
        @Override
        public void run() throws Exception {
            switch (migrationState) {
                case WAIT_FOR_BROKERS:
                    if (areZkBrokersReadyForMigration()) {
                        log.info("Zk brokers are registered and ready for migration");
                        transitionTo(MigrationDriverState.BECOME_CONTROLLER);
                    }
                    break;
                default:
                    // Ignore the event as we're not in the appropriate state anymore.
                    break;
            }
        }
    }

    class BecomeZkControllerEvent extends MigrationEvent {
        @Override
        public void run() throws Exception {
            if (migrationState == MigrationDriverState.BECOME_CONTROLLER) {
                applyMigrationOperation("Claiming ZK controller leadership", zkMigrationClient::claimControllerLeadership);
                if (migrationLeadershipState.zkControllerEpochZkVersion() == -1) {
                    log.info("Unable to claim leadership, will retry until we learn of a different KRaft leader");
                } else {
                    if (!migrationLeadershipState.initialZkMigrationComplete()) {
                        transitionTo(MigrationDriverState.ZK_MIGRATION);
                    } else {
                        transitionTo(MigrationDriverState.SYNC_KRAFT_TO_ZK);
                    }
                }
            }
        }
    }

    class MigrateMetadataEvent extends MigrationEvent {
        @Override
        public void run() throws Exception {
            Set<Integer> brokersInMetadata = new HashSet<>();
            log.info("Starting ZK migration");
            MigrationManifest.Builder manifestBuilder = MigrationManifest.newBuilder(time);
            zkRecordConsumer.beginMigration();
            try {
                zkMigrationClient.readAllMetadata(batch -> {
                    try {
                        log.info("Migrating {} records from ZK", batch.size());
                        if (log.isTraceEnabled()) {
                            batch.forEach(apiMessageAndVersion ->
                                log.trace(recordRedactor.toLoggableString(apiMessageAndVersion.message())));
                        }
                        CompletableFuture<?> future = zkRecordConsumer.acceptBatch(batch);
                        FutureUtils.waitWithLogging(KRaftMigrationDriver.this.log, "",
                            "the metadata layer to commit migration record batch",
                            future, Deadline.fromDelay(time, METADATA_COMMIT_MAX_WAIT_MS, TimeUnit.MILLISECONDS), time);
                        manifestBuilder.acceptBatch(batch);
                    } catch (Throwable e) {
                        // This will cause readAllMetadata to throw since this batch consumer is called directly from readAllMetadata
                        throw new RuntimeException(e);
                    }
                }, brokersInMetadata::add);
                CompletableFuture<OffsetAndEpoch> completeMigrationFuture = zkRecordConsumer.completeMigration();
                OffsetAndEpoch offsetAndEpochAfterMigration = FutureUtils.waitWithLogging(
                    KRaftMigrationDriver.this.log, "",
                    "the metadata layer to complete the migration",
                    completeMigrationFuture, Deadline.fromDelay(time, METADATA_COMMIT_MAX_WAIT_MS, TimeUnit.MILLISECONDS), time);
                MigrationManifest manifest = manifestBuilder.build();
                log.info("Completed migration of metadata from ZooKeeper to KRaft. {}. " +
                         "The current metadata offset is now {} with an epoch of {}. Saw {} brokers in the " +
                         "migrated metadata {}.",
                    manifest,
                    offsetAndEpochAfterMigration.offset(),
                    offsetAndEpochAfterMigration.epoch(),
                    brokersInMetadata.size(),
                    brokersInMetadata);
                ZkMigrationLeadershipState newState = migrationLeadershipState.withKRaftMetadataOffsetAndEpoch(
                    offsetAndEpochAfterMigration.offset(),
                    offsetAndEpochAfterMigration.epoch());
                applyMigrationOperation("Finished initial migration of ZK metadata to KRaft", state -> zkMigrationClient.setMigrationRecoveryState(newState));
                // Even though we just migrated everything, we still pass through the SYNC_KRAFT_TO_ZK state. This
                // accomplishes two things: ensuring we have consistent metadata state between KRaft and ZK, and
                // exercising the snapshot handling code in KRaftMigrationZkWriter.
                transitionTo(MigrationDriverState.SYNC_KRAFT_TO_ZK);
            } catch (Throwable t) {
                zkRecordConsumer.abortMigration();
                MigrationManifest partialManifest = manifestBuilder.build();
                log.error("Aborted metadata migration from ZooKeeper to KRaft. {}.", partialManifest);
                super.handleException(t);
            }
        }
    }

    class SyncKRaftMetadataEvent extends MigrationEvent {
        @Override
        public void run() throws Exception {
            if (migrationState == MigrationDriverState.SYNC_KRAFT_TO_ZK) {
                log.info("Performing a full metadata sync from KRaft to ZK.");
                Map<String, Integer> dualWriteCounts = new TreeMap<>();
                zkMetadataWriter.handleSnapshot(image, countingOperationConsumer(
                        dualWriteCounts, KRaftMigrationDriver.this::applyMigrationOperation));
                log.info("Made the following ZK writes when reconciling with KRaft state: {}", dualWriteCounts);
                transitionTo(MigrationDriverState.KRAFT_CONTROLLER_TO_BROKER_COMM);
            }
        }
    }

    class SendRPCsToBrokersEvent extends MigrationEvent {

        @Override
        public void run() throws Exception {
            // Ignore sending RPCs to the brokers since we're no longer in the state.
            if (migrationState == MigrationDriverState.KRAFT_CONTROLLER_TO_BROKER_COMM) {
                if (image.highestOffsetAndEpoch().compareTo(migrationLeadershipState.offsetAndEpoch()) >= 0) {
                    log.trace("Sending RPCs to broker before moving to dual-write mode using " +
                            "at offset and epoch {}", image.highestOffsetAndEpoch());
                    propagator.sendRPCsToBrokersFromMetadataImage(image, migrationLeadershipState.zkControllerEpoch());
                    // Migration leadership state doesn't change since we're not doing any Zk writes.
                    transitionTo(MigrationDriverState.DUAL_WRITE);
                } else {
                    log.trace("Ignoring using metadata image since migration leadership state is at a greater offset and epoch {}",
                            migrationLeadershipState.offsetAndEpoch());
                }
            }
        }
    }

    class PollEvent extends MigrationEvent {
        @Override
        public void run() throws Exception {
            switch (migrationState) {
                case UNINITIALIZED:
                    recoverMigrationStateFromZK();
                    break;
                case INACTIVE:
                    // Nothing to do when the driver is inactive. We must wait until a KRaftLeaderEvent
                    // tells informs us that we are the leader.
                    break;
                case WAIT_FOR_CONTROLLER_QUORUM:
                    eventQueue.append(new WaitForControllerQuorumEvent());
                    break;
                case WAIT_FOR_BROKERS:
                    eventQueue.append(new WaitForZkBrokersEvent());
                    break;
                case BECOME_CONTROLLER:
                    eventQueue.append(new BecomeZkControllerEvent());
                    break;
                case ZK_MIGRATION:
                    eventQueue.append(new MigrateMetadataEvent());
                    break;
                case SYNC_KRAFT_TO_ZK:
                    eventQueue.append(new SyncKRaftMetadataEvent());
                    break;
                case KRAFT_CONTROLLER_TO_BROKER_COMM:
                    eventQueue.append(new SendRPCsToBrokersEvent());
                    break;
                case DUAL_WRITE:
                    // Nothing to do in the PollEvent. If there's metadata change, we use
                    // MetadataChange event to drive the writes to Zookeeper.
                    break;
            }

            // Poll again after some time
            long deadline = time.nanoseconds() + NANOSECONDS.convert(pollTimeSupplier.nextPollTimeMs(), MILLISECONDS);
            eventQueue.scheduleDeferred(
                    "poll",
                    new EventQueue.DeadlineFunction(deadline),
                    new PollEvent());
        }
    }

    static KRaftMigrationOperationConsumer countingOperationConsumer(
        Map<String, Integer> dualWriteCounts,
        BiConsumer<String, KRaftMigrationOperation> operationConsumer
    ) {
        return (opType, logMsg, operation) -> {
            dualWriteCounts.compute(opType, (key, value) -> {
                if (value == null) {
                    return 1;
                } else {
                    return value + 1;
                }
            });
            operationConsumer.accept(logMsg, operation);
        };
    }

    public static class Builder {
        private Integer nodeId;
        private ZkRecordConsumer zkRecordConsumer;
        private MigrationClient zkMigrationClient;
        private LegacyPropagator propagator;
        private Consumer<MetadataPublisher> initialZkLoadHandler;
        private FaultHandler faultHandler;
        private QuorumFeatures quorumFeatures;
        private KafkaConfigSchema configSchema;
        private QuorumControllerMetrics controllerMetrics;
        private Time time;

        public Builder setNodeId(int nodeId) {
            this.nodeId = nodeId;
            return this;
        }

        public Builder setZkRecordConsumer(ZkRecordConsumer zkRecordConsumer) {
            this.zkRecordConsumer = zkRecordConsumer;
            return this;
        }

        public Builder setZkMigrationClient(MigrationClient zkMigrationClient) {
            this.zkMigrationClient = zkMigrationClient;
            return this;
        }

        public Builder setPropagator(LegacyPropagator propagator) {
            this.propagator = propagator;
            return this;
        }

        public Builder setInitialZkLoadHandler(Consumer<MetadataPublisher> initialZkLoadHandler) {
            this.initialZkLoadHandler = initialZkLoadHandler;
            return this;
        }

        public Builder setFaultHandler(FaultHandler faultHandler) {
            this.faultHandler = faultHandler;
            return this;
        }

        public Builder setQuorumFeatures(QuorumFeatures quorumFeatures) {
            this.quorumFeatures = quorumFeatures;
            return this;
        }

        public Builder setConfigSchema(KafkaConfigSchema configSchema) {
            this.configSchema = configSchema;
            return this;
        }

        public Builder setControllerMetrics(QuorumControllerMetrics controllerMetrics) {
            this.controllerMetrics = controllerMetrics;
            return this;
        }

        public Builder setTime(Time time) {
            this.time = time;
            return this;
        }

        public KRaftMigrationDriver build() {
            if (nodeId == null) {
                throw new IllegalStateException("You must specify the node ID of this controller.");
            }
            if (zkRecordConsumer == null) {
                throw new IllegalStateException("You must specify the ZkRecordConsumer.");
            }
            if (zkMigrationClient == null) {
                throw new IllegalStateException("You must specify the MigrationClient.");
            }
            if (propagator == null) {
                throw new IllegalStateException("You must specify the MetadataPropagator.");
            }
            if (initialZkLoadHandler == null) {
                throw new IllegalStateException("You must specify the initial ZK load callback.");
            }
            if (faultHandler == null) {
                throw new IllegalStateException("You must specify the FaultHandler.");
            }
            if (configSchema == null) {
                throw new IllegalStateException("You must specify the KafkaConfigSchema.");
            }
            if (controllerMetrics == null) {
                throw new IllegalStateException("You must specify the QuorumControllerMetrics.");
            }
            if (time == null) {
                throw new IllegalStateException("You must specify the Time.");
            }
            return new KRaftMigrationDriver(
                nodeId,
                zkRecordConsumer,
                zkMigrationClient,
                propagator,
                initialZkLoadHandler,
                faultHandler,
                quorumFeatures,
                configSchema,
                controllerMetrics,
                time
            );
        }
    }
}<|MERGE_RESOLUTION|>--- conflicted
+++ resolved
@@ -144,24 +144,8 @@
         this.zkMetadataWriter = new KRaftMigrationZkWriter(zkMigrationClient);
         this.recordRedactor = new RecordRedactor(configSchema);
     }
-
-<<<<<<< HEAD
-    public KRaftMigrationDriver(
-        int nodeId,
-        ZkRecordConsumer zkRecordConsumer,
-        MigrationClient zkMigrationClient,
-        LegacyPropagator propagator,
-        Consumer<MetadataPublisher> initialZkLoadHandler,
-        FaultHandler faultHandler,
-        QuorumFeatures quorumFeatures,
-        KafkaConfigSchema configSchema,
-        QuorumControllerMetrics controllerMetrics
-    ) {
-        this(nodeId, zkRecordConsumer, zkMigrationClient, propagator, initialZkLoadHandler, faultHandler, quorumFeatures, configSchema, controllerMetrics, Time.SYSTEM);
-=======
     public static Builder newBuilder() {
         return new Builder();
->>>>>>> e794bc71
     }
 
     public void start() {
