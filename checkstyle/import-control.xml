--- conflicted
+++ resolved
@@ -20,14 +20,16 @@
 
 <import-control pkg="org.apache.kafka">
 
-<<<<<<< HEAD
-	<!-- THINK HARD ABOUT THE LAYERING OF THE PROJECT BEFORE CHANGING THIS FILE -->
+  <!-- THINK HARD ABOUT THE LAYERING OF THE PROJECT BEFORE CHANGING THIS FILE -->
 
 	<!-- common library dependencies -->
 	<allow pkg="java" />
 	<allow pkg="javax.management" />
 	<allow pkg="org.slf4j" />
 	<allow pkg="org.junit" />
+  <allow pkg="org.easymock" />
+  <allow pkg="org.powermock" />
+
   <allow pkg="java.security" />
 	<allow pkg="javax.net.ssl" />
   <allow pkg="javax.security" />
@@ -61,47 +63,6 @@
 			<allow pkg="org.apache.kafka.common.protocol" />
 			<allow pkg="org.apache.kafka.common.config" />
 			<allow pkg="org.apache.kafka.common.metrics" />
-=======
-  <!-- THINK HARD ABOUT THE LAYERING OF THE PROJECT BEFORE CHANGING THIS FILE -->
-
-  <!-- common library dependencies -->
-  <allow pkg="java" />
-  <allow pkg="javax.management" />
-  <allow pkg="org.slf4j" />
-  <allow pkg="org.junit" />
-  <allow pkg="org.easymock" />
-  <allow pkg="org.powermock" />
-
-  <allow pkg="javax.net.ssl" />
-
-  <!-- no one depends on the server -->
-  <disallow pkg="kafka" />
-
-  <!-- anyone can use public classes -->
-  <allow pkg="org.apache.kafka.common" exact-match="true" />
-  <allow pkg="org.apache.kafka.common.utils" />
-
-  <subpackage name="common">
-    <disallow pkg="org.apache.kafka.clients" />
-    <allow pkg="org.apache.kafka.common" exact-match="true" />
-    <allow pkg="org.apache.kafka.test" />
-
-    <subpackage name="config">
-      <allow pkg="org.apache.kafka.common.config" />
-      <!-- for testing -->
-      <allow pkg="org.apache.kafka.common.metrics" />
-    </subpackage>
-
-    <subpackage name="metrics">
-      <allow pkg="org.apache.kafka.common.metrics" />
-    </subpackage>
-
-    <subpackage name="network">
-      <allow pkg="org.apache.kafka.common.security.auth" />
-      <allow pkg="org.apache.kafka.common.protocol" />
-      <allow pkg="org.apache.kafka.common.config" />
-      <allow pkg="org.apache.kafka.common.metrics" />
->>>>>>> 40160114
       <allow pkg="org.apache.kafka.common.security" />
     </subpackage>
 
