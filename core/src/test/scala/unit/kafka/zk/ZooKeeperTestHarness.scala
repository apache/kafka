/**
 * Licensed to the Apache Software Foundation (ASF) under one or more
 * contributor license agreements.  See the NOTICE file distributed with
 * this work for additional information regarding copyright ownership.
 * The ASF licenses this file to You under the Apache License, Version 2.0
 * (the "License"); you may not use this file except in compliance with
 * the License.  You may obtain a copy of the License at
 * 
 *    http://www.apache.org/licenses/LICENSE-2.0
 *
 * Unless required by applicable law or agreed to in writing, software
 * distributed under the License is distributed on an "AS IS" BASIS,
 * WITHOUT WARRANTIES OR CONDITIONS OF ANY KIND, either express or implied.
 * See the License for the specific language governing permissions and
 * limitations under the License.
 */

package kafka.zk

import org.I0Itec.zkclient.{ZkClient, ZkConnection}
import kafka.utils.{ZkUtils, CoreUtils}
import org.junit.{After, Before}
import org.scalatest.junit.JUnitSuite

trait ZooKeeperTestHarness extends JUnitSuite {
  var zkPort: Int = -1
  var zookeeper: EmbeddedZookeeper = null
  var zkUtils: ZkUtils = null
  val zkConnectionTimeout = 6000
  val zkSessionTimeout = 6000
  def zkConnect: String = "127.0.0.1:" + zkPort

  @Before
  def setUp() {
    zookeeper = new EmbeddedZookeeper()
    zkPort = zookeeper.port
<<<<<<< HEAD
    zkUtils = ZkUtils.create(zkConnect, zkSessionTimeout, zkConnectionTimeout, false)
=======
    zkUtils = ZkUtils.apply(zkConnect, zkSessionTimeout, zkConnectionTimeout, false)
>>>>>>> 58e17b2d
  }

  @After
  def tearDown() {
    CoreUtils.swallow(zkUtils.close())
    CoreUtils.swallow(zookeeper.shutdown())
  }

}<|MERGE_RESOLUTION|>--- conflicted
+++ resolved
@@ -34,11 +34,7 @@
   def setUp() {
     zookeeper = new EmbeddedZookeeper()
     zkPort = zookeeper.port
-<<<<<<< HEAD
-    zkUtils = ZkUtils.create(zkConnect, zkSessionTimeout, zkConnectionTimeout, false)
-=======
     zkUtils = ZkUtils.apply(zkConnect, zkSessionTimeout, zkConnectionTimeout, false)
->>>>>>> 58e17b2d
   }
 
   @After
