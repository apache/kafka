--- conflicted
+++ resolved
@@ -177,11 +177,7 @@
         NetworkClientDelegate.PollResult pollResult = heartbeatRequestManager.poll(time.milliseconds());
         assertEquals(1, pollResult.unsentRequests.size());
         NetworkClientDelegate.UnsentRequest request = pollResult.unsentRequests.get(0);
-<<<<<<< HEAD
-        assertInstanceOf(ConsumerGroupHeartbeatRequest.Builder.class, request.requestBuilder());
-=======
         assertInstanceOf(Builder.class, request.requestBuilder());
->>>>>>> 1d6e0b87
 
         ConsumerGroupHeartbeatRequest heartbeatRequest =
                 (ConsumerGroupHeartbeatRequest) request.requestBuilder().build(version);
@@ -316,11 +312,7 @@
         NetworkClientDelegate.PollResult pollResult = heartbeatRequestManager.poll(time.milliseconds());
         assertEquals(1, pollResult.unsentRequests.size());
         NetworkClientDelegate.UnsentRequest request = pollResult.unsentRequests.get(0);
-<<<<<<< HEAD
-        assertInstanceOf(ConsumerGroupHeartbeatRequest.Builder.class, request.requestBuilder());
-=======
         assertInstanceOf(Builder.class, request.requestBuilder());
->>>>>>> 1d6e0b87
 
         ConsumerGroupHeartbeatRequest heartbeatRequest =
             (ConsumerGroupHeartbeatRequest) request.requestBuilder().build(version);
