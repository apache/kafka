--- conflicted
+++ resolved
@@ -68,11 +68,7 @@
               files="(Utils|Topic|KafkaLZ4BlockOutputStream|AclData|JoinGroupRequest).java"/>
 
     <suppress checks="CyclomaticComplexity"
-<<<<<<< HEAD
-              files="(ConsumerCoordinator|Fetcher|Sender|KafkaProducer|BufferPool|ConfigDef|RecordAccumulator|KerberosLogin|AbstractRequest|AbstractResponse|Selector|SslFactory|SslTransportLayer|SaslClientAuthenticator|SaslClientCallbackHandler|SaslServerAuthenticator|AbstractCoordinator|TransactionManager|AbstractStickyAssignor|DefaultSslEngineFactory).java"/>
-=======
               files="(ConsumerCoordinator|Fetcher|KafkaProducer|ConfigDef|KerberosLogin|AbstractRequest|AbstractResponse|Selector|SslFactory|SslTransportLayer|SaslClientAuthenticator|SaslClientCallbackHandler|SaslServerAuthenticator|AbstractCoordinator|TransactionManager|AbstractStickyAssignor|DefaultSslEngineFactory|Authorizer).java"/>
->>>>>>> 62e88657
 
     <suppress checks="JavaNCSS"
               files="(AbstractRequest|AbstractResponse|KerberosLogin|WorkerSinkTaskTest|TransactionManagerTest|SenderTest|KafkaAdminClient|ConsumerCoordinatorTest|KafkaAdminClientTest).java"/>
@@ -105,11 +101,7 @@
               files="RequestResponseTest.java|FetcherTest.java|KafkaAdminClientTest.java"/>
 
     <suppress checks="NPathComplexity"
-<<<<<<< HEAD
-              files="MemoryRecordsTest|MetricsTest|TestSslUtils"/>
-=======
               files="MemoryRecordsTest|MetricsTest|RequestResponseTest|TestSslUtils|AclAuthorizerBenchmark"/>
->>>>>>> 62e88657
 
     <suppress checks="(WhitespaceAround|LocalVariableName|ImportControl|AvoidStarImport)"
               files="Murmur3Test.java"/>
@@ -203,11 +195,7 @@
 
     <!-- Streams tests -->
     <suppress checks="ClassFanOutComplexity"
-<<<<<<< HEAD
-              files="(StreamThreadTest|StreamTaskTest|TopologyTestDriverTest).java"/>
-=======
               files="(StreamsPartitionAssignorTest|StreamThreadTest|StreamTaskTest|TopologyTestDriverTest).java"/>
->>>>>>> 62e88657
 
     <suppress checks="MethodLength"
               files="(EosIntegrationTest|EosV2UpgradeIntegrationTest|KStreamKStreamJoinTest|RocksDBWindowStoreTest).java"/>
@@ -229,9 +217,6 @@
 
     <suppress checks="MethodLength"
               files="(KStreamSlidingWindowAggregateTest|KStreamKStreamLeftJoinTest|KStreamKStreamOuterJoinTest).java"/>
-
-    <suppress checks="ClassFanOutComplexity"
-              files="StreamTaskTest.java"/>
 
     <suppress checks="ClassFanOutComplexity"
               files="StreamTaskTest.java"/>
