/**
 * Licensed to the Apache Software Foundation (ASF) under one or more
 * contributor license agreements.  See the NOTICE file distributed with
 * this work for additional information regarding copyright ownership.
 * The ASF licenses this file to You under the Apache License, Version 2.0
 * (the "License"); you may not use this file except in compliance with
 * the License.  You may obtain a copy of the License at
 *
 *    http://www.apache.org/licenses/LICENSE-2.0
 *
 * Unless required by applicable law or agreed to in writing, software
 * distributed under the License is distributed on an "AS IS" BASIS,
 * WITHOUT WARRANTIES OR CONDITIONS OF ANY KIND, either express or implied.
 * See the License for the specific language governing permissions and
 * limitations under the License.
 */

package kafka.utils

import kafka.api.LeaderAndIsr
import kafka.controller.LeaderIsrAndControllerEpoch
import kafka.zk._
import org.apache.kafka.common.TopicPartition
<<<<<<< HEAD
import org.apache.zookeeper.data.Stat

import scala.collection._
import scala.collection.JavaConverters._
=======
>>>>>>> b73c765d

object ReplicationUtils extends Logging {

  def updateLeaderAndIsr(zkClient: KafkaZkClient, partition: TopicPartition, newLeaderAndIsr: LeaderAndIsr,
                         controllerEpoch: Int): (Boolean, Int) = {
    debug(s"Updated ISR for $partition to ${newLeaderAndIsr.isr.mkString(",")}")
    val path = TopicPartitionStateZNode.path(partition)
    val newLeaderData = TopicPartitionStateZNode.encode(LeaderIsrAndControllerEpoch(newLeaderAndIsr, controllerEpoch))
    // use the epoch of the controller that made the leadership decision, instead of the current controller epoch
    val updatePersistentPath: (Boolean, Int) = zkClient.conditionalUpdatePath(path, newLeaderData,
      newLeaderAndIsr.zkVersion, Some(checkLeaderAndIsrZkData))
    updatePersistentPath
  }

  private def checkLeaderAndIsrZkData(zkClient: KafkaZkClient, path: String, expectedLeaderAndIsrInfo: Array[Byte]): (Boolean, Int) = {
    try {
      val (writtenLeaderOpt, writtenStat) = zkClient.getDataAndStat(path)
      val expectedLeaderOpt = TopicPartitionStateZNode.decode(expectedLeaderAndIsrInfo, writtenStat)
      val succeeded = writtenLeaderOpt.map { writtenData =>
        val writtenLeaderOpt = TopicPartitionStateZNode.decode(writtenData, writtenStat)
        (expectedLeaderOpt, writtenLeaderOpt) match {
          case (Some(expectedLeader), Some(writtenLeader)) if expectedLeader == writtenLeader => true
          case _ => false
        }
      }.getOrElse(false)
      if (succeeded) (true, writtenStat.getVersion)
      else (false, -1)
    } catch {
      case _: Exception => (false, -1)
    }
<<<<<<< HEAD
    (false, -1)
  }

  def getLeaderIsrAndEpochForPartition(zkUtils: ZkUtils, topic: String, partition: Int): Option[LeaderIsrAndControllerEpoch] = {
    val leaderAndIsrPath = getTopicPartitionLeaderAndIsrPath(topic, partition)
    val (leaderAndIsrOpt, stat) = zkUtils.readDataMaybeNull(leaderAndIsrPath)
    debug(s"Read leaderISR $leaderAndIsrOpt for $topic-$partition")
    leaderAndIsrOpt.flatMap(leaderAndIsrStr => parseLeaderAndIsr(leaderAndIsrStr, leaderAndIsrPath, stat))
  }

  private def parseLeaderAndIsr(leaderAndIsrStr: String, path: String, stat: Stat): Option[LeaderIsrAndControllerEpoch] = {
    Json.parseFull(leaderAndIsrStr).flatMap { js =>
      val leaderIsrAndEpochInfo = js.asJsonObject
      val leader = leaderIsrAndEpochInfo("leader").to[Int]
      val epoch = leaderIsrAndEpochInfo("leader_epoch").to[Int]
      val isr = leaderIsrAndEpochInfo("isr").to[List[Int]]
      val controllerEpoch = leaderIsrAndEpochInfo("controller_epoch").to[Int]
      val zkPathVersion = stat.getVersion
      trace(s"Leader $leader, Epoch $epoch, Isr $isr, Zk path version $zkPathVersion for leaderAndIsrPath $path")
      Some(LeaderIsrAndControllerEpoch(LeaderAndIsr(leader, epoch, isr, zkPathVersion), controllerEpoch))}
  }

  private def generateIsrChangeJson(isrChanges: Set[TopicPartition]): String = {
    val partitions = isrChanges.map(tp => Map("topic" -> tp.topic, "partition" -> tp.partition).asJava).toList.asJava
    Json.encodeToJsonString(Map("version" -> IsrChangeNotificationHandler.Version, "partitions" -> partitions))
=======
>>>>>>> b73c765d
  }

}<|MERGE_RESOLUTION|>--- conflicted
+++ resolved
@@ -21,13 +21,6 @@
 import kafka.controller.LeaderIsrAndControllerEpoch
 import kafka.zk._
 import org.apache.kafka.common.TopicPartition
-<<<<<<< HEAD
-import org.apache.zookeeper.data.Stat
-
-import scala.collection._
-import scala.collection.JavaConverters._
-=======
->>>>>>> b73c765d
 
 object ReplicationUtils extends Logging {
 
@@ -58,34 +51,6 @@
     } catch {
       case _: Exception => (false, -1)
     }
-<<<<<<< HEAD
-    (false, -1)
-  }
-
-  def getLeaderIsrAndEpochForPartition(zkUtils: ZkUtils, topic: String, partition: Int): Option[LeaderIsrAndControllerEpoch] = {
-    val leaderAndIsrPath = getTopicPartitionLeaderAndIsrPath(topic, partition)
-    val (leaderAndIsrOpt, stat) = zkUtils.readDataMaybeNull(leaderAndIsrPath)
-    debug(s"Read leaderISR $leaderAndIsrOpt for $topic-$partition")
-    leaderAndIsrOpt.flatMap(leaderAndIsrStr => parseLeaderAndIsr(leaderAndIsrStr, leaderAndIsrPath, stat))
-  }
-
-  private def parseLeaderAndIsr(leaderAndIsrStr: String, path: String, stat: Stat): Option[LeaderIsrAndControllerEpoch] = {
-    Json.parseFull(leaderAndIsrStr).flatMap { js =>
-      val leaderIsrAndEpochInfo = js.asJsonObject
-      val leader = leaderIsrAndEpochInfo("leader").to[Int]
-      val epoch = leaderIsrAndEpochInfo("leader_epoch").to[Int]
-      val isr = leaderIsrAndEpochInfo("isr").to[List[Int]]
-      val controllerEpoch = leaderIsrAndEpochInfo("controller_epoch").to[Int]
-      val zkPathVersion = stat.getVersion
-      trace(s"Leader $leader, Epoch $epoch, Isr $isr, Zk path version $zkPathVersion for leaderAndIsrPath $path")
-      Some(LeaderIsrAndControllerEpoch(LeaderAndIsr(leader, epoch, isr, zkPathVersion), controllerEpoch))}
-  }
-
-  private def generateIsrChangeJson(isrChanges: Set[TopicPartition]): String = {
-    val partitions = isrChanges.map(tp => Map("topic" -> tp.topic, "partition" -> tp.partition).asJava).toList.asJava
-    Json.encodeToJsonString(Map("version" -> IsrChangeNotificationHandler.Version, "partitions" -> partitions))
-=======
->>>>>>> b73c765d
   }
 
 }