--- conflicted
+++ resolved
@@ -79,15 +79,9 @@
   private[admin] def alterConfig(zkUtils: ZkUtils, opts: ConfigCommandOptions, utils: AdminUtilities = AdminUtils) {
     val configsToBeAdded = parseConfigsToBeAdded(opts)
     val configsToBeDeleted = parseConfigsToBeDeleted(opts)
-<<<<<<< HEAD
-    val entityType = opts.options.valueOf(opts.entityType)
-    val entityName = opts.options.valueOf(opts.entityName)
-=======
     val entity = parseEntity(opts)
     val entityType = entity.root.entityType
     val entityName = entity.fullSanitizedName
-    warnOnMaxMessagesChange(configsToBeAdded, opts.options.has(opts.forceOpt))
->>>>>>> 69356fbc
 
     // compile the final set of configs
     val configs = utils.fetchEntityConfig(zkUtils, entityType, entityName)
