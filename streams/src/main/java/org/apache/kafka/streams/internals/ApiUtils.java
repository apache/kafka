/*
 * Licensed to the Apache Software Foundation (ASF) under one or more
 * contributor license agreements. See the NOTICE file distributed with
 * this work for additional information regarding copyright ownership.
 * The ASF licenses this file to You under the Apache License, Version 2.0
 * (the "License"); you may not use this file except in compliance with
 * the License. You may obtain a copy of the License at
 *
 *    http://www.apache.org/licenses/LICENSE-2.0
 *
 * Unless required by applicable law or agreed to in writing, software
 * distributed under the License is distributed on an "AS IS" BASIS,
 * WITHOUT WARRANTIES OR CONDITIONS OF ANY KIND, either express or implied.
 * See the License for the specific language governing permissions and
 * limitations under the License.
 */
package org.apache.kafka.streams.internals;

import java.time.Duration;
import java.time.Instant;

import static java.lang.String.format;

public final class ApiUtils {

    private static final String MILLISECOND_VALIDATION_FAIL_MSG_FRMT = "Invalid value for parameter \"%s\" (value was: %s). ";
    private static final String VALIDATE_MILLISECOND_NULL_SUFFIX = "It shouldn't be null.";
    private static final String VALIDATE_MILLISECOND_OVERFLOW_SUFFIX = "It can't be converted to milliseconds.";

    private ApiUtils() {
    }

    /**
     * Validates that milliseconds from {@code duration} can be retrieved.
     * @param duration Duration to check.
     * @param messagePrefix Prefix text for an error message.
     * @return Milliseconds from {@code duration}.
     */
    public static long validateMillisecondDuration(final Duration duration, final String messagePrefix) {
        try {
<<<<<<< HEAD
            if (duration == null)
                throw new IllegalArgumentException(messagePrefix + VALIDATE_MILLISECOND_NULL_SUFFIX);
=======
            if (duration == null) {
                throw new IllegalArgumentException(messagePrefix + "It shouldn't be null.");
            }
>>>>>>> 046b0087

            return duration.toMillis();
        } catch (final ArithmeticException e) {
            throw new IllegalArgumentException(messagePrefix + VALIDATE_MILLISECOND_OVERFLOW_SUFFIX, e);
        }
    }

    /**
     * Validates that milliseconds from {@code instant} can be retrieved.
     * @param instant Instant to check.
     * @param messagePrefix Prefix text for an error message.
     * @return Milliseconds from {@code instant}.
     */
    public static long validateMillisecondInstant(final Instant instant, final String messagePrefix) {
        try {
<<<<<<< HEAD
            if (instant == null)
                throw new IllegalArgumentException(messagePrefix + VALIDATE_MILLISECOND_NULL_SUFFIX);
=======
            if (instant == null) {
                throw new IllegalArgumentException(messagePrefix + "It shouldn't be null.");
            }
>>>>>>> 046b0087

            return instant.toEpochMilli();
        } catch (final ArithmeticException e) {
            throw new IllegalArgumentException(messagePrefix + VALIDATE_MILLISECOND_OVERFLOW_SUFFIX, e);
        }
    }

    /**
     * Generates the prefix message for validateMillisecondXXXXXX() utility
     * @param value Object to be converted to milliseconds
     * @param name Object name
     * @return Error message prefix to use in exception
     */
    public static String prepareMillisCheckFailMsgPrefix(final Object value, final String name) {
        return format(MILLISECOND_VALIDATION_FAIL_MSG_FRMT, name, value);
    }
}<|MERGE_RESOLUTION|>--- conflicted
+++ resolved
@@ -38,14 +38,9 @@
      */
     public static long validateMillisecondDuration(final Duration duration, final String messagePrefix) {
         try {
-<<<<<<< HEAD
-            if (duration == null)
+            if (duration == null) {
                 throw new IllegalArgumentException(messagePrefix + VALIDATE_MILLISECOND_NULL_SUFFIX);
-=======
-            if (duration == null) {
-                throw new IllegalArgumentException(messagePrefix + "It shouldn't be null.");
             }
->>>>>>> 046b0087
 
             return duration.toMillis();
         } catch (final ArithmeticException e) {
@@ -61,14 +56,9 @@
      */
     public static long validateMillisecondInstant(final Instant instant, final String messagePrefix) {
         try {
-<<<<<<< HEAD
-            if (instant == null)
+            if (instant == null) {
                 throw new IllegalArgumentException(messagePrefix + VALIDATE_MILLISECOND_NULL_SUFFIX);
-=======
-            if (instant == null) {
-                throw new IllegalArgumentException(messagePrefix + "It shouldn't be null.");
             }
->>>>>>> 046b0087
 
             return instant.toEpochMilli();
         } catch (final ArithmeticException e) {
