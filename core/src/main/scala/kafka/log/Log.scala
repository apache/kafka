--- conflicted
+++ resolved
@@ -317,35 +317,6 @@
   @volatile var partitionMetadataFile : PartitionMetadataFile = null
 
   locally {
-<<<<<<< HEAD
-    // create the log directory if it doesn't exist
-    Files.createDirectories(dir.toPath)
-
-    initializeLeaderEpochCache()
-
-    val nextOffset = loadSegments()
-
-    /* Calculate the offset of the next message */
-    nextOffsetMetadata = LogOffsetMetadata(nextOffset, activeSegment.baseOffset, activeSegment.size)
-
-    leaderEpochCache.foreach(_.truncateFromEnd(nextOffsetMetadata.messageOffset))
-
-    updateLogStartOffset(math.max(logStartOffset, segments.firstEntry.getValue.baseOffset))
-
-    // The earliest leader epoch may not be flushed during a hard failure. Recover it here.
-    leaderEpochCache.foreach(_.truncateFromStart(logStartOffset))
-
-    // Any segment loading or recovery code must not use producerStateManager, so that we can build the full state here
-    // from scratch.
-    if (!producerStateManager.isEmpty)
-      throw new IllegalStateException("Producer state must be empty during log initialization")
-
-    // Reload all snapshots into the ProducerStateManager cache, the intermediate ProducerStateManager used
-    // during log recovery may have deleted some files without the Log.producerStateManager instance witnessing the
-    // deletion.
-    producerStateManager.removeStraySnapshots(segments.values().asScala.map(_.baseOffset).toSeq)
-    loadProducerState(logEndOffset, reloadFromCleanShutdown = hasCleanShutdownFile)
-=======
     initializePartitionMetadata()
     updateLogStartOffset(logStartOffset)
     maybeIncrementFirstUnstableOffset()
@@ -367,7 +338,6 @@
     } else if (keepPartitionMetadataFile) {
       topicId.foreach(partitionMetadataFile.write)
     }
->>>>>>> 62e88657
   }
 
   def dir: File = _dir
@@ -693,11 +663,7 @@
         if (renamedDir != dir) {
           _dir = renamedDir
           _parentDir = renamedDir.getParent
-<<<<<<< HEAD
-          logSegments.foreach(_.updateParentDir(renamedDir))
-=======
           segments.updateParentDir(renamedDir)
->>>>>>> 62e88657
           producerStateManager.updateParentDir(dir)
           // re-initialize leader epoch cache so that LeaderEpochCheckpointFile.checkpoint can correctly reference
           // the checkpoint file in renamed log directory
@@ -1726,12 +1692,6 @@
     }
   }
 
-<<<<<<< HEAD
-  private def lowerSegment(offset: Long): Option[LogSegment] =
-    Option(segments.lowerEntry(offset)).map(_.getValue)
-
-=======
->>>>>>> 62e88657
   /**
    * Completely delete this log directory and all contents from the file system with no delay
    */
@@ -1928,67 +1888,16 @@
     }
   }
 
-<<<<<<< HEAD
-  /**
-   * Perform physical deletion for the given file. Allows the file to be deleted asynchronously or synchronously.
-   *
-   * This method assumes that the file exists and the method is not thread-safe.
-   *
-   * This method does not need to convert IOException (thrown from changeFileSuffixes) to KafkaStorageException because
-   * it is either called before all logs are loaded or the caller will catch and handle IOException
-   *
-   * @throws IOException if the file can't be renamed and still exists
-   */
-  private def deleteSegmentFiles(segments: Iterable[LogSegment], asyncDelete: Boolean, deleteProducerStateSnapshots: Boolean = true): Unit = {
-    segments.foreach(_.changeFileSuffixes("", Log.DeletedFileSuffix))
-
-    def deleteSegments(): Unit = {
-      info(s"Deleting segment files ${segments.mkString(",")}")
-      maybeHandleIOException(s"Error while deleting segments for $topicPartition in dir ${dir.getParent}") {
-        segments.foreach { segment =>
-          segment.deleteIfExists()
-          if (deleteProducerStateSnapshots)
-            producerStateManager.removeAndDeleteSnapshot(segment.baseOffset)
-        }
-      }
-    }
-
-    if (asyncDelete)
-      scheduler.schedule("delete-file", () => deleteSegments(), delay = config.fileDeleteDelayMs)
-    else
-      deleteSegments()
-=======
   private def deleteSegmentFiles(segments: Iterable[LogSegment], asyncDelete: Boolean, deleteProducerStateSnapshots: Boolean = true): Unit = {
     Log.deleteSegmentFiles(segments, asyncDelete, deleteProducerStateSnapshots, dir, topicPartition,
       config, scheduler, logDirFailureChannel, producerStateManager)
->>>>>>> 62e88657
   }
 
   private[log] def replaceSegments(newSegments: Seq[LogSegment], oldSegments: Seq[LogSegment], isRecoveredSwapFile: Boolean = false): Unit = {
     lock synchronized {
       checkIfMemoryMappedBufferClosed()
-<<<<<<< HEAD
-      // need to do this in two phases to be crash safe AND do the delete asynchronously
-      // if we crash in the middle of this we complete the swap in loadSegments()
-      if (!isRecoveredSwapFile)
-        sortedNewSegments.reverse.foreach(_.changeFileSuffixes(Log.CleanedFileSuffix, Log.SwapFileSuffix))
-      sortedNewSegments.reverse.foreach(addSegment(_))
-      val newSegmentBaseOffsets = sortedNewSegments.map(_.baseOffset).toSet
-
-      // delete the old files
-      for (seg <- sortedOldSegments) {
-        // remove the index entry
-        if (seg.baseOffset != sortedNewSegments.head.baseOffset)
-          segments.remove(seg.baseOffset)
-        // delete segment files, but do not delete producer state for segment objects which are being replaced.
-        deleteSegmentFiles(List(seg), asyncDelete = true, deleteProducerStateSnapshots = !newSegmentBaseOffsets.contains(seg.baseOffset))
-      }
-      // okay we are safe now, remove the swap suffix
-      sortedNewSegments.foreach(_.changeFileSuffixes(Log.SwapFileSuffix, ""))
-=======
       Log.replaceSegments(segments, newSegments, oldSegments, isRecoveredSwapFile, dir, topicPartition,
         config, scheduler, logDirFailureChannel, producerStateManager)
->>>>>>> 62e88657
     }
   }
 
@@ -2033,71 +1942,6 @@
     Log.splitOverflowedSegment(segment, segments, dir, topicPartition, config, scheduler, logDirFailureChannel, producerStateManager)
   }
 
-<<<<<<< HEAD
-  /**
-   * Split a segment into one or more segments such that there is no offset overflow in any of them. The
-   * resulting segments will contain the exact same messages that are present in the input segment. On successful
-   * completion of this method, the input segment will be deleted and will be replaced by the resulting new segments.
-   * See replaceSegments for recovery logic, in case the broker dies in the middle of this operation.
-   * <p>Note that this method assumes we have already determined that the segment passed in contains records that cause
-   * offset overflow.</p>
-   * <p>The split logic overloads the use of .clean files that LogCleaner typically uses to make the process of replacing
-   * the input segment with multiple new segments atomic and recoverable in the event of a crash. See replaceSegments
-   * and completeSwapOperations for the implementation to make this operation recoverable on crashes.</p>
-   * @param segment Segment to split
-   * @return List of new segments that replace the input segment
-   */
-  private[log] def splitOverflowedSegment(segment: LogSegment): List[LogSegment] = {
-    require(isLogFile(segment.log.file), s"Cannot split file ${segment.log.file.getAbsoluteFile}")
-    require(segment.hasOverflow, "Split operation is only permitted for segments with overflow")
-
-    info(s"Splitting overflowed segment $segment")
-
-    val newSegments = ListBuffer[LogSegment]()
-    try {
-      var position = 0
-      val sourceRecords = segment.log
-
-      while (position < sourceRecords.sizeInBytes) {
-        val firstBatch = sourceRecords.batchesFrom(position).asScala.head
-        val newSegment = LogCleaner.createNewCleanedSegment(this, firstBatch.baseOffset)
-        newSegments += newSegment
-
-        val bytesAppended = newSegment.appendFromFile(sourceRecords, position)
-        if (bytesAppended == 0)
-          throw new IllegalStateException(s"Failed to append records from position $position in $segment")
-
-        position += bytesAppended
-      }
-
-      // prepare new segments
-      var totalSizeOfNewSegments = 0
-      newSegments.foreach { splitSegment =>
-        splitSegment.onBecomeInactiveSegment()
-        splitSegment.flush()
-        splitSegment.lastModified = segment.lastModified
-        totalSizeOfNewSegments += splitSegment.log.sizeInBytes
-      }
-      // size of all the new segments combined must equal size of the original segment
-      if (totalSizeOfNewSegments != segment.log.sizeInBytes)
-        throw new IllegalStateException("Inconsistent segment sizes after split" +
-          s" before: ${segment.log.sizeInBytes} after: $totalSizeOfNewSegments")
-
-      // replace old segment with new ones
-      info(s"Replacing overflowed segment $segment with split segments $newSegments")
-      replaceSegments(newSegments.toList, List(segment))
-      newSegments.toList
-    } catch {
-      case e: Exception =>
-        newSegments.foreach { splitSegment =>
-          splitSegment.close()
-          splitSegment.deleteIfExists()
-        }
-        throw e
-    }
-  }
-=======
->>>>>>> 62e88657
 }
 
 /**
