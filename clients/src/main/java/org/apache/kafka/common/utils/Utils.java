--- conflicted
+++ resolved
@@ -1490,8 +1490,6 @@
         final DateTimeFormatter dateTimeFormatter = DateTimeFormatter.ofPattern("yyyy-MM-dd HH:mm:ss,SSS XXX");
         return Instant.ofEpochMilli(timestamp).atZone(ZoneId.systemDefault()).format(dateTimeFormatter);
     }
-<<<<<<< HEAD
-=======
 
     /**
      * Replace the given string suffix with the new suffix. If the string doesn't end with the given suffix throw an exception.
@@ -1501,5 +1499,4 @@
             throw new IllegalArgumentException("Expected string to end with " + oldSuffix + " but string is " + str);
         return str.substring(0, str.length() - oldSuffix.length()) + newSuffix;
     }
->>>>>>> 1d3fb760
 }