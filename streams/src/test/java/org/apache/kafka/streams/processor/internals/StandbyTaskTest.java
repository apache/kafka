/**
 * Licensed to the Apache Software Foundation (ASF) under one or more
 * contributor license agreements.  See the NOTICE file distributed with
 * this work for additional information regarding copyright ownership.
 * The ASF licenses this file to You under the Apache License, Version 2.0
 * (the "License"); you may not use this file except in compliance with
 * the License.  You may obtain a copy of the License at
 *
 *    http://www.apache.org/licenses/LICENSE-2.0
 *
 * Unless required by applicable law or agreed to in writing, software
 * distributed under the License is distributed on an "AS IS" BASIS,
 * WITHOUT WARRANTIES OR CONDITIONS OF ANY KIND, either express or implied.
 * See the License for the specific language governing permissions and
 * limitations under the License.
 */

package org.apache.kafka.streams.processor.internals;

import org.apache.kafka.clients.consumer.ConsumerRecord;
import org.apache.kafka.clients.consumer.MockConsumer;
import org.apache.kafka.clients.consumer.OffsetAndMetadata;
import org.apache.kafka.clients.consumer.OffsetResetStrategy;
import org.apache.kafka.common.Node;
import org.apache.kafka.common.PartitionInfo;
import org.apache.kafka.common.TopicPartition;
import org.apache.kafka.common.metrics.Metrics;
import org.apache.kafka.common.record.TimestampType;
import org.apache.kafka.common.serialization.IntegerSerializer;
import org.apache.kafka.common.serialization.Serdes;
import org.apache.kafka.common.serialization.Serializer;
import org.apache.kafka.common.utils.MockTime;
import org.apache.kafka.common.utils.Time;
import org.apache.kafka.common.utils.Utils;
import org.apache.kafka.streams.StreamsConfig;
import org.apache.kafka.streams.kstream.KStreamBuilder;
import org.apache.kafka.streams.processor.StateStore;
import org.apache.kafka.streams.processor.TaskId;
import org.apache.kafka.streams.state.internals.OffsetCheckpoint;
import org.apache.kafka.test.MockRestoreConsumer;
import org.apache.kafka.test.MockStateStoreSupplier;
import org.apache.kafka.test.MockTimestampExtractor;
import org.apache.kafka.test.TestUtils;
import org.junit.After;
import org.junit.Before;
import org.junit.Test;

import java.io.File;
import java.util.ArrayList;
import java.util.Arrays;
import java.util.Collections;
import java.util.HashMap;
import java.util.HashSet;
import java.util.List;
import java.util.Map;
import java.util.Properties;
import java.util.Set;

import static java.util.Collections.singleton;
import static org.hamcrest.CoreMatchers.equalTo;
import static org.hamcrest.MatcherAssert.assertThat;
import static org.junit.Assert.assertEquals;
import static org.junit.Assert.assertNull;

public class StandbyTaskTest {

    private final TaskId taskId = new TaskId(0, 1);

    private final Serializer<Integer> intSerializer = new IntegerSerializer();

    private final String applicationId = "test-application";
    private final String storeName1 = "store1";
    private final String storeName2 = "store2";
    private final String storeChangelogTopicName1 = ProcessorStateManager.storeChangelogTopic(applicationId, storeName1);
    private final String storeChangelogTopicName2 = ProcessorStateManager.storeChangelogTopic(applicationId, storeName2);

    private final TopicPartition partition1 = new TopicPartition(storeChangelogTopicName1, 1);
    private final TopicPartition partition2 = new TopicPartition(storeChangelogTopicName2, 1);

    private final Set<TopicPartition> topicPartitions = Collections.emptySet();
    private final ProcessorTopology topology = new ProcessorTopology(
            Collections.<ProcessorNode>emptyList(),
            Collections.<String, SourceNode>emptyMap(),
            Collections.<String, SinkNode>emptyMap(),
            Utils.mkList(
                    new MockStateStoreSupplier(storeName1, false).get(),
                    new MockStateStoreSupplier(storeName2, true).get()
            ),
            new HashMap<String, String>() {
                {
                    put(storeName1, storeChangelogTopicName1);
                    put(storeName2, storeChangelogTopicName2);
                }
            },
            Collections.<StateStore>emptyList());

    private final TopicPartition ktable = new TopicPartition("ktable1", 0);
    private final Set<TopicPartition> ktablePartitions = Utils.mkSet(ktable);
    private final ProcessorTopology ktableTopology = new ProcessorTopology(
            Collections.<ProcessorNode>emptyList(),
            Collections.<String, SourceNode>emptyMap(),
            Collections.<String, SinkNode>emptyMap(),
            Utils.mkList(
                    new MockStateStoreSupplier(ktable.topic(), true, false).get()
            ),
            new HashMap<String, String>() {
                {
                    put("ktable1", ktable.topic());
                }
            },
            Collections.<StateStore>emptyList());
    private File baseDir;
    private StateDirectory stateDirectory;

    private StreamsConfig createConfig(final File baseDir) throws Exception {
        return new StreamsConfig(new Properties() {
            {
                setProperty(StreamsConfig.APPLICATION_ID_CONFIG, applicationId);
                setProperty(StreamsConfig.BOOTSTRAP_SERVERS_CONFIG, "localhost:2171");
                setProperty(StreamsConfig.BUFFERED_RECORDS_PER_PARTITION_CONFIG, "3");
                setProperty(StreamsConfig.STATE_DIR_CONFIG, baseDir.getCanonicalPath());
                setProperty(StreamsConfig.TIMESTAMP_EXTRACTOR_CLASS_CONFIG, MockTimestampExtractor.class.getName());
            }
        });
    }

    private final MockConsumer<byte[], byte[]> consumer = new MockConsumer<>(OffsetResetStrategy.EARLIEST);
    private final MockRestoreConsumer restoreStateConsumer = new MockRestoreConsumer();
    private final StoreChangelogReader changelogReader = new StoreChangelogReader(restoreStateConsumer, Time.SYSTEM, 5000);

    private final byte[] recordValue = intSerializer.serialize(null, 10);
    private final byte[] recordKey = intSerializer.serialize(null, 1);

    @Before
    public void setup() {
        restoreStateConsumer.reset();
        restoreStateConsumer.updatePartitions(storeChangelogTopicName1, Utils.mkList(
                new PartitionInfo(storeChangelogTopicName1, 0, Node.noNode(), new Node[0], new Node[0]),
                new PartitionInfo(storeChangelogTopicName1, 1, Node.noNode(), new Node[0], new Node[0]),
                new PartitionInfo(storeChangelogTopicName1, 2, Node.noNode(), new Node[0], new Node[0])
        ));

        restoreStateConsumer.updatePartitions(storeChangelogTopicName2, Utils.mkList(
                new PartitionInfo(storeChangelogTopicName2, 0, Node.noNode(), new Node[0], new Node[0]),
                new PartitionInfo(storeChangelogTopicName2, 1, Node.noNode(), new Node[0], new Node[0]),
                new PartitionInfo(storeChangelogTopicName2, 2, Node.noNode(), new Node[0], new Node[0])
        ));
        baseDir = TestUtils.tempDirectory();
        stateDirectory = new StateDirectory(applicationId, baseDir.getPath(), new MockTime());
    }

    @After
    public void cleanup() {
        Utils.delete(baseDir);
    }

    @Test
    public void testStorePartitions() throws Exception {
        StreamsConfig config = createConfig(baseDir);
        StandbyTask task = new StandbyTask(taskId, applicationId, topicPartitions, topology, consumer, changelogReader, config, null, stateDirectory);

        assertEquals(Utils.mkSet(partition2), new HashSet<>(task.changeLogPartitions()));

    }

    @SuppressWarnings("unchecked")
    @Test(expected = Exception.class)
    public void testUpdateNonPersistentStore() throws Exception {
        StreamsConfig config = createConfig(baseDir);
        StandbyTask task = new StandbyTask(taskId, applicationId, topicPartitions, topology, consumer, changelogReader, config, null, stateDirectory);

        restoreStateConsumer.assign(new ArrayList<>(task.changeLogPartitions()));

        task.update(partition1,
                records(new ConsumerRecord<>(partition1.topic(), partition1.partition(), 10, 0L, TimestampType.CREATE_TIME, 0L, 0, 0, recordKey, recordValue))
        );

    }

    @SuppressWarnings("unchecked")
    @Test
    public void testUpdate() throws Exception {
        StreamsConfig config = createConfig(baseDir);
        StandbyTask task = new StandbyTask(taskId, applicationId, topicPartitions, topology, consumer, changelogReader, config, null, stateDirectory);

        restoreStateConsumer.assign(new ArrayList<>(task.changeLogPartitions()));

        for (ConsumerRecord<Integer, Integer> record : Arrays.asList(
                new ConsumerRecord<>(partition2.topic(), partition2.partition(), 10, 0L, TimestampType.CREATE_TIME, 0L, 0, 0, 1, 100),
                new ConsumerRecord<>(partition2.topic(), partition2.partition(), 20, 0L, TimestampType.CREATE_TIME, 0L, 0, 0, 2, 100),
                new ConsumerRecord<>(partition2.topic(), partition2.partition(), 30, 0L, TimestampType.CREATE_TIME, 0L, 0, 0, 3, 100))) {
            restoreStateConsumer.bufferRecord(record);
        }

        for (Map.Entry<TopicPartition, Long> entry : task.checkpointedOffsets().entrySet()) {
            TopicPartition partition = entry.getKey();
            long offset = entry.getValue();
            if (offset >= 0) {
                restoreStateConsumer.seek(partition, offset);
            } else {
                restoreStateConsumer.seekToBeginning(singleton(partition));
            }
        }

        task.update(partition2, restoreStateConsumer.poll(100).records(partition2));

        StandbyContextImpl context = (StandbyContextImpl) task.context();
        MockStateStoreSupplier.MockStateStore store1 =
                (MockStateStoreSupplier.MockStateStore) context.getStateMgr().getStore(storeName1);
        MockStateStoreSupplier.MockStateStore store2 =
                (MockStateStoreSupplier.MockStateStore) context.getStateMgr().getStore(storeName2);

        assertEquals(Collections.emptyList(), store1.keys);
        assertEquals(Utils.mkList(1, 2, 3), store2.keys);

        task.closeStateManager(true);

        File taskDir = stateDirectory.directoryForTask(taskId);
        OffsetCheckpoint checkpoint = new OffsetCheckpoint(new File(taskDir, ProcessorStateManager.CHECKPOINT_FILE_NAME));
        Map<TopicPartition, Long> offsets = checkpoint.read();

        assertEquals(1, offsets.size());
        assertEquals(new Long(30L + 1L), offsets.get(partition2));

    }

    @SuppressWarnings("unchecked")
    @Test
    public void testUpdateKTable() throws Exception {
        consumer.assign(Utils.mkList(ktable));
        Map<TopicPartition, OffsetAndMetadata> committedOffsets = new HashMap<>();
        committedOffsets.put(new TopicPartition(ktable.topic(), ktable.partition()), new OffsetAndMetadata(0L));
        consumer.commitSync(committedOffsets);

        restoreStateConsumer.updatePartitions("ktable1", Utils.mkList(
                new PartitionInfo("ktable1", 0, Node.noNode(), new Node[0], new Node[0]),
                new PartitionInfo("ktable1", 1, Node.noNode(), new Node[0], new Node[0]),
                new PartitionInfo("ktable1", 2, Node.noNode(), new Node[0], new Node[0])
        ));

        StreamsConfig config = createConfig(baseDir);
        StandbyTask task = new StandbyTask(taskId, applicationId, ktablePartitions, ktableTopology, consumer, changelogReader, config, null, stateDirectory);

        restoreStateConsumer.assign(new ArrayList<>(task.changeLogPartitions()));

        for (ConsumerRecord<Integer, Integer> record : Arrays.asList(
                new ConsumerRecord<>(ktable.topic(), ktable.partition(), 10, 0L, TimestampType.CREATE_TIME, 0L, 0, 0, 1, 100),
                new ConsumerRecord<>(ktable.topic(), ktable.partition(), 20, 0L, TimestampType.CREATE_TIME, 0L, 0, 0, 2, 100),
                new ConsumerRecord<>(ktable.topic(), ktable.partition(), 30, 0L, TimestampType.CREATE_TIME, 0L, 0, 0, 3, 100),
                new ConsumerRecord<>(ktable.topic(), ktable.partition(), 40, 0L, TimestampType.CREATE_TIME, 0L, 0, 0, 4, 100),
                new ConsumerRecord<>(ktable.topic(), ktable.partition(), 50, 0L, TimestampType.CREATE_TIME, 0L, 0, 0, 5, 100))) {
            restoreStateConsumer.bufferRecord(record);
        }

        for (Map.Entry<TopicPartition, Long> entry : task.checkpointedOffsets().entrySet()) {
            TopicPartition partition = entry.getKey();
            long offset = entry.getValue();
            if (offset >= 0) {
                restoreStateConsumer.seek(partition, offset);
            } else {
                restoreStateConsumer.seekToBeginning(singleton(partition));
            }
        }

        // The commit offset is at 0L. Records should not be processed
        List<ConsumerRecord<byte[], byte[]>> remaining = task.update(ktable, restoreStateConsumer.poll(100).records(ktable));
        assertEquals(5, remaining.size());

        committedOffsets.put(new TopicPartition(ktable.topic(), ktable.partition()), new OffsetAndMetadata(10L));
        consumer.commitSync(committedOffsets);
        task.commit(); // update offset limits

        // The commit offset has not reached, yet.
        remaining = task.update(ktable, remaining);
        assertEquals(5, remaining.size());

        committedOffsets.put(new TopicPartition(ktable.topic(), ktable.partition()), new OffsetAndMetadata(11L));
        consumer.commitSync(committedOffsets);
        task.commit(); // update offset limits

        // one record should be processed.
        remaining = task.update(ktable, remaining);
        assertEquals(4, remaining.size());

        committedOffsets.put(new TopicPartition(ktable.topic(), ktable.partition()), new OffsetAndMetadata(45L));
        consumer.commitSync(committedOffsets);
        task.commit(); // update offset limits

        // The commit offset is now 45. All record except for the last one should be processed.
        remaining = task.update(ktable, remaining);
        assertEquals(1, remaining.size());

        committedOffsets.put(new TopicPartition(ktable.topic(), ktable.partition()), new OffsetAndMetadata(50L));
        consumer.commitSync(committedOffsets);
        task.commit(); // update offset limits

        // The commit offset is now 50. Still the last record remains.
        remaining = task.update(ktable, remaining);
        assertEquals(1, remaining.size());

        committedOffsets.put(new TopicPartition(ktable.topic(), ktable.partition()), new OffsetAndMetadata(60L));
        consumer.commitSync(committedOffsets);
        task.commit(); // update offset limits

        // The commit offset is now 60. No record should be left.
        remaining = task.update(ktable, remaining);
        assertNull(remaining);

        task.closeStateManager(true);

        File taskDir = stateDirectory.directoryForTask(taskId);
        OffsetCheckpoint checkpoint = new OffsetCheckpoint(new File(taskDir, ProcessorStateManager.CHECKPOINT_FILE_NAME));
        Map<TopicPartition, Long> offsets = checkpoint.read();

        assertEquals(1, offsets.size());
        assertEquals(new Long(51L), offsets.get(ktable));

    }

    @Test
    public void shouldNotThrowUnsupportedOperationExceptionWhenInitializingStateStores() throws Exception {
        final String changelogName = "test-application-my-store-changelog";
        final List<TopicPartition> partitions = Utils.mkList(new TopicPartition(changelogName, 0));
        consumer.assign(partitions);
        final Map<TopicPartition, OffsetAndMetadata> committedOffsets = new HashMap<>();
        committedOffsets.put(new TopicPartition(changelogName, 0), new OffsetAndMetadata(0L));
        consumer.commitSync(committedOffsets);

        restoreStateConsumer.updatePartitions(changelogName, Utils.mkList(
                new PartitionInfo(changelogName, 0, Node.noNode(), new Node[0], new Node[0])));
        final KStreamBuilder builder = new KStreamBuilder();
        builder.stream("topic").groupByKey().count("my-store");
        final ProcessorTopology topology = builder.setApplicationId(applicationId).build(0);
        StreamsConfig config = createConfig(baseDir);
<<<<<<< HEAD
        new StandbyTask(taskId, applicationId, partitions, topology, consumer, changelogReader, config,
            new MockStreamsMetrics(new Metrics()), stateDirectory);
=======
        new StandbyTask(taskId, applicationId, partitions, topology, consumer, restoreStateConsumer, config,
                        new MockStreamsMetrics(new Metrics()), stateDirectory);
>>>>>>> 1f1e794a

    }

    @Test
    public void shouldCheckpointStoreOffsetsOnCommit() throws Exception {
        consumer.assign(Utils.mkList(ktable));
        final Map<TopicPartition, OffsetAndMetadata> committedOffsets = new HashMap<>();
        committedOffsets.put(new TopicPartition(ktable.topic(), ktable.partition()), new OffsetAndMetadata(100L));
        consumer.commitSync(committedOffsets);

        restoreStateConsumer.updatePartitions("ktable1", Utils.mkList(
                new PartitionInfo("ktable1", 0, Node.noNode(), new Node[0], new Node[0])));

        final TaskId taskId = new TaskId(0, 0);
        final MockTime time = new MockTime();
        final StreamsConfig config = createConfig(baseDir);
        final StandbyTask task = new StandbyTask(taskId,
                                                 applicationId,
                                                 ktablePartitions,
                                                 ktableTopology,
                                                 consumer,
                                                 restoreStateConsumer,
                                                 config,
                                                 null,
                                                 stateDirectory
        );


        restoreStateConsumer.assign(new ArrayList<>(task.changeLogPartitions()));

        final byte[] serializedValue = Serdes.Integer().serializer().serialize("", 1);
        task.update(ktable, Collections.singletonList(new ConsumerRecord<>(ktable.topic(),
                                                                           ktable.partition(),
                                                                           50L,
                                                                           serializedValue,
                                                                           serializedValue)));

        time.sleep(config.getLong(StreamsConfig.COMMIT_INTERVAL_MS_CONFIG));
        task.commit();

        final Map<TopicPartition, Long> checkpoint = new OffsetCheckpoint(new File(stateDirectory.directoryForTask(taskId),
                                                                                   ProcessorStateManager.CHECKPOINT_FILE_NAME)).read();
        assertThat(checkpoint, equalTo(Collections.singletonMap(ktable, 51L)));

    }

    private List<ConsumerRecord<byte[], byte[]>> records(ConsumerRecord<byte[], byte[]>... recs) {
        return Arrays.asList(recs);
    }
}<|MERGE_RESOLUTION|>--- conflicted
+++ resolved
@@ -332,14 +332,9 @@
         builder.stream("topic").groupByKey().count("my-store");
         final ProcessorTopology topology = builder.setApplicationId(applicationId).build(0);
         StreamsConfig config = createConfig(baseDir);
-<<<<<<< HEAD
+
         new StandbyTask(taskId, applicationId, partitions, topology, consumer, changelogReader, config,
             new MockStreamsMetrics(new Metrics()), stateDirectory);
-=======
-        new StandbyTask(taskId, applicationId, partitions, topology, consumer, restoreStateConsumer, config,
-                        new MockStreamsMetrics(new Metrics()), stateDirectory);
->>>>>>> 1f1e794a
-
     }
 
     @Test
@@ -360,7 +355,7 @@
                                                  ktablePartitions,
                                                  ktableTopology,
                                                  consumer,
-                                                 restoreStateConsumer,
+                                                 changelogReader,
                                                  config,
                                                  null,
                                                  stateDirectory
