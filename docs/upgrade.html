<!--
 Licensed to the Apache Software Foundation (ASF) under one or more
 contributor license agreements.  See the NOTICE file distributed with
 this work for additional information regarding copyright ownership.
 The ASF licenses this file to You under the Apache License, Version 2.0
 (the "License"); you may not use this file except in compliance with
 the License.  You may obtain a copy of the License at

    http://www.apache.org/licenses/LICENSE-2.0

 Unless required by applicable law or agreed to in writing, software
 distributed under the License is distributed on an "AS IS" BASIS,
 WITHOUT WARRANTIES OR CONDITIONS OF ANY KIND, either express or implied.
 See the License for the specific language governing permissions and
 limitations under the License.
-->

<script><!--#include virtual="js/templateData.js" --></script>

<script id="upgrade-template" type="text/x-handlebars-template">

<h5><a id="upgrade_240_notable" href="#upgrade_240_notable">Notable changes in 2.4.0</a></h5>
<ul>
    <li>A new Admin API has been added for partition reassignments. Due to changing the way Kafka propagates reassignment information,
        it is possible to lose reassignment state in failure edge cases while upgrading to the new version. It is not recommended to start reassignments while upgrading.</li>
    <li>ZooKeeper has been upgraded from 3.4.14 to 3.5.5. TLS and dynamic reconfiguration are supported by the new version.</li>
    <li>The <code>bin/kafka-preferred-replica-election.sh</code> command line tool has been deprecated. It has been replaced by <code>bin/kafka-leader-election.sh</code>.</li>
    <li>The methods <code>electPreferredLeaders</code> in the Java <code>AdminClient</code> class have been deprecated in favor of the methods <code>electLeaders</code>.</li>
    <li>Scala code leveraging the <code>NewTopic(String, int, short)</code> constructor with literal values will need to explicitly call <code>toShort</code> on the second literal.</li>
    <li>The argument in the constructor <code>GroupAuthorizationException(String)</code> is now used to specify an exception message.
        Previously it referred to the group that failed authorization. This was done for consistency with other exception types and to
        avoid potential misuse. The constructor <code>TopicAuthorizationException(String)</code> which was previously used for a single
        unauthorized topic was changed similarly.
    </li>
    <li>The internal <code>PartitionAssignor</code> interface has been deprecated and replaced with a new <code>ConsumerPartitionAssignor</code> in the public API. Some
        methods/signatures are slightly different between the two interfaces. Users implementing a custom PartitionAssignor should migrate to the new interface as soon as possible.
    </li>
    <li>The <code>DefaultPartitioner</code> now uses a sticky partitioning strategy. This means that records for specific topic with null keys and no assigned partition 
        will be sent to the same partition until the batch is ready to be sent. When a new batch is created, a new partition is chosen. This decreases latency to produce, but
        it may result in uneven distribution of records across partitions in edge cases. Generally users will not be impacted, but this difference may be noticeable in tests and
        other situations producing records for a very short amount of time.
    </li>
    <li>The blocking <code>KafkaConsumer#committed</code> methods have been extended to allow a list of partitions as input parameters rather than a single partition.
        It enables fewer request/response iterations between clients and brokers fetching for the committed offsets for the consumer group.
        The old overloaded functions are deprecated and we would recommend users to make their code changes to leverage the new methods (details
        can be found in <a href="https://cwiki.apache.org/confluence/display/KAFKA/KIP-520%3A+Add+overloaded+Consumer%23committed+for+batching+partitions">KIP-520</a>).
    </li>
<<<<<<< HEAD
    <li>We've introduced a new <code>INVALID_RECORD</code> error in the produce response to distinguish from the <code>CORRUPT_MESSAGE</code> error. Previously both scenarios
        would result in the same <code>CORRUPT_MESSAGE</code> error code, and also all records included in that batch would fail with the same error message. Now with the new
        error code / error messages producer callers would be better notified about the root cause why their sent records were failed.
=======
    <li>We are introducing incremental cooperative rebalancing to the clients' group protocol, which allows consumers to keep all of their assigned partitions during a rebalance
        and at the end revoke only those which must be migrated to another consumer for overall cluster balance. The <code>ConsumerCoordinator</code> will choose the latest <code>RebalanceProtocol</code>
        that is commonly supported by all of the consumer's supported assignors. You can use the new built-in <code>CooperativeStickyAssignor</code> or plug in your own custom cooperative assignor. To do
        so you must implement the <code>ConsumerPartitionAssignor</code> interface and include <code>RebalanceProtocol.COOPERATIVE</code> in the list returned by <code>ConsumerPartitionAssignor#supportedProtocols</code>.
        Your custom assignor can then leverage the <code>ownedPartitions</code> field in each consumer's <code>Subscription</code> to give partitions back to their previous owners whenever possible. Note that when
        a partition is to be reassigned to another consumer, it <em>must</em> be removed from the new assignment until it has been revoked from its original owner. Any consumer that has to revoke a partition will trigger
        a followup rebalance to allow the revoked partition to safely be assigned to its new owner. See the
        <a href="https://kafka.apache.org/24/javadoc/index.html?org/apache/kafka/clients/consumer/ConsumerPartitionAssignor.RebalanceProtocol.html">ConsumerPartitionAssignor RebalanceProtocol javadocs</a> for more information.
        <br>
        To upgrade from the old (eager) protocol, which always revokes all partitions before rebalancing, to cooperative rebalancing, you must follow a specific upgrade path to get all clients on the same <code>ConsumerPartitionAssignor</code>
        that supports the cooperative protocol. This can be done with two rolling bounces, using the <code>CooperativeStickyAssignor</code> for the example: during the first one, add "cooperative-sticky" to the list of supported assignors
        for each member (without removing the previous assignor -- note that if previously using the default, you must include that explicitly as well). You then bounce and/or upgrade it.
        Once the entire group is on 2.4+ and all members have the "cooperative-sticky" among their supported assignors, remove the other assignor(s) and perform a second rolling bounce so that by the end all members support only the
        cooperative protocol. For further details on the cooperative rebalancing protocol and upgrade path, see <a href="https://cwiki.apache.org/confluence/x/vAclBg">KIP-429</a>.
    </li>
    <li>There are some behavioral changes to the <code>ConsumerRebalanceListener</code>, as well as a new API. Exceptions thrown during any of the listener's three callbacks will no longer be swallowed, and will instead be re-thrown
        all the way up to the <code>Consumer.poll()</code> call. The <code>onPartitionsLost</code> method has been added to allow users to react to abnormal circumstances where a consumer may have lost ownership of its partitions
        (such as a missed rebalance) and cannot commit offsets. By default, this will simply call the existing <code>onPartitionsRevoked</code> API to align with previous behavior. Note however that <code>onPartitionsLost</code> will not
        be called when the set of lost partitions is empty. This means that no callback will be invoked at the beginning of the first rebalance of a new consumer joining the group.
        <br>
        The semantics of the <code>ConsumerRebalanceListener's</code> callbacks are further changed when following the cooperative rebalancing protocol described above. In addition to <code>onPartitionsLost</code>, <code>onPartitionsRevoked</code>
        will also never be called when the set of revoked partitions is empty. The callback will generally be invoked only at the end of a rebalance, and only on the set of partitions that are being moved to another consumer. The
        <code>onPartitionsAssigned</code> callback will however always be called, even with an empty set of partitions, as a way to notify users of a rebalance event (this is true for both cooperative and eager). For details on
        the new callback semantics, see the <a href="https://kafka.apache.org/24/javadoc/index.html?org/apache/kafka/clients/consumer/ConsumerRebalanceListener.html">ConsumerRebalanceListener javadocs</a>.
>>>>>>> 3e30bf54
    </li>
</ul>

<h4><a id="upgrade_2_3_0" href="#upgrade_2_3_0">Upgrading from 0.8.x, 0.9.x, 0.10.0.x, 0.10.1.x, 0.10.2.x, 0.11.0.x, 1.0.x, 1.1.x, 2.0.x or 2.1.x or 2.2.x to 2.3.0</a></h4>

<p><b>If you are upgrading from a version prior to 2.1.x, please see the note below about the change to the schema used to store consumer offsets.
    Once you have changed the inter.broker.protocol.version to the latest version, it will not be possible to downgrade to a version prior to 2.1.</b></p>

<p><b>For a rolling upgrade:</b></p>

<ol>
    <li> Update server.properties on all brokers and add the following properties. CURRENT_KAFKA_VERSION refers to the version you
        are upgrading from. CURRENT_MESSAGE_FORMAT_VERSION refers to the message format version currently in use. If you have previously
        overridden the message format version, you should keep its current value. Alternatively, if you are upgrading from a version prior
        to 0.11.0.x, then CURRENT_MESSAGE_FORMAT_VERSION should be set to match CURRENT_KAFKA_VERSION.
        <ul>
            <li>inter.broker.protocol.version=CURRENT_KAFKA_VERSION (e.g. 0.8.2, 0.9.0, 0.10.0, 0.10.1, 0.10.2, 0.11.0, 1.0, 1.1).</li>
            <li>log.message.format.version=CURRENT_MESSAGE_FORMAT_VERSION  (See <a href="#upgrade_10_performance_impact">potential performance impact
                following the upgrade</a> for the details on what this configuration does.)</li>
        </ul>
        If you are upgrading from 0.11.0.x, 1.0.x, 1.1.x, 2.0.x, or 2.1.x, and you have not overridden the message format, then you only need to override
        the inter-broker protocol version.
        <ul>
            <li>inter.broker.protocol.version=CURRENT_KAFKA_VERSION (0.11.0, 1.0, 1.1, 2.0, 2.1, 2.2).</li>
        </ul>
    </li>
    <li> Upgrade the brokers one at a time: shut down the broker, update the code, and restart it. Once you have done so, the
        brokers will be running the latest version and you can verify that the cluster's behavior and performance meets expectations.
        It is still possible to downgrade at this point if there are any problems.
    </li>
    <li> Once the cluster's behavior and performance has been verified, bump the protocol version by editing
        <code>inter.broker.protocol.version</code> and setting it to 2.3.
    </li>
    <li> Restart the brokers one by one for the new protocol version to take effect. Once the brokers begin using the latest
        protocol version, it will no longer be possible to downgrade the cluster to an older version.
    </li>
    <li> If you have overridden the message format version as instructed above, then you need to do one more rolling restart to
        upgrade it to its latest version. Once all (or most) consumers have been upgraded to 0.11.0 or later,
        change log.message.format.version to 2.3 on each broker and restart them one by one. Note that the older Scala clients,
        which are no longer maintained, do not support the message format introduced in 0.11, so to avoid conversion costs
        (or to take advantage of <a href="#upgrade_11_exactly_once_semantics">exactly once semantics</a>),
        the newer Java clients must be used.
    </li>
</ol>

<h5><a id="upgrade_230_notable" href="#upgrade_230_notable">Notable changes in 2.3.0</a></h5>
<ul>
    <li> We are introducing a new rebalancing protocol for Kafka Connect based on
        <a href="https://cwiki.apache.org/confluence/display/KAFKA/KIP-415%3A+Incremental+Cooperative+Rebalancing+in+Kafka+Connect">incremental cooperative rebalancing</a>.
        The new protocol does not require stopping all the tasks during a rebalancing phase between Connect workers. Instead, only the tasks that need to be exchanged
        between workers are stopped and they are started in a follow up rebalance. The new Connect protocol is enabled by default beginning with 2.3.0.
        For more details on how it works and how to enable the old behavior of eager rebalancing, checkout
        <a href="/{{version}}/documentation/#connect_administration">incremental cooperative rebalancing design</a>.
    </li>
    <li> We are introducing static membership towards consumer user. This feature reduces unnecessary rebalances during normal application upgrades or rolling bounces.
        For more details on how to use it, checkout <a href="/{{version}}/documentation/#static_membership">static membership design</a>.
    </li>
    <li> Kafka Streams DSL switches its used store types. While this change is mainly transparent to users, there are some corner cases that may require code changes.
        See the <a href="/{{version}}/documentation/streams/upgrade-guide#streams_api_changes_230">Kafka Streams upgrade section</a> for more details.
    </li>
    <li>Kafka Streams 2.3.0 requires 0.11 message format or higher and does not work with older message format.</li>
</ul>

<h4><a id="upgrade_2_2_0" href="#upgrade_2_2_0">Upgrading from 0.8.x, 0.9.x, 0.10.0.x, 0.10.1.x, 0.10.2.x, 0.11.0.x, 1.0.x, 1.1.x, 2.0.x or 2.1.x to 2.2.0</a></h4>

<p><b>If you are upgrading from a version prior to 2.1.x, please see the note below about the change to the schema used to store consumer offsets.
    Once you have changed the inter.broker.protocol.version to the latest version, it will not be possible to downgrade to a version prior to 2.1.</b></p>

<p><b>For a rolling upgrade:</b></p>

<ol>
    <li> Update server.properties on all brokers and add the following properties. CURRENT_KAFKA_VERSION refers to the version you
        are upgrading from. CURRENT_MESSAGE_FORMAT_VERSION refers to the message format version currently in use. If you have previously
        overridden the message format version, you should keep its current value. Alternatively, if you are upgrading from a version prior
        to 0.11.0.x, then CURRENT_MESSAGE_FORMAT_VERSION should be set to match CURRENT_KAFKA_VERSION.
        <ul>
            <li>inter.broker.protocol.version=CURRENT_KAFKA_VERSION (e.g. 0.8.2, 0.9.0, 0.10.0, 0.10.1, 0.10.2, 0.11.0, 1.0, 1.1).</li>
            <li>log.message.format.version=CURRENT_MESSAGE_FORMAT_VERSION  (See <a href="#upgrade_10_performance_impact">potential performance impact
                following the upgrade</a> for the details on what this configuration does.)</li>
        </ul>
        If you are upgrading from 0.11.0.x, 1.0.x, 1.1.x, or 2.0.x and you have not overridden the message format, then you only need to override
        the inter-broker protocol version.
        <ul>
            <li>inter.broker.protocol.version=CURRENT_KAFKA_VERSION (0.11.0, 1.0, 1.1, 2.0).</li>
        </ul>
    </li>
    <li> Upgrade the brokers one at a time: shut down the broker, update the code, and restart it. Once you have done so, the
        brokers will be running the latest version and you can verify that the cluster's behavior and performance meets expectations.
        It is still possible to downgrade at this point if there are any problems.
    </li>
    <li> Once the cluster's behavior and performance has been verified, bump the protocol version by editing
        <code>inter.broker.protocol.version</code> and setting it to 2.2.
    </li>
    <li> Restart the brokers one by one for the new protocol version to take effect. Once the brokers begin using the latest
        protocol version, it will no longer be possible to downgrade the cluster to an older version.
    </li>
    <li> If you have overridden the message format version as instructed above, then you need to do one more rolling restart to
        upgrade it to its latest version. Once all (or most) consumers have been upgraded to 0.11.0 or later,
        change log.message.format.version to 2.2 on each broker and restart them one by one. Note that the older Scala clients,
        which are no longer maintained, do not support the message format introduced in 0.11, so to avoid conversion costs
        (or to take advantage of <a href="#upgrade_11_exactly_once_semantics">exactly once semantics</a>),
        the newer Java clients must be used.
    </li>
</ol>

<h5><a id="upgrade_221_notable" href="#upgrade_221_notable">Notable changes in 2.2.1</a></h5>
<ul>
    <li>Kafka Streams 2.2.1 requires 0.11 message format or higher and does not work with older message format.</li>
</ul>

<h5><a id="upgrade_220_notable" href="#upgrade_220_notable">Notable changes in 2.2.0</a></h5>
<ul>
    <li>The default consumer group id has been changed from the empty string (<code>""</code>) to <code>null</code>. Consumers who use the new default group id will not be able to subscribe to topics,
        and fetch or commit offsets. The empty string as consumer group id is deprecated but will be supported until a future major release. Old clients that rely on the empty string group id will now
        have to explicitly provide it as part of their consumer config. For more information see
        <a href="https://cwiki.apache.org/confluence/display/KAFKA/KIP-289%3A+Improve+the+default+group+id+behavior+in+KafkaConsumer">KIP-289</a>.</li>
    <li>The <code>bin/kafka-topics.sh</code> command line tool is now able to connect directly to brokers with <code>--bootstrap-server</code> instead of zookeeper. The old <code>--zookeeper</code>
        option is still available for now. Please read <a href="https://cwiki.apache.org/confluence/display/KAFKA/KIP-377%3A+TopicCommand+to+use+AdminClient">KIP-377</a> for more information.</li>
    <li>Kafka Streams depends on a newer version of RocksDBs that requires MacOS 10.13 or higher.</li>
</ul>

<h4><a id="upgrade_2_1_0" href="#upgrade_2_1_0">Upgrading from 0.8.x, 0.9.x, 0.10.0.x, 0.10.1.x, 0.10.2.x, 0.11.0.x, 1.0.x, 1.1.x, or 2.0.0 to 2.1.0</a></h4>

<p><b>Note that 2.1.x contains a change to the internal schema used to store consumer offsets. Once the upgrade is
  complete, it will not be possible to downgrade to previous versions. See the rolling upgrade notes below for more detail.</b></p>

<p><b>For a rolling upgrade:</b></p>

<ol>
    <li> Update server.properties on all brokers and add the following properties. CURRENT_KAFKA_VERSION refers to the version you
        are upgrading from. CURRENT_MESSAGE_FORMAT_VERSION refers to the message format version currently in use. If you have previously
        overridden the message format version, you should keep its current value. Alternatively, if you are upgrading from a version prior
        to 0.11.0.x, then CURRENT_MESSAGE_FORMAT_VERSION should be set to match CURRENT_KAFKA_VERSION.
        <ul>
            <li>inter.broker.protocol.version=CURRENT_KAFKA_VERSION (e.g. 0.8.2, 0.9.0, 0.10.0, 0.10.1, 0.10.2, 0.11.0, 1.0, 1.1).</li>
            <li>log.message.format.version=CURRENT_MESSAGE_FORMAT_VERSION  (See <a href="#upgrade_10_performance_impact">potential performance impact
                following the upgrade</a> for the details on what this configuration does.)</li>
        </ul>
        If you are upgrading from 0.11.0.x, 1.0.x, 1.1.x, or 2.0.x and you have not overridden the message format, then you only need to override
        the inter-broker protocol version.
        <ul>
            <li>inter.broker.protocol.version=CURRENT_KAFKA_VERSION (0.11.0, 1.0, 1.1, 2.0).</li>
        </ul>
    </li>
    <li> Upgrade the brokers one at a time: shut down the broker, update the code, and restart it. Once you have done so, the
        brokers will be running the latest version and you can verify that the cluster's behavior and performance meets expectations.
        It is still possible to downgrade at this point if there are any problems. 
    </li>
    <li> Once the cluster's behavior and performance has been verified, bump the protocol version by editing
        <code>inter.broker.protocol.version</code> and setting it to 2.1.
    </li>
    <li> Restart the brokers one by one for the new protocol version to take effect. Once the brokers begin using the latest
        protocol version, it will no longer be possible to downgrade the cluster to an older version.
    </li>
    <li> If you have overridden the message format version as instructed above, then you need to do one more rolling restart to
        upgrade it to its latest version. Once all (or most) consumers have been upgraded to 0.11.0 or later,
        change log.message.format.version to 2.1 on each broker and restart them one by one. Note that the older Scala clients,
        which are no longer maintained, do not support the message format introduced in 0.11, so to avoid conversion costs 
        (or to take advantage of <a href="#upgrade_11_exactly_once_semantics">exactly once semantics</a>),
        the newer Java clients must be used.
    </li>
</ol>

<p><b>Additional Upgrade Notes:</b></p>

<ol>
    <li>Offset expiration semantics has slightly changed in this version. According to the new semantics, offsets of partitions in a group will
        not be removed while the group is subscribed to the corresponding topic and is still active (has active consumers). If group becomes
        empty all its offsets will be removed after default offset retention period (or the one set by broker) has passed (unless the group becomes
        active again). Offsets associated with standalone (simple) consumers, that do not use Kafka group management, will be removed after default
        offset retention period (or the one set by broker) has passed since their last commit.</li>
    <li>The default for console consumer's <code>enable.auto.commit</code> property when no <code>group.id</code> is provided is now set to <code>false</code>.
        This is to avoid polluting the consumer coordinator cache as the auto-generated group is not likely to be used by other consumers.</li>
    <li>The default value for the producer's <code>retries</code> config was changed to <code>Integer.MAX_VALUE</code>, as we introduced <code>delivery.timeout.ms</code>
        in <a href="https://cwiki.apache.org/confluence/display/KAFKA/KIP-91+Provide+Intuitive+User+Timeouts+in+The+Producer">KIP-91</a>,
        which sets an upper bound on the total time between sending a record and receiving acknowledgement from the broker. By default,
        the delivery timeout is set to 2 minutes.</li>
    <li>By default, MirrorMaker now overrides <code>delivery.timeout.ms</code> to <code>Integer.MAX_VALUE</code> when
        configuring the producer. If you have overridden the value of <code>retries</code> in order to fail faster,
        you will instead need to override <code>delivery.timeout.ms</code>.</li>
    <li>The <code>ListGroup</code> API now expects, as a recommended alternative, <code>Describe Group</code> access to the groups a user should be able to list.
        Even though the old <code>Describe Cluster</code> access is still supported for backward compatibility, using it for this API is not advised.</li>
    <li><a href="https://cwiki.apache.org/confluence/pages/viewpage.action?pageId=87298242">KIP-336</a> deprecates the ExtendedSerializer and ExtendedDeserializer interfaces and
        propagates the usage of Serializer and Deserializer. ExtendedSerializer and ExtendedDeserializer were introduced with
        <a href="https://cwiki.apache.org/confluence/display/KAFKA/KIP-82+-+Add+Record+Headers">KIP-82</a> to provide record headers for serializers and deserializers
        in a Java 7 compatible fashion. Now we consolidated these interfaces as Java 7 support has been dropped since.</li>
</ol>

<h5><a id="upgrade_210_notable" href="#upgrade_210_notable">Notable changes in 2.1.0</a></h5>
<ul>
    <li>Jetty has been upgraded to 9.4.12, which excludes TLS_RSA_* ciphers by default because they do not support forward
        secrecy, see https://github.com/eclipse/jetty.project/issues/2807 for more information.</li>
    <li>Unclean leader election is automatically enabled by the controller when <code>unclean.leader.election.enable</code> config is dynamically updated by using per-topic config override.</li>
    <li>The <code>AdminClient</code> has added a method <code>AdminClient#metrics()</code>. Now any application using the <code>AdminClient</code> can gain more information
        and insight by viewing the metrics captured from the <code>AdminClient</code>. For more information
        see <a href="https://cwiki.apache.org/confluence/display/KAFKA/KIP-324%3A+Add+method+to+get+metrics%28%29+in+AdminClient">KIP-324</a>
    </li>
    <li>Kafka now supports Zstandard compression from <a href="https://cwiki.apache.org/confluence/display/KAFKA/KIP-110%3A+Add+Codec+for+ZStandard+Compression">KIP-110</a>.
        You must upgrade the broker as well as clients to make use of it. Consumers prior to 2.1.0 will not be able to read from topics which use
        Zstandard compression, so you should not enable it for a topic until all downstream consumers are upgraded. See the KIP for more detail.
    </li>
</ul>

<h4><a id="upgrade_2_0_0" href="#upgrade_2_0_0">Upgrading from 0.8.x, 0.9.x, 0.10.0.x, 0.10.1.x, 0.10.2.x, 0.11.0.x, 1.0.x, or 1.1.x to 2.0.0</a></h4>
<p>Kafka 2.0.0 introduces wire protocol changes. By following the recommended rolling upgrade plan below,
    you guarantee no downtime during the upgrade. However, please review the <a href="#upgrade_200_notable">notable changes in 2.0.0</a> before upgrading.
</p>

<p><b>For a rolling upgrade:</b></p>

<ol>
    <li> Update server.properties on all brokers and add the following properties. CURRENT_KAFKA_VERSION refers to the version you
        are upgrading from. CURRENT_MESSAGE_FORMAT_VERSION refers to the message format version currently in use. If you have previously
        overridden the message format version, you should keep its current value. Alternatively, if you are upgrading from a version prior
        to 0.11.0.x, then CURRENT_MESSAGE_FORMAT_VERSION should be set to match CURRENT_KAFKA_VERSION.
        <ul>
            <li>inter.broker.protocol.version=CURRENT_KAFKA_VERSION (e.g. 0.8.2, 0.9.0, 0.10.0, 0.10.1, 0.10.2, 0.11.0, 1.0, 1.1).</li>
            <li>log.message.format.version=CURRENT_MESSAGE_FORMAT_VERSION  (See <a href="#upgrade_10_performance_impact">potential performance impact
                following the upgrade</a> for the details on what this configuration does.)</li>
        </ul>
        If you are upgrading from 0.11.0.x, 1.0.x, or 1.1.x and you have not overridden the message format, then you only need to override
        the inter-broker protocol format.
        <ul>
            <li>inter.broker.protocol.version=CURRENT_KAFKA_VERSION (0.11.0, 1.0, 1.1).</li>
        </ul>
    </li>
    <li> Upgrade the brokers one at a time: shut down the broker, update the code, and restart it. </li>
    <li> Once the entire cluster is upgraded, bump the protocol version by editing <code>inter.broker.protocol.version</code> and setting it to 2.0.
    <li> Restart the brokers one by one for the new protocol version to take effect.</li>
    <li> If you have overridden the message format version as instructed above, then you need to do one more rolling restart to
        upgrade it to its latest version. Once all (or most) consumers have been upgraded to 0.11.0 or later,
        change log.message.format.version to 2.0 on each broker and restart them one by one. Note that the older Scala consumer
        does not support the new message format introduced in 0.11, so to avoid the performance cost of down-conversion (or to
        take advantage of <a href="#upgrade_11_exactly_once_semantics">exactly once semantics</a>), the newer Java consumer must be used.</li>
</ol>

<p><b>Additional Upgrade Notes:</b></p>

<ol>
    <li>If you are willing to accept downtime, you can simply take all the brokers down, update the code and start them back up. They will start
        with the new protocol by default.</li>
    <li>Bumping the protocol version and restarting can be done any time after the brokers are upgraded. It does not have to be immediately after.
        Similarly for the message format version.</li>
    <li>If you are using Java8 method references in your Kafka Streams code you might need to update your code to resolve method ambiguities.
        Hot-swapping the jar-file only might not work.</li>
    <li>ACLs should not be added to prefixed resources,
        (added in <a href="https://cwiki.apache.org/confluence/display/KAFKA/KIP-290%3A+Support+for+Prefixed+ACLs">KIP-290</a>),
        until all brokers in the cluster have been updated.
        <p><b>NOTE:</b> any prefixed ACLs added to a cluster, even after the cluster is fully upgraded, will be ignored should the cluster be downgraded again.
    </li>
</ol>

<h5><a id="upgrade_200_notable" href="#upgrade_200_notable">Notable changes in 2.0.0</a></h5>
<ul>
    <li><a href="https://cwiki.apache.org/confluence/x/oYtjB">KIP-186</a> increases the default offset retention time from 1 day to 7 days. This makes it less likely to "lose" offsets in an application that commits infrequently. It also increases the active set of offsets and therefore can increase memory usage on the broker. Note that the console consumer currently enables offset commit by default and can be the source of a large number of offsets which this change will now preserve for 7 days instead of 1. You can preserve the existing behavior by setting the broker config <code>offsets.retention.minutes</code> to 1440.</li>
    <li>Support for Java 7 has been dropped, Java 8 is now the minimum version required.</li>
    <li> The default value for <code>ssl.endpoint.identification.algorithm</code> was changed to <code>https</code>, which performs hostname verification (man-in-the-middle attacks are possible otherwise). Set <code>ssl.endpoint.identification.algorithm</code> to an empty string to restore the previous behaviour. </li>
    <li><a href="https://issues.apache.org/jira/browse/KAFKA-5674">KAFKA-5674</a> extends the lower interval of <code>max.connections.per.ip</code> minimum to zero and therefore allows IP-based filtering of inbound connections.</li>
    <li><a href="https://cwiki.apache.org/confluence/display/KAFKA/KIP-272%3A+Add+API+version+tag+to+broker%27s+RequestsPerSec+metric">KIP-272</a>
        added API version tag to the metric <code>kafka.network:type=RequestMetrics,name=RequestsPerSec,request={Produce|FetchConsumer|FetchFollower|...}</code>.
        This metric now becomes <code>kafka.network:type=RequestMetrics,name=RequestsPerSec,request={Produce|FetchConsumer|FetchFollower|...},version={0|1|2|3|...}</code>. This will impact
        JMX monitoring tools that do not automatically aggregate. To get the total count for a specific request type, the tool needs to be
        updated to aggregate across different versions.
    </li>
    <li><a href="https://cwiki.apache.org/confluence/x/uaBzB">KIP-225</a> changed the metric "records.lag" to use tags for topic and partition. The original version with the name format "{topic}-{partition}.records-lag" has been removed.</li>
    <li>The Scala consumers, which have been deprecated since 0.11.0.0, have been removed. The Java consumer has been the recommended option
        since 0.10.0.0. Note that the Scala consumers in 1.1.0 (and older) will continue to work even if the brokers are upgraded to 2.0.0.</li>
    <li>The Scala producers, which have been deprecated since 0.10.0.0, have been removed. The Java producer has been the recommended option
        since 0.9.0.0. Note that the behaviour of the default partitioner in the Java producer differs from the default partitioner
        in the Scala producers. Users migrating should consider configuring a custom partitioner that retains the previous behaviour.
        Note that the Scala producers in 1.1.0 (and older) will continue to work even if the brokers are upgraded to 2.0.0.</li>
    <li>MirrorMaker and ConsoleConsumer no longer support the Scala consumer, they always use the Java consumer.</li>
    <li>The ConsoleProducer no longer supports the Scala producer, it always uses the Java producer.</li>
    <li>A number of deprecated tools that rely on the Scala clients have been removed: ReplayLogProducer, SimpleConsumerPerformance, SimpleConsumerShell, ExportZkOffsets, ImportZkOffsets, UpdateOffsetsInZK, VerifyConsumerRebalance.</li>
    <li>The deprecated kafka.tools.ProducerPerformance has been removed, please use org.apache.kafka.tools.ProducerPerformance.</li>
    <li>New Kafka Streams configuration parameter <code>upgrade.from</code> added that allows rolling bounce upgrade from older version. </li>
    <li><a href="https://cwiki.apache.org/confluence/x/DVyHB">KIP-284</a> changed the retention time for Kafka Streams repartition topics by setting its default value to <code>Long.MAX_VALUE</code>.</li>
    <li>Updated <code>ProcessorStateManager</code> APIs in Kafka Streams for registering state stores to the processor topology. For more details please read the Streams <a href="/{{version}}/documentation/streams/upgrade-guide#streams_api_changes_200">Upgrade Guide</a>.</li>
    <li>
        In earlier releases, Connect's worker configuration required the <code>internal.key.converter</code> and <code>internal.value.converter</code> properties.
        In 2.0, these are <a href="https://cwiki.apache.org/confluence/x/AZQ7B">no longer required</a> and default to the JSON converter.
        You may safely remove these properties from your Connect standalone and distributed worker configurations:<br />
        <code>internal.key.converter=org.apache.kafka.connect.json.JsonConverter</code>
        <code>internal.key.converter.schemas.enable=false</code>
        <code>internal.value.converter=org.apache.kafka.connect.json.JsonConverter</code>
        <code>internal.value.converter.schemas.enable=false</code>
    </li>
    <li><a href="https://cwiki.apache.org/confluence/x/5kiHB">KIP-266</a> adds a new consumer configuration <code>default.api.timeout.ms</code>
        to specify the default timeout to use for <code>KafkaConsumer</code> APIs that could block. The KIP also adds overloads for such blocking
        APIs to support specifying a specific timeout to use for each of them instead of using the default timeout set by <code>default.api.timeout.ms</code>.
        In particular, a new <code>poll(Duration)</code> API has been added which does not block for dynamic partition assignment.
        The old <code>poll(long)</code> API has been deprecated and will be removed in a future version. Overloads have also been added
        for other <code>KafkaConsumer</code> methods like <code>partitionsFor</code>, <code>listTopics</code>, <code>offsetsForTimes</code>,
        <code>beginningOffsets</code>, <code>endOffsets</code> and <code>close</code> that take in a <code>Duration</code>.</li>
    <li>Also as part of KIP-266, the default value of <code>request.timeout.ms</code> has been changed to 30 seconds.
        The previous value was a little higher than 5 minutes to account for maximum time that a rebalance would take.
        Now we treat the JoinGroup request in the rebalance as a special case and use a value derived from
        <code>max.poll.interval.ms</code> for the request timeout. All other request types use the timeout defined
        by <code>request.timeout.ms</code></li>
    <li>The internal method <code>kafka.admin.AdminClient.deleteRecordsBefore</code> has been removed. Users are encouraged to migrate to <code>org.apache.kafka.clients.admin.AdminClient.deleteRecords</code>.</li>
    <li>The AclCommand tool <code>--producer</code> convenience option uses the <a href="https://cwiki.apache.org/confluence/display/KAFKA/KIP-277+-+Fine+Grained+ACL+for+CreateTopics+API">KIP-277</a> finer grained ACL on the given topic. </li>
    <li><a href="https://cwiki.apache.org/confluence/display/KAFKA/KIP-176%3A+Remove+deprecated+new-consumer+option+for+tools">KIP-176</a> removes
        the <code>--new-consumer</code> option for all consumer based tools. This option is redundant since the new consumer is automatically
        used if --bootstrap-server is defined.
    </li>
    <li><a href="https://cwiki.apache.org/confluence/display/KAFKA/KIP-290%3A+Support+for+Prefixed+ACLs">KIP-290</a> adds the ability
        to define ACLs on prefixed resources, e.g. any topic starting with 'foo'.</li>
    <li><a href="https://cwiki.apache.org/confluence/display/KAFKA/KIP-283%3A+Efficient+Memory+Usage+for+Down-Conversion">KIP-283</a> improves message down-conversion
        handling on Kafka broker, which has typically been a memory-intensive operation. The KIP adds a mechanism by which the operation becomes less memory intensive
        by down-converting chunks of partition data at a time which helps put an upper bound on memory consumption. With this improvement, there is a change in
        <code>FetchResponse</code> protocol behavior where the broker could send an oversized message batch towards the end of the response with an invalid offset.
        Such oversized messages must be ignored by consumer clients, as is done by <code>KafkaConsumer</code>.
    <p>KIP-283 also adds new topic and broker configurations <code>message.downconversion.enable</code> and <code>log.message.downconversion.enable</code> respectively
       to control whether down-conversion is enabled. When disabled, broker does not perform any down-conversion and instead sends an <code>UNSUPPORTED_VERSION</code>
       error to the client.</p></li>
    <li>Dynamic broker configuration options can be stored in ZooKeeper using kafka-configs.sh before brokers are started.
        This option can be used to avoid storing clear passwords in server.properties as all password configs may be stored encrypted in ZooKeeper.</li>
    <li>ZooKeeper hosts are now re-resolved if connection attempt fails. But if your ZooKeeper host names resolve
    to multiple addresses and some of them are not reachable, then you may need to increase the connection timeout
    <code>zookeeper.connection.timeout.ms</code>.</li>
</ul>

<h5><a id="upgrade_200_new_protocols" href="#upgrade_200_new_protocols">New Protocol Versions</a></h5>
<ul>
    <li> <a href="https://cwiki.apache.org/confluence/display/KAFKA/KIP-279%3A+Fix+log+divergence+between+leader+and+follower+after+fast+leader+fail+over">KIP-279</a>: OffsetsForLeaderEpochResponse v1 introduces a partition-level <code>leader_epoch</code> field. </li>
    <li> <a href="https://cwiki.apache.org/confluence/display/KAFKA/KIP-219+-+Improve+quota+communication">KIP-219</a>: Bump up the protocol versions of non-cluster action requests and responses that are throttled on quota violation.</li>
    <li> <a href="https://cwiki.apache.org/confluence/display/KAFKA/KIP-290%3A+Support+for+Prefixed+ACLs">KIP-290</a>: Bump up the protocol versions ACL create, describe and delete requests and responses.</li>
</ul>


<h5><a id="upgrade_200_streams_from_11" href="#upgrade_200_streams_from_11">Upgrading a 1.1 Kafka Streams Application</a></h5>
<ul>
    <li> Upgrading your Streams application from 1.1 to 2.0 does not require a broker upgrade.
         A Kafka Streams 2.0 application can connect to 2.0, 1.1, 1.0, 0.11.0, 0.10.2 and 0.10.1 brokers (it is not possible to connect to 0.10.0 brokers though). </li>
    <li> Note that in 2.0 we have removed the public APIs that are deprecated prior to 1.0; users leveraging on those deprecated APIs need to make code changes accordingly.
         See <a href="/{{version}}/documentation/streams/upgrade-guide#streams_api_changes_200">Streams API changes in 2.0.0</a> for more details. </li>
</ul>

<h4><a id="upgrade_1_1_0" href="#upgrade_1_1_0">Upgrading from 0.8.x, 0.9.x, 0.10.0.x, 0.10.1.x, 0.10.2.x, 0.11.0.x, or 1.0.x to 1.1.x</a></h4>
<p>Kafka 1.1.0 introduces wire protocol changes. By following the recommended rolling upgrade plan below,
    you guarantee no downtime during the upgrade. However, please review the <a href="#upgrade_110_notable">notable changes in 1.1.0</a> before upgrading.
</p>

<p><b>For a rolling upgrade:</b></p>

<ol>
    <li> Update server.properties on all brokers and add the following properties. CURRENT_KAFKA_VERSION refers to the version you
        are upgrading from. CURRENT_MESSAGE_FORMAT_VERSION refers to the message format version currently in use. If you have previously
        overridden the message format version, you should keep its current value. Alternatively, if you are upgrading from a version prior
        to 0.11.0.x, then CURRENT_MESSAGE_FORMAT_VERSION should be set to match CURRENT_KAFKA_VERSION.
        <ul>
            <li>inter.broker.protocol.version=CURRENT_KAFKA_VERSION (e.g. 0.8.2, 0.9.0, 0.10.0, 0.10.1, 0.10.2, 0.11.0, 1.0).</li>
            <li>log.message.format.version=CURRENT_MESSAGE_FORMAT_VERSION  (See <a href="#upgrade_10_performance_impact">potential performance impact
                following the upgrade</a> for the details on what this configuration does.)</li>
        </ul>
        If you are upgrading from 0.11.0.x or 1.0.x and you have not overridden the message format, then you only need to override
        the inter-broker protocol format.
        <ul>
            <li>inter.broker.protocol.version=CURRENT_KAFKA_VERSION (0.11.0 or 1.0).</li>
        </ul>
    </li>
    <li> Upgrade the brokers one at a time: shut down the broker, update the code, and restart it. </li>
    <li> Once the entire cluster is upgraded, bump the protocol version by editing <code>inter.broker.protocol.version</code> and setting it to 1.1.
    <li> Restart the brokers one by one for the new protocol version to take effect. </li>
    <li> If you have overridden the message format version as instructed above, then you need to do one more rolling restart to
        upgrade it to its latest version. Once all (or most) consumers have been upgraded to 0.11.0 or later,
        change log.message.format.version to 1.1 on each broker and restart them one by one. Note that the older Scala consumer
        does not support the new message format introduced in 0.11, so to avoid the performance cost of down-conversion (or to
        take advantage of <a href="#upgrade_11_exactly_once_semantics">exactly once semantics</a>), the newer Java consumer must be used.</li>
</ol>

<p><b>Additional Upgrade Notes:</b></p>

<ol>
    <li>If you are willing to accept downtime, you can simply take all the brokers down, update the code and start them back up. They will start
        with the new protocol by default.</li>
    <li>Bumping the protocol version and restarting can be done any time after the brokers are upgraded. It does not have to be immediately after.
        Similarly for the message format version.</li>
    <li>If you are using Java8 method references in your Kafka Streams code you might need to update your code to resolve method ambiguties.
        Hot-swapping the jar-file only might not work.</li>
</ol>

<h5><a id="upgrade_111_notable" href="#upgrade_111_notable">Notable changes in 1.1.1</a></h5>
<ul>
    <li> New Kafka Streams configuration parameter <code>upgrade.from</code> added that allows rolling bounce upgrade from version 0.10.0.x </li>
    <li> See the <a href="/{{version}}/documentation/streams/upgrade-guide.html"><b>Kafka Streams upgrade guide</b></a> for details about this new config.
</ul>

<h5><a id="upgrade_110_notable" href="#upgrade_110_notable">Notable changes in 1.1.0</a></h5>
<ul>
    <li>The kafka artifact in Maven no longer depends on log4j or slf4j-log4j12. Similarly to the kafka-clients artifact, users
        can now choose the logging back-end by including the appropriate slf4j module (slf4j-log4j12, logback, etc.). The release
        tarball still includes log4j and slf4j-log4j12.</li>
    <li><a href="https://cwiki.apache.org/confluence/x/uaBzB">KIP-225</a> changed the metric "records.lag" to use tags for topic and partition. The original version with the name format "{topic}-{partition}.records-lag" is deprecated and will be removed in 2.0.0.</li>
    <li>Kafka Streams is more robust against broker communication errors. Instead of stopping the Kafka Streams client with a fatal exception,
	Kafka Streams tries to self-heal and reconnect to the cluster. Using the new <code>AdminClient</code> you have better control of how often
	Kafka Streams retries and can <a href="/{{version}}/documentation/streams/developer-guide/config-streams">configure</a>
	fine-grained timeouts (instead of hard coded retries as in older version).</li>
    <li>Kafka Streams rebalance time was reduced further making Kafka Streams more responsive.</li>
    <li>Kafka Connect now supports message headers in both sink and source connectors, and to manipulate them via simple message transforms. Connectors must be changed to explicitly use them. A new <code>HeaderConverter</code> is introduced to control how headers are (de)serialized, and the new "SimpleHeaderConverter" is used by default to use string representations of values.</li>
    <li>kafka.tools.DumpLogSegments now automatically sets deep-iteration option if print-data-log is enabled
        explicitly or implicitly due to any of the other options like decoder.</li>
</ul>

<h5><a id="upgrade_110_new_protocols" href="#upgrade_110_new_protocols">New Protocol Versions</a></h5>
<ul>
    <li> <a href="https://cwiki.apache.org/confluence/display/KAFKA/KIP-226+-+Dynamic+Broker+Configuration">KIP-226</a> introduced DescribeConfigs Request/Response v1.</li>
    <li> <a href="https://cwiki.apache.org/confluence/display/KAFKA/KIP-227%3A+Introduce+Incremental+FetchRequests+to+Increase+Partition+Scalability">KIP-227</a> introduced Fetch Request/Response v7.</li>
</ul>

<h5><a id="upgrade_110_streams_from_10" href="#upgrade_110_streams_from_10">Upgrading a 1.0 Kafka Streams Application</a></h5>
<ul>
    <li> Upgrading your Streams application from 1.0 to 1.1 does not require a broker upgrade.
        A Kafka Streams 1.1 application can connect to 1.0, 0.11.0, 0.10.2 and 0.10.1 brokers (it is not possible to connect to 0.10.0 brokers though). </li>
    <li> See <a href="/{{version}}/documentation/streams/upgrade-guide#streams_api_changes_110">Streams API changes in 1.1.0</a> for more details. </li>
</ul>

<h4><a id="upgrade_1_0_0" href="#upgrade_1_0_0">Upgrading from 0.8.x, 0.9.x, 0.10.0.x, 0.10.1.x, 0.10.2.x or 0.11.0.x to 1.0.0</a></h4>
<p>Kafka 1.0.0 introduces wire protocol changes. By following the recommended rolling upgrade plan below,
    you guarantee no downtime during the upgrade. However, please review the <a href="#upgrade_100_notable">notable changes in 1.0.0</a> before upgrading.
</p>

<p><b>For a rolling upgrade:</b></p>

<ol>
    <li> Update server.properties on all brokers and add the following properties. CURRENT_KAFKA_VERSION refers to the version you
        are upgrading from. CURRENT_MESSAGE_FORMAT_VERSION refers to the message format version currently in use. If you have previously
        overridden the message format version, you should keep its current value. Alternatively, if you are upgrading from a version prior
        to 0.11.0.x, then CURRENT_MESSAGE_FORMAT_VERSION should be set to match CURRENT_KAFKA_VERSION.
        <ul>
            <li>inter.broker.protocol.version=CURRENT_KAFKA_VERSION (e.g. 0.8.2, 0.9.0, 0.10.0, 0.10.1, 0.10.2, 0.11.0).</li>
            <li>log.message.format.version=CURRENT_MESSAGE_FORMAT_VERSION  (See <a href="#upgrade_10_performance_impact">potential performance impact
		following the upgrade</a> for the details on what this configuration does.)</li>
        </ul>
	If you are upgrading from 0.11.0.x and you have not overridden the message format, you must set
	both the message format version and the inter-broker protocol version to 0.11.0.
        <ul>
            <li>inter.broker.protocol.version=0.11.0</li>
            <li>log.message.format.version=0.11.0</li>
        </ul>
    </li>
    <li> Upgrade the brokers one at a time: shut down the broker, update the code, and restart it. </li>
    <li> Once the entire cluster is upgraded, bump the protocol version by editing <code>inter.broker.protocol.version</code> and setting it to 1.0.
    <li> Restart the brokers one by one for the new protocol version to take effect. </li>
    <li> If you have overridden the message format version as instructed above, then you need to do one more rolling restart to
        upgrade it to its latest version. Once all (or most) consumers have been upgraded to 0.11.0 or later,
        change log.message.format.version to 1.0 on each broker and restart them one by one. If you are upgrading from
        0.11.0 and log.message.format.version is set to 0.11.0, you can update the config and skip the rolling restart.
        Note that the older Scala consumer does not support the new message format introduced in 0.11, so to avoid the
        performance cost of down-conversion (or to take advantage of <a href="#upgrade_11_exactly_once_semantics">exactly once semantics</a>),
        the newer Java consumer must be used.</li>
</ol>

<p><b>Additional Upgrade Notes:</b></p>

<ol>
    <li>If you are willing to accept downtime, you can simply take all the brokers down, update the code and start them back up. They will start
        with the new protocol by default.</li>
    <li>Bumping the protocol version and restarting can be done any time after the brokers are upgraded. It does not have to be immediately after.
        Similarly for the message format version.</li>
</ol>

<h5><a id="upgrade_102_notable" href="#upgrade_102_notable">Notable changes in 1.0.2</a></h5>
<ul>
    <li> New Kafka Streams configuration parameter <code>upgrade.from</code> added that allows rolling bounce upgrade from version 0.10.0.x </li>
    <li> See the <a href="/{{version}}/documentation/streams/upgrade-guide.html"><b>Kafka Streams upgrade guide</b></a> for details about this new config.
</ul>

<h5><a id="upgrade_101_notable" href="#upgrade_101_notable">Notable changes in 1.0.1</a></h5>
<ul>
    <li>Restored binary compatibility of AdminClient's Options classes (e.g. CreateTopicsOptions, DeleteTopicsOptions, etc.) with
        0.11.0.x. Binary (but not source) compatibility had been broken inadvertently in 1.0.0.</li>
</ul>

<h5><a id="upgrade_100_notable" href="#upgrade_100_notable">Notable changes in 1.0.0</a></h5>
<ul>
    <li>Topic deletion is now enabled by default, since the functionality is now stable. Users who wish to
        to retain the previous behavior should set the broker config <code>delete.topic.enable</code> to <code>false</code>. Keep in mind that topic deletion removes data and the operation is not reversible (i.e. there is no "undelete" operation)</li>
    <li>For topics that support timestamp search if no offset can be found for a partition, that partition is now included in the search result with a null offset value. Previously, the partition was not included in the map.
        This change was made to make the search behavior consistent with the case of topics not supporting timestamp search.
    <li>If the <code>inter.broker.protocol.version</code> is 1.0 or later, a broker will now stay online to serve replicas
        on live log directories even if there are offline log directories. A log directory may become offline due to IOException
        caused by hardware failure. Users need to monitor the per-broker metric <code>offlineLogDirectoryCount</code> to check
        whether there is offline log directory. </li>
    <li>Added KafkaStorageException which is a retriable exception. KafkaStorageException will be converted to NotLeaderForPartitionException in the response
        if the version of client's FetchRequest or ProducerRequest does not support KafkaStorageException. </li>
    <li>-XX:+DisableExplicitGC was replaced by -XX:+ExplicitGCInvokesConcurrent in the default JVM settings. This helps
        avoid out of memory exceptions during allocation of native memory by direct buffers in some cases.</li>
    <li>The overridden <code>handleError</code> method implementations have been removed from the following deprecated classes in
        the <code>kafka.api</code> package: <code>FetchRequest</code>, <code>GroupCoordinatorRequest</code>, <code>OffsetCommitRequest</code>,
        <code>OffsetFetchRequest</code>, <code>OffsetRequest</code>, <code>ProducerRequest</code>, and <code>TopicMetadataRequest</code>.
        This was only intended for use on the broker, but it is no longer in use and the implementations have not been maintained.
        A stub implementation has been retained for binary compatibility.</li>
    <li>The Java clients and tools now accept any string as a client-id.</li>
    <li>The deprecated tool <code>kafka-consumer-offset-checker.sh</code> has been removed. Use <code>kafka-consumer-groups.sh</code> to get consumer group details.</li>
    <li>SimpleAclAuthorizer now logs access denials to the authorizer log by default.</li>
    <li>Authentication failures are now reported to clients as one of the subclasses of <code>AuthenticationException</code>.
        No retries will be performed if a client connection fails authentication.</li>
    <li>Custom <code>SaslServer</code> implementations may throw <code>SaslAuthenticationException</code> to provide an error
        message to return to clients indicating the reason for authentication failure. Implementors should take care not to include
        any security-critical information in the exception message that should not be leaked to unauthenticated clients.</li>
    <li>The <code>app-info</code> mbean registered with JMX to provide version and commit id will be deprecated and replaced with
        metrics providing these attributes.</li>
    <li>Kafka metrics may now contain non-numeric values. <code>org.apache.kafka.common.Metric#value()</code> has been deprecated and
        will return <code>0.0</code> in such cases to minimise the probability of breaking users who read the value of every client
        metric (via a <code>MetricsReporter</code> implementation or by calling the <code>metrics()</code> method).
        <code>org.apache.kafka.common.Metric#metricValue()</code> can be used to retrieve numeric and non-numeric metric values.</li>
    <li>Every Kafka rate metric now has a corresponding cumulative count metric with the suffix <code>-total</code>
        to simplify downstream processing. For example, <code>records-consumed-rate</code> has a corresponding
        metric named <code>records-consumed-total</code>.</li>
    <li>Mx4j will only be enabled if the system property <code>kafka_mx4jenable</code> is set to <code>true</code>. Due to a logic
        inversion bug, it was previously enabled by default and disabled if <code>kafka_mx4jenable</code> was set to <code>true</code>.</li>
    <li>The package <code>org.apache.kafka.common.security.auth</code> in the clients jar has been made public and added to the javadocs.
        Internal classes which had previously been located in this package have been moved elsewhere.</li>
    <li>When using an Authorizer and a user doesn't have required permissions on a topic, the broker
        will return TOPIC_AUTHORIZATION_FAILED errors to requests irrespective of topic existence on broker.
        If the user have required permissions and the topic doesn't exists, then the UNKNOWN_TOPIC_OR_PARTITION
        error code will be returned. </li>
    <li>config/consumer.properties file updated to use new consumer config properties.</li>
</ul>

<h5><a id="upgrade_100_new_protocols" href="#upgrade_100_new_protocols">New Protocol Versions</a></h5>
<ul>
    <li> <a href="https://cwiki.apache.org/confluence/display/KAFKA/KIP-112%3A+Handle+disk+failure+for+JBOD">KIP-112</a>: LeaderAndIsrRequest v1 introduces a partition-level <code>is_new</code> field. </li>
    <li> <a href="https://cwiki.apache.org/confluence/display/KAFKA/KIP-112%3A+Handle+disk+failure+for+JBOD">KIP-112</a>: UpdateMetadataRequest v4 introduces a partition-level <code>offline_replicas</code> field. </li>
    <li> <a href="https://cwiki.apache.org/confluence/display/KAFKA/KIP-112%3A+Handle+disk+failure+for+JBOD">KIP-112</a>: MetadataResponse v5 introduces a partition-level <code>offline_replicas</code> field. </li>
    <li> <a href="https://cwiki.apache.org/confluence/display/KAFKA/KIP-112%3A+Handle+disk+failure+for+JBOD">KIP-112</a>: ProduceResponse v4 introduces error code for KafkaStorageException. </li>
    <li> <a href="https://cwiki.apache.org/confluence/display/KAFKA/KIP-112%3A+Handle+disk+failure+for+JBOD">KIP-112</a>: FetchResponse v6 introduces error code for KafkaStorageException. </li>
    <li> <a href="https://cwiki.apache.org/confluence/display/KAFKA/KIP-152+-+Improve+diagnostics+for+SASL+authentication+failures">KIP-152</a>:
         SaslAuthenticate request has been added to enable reporting of authentication failures. This request will
         be used if the SaslHandshake request version is greater than 0. </li>
</ul>

<h5><a id="upgrade_100_streams_from_0110" href="#upgrade_100_streams_from_0110">Upgrading a 0.11.0 Kafka Streams Application</a></h5>
<ul>
    <li> Upgrading your Streams application from 0.11.0 to 1.0 does not require a broker upgrade.
         A Kafka Streams 1.0 application can connect to 0.11.0, 0.10.2 and 0.10.1 brokers (it is not possible to connect to 0.10.0 brokers though).
         However, Kafka Streams 1.0 requires 0.10 message format or newer and does not work with older message formats. </li>
    <li> If you are monitoring on streams metrics, you will need make some changes to the metrics names in your reporting and monitoring code, because the metrics sensor hierarchy was changed. </li>
    <li> There are a few public APIs including <code>ProcessorContext#schedule()</code>, <code>Processor#punctuate()</code> and <code>KStreamBuilder</code>, <code>TopologyBuilder</code> are being deprecated by new APIs.
         We recommend making corresponding code changes, which should be very minor since the new APIs look quite similar, when you upgrade.
    <li> See <a href="/{{version}}/documentation/streams/upgrade-guide#streams_api_changes_100">Streams API changes in 1.0.0</a> for more details. </li>
</ul>

<h5><a id="upgrade_100_streams_from_0102" href="#upgrade_100_streams_from_0102">Upgrading a 0.10.2 Kafka Streams Application</a></h5>
<ul>
    <li> Upgrading your Streams application from 0.10.2 to 1.0 does not require a broker upgrade.
         A Kafka Streams 1.0 application can connect to 1.0, 0.11.0, 0.10.2 and 0.10.1 brokers (it is not possible to connect to 0.10.0 brokers though). </li>
    <li> If you are monitoring on streams metrics, you will need make some changes to the metrics names in your reporting and monitoring code, because the metrics sensor hierarchy was changed. </li>
    <li> There are a few public APIs including <code>ProcessorContext#schedule()</code>, <code>Processor#punctuate()</code> and <code>KStreamBuilder</code>, <code>TopologyBuilder</code> are being deprecated by new APIs.
         We recommend making corresponding code changes, which should be very minor since the new APIs look quite similar, when you upgrade.
    <li> If you specify customized <code>key.serde</code>, <code>value.serde</code> and <code>timestamp.extractor</code> in configs, it is recommended to use their replaced configure parameter as these configs are deprecated. </li>
    <li> See <a href="/{{version}}/documentation/streams/upgrade-guide#streams_api_changes_0110">Streams API changes in 0.11.0</a> for more details. </li>
</ul>

<h5><a id="upgrade_100_streams_from_0101" href="#upgrade_1100_streams_from_0101">Upgrading a 0.10.1 Kafka Streams Application</a></h5>
<ul>
    <li> Upgrading your Streams application from 0.10.1 to 1.0 does not require a broker upgrade.
         A Kafka Streams 1.0 application can connect to 1.0, 0.11.0, 0.10.2 and 0.10.1 brokers (it is not possible to connect to 0.10.0 brokers though). </li>
    <li> You need to recompile your code. Just swapping the Kafka Streams library jar file will not work and will break your application. </li>
    <li> If you are monitoring on streams metrics, you will need make some changes to the metrics names in your reporting and monitoring code, because the metrics sensor hierarchy was changed. </li>
    <li> There are a few public APIs including <code>ProcessorContext#schedule()</code>, <code>Processor#punctuate()</code> and <code>KStreamBuilder</code>, <code>TopologyBuilder</code> are being deprecated by new APIs.
         We recommend making corresponding code changes, which should be very minor since the new APIs look quite similar, when you upgrade.
    <li> If you specify customized <code>key.serde</code>, <code>value.serde</code> and <code>timestamp.extractor</code> in configs, it is recommended to use their replaced configure parameter as these configs are deprecated. </li>
    <li> If you use a custom (i.e., user implemented) timestamp extractor, you will need to update this code, because the <code>TimestampExtractor</code> interface was changed. </li>
    <li> If you register custom metrics, you will need to update this code, because the <code>StreamsMetric</code> interface was changed. </li>
    <li> See <a href="/{{version}}/documentation/streams/upgrade-guide#streams_api_changes_100">Streams API changes in 1.0.0</a>,
         <a href="/{{version}}/documentation/streams/upgrade-guide#streams_api_changes_0110">Streams API changes in 0.11.0</a> and
         <a href="/{{version}}/documentation/streams/upgrade-guide#streams_api_changes_0102">Streams API changes in 0.10.2</a> for more details. </li>
</ul>

<h5><a id="upgrade_100_streams_from_0100" href="#upgrade_100_streams_from_0100">Upgrading a 0.10.0 Kafka Streams Application</a></h5>
<ul>
    <li> Upgrading your Streams application from 0.10.0 to 1.0 does require a <a href="#upgrade_10_1">broker upgrade</a> because a Kafka Streams 1.0 application can only connect to 0.1, 0.11.0, 0.10.2, or 0.10.1 brokers. </li>
    <li> There are couple of API changes, that are not backward compatible (cf. <a href="/{{version}}/documentation/streams/upgrade-guide#streams_api_changes_100">Streams API changes in 1.0.0</a>,
         <a href="/{{version}}/documentation/streams#streams_api_changes_0110">Streams API changes in 0.11.0</a>,
         <a href="/{{version}}/documentation/streams#streams_api_changes_0102">Streams API changes in 0.10.2</a>, and
         <a href="/{{version}}/documentation/streams#streams_api_changes_0101">Streams API changes in 0.10.1</a> for more details).
         Thus, you need to update and recompile your code. Just swapping the Kafka Streams library jar file will not work and will break your application. </li>
    <li> Upgrading from 0.10.0.x to 1.0.2 requires two rolling bounces with config <code>upgrade.from="0.10.0"</code> set for first upgrade phase
        (cf. <a href="https://cwiki.apache.org/confluence/display/KAFKA/KIP-268%3A+Simplify+Kafka+Streams+Rebalance+Metadata+Upgrade">KIP-268</a>).
        As an alternative, an offline upgrade is also possible.
        <ul>
            <li> prepare your application instances for a rolling bounce and make sure that config <code>upgrade.from</code> is set to <code>"0.10.0"</code> for new version 0.11.0.3 </li>
            <li> bounce each instance of your application once </li>
            <li> prepare your newly deployed 1.0.2 application instances for a second round of rolling bounces; make sure to remove the value for config <code>upgrade.mode</code> </li>
            <li> bounce each instance of your application once more to complete the upgrade </li>
        </ul>
    </li>
    <li> Upgrading from 0.10.0.x to 1.0.0 or 1.0.1 requires an offline upgrade (rolling bounce upgrade is not supported)

        <ul>
            <li> stop all old (0.10.0.x) application instances </li>
            <li> update your code and swap old code and jar file with new code and new jar file </li>
            <li> restart all new (1.0.0 or 1.0.1) application instances </li>
        </ul>
    </li>
</ul>

<h4><a id="upgrade_11_0_0" href="#upgrade_11_0_0">Upgrading from 0.8.x, 0.9.x, 0.10.0.x, 0.10.1.x or 0.10.2.x to 0.11.0.0</a></h4>
<p>Kafka 0.11.0.0 introduces a new message format version as well as wire protocol changes. By following the recommended rolling upgrade plan below,
  you guarantee no downtime during the upgrade. However, please review the <a href="#upgrade_1100_notable">notable changes in 0.11.0.0</a> before upgrading.
</p>

<p>Starting with version 0.10.2, Java clients (producer and consumer) have acquired the ability to communicate with older brokers. Version 0.11.0
    clients can talk to version 0.10.0 or newer brokers. However, if your brokers are older than 0.10.0, you must upgrade all the brokers in the
    Kafka cluster before upgrading your clients. Version 0.11.0 brokers support 0.8.x and newer clients.
</p>

<p><b>For a rolling upgrade:</b></p>

<ol>
    <li> Update server.properties on all brokers and add the following properties. CURRENT_KAFKA_VERSION refers to the version you
      are upgrading from. CURRENT_MESSAGE_FORMAT_VERSION refers to the current message format version currently in use. If you have
      not overridden the message format previously, then CURRENT_MESSAGE_FORMAT_VERSION should be set to match CURRENT_KAFKA_VERSION.
        <ul>
            <li>inter.broker.protocol.version=CURRENT_KAFKA_VERSION (e.g. 0.8.2, 0.9.0, 0.10.0, 0.10.1 or 0.10.2).</li>
            <li>log.message.format.version=CURRENT_MESSAGE_FORMAT_VERSION  (See <a href="#upgrade_10_performance_impact">potential performance impact
        following the upgrade</a> for the details on what this configuration does.)</li>
        </ul>
    </li>
    <li> Upgrade the brokers one at a time: shut down the broker, update the code, and restart it. </li>
    <li> Once the entire cluster is upgraded, bump the protocol version by editing <code>inter.broker.protocol.version</code> and setting it to 0.11.0, but
      do not change <code>log.message.format.version</code> yet. </li>
    <li> Restart the brokers one by one for the new protocol version to take effect. </li>
    <li> Once all (or most) consumers have been upgraded to 0.11.0 or later, then change log.message.format.version to 0.11.0 on each
      broker and restart them one by one. Note that the older Scala consumer does not support the new message format, so to avoid
      the performance cost of down-conversion (or to take advantage of <a href="#upgrade_11_exactly_once_semantics">exactly once semantics</a>),
      the new Java consumer must be used.</li>
</ol>

<p><b>Additional Upgrade Notes:</b></p>

<ol>
  <li>If you are willing to accept downtime, you can simply take all the brokers down, update the code and start them back up. They will start
    with the new protocol by default.</li>
  <li>Bumping the protocol version and restarting can be done any time after the brokers are upgraded. It does not have to be immediately after.
    Similarly for the message format version.</li>
  <li>It is also possible to enable the 0.11.0 message format on individual topics using the topic admin tool (<code>bin/kafka-topics.sh</code>)
    prior to updating the global setting <code>log.message.format.version</code>.</li>
  <li>If you are upgrading from a version prior to 0.10.0, it is NOT necessary to first update the message format to 0.10.0
    before you switch to 0.11.0.</li>
</ol>

<h5><a id="upgrade_1100_streams_from_0102" href="#upgrade_1100_streams_from_0102">Upgrading a 0.10.2 Kafka Streams Application</a></h5>
<ul>
    <li> Upgrading your Streams application from 0.10.2 to 0.11.0 does not require a broker upgrade.
         A Kafka Streams 0.11.0 application can connect to 0.11.0, 0.10.2 and 0.10.1 brokers (it is not possible to connect to 0.10.0 brokers though). </li>
    <li> If you specify customized <code>key.serde</code>, <code>value.serde</code> and <code>timestamp.extractor</code> in configs, it is recommended to use their replaced configure parameter as these configs are deprecated. </li>
    <li> See <a href="/{{version}}/documentation/streams/upgrade-guide#streams_api_changes_0110">Streams API changes in 0.11.0</a> for more details. </li>
</ul>

<h5><a id="upgrade_1100_streams_from_0101" href="#upgrade_1100_streams_from_0101">Upgrading a 0.10.1 Kafka Streams Application</a></h5>
<ul>
    <li> Upgrading your Streams application from 0.10.1 to 0.11.0 does not require a broker upgrade.
         A Kafka Streams 0.11.0 application can connect to 0.11.0, 0.10.2 and 0.10.1 brokers (it is not possible to connect to 0.10.0 brokers though). </li>
    <li> You need to recompile your code. Just swapping the Kafka Streams library jar file will not work and will break your application. </li>
    <li> If you specify customized <code>key.serde</code>, <code>value.serde</code> and <code>timestamp.extractor</code> in configs, it is recommended to use their replaced configure parameter as these configs are deprecated. </li>
    <li> If you use a custom (i.e., user implemented) timestamp extractor, you will need to update this code, because the <code>TimestampExtractor</code> interface was changed. </li>
    <li> If you register custom metrics, you will need to update this code, because the <code>StreamsMetric</code> interface was changed. </li>
    <li> See <a href="/{{version}}/documentation/streams/upgrade-guide#streams_api_changes_0110">Streams API changes in 0.11.0</a> and
         <a href="/{{version}}/documentation/streams/upgrade-guide#streams_api_changes_0102">Streams API changes in 0.10.2</a> for more details. </li>
</ul>

<h5><a id="upgrade_1100_streams_from_0100" href="#upgrade_1100_streams_from_0100">Upgrading a 0.10.0 Kafka Streams Application</a></h5>
<ul>
    <li> Upgrading your Streams application from 0.10.0 to 0.11.0 does require a <a href="#upgrade_10_1">broker upgrade</a> because a Kafka Streams 0.11.0 application can only connect to 0.11.0, 0.10.2, or 0.10.1 brokers. </li>
    <li> There are couple of API changes, that are not backward compatible (cf. <a href="/{{version}}/documentation/streams#streams_api_changes_0110">Streams API changes in 0.11.0</a>,
         <a href="/{{version}}/documentation/streams#streams_api_changes_0102">Streams API changes in 0.10.2</a>, and
         <a href="/{{version}}/documentation/streams#streams_api_changes_0101">Streams API changes in 0.10.1</a> for more details).
         Thus, you need to update and recompile your code. Just swapping the Kafka Streams library jar file will not work and will break your application. </li>
    <li> Upgrading from 0.10.0.x to 0.11.0.3 requires two rolling bounces with config <code>upgrade.from="0.10.0"</code> set for first upgrade phase
        (cf. <a href="https://cwiki.apache.org/confluence/display/KAFKA/KIP-268%3A+Simplify+Kafka+Streams+Rebalance+Metadata+Upgrade">KIP-268</a>).
        As an alternative, an offline upgrade is also possible.
        <ul>
            <li> prepare your application instances for a rolling bounce and make sure that config <code>upgrade.from</code> is set to <code>"0.10.0"</code> for new version 0.11.0.3 </li>
            <li> bounce each instance of your application once </li>
            <li> prepare your newly deployed 0.11.0.3 application instances for a second round of rolling bounces; make sure to remove the value for config <code>upgrade.mode</code> </li>
            <li> bounce each instance of your application once more to complete the upgrade </li>
        </ul>
    </li>
    <li> Upgrading from 0.10.0.x to 0.11.0.0, 0.11.0.1, or 0.11.0.2 requires an offline upgrade (rolling bounce upgrade is not supported)
        <ul>
            <li> stop all old (0.10.0.x) application instances </li>
            <li> update your code and swap old code and jar file with new code and new jar file </li>
            <li> restart all new (0.11.0.0 , 0.11.0.1, or 0.11.0.2) application instances </li>
        </ul>
    </li>
</ul>

<h5><a id="upgrade_1103_notable" href="#upgrade_1103_notable">Notable changes in 0.11.0.3</a></h5>
<ul>
<li> New Kafka Streams configuration parameter <code>upgrade.from</code> added that allows rolling bounce upgrade from version 0.10.0.x </li>
<li> See the <a href="/{{version}}/documentation/streams/upgrade-guide.html"><b>Kafka Streams upgrade guide</b></a> for details about this new config.
</ul>

<h5><a id="upgrade_1100_notable" href="#upgrade_1100_notable">Notable changes in 0.11.0.0</a></h5>
<ul>
    <li>Unclean leader election is now disabled by default. The new default favors durability over availability. Users who wish to
        to retain the previous behavior should set the broker config <code>unclean.leader.election.enable</code> to <code>true</code>.</li>
    <li>Producer configs <code>block.on.buffer.full</code>, <code>metadata.fetch.timeout.ms</code> and <code>timeout.ms</code> have been
        removed. They were initially deprecated in Kafka 0.9.0.0.</li>
    <li>The <code>offsets.topic.replication.factor</code> broker config is now enforced upon auto topic creation. Internal
        auto topic creation will fail with a GROUP_COORDINATOR_NOT_AVAILABLE error until the cluster size meets this
        replication factor requirement.</li>
    <li> When compressing data with snappy, the producer and broker will use the compression scheme's default block size (2 x 32 KB)
         instead of 1 KB in order to improve the compression ratio. There have been reports of data compressed with the smaller
         block size being 50% larger than when compressed with the larger block size. For the snappy case, a producer with 5000
         partitions will require an additional 315 MB of JVM heap.</li>
    <li> Similarly, when compressing data with gzip, the producer and broker will use 8 KB instead of 1 KB as the buffer size. The default
         for gzip is excessively low (512 bytes). </li>
    <li>The broker configuration <code>max.message.bytes</code> now applies to the total size of a batch of messages.
        Previously the setting applied to batches of compressed messages, or to non-compressed messages individually.
        A message batch may consist of only a single message, so in most cases, the limitation on the size of
        individual messages is only reduced by the overhead of the batch format. However, there are some subtle implications
        for message format conversion (see <a href="#upgrade_11_message_format">below</a> for more detail). Note also
        that while previously the broker would ensure that at least one message is returned in each fetch request (regardless of the
        total and partition-level fetch sizes), the same behavior now applies to one message batch.</li>
    <li>GC log rotation is enabled by default, see KAFKA-3754 for details.</li>
    <li>Deprecated constructors of RecordMetadata, MetricName and Cluster classes have been removed.</li>
    <li>Added user headers support through a new Headers interface providing user headers read and write access.</li>
    <li>ProducerRecord and ConsumerRecord expose the new Headers API via <code>Headers headers()</code> method call.</li>
    <li>ExtendedSerializer and ExtendedDeserializer interfaces are introduced to support serialization and deserialization for headers. Headers will be ignored if the configured serializer and deserializer are not the above classes.</li>
    <li>A new config, <code>group.initial.rebalance.delay.ms</code>, was introduced.
        This config specifies the time, in milliseconds, that the <code>GroupCoordinator</code> will delay the initial consumer rebalance.
        The rebalance will be further delayed by the value of <code>group.initial.rebalance.delay.ms</code> as new members join the group, up to a maximum of <code>max.poll.interval.ms</code>.
        The default value for this is 3 seconds.
        During development and testing it might be desirable to set this to 0 in order to not delay test execution time.
    </li>
    <li><code>org.apache.kafka.common.Cluster#partitionsForTopic</code>, <code>partitionsForNode</code> and <code>availablePartitionsForTopic</code> methods
        will return an empty list instead of <code>null</code> (which is considered a bad practice) in case the metadata for the required topic does not exist.
    </li>
    <li>Streams API configuration parameters <code>timestamp.extractor</code>, <code>key.serde</code>, and <code>value.serde</code> were deprecated and
        replaced by <code>default.timestamp.extractor</code>, <code>default.key.serde</code>, and <code>default.value.serde</code>, respectively.
    </li>
    <li>For offset commit failures in the Java consumer's <code>commitAsync</code> APIs, we no longer expose the underlying
        cause when instances of <code>RetriableCommitFailedException</code> are passed to the commit callback. See
        <a href="https://issues.apache.org/jira/browse/KAFKA-5052">KAFKA-5052</a>  for more detail.
    </li>
</ul>

<h5><a id="upgrade_1100_new_protocols" href="#upgrade_1100_new_protocols">New Protocol Versions</a></h5>
<ul>
    <li> <a href="https://cwiki.apache.org/confluence/display/KAFKA/KIP-107%3A+Add+purgeDataBefore()+API+in+AdminClient">KIP-107</a>: FetchRequest v5 introduces a partition-level <code>log_start_offset</code> field. </li>
    <li> <a href="https://cwiki.apache.org/confluence/display/KAFKA/KIP-107%3A+Add+purgeDataBefore()+API+in+AdminClient">KIP-107</a>: FetchResponse v5 introduces a partition-level <code>log_start_offset</code> field. </li>
    <li> <a href="https://cwiki.apache.org/confluence/display/KAFKA/KIP-82+-+Add+Record+Headers">KIP-82</a>: ProduceRequest v3 introduces an array of <code>header</code> in the message protocol, containing <code>key</code> field and <code>value</code> field.</li>
    <li> <a href="https://cwiki.apache.org/confluence/display/KAFKA/KIP-82+-+Add+Record+Headers">KIP-82</a>: FetchResponse v5 introduces an array of <code>header</code> in the message protocol, containing <code>key</code> field and <code>value</code> field.</li>
</ul>

<h5><a id="upgrade_11_exactly_once_semantics" href="#upgrade_11_exactly_once_semantics">Notes on Exactly Once Semantics</a></h5>
<p>Kafka 0.11.0 includes support for idempotent and transactional capabilities in the producer. Idempotent delivery
  ensures that messages are delivered exactly once to a particular topic partition during the lifetime of a single producer.
  Transactional delivery allows producers to send data to multiple partitions such that either all messages are successfully
  delivered, or none of them are. Together, these capabilities enable "exactly once semantics" in Kafka. More details on these
  features are available in the user guide, but below we add a few specific notes on enabling them in an upgraded cluster.
  Note that enabling EoS is not required and there is no impact on the broker's behavior if unused.</p>

<ol>
  <li>Only the new Java producer and consumer support exactly once semantics.</li>
  <li>These features depend crucially on the <a href="#upgrade_11_message_format">0.11.0 message format</a>. Attempting to use them
    on an older format will result in unsupported version errors.</li>
  <li>Transaction state is stored in a new internal topic <code>__transaction_state</code>. This topic is not created until the
    the first attempt to use a transactional request API. Similar to the consumer offsets topic, there are several settings
    to control the topic's configuration. For example, <code>transaction.state.log.min.isr</code> controls the minimum ISR for
    this topic. See the configuration section in the user guide for a full list of options.</li>
  <li>For secure clusters, the transactional APIs require new ACLs which can be turned on with the <code>bin/kafka-acls.sh</code>.
    tool.</li>
  <li>EoS in Kafka introduces new request APIs and modifies several existing ones. See
    <a href="https://cwiki.apache.org/confluence/display/KAFKA/KIP-98+-+Exactly+Once+Delivery+and+Transactional+Messaging#KIP-98-ExactlyOnceDeliveryandTransactionalMessaging-RPCProtocolSummary">KIP-98</a>
    for the full details</li>
</ol>

<h5><a id="upgrade_11_message_format" href="#upgrade_11_message_format">Notes on the new message format in 0.11.0</a></h5>
<p>The 0.11.0 message format includes several major enhancements in order to support better delivery semantics for the producer
  (see <a href="https://cwiki.apache.org/confluence/display/KAFKA/KIP-98+-+Exactly+Once+Delivery+and+Transactional+Messaging">KIP-98</a>)
  and improved replication fault tolerance
  (see <a href="https://cwiki.apache.org/confluence/display/KAFKA/KIP-101+-+Alter+Replication+Protocol+to+use+Leader+Epoch+rather+than+High+Watermark+for+Truncation">KIP-101</a>).
  Although the new format contains more information to make these improvements possible, we have made the batch format much
  more efficient. As long as the number of messages per batch is more than 2, you can expect lower overall overhead. For smaller
  batches, however, there may be a small performance impact. See <a href="bit.ly/kafka-eos-perf">here</a> for the results of our
  initial performance analysis of the new message format. You can also find more detail on the message format in the
  <a href="https://cwiki.apache.org/confluence/display/KAFKA/KIP-98+-+Exactly+Once+Delivery+and+Transactional+Messaging#KIP-98-ExactlyOnceDeliveryandTransactionalMessaging-MessageFormat">KIP-98</a> proposal.
</p>
<p>One of the notable differences in the new message format is that even uncompressed messages are stored together as a single batch.
  This has a few implications for the broker configuration <code>max.message.bytes</code>, which limits the size of a single batch. First,
  if an older client produces messages to a topic partition using the old format, and the messages are individually smaller than
  <code>max.message.bytes</code>, the broker may still reject them after they are merged into a single batch during the up-conversion process.
  Generally this can happen when the aggregate size of the individual messages is larger than <code>max.message.bytes</code>. There is a similar
  effect for older consumers reading messages down-converted from the new format: if the fetch size is not set at least as large as
  <code>max.message.bytes</code>, the consumer may not be able to make progress even if the individual uncompressed messages are smaller
  than the configured fetch size. This behavior does not impact the Java client for 0.10.1.0 and later since it uses an updated fetch protocol
  which ensures that at least one message can be returned even if it exceeds the fetch size. To get around these problems, you should ensure
  1) that the producer's batch size is not set larger than <code>max.message.bytes</code>, and 2) that the consumer's fetch size is set at
  least as large as <code>max.message.bytes</code>.
</p>
<p>Most of the discussion on the performance impact of <a href="#upgrade_10_performance_impact">upgrading to the 0.10.0 message format</a>
  remains pertinent to the 0.11.0 upgrade. This mainly affects clusters that are not secured with TLS since "zero-copy" transfer
  is already not possible in that case. In order to avoid the cost of down-conversion, you should ensure that consumer applications
  are upgraded to the latest 0.11.0 client. Significantly, since the old consumer has been deprecated in 0.11.0.0, it does not support
  the new message format. You must upgrade to use the new consumer to use the new message format without the cost of down-conversion.
  Note that 0.11.0 consumers support backwards compatibility with 0.10.0 brokers and upward, so it is possible to upgrade the
  clients first before the brokers.
</p>

<h4><a id="upgrade_10_2_0" href="#upgrade_10_2_0">Upgrading from 0.8.x, 0.9.x, 0.10.0.x or 0.10.1.x to 0.10.2.0</a></h4>
<p>0.10.2.0 has wire protocol changes. By following the recommended rolling upgrade plan below, you guarantee no downtime during the upgrade.
However, please review the <a href="#upgrade_1020_notable">notable changes in 0.10.2.0</a> before upgrading.
</p>

<p>Starting with version 0.10.2, Java clients (producer and consumer) have acquired the ability to communicate with older brokers. Version 0.10.2
clients can talk to version 0.10.0 or newer brokers. However, if your brokers are older than 0.10.0, you must upgrade all the brokers in the
Kafka cluster before upgrading your clients. Version 0.10.2 brokers support 0.8.x and newer clients.
</p>

<p><b>For a rolling upgrade:</b></p>

<ol>
    <li> Update server.properties file on all brokers and add the following properties:
        <ul>
            <li>inter.broker.protocol.version=CURRENT_KAFKA_VERSION (e.g. 0.8.2, 0.9.0, 0.10.0 or 0.10.1).</li>
            <li>log.message.format.version=CURRENT_KAFKA_VERSION  (See <a href="#upgrade_10_performance_impact">potential performance impact following the upgrade</a> for the details on what this configuration does.)
        </ul>
    </li>
    <li> Upgrade the brokers one at a time: shut down the broker, update the code, and restart it. </li>
    <li> Once the entire cluster is upgraded, bump the protocol version by editing inter.broker.protocol.version and setting it to 0.10.2. </li>
    <li> If your previous message format is 0.10.0, change log.message.format.version to 0.10.2 (this is a no-op as the message format is the same for 0.10.0, 0.10.1 and 0.10.2).
        If your previous message format version is lower than 0.10.0, do not change log.message.format.version yet - this parameter should only change once all consumers have been upgraded to 0.10.0.0 or later.</li>
    <li> Restart the brokers one by one for the new protocol version to take effect. </li>
    <li> If log.message.format.version is still lower than 0.10.0 at this point, wait until all consumers have been upgraded to 0.10.0 or later,
        then change log.message.format.version to 0.10.2 on each broker and restart them one by one. </li>
</ol>

<p><b>Note:</b> If you are willing to accept downtime, you can simply take all the brokers down, update the code and start all of them. They will start with the new protocol by default.

<p><b>Note:</b> Bumping the protocol version and restarting can be done any time after the brokers were upgraded. It does not have to be immediately after.

<h5><a id="upgrade_1020_streams_from_0101" href="#upgrade_1020_streams_from_0101">Upgrading a 0.10.1 Kafka Streams Application</a></h5>
<ul>
    <li> Upgrading your Streams application from 0.10.1 to 0.10.2 does not require a broker upgrade.
         A Kafka Streams 0.10.2 application can connect to 0.10.2 and 0.10.1 brokers (it is not possible to connect to 0.10.0 brokers though). </li>
    <li> You need to recompile your code. Just swapping the Kafka Streams library jar file will not work and will break your application. </li>
    <li> If you use a custom (i.e., user implemented) timestamp extractor, you will need to update this code, because the <code>TimestampExtractor</code> interface was changed. </li>
    <li> If you register custom metrics, you will need to update this code, because the <code>StreamsMetric</code> interface was changed. </li>
    <li> See <a href="/{{version}}/documentation/streams/upgrade-guide#streams_api_changes_0102">Streams API changes in 0.10.2</a> for more details. </li>
</ul>

<h5><a id="upgrade_1020_streams_from_0100" href="#upgrade_1020_streams_from_0100">Upgrading a 0.10.0 Kafka Streams Application</a></h5>
<ul>
    <li> Upgrading your Streams application from 0.10.0 to 0.10.2 does require a <a href="#upgrade_10_1">broker upgrade</a> because a Kafka Streams 0.10.2 application can only connect to 0.10.2 or 0.10.1 brokers. </li>
    <li> There are couple of API changes, that are not backward compatible (cf. <a href="/{{version}}/documentation/streams#streams_api_changes_0102">Streams API changes in 0.10.2</a> for more details).
         Thus, you need to update and recompile your code. Just swapping the Kafka Streams library jar file will not work and will break your application. </li>
    <li> Upgrading from 0.10.0.x to 0.10.2.2 requires two rolling bounces with config <code>upgrade.from="0.10.0"</code> set for first upgrade phase
         (cf. <a href="https://cwiki.apache.org/confluence/display/KAFKA/KIP-268%3A+Simplify+Kafka+Streams+Rebalance+Metadata+Upgrade">KIP-268</a>).
         As an alternative, an offline upgrade is also possible.
        <ul>
            <li> prepare your application instances for a rolling bounce and make sure that config <code>upgrade.from</code> is set to <code>"0.10.0"</code> for new version 0.10.2.2 </li>
            <li> bounce each instance of your application once </li>
            <li> prepare your newly deployed 0.10.2.2 application instances for a second round of rolling bounces; make sure to remove the value for config <code>upgrade.mode</code> </li>
            <li> bounce each instance of your application once more to complete the upgrade </li>
        </ul>
    </li>
    <li> Upgrading from 0.10.0.x to 0.10.2.0 or 0.10.2.1 requires an offline upgrade (rolling bounce upgrade is not supported)
        <ul>
            <li> stop all old (0.10.0.x) application instances </li>
            <li> update your code and swap old code and jar file with new code and new jar file </li>
            <li> restart all new (0.10.2.0 or 0.10.2.1) application instances </li>
        </ul>
    </li>
</ul>

<h5><a id="upgrade_10202_notable" href="#upgrade_10202_notable">Notable changes in 0.10.2.2</a></h5>
<ul>
<li> New configuration parameter <code>upgrade.from</code> added that allows rolling bounce upgrade from version 0.10.0.x </li>
</ul>

<h5><a id="upgrade_10201_notable" href="#upgrade_10201_notable">Notable changes in 0.10.2.1</a></h5>
<ul>
  <li> The default values for two configurations of the StreamsConfig class were changed to improve the resiliency of Kafka Streams applications. The internal Kafka Streams producer <code>retries</code> default value was changed from 0 to 10. The internal Kafka Streams consumer <code>max.poll.interval.ms</code>  default value was changed from 300000 to <code>Integer.MAX_VALUE</code>.
  </li>
</ul>

<h5><a id="upgrade_1020_notable" href="#upgrade_1020_notable">Notable changes in 0.10.2.0</a></h5>
<ul>
    <li>The Java clients (producer and consumer) have acquired the ability to communicate with older brokers. Version 0.10.2 clients
        can talk to version 0.10.0 or newer brokers. Note that some features are not available or are limited when older brokers
        are used. </li>
    <li>Several methods on the Java consumer may now throw <code>InterruptException</code> if the calling thread is interrupted.
        Please refer to the <code>KafkaConsumer</code> Javadoc for a more in-depth explanation of this change.</li>
    <li>Java consumer now shuts down gracefully. By default, the consumer waits up to 30 seconds to complete pending requests.
        A new close API with timeout has been added to <code>KafkaConsumer</code> to control the maximum wait time.</li>
    <li>Multiple regular expressions separated by commas can be passed to MirrorMaker with the new Java consumer via the --whitelist option. This
        makes the behaviour consistent with MirrorMaker when used the old Scala consumer.</li>
    <li>Upgrading your Streams application from 0.10.1 to 0.10.2 does not require a broker upgrade.
        A Kafka Streams 0.10.2 application can connect to 0.10.2 and 0.10.1 brokers (it is not possible to connect to 0.10.0 brokers though).</li>
    <li>The Zookeeper dependency was removed from the Streams API. The Streams API now uses the Kafka protocol to manage internal topics instead of
        modifying Zookeeper directly. This eliminates the need for privileges to access Zookeeper directly and "StreamsConfig.ZOOKEEPER_CONFIG"
        should not be set in the Streams app any more. If the Kafka cluster is secured, Streams apps must have the required security privileges to create new topics.</li>
    <li>Several new fields including "security.protocol", "connections.max.idle.ms", "retry.backoff.ms", "reconnect.backoff.ms" and "request.timeout.ms" were added to
        StreamsConfig class. User should pay attention to the default values and set these if needed. For more details please refer to <a href="/{{version}}/documentation/#streamsconfigs">3.5 Kafka Streams Configs</a>.</li>
</ul>

<h5><a id="upgrade_1020_new_protocols" href="#upgrade_1020_new_protocols">New Protocol Versions</a></h5>
<ul>
    <li> <a href="https://cwiki.apache.org/confluence/display/KAFKA/KIP-88%3A+OffsetFetch+Protocol+Update">KIP-88</a>: OffsetFetchRequest v2 supports retrieval of offsets for all topics if the <code>topics</code> array is set to <code>null</code>. </li>
    <li> <a href="https://cwiki.apache.org/confluence/display/KAFKA/KIP-88%3A+OffsetFetch+Protocol+Update">KIP-88</a>: OffsetFetchResponse v2 introduces a top-level <code>error_code</code> field. </li>
    <li> <a href="https://cwiki.apache.org/confluence/display/KAFKA/KIP-103%3A+Separation+of+Internal+and+External+traffic">KIP-103</a>: UpdateMetadataRequest v3 introduces a <code>listener_name</code> field to the elements of the <code>end_points</code> array. </li>
    <li> <a href="https://cwiki.apache.org/confluence/display/KAFKA/KIP-108%3A+Create+Topic+Policy">KIP-108</a>: CreateTopicsRequest v1 introduces a <code>validate_only</code> field. </li>
    <li> <a href="https://cwiki.apache.org/confluence/display/KAFKA/KIP-108%3A+Create+Topic+Policy">KIP-108</a>: CreateTopicsResponse v1 introduces an <code>error_message</code> field to the elements of the <code>topic_errors</code> array. </li>
</ul>

<h4><a id="upgrade_10_1" href="#upgrade_10_1">Upgrading from 0.8.x, 0.9.x or 0.10.0.X to 0.10.1.0</a></h4>
0.10.1.0 has wire protocol changes. By following the recommended rolling upgrade plan below, you guarantee no downtime during the upgrade.
However, please notice the <a href="#upgrade_10_1_breaking">Potential breaking changes in 0.10.1.0</a> before upgrade.
<br>
Note: Because new protocols are introduced, it is important to upgrade your Kafka clusters before upgrading your clients (i.e. 0.10.1.x clients
only support 0.10.1.x or later brokers while 0.10.1.x brokers also support older clients).

<p><b>For a rolling upgrade:</b></p>

<ol>
    <li> Update server.properties file on all brokers and add the following properties:
        <ul>
            <li>inter.broker.protocol.version=CURRENT_KAFKA_VERSION (e.g. 0.8.2.0, 0.9.0.0 or 0.10.0.0).</li>
            <li>log.message.format.version=CURRENT_KAFKA_VERSION  (See <a href="#upgrade_10_performance_impact">potential performance impact following the upgrade</a> for the details on what this configuration does.)
        </ul>
    </li>
    <li> Upgrade the brokers one at a time: shut down the broker, update the code, and restart it. </li>
    <li> Once the entire cluster is upgraded, bump the protocol version by editing inter.broker.protocol.version and setting it to 0.10.1.0. </li>
    <li> If your previous message format is 0.10.0, change log.message.format.version to 0.10.1 (this is a no-op as the message format is the same for both 0.10.0 and 0.10.1).
         If your previous message format version is lower than 0.10.0, do not change log.message.format.version yet - this parameter should only change once all consumers have been upgraded to 0.10.0.0 or later.</li>
    <li> Restart the brokers one by one for the new protocol version to take effect. </li>
    <li> If log.message.format.version is still lower than 0.10.0 at this point, wait until all consumers have been upgraded to 0.10.0 or later,
         then change log.message.format.version to 0.10.1 on each broker and restart them one by one. </li>
</ol>

<p><b>Note:</b> If you are willing to accept downtime, you can simply take all the brokers down, update the code and start all of them. They will start with the new protocol by default.

<p><b>Note:</b> Bumping the protocol version and restarting can be done any time after the brokers were upgraded. It does not have to be immediately after.

<!-- TODO: add when 0.10.1.2 is released
<h5><a id="upgrade_1012_notable" href="#upgrade_1012_notable">Notable changes in 0.10.1.2</a></h5>
<ul>
    <li> New configuration parameter <code>upgrade.from</code> added that allows rolling bounce upgrade from version 0.10.0.x </li>
</ul>
-->

<h5><a id="upgrade_10_1_breaking" href="#upgrade_10_1_breaking">Potential breaking changes in 0.10.1.0</a></h5>
<ul>
    <li> The log retention time is no longer based on last modified time of the log segments. Instead it will be based on the largest timestamp of the messages in a log segment.</li>
    <li> The log rolling time is no longer depending on log segment create time. Instead it is now based on the timestamp in the messages. More specifically. if the timestamp of the first message in the segment is T, the log will be rolled out when a new message has a timestamp greater than or equal to T + log.roll.ms </li>
    <li> The open file handlers of 0.10.0 will increase by ~33% because of the addition of time index files for each segment.</li>
    <li> The time index and offset index share the same index size configuration. Since each time index entry is 1.5x the size of offset index entry. User may need to increase log.index.size.max.bytes to avoid potential frequent log rolling. </li>
    <li> Due to the increased number of index files, on some brokers with large amount the log segments (e.g. >15K), the log loading process during the broker startup could be longer. Based on our experiment, setting the num.recovery.threads.per.data.dir to one may reduce the log loading time. </li>
</ul>

<h5><a id="upgrade_1010_streams_from_0100" href="#upgrade_1010_streams_from_0100">Upgrading a 0.10.0 Kafka Streams Application</a></h5>
<ul>
    <li> Upgrading your Streams application from 0.10.0 to 0.10.1 does require a <a href="#upgrade_10_1">broker upgrade</a> because a Kafka Streams 0.10.1 application can only connect to 0.10.1 brokers. </li>
    <li> There are couple of API changes, that are not backward compatible (cf. <a href="/{{version}}/documentation/streams/upgrade-guide#streams_api_changes_0101">Streams API changes in 0.10.1</a> for more details).
         Thus, you need to update and recompile your code. Just swapping the Kafka Streams library jar file will not work and will break your application. </li>
    <li> Upgrading from 0.10.0.x to 0.10.1.2 requires two rolling bounces with config <code>upgrade.from="0.10.0"</code> set for first upgrade phase
         (cf. <a href="https://cwiki.apache.org/confluence/display/KAFKA/KIP-268%3A+Simplify+Kafka+Streams+Rebalance+Metadata+Upgrade">KIP-268</a>).
         As an alternative, an offline upgrade is also possible.
        <ul>
            <li> prepare your application instances for a rolling bounce and make sure that config <code>upgrade.from</code> is set to <code>"0.10.0"</code> for new version 0.10.1.2 </li>
            <li> bounce each instance of your application once </li>
            <li> prepare your newly deployed 0.10.1.2 application instances for a second round of rolling bounces; make sure to remove the value for config <code>upgrade.mode</code> </li>
            <li> bounce each instance of your application once more to complete the upgrade </li>
        </ul>
    </li>
    <li> Upgrading from 0.10.0.x to 0.10.1.0 or 0.10.1.1 requires an offline upgrade (rolling bounce upgrade is not supported)
    <ul>
        <li> stop all old (0.10.0.x) application instances </li>
        <li> update your code and swap old code and jar file with new code and new jar file </li>
        <li> restart all new (0.10.1.0 or 0.10.1.1) application instances </li>
    </ul>
    </li>
</ul>

<h5><a id="upgrade_1010_notable" href="#upgrade_1010_notable">Notable changes in 0.10.1.0</a></h5>
<ul>
    <li> The new Java consumer is no longer in beta and we recommend it for all new development. The old Scala consumers are still supported, but they will be deprecated in the next release
         and will be removed in a future major release. </li>
    <li> The <code>--new-consumer</code>/<code>--new.consumer</code> switch is no longer required to use tools like MirrorMaker and the Console Consumer with the new consumer; one simply
         needs to pass a Kafka broker to connect to instead of the ZooKeeper ensemble. In addition, usage of the Console Consumer with the old consumer has been deprecated and it will be
         removed in a future major release. </li>
    <li> Kafka clusters can now be uniquely identified by a cluster id. It will be automatically generated when a broker is upgraded to 0.10.1.0. The cluster id is available via the kafka.server:type=KafkaServer,name=ClusterId metric and it is part of the Metadata response. Serializers, client interceptors and metric reporters can receive the cluster id by implementing the ClusterResourceListener interface. </li>
    <li> The BrokerState "RunningAsController" (value 4) has been removed. Due to a bug, a broker would only be in this state briefly before transitioning out of it and hence the impact of the removal should be minimal. The recommended way to detect if a given broker is the controller is via the kafka.controller:type=KafkaController,name=ActiveControllerCount metric. </li>
    <li> The new Java Consumer now allows users to search offsets by timestamp on partitions. </li>
    <li> The new Java Consumer now supports heartbeating from a background thread. There is a new configuration
         <code>max.poll.interval.ms</code> which controls the maximum time between poll invocations before the consumer
         will proactively leave the group (5 minutes by default). The value of the configuration
         <code>request.timeout.ms</code> must always be larger than <code>max.poll.interval.ms</code> because this is the maximum
         time that a JoinGroup request can block on the server while the consumer is rebalancing, so we have changed its default
         value to just above 5 minutes. Finally, the default value of <code>session.timeout.ms</code> has been adjusted down to
         10 seconds, and the default value of <code>max.poll.records</code> has been changed to 500.</li>
    <li> When using an Authorizer and a user doesn't have <b>Describe</b> authorization on a topic, the broker will no
         longer return TOPIC_AUTHORIZATION_FAILED errors to requests since this leaks topic names. Instead, the UNKNOWN_TOPIC_OR_PARTITION
         error code will be returned. This may cause unexpected timeouts or delays when using the producer and consumer since
         Kafka clients will typically retry automatically on unknown topic errors. You should consult the client logs if you
         suspect this could be happening.</li>
    <li> Fetch responses have a size limit by default (50 MB for consumers and 10 MB for replication). The existing per partition limits also apply (1 MB for consumers
         and replication). Note that neither of these limits is an absolute maximum as explained in the next point. </li>
    <li> Consumers and replicas can make progress if a message larger than the response/partition size limit is found. More concretely, if the first message in the
         first non-empty partition of the fetch is larger than either or both limits, the message will still be returned. </li>
    <li> Overloaded constructors were added to <code>kafka.api.FetchRequest</code> and <code>kafka.javaapi.FetchRequest</code> to allow the caller to specify the
         order of the partitions (since order is significant in v3). The previously existing constructors were deprecated and the partitions are shuffled before
         the request is sent to avoid starvation issues. </li>
</ul>

<h5><a id="upgrade_1010_new_protocols" href="#upgrade_1010_new_protocols">New Protocol Versions</a></h5>
<ul>
    <li> ListOffsetRequest v1 supports accurate offset search based on timestamps. </li>
    <li> MetadataResponse v2 introduces a new field: "cluster_id". </li>
    <li> FetchRequest v3 supports limiting the response size (in addition to the existing per partition limit), it returns messages
         bigger than the limits if required to make progress and the order of partitions in the request is now significant. </li>
    <li> JoinGroup v1 introduces a new field: "rebalance_timeout". </li>
</ul>

<h4><a id="upgrade_10" href="#upgrade_10">Upgrading from 0.8.x or 0.9.x to 0.10.0.0</a></h4>
<p>
0.10.0.0 has <a href="#upgrade_10_breaking">potential breaking changes</a> (please review before upgrading) and possible <a href="#upgrade_10_performance_impact">  performance impact following the upgrade</a>. By following the recommended rolling upgrade plan below, you guarantee no downtime and no performance impact during and following the upgrade.
<br>
Note: Because new protocols are introduced, it is important to upgrade your Kafka clusters before upgrading your clients.
</p>
<p>
<b>Notes to clients with version 0.9.0.0: </b>Due to a bug introduced in 0.9.0.0,
clients that depend on ZooKeeper (old Scala high-level Consumer and MirrorMaker if used with the old consumer) will not
work with 0.10.0.x brokers. Therefore, 0.9.0.0 clients should be upgraded to 0.9.0.1 <b>before</b> brokers are upgraded to
0.10.0.x. This step is not necessary for 0.8.X or 0.9.0.1 clients.
</p>

<p><b>For a rolling upgrade:</b></p>

<ol>
    <li> Update server.properties file on all brokers and add the following properties:
         <ul>
         <li>inter.broker.protocol.version=CURRENT_KAFKA_VERSION (e.g. 0.8.2 or 0.9.0.0).</li>
         <li>log.message.format.version=CURRENT_KAFKA_VERSION  (See <a href="#upgrade_10_performance_impact">potential performance impact following the upgrade</a> for the details on what this configuration does.)
         </ul>
    </li>
    <li> Upgrade the brokers. This can be done a broker at a time by simply bringing it down, updating the code, and restarting it. </li>
    <li> Once the entire cluster is upgraded, bump the protocol version by editing inter.broker.protocol.version and setting it to 0.10.0.0. NOTE: You shouldn't touch log.message.format.version yet - this parameter should only change once all consumers have been upgraded to 0.10.0.0 </li>
    <li> Restart the brokers one by one for the new protocol version to take effect. </li>
    <li> Once all consumers have been upgraded to 0.10.0, change log.message.format.version to 0.10.0 on each broker and restart them one by one.
    </li>
</ol>

<p><b>Note:</b> If you are willing to accept downtime, you can simply take all the brokers down, update the code and start all of them. They will start with the new protocol by default.

<p><b>Note:</b> Bumping the protocol version and restarting can be done any time after the brokers were upgraded. It does not have to be immediately after.

<h5><a id="upgrade_10_performance_impact" href="#upgrade_10_performance_impact">Potential performance impact following upgrade to 0.10.0.0</a></h5>
<p>
    The message format in 0.10.0 includes a new timestamp field and uses relative offsets for compressed messages.
    The on disk message format can be configured through log.message.format.version in the server.properties file.
    The default on-disk message format is 0.10.0. If a consumer client is on a version before 0.10.0.0, it only understands
    message formats before 0.10.0. In this case, the broker is able to convert messages from the 0.10.0 format to an earlier format
    before sending the response to the consumer on an older version. However, the broker can't use zero-copy transfer in this case.

    Reports from the Kafka community on the performance impact have shown CPU utilization going from 20% before to 100% after an upgrade, which forced an immediate upgrade of all clients to bring performance back to normal.

    To avoid such message conversion before consumers are upgraded to 0.10.0.0, one can set log.message.format.version to 0.8.2 or 0.9.0 when upgrading the broker to 0.10.0.0. This way, the broker can still use zero-copy transfer to send the data to the old consumers. Once consumers are upgraded, one can change the message format to 0.10.0 on the broker and enjoy the new message format that includes new timestamp and improved compression.

    The conversion is supported to ensure compatibility and can be useful to support a few apps that have not updated to newer clients yet, but is impractical to support all consumer traffic on even an overprovisioned cluster. Therefore, it is critical to avoid the message conversion as much as possible when brokers have been upgraded but the majority of clients have not.
</p>
<p>
    For clients that are upgraded to 0.10.0.0, there is no performance impact.
</p>
<p>
    <b>Note:</b> By setting the message format version, one certifies that all existing messages are on or below that
    message format version. Otherwise consumers before 0.10.0.0 might break. In particular, after the message format
    is set to 0.10.0, one should not change it back to an earlier format as it may break consumers on versions before 0.10.0.0.
</p>
<p>
    <b>Note:</b> Due to the additional timestamp introduced in each message, producers sending small messages may see a
    message throughput degradation because of the increased overhead.
    Likewise, replication now transmits an additional 8 bytes per message.
    If you're running close to the network capacity of your cluster, it's possible that you'll overwhelm the network cards
    and see failures and performance issues due to the overload.
</p>
    <b>Note:</b> If you have enabled compression on producers, you may notice reduced producer throughput and/or
    lower compression rate on the broker in some cases. When receiving compressed messages, 0.10.0
    brokers avoid recompressing the messages, which in general reduces the latency and improves the throughput. In
    certain cases, however, this may reduce the batching size on the producer, which could lead to worse throughput. If this
    happens, users can tune linger.ms and batch.size of the producer for better throughput. In addition, the producer buffer
    used for compressing messages with snappy is smaller than the one used by the broker, which may have a negative
    impact on the compression ratio for the messages on disk. We intend to make this configurable in a future Kafka
    release.
<p>

</p>

<h5><a id="upgrade_10_breaking" href="#upgrade_10_breaking">Potential breaking changes in 0.10.0.0</a></h5>
<ul>
    <li> Starting from Kafka 0.10.0.0, the message format version in Kafka is represented as the Kafka version. For example, message format 0.9.0 refers to the highest message version supported by Kafka 0.9.0. </li>
    <li> Message format 0.10.0 has been introduced and it is used by default. It includes a timestamp field in the messages and relative offsets are used for compressed messages. </li>
    <li> ProduceRequest/Response v2 has been introduced and it is used by default to support message format 0.10.0 </li>
    <li> FetchRequest/Response v2 has been introduced and it is used by default to support message format 0.10.0 </li>
    <li> MessageFormatter interface was changed from <code>def writeTo(key: Array[Byte], value: Array[Byte], output: PrintStream)</code> to
        <code>def writeTo(consumerRecord: ConsumerRecord[Array[Byte], Array[Byte]], output: PrintStream)</code> </li>
    <li> MessageReader interface was changed from <code>def readMessage(): KeyedMessage[Array[Byte], Array[Byte]]</code> to
        <code>def readMessage(): ProducerRecord[Array[Byte], Array[Byte]]</code> </li>
    <li> MessageFormatter's package was changed from <code>kafka.tools</code> to <code>kafka.common</code> </li>
    <li> MessageReader's package was changed from <code>kafka.tools</code> to <code>kafka.common</code> </li>
    <li> MirrorMakerMessageHandler no longer exposes the <code>handle(record: MessageAndMetadata[Array[Byte], Array[Byte]])</code> method as it was never called. </li>
    <li> The 0.7 KafkaMigrationTool is no longer packaged with Kafka. If you need to migrate from 0.7 to 0.10.0, please migrate to 0.8 first and then follow the documented upgrade process to upgrade from 0.8 to 0.10.0. </li>
    <li> The new consumer has standardized its APIs to accept <code>java.util.Collection</code> as the sequence type for method parameters. Existing code may have to be updated to work with the 0.10.0 client library. </li>
    <li> LZ4-compressed message handling was changed to use an interoperable framing specification (LZ4f v1.5.1).
         To maintain compatibility with old clients, this change only applies to Message format 0.10.0 and later.
         Clients that Produce/Fetch LZ4-compressed messages using v0/v1 (Message format 0.9.0) should continue
         to use the 0.9.0 framing implementation. Clients that use Produce/Fetch protocols v2 or later
         should use interoperable LZ4f framing. A list of interoperable LZ4 libraries is available at http://www.lz4.org/
</ul>

<h5><a id="upgrade_10_notable" href="#upgrade_10_notable">Notable changes in 0.10.0.0</a></h5>

<ul>
    <li> Starting from Kafka 0.10.0.0, a new client library named <b>Kafka Streams</b> is available for stream processing on data stored in Kafka topics. This new client library only works with 0.10.x and upward versioned brokers due to message format changes mentioned above. For more information please read <a href="/{{version}}/documentation/streams">Streams documentation</a>.</li>
    <li> The default value of the configuration parameter <code>receive.buffer.bytes</code> is now 64K for the new consumer.</li>
    <li> The new consumer now exposes the configuration parameter <code>exclude.internal.topics</code> to restrict internal topics (such as the consumer offsets topic) from accidentally being included in regular expression subscriptions. By default, it is enabled.</li>
    <li> The old Scala producer has been deprecated. Users should migrate their code to the Java producer included in the kafka-clients JAR as soon as possible. </li>
    <li> The new consumer API has been marked stable. </li>
</ul>

<h4><a id="upgrade_9" href="#upgrade_9">Upgrading from 0.8.0, 0.8.1.X, or 0.8.2.X to 0.9.0.0</a></h4>

0.9.0.0 has <a href="#upgrade_9_breaking">potential breaking changes</a> (please review before upgrading) and an inter-broker protocol change from previous versions. This means that upgraded brokers and clients may not be compatible with older versions. It is important that you upgrade your Kafka cluster before upgrading your clients. If you are using MirrorMaker downstream clusters should be upgraded first as well.

<p><b>For a rolling upgrade:</b></p>

<ol>
	<li> Update server.properties file on all brokers and add the following property: inter.broker.protocol.version=0.8.2.X </li>
	<li> Upgrade the brokers. This can be done a broker at a time by simply bringing it down, updating the code, and restarting it. </li>
	<li> Once the entire cluster is upgraded, bump the protocol version by editing inter.broker.protocol.version and setting it to 0.9.0.0.</li>
	<li> Restart the brokers one by one for the new protocol version to take effect </li>
</ol>

<p><b>Note:</b> If you are willing to accept downtime, you can simply take all the brokers down, update the code and start all of them. They will start with the new protocol by default.

<p><b>Note:</b> Bumping the protocol version and restarting can be done any time after the brokers were upgraded. It does not have to be immediately after.

<h5><a id="upgrade_9_breaking" href="#upgrade_9_breaking">Potential breaking changes in 0.9.0.0</a></h5>

<ul>
    <li> Java 1.6 is no longer supported. </li>
    <li> Scala 2.9 is no longer supported. </li>
    <li> Broker IDs above 1000 are now reserved by default to automatically assigned broker IDs. If your cluster has existing broker IDs above that threshold make sure to increase the reserved.broker.max.id broker configuration property accordingly. </li>
    <li> Configuration parameter replica.lag.max.messages was removed. Partition leaders will no longer consider the number of lagging messages when deciding which replicas are in sync. </li>
    <li> Configuration parameter replica.lag.time.max.ms now refers not just to the time passed since last fetch request from replica, but also to time since the replica last caught up. Replicas that are still fetching messages from leaders but did not catch up to the latest messages in replica.lag.time.max.ms will be considered out of sync. </li>
    <li> Compacted topics no longer accept messages without key and an exception is thrown by the producer if this is attempted. In 0.8.x, a message without key would cause the log compaction thread to subsequently complain and quit (and stop compacting all compacted topics). </li>
    <li> MirrorMaker no longer supports multiple target clusters. As a result it will only accept a single --consumer.config parameter. To mirror multiple source clusters, you will need at least one MirrorMaker instance per source cluster, each with its own consumer configuration. </li>
    <li> Tools packaged under <em>org.apache.kafka.clients.tools.*</em> have been moved to <em>org.apache.kafka.tools.*</em>. All included scripts will still function as usual, only custom code directly importing these classes will be affected. </li>
    <li> The default Kafka JVM performance options (KAFKA_JVM_PERFORMANCE_OPTS) have been changed in kafka-run-class.sh. </li>
    <li> The kafka-topics.sh script (kafka.admin.TopicCommand) now exits with non-zero exit code on failure. </li>
    <li> The kafka-topics.sh script (kafka.admin.TopicCommand) will now print a warning when topic names risk metric collisions due to the use of a '.' or '_' in the topic name, and error in the case of an actual collision. </li>
    <li> The kafka-console-producer.sh script (kafka.tools.ConsoleProducer) will use the Java producer instead of the old Scala producer be default, and users have to specify 'old-producer' to use the old producer. </li>
    <li> By default, all command line tools will print all logging messages to stderr instead of stdout. </li>
</ul>

<h5><a id="upgrade_901_notable" href="#upgrade_901_notable">Notable changes in 0.9.0.1</a></h5>

<ul>
    <li> The new broker id generation feature can be disabled by setting broker.id.generation.enable to false. </li>
    <li> Configuration parameter log.cleaner.enable is now true by default. This means topics with a cleanup.policy=compact will now be compacted by default, and 128 MB of heap will be allocated to the cleaner process via log.cleaner.dedupe.buffer.size. You may want to review log.cleaner.dedupe.buffer.size and the other log.cleaner configuration values based on your usage of compacted topics. </li>
    <li> Default value of configuration parameter fetch.min.bytes for the new consumer is now 1 by default. </li>
</ul>

<h5>Deprecations in 0.9.0.0</h5>

<ul>
    <li> Altering topic configuration from the kafka-topics.sh script (kafka.admin.TopicCommand) has been deprecated. Going forward, please use the kafka-configs.sh script (kafka.admin.ConfigCommand) for this functionality. </li>
    <li> The kafka-consumer-offset-checker.sh (kafka.tools.ConsumerOffsetChecker) has been deprecated. Going forward, please use kafka-consumer-groups.sh (kafka.admin.ConsumerGroupCommand) for this functionality. </li>
    <li> The kafka.tools.ProducerPerformance class has been deprecated. Going forward, please use org.apache.kafka.tools.ProducerPerformance for this functionality (kafka-producer-perf-test.sh will also be changed to use the new class). </li>
    <li> The producer config block.on.buffer.full has been deprecated and will be removed in future release. Currently its default value has been changed to false. The KafkaProducer will no longer throw BufferExhaustedException but instead will use max.block.ms value to block, after which it will throw a TimeoutException. If block.on.buffer.full property is set to true explicitly, it will set the max.block.ms to Long.MAX_VALUE and metadata.fetch.timeout.ms will not be honoured</li>
</ul>

<h4><a id="upgrade_82" href="#upgrade_82">Upgrading from 0.8.1 to 0.8.2</a></h4>

0.8.2 is fully compatible with 0.8.1. The upgrade can be done one broker at a time by simply bringing it down, updating the code, and restarting it.

<h4><a id="upgrade_81" href="#upgrade_81">Upgrading from 0.8.0 to 0.8.1</a></h4>

0.8.1 is fully compatible with 0.8. The upgrade can be done one broker at a time by simply bringing it down, updating the code, and restarting it.

<h4><a id="upgrade_7" href="#upgrade_7">Upgrading from 0.7</a></h4>

Release 0.7 is incompatible with newer releases. Major changes were made to the API, ZooKeeper data structures, and protocol, and configuration in order to add replication (Which was missing in 0.7). The upgrade from 0.7 to later versions requires a <a href="https://cwiki.apache.org/confluence/display/KAFKA/Migrating+from+0.7+to+0.8">special tool</a> for migration. This migration can be done without downtime.

</script>

<div class="p-upgrade"></div><|MERGE_RESOLUTION|>--- conflicted
+++ resolved
@@ -45,11 +45,10 @@
         The old overloaded functions are deprecated and we would recommend users to make their code changes to leverage the new methods (details
         can be found in <a href="https://cwiki.apache.org/confluence/display/KAFKA/KIP-520%3A+Add+overloaded+Consumer%23committed+for+batching+partitions">KIP-520</a>).
     </li>
-<<<<<<< HEAD
     <li>We've introduced a new <code>INVALID_RECORD</code> error in the produce response to distinguish from the <code>CORRUPT_MESSAGE</code> error. Previously both scenarios
         would result in the same <code>CORRUPT_MESSAGE</code> error code, and also all records included in that batch would fail with the same error message. Now with the new
         error code / error messages producer callers would be better notified about the root cause why their sent records were failed.
-=======
+    </li>
     <li>We are introducing incremental cooperative rebalancing to the clients' group protocol, which allows consumers to keep all of their assigned partitions during a rebalance
         and at the end revoke only those which must be migrated to another consumer for overall cluster balance. The <code>ConsumerCoordinator</code> will choose the latest <code>RebalanceProtocol</code>
         that is commonly supported by all of the consumer's supported assignors. You can use the new built-in <code>CooperativeStickyAssignor</code> or plug in your own custom cooperative assignor. To do
@@ -74,7 +73,6 @@
         will also never be called when the set of revoked partitions is empty. The callback will generally be invoked only at the end of a rebalance, and only on the set of partitions that are being moved to another consumer. The
         <code>onPartitionsAssigned</code> callback will however always be called, even with an empty set of partitions, as a way to notify users of a rebalance event (this is true for both cooperative and eager). For details on
         the new callback semantics, see the <a href="https://kafka.apache.org/24/javadoc/index.html?org/apache/kafka/clients/consumer/ConsumerRebalanceListener.html">ConsumerRebalanceListener javadocs</a>.
->>>>>>> 3e30bf54
     </li>
 </ul>
 
