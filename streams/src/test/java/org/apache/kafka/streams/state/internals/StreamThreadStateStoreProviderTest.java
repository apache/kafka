--- conflicted
+++ resolved
@@ -66,13 +66,8 @@
     @Before
     public void before() throws IOException {
         final TopologyBuilder builder = new TopologyBuilder();
-<<<<<<< HEAD
-        builder.addSource("the-source", "source-topic");
+        builder.addSource("the-source", "the-source");
         builder.addProcessor("the-processor", new MockProcessorSupplier(), "the-source");
-=======
-        builder.addSource("the-source", "the-source");
-        builder.addProcessor("the-processor", new MockProcessorSupplier());
->>>>>>> caa9bd0f
         builder.addStateStore(Stores.create("kv-store")
                                   .withStringKeys()
                                   .withStringValues().inMemory().build(), "the-processor");
