/*
 * Licensed to the Apache Software Foundation (ASF) under one or more
 * contributor license agreements. See the NOTICE file distributed with
 * this work for additional information regarding copyright ownership.
 * The ASF licenses this file to You under the Apache License, Version 2.0
 * (the "License"); you may not use this file except in compliance with
 * the License. You may obtain a copy of the License at
 *
 *    http://www.apache.org/licenses/LICENSE-2.0
 *
 * Unless required by applicable law or agreed to in writing, software
 * distributed under the License is distributed on an "AS IS" BASIS,
 * WITHOUT WARRANTIES OR CONDITIONS OF ANY KIND, either express or implied.
 * See the License for the specific language governing permissions and
 * limitations under the License.
 */
package org.apache.kafka.clients;

import org.apache.kafka.common.TopicPartition;
<<<<<<< HEAD
import org.apache.kafka.common.Uuid;
import org.apache.kafka.common.protocol.ApiKeys;
=======
import org.apache.kafka.common.message.FetchResponseData;
>>>>>>> 8d6ae33a
import org.apache.kafka.common.protocol.Errors;
import org.apache.kafka.common.requests.FetchRequest;
import org.apache.kafka.common.requests.FetchResponse;
import org.apache.kafka.common.utils.LogContext;
import org.junit.jupiter.api.Test;
import org.junit.jupiter.api.Timeout;

import java.util.ArrayList;
import java.util.Arrays;
import java.util.Collections;
import java.util.Comparator;
import java.util.HashMap;
import java.util.Iterator;
import java.util.LinkedHashMap;
import java.util.List;
import java.util.Map;
import java.util.Optional;
import java.util.Set;
import java.util.TreeSet;

import static org.apache.kafka.common.requests.FetchMetadata.INITIAL_EPOCH;
import static org.apache.kafka.common.requests.FetchMetadata.INVALID_SESSION_ID;
import static org.junit.jupiter.api.Assertions.assertEquals;
import static org.junit.jupiter.api.Assertions.assertFalse;
import static org.junit.jupiter.api.Assertions.assertTrue;
import static org.junit.jupiter.api.Assertions.fail;

/**
 * A unit test for FetchSessionHandler.
 */
@Timeout(120)
public class FetchSessionHandlerTest {
    private static final LogContext LOG_CONTEXT = new LogContext("[FetchSessionHandler]=");
    private final static Map<String, Uuid> EMPTY_IDS = new HashMap<>();

    private static Map<Uuid, String> topicNames = new HashMap<>();
    private static Map<String, Uuid> topicIds = new HashMap<>();

    /**
     * Create a set of TopicPartitions.  We use a TreeSet, in order to get a deterministic
     * ordering for test purposes.
     */
    private static Set<TopicPartition> toSet(TopicPartition... arr) {
        TreeSet<TopicPartition> set = new TreeSet<>(new Comparator<TopicPartition>() {
            @Override
            public int compare(TopicPartition o1, TopicPartition o2) {
                return o1.toString().compareTo(o2.toString());
            }
        });
        set.addAll(Arrays.asList(arr));
        return set;
    }

    @Test
    public void testFindMissing() {
        TopicPartition foo0 = new TopicPartition("foo", 0);
        TopicPartition foo1 = new TopicPartition("foo", 1);
        TopicPartition bar0 = new TopicPartition("bar", 0);
        TopicPartition bar1 = new TopicPartition("bar", 1);
        TopicPartition baz0 = new TopicPartition("baz", 0);
        TopicPartition baz1 = new TopicPartition("baz", 1);
        assertEquals(toSet(), FetchSessionHandler.findMissing(toSet(foo0), toSet(foo0)));
        assertEquals(toSet(foo0), FetchSessionHandler.findMissing(toSet(foo0), toSet(foo1)));
        assertEquals(toSet(foo0, foo1),
            FetchSessionHandler.findMissing(toSet(foo0, foo1), toSet(baz0)));
        assertEquals(toSet(bar1, foo0, foo1),
            FetchSessionHandler.findMissing(toSet(foo0, foo1, bar0, bar1),
                toSet(bar0, baz0, baz1)));
        assertEquals(toSet(),
            FetchSessionHandler.findMissing(toSet(foo0, foo1, bar0, bar1, baz1),
                toSet(foo0, foo1, bar0, bar1, baz0, baz1)));
    }

    private static final class ReqEntry {
        final TopicPartition part;
        final FetchRequest.PartitionData data;

        ReqEntry(String topic, int partition, long fetchOffset, long logStartOffset, int maxBytes) {
            this.part = new TopicPartition(topic, partition);
            this.data = new FetchRequest.PartitionData(fetchOffset, logStartOffset, maxBytes, Optional.empty());
        }
    }

    private static LinkedHashMap<TopicPartition, FetchRequest.PartitionData> reqMap(ReqEntry... entries) {
        LinkedHashMap<TopicPartition, FetchRequest.PartitionData> map = new LinkedHashMap<>();
        for (ReqEntry entry : entries) {
            map.put(entry.part, entry.data);
        }
        return map;
    }

    private static void assertMapEquals(Map<TopicPartition, FetchRequest.PartitionData> expected,
                                        Map<TopicPartition, FetchRequest.PartitionData> actual) {
        Iterator<Map.Entry<TopicPartition, FetchRequest.PartitionData>> expectedIter =
            expected.entrySet().iterator();
        Iterator<Map.Entry<TopicPartition, FetchRequest.PartitionData>> actualIter =
            actual.entrySet().iterator();
        int i = 1;
        while (expectedIter.hasNext()) {
            Map.Entry<TopicPartition, FetchRequest.PartitionData> expectedEntry = expectedIter.next();
            if (!actualIter.hasNext()) {
                fail("Element " + i + " not found.");
            }
            Map.Entry<TopicPartition, FetchRequest.PartitionData> actuaLEntry = actualIter.next();
            assertEquals(expectedEntry.getKey(), actuaLEntry.getKey(), "Element " + i +
                " had a different TopicPartition than expected.");
            assertEquals(expectedEntry.getValue(), actuaLEntry.getValue(), "Element " + i +
                " had different PartitionData than expected.");
            i++;
        }
        if (expectedIter.hasNext()) {
            fail("Unexpected element " + i + " found.");
        }
    }

    @SafeVarargs
    private static void assertMapsEqual(Map<TopicPartition, FetchRequest.PartitionData> expected,
                                        Map<TopicPartition, FetchRequest.PartitionData>... actuals) {
        for (Map<TopicPartition, FetchRequest.PartitionData> actual : actuals) {
            assertMapEquals(expected, actual);
        }
    }

    private static void assertListEquals(List<TopicPartition> expected, List<TopicPartition> actual) {
        for (TopicPartition expectedPart : expected) {
            if (!actual.contains(expectedPart)) {
                fail("Failed to find expected partition " + expectedPart);
            }
        }
        for (TopicPartition actualPart : actual) {
            if (!expected.contains(actualPart)) {
                fail("Found unexpected partition " + actualPart);
            }
        }
    }

    private static final class RespEntry {
        final TopicPartition part;
        final FetchResponseData.PartitionData data;

        RespEntry(String topic, int partition, long highWatermark, long lastStableOffset) {
            this.part = new TopicPartition(topic, partition);

            this.data = new FetchResponseData.PartitionData()
                .setPartitionIndex(partition)
                .setHighWatermark(highWatermark)
                .setLastStableOffset(lastStableOffset)
                .setLogStartOffset(0);
        }
    }

    private static LinkedHashMap<TopicPartition, FetchResponseData.PartitionData> respMap(RespEntry... entries) {
        LinkedHashMap<TopicPartition, FetchResponseData.PartitionData> map = new LinkedHashMap<>();
        for (RespEntry entry : entries) {
            map.put(entry.part, entry.data);
        }
        return map;
    }

    /**
     * Test the handling of SESSIONLESS responses.
     * Pre-KIP-227 brokers always supply this kind of response.
     */
    @Test
    public void testSessionless() {
        FetchSessionHandler handler = new FetchSessionHandler(LOG_CONTEXT, 1);
        FetchSessionHandler.Builder builder = handler.newBuilder();
        addTopicId("foo");
        builder.add(new TopicPartition("foo", 0), topicIds.get("foo"),
            new FetchRequest.PartitionData(0, 100, 200, Optional.empty()));
        builder.add(new TopicPartition("foo", 1), topicIds.get("foo"),
            new FetchRequest.PartitionData(10, 110, 210, Optional.empty()));
        FetchSessionHandler.FetchRequestData data = builder.build();
        assertMapsEqual(reqMap(new ReqEntry("foo", 0, 0, 100, 200),
                               new ReqEntry("foo", 1, 10, 110, 210)),
            data.toSend(), data.sessionPartitions());
        assertEquals(INVALID_SESSION_ID, data.metadata().sessionId());
        assertEquals(INITIAL_EPOCH, data.metadata().epoch());

<<<<<<< HEAD
        // Double wrap the response so we get the behavior where responseMap is null
        FetchResponse<MemoryRecords> resp = FetchResponse.prepareResponse(Errors.NONE,
            respMap(new RespEntry("foo", 0, 0, 0),
                    new RespEntry("foo", 1, 0, 0)),
                Collections.emptyList(), topicIds,
            0, INVALID_SESSION_ID);
        handler.handleResponse(resp, ApiKeys.FETCH.latestVersion());
=======
        FetchResponse resp = FetchResponse.of(Errors.NONE, 0, INVALID_SESSION_ID,
            respMap(new RespEntry("foo", 0, 0, 0),
                    new RespEntry("foo", 1, 0, 0))
            );
        handler.handleResponse(resp);
>>>>>>> 8d6ae33a

        FetchSessionHandler.Builder builder2 = handler.newBuilder();
        builder2.add(new TopicPartition("foo", 0), topicIds.get("foo"),
            new FetchRequest.PartitionData(0, 100, 200, Optional.empty()));
        FetchSessionHandler.FetchRequestData data2 = builder2.build();
        assertEquals(INVALID_SESSION_ID, data2.metadata().sessionId());
        assertEquals(INITIAL_EPOCH, data2.metadata().epoch());
        assertMapsEqual(reqMap(new ReqEntry("foo", 0, 0, 100, 200)),
            data.toSend(), data.sessionPartitions());
    }

    @Test
    public void testSessionlessOldVersion() {
        FetchSessionHandler handler = new FetchSessionHandler(LOG_CONTEXT, 1);
        FetchSessionHandler.Builder builder = handler.newBuilder();
        builder.add(new TopicPartition("foo", 0), Uuid.ZERO_UUID,
                new FetchRequest.PartitionData(0, 100, 200, Optional.empty()));
        builder.add(new TopicPartition("foo", 1), Uuid.ZERO_UUID,
                new FetchRequest.PartitionData(10, 110, 210, Optional.empty()));
        FetchSessionHandler.FetchRequestData data = builder.build();
        assertMapsEqual(reqMap(new ReqEntry("foo", 0, 0, 100, 200),
                new ReqEntry("foo", 1, 10, 110, 210)),
                data.toSend(), data.sessionPartitions());
        assertEquals(INVALID_SESSION_ID, data.metadata().sessionId());
        assertEquals(INITIAL_EPOCH, data.metadata().epoch());

        FetchResponse<MemoryRecords> resp = FetchResponse.prepareResponse(Errors.NONE,
                respMap(new RespEntry("foo", 0, 0, 0),
                        new RespEntry("foo", 1, 0, 0)),
                Collections.emptyList(), EMPTY_IDS,
                0, INVALID_SESSION_ID);
        handler.handleResponse(resp, (short) 12);

        FetchSessionHandler.Builder builder2 = handler.newBuilder();
        builder2.add(new TopicPartition("foo", 0), Uuid.ZERO_UUID,
                new FetchRequest.PartitionData(0, 100, 200, Optional.empty()));
        FetchSessionHandler.FetchRequestData data2 = builder2.build();
        assertEquals(INVALID_SESSION_ID, data2.metadata().sessionId());
        assertEquals(INITIAL_EPOCH, data2.metadata().epoch());
        assertMapsEqual(reqMap(new ReqEntry("foo", 0, 0, 100, 200)),
                data.toSend(), data.sessionPartitions());
    }

    /**
     * Test handling an incremental fetch session.
     */
    @Test
    public void testIncrementals() {
        FetchSessionHandler handler = new FetchSessionHandler(LOG_CONTEXT, 1);
        FetchSessionHandler.Builder builder = handler.newBuilder();
        addTopicId("foo");
        builder.add(new TopicPartition("foo", 0), topicIds.get("foo"),
            new FetchRequest.PartitionData(0, 100, 200, Optional.empty()));
        builder.add(new TopicPartition("foo", 1), topicIds.get("foo"),
            new FetchRequest.PartitionData(10, 110, 210, Optional.empty()));
        FetchSessionHandler.FetchRequestData data = builder.build();
        assertMapsEqual(reqMap(new ReqEntry("foo", 0, 0, 100, 200),
            new ReqEntry("foo", 1, 10, 110, 210)),
            data.toSend(), data.sessionPartitions());
        assertEquals(INVALID_SESSION_ID, data.metadata().sessionId());
        assertEquals(INITIAL_EPOCH, data.metadata().epoch());

<<<<<<< HEAD
        // Double wrap the response so we get the behavior where responseMap is null
        FetchResponse<MemoryRecords> resp = FetchResponse.prepareResponse(Errors.NONE,
            respMap(new RespEntry("foo", 0, 10, 20),
                    new RespEntry("foo", 1, 10, 20)),
            Collections.emptyList(), topicIds, 0, 123);
        handler.handleResponse(resp, ApiKeys.FETCH.latestVersion());
=======
        FetchResponse resp = FetchResponse.of(Errors.NONE, 0, 123,
            respMap(new RespEntry("foo", 0, 10, 20),
                    new RespEntry("foo", 1, 10, 20)));
        handler.handleResponse(resp);
>>>>>>> 8d6ae33a

        // Test an incremental fetch request which adds one partition and modifies another.
        FetchSessionHandler.Builder builder2 = handler.newBuilder();
        addTopicId("bar");
        builder2.add(new TopicPartition("foo", 0), topicIds.get("foo"),
            new FetchRequest.PartitionData(0, 100, 200, Optional.empty()));
        builder2.add(new TopicPartition("foo", 1), topicIds.get("foo"),
            new FetchRequest.PartitionData(10, 120, 210, Optional.empty()));
        builder2.add(new TopicPartition("bar", 0), topicIds.get("bar"),
            new FetchRequest.PartitionData(20, 200, 200, Optional.empty()));
        FetchSessionHandler.FetchRequestData data2 = builder2.build();
        assertFalse(data2.metadata().isFull());
        assertMapEquals(reqMap(new ReqEntry("foo", 0, 0, 100, 200),
                new ReqEntry("foo", 1, 10, 120, 210),
                new ReqEntry("bar", 0, 20, 200, 200)),
            data2.sessionPartitions());
        assertMapEquals(reqMap(new ReqEntry("bar", 0, 20, 200, 200),
                new ReqEntry("foo", 1, 10, 120, 210)),
            data2.toSend());

<<<<<<< HEAD
        FetchResponse<MemoryRecords> resp2 = FetchResponse.prepareResponse(Errors.NONE,
            respMap(new RespEntry("foo", 1, 20, 20)),
                Collections.emptyList(), topicIds, 0, 123);
        handler.handleResponse(resp2, ApiKeys.FETCH.latestVersion());

        // Skip building a new request.  Test that handling an invalid fetch session epoch response results
        // in a request which closes the session.
        FetchResponse<MemoryRecords> resp3 = FetchResponse.prepareResponse(Errors.INVALID_FETCH_SESSION_EPOCH, respMap(),
            Collections.emptyList(), topicIds, 0, INVALID_SESSION_ID);
        handler.handleResponse(resp3, ApiKeys.FETCH.latestVersion());
=======
        FetchResponse resp2 = FetchResponse.of(Errors.NONE, 0, 123,
            respMap(new RespEntry("foo", 1, 20, 20)));
        handler.handleResponse(resp2);

        // Skip building a new request.  Test that handling an invalid fetch session epoch response results
        // in a request which closes the session.
        FetchResponse resp3 = FetchResponse.of(Errors.INVALID_FETCH_SESSION_EPOCH,
                0, INVALID_SESSION_ID, respMap());
        handler.handleResponse(resp3);
>>>>>>> 8d6ae33a

        FetchSessionHandler.Builder builder4 = handler.newBuilder();
        builder4.add(new TopicPartition("foo", 0), topicIds.get("foo"),
            new FetchRequest.PartitionData(0, 100, 200, Optional.empty()));
        builder4.add(new TopicPartition("foo", 1), topicIds.get("foo"),
            new FetchRequest.PartitionData(10, 120, 210, Optional.empty()));
        builder4.add(new TopicPartition("bar", 0), topicIds.get("bar"),
            new FetchRequest.PartitionData(20, 200, 200, Optional.empty()));
        FetchSessionHandler.FetchRequestData data4 = builder4.build();
        assertTrue(data4.metadata().isFull());
        assertEquals(data2.metadata().sessionId(), data4.metadata().sessionId());
        assertEquals(INITIAL_EPOCH, data4.metadata().epoch());
        assertMapsEqual(reqMap(new ReqEntry("foo", 0, 0, 100, 200),
            new ReqEntry("foo", 1, 10, 120, 210),
            new ReqEntry("bar", 0, 20, 200, 200)),
            data4.sessionPartitions(), data4.toSend());
    }

    @Test
    public void testIncrementalsOldVersion() {
        FetchSessionHandler handler = new FetchSessionHandler(LOG_CONTEXT, 1);
        FetchSessionHandler.Builder builder = handler.newBuilder();
        builder.add(new TopicPartition("foo", 0), Uuid.ZERO_UUID,
                new FetchRequest.PartitionData(0, 100, 200, Optional.empty()));
        builder.add(new TopicPartition("foo", 1), Uuid.ZERO_UUID,
                new FetchRequest.PartitionData(10, 110, 210, Optional.empty()));
        FetchSessionHandler.FetchRequestData data = builder.build();
        assertMapsEqual(reqMap(new ReqEntry("foo", 0, 0, 100, 200),
                new ReqEntry("foo", 1, 10, 110, 210)),
                data.toSend(), data.sessionPartitions());
        assertEquals(INVALID_SESSION_ID, data.metadata().sessionId());
        assertEquals(INITIAL_EPOCH, data.metadata().epoch());

        FetchResponse<MemoryRecords> resp = FetchResponse.prepareResponse(Errors.NONE,
                respMap(new RespEntry("foo", 0, 10, 20),
                        new RespEntry("foo", 1, 10, 20)),
                Collections.emptyList(), EMPTY_IDS, 0, 123);
        handler.handleResponse(resp, (short) 12);

        // Test an incremental fetch request which adds one partition and modifies another.
        FetchSessionHandler.Builder builder2 = handler.newBuilder();
        builder2.add(new TopicPartition("foo", 0),  Uuid.ZERO_UUID,
                new FetchRequest.PartitionData(0, 100, 200, Optional.empty()));
        builder2.add(new TopicPartition("foo", 1),  Uuid.ZERO_UUID,
                new FetchRequest.PartitionData(10, 120, 210, Optional.empty()));
        builder2.add(new TopicPartition("bar", 0),  Uuid.ZERO_UUID,
                new FetchRequest.PartitionData(20, 200, 200, Optional.empty()));
        FetchSessionHandler.FetchRequestData data2 = builder2.build();
        assertFalse(data2.metadata().isFull());
        assertMapEquals(reqMap(new ReqEntry("foo", 0, 0, 100, 200),
                new ReqEntry("foo", 1, 10, 120, 210),
                new ReqEntry("bar", 0, 20, 200, 200)),
                data2.sessionPartitions());
        assertMapEquals(reqMap(new ReqEntry("bar", 0, 20, 200, 200),
                new ReqEntry("foo", 1, 10, 120, 210)),
                data2.toSend());

        FetchResponse<MemoryRecords> resp2 = FetchResponse.prepareResponse(Errors.NONE,
                respMap(new RespEntry("foo", 1, 20, 20)),
                Collections.emptyList(), EMPTY_IDS, 0, 123);
        handler.handleResponse(resp2, (short) 12);

        // Skip building a new request.  Test that handling an invalid fetch session epoch response results
        // in a request which closes the session.
        FetchResponse<MemoryRecords> resp3 = FetchResponse.prepareResponse(Errors.INVALID_FETCH_SESSION_EPOCH, respMap(),
                Collections.emptyList(), EMPTY_IDS, 0, INVALID_SESSION_ID);
        handler.handleResponse(resp3, (short) 12);

        FetchSessionHandler.Builder builder4 = handler.newBuilder();
        builder4.add(new TopicPartition("foo", 0), Uuid.ZERO_UUID,
                new FetchRequest.PartitionData(0, 100, 200, Optional.empty()));
        builder4.add(new TopicPartition("foo", 1), Uuid.ZERO_UUID,
                new FetchRequest.PartitionData(10, 120, 210, Optional.empty()));
        builder4.add(new TopicPartition("bar", 0), Uuid.ZERO_UUID,
                new FetchRequest.PartitionData(20, 200, 200, Optional.empty()));
        FetchSessionHandler.FetchRequestData data4 = builder4.build();
        assertTrue(data4.metadata().isFull());
        assertEquals(data2.metadata().sessionId(), data4.metadata().sessionId());
        assertEquals(INITIAL_EPOCH, data4.metadata().epoch());
        assertMapsEqual(reqMap(new ReqEntry("foo", 0, 0, 100, 200),
                new ReqEntry("foo", 1, 10, 120, 210),
                new ReqEntry("bar", 0, 20, 200, 200)),
                data4.sessionPartitions(), data4.toSend());
    }

    /**
     * Test that calling FetchSessionHandler#Builder#build twice fails.
     */
    @Test
    public void testDoubleBuild() {
        FetchSessionHandler handler = new FetchSessionHandler(LOG_CONTEXT, 1);
        FetchSessionHandler.Builder builder = handler.newBuilder();
        builder.add(new TopicPartition("foo", 0), Uuid.randomUuid(),
            new FetchRequest.PartitionData(0, 100, 200, Optional.empty()));
        builder.build();
        try {
            builder.build();
            fail("Expected calling build twice to fail.");
        } catch (Throwable t) {
            // expected
        }
    }

    @Test
    public void testIncrementalPartitionRemoval() {
        FetchSessionHandler handler = new FetchSessionHandler(LOG_CONTEXT, 1);
        FetchSessionHandler.Builder builder = handler.newBuilder();
        addTopicId("foo");
        addTopicId("bar");
        builder.add(new TopicPartition("foo", 0), topicIds.get("foo"),
            new FetchRequest.PartitionData(0, 100, 200, Optional.empty()));
        builder.add(new TopicPartition("foo", 1), topicIds.get("foo"),
            new FetchRequest.PartitionData(10, 110, 210, Optional.empty()));
        builder.add(new TopicPartition("bar", 0), topicIds.get("bar"),
            new FetchRequest.PartitionData(20, 120, 220, Optional.empty()));
        FetchSessionHandler.FetchRequestData data = builder.build();
        assertMapsEqual(reqMap(new ReqEntry("foo", 0, 0, 100, 200),
            new ReqEntry("foo", 1, 10, 110, 210),
            new ReqEntry("bar", 0, 20, 120, 220)),
            data.toSend(), data.sessionPartitions());
        assertTrue(data.metadata().isFull());

<<<<<<< HEAD
        // Build so we get null responseMap
        FetchResponse<MemoryRecords> resp = FetchResponse.prepareResponse(Errors.NONE,
            respMap(new RespEntry("foo", 0, 10, 20),
                    new RespEntry("foo", 1, 10, 20),
                    new RespEntry("bar", 0, 10, 20)),
                Collections.emptyList(), topicIds, 0, 123);
        handler.handleResponse(resp, ApiKeys.FETCH.latestVersion());
=======
        FetchResponse resp = FetchResponse.of(Errors.NONE, 0, 123,
            respMap(new RespEntry("foo", 0, 10, 20),
                    new RespEntry("foo", 1, 10, 20),
                    new RespEntry("bar", 0, 10, 20)));
        handler.handleResponse(resp);
>>>>>>> 8d6ae33a

        // Test an incremental fetch request which removes two partitions.
        FetchSessionHandler.Builder builder2 = handler.newBuilder();
        builder2.add(new TopicPartition("foo", 1), topicIds.get("foo"),
            new FetchRequest.PartitionData(10, 110, 210, Optional.empty()));
        FetchSessionHandler.FetchRequestData data2 = builder2.build();
        assertFalse(data2.metadata().isFull());
        assertEquals(123, data2.metadata().sessionId());
        assertEquals(1, data2.metadata().epoch());
        assertMapEquals(reqMap(new ReqEntry("foo", 1, 10, 110, 210)),
            data2.sessionPartitions());
        assertMapEquals(reqMap(), data2.toSend());
        ArrayList<TopicPartition> expectedToForget2 = new ArrayList<>();
        expectedToForget2.add(new TopicPartition("foo", 0));
        expectedToForget2.add(new TopicPartition("bar", 0));
        assertListEquals(expectedToForget2, data2.toForget());

        // A FETCH_SESSION_ID_NOT_FOUND response triggers us to close the session.
        // The next request is a session establishing FULL request.
<<<<<<< HEAD
        FetchResponse<MemoryRecords> resp2 = FetchResponse.prepareResponse(Errors.FETCH_SESSION_ID_NOT_FOUND,
            respMap(), Collections.emptyList(), topicIds, 0, INVALID_SESSION_ID);
        handler.handleResponse(resp2, ApiKeys.FETCH.latestVersion());
=======
        FetchResponse resp2 = FetchResponse.of(Errors.FETCH_SESSION_ID_NOT_FOUND,
                0, INVALID_SESSION_ID, respMap());
        handler.handleResponse(resp2);
>>>>>>> 8d6ae33a
        FetchSessionHandler.Builder builder3 = handler.newBuilder();
        builder3.add(new TopicPartition("foo", 0), topicIds.get("foo"),
            new FetchRequest.PartitionData(0, 100, 200, Optional.empty()));
        FetchSessionHandler.FetchRequestData data3 = builder3.build();
        assertTrue(data3.metadata().isFull());
        assertEquals(INVALID_SESSION_ID, data3.metadata().sessionId());
        assertEquals(INITIAL_EPOCH, data3.metadata().epoch());
        assertMapsEqual(reqMap(new ReqEntry("foo", 0, 0, 100, 200)),
            data3.sessionPartitions(), data3.toSend());
    }

    @Test
    public void testIncrementalPartitionRemovalOldVersion() {
        FetchSessionHandler handler = new FetchSessionHandler(LOG_CONTEXT, 1);
        FetchSessionHandler.Builder builder = handler.newBuilder();
        builder.add(new TopicPartition("foo", 0), Uuid.ZERO_UUID,
                new FetchRequest.PartitionData(0, 100, 200, Optional.empty()));
        builder.add(new TopicPartition("foo", 1), Uuid.ZERO_UUID,
                new FetchRequest.PartitionData(10, 110, 210, Optional.empty()));
        builder.add(new TopicPartition("bar", 0), Uuid.ZERO_UUID,
                new FetchRequest.PartitionData(20, 120, 220, Optional.empty()));
        FetchSessionHandler.FetchRequestData data = builder.build();
        assertMapsEqual(reqMap(new ReqEntry("foo", 0, 0, 100, 200),
                new ReqEntry("foo", 1, 10, 110, 210),
                new ReqEntry("bar", 0, 20, 120, 220)),
                data.toSend(), data.sessionPartitions());
        assertTrue(data.metadata().isFull());

        FetchResponse<MemoryRecords> resp = FetchResponse.prepareResponse(Errors.NONE,
                respMap(new RespEntry("foo", 0, 10, 20),
                        new RespEntry("foo", 1, 10, 20),
                        new RespEntry("bar", 0, 10, 20)),
                Collections.emptyList(), EMPTY_IDS, 0, 123);
        handler.handleResponse(resp, (short) 12);

        // Test an incremental fetch request which removes two partitions.
        FetchSessionHandler.Builder builder2 = handler.newBuilder();
        builder2.add(new TopicPartition("foo", 1), Uuid.ZERO_UUID,
                new FetchRequest.PartitionData(10, 110, 210, Optional.empty()));
        FetchSessionHandler.FetchRequestData data2 = builder2.build();
        assertFalse(data2.metadata().isFull());
        assertEquals(123, data2.metadata().sessionId());
        assertEquals(1, data2.metadata().epoch());
        assertMapEquals(reqMap(new ReqEntry("foo", 1, 10, 110, 210)),
                data2.sessionPartitions());
        assertMapEquals(reqMap(), data2.toSend());
        ArrayList<TopicPartition> expectedToForget2 = new ArrayList<>();
        expectedToForget2.add(new TopicPartition("foo", 0));
        expectedToForget2.add(new TopicPartition("bar", 0));
        assertListEquals(expectedToForget2, data2.toForget());

        // A FETCH_SESSION_ID_NOT_FOUND response triggers us to close the session.
        // The next request is a session establishing FULL request.
        FetchResponse<MemoryRecords> resp2 = FetchResponse.prepareResponse(Errors.FETCH_SESSION_ID_NOT_FOUND,
                respMap(), Collections.emptyList(), EMPTY_IDS, 0, INVALID_SESSION_ID);
        handler.handleResponse(resp2, (short) 12);
        FetchSessionHandler.Builder builder3 = handler.newBuilder();
        builder3.add(new TopicPartition("foo", 0), Uuid.ZERO_UUID,
                new FetchRequest.PartitionData(0, 100, 200, Optional.empty()));
        FetchSessionHandler.FetchRequestData data3 = builder3.build();
        assertTrue(data3.metadata().isFull());
        assertEquals(INVALID_SESSION_ID, data3.metadata().sessionId());
        assertEquals(INITIAL_EPOCH, data3.metadata().epoch());
        assertMapsEqual(reqMap(new ReqEntry("foo", 0, 0, 100, 200)),
                data3.sessionPartitions(), data3.toSend());
    }

    @Test
    public void testVerifyFullFetchResponsePartitions() throws Exception {
        FetchSessionHandler handler = new FetchSessionHandler(LOG_CONTEXT, 1);
<<<<<<< HEAD
        addTopicId("foo");
        addTopicId("bar");
        // Double wrap the response so we get the behavior where responseMap is null
        FetchResponse<MemoryRecords> resp1 = FetchResponse.prepareResponse(Errors.NONE,
                respMap(new RespEntry("foo", 0, 10, 20),
                        new RespEntry("foo", 1, 10, 20),
                        new RespEntry("bar", 0, 10, 20)),
                Collections.emptyList(), topicIds, 0, INVALID_SESSION_ID);
        String issue = handler.verifyFullFetchResponsePartitions(resp1.responseData(topicNames, ApiKeys.FETCH.latestVersion()).keySet(),
                resp1.topicIds(), ApiKeys.FETCH.latestVersion());
=======
        String issue = handler.verifyFullFetchResponsePartitions(FetchResponse.of(Errors.NONE, 0, INVALID_SESSION_ID,
            respMap(new RespEntry("foo", 0, 10, 20),
                new RespEntry("foo", 1, 10, 20),
                new RespEntry("bar", 0, 10, 20))));
>>>>>>> 8d6ae33a
        assertTrue(issue.contains("extra"));
        assertFalse(issue.contains("omitted"));
        FetchSessionHandler.Builder builder = handler.newBuilder();
        builder.add(new TopicPartition("foo", 0), topicIds.get("foo"),
            new FetchRequest.PartitionData(0, 100, 200, Optional.empty()));
        builder.add(new TopicPartition("foo", 1), topicIds.get("foo"),
            new FetchRequest.PartitionData(10, 110, 210, Optional.empty()));
        builder.add(new TopicPartition("bar", 0), topicIds.get("bar"),
            new FetchRequest.PartitionData(20, 120, 220, Optional.empty()));
        builder.build();
<<<<<<< HEAD
        FetchResponse<MemoryRecords> resp2 = FetchResponse.prepareResponse(Errors.NONE,
                respMap(new RespEntry("foo", 0, 10, 20),
                        new RespEntry("foo", 1, 10, 20),
                        new RespEntry("bar", 0, 10, 20)),
                Collections.emptyList(), topicIds, 0, INVALID_SESSION_ID);
        String issue2 = handler.verifyFullFetchResponsePartitions(resp2.responseData(topicNames, ApiKeys.FETCH.latestVersion()).keySet(),
                resp2.topicIds(), ApiKeys.FETCH.latestVersion());
        assertTrue(issue2 == null);
        FetchResponse<MemoryRecords> resp3 = FetchResponse.prepareResponse(Errors.NONE,
                respMap(new RespEntry("foo", 0, 10, 20),
                        new RespEntry("foo", 1, 10, 20)),
                Collections.emptyList(), topicIds, 0, INVALID_SESSION_ID);
        String issue3 = handler.verifyFullFetchResponsePartitions(resp3.responseData(topicNames, ApiKeys.FETCH.latestVersion()).keySet(),
                resp3.topicIds(), ApiKeys.FETCH.latestVersion());
        assertFalse(issue3.contains("extra"));
        assertTrue(issue3.contains("omitted"));
    }

    @Test
    public void testVerifyFullFetchResponsePartitionsOldVersion() throws Exception {
        FetchSessionHandler handler = new FetchSessionHandler(LOG_CONTEXT, 1);
        FetchResponse<MemoryRecords> resp1 = FetchResponse.prepareResponse(Errors.NONE,
                respMap(new RespEntry("foo", 0, 10, 20),
                        new RespEntry("foo", 1, 10, 20),
                        new RespEntry("bar", 0, 10, 20)),
                Collections.emptyList(), EMPTY_IDS, 0, INVALID_SESSION_ID);
        String issue = handler.verifyFullFetchResponsePartitions(resp1.responseData(topicNames, (short) 12).keySet(), resp1.topicIds(), (short) 12);
        assertTrue(issue.contains("extra"));
        assertFalse(issue.contains("omitted"));
        FetchSessionHandler.Builder builder = handler.newBuilder();
        builder.add(new TopicPartition("foo", 0), Uuid.ZERO_UUID,
                new FetchRequest.PartitionData(0, 100, 200, Optional.empty()));
        builder.add(new TopicPartition("foo", 1), Uuid.ZERO_UUID,
                new FetchRequest.PartitionData(10, 110, 210, Optional.empty()));
        builder.add(new TopicPartition("bar", 0), Uuid.ZERO_UUID,
                new FetchRequest.PartitionData(20, 120, 220, Optional.empty()));
        builder.build();
        FetchResponse<MemoryRecords> resp2 = FetchResponse.prepareResponse(Errors.NONE,
                respMap(new RespEntry("foo", 0, 10, 20),
                        new RespEntry("foo", 1, 10, 20),
                        new RespEntry("bar", 0, 10, 20)),
                Collections.emptyList(), EMPTY_IDS, 0, INVALID_SESSION_ID);
        String issue2 = handler.verifyFullFetchResponsePartitions(resp2.responseData(topicNames, (short) 12).keySet(), resp2.topicIds(), (short) 12);
        assertTrue(issue2 == null);
        FetchResponse<MemoryRecords> resp3 = FetchResponse.prepareResponse(Errors.NONE,
                respMap(new RespEntry("foo", 0, 10, 20),
                        new RespEntry("foo", 1, 10, 20)),
                Collections.emptyList(), EMPTY_IDS, 0, INVALID_SESSION_ID);
        String issue3 = handler.verifyFullFetchResponsePartitions(resp3.responseData(topicNames, (short) 12).keySet(), resp3.topicIds(), (short) 12);
=======
        String issue2 = handler.verifyFullFetchResponsePartitions(FetchResponse.of(Errors.NONE, 0, INVALID_SESSION_ID,
            respMap(new RespEntry("foo", 0, 10, 20),
                new RespEntry("foo", 1, 10, 20),
                new RespEntry("bar", 0, 10, 20))));
        assertTrue(issue2 == null);
        String issue3 = handler.verifyFullFetchResponsePartitions(FetchResponse.of(Errors.NONE, 0, INVALID_SESSION_ID,
            respMap(new RespEntry("foo", 0, 10, 20),
                new RespEntry("foo", 1, 10, 20))));
>>>>>>> 8d6ae33a
        assertFalse(issue3.contains("extra"));
        assertTrue(issue3.contains("omitted"));
    }

    @Test
    public void testVerifyFullFetchResponsePartitionsWithTopicIds() throws Exception {
        FetchSessionHandler handler = new FetchSessionHandler(LOG_CONTEXT, 1);
        addTopicId("foo");
        addTopicId("bar");
        Uuid extraId = Uuid.randomUuid();
        topicIds.put("extra", extraId);
        // Double wrap the response so we get the behavior where responseMap is null
        FetchResponse<MemoryRecords> resp1 = FetchResponse.prepareResponse(Errors.NONE,
                respMap(new RespEntry("foo", 0, 10, 20),
                        new RespEntry("extra", 1, 10, 20),
                        new RespEntry("bar", 0, 10, 20)),
                Collections.emptyList(), topicIds, 0, INVALID_SESSION_ID);
        String issue = handler.verifyFullFetchResponsePartitions(resp1.responseData(topicNames, ApiKeys.FETCH.latestVersion()).keySet(),
                resp1.topicIds(), ApiKeys.FETCH.latestVersion());
        assertTrue(issue.contains("extra="));
        assertTrue(issue.contains("extraIds="));
        assertFalse(issue.contains("omitted"));
        FetchSessionHandler.Builder builder = handler.newBuilder();
        builder.add(new TopicPartition("foo", 0), topicIds.get("foo"),
                new FetchRequest.PartitionData(0, 100, 200, Optional.empty()));
        builder.add(new TopicPartition("bar", 0), topicIds.get("bar"),
                new FetchRequest.PartitionData(20, 120, 220, Optional.empty()));
        builder.build();
        FetchResponse<MemoryRecords> resp2 = FetchResponse.prepareResponse(Errors.NONE,
                respMap(new RespEntry("foo", 0, 10, 20),
                        new RespEntry("extra", 1, 10, 20),
                        new RespEntry("bar", 0, 10, 20)),
                Collections.emptyList(), topicIds, 0, INVALID_SESSION_ID);
        String issue2 = handler.verifyFullFetchResponsePartitions(resp2.responseData(topicNames, ApiKeys.FETCH.latestVersion()).keySet(),
                resp2.topicIds(), ApiKeys.FETCH.latestVersion());
        assertFalse(issue2.contains("extra="));
        assertTrue(issue2.contains("extraIds="));
        assertFalse(issue2.contains("omitted"));
        topicNames.put(extraId, "extra");
        FetchResponse<MemoryRecords> resp3 = FetchResponse.prepareResponse(Errors.NONE,
                respMap(new RespEntry("foo", 0, 10, 20),
                        new RespEntry("bar", 0, 10, 20)),
                Collections.emptyList(), topicIds, 0, INVALID_SESSION_ID);
        String issue3 = handler.verifyFullFetchResponsePartitions(resp3.responseData(topicNames, ApiKeys.FETCH.latestVersion()).keySet(),
                resp3.topicIds(), ApiKeys.FETCH.latestVersion());
        assertTrue(issue3 == null);
    }

    private void addTopicId(String name) {
        Uuid id = Uuid.randomUuid();
        topicIds.put(name, id);
        topicNames.put(id, name);
    }
}<|MERGE_RESOLUTION|>--- conflicted
+++ resolved
@@ -17,12 +17,9 @@
 package org.apache.kafka.clients;
 
 import org.apache.kafka.common.TopicPartition;
-<<<<<<< HEAD
 import org.apache.kafka.common.Uuid;
 import org.apache.kafka.common.protocol.ApiKeys;
-=======
 import org.apache.kafka.common.message.FetchResponseData;
->>>>>>> 8d6ae33a
 import org.apache.kafka.common.protocol.Errors;
 import org.apache.kafka.common.requests.FetchRequest;
 import org.apache.kafka.common.requests.FetchResponse;
@@ -202,21 +199,12 @@
         assertEquals(INVALID_SESSION_ID, data.metadata().sessionId());
         assertEquals(INITIAL_EPOCH, data.metadata().epoch());
 
-<<<<<<< HEAD
-        // Double wrap the response so we get the behavior where responseMap is null
-        FetchResponse<MemoryRecords> resp = FetchResponse.prepareResponse(Errors.NONE,
+        FetchResponse resp = FetchResponse.prepareResponse(Errors.NONE,
             respMap(new RespEntry("foo", 0, 0, 0),
                     new RespEntry("foo", 1, 0, 0)),
                 Collections.emptyList(), topicIds,
             0, INVALID_SESSION_ID);
         handler.handleResponse(resp, ApiKeys.FETCH.latestVersion());
-=======
-        FetchResponse resp = FetchResponse.of(Errors.NONE, 0, INVALID_SESSION_ID,
-            respMap(new RespEntry("foo", 0, 0, 0),
-                    new RespEntry("foo", 1, 0, 0))
-            );
-        handler.handleResponse(resp);
->>>>>>> 8d6ae33a
 
         FetchSessionHandler.Builder builder2 = handler.newBuilder();
         builder2.add(new TopicPartition("foo", 0), topicIds.get("foo"),
@@ -243,7 +231,7 @@
         assertEquals(INVALID_SESSION_ID, data.metadata().sessionId());
         assertEquals(INITIAL_EPOCH, data.metadata().epoch());
 
-        FetchResponse<MemoryRecords> resp = FetchResponse.prepareResponse(Errors.NONE,
+        FetchResponse resp = FetchResponse.prepareResponse(Errors.NONE,
                 respMap(new RespEntry("foo", 0, 0, 0),
                         new RespEntry("foo", 1, 0, 0)),
                 Collections.emptyList(), EMPTY_IDS,
@@ -279,19 +267,11 @@
         assertEquals(INVALID_SESSION_ID, data.metadata().sessionId());
         assertEquals(INITIAL_EPOCH, data.metadata().epoch());
 
-<<<<<<< HEAD
-        // Double wrap the response so we get the behavior where responseMap is null
-        FetchResponse<MemoryRecords> resp = FetchResponse.prepareResponse(Errors.NONE,
+        FetchResponse resp = FetchResponse.prepareResponse(Errors.NONE,
             respMap(new RespEntry("foo", 0, 10, 20),
                     new RespEntry("foo", 1, 10, 20)),
             Collections.emptyList(), topicIds, 0, 123);
         handler.handleResponse(resp, ApiKeys.FETCH.latestVersion());
-=======
-        FetchResponse resp = FetchResponse.of(Errors.NONE, 0, 123,
-            respMap(new RespEntry("foo", 0, 10, 20),
-                    new RespEntry("foo", 1, 10, 20)));
-        handler.handleResponse(resp);
->>>>>>> 8d6ae33a
 
         // Test an incremental fetch request which adds one partition and modifies another.
         FetchSessionHandler.Builder builder2 = handler.newBuilder();
@@ -312,28 +292,16 @@
                 new ReqEntry("foo", 1, 10, 120, 210)),
             data2.toSend());
 
-<<<<<<< HEAD
-        FetchResponse<MemoryRecords> resp2 = FetchResponse.prepareResponse(Errors.NONE,
+        FetchResponse resp2 = FetchResponse.prepareResponse(Errors.NONE,
             respMap(new RespEntry("foo", 1, 20, 20)),
                 Collections.emptyList(), topicIds, 0, 123);
         handler.handleResponse(resp2, ApiKeys.FETCH.latestVersion());
 
         // Skip building a new request.  Test that handling an invalid fetch session epoch response results
         // in a request which closes the session.
-        FetchResponse<MemoryRecords> resp3 = FetchResponse.prepareResponse(Errors.INVALID_FETCH_SESSION_EPOCH, respMap(),
+        FetchResponse resp3 = FetchResponse.prepareResponse(Errors.INVALID_FETCH_SESSION_EPOCH, respMap(),
             Collections.emptyList(), topicIds, 0, INVALID_SESSION_ID);
         handler.handleResponse(resp3, ApiKeys.FETCH.latestVersion());
-=======
-        FetchResponse resp2 = FetchResponse.of(Errors.NONE, 0, 123,
-            respMap(new RespEntry("foo", 1, 20, 20)));
-        handler.handleResponse(resp2);
-
-        // Skip building a new request.  Test that handling an invalid fetch session epoch response results
-        // in a request which closes the session.
-        FetchResponse resp3 = FetchResponse.of(Errors.INVALID_FETCH_SESSION_EPOCH,
-                0, INVALID_SESSION_ID, respMap());
-        handler.handleResponse(resp3);
->>>>>>> 8d6ae33a
 
         FetchSessionHandler.Builder builder4 = handler.newBuilder();
         builder4.add(new TopicPartition("foo", 0), topicIds.get("foo"),
@@ -367,7 +335,7 @@
         assertEquals(INVALID_SESSION_ID, data.metadata().sessionId());
         assertEquals(INITIAL_EPOCH, data.metadata().epoch());
 
-        FetchResponse<MemoryRecords> resp = FetchResponse.prepareResponse(Errors.NONE,
+        FetchResponse resp = FetchResponse.prepareResponse(Errors.NONE,
                 respMap(new RespEntry("foo", 0, 10, 20),
                         new RespEntry("foo", 1, 10, 20)),
                 Collections.emptyList(), EMPTY_IDS, 0, 123);
@@ -391,14 +359,14 @@
                 new ReqEntry("foo", 1, 10, 120, 210)),
                 data2.toSend());
 
-        FetchResponse<MemoryRecords> resp2 = FetchResponse.prepareResponse(Errors.NONE,
+        FetchResponse resp2 = FetchResponse.prepareResponse(Errors.NONE,
                 respMap(new RespEntry("foo", 1, 20, 20)),
                 Collections.emptyList(), EMPTY_IDS, 0, 123);
         handler.handleResponse(resp2, (short) 12);
 
         // Skip building a new request.  Test that handling an invalid fetch session epoch response results
         // in a request which closes the session.
-        FetchResponse<MemoryRecords> resp3 = FetchResponse.prepareResponse(Errors.INVALID_FETCH_SESSION_EPOCH, respMap(),
+        FetchResponse resp3 = FetchResponse.prepareResponse(Errors.INVALID_FETCH_SESSION_EPOCH, respMap(),
                 Collections.emptyList(), EMPTY_IDS, 0, INVALID_SESSION_ID);
         handler.handleResponse(resp3, (short) 12);
 
@@ -456,21 +424,13 @@
             data.toSend(), data.sessionPartitions());
         assertTrue(data.metadata().isFull());
 
-<<<<<<< HEAD
         // Build so we get null responseMap
-        FetchResponse<MemoryRecords> resp = FetchResponse.prepareResponse(Errors.NONE,
+        FetchResponse resp = FetchResponse.prepareResponse(Errors.NONE,
             respMap(new RespEntry("foo", 0, 10, 20),
                     new RespEntry("foo", 1, 10, 20),
                     new RespEntry("bar", 0, 10, 20)),
                 Collections.emptyList(), topicIds, 0, 123);
         handler.handleResponse(resp, ApiKeys.FETCH.latestVersion());
-=======
-        FetchResponse resp = FetchResponse.of(Errors.NONE, 0, 123,
-            respMap(new RespEntry("foo", 0, 10, 20),
-                    new RespEntry("foo", 1, 10, 20),
-                    new RespEntry("bar", 0, 10, 20)));
-        handler.handleResponse(resp);
->>>>>>> 8d6ae33a
 
         // Test an incremental fetch request which removes two partitions.
         FetchSessionHandler.Builder builder2 = handler.newBuilder();
@@ -490,15 +450,10 @@
 
         // A FETCH_SESSION_ID_NOT_FOUND response triggers us to close the session.
         // The next request is a session establishing FULL request.
-<<<<<<< HEAD
-        FetchResponse<MemoryRecords> resp2 = FetchResponse.prepareResponse(Errors.FETCH_SESSION_ID_NOT_FOUND,
+        FetchResponse resp2 = FetchResponse.prepareResponse(Errors.FETCH_SESSION_ID_NOT_FOUND,
             respMap(), Collections.emptyList(), topicIds, 0, INVALID_SESSION_ID);
         handler.handleResponse(resp2, ApiKeys.FETCH.latestVersion());
-=======
-        FetchResponse resp2 = FetchResponse.of(Errors.FETCH_SESSION_ID_NOT_FOUND,
-                0, INVALID_SESSION_ID, respMap());
-        handler.handleResponse(resp2);
->>>>>>> 8d6ae33a
+
         FetchSessionHandler.Builder builder3 = handler.newBuilder();
         builder3.add(new TopicPartition("foo", 0), topicIds.get("foo"),
             new FetchRequest.PartitionData(0, 100, 200, Optional.empty()));
@@ -527,7 +482,7 @@
                 data.toSend(), data.sessionPartitions());
         assertTrue(data.metadata().isFull());
 
-        FetchResponse<MemoryRecords> resp = FetchResponse.prepareResponse(Errors.NONE,
+        FetchResponse resp = FetchResponse.prepareResponse(Errors.NONE,
                 respMap(new RespEntry("foo", 0, 10, 20),
                         new RespEntry("foo", 1, 10, 20),
                         new RespEntry("bar", 0, 10, 20)),
@@ -552,7 +507,7 @@
 
         // A FETCH_SESSION_ID_NOT_FOUND response triggers us to close the session.
         // The next request is a session establishing FULL request.
-        FetchResponse<MemoryRecords> resp2 = FetchResponse.prepareResponse(Errors.FETCH_SESSION_ID_NOT_FOUND,
+        FetchResponse resp2 = FetchResponse.prepareResponse(Errors.FETCH_SESSION_ID_NOT_FOUND,
                 respMap(), Collections.emptyList(), EMPTY_IDS, 0, INVALID_SESSION_ID);
         handler.handleResponse(resp2, (short) 12);
         FetchSessionHandler.Builder builder3 = handler.newBuilder();
@@ -569,23 +524,16 @@
     @Test
     public void testVerifyFullFetchResponsePartitions() throws Exception {
         FetchSessionHandler handler = new FetchSessionHandler(LOG_CONTEXT, 1);
-<<<<<<< HEAD
         addTopicId("foo");
         addTopicId("bar");
         // Double wrap the response so we get the behavior where responseMap is null
-        FetchResponse<MemoryRecords> resp1 = FetchResponse.prepareResponse(Errors.NONE,
+        FetchResponse resp1 = FetchResponse.prepareResponse(Errors.NONE,
                 respMap(new RespEntry("foo", 0, 10, 20),
                         new RespEntry("foo", 1, 10, 20),
                         new RespEntry("bar", 0, 10, 20)),
                 Collections.emptyList(), topicIds, 0, INVALID_SESSION_ID);
         String issue = handler.verifyFullFetchResponsePartitions(resp1.responseData(topicNames, ApiKeys.FETCH.latestVersion()).keySet(),
                 resp1.topicIds(), ApiKeys.FETCH.latestVersion());
-=======
-        String issue = handler.verifyFullFetchResponsePartitions(FetchResponse.of(Errors.NONE, 0, INVALID_SESSION_ID,
-            respMap(new RespEntry("foo", 0, 10, 20),
-                new RespEntry("foo", 1, 10, 20),
-                new RespEntry("bar", 0, 10, 20))));
->>>>>>> 8d6ae33a
         assertTrue(issue.contains("extra"));
         assertFalse(issue.contains("omitted"));
         FetchSessionHandler.Builder builder = handler.newBuilder();
@@ -596,8 +544,7 @@
         builder.add(new TopicPartition("bar", 0), topicIds.get("bar"),
             new FetchRequest.PartitionData(20, 120, 220, Optional.empty()));
         builder.build();
-<<<<<<< HEAD
-        FetchResponse<MemoryRecords> resp2 = FetchResponse.prepareResponse(Errors.NONE,
+        FetchResponse resp2 = FetchResponse.prepareResponse(Errors.NONE,
                 respMap(new RespEntry("foo", 0, 10, 20),
                         new RespEntry("foo", 1, 10, 20),
                         new RespEntry("bar", 0, 10, 20)),
@@ -605,7 +552,7 @@
         String issue2 = handler.verifyFullFetchResponsePartitions(resp2.responseData(topicNames, ApiKeys.FETCH.latestVersion()).keySet(),
                 resp2.topicIds(), ApiKeys.FETCH.latestVersion());
         assertTrue(issue2 == null);
-        FetchResponse<MemoryRecords> resp3 = FetchResponse.prepareResponse(Errors.NONE,
+        FetchResponse resp3 = FetchResponse.prepareResponse(Errors.NONE,
                 respMap(new RespEntry("foo", 0, 10, 20),
                         new RespEntry("foo", 1, 10, 20)),
                 Collections.emptyList(), topicIds, 0, INVALID_SESSION_ID);
@@ -618,7 +565,7 @@
     @Test
     public void testVerifyFullFetchResponsePartitionsOldVersion() throws Exception {
         FetchSessionHandler handler = new FetchSessionHandler(LOG_CONTEXT, 1);
-        FetchResponse<MemoryRecords> resp1 = FetchResponse.prepareResponse(Errors.NONE,
+        FetchResponse resp1 = FetchResponse.prepareResponse(Errors.NONE,
                 respMap(new RespEntry("foo", 0, 10, 20),
                         new RespEntry("foo", 1, 10, 20),
                         new RespEntry("bar", 0, 10, 20)),
@@ -634,28 +581,18 @@
         builder.add(new TopicPartition("bar", 0), Uuid.ZERO_UUID,
                 new FetchRequest.PartitionData(20, 120, 220, Optional.empty()));
         builder.build();
-        FetchResponse<MemoryRecords> resp2 = FetchResponse.prepareResponse(Errors.NONE,
+        FetchResponse resp2 = FetchResponse.prepareResponse(Errors.NONE,
                 respMap(new RespEntry("foo", 0, 10, 20),
                         new RespEntry("foo", 1, 10, 20),
                         new RespEntry("bar", 0, 10, 20)),
                 Collections.emptyList(), EMPTY_IDS, 0, INVALID_SESSION_ID);
         String issue2 = handler.verifyFullFetchResponsePartitions(resp2.responseData(topicNames, (short) 12).keySet(), resp2.topicIds(), (short) 12);
         assertTrue(issue2 == null);
-        FetchResponse<MemoryRecords> resp3 = FetchResponse.prepareResponse(Errors.NONE,
+        FetchResponse resp3 = FetchResponse.prepareResponse(Errors.NONE,
                 respMap(new RespEntry("foo", 0, 10, 20),
                         new RespEntry("foo", 1, 10, 20)),
                 Collections.emptyList(), EMPTY_IDS, 0, INVALID_SESSION_ID);
         String issue3 = handler.verifyFullFetchResponsePartitions(resp3.responseData(topicNames, (short) 12).keySet(), resp3.topicIds(), (short) 12);
-=======
-        String issue2 = handler.verifyFullFetchResponsePartitions(FetchResponse.of(Errors.NONE, 0, INVALID_SESSION_ID,
-            respMap(new RespEntry("foo", 0, 10, 20),
-                new RespEntry("foo", 1, 10, 20),
-                new RespEntry("bar", 0, 10, 20))));
-        assertTrue(issue2 == null);
-        String issue3 = handler.verifyFullFetchResponsePartitions(FetchResponse.of(Errors.NONE, 0, INVALID_SESSION_ID,
-            respMap(new RespEntry("foo", 0, 10, 20),
-                new RespEntry("foo", 1, 10, 20))));
->>>>>>> 8d6ae33a
         assertFalse(issue3.contains("extra"));
         assertTrue(issue3.contains("omitted"));
     }
@@ -668,7 +605,7 @@
         Uuid extraId = Uuid.randomUuid();
         topicIds.put("extra", extraId);
         // Double wrap the response so we get the behavior where responseMap is null
-        FetchResponse<MemoryRecords> resp1 = FetchResponse.prepareResponse(Errors.NONE,
+        FetchResponse resp1 = FetchResponse.prepareResponse(Errors.NONE,
                 respMap(new RespEntry("foo", 0, 10, 20),
                         new RespEntry("extra", 1, 10, 20),
                         new RespEntry("bar", 0, 10, 20)),
@@ -684,7 +621,7 @@
         builder.add(new TopicPartition("bar", 0), topicIds.get("bar"),
                 new FetchRequest.PartitionData(20, 120, 220, Optional.empty()));
         builder.build();
-        FetchResponse<MemoryRecords> resp2 = FetchResponse.prepareResponse(Errors.NONE,
+        FetchResponse resp2 = FetchResponse.prepareResponse(Errors.NONE,
                 respMap(new RespEntry("foo", 0, 10, 20),
                         new RespEntry("extra", 1, 10, 20),
                         new RespEntry("bar", 0, 10, 20)),
@@ -695,7 +632,7 @@
         assertTrue(issue2.contains("extraIds="));
         assertFalse(issue2.contains("omitted"));
         topicNames.put(extraId, "extra");
-        FetchResponse<MemoryRecords> resp3 = FetchResponse.prepareResponse(Errors.NONE,
+        FetchResponse resp3 = FetchResponse.prepareResponse(Errors.NONE,
                 respMap(new RespEntry("foo", 0, 10, 20),
                         new RespEntry("bar", 0, 10, 20)),
                 Collections.emptyList(), topicIds, 0, INVALID_SESSION_ID);
