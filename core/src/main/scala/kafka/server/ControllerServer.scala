/**
 * Licensed to the Apache Software Foundation (ASF) under one or more
 * contributor license agreements.  See the NOTICE file distributed with
 * this work for additional information regarding copyright ownership.
 * The ASF licenses this file to You under the Apache License, Version 2.0
 * (the "License"); you may not use this file except in compliance with
 * the License.  You may obtain a copy of the License at
 *
 *    http://www.apache.org/licenses/LICENSE-2.0
 *
 * Unless required by applicable law or agreed to in writing, software
 * distributed under the License is distributed on an "AS IS" BASIS,
 * WITHOUT WARRANTIES OR CONDITIONS OF ANY KIND, either express or implied.
 * See the License for the specific language governing permissions and
 * limitations under the License.
 */

package kafka.server

<<<<<<< HEAD
import java.util.concurrent.{CompletableFuture, TimeUnit}
=======
import java.util.concurrent.CompletableFuture
>>>>>>> 38ec258c
import java.util
import java.util.concurrent.locks.ReentrantLock

import kafka.cluster.Broker.ServerInfo
<<<<<<< HEAD
import kafka.log.LogConfig
=======
>>>>>>> 38ec258c
import kafka.metrics.{KafkaMetricsGroup, KafkaYammerMetrics, LinuxIoMetricsCollector}
import kafka.network.SocketServer
import kafka.raft.RaftManager
import kafka.security.CredentialProvider
import kafka.server.QuotaFactory.QuotaManagers
import kafka.utils.{CoreUtils, Logging}
<<<<<<< HEAD
import org.apache.kafka.common.config.ConfigResource
=======
>>>>>>> 38ec258c
import org.apache.kafka.common.metrics.Metrics
import org.apache.kafka.common.security.scram.internals.ScramMechanism
import org.apache.kafka.common.security.token.delegation.internals.DelegationTokenCache
import org.apache.kafka.common.utils.{LogContext, Time}
import org.apache.kafka.common.{ClusterResource, Endpoint}
<<<<<<< HEAD
import org.apache.kafka.controller.{Controller, QuorumController, QuorumControllerMetrics}
=======
import org.apache.kafka.controller.Controller
>>>>>>> 38ec258c
import org.apache.kafka.metadata.{ApiMessageAndVersion, VersionRange}
import org.apache.kafka.metalog.MetaLogManager
import org.apache.kafka.raft.RaftConfig
import org.apache.kafka.server.authorizer.Authorizer

import scala.jdk.CollectionConverters._

/**
 * A KIP-500 Kafka controller.
 */
class ControllerServer(
                        val metaProperties: MetaProperties,
                        val config: KafkaConfig,
                        val metaLogManager: MetaLogManager,
                        val raftManager: RaftManager[ApiMessageAndVersion],
                        val time: Time,
                        val metrics: Metrics,
                        val threadNamePrefix: Option[String],
                        val controllerQuorumVotersFuture: CompletableFuture[util.List[String]]
                      ) extends Logging with KafkaMetricsGroup {
  import kafka.server.Server._

  val lock = new ReentrantLock()
  val awaitShutdownCond = lock.newCondition()
  var status: ProcessStatus = SHUTDOWN

  var linuxIoMetricsCollector: LinuxIoMetricsCollector = null
  var authorizer: Option[Authorizer] = null
  var tokenCache: DelegationTokenCache = null
  var credentialProvider: CredentialProvider = null
  var socketServer: SocketServer = null
  val socketServerFirstBoundPortFuture = new CompletableFuture[Integer]()
  var controller: Controller = null
  val supportedFeatures: Map[String, VersionRange] = Map()
  var quotaManagers: QuotaManagers = null
  var controllerApis: ControllerApis = null
  var controllerApisHandlerPool: KafkaRequestHandlerPool = null

  private def maybeChangeStatus(from: ProcessStatus, to: ProcessStatus): Boolean = {
    lock.lock()
    try {
      if (status != from) return false
      status = to
      if (to == SHUTDOWN) awaitShutdownCond.signalAll()
    } finally {
      lock.unlock()
    }
    true
  }

  def clusterId: String = metaProperties.clusterId.toString

  def startup(): Unit = {
    if (!maybeChangeStatus(SHUTDOWN, STARTING)) return
    try {
      info("Starting controller")

      maybeChangeStatus(STARTING, STARTED)
      // TODO: initialize the log dir(s)
      this.logIdent = new LogContext(s"[ControllerServer id=${config.nodeId}] ").logPrefix()

      newGauge("ClusterId", () => clusterId)
      newGauge("yammer-metrics-count", () =>  KafkaYammerMetrics.defaultRegistry.allMetrics.size)

      linuxIoMetricsCollector = new LinuxIoMetricsCollector("/proc", time, logger.underlying)
      if (linuxIoMetricsCollector.usable()) {
        newGauge("linux-disk-read-bytes", () => linuxIoMetricsCollector.readBytes())
        newGauge("linux-disk-write-bytes", () => linuxIoMetricsCollector.writeBytes())
      }

      val javaListeners = config.controllerListeners.map(_.toJava).asJava
      authorizer = config.authorizer
      authorizer.foreach(_.configure(config.originals))

      val authorizerFutures: Map[Endpoint, CompletableFuture[Void]] = authorizer match {
        case Some(authZ) =>
          // It would be nice to remove some of the broker-specific assumptions from
          // AuthorizerServerInfo, such as the assumption that there is an inter-broker
          // listener, or that ID is named brokerId.
          val controllerAuthorizerInfo = ServerInfo(
            new ClusterResource(clusterId), config.nodeId, javaListeners, javaListeners.get(0))
          authZ.start(controllerAuthorizerInfo).asScala.map { case (ep, cs) =>
            ep -> cs.toCompletableFuture
          }.toMap
        case None =>
          javaListeners.asScala.map {
            ep => ep -> CompletableFuture.completedFuture[Void](null)
          }.toMap
      }

      tokenCache = new DelegationTokenCache(ScramMechanism.mechanismNames)
      credentialProvider = new CredentialProvider(ScramMechanism.mechanismNames, tokenCache)
      socketServer = new SocketServer(config,
        metrics,
        time,
        credentialProvider,
        allowControllerOnlyApis = true,
        controllerSocketServer = true)
      socketServer.startup(false, None, config.controllerListeners)
      socketServerFirstBoundPortFuture.complete(socketServer.boundPort(
        config.controllerListeners.head.listenerName))

<<<<<<< HEAD
      val configDefs = Map(ConfigResource.Type.BROKER -> KafkaConfig.configDef,
        ConfigResource.Type.TOPIC -> LogConfig.configDefCopy).asJava
      val threadNamePrefixAsString = threadNamePrefix.getOrElse("")
      controller = new QuorumController.Builder(config.nodeId).
        setTime(time).
        setConfigDefs(configDefs).
        setThreadNamePrefix(threadNamePrefixAsString).
        setLogManager(metaLogManager).
        setDefaultReplicationFactor(config.defaultReplicationFactor.toShort).
        setDefaultNumPartitions(config.numPartitions.intValue()).
        setSessionTimeoutNs(TimeUnit.NANOSECONDS.convert(config.brokerSessionTimeoutMs.longValue(),
          TimeUnit.MILLISECONDS)).
        setMetrics(new QuorumControllerMetrics(KafkaYammerMetrics.defaultRegistry())).
        build()
=======
      controller = null
>>>>>>> 38ec258c
      quotaManagers = QuotaFactory.instantiate(config, metrics, time, threadNamePrefix.getOrElse(""))
      val controllerNodes =
        RaftConfig.quorumVoterStringsToNodes(controllerQuorumVotersFuture.get()).asScala
      controllerApis = new ControllerApis(socketServer.dataPlaneRequestChannel,
        authorizer,
        quotaManagers,
        time,
        supportedFeatures,
        controller,
        raftManager,
        config,
        metaProperties,
        controllerNodes.toSeq)
      controllerApisHandlerPool = new KafkaRequestHandlerPool(config.nodeId,
        socketServer.dataPlaneRequestChannel,
        controllerApis,
        time,
        config.numIoThreads,
        s"${SocketServer.DataPlaneMetricPrefix}RequestHandlerAvgIdlePercent",
        SocketServer.DataPlaneThreadPrefix)
      socketServer.startProcessingRequests(authorizerFutures)
    } catch {
      case e: Throwable =>
        maybeChangeStatus(STARTING, STARTED)
        fatal("Fatal error during controller startup. Prepare to shutdown", e)
        shutdown()
        throw e
    }
  }

  def shutdown(): Unit = {
    if (!maybeChangeStatus(STARTED, SHUTTING_DOWN)) return
    try {
      info("shutting down")
      if (socketServer != null)
        CoreUtils.swallow(socketServer.stopProcessingRequests(), this)
      if (controller != null)
        controller.beginShutdown()
      if (socketServer != null)
        CoreUtils.swallow(socketServer.shutdown(), this)
      if (controllerApisHandlerPool != null)
        CoreUtils.swallow(controllerApisHandlerPool.shutdown(), this)
      if (quotaManagers != null)
        CoreUtils.swallow(quotaManagers.shutdown(), this)
      if (controller != null)
        controller.close()
      socketServerFirstBoundPortFuture.completeExceptionally(new RuntimeException("shutting down"))
    } catch {
      case e: Throwable =>
        fatal("Fatal error during controller shutdown.", e)
        throw e
    } finally {
      maybeChangeStatus(SHUTTING_DOWN, SHUTDOWN)
    }
  }

  def awaitShutdown(): Unit = {
    lock.lock()
    try {
      while (true) {
        if (status == SHUTDOWN) return
        awaitShutdownCond.awaitUninterruptibly()
      }
    } finally {
      lock.unlock()
    }
  }
}<|MERGE_RESOLUTION|>--- conflicted
+++ resolved
@@ -17,39 +17,23 @@
 
 package kafka.server
 
-<<<<<<< HEAD
-import java.util.concurrent.{CompletableFuture, TimeUnit}
-=======
 import java.util.concurrent.CompletableFuture
->>>>>>> 38ec258c
 import java.util
 import java.util.concurrent.locks.ReentrantLock
 
 import kafka.cluster.Broker.ServerInfo
-<<<<<<< HEAD
-import kafka.log.LogConfig
-=======
->>>>>>> 38ec258c
 import kafka.metrics.{KafkaMetricsGroup, KafkaYammerMetrics, LinuxIoMetricsCollector}
 import kafka.network.SocketServer
 import kafka.raft.RaftManager
 import kafka.security.CredentialProvider
 import kafka.server.QuotaFactory.QuotaManagers
 import kafka.utils.{CoreUtils, Logging}
-<<<<<<< HEAD
-import org.apache.kafka.common.config.ConfigResource
-=======
->>>>>>> 38ec258c
 import org.apache.kafka.common.metrics.Metrics
 import org.apache.kafka.common.security.scram.internals.ScramMechanism
 import org.apache.kafka.common.security.token.delegation.internals.DelegationTokenCache
 import org.apache.kafka.common.utils.{LogContext, Time}
 import org.apache.kafka.common.{ClusterResource, Endpoint}
-<<<<<<< HEAD
-import org.apache.kafka.controller.{Controller, QuorumController, QuorumControllerMetrics}
-=======
 import org.apache.kafka.controller.Controller
->>>>>>> 38ec258c
 import org.apache.kafka.metadata.{ApiMessageAndVersion, VersionRange}
 import org.apache.kafka.metalog.MetaLogManager
 import org.apache.kafka.raft.RaftConfig
@@ -152,24 +136,7 @@
       socketServerFirstBoundPortFuture.complete(socketServer.boundPort(
         config.controllerListeners.head.listenerName))
 
-<<<<<<< HEAD
-      val configDefs = Map(ConfigResource.Type.BROKER -> KafkaConfig.configDef,
-        ConfigResource.Type.TOPIC -> LogConfig.configDefCopy).asJava
-      val threadNamePrefixAsString = threadNamePrefix.getOrElse("")
-      controller = new QuorumController.Builder(config.nodeId).
-        setTime(time).
-        setConfigDefs(configDefs).
-        setThreadNamePrefix(threadNamePrefixAsString).
-        setLogManager(metaLogManager).
-        setDefaultReplicationFactor(config.defaultReplicationFactor.toShort).
-        setDefaultNumPartitions(config.numPartitions.intValue()).
-        setSessionTimeoutNs(TimeUnit.NANOSECONDS.convert(config.brokerSessionTimeoutMs.longValue(),
-          TimeUnit.MILLISECONDS)).
-        setMetrics(new QuorumControllerMetrics(KafkaYammerMetrics.defaultRegistry())).
-        build()
-=======
       controller = null
->>>>>>> 38ec258c
       quotaManagers = QuotaFactory.instantiate(config, metrics, time, threadNamePrefix.getOrElse(""))
       val controllerNodes =
         RaftConfig.quorumVoterStringsToNodes(controllerQuorumVotersFuture.get()).asScala
