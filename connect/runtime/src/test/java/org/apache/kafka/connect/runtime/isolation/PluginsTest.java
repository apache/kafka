/*
 * Licensed to the Apache Software Foundation (ASF) under one or more
 * contributor license agreements. See the NOTICE file distributed with
 * this work for additional information regarding copyright ownership.
 * The ASF licenses this file to You under the Apache License, Version 2.0
 * (the "License"); you may not use this file except in compliance with
 * the License. You may obtain a copy of the License at
 *
 *    http://www.apache.org/licenses/LICENSE-2.0
 *
 * Unless required by applicable law or agreed to in writing, software
 * distributed under the License is distributed on an "AS IS" BASIS,
 * WITHOUT WARRANTIES OR CONDITIONS OF ANY KIND, either express or implied.
 * See the License for the specific language governing permissions and
 * limitations under the License.
 */

package org.apache.kafka.connect.runtime.isolation;

import java.io.File;
import java.net.MalformedURLException;
import java.net.URL;
import java.net.URLClassLoader;
import java.util.Collections;
import java.util.Map.Entry;

import org.apache.kafka.common.Configurable;
import org.apache.kafka.common.config.AbstractConfig;
import org.apache.kafka.common.config.ConfigDef;
import org.apache.kafka.common.config.ConfigException;
import org.apache.kafka.common.config.provider.ConfigProvider;
import org.apache.kafka.connect.data.Schema;
import org.apache.kafka.connect.data.SchemaAndValue;
import org.apache.kafka.connect.errors.ConnectException;
import org.apache.kafka.connect.json.JsonConverter;
import org.apache.kafka.connect.json.JsonConverterConfig;
import org.apache.kafka.connect.rest.ConnectRestExtension;
import org.apache.kafka.connect.rest.ConnectRestExtensionContext;
import org.apache.kafka.connect.runtime.WorkerConfig;
import org.apache.kafka.connect.runtime.isolation.Plugins.ClassLoaderUsage;
import org.apache.kafka.connect.runtime.isolation.TestPlugins.TestPlugin;
import org.apache.kafka.connect.storage.Converter;
import org.apache.kafka.connect.storage.ConverterConfig;
import org.apache.kafka.connect.storage.ConverterType;
import org.apache.kafka.connect.storage.HeaderConverter;
import org.apache.kafka.connect.storage.SimpleHeaderConverter;
import org.junit.Before;
import org.junit.Test;

import java.util.HashMap;
import java.util.List;
import java.util.Map;

import static org.junit.Assert.assertEquals;
import static org.junit.Assert.assertNotNull;
import static org.junit.Assert.assertNull;
import static org.junit.Assert.assertSame;
import static org.junit.Assert.assertThrows;
import static org.junit.Assert.assertTrue;

public class PluginsTest {

    private Plugins plugins;
    private Map<String, String> props;
    private AbstractConfig config;
    private TestConverter converter;
    private TestHeaderConverter headerConverter;
    private TestInternalConverter internalConverter;

    @Before
    public void setup() {
        Map<String, String> pluginProps = new HashMap<>();

        // Set up the plugins with some test plugins to test isolation
        pluginProps.put(WorkerConfig.PLUGIN_PATH_CONFIG, String.join(",", TestPlugins.pluginPath()));
        plugins = new Plugins(pluginProps);
        props = new HashMap<>(pluginProps);
        props.put(WorkerConfig.KEY_CONVERTER_CLASS_CONFIG, TestConverter.class.getName());
        props.put(WorkerConfig.VALUE_CONVERTER_CLASS_CONFIG, TestConverter.class.getName());
        props.put("key.converter." + JsonConverterConfig.SCHEMAS_ENABLE_CONFIG, "true");
        props.put("value.converter." + JsonConverterConfig.SCHEMAS_ENABLE_CONFIG, "true");
        props.put("key.converter.extra.config", "foo1");
        props.put("value.converter.extra.config", "foo2");
        props.put(WorkerConfig.HEADER_CONVERTER_CLASS_CONFIG, TestHeaderConverter.class.getName());
        props.put("header.converter.extra.config", "baz");

        createConfig();
    }

    protected void createConfig() {
        this.config = new TestableWorkerConfig(props);
    }

    @Test
    public void shouldInstantiateAndConfigureConverters() {
        instantiateAndConfigureConverter(WorkerConfig.KEY_CONVERTER_CLASS_CONFIG, ClassLoaderUsage.CURRENT_CLASSLOADER);
        // Validate extra configs got passed through to overridden converters
        assertEquals("true", converter.configs.get(JsonConverterConfig.SCHEMAS_ENABLE_CONFIG));
        assertEquals("foo1", converter.configs.get("extra.config"));

        instantiateAndConfigureConverter(WorkerConfig.VALUE_CONVERTER_CLASS_CONFIG, ClassLoaderUsage.PLUGINS);
        // Validate extra configs got passed through to overridden converters
        assertEquals("true", converter.configs.get(JsonConverterConfig.SCHEMAS_ENABLE_CONFIG));
        assertEquals("foo2", converter.configs.get("extra.config"));
    }

    @Test
    public void shouldInstantiateAndConfigureInternalConverters() {
        instantiateAndConfigureInternalConverter(true, Collections.singletonMap(JsonConverterConfig.SCHEMAS_ENABLE_CONFIG, "false"));
        // Validate schemas.enable is set to false
        assertEquals("false", internalConverter.configs.get(JsonConverterConfig.SCHEMAS_ENABLE_CONFIG));
    }

    @Test
    public void shouldInstantiateAndConfigureExplicitlySetHeaderConverterWithCurrentClassLoader() {
        assertNotNull(props.get(WorkerConfig.HEADER_CONVERTER_CLASS_CONFIG));
        HeaderConverter headerConverter = plugins.newHeaderConverter(config,
                                                                     WorkerConfig.HEADER_CONVERTER_CLASS_CONFIG,
                                                                     ClassLoaderUsage.CURRENT_CLASSLOADER);
        assertNotNull(headerConverter);
        assertTrue(headerConverter instanceof TestHeaderConverter);
        this.headerConverter = (TestHeaderConverter) headerConverter;

        // Validate extra configs got passed through to overridden converters
        assertConverterType(ConverterType.HEADER, this.headerConverter.configs);
        assertEquals("baz", this.headerConverter.configs.get("extra.config"));

        headerConverter = plugins.newHeaderConverter(config,
                                                     WorkerConfig.HEADER_CONVERTER_CLASS_CONFIG,
                                                     ClassLoaderUsage.PLUGINS);
        assertNotNull(headerConverter);
        assertTrue(headerConverter instanceof TestHeaderConverter);
        this.headerConverter = (TestHeaderConverter) headerConverter;

        // Validate extra configs got passed through to overridden converters
        assertConverterType(ConverterType.HEADER, this.headerConverter.configs);
        assertEquals("baz", this.headerConverter.configs.get("extra.config"));
    }

    @Test
    public void shouldInstantiateAndConfigureConnectRestExtension() {
        props.put(WorkerConfig.REST_EXTENSION_CLASSES_CONFIG,
                  TestConnectRestExtension.class.getName());
        createConfig();

        List<ConnectRestExtension> connectRestExtensions =
            plugins.newPlugins(config.getList(WorkerConfig.REST_EXTENSION_CLASSES_CONFIG),
                               config,
                               ConnectRestExtension.class);
        assertNotNull(connectRestExtensions);
        assertEquals("One Rest Extension expected", 1, connectRestExtensions.size());
        assertNotNull(connectRestExtensions.get(0));
        assertTrue("Should be instance of TestConnectRestExtension",
                   connectRestExtensions.get(0) instanceof TestConnectRestExtension);
        assertNotNull(((TestConnectRestExtension) connectRestExtensions.get(0)).configs);
        assertEquals(config.originals(),
                     ((TestConnectRestExtension) connectRestExtensions.get(0)).configs);
    }

    @Test
    public void shouldInstantiateAndConfigureDefaultHeaderConverter() {
        props.remove(WorkerConfig.HEADER_CONVERTER_CLASS_CONFIG);
        createConfig();

        // Because it's not explicitly set on the supplied configuration, the logic to use the current classloader for the connector
        // will exit immediately, and so this method always returns null
        HeaderConverter headerConverter = plugins.newHeaderConverter(config,
                                                                     WorkerConfig.HEADER_CONVERTER_CLASS_CONFIG,
                                                                     ClassLoaderUsage.CURRENT_CLASSLOADER);
        assertNull(headerConverter);
        // But we should always find it (or the worker's default) when using the plugins classloader ...
        headerConverter = plugins.newHeaderConverter(config,
                                                     WorkerConfig.HEADER_CONVERTER_CLASS_CONFIG,
                                                     ClassLoaderUsage.PLUGINS);
        assertNotNull(headerConverter);
        assertTrue(headerConverter instanceof SimpleHeaderConverter);
    }

    @Test
    public void shouldThrowIfPluginThrows() {
        TestPlugins.assertAvailable();

        assertThrows(ConnectException.class, () -> plugins.newPlugin(
            TestPlugin.ALWAYS_THROW_EXCEPTION.getClassName(),
            new AbstractConfig(new ConfigDef(), Collections.emptyMap()),
            Converter.class
        ));
    }

    @Test
    public void shouldShareStaticValuesBetweenSamePlugin() {
        // Plugins are not isolated from other instances of their own class.
        TestPlugins.assertAvailable();
        Converter firstPlugin = plugins.newPlugin(
            TestPlugin.ALIASED_STATIC_FIELD.getClassName(),
            new AbstractConfig(new ConfigDef(), Collections.emptyMap()),
            Converter.class
        );

        assertInstanceOf(SamplingTestPlugin.class, firstPlugin, "Cannot collect samples");

        Converter secondPlugin = plugins.newPlugin(
            TestPlugin.ALIASED_STATIC_FIELD.getClassName(),
            new AbstractConfig(new ConfigDef(), Collections.emptyMap()),
            Converter.class
        );

        assertInstanceOf(SamplingTestPlugin.class, secondPlugin, "Cannot collect samples");
        assertSame(
            ((SamplingTestPlugin) firstPlugin).otherSamples(),
            ((SamplingTestPlugin) secondPlugin).otherSamples()
        );
    }

    @Test
    public void newPluginShouldServiceLoadWithPluginClassLoader() {
        TestPlugins.assertAvailable();
        Converter plugin = plugins.newPlugin(
            TestPlugin.SERVICE_LOADER.getClassName(),
            new AbstractConfig(new ConfigDef(), Collections.emptyMap()),
            Converter.class
        );

        assertInstanceOf(SamplingTestPlugin.class, plugin, "Cannot collect samples");
        Map<String, SamplingTestPlugin> samples = ((SamplingTestPlugin) plugin).flatten();
        // Assert that the service loaded subclass is found in both environments
        assertTrue(samples.containsKey("ServiceLoadedSubclass.static"));
        assertTrue(samples.containsKey("ServiceLoadedSubclass.dynamic"));
        assertPluginClassLoaderAlwaysActive(samples);
    }

    @Test
    public void newPluginShouldInstantiateWithPluginClassLoader() {
        TestPlugins.assertAvailable();
        Converter plugin = plugins.newPlugin(
            TestPlugin.ALIASED_STATIC_FIELD.getClassName(),
            new AbstractConfig(new ConfigDef(), Collections.emptyMap()),
            Converter.class
        );

        assertInstanceOf(SamplingTestPlugin.class, plugin, "Cannot collect samples");
        Map<String, SamplingTestPlugin> samples = ((SamplingTestPlugin) plugin).flatten();
        assertPluginClassLoaderAlwaysActive(samples);
    }

    @Test
    public void shouldFailToFindConverterInCurrentClassloader() {
        TestPlugins.assertAvailable();
        props.put(WorkerConfig.KEY_CONVERTER_CLASS_CONFIG, TestPlugin.SAMPLING_CONVERTER.getClassName());
        assertThrows(ConfigException.class, this::createConfig);
    }

    @Test
    public void newConverterShouldConfigureWithPluginClassLoader() {
        TestPlugins.assertAvailable();
<<<<<<< HEAD
        props.put(WorkerConfig.KEY_CONVERTER_CLASS_CONFIG, TestPlugin.SAMPLING_CONVERTER.getClassName());
        ClassLoader classLoader = plugins.delegatingLoader().pluginClassLoader(TestPlugin.SAMPLING_CONVERTER.getClassName());
        ClassLoader savedLoader = Plugins.compareAndSwapLoaders(classLoader);
        createConfig();
        Plugins.compareAndSwapLoaders(savedLoader);
=======
        props.put(WorkerConfig.KEY_CONVERTER_CLASS_CONFIG, TestPlugins.SAMPLING_CONVERTER);
        ClassLoader classLoader = plugins.delegatingLoader().pluginClassLoader(TestPlugins.SAMPLING_CONVERTER);
        try (LoaderSwap loaderSwap = plugins.withClassLoader(classLoader)) {
            createConfig();
        }
>>>>>>> 4af5dae0

        Converter plugin = plugins.newConverter(
            config,
            WorkerConfig.KEY_CONVERTER_CLASS_CONFIG,
            ClassLoaderUsage.PLUGINS
        );

        assertInstanceOf(SamplingTestPlugin.class, plugin, "Cannot collect samples");
        Map<String, SamplingTestPlugin> samples = ((SamplingTestPlugin) plugin).flatten();
        assertTrue(samples.containsKey("configure"));
        assertPluginClassLoaderAlwaysActive(samples);
    }

    @Test
    public void newConfigProviderShouldConfigureWithPluginClassLoader() {
        TestPlugins.assertAvailable();
        String providerPrefix = "some.provider";
        props.put(providerPrefix + ".class", TestPlugin.SAMPLING_CONFIG_PROVIDER.getClassName());

        PluginClassLoader classLoader = plugins.delegatingLoader().pluginClassLoader(TestPlugin.SAMPLING_CONFIG_PROVIDER.getClassName());
        assertNotNull(classLoader);
        try (LoaderSwap loaderSwap = plugins.withClassLoader(classLoader)) {
            createConfig();
        }

        ConfigProvider plugin = plugins.newConfigProvider(
            config,
            providerPrefix,
            ClassLoaderUsage.PLUGINS
        );

        assertInstanceOf(SamplingTestPlugin.class, plugin, "Cannot collect samples");
        Map<String, SamplingTestPlugin> samples = ((SamplingTestPlugin) plugin).flatten();
        assertTrue(samples.containsKey("configure"));
        assertPluginClassLoaderAlwaysActive(samples);
    }

    @Test
    public void newHeaderConverterShouldConfigureWithPluginClassLoader() {
        TestPlugins.assertAvailable();
<<<<<<< HEAD
        props.put(WorkerConfig.HEADER_CONVERTER_CLASS_CONFIG, TestPlugin.SAMPLING_HEADER_CONVERTER.getClassName());
        ClassLoader classLoader = plugins.delegatingLoader().pluginClassLoader(TestPlugin.SAMPLING_HEADER_CONVERTER.getClassName());
        ClassLoader savedLoader = Plugins.compareAndSwapLoaders(classLoader);
        createConfig();
        Plugins.compareAndSwapLoaders(savedLoader);
=======
        props.put(WorkerConfig.HEADER_CONVERTER_CLASS_CONFIG, TestPlugins.SAMPLING_HEADER_CONVERTER);
        ClassLoader classLoader = plugins.delegatingLoader().pluginClassLoader(TestPlugins.SAMPLING_HEADER_CONVERTER);
        try (LoaderSwap loaderSwap = plugins.withClassLoader(classLoader)) {
            createConfig();
        }
>>>>>>> 4af5dae0

        HeaderConverter plugin = plugins.newHeaderConverter(
            config,
            WorkerConfig.HEADER_CONVERTER_CLASS_CONFIG,
            ClassLoaderUsage.PLUGINS
        );

        assertInstanceOf(SamplingTestPlugin.class, plugin, "Cannot collect samples");
        Map<String, SamplingTestPlugin> samples = ((SamplingTestPlugin) plugin).flatten();
        assertTrue(samples.containsKey("configure")); // HeaderConverter::configure was called
        assertPluginClassLoaderAlwaysActive(samples);
    }

    @Test
    public void newPluginsShouldConfigureWithPluginClassLoader() {
        TestPlugins.assertAvailable();
        List<Configurable> configurables = plugins.newPlugins(
            Collections.singletonList(TestPlugin.SAMPLING_CONFIGURABLE.getClassName()),
            config,
            Configurable.class
        );
        assertEquals(1, configurables.size());
        Configurable plugin = configurables.get(0);

        assertInstanceOf(SamplingTestPlugin.class, plugin, "Cannot collect samples");
        Map<String, SamplingTestPlugin> samples = ((SamplingTestPlugin) plugin).flatten();
        assertTrue(samples.containsKey("configure")); // Configurable::configure was called
        assertPluginClassLoaderAlwaysActive(samples);
    }

    @Test
    public void pluginClassLoaderReadVersionFromResourceExistingOnlyInChild() throws Exception {
        TestPlugins.assertAvailable();

        assertClassLoaderReadsVersionFromResource(
                TestPlugin.ALIASED_STATIC_FIELD,
                TestPlugin.READ_VERSION_FROM_RESOURCE_V1,
                TestPlugin.READ_VERSION_FROM_RESOURCE_V1.getClassName(),
                "1.0.0");
    }

    @Test
    public void pluginClassLoaderReadVersionFromResourceExistingOnlyInParent() throws Exception {
        TestPlugins.assertAvailable();

        assertClassLoaderReadsVersionFromResource(
                TestPlugin.READ_VERSION_FROM_RESOURCE_V1,
                TestPlugin.ALIASED_STATIC_FIELD,
                TestPlugin.READ_VERSION_FROM_RESOURCE_V1.getClassName(),
                "1.0.0");
    }

    @Test
    public void pluginClassLoaderReadVersionFromResourceExistingInParentAndChild() throws Exception {
        TestPlugins.assertAvailable();

        assertClassLoaderReadsVersionFromResource(
                TestPlugin.READ_VERSION_FROM_RESOURCE_V1,
                TestPlugin.READ_VERSION_FROM_RESOURCE_V2,
                TestPlugin.READ_VERSION_FROM_RESOURCE_V2.getClassName(),
                "2.0.0");
    }

    private void assertClassLoaderReadsVersionFromResource(
            TestPlugin parentResource, TestPlugin childResource, String className, String expectedVersion) throws MalformedURLException {
        String pluginPath = TestPlugins.pluginPath(parentResource);
        URLClassLoader parent = new URLClassLoader(
                new URL[]{new File(pluginPath).toURI().toURL()});


        // Initialize Plugins object with parent class loader in the class loader tree. This is
        // to simulate the situation where jars exist on both system classpath and plugin path.
        Map<String, String> pluginProps = new HashMap<>();
        pluginProps.put(WorkerConfig.PLUGIN_PATH_CONFIG,
                TestPlugins.pluginPath(childResource));
        plugins = new Plugins(pluginProps, parent);

        Converter converter = plugins.newPlugin(
                className,
                new AbstractConfig(new ConfigDef(), Collections.emptyMap()),
                Converter.class
        );
        // Verify the version was read from the correct resource
        assertEquals(expectedVersion,
                new String(converter.fromConnectData(null, null, null)));
    }

    public static void assertPluginClassLoaderAlwaysActive(Map<String, SamplingTestPlugin> samples) {
        for (Entry<String, SamplingTestPlugin> e : samples.entrySet()) {
            String sampleName = "\"" + e.getKey() + "\" (" + e.getValue() + ")";
            assertInstanceOf(
                PluginClassLoader.class,
                e.getValue().staticClassloader(),
                sampleName + " has incorrect static classloader"
            );
            assertInstanceOf(
                PluginClassLoader.class,
                e.getValue().classloader(),
                sampleName + " has incorrect dynamic classloader"
            );
        }
    }

    public static void assertInstanceOf(Class<?> expected, Object actual, String message) {
        assertTrue(
            "Expected an instance of " + expected.getSimpleName() + ", found " + actual + " instead: " + message,
            expected.isInstance(actual)
        );
    }

    protected void instantiateAndConfigureConverter(String configPropName, ClassLoaderUsage classLoaderUsage) {
        converter = (TestConverter) plugins.newConverter(config, configPropName, classLoaderUsage);
        assertNotNull(converter);
    }

    protected void instantiateAndConfigureHeaderConverter(String configPropName) {
        headerConverter = (TestHeaderConverter) plugins.newHeaderConverter(config, configPropName, ClassLoaderUsage.CURRENT_CLASSLOADER);
        assertNotNull(headerConverter);
    }

    protected void instantiateAndConfigureInternalConverter(boolean isKey, Map<String, String> config) {
        internalConverter = (TestInternalConverter) plugins.newInternalConverter(isKey, TestInternalConverter.class.getName(), config);
        assertNotNull(internalConverter);
    }

    protected void assertConverterType(ConverterType type, Map<String, ?> props) {
        assertEquals(type.getName(), props.get(ConverterConfig.TYPE_CONFIG));
    }

    public static class TestableWorkerConfig extends WorkerConfig {
        public TestableWorkerConfig(Map<String, String> props) {
            super(WorkerConfig.baseConfigDef(), props);
        }
    }

    public static class TestConverter implements Converter, Configurable {
        public Map<String, ?> configs;

        public ConfigDef config() {
            return JsonConverterConfig.configDef();
        }

        @Override
        public void configure(Map<String, ?> configs) {
            this.configs = configs;
            new JsonConverterConfig(configs); // requires the `converter.type` config be set
        }

        @Override
        public void configure(Map<String, ?> configs, boolean isKey) {
            this.configs = configs;
        }

        @Override
        public byte[] fromConnectData(String topic, Schema schema, Object value) {
            return new byte[0];
        }

        @Override
        public SchemaAndValue toConnectData(String topic, byte[] value) {
            return null;
        }
    }

    public static class TestHeaderConverter implements HeaderConverter {
        public Map<String, ?> configs;

        @Override
        public ConfigDef config() {
            return JsonConverterConfig.configDef();
        }

        @Override
        public void configure(Map<String, ?> configs) {
            this.configs = configs;
            new JsonConverterConfig(configs); // requires the `converter.type` config be set
        }

        @Override
        public byte[] fromConnectHeader(String topic, String headerKey, Schema schema, Object value) {
            return new byte[0];
        }

        @Override
        public SchemaAndValue toConnectHeader(String topic, String headerKey, byte[] value) {
            return null;
        }

        @Override
        public void close() {
        }
    }


    public static class TestConnectRestExtension implements ConnectRestExtension {

        public Map<String, ?> configs;

        @Override
        public void register(ConnectRestExtensionContext restPluginContext) {
        }

        @Override
        public void close() {
        }

        @Override
        public void configure(Map<String, ?> configs) {
            this.configs = configs;
        }

        @Override
        public String version() {
            return "test";
        }
    }

    public static class TestInternalConverter extends JsonConverter {
        public Map<String, ?> configs;

        @Override
        public void configure(Map<String, ?> configs) {
            this.configs = configs;
            super.configure(configs);
        }
    }
}<|MERGE_RESOLUTION|>--- conflicted
+++ resolved
@@ -253,19 +253,11 @@
     @Test
     public void newConverterShouldConfigureWithPluginClassLoader() {
         TestPlugins.assertAvailable();
-<<<<<<< HEAD
         props.put(WorkerConfig.KEY_CONVERTER_CLASS_CONFIG, TestPlugin.SAMPLING_CONVERTER.getClassName());
         ClassLoader classLoader = plugins.delegatingLoader().pluginClassLoader(TestPlugin.SAMPLING_CONVERTER.getClassName());
-        ClassLoader savedLoader = Plugins.compareAndSwapLoaders(classLoader);
-        createConfig();
-        Plugins.compareAndSwapLoaders(savedLoader);
-=======
-        props.put(WorkerConfig.KEY_CONVERTER_CLASS_CONFIG, TestPlugins.SAMPLING_CONVERTER);
-        ClassLoader classLoader = plugins.delegatingLoader().pluginClassLoader(TestPlugins.SAMPLING_CONVERTER);
         try (LoaderSwap loaderSwap = plugins.withClassLoader(classLoader)) {
             createConfig();
         }
->>>>>>> 4af5dae0
 
         Converter plugin = plugins.newConverter(
             config,
@@ -306,19 +298,11 @@
     @Test
     public void newHeaderConverterShouldConfigureWithPluginClassLoader() {
         TestPlugins.assertAvailable();
-<<<<<<< HEAD
         props.put(WorkerConfig.HEADER_CONVERTER_CLASS_CONFIG, TestPlugin.SAMPLING_HEADER_CONVERTER.getClassName());
         ClassLoader classLoader = plugins.delegatingLoader().pluginClassLoader(TestPlugin.SAMPLING_HEADER_CONVERTER.getClassName());
-        ClassLoader savedLoader = Plugins.compareAndSwapLoaders(classLoader);
-        createConfig();
-        Plugins.compareAndSwapLoaders(savedLoader);
-=======
-        props.put(WorkerConfig.HEADER_CONVERTER_CLASS_CONFIG, TestPlugins.SAMPLING_HEADER_CONVERTER);
-        ClassLoader classLoader = plugins.delegatingLoader().pluginClassLoader(TestPlugins.SAMPLING_HEADER_CONVERTER);
         try (LoaderSwap loaderSwap = plugins.withClassLoader(classLoader)) {
             createConfig();
         }
->>>>>>> 4af5dae0
 
         HeaderConverter plugin = plugins.newHeaderConverter(
             config,
