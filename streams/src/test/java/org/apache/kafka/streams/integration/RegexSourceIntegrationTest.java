/*
 * Licensed to the Apache Software Foundation (ASF) under one or more
 * contributor license agreements. See the NOTICE file distributed with
 * this work for additional information regarding copyright ownership.
 * The ASF licenses this file to You under the Apache License, Version 2.0
 * (the "License"); you may not use this file except in compliance with
 * the License. You may obtain a copy of the License at
 *
 *    http://www.apache.org/licenses/LICENSE-2.0
 *
 * Unless required by applicable law or agreed to in writing, software
 * distributed under the License is distributed on an "AS IS" BASIS,
 * WITHOUT WARRANTIES OR CONDITIONS OF ANY KIND, either express or implied.
 * See the License for the specific language governing permissions and
 * limitations under the License.
 */
package org.apache.kafka.streams.integration;

import kafka.utils.MockTime;
import org.apache.kafka.clients.consumer.Consumer;
import org.apache.kafka.clients.consumer.ConsumerRebalanceListener;
import org.apache.kafka.clients.consumer.KafkaConsumer;
import org.apache.kafka.common.TopicPartition;
import org.apache.kafka.common.serialization.ByteArrayDeserializer;
import org.apache.kafka.common.serialization.Serde;
import org.apache.kafka.common.serialization.Serdes;
import org.apache.kafka.common.serialization.StringDeserializer;
import org.apache.kafka.common.serialization.StringSerializer;
import org.apache.kafka.streams.KafkaStreams;
import org.apache.kafka.streams.KeyValue;
import org.apache.kafka.streams.StreamsBuilder;
<<<<<<< HEAD
import org.apache.kafka.streams.TopologyWrapper;
=======
>>>>>>> 2659d8c8
import org.apache.kafka.streams.integration.utils.EmbeddedKafkaCluster;
import org.apache.kafka.streams.integration.utils.IntegrationTestUtils;
import org.apache.kafka.streams.kstream.KStream;
import org.apache.kafka.streams.kstream.Produced;
<<<<<<< HEAD
import org.apache.kafka.streams.processor.ProcessorSupplier;
=======
>>>>>>> 2659d8c8
import org.apache.kafka.streams.processor.internals.DefaultKafkaClientSupplier;
import org.apache.kafka.streams.state.StoreBuilder;
import org.apache.kafka.streams.state.Stores;
import org.apache.kafka.test.IntegrationTest;
<<<<<<< HEAD
import org.apache.kafka.test.MockProcessorSupplier;
=======
>>>>>>> 2659d8c8
import org.apache.kafka.test.StreamsTestUtils;
import org.apache.kafka.test.TestCondition;
import org.apache.kafka.test.TestUtils;
import org.junit.After;
import org.junit.Before;
import org.junit.BeforeClass;
import org.junit.ClassRule;
import org.junit.Test;
import org.junit.experimental.categories.Category;

import java.io.IOException;
import java.util.ArrayList;
import java.util.Arrays;
import java.util.Collection;
import java.util.Collections;
import java.util.List;
import java.util.Map;
import java.util.Properties;
import java.util.concurrent.atomic.AtomicBoolean;
import java.util.regex.Pattern;

import static org.hamcrest.CoreMatchers.equalTo;
import static org.hamcrest.CoreMatchers.is;
import static org.junit.Assert.assertThat;

/**
 * End-to-end integration test based on using regex and named topics for creating sources, using
 * an embedded Kafka cluster.
 */
@Category({IntegrationTest.class})
public class RegexSourceIntegrationTest {
    private static final int NUM_BROKERS = 1;
    @ClassRule
    public static final EmbeddedKafkaCluster CLUSTER = new EmbeddedKafkaCluster(NUM_BROKERS);
    private final MockTime mockTime = CLUSTER.time;

    private static final String TOPIC_1 = "topic-1";
    private static final String TOPIC_2 = "topic-2";
    private static final String TOPIC_A = "topic-A";
    private static final String TOPIC_C = "topic-C";
    private static final String TOPIC_Y = "topic-Y";
    private static final String TOPIC_Z = "topic-Z";
    private static final String FA_TOPIC = "fa";
    private static final String FOO_TOPIC = "foo";
    private static final String PARTITIONED_TOPIC_1 = "partitioned-1";
    private static final String PARTITIONED_TOPIC_2 = "partitioned-2";

    private static final String DEFAULT_OUTPUT_TOPIC = "outputTopic";
    private static final String STRING_SERDE_CLASSNAME = Serdes.String().getClass().getName();
    private Properties streamsConfiguration;
    private static final String STREAM_TASKS_NOT_UPDATED = "Stream tasks not updated";
    private KafkaStreams streams;


    @BeforeClass
    public static void startKafkaCluster() throws InterruptedException {
        CLUSTER.createTopics(
            TOPIC_1,
            TOPIC_2,
            TOPIC_A,
            TOPIC_C,
            TOPIC_Y,
            TOPIC_Z,
            FA_TOPIC,
            FOO_TOPIC,
            DEFAULT_OUTPUT_TOPIC);
        CLUSTER.createTopic(PARTITIONED_TOPIC_1, 2, 1);
        CLUSTER.createTopic(PARTITIONED_TOPIC_2, 2, 1);
    }

    @Before
    public void setUp() {
        final Properties properties = new Properties();
        properties.put(IntegrationTestUtils.INTERNAL_LEAVE_GROUP_ON_CLOSE, true);
        streamsConfiguration = StreamsTestUtils.getStreamsConfig("regex-source-integration-test",
                                                                 CLUSTER.bootstrapServers(),
                                                                 STRING_SERDE_CLASSNAME,
                                                                 STRING_SERDE_CLASSNAME,
                                                                 properties);
    }

    @After
    public void tearDown() throws IOException {
        if (streams != null) {
            streams.close();
        }
        // Remove any state from previous test runs
        IntegrationTestUtils.purgeLocalStreamsState(streamsConfiguration);
    }

    @Test
    public void testRegexMatchesTopicsAWhenCreated() throws Exception {

        final Serde<String> stringSerde = Serdes.String();
        final List<String> expectedFirstAssignment = Arrays.asList("TEST-TOPIC-1");
        final List<String> expectedSecondAssignment = Arrays.asList("TEST-TOPIC-1", "TEST-TOPIC-2");

        CLUSTER.createTopic("TEST-TOPIC-1");

        final StreamsBuilder builder = new StreamsBuilder();

        final KStream<String, String> pattern1Stream = builder.stream(Pattern.compile("TEST-TOPIC-\\d"));

        pattern1Stream.to(DEFAULT_OUTPUT_TOPIC, Produced.with(stringSerde, stringSerde));
        final List<String> assignedTopics = new ArrayList<>();
        streams = new KafkaStreams(builder.build(), streamsConfiguration, new DefaultKafkaClientSupplier() {
            @Override
            public Consumer<byte[], byte[]> getConsumer(final Map<String, Object> config) {
                return new KafkaConsumer<byte[], byte[]>(config, new ByteArrayDeserializer(), new ByteArrayDeserializer()) {
                    @Override
                    public void subscribe(final Pattern topics, final ConsumerRebalanceListener listener) {
                        super.subscribe(topics, new TheConsumerRebalanceListener(assignedTopics, listener));
                    }
                };

            }
        });


        streams.start();
        TestUtils.waitForCondition(new TestCondition() {
            @Override
            public boolean conditionMet() {
                return assignedTopics.equals(expectedFirstAssignment);
            }
        }, STREAM_TASKS_NOT_UPDATED);

        CLUSTER.createTopic("TEST-TOPIC-2");

        TestUtils.waitForCondition(new TestCondition() {
            @Override
            public boolean conditionMet() {
                return assignedTopics.equals(expectedSecondAssignment);
            }
        }, STREAM_TASKS_NOT_UPDATED);

    }

    @Test
    public void testRegexMatchesTopicsAWhenDeleted() throws Exception {

        final Serde<String> stringSerde = Serdes.String();
        final List<String> expectedFirstAssignment = Arrays.asList("TEST-TOPIC-A", "TEST-TOPIC-B");
        final List<String> expectedSecondAssignment = Arrays.asList("TEST-TOPIC-B");

        CLUSTER.createTopics("TEST-TOPIC-A", "TEST-TOPIC-B");

        final StreamsBuilder builder = new StreamsBuilder();

        final KStream<String, String> pattern1Stream = builder.stream(Pattern.compile("TEST-TOPIC-[A-Z]"));

        pattern1Stream.to(DEFAULT_OUTPUT_TOPIC, Produced.with(stringSerde, stringSerde));

        final List<String> assignedTopics = new ArrayList<>();
        streams = new KafkaStreams(builder.build(), streamsConfiguration, new DefaultKafkaClientSupplier() {
            @Override
            public Consumer<byte[], byte[]> getConsumer(final Map<String, Object> config) {
                return new KafkaConsumer<byte[], byte[]>(config, new ByteArrayDeserializer(), new ByteArrayDeserializer()) {
                    @Override
                    public void subscribe(final Pattern topics, final ConsumerRebalanceListener listener) {
                        super.subscribe(topics, new TheConsumerRebalanceListener(assignedTopics, listener));
                    }
                };

            }
        });


        streams.start();
        TestUtils.waitForCondition(new TestCondition() {
            @Override
            public boolean conditionMet() {
                return assignedTopics.equals(expectedFirstAssignment);
            }
        }, STREAM_TASKS_NOT_UPDATED);

        CLUSTER.deleteTopic("TEST-TOPIC-A");

        TestUtils.waitForCondition(new TestCondition() {
            @Override
            public boolean conditionMet() {
                return assignedTopics.equals(expectedSecondAssignment);
            }
        }, STREAM_TASKS_NOT_UPDATED);
    }

<<<<<<< HEAD
    @Test
    public void shouldAddStateStoreToRegexDefinedSource() throws InterruptedException {

        final ProcessorSupplier<String, String> processorSupplier = new MockProcessorSupplier<>();
        final StoreBuilder storeBuilder = Stores.keyValueStoreBuilder(Stores.inMemoryKeyValueStore("testStateStore"), Serdes.String(), Serdes.String());
        final long thirtySecondTimeout = 30 * 1000;

        final TopologyWrapper topology = new TopologyWrapper();
        topology.addSource("ingest", Pattern.compile("topic-\\d+"));
        topology.addProcessor("my-processor", processorSupplier, "ingest");
        topology.addStateStore(storeBuilder, "my-processor");

        streams = new KafkaStreams(topology, streamsConfiguration);

        try {
            streams.start();

            final TestCondition stateStoreNameBoundToSourceTopic = new TestCondition() {
                @Override
                public boolean conditionMet() {
                    final Map<String, List<String>> stateStoreToSourceTopic = topology.getInternalBuilder().stateStoreNameToSourceTopics();
                    final List<String> topicNamesList = stateStoreToSourceTopic.get("testStateStore");
                    return topicNamesList != null && !topicNamesList.isEmpty() && topicNamesList.get(0).equals("topic-1");
                }
            };

            TestUtils.waitForCondition(stateStoreNameBoundToSourceTopic, thirtySecondTimeout, "Did not find topic: [topic-1] connected to state store: [testStateStore]");

        } finally {
            streams.close();
        }
    }


=======
>>>>>>> 2659d8c8
    @Test
    public void testShouldReadFromRegexAndNamedTopics() throws Exception {

        final String topic1TestMessage = "topic-1 test";
        final String topic2TestMessage = "topic-2 test";
        final String topicATestMessage = "topic-A test";
        final String topicCTestMessage = "topic-C test";
        final String topicYTestMessage = "topic-Y test";
        final String topicZTestMessage = "topic-Z test";


        final Serde<String> stringSerde = Serdes.String();

        final StreamsBuilder builder = new StreamsBuilder();

        final KStream<String, String> pattern1Stream = builder.stream(Pattern.compile("topic-\\d"));
        final KStream<String, String> pattern2Stream = builder.stream(Pattern.compile("topic-[A-D]"));
        final KStream<String, String> namedTopicsStream = builder.stream(Arrays.asList(TOPIC_Y, TOPIC_Z));

        pattern1Stream.to(DEFAULT_OUTPUT_TOPIC, Produced.with(stringSerde, stringSerde));
        pattern2Stream.to(DEFAULT_OUTPUT_TOPIC, Produced.with(stringSerde, stringSerde));
        namedTopicsStream.to(DEFAULT_OUTPUT_TOPIC, Produced.with(stringSerde, stringSerde));

        streams = new KafkaStreams(builder.build(), streamsConfiguration);
        streams.start();

        final Properties producerConfig = TestUtils.producerConfig(CLUSTER.bootstrapServers(), StringSerializer.class, StringSerializer.class);

        IntegrationTestUtils.produceValuesSynchronously(TOPIC_1, Arrays.asList(topic1TestMessage), producerConfig, mockTime);
        IntegrationTestUtils.produceValuesSynchronously(TOPIC_2, Arrays.asList(topic2TestMessage), producerConfig, mockTime);
        IntegrationTestUtils.produceValuesSynchronously(TOPIC_A, Arrays.asList(topicATestMessage), producerConfig, mockTime);
        IntegrationTestUtils.produceValuesSynchronously(TOPIC_C, Arrays.asList(topicCTestMessage), producerConfig, mockTime);
        IntegrationTestUtils.produceValuesSynchronously(TOPIC_Y, Arrays.asList(topicYTestMessage), producerConfig, mockTime);
        IntegrationTestUtils.produceValuesSynchronously(TOPIC_Z, Arrays.asList(topicZTestMessage), producerConfig, mockTime);

        final Properties consumerConfig = TestUtils.consumerConfig(CLUSTER.bootstrapServers(), StringDeserializer.class, StringDeserializer.class);

        final List<String> expectedReceivedValues = Arrays.asList(topicATestMessage, topic1TestMessage, topic2TestMessage, topicCTestMessage, topicYTestMessage, topicZTestMessage);
        final List<KeyValue<String, String>> receivedKeyValues = IntegrationTestUtils.waitUntilMinKeyValueRecordsReceived(consumerConfig, DEFAULT_OUTPUT_TOPIC, 6);
        final List<String> actualValues = new ArrayList<>(6);

        for (final KeyValue<String, String> receivedKeyValue : receivedKeyValues) {
            actualValues.add(receivedKeyValue.value);
        }

        Collections.sort(actualValues);
        Collections.sort(expectedReceivedValues);
        assertThat(actualValues, equalTo(expectedReceivedValues));
    }

    @Test
    public void testMultipleConsumersCanReadFromPartitionedTopic() throws Exception {

        KafkaStreams partitionedStreamsLeader = null;
        KafkaStreams partitionedStreamsFollower = null;
        try {
            final Serde<String> stringSerde = Serdes.String();
            final StreamsBuilder builderLeader = new StreamsBuilder();
            final StreamsBuilder builderFollower = new StreamsBuilder();
            final List<String> expectedAssignment = Arrays.asList(PARTITIONED_TOPIC_1,  PARTITIONED_TOPIC_2);

            final KStream<String, String> partitionedStreamLeader = builderLeader.stream(Pattern.compile("partitioned-\\d"));
            final KStream<String, String> partitionedStreamFollower = builderFollower.stream(Pattern.compile("partitioned-\\d"));


            partitionedStreamLeader.to(DEFAULT_OUTPUT_TOPIC, Produced.with(stringSerde, stringSerde));
            partitionedStreamFollower.to(DEFAULT_OUTPUT_TOPIC, Produced.with(stringSerde, stringSerde));

            final List<String> leaderAssignment = new ArrayList<>();
            final List<String> followerAssignment = new ArrayList<>();

            partitionedStreamsLeader  = new KafkaStreams(builderLeader.build(), streamsConfiguration, new DefaultKafkaClientSupplier() {
                @Override
                public Consumer<byte[], byte[]> getConsumer(final Map<String, Object> config) {
                    return new KafkaConsumer<byte[], byte[]>(config, new ByteArrayDeserializer(), new ByteArrayDeserializer()) {
                        @Override
                        public void subscribe(final Pattern topics, final ConsumerRebalanceListener listener) {
                            super.subscribe(topics, new TheConsumerRebalanceListener(leaderAssignment, listener));
                        }
                    };

                }
            });
            partitionedStreamsFollower  = new KafkaStreams(builderFollower.build(), streamsConfiguration, new DefaultKafkaClientSupplier() {
                @Override
                public Consumer<byte[], byte[]> getConsumer(final Map<String, Object> config) {
                    return new KafkaConsumer<byte[], byte[]>(config, new ByteArrayDeserializer(), new ByteArrayDeserializer()) {
                        @Override
                        public void subscribe(final Pattern topics, final ConsumerRebalanceListener listener) {
                            super.subscribe(topics, new TheConsumerRebalanceListener(followerAssignment, listener));
                        }
                    };

                }
            });


            partitionedStreamsLeader.start();
            partitionedStreamsFollower.start();
            TestUtils.waitForCondition(new TestCondition() {
                @Override
                public boolean conditionMet() {
                    return followerAssignment.equals(expectedAssignment) && leaderAssignment.equals(expectedAssignment);
                }
            }, "topic assignment not completed");
        } finally {
            if (partitionedStreamsLeader != null) {
                partitionedStreamsLeader.close();
            }
            if (partitionedStreamsFollower != null) {
                partitionedStreamsFollower.close();
            }
        }

    }

    @Test
    public void testNoMessagesSentExceptionFromOverlappingPatterns() throws Exception {

        final String fooMessage = "fooMessage";
        final String fMessage = "fMessage";


        final Serde<String> stringSerde = Serdes.String();

        final StreamsBuilder builder = new StreamsBuilder();


        // overlapping patterns here, no messages should be sent as TopologyException
        // will be thrown when the processor topology is built.
        final KStream<String, String> pattern1Stream = builder.stream(Pattern.compile("foo.*"));
        final KStream<String, String> pattern2Stream = builder.stream(Pattern.compile("f.*"));

        pattern1Stream.to(DEFAULT_OUTPUT_TOPIC, Produced.with(stringSerde, stringSerde));
        pattern2Stream.to(DEFAULT_OUTPUT_TOPIC, Produced.with(stringSerde, stringSerde));

        final AtomicBoolean expectError = new AtomicBoolean(false);

        streams = new KafkaStreams(builder.build(), streamsConfiguration);
        streams.setStateListener(new KafkaStreams.StateListener() {
            @Override
            public void onChange(KafkaStreams.State newState, KafkaStreams.State oldState) {
                if (newState == KafkaStreams.State.ERROR)
                    expectError.set(true);
            }
        });
        streams.start();

        final Properties producerConfig = TestUtils.producerConfig(CLUSTER.bootstrapServers(), StringSerializer.class, StringSerializer.class);

        IntegrationTestUtils.produceValuesSynchronously(FA_TOPIC, Arrays.asList(fMessage), producerConfig, mockTime);
        IntegrationTestUtils.produceValuesSynchronously(FOO_TOPIC, Arrays.asList(fooMessage), producerConfig, mockTime);

        final Properties consumerConfig = TestUtils.consumerConfig(CLUSTER.bootstrapServers(), StringDeserializer.class, StringDeserializer.class);
        try {
            IntegrationTestUtils.waitUntilMinKeyValueRecordsReceived(consumerConfig, DEFAULT_OUTPUT_TOPIC, 2, 5000);
        } catch (AssertionError e) {
            // this is fine
        }

        assertThat(expectError.get(), is(true));
    }

    private static class TheConsumerRebalanceListener implements ConsumerRebalanceListener {
        private final List<String> assignedTopics;
        private final ConsumerRebalanceListener listener;

        TheConsumerRebalanceListener(final List<String> assignedTopics, final ConsumerRebalanceListener listener) {
            this.assignedTopics = assignedTopics;
            this.listener = listener;
        }

        @Override
        public void onPartitionsRevoked(final Collection<TopicPartition> partitions) {
            assignedTopics.clear();
            listener.onPartitionsRevoked(partitions);
        }

        @Override
        public void onPartitionsAssigned(final Collection<TopicPartition> partitions) {
            for (final TopicPartition partition : partitions) {
                assignedTopics.add(partition.topic());
            }
            Collections.sort(assignedTopics);
            listener.onPartitionsAssigned(partitions);
        }
    }

}<|MERGE_RESOLUTION|>--- conflicted
+++ resolved
@@ -29,26 +29,17 @@
 import org.apache.kafka.streams.KafkaStreams;
 import org.apache.kafka.streams.KeyValue;
 import org.apache.kafka.streams.StreamsBuilder;
-<<<<<<< HEAD
 import org.apache.kafka.streams.TopologyWrapper;
-=======
->>>>>>> 2659d8c8
 import org.apache.kafka.streams.integration.utils.EmbeddedKafkaCluster;
 import org.apache.kafka.streams.integration.utils.IntegrationTestUtils;
 import org.apache.kafka.streams.kstream.KStream;
 import org.apache.kafka.streams.kstream.Produced;
-<<<<<<< HEAD
 import org.apache.kafka.streams.processor.ProcessorSupplier;
-=======
->>>>>>> 2659d8c8
 import org.apache.kafka.streams.processor.internals.DefaultKafkaClientSupplier;
 import org.apache.kafka.streams.state.StoreBuilder;
-import org.apache.kafka.streams.state.Stores;
 import org.apache.kafka.test.IntegrationTest;
-<<<<<<< HEAD
 import org.apache.kafka.test.MockProcessorSupplier;
-=======
->>>>>>> 2659d8c8
+import org.apache.kafka.test.MockStoreBuilder;
 import org.apache.kafka.test.StreamsTestUtils;
 import org.apache.kafka.test.TestCondition;
 import org.apache.kafka.test.TestUtils;
@@ -235,12 +226,11 @@
         }, STREAM_TASKS_NOT_UPDATED);
     }
 
-<<<<<<< HEAD
     @Test
     public void shouldAddStateStoreToRegexDefinedSource() throws InterruptedException {
 
         final ProcessorSupplier<String, String> processorSupplier = new MockProcessorSupplier<>();
-        final StoreBuilder storeBuilder = Stores.keyValueStoreBuilder(Stores.inMemoryKeyValueStore("testStateStore"), Serdes.String(), Serdes.String());
+        final StoreBuilder storeBuilder = new MockStoreBuilder("testStateStore", false);
         final long thirtySecondTimeout = 30 * 1000;
 
         final TopologyWrapper topology = new TopologyWrapper();
@@ -269,9 +259,6 @@
         }
     }
 
-
-=======
->>>>>>> 2659d8c8
     @Test
     public void testShouldReadFromRegexAndNamedTopics() throws Exception {
 
