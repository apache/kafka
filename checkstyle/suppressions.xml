--- conflicted
+++ resolved
@@ -99,17 +99,11 @@
 
     <!-- Connect -->
     <suppress checks="ClassFanOutComplexity"
-<<<<<<< HEAD
-              files="DistributedHerder(|Test).java"/>
+              files="(DistributedHerder|Worker).java"/>
     <suppress checks="ClassFanOutComplexity"
               files="Worker(|Test).java"/>
-=======
-              files="(DistributedHerder|Worker).java"/>
-
->>>>>>> 33c8774a
     <suppress checks="MethodLength"
               files="(KafkaConfigBackingStore|Values).java"/>
-
     <suppress checks="ParameterNumber"
               files="Worker(SinkTask|SourceTask|Coordinator).java"/>
     <suppress checks="ParameterNumber"
