--- conflicted
+++ resolved
@@ -646,7 +646,63 @@
   }
 
   @Test
-<<<<<<< HEAD
+  def testMultipleLeaveGroup(): Unit = {
+    val groupId = "groupId"
+
+    val leaveMemberList = List(
+      new MemberIdentity()
+        .setMemberId("member-1")
+        .setGroupInstanceId("instance-1"),
+      new MemberIdentity()
+        .setMemberId("member-2")
+        .setGroupInstanceId("instance-2")
+    )
+
+    EasyMock.expect(groupCoordinator.handleLeaveGroup(
+      EasyMock.eq(groupId),
+      EasyMock.eq(leaveMemberList),
+      anyObject()
+    ))
+
+    val (_, leaveRequest) = buildRequest(
+      new LeaveGroupRequest.Builder(
+        groupId,
+        leaveMemberList.asJava)
+    )
+
+    createKafkaApis().handleLeaveGroupRequest(leaveRequest)
+
+    EasyMock.replay(groupCoordinator)
+  }
+
+  @Test
+  def testSingleLeaveGroup(): Unit = {
+    val groupId = "groupId"
+    val memberId = "member"
+
+    val singleLeaveMember = List(
+      new MemberIdentity()
+        .setMemberId(memberId)
+    )
+
+    EasyMock.expect(groupCoordinator.handleLeaveGroup(
+      EasyMock.eq(groupId),
+      EasyMock.eq(singleLeaveMember),
+      anyObject()
+    ))
+
+    val (_, leaveRequest) = buildRequest(
+      new LeaveGroupRequest.Builder(
+        groupId,
+        singleLeaveMember.asJava)
+    )
+
+    createKafkaApis().handleLeaveGroupRequest(leaveRequest)
+
+    EasyMock.replay(groupCoordinator)
+  }
+
+  @Test
   def rejectInitProducerIdWhenIdButNotEpochProvided(): Unit = {
     val capturedResponse = expectNoThrottling()
     EasyMock.replay(clientRequestQuotaManager, requestChannel)
@@ -680,62 +736,6 @@
 
     val response = readResponse(ApiKeys.INIT_PRODUCER_ID, initProducerIdRequest, capturedResponse).asInstanceOf[InitProducerIdResponse]
     assertEquals(Errors.INVALID_REQUEST, response.error)
-=======
-  def testMultipleLeaveGroup(): Unit = {
-    val groupId = "groupId"
-
-    val leaveMemberList = List(
-      new MemberIdentity()
-        .setMemberId("member-1")
-        .setGroupInstanceId("instance-1"),
-      new MemberIdentity()
-        .setMemberId("member-2")
-        .setGroupInstanceId("instance-2")
-    )
-
-    EasyMock.expect(groupCoordinator.handleLeaveGroup(
-      EasyMock.eq(groupId),
-      EasyMock.eq(leaveMemberList),
-      anyObject()
-    ))
-
-    val (_, leaveRequest) = buildRequest(
-      new LeaveGroupRequest.Builder(
-        groupId,
-        leaveMemberList.asJava)
-    )
-
-    createKafkaApis().handleLeaveGroupRequest(leaveRequest)
-
-    EasyMock.replay(groupCoordinator)
-  }
-
-  @Test
-  def testSingleLeaveGroup(): Unit = {
-    val groupId = "groupId"
-    val memberId = "member"
-
-    val singleLeaveMember = List(
-      new MemberIdentity()
-        .setMemberId(memberId)
-    )
-
-    EasyMock.expect(groupCoordinator.handleLeaveGroup(
-      EasyMock.eq(groupId),
-      EasyMock.eq(singleLeaveMember),
-      anyObject()
-    ))
-
-    val (_, leaveRequest) = buildRequest(
-      new LeaveGroupRequest.Builder(
-        groupId,
-        singleLeaveMember.asJava)
-    )
-
-    createKafkaApis().handleLeaveGroupRequest(leaveRequest)
-
-    EasyMock.replay(groupCoordinator)
->>>>>>> 40432e31
   }
 
   /**
