/*
 * Licensed to the Apache Software Foundation (ASF) under one or more
 * contributor license agreements. See the NOTICE file distributed with
 * this work for additional information regarding copyright ownership.
 * The ASF licenses this file to You under the Apache License, Version 2.0
 * (the "License"); you may not use this file except in compliance with
 * the License. You may obtain a copy of the License at
 *
 *    http://www.apache.org/licenses/LICENSE-2.0
 *
 * Unless required by applicable law or agreed to in writing, software
 * distributed under the License is distributed on an "AS IS" BASIS,
 * WITHOUT WARRANTIES OR CONDITIONS OF ANY KIND, either express or implied.
 * See the License for the specific language governing permissions and
 * limitations under the License.
 */
package org.apache.kafka.streams.kstream.internals;

import org.apache.kafka.common.serialization.Serde;
import org.apache.kafka.common.serialization.Serdes;
import org.apache.kafka.common.utils.Bytes;
import org.apache.kafka.common.utils.Utils;
import org.apache.kafka.streams.StreamsBuilder;
import org.apache.kafka.streams.errors.TopologyException;
import org.apache.kafka.streams.kstream.KTable;
import org.apache.kafka.streams.kstream.Materialized;
import org.apache.kafka.streams.kstream.Predicate;
import org.apache.kafka.streams.kstream.ValueJoiner;
import org.apache.kafka.streams.kstream.ValueMapper;
import org.apache.kafka.streams.processor.internals.SinkNode;
import org.apache.kafka.streams.processor.internals.SourceNode;
import org.apache.kafka.streams.state.KeyValueStore;
import org.apache.kafka.test.KStreamTestDriver;
import org.apache.kafka.test.MockAggregator;
import org.apache.kafka.test.MockInitializer;
import org.apache.kafka.test.MockKeyValueMapper;
import org.apache.kafka.test.MockProcessorSupplier;
import org.apache.kafka.test.MockReducer;
import org.apache.kafka.test.MockValueJoiner;
import org.apache.kafka.test.TestUtils;
import org.junit.Before;
import org.junit.Rule;
import org.junit.Test;

import java.io.File;
import java.lang.reflect.Field;

import static org.junit.Assert.assertEquals;
import static org.junit.Assert.assertNotNull;
import static org.junit.Assert.assertNull;
import static org.junit.Assert.assertTrue;

public class KTableImplTest {

    final private Serde<String> stringSerde = Serdes.String();
    @Rule
    public final KStreamTestDriver driver = new KStreamTestDriver();
    private File stateDir = null;
    private StreamsBuilder builder;
    private KTable<String, String> table;

    @Before
    public void setUp() {
        stateDir = TestUtils.tempDirectory("kafka-test");
        builder = new StreamsBuilder();
        table = builder.table("test", "test");
    }

    @Test
    public void testKTable() {
        final StreamsBuilder builder = new StreamsBuilder();

        String topic1 = "topic1";
        String topic2 = "topic2";
        String storeName1 = "storeName1";
        String storeName2 = "storeName2";

        KTable<String, String> table1 = builder.table(stringSerde, stringSerde, topic1, storeName1);

        MockProcessorSupplier<String, String> proc1 = new MockProcessorSupplier<>();
        table1.toStream().process(proc1);

        KTable<String, Integer> table2 = table1.mapValues(new ValueMapper<String, Integer>() {
            @Override
            public Integer apply(String value) {
                return new Integer(value);
            }
        });

        MockProcessorSupplier<String, Integer> proc2 = new MockProcessorSupplier<>();
        table2.toStream().process(proc2);

        KTable<String, Integer> table3 = table2.filter(new Predicate<String, Integer>() {
            @Override
            public boolean test(String key, Integer value) {
                return (value % 2) == 0;
            }
        });

        MockProcessorSupplier<String, Integer> proc3 = new MockProcessorSupplier<>();
        table3.toStream().process(proc3);

        KTable<String, String> table4 = table1.through(stringSerde, stringSerde, topic2, storeName2);

        MockProcessorSupplier<String, String> proc4 = new MockProcessorSupplier<>();
        table4.toStream().process(proc4);

        driver.setUp(builder, stateDir);

        driver.process(topic1, "A", "01");
        driver.flushState();
        driver.process(topic1, "B", "02");
        driver.flushState();
        driver.process(topic1, "C", "03");
        driver.flushState();
        driver.process(topic1, "D", "04");
        driver.flushState();
        driver.flushState();

        assertEquals(Utils.mkList("A:01", "B:02", "C:03", "D:04"), proc1.processed);
        assertEquals(Utils.mkList("A:1", "B:2", "C:3", "D:4"), proc2.processed);
        assertEquals(Utils.mkList("A:null", "B:2", "C:null", "D:4"), proc3.processed);
        assertEquals(Utils.mkList("A:01", "B:02", "C:03", "D:04"), proc4.processed);
    }

    @Test
    public void testValueGetter() {
        final StreamsBuilder builder = new StreamsBuilder();

        String topic1 = "topic1";
        String topic2 = "topic2";
        String storeName1 = "storeName1";
        String storeName2 = "storeName2";

        KTableImpl<String, String, String> table1 =
                (KTableImpl<String, String, String>) builder.table(stringSerde, stringSerde, topic1, storeName1);
        KTableImpl<String, String, Integer> table2 = (KTableImpl<String, String, Integer>) table1.mapValues(
                new ValueMapper<String, Integer>() {
                    @Override
                    public Integer apply(String value) {
                        return new Integer(value);
                    }
                });
        KTableImpl<String, Integer, Integer> table3 = (KTableImpl<String, Integer, Integer>) table2.filter(
                new Predicate<String, Integer>() {
                    @Override
                    public boolean test(String key, Integer value) {
                        return (value % 2) == 0;
                    }
                });
        KTableImpl<String, String, String> table4 = (KTableImpl<String, String, String>)
                table1.through(stringSerde, stringSerde, topic2, storeName2);

        KTableValueGetterSupplier<String, String> getterSupplier1 = table1.valueGetterSupplier();
        KTableValueGetterSupplier<String, Integer> getterSupplier2 = table2.valueGetterSupplier();
        KTableValueGetterSupplier<String, Integer> getterSupplier3 = table3.valueGetterSupplier();
        KTableValueGetterSupplier<String, String> getterSupplier4 = table4.valueGetterSupplier();

        driver.setUp(builder, stateDir, null, null);

        // two state store should be created
        assertEquals(2, driver.allStateStores().size());

        KTableValueGetter<String, String> getter1 = getterSupplier1.get();
        getter1.init(driver.context());
        KTableValueGetter<String, Integer> getter2 = getterSupplier2.get();
        getter2.init(driver.context());
        KTableValueGetter<String, Integer> getter3 = getterSupplier3.get();
        getter3.init(driver.context());
        KTableValueGetter<String, String> getter4 = getterSupplier4.get();
        getter4.init(driver.context());

        driver.process(topic1, "A", "01");
        driver.process(topic1, "B", "01");
        driver.process(topic1, "C", "01");
        driver.flushState();

        assertEquals("01", getter1.get("A"));
        assertEquals("01", getter1.get("B"));
        assertEquals("01", getter1.get("C"));

        assertEquals(new Integer(1), getter2.get("A"));
        assertEquals(new Integer(1), getter2.get("B"));
        assertEquals(new Integer(1), getter2.get("C"));

        assertNull(getter3.get("A"));
        assertNull(getter3.get("B"));
        assertNull(getter3.get("C"));

        assertEquals("01", getter4.get("A"));
        assertEquals("01", getter4.get("B"));
        assertEquals("01", getter4.get("C"));

        driver.process(topic1, "A", "02");
        driver.process(topic1, "B", "02");
        driver.flushState();

        assertEquals("02", getter1.get("A"));
        assertEquals("02", getter1.get("B"));
        assertEquals("01", getter1.get("C"));

        assertEquals(new Integer(2), getter2.get("A"));
        assertEquals(new Integer(2), getter2.get("B"));
        assertEquals(new Integer(1), getter2.get("C"));

        assertEquals(new Integer(2), getter3.get("A"));
        assertEquals(new Integer(2), getter3.get("B"));
        assertNull(getter3.get("C"));

        assertEquals("02", getter4.get("A"));
        assertEquals("02", getter4.get("B"));
        assertEquals("01", getter4.get("C"));

        driver.process(topic1, "A", "03");
        driver.flushState();

        assertEquals("03", getter1.get("A"));
        assertEquals("02", getter1.get("B"));
        assertEquals("01", getter1.get("C"));

        assertEquals(new Integer(3), getter2.get("A"));
        assertEquals(new Integer(2), getter2.get("B"));
        assertEquals(new Integer(1), getter2.get("C"));

        assertNull(getter3.get("A"));
        assertEquals(new Integer(2), getter3.get("B"));
        assertNull(getter3.get("C"));

        assertEquals("03", getter4.get("A"));
        assertEquals("02", getter4.get("B"));
        assertEquals("01", getter4.get("C"));

        driver.process(topic1, "A", null);
        driver.flushState();

        assertNull(getter1.get("A"));
        assertEquals("02", getter1.get("B"));
        assertEquals("01", getter1.get("C"));


        assertNull(getter2.get("A"));
        assertEquals(new Integer(2), getter2.get("B"));
        assertEquals(new Integer(1), getter2.get("C"));

        assertNull(getter3.get("A"));
        assertEquals(new Integer(2), getter3.get("B"));
        assertNull(getter3.get("C"));

        assertNull(getter4.get("A"));
        assertEquals("02", getter4.get("B"));
        assertEquals("01", getter4.get("C"));
    }

    @Test
    public void testStateStoreLazyEval() {
        String topic1 = "topic1";
        String topic2 = "topic2";
        String storeName1 = "storeName1";
        String storeName2 = "storeName2";

        final StreamsBuilder builder = new StreamsBuilder();

        KTableImpl<String, String, String> table1 =
                (KTableImpl<String, String, String>) builder.table(stringSerde, stringSerde, topic1, storeName1);
        builder.table(stringSerde, stringSerde, topic2, storeName2);

        KTableImpl<String, String, Integer> table1Mapped = (KTableImpl<String, String, Integer>) table1.mapValues(
                new ValueMapper<String, Integer>() {
                    @Override
                    public Integer apply(String value) {
                        return new Integer(value);
                    }
                });
        table1Mapped.filter(
                new Predicate<String, Integer>() {
                    @Override
                    public boolean test(String key, Integer value) {
                        return (value % 2) == 0;
                    }
                });

        driver.setUp(builder, stateDir, null, null);
        driver.setTime(0L);

        // two state stores should be created
        assertEquals(2, driver.allStateStores().size());
    }

    @Test
    public void testStateStore() {
        String topic1 = "topic1";
        String topic2 = "topic2";
        String storeName1 = "storeName1";
        String storeName2 = "storeName2";

        final StreamsBuilder builder = new StreamsBuilder();

        KTableImpl<String, String, String> table1 =
                (KTableImpl<String, String, String>) builder.table(stringSerde, stringSerde, topic1, storeName1);
        KTableImpl<String, String, String> table2 =
                (KTableImpl<String, String, String>) builder.table(stringSerde, stringSerde, topic2, storeName2);

        KTableImpl<String, String, Integer> table1Mapped = (KTableImpl<String, String, Integer>) table1.mapValues(
                new ValueMapper<String, Integer>() {
                    @Override
                    public Integer apply(String value) {
                        return new Integer(value);
                    }
                });
        KTableImpl<String, Integer, Integer> table1MappedFiltered = (KTableImpl<String, Integer, Integer>) table1Mapped.filter(
                new Predicate<String, Integer>() {
                    @Override
                    public boolean test(String key, Integer value) {
                        return (value % 2) == 0;
                    }
                });
        table2.join(table1MappedFiltered,
                new ValueJoiner<String, Integer, String>() {
                    @Override
                    public String apply(String v1, Integer v2) {
                        return v1 + v2;
                    }
                });

        driver.setUp(builder, stateDir, null, null);
        driver.setTime(0L);

        // two state store should be created
        assertEquals(2, driver.allStateStores().size());
    }

    @Test
    public void testRepartition() throws NoSuchFieldException, IllegalAccessException {
        String topic1 = "topic1";
        String storeName1 = "storeName1";

        final StreamsBuilder builder = new StreamsBuilder();

        KTableImpl<String, String, String> table1 =
                (KTableImpl<String, String, String>) builder.table(stringSerde, stringSerde, topic1, storeName1);

        table1.groupBy(MockKeyValueMapper.<String, String>NoOpKeyValueMapper())
            .aggregate(MockInitializer.STRING_INIT, MockAggregator.TOSTRING_ADDER, MockAggregator.TOSTRING_REMOVER, "mock-result1");


        table1.groupBy(MockKeyValueMapper.<String, String>NoOpKeyValueMapper())
            .reduce(MockReducer.STRING_ADDER, MockReducer.STRING_REMOVER, "mock-result2");

        driver.setUp(builder, stateDir, stringSerde, stringSerde);
        driver.setTime(0L);

        // three state store should be created, one for source, one for aggregate and one for reduce
        assertEquals(3, driver.allStateStores().size());

        // contains the corresponding repartition source / sink nodes
        assertTrue(driver.allProcessorNames().contains("KSTREAM-SINK-0000000003"));
        assertTrue(driver.allProcessorNames().contains("KSTREAM-SOURCE-0000000004"));
        assertTrue(driver.allProcessorNames().contains("KSTREAM-SINK-0000000007"));
        assertTrue(driver.allProcessorNames().contains("KSTREAM-SOURCE-0000000008"));

        Field valSerializerField  = ((SinkNode) driver.processor("KSTREAM-SINK-0000000003")).getClass().getDeclaredField("valSerializer");
        Field valDeserializerField  = ((SourceNode) driver.processor("KSTREAM-SOURCE-0000000004")).getClass().getDeclaredField("valDeserializer");
        valSerializerField.setAccessible(true);
        valDeserializerField.setAccessible(true);

        assertNotNull(((ChangedSerializer) valSerializerField.get(driver.processor("KSTREAM-SINK-0000000003"))).inner());
        assertNotNull(((ChangedDeserializer) valDeserializerField.get(driver.processor("KSTREAM-SOURCE-0000000004"))).inner());
        assertNotNull(((ChangedSerializer) valSerializerField.get(driver.processor("KSTREAM-SINK-0000000007"))).inner());
        assertNotNull(((ChangedDeserializer) valDeserializerField.get(driver.processor("KSTREAM-SOURCE-0000000008"))).inner());
    }

    @Test(expected = NullPointerException.class)
    public void shouldNotAllowNullSelectorOnToStream() {
        table.toStream(null);
    }

    @Test(expected = NullPointerException.class)
    public void shouldNotAllowNullTopicOnTo() {
        table.to(null);
    }

    @Test(expected = NullPointerException.class)
    public void shouldNotAllowNullPredicateOnFilter() {
        table.filter(null);
    }

    @Test(expected = NullPointerException.class)
    public void shouldNotAllowNullPredicateOnFilterNot() {
        table.filterNot(null);
    }

    @Test(expected = NullPointerException.class)
    public void shouldNotAllowNullMapperOnMapValues() {
        table.mapValues(null);
    }

    @SuppressWarnings("deprecation")
    @Test(expected = NullPointerException.class)
    public void shouldNotAllowNullFilePathOnWriteAsText() {
        table.writeAsText(null);
    }

<<<<<<< HEAD
    @Test(expected = TopologyBuilderException.class)
=======
    @SuppressWarnings("deprecation")
    @Test(expected = TopologyException.class)
>>>>>>> ae4100f8
    public void shouldNotAllowEmptyFilePathOnWriteAsText() {
        table.writeAsText("\t  \t");
    }

    @SuppressWarnings("deprecation")
    @Test(expected = NullPointerException.class)
    public void shouldNotAllowNullActionOnForEach() {
        table.foreach(null);
    }

    @Test(expected = NullPointerException.class)
    public void shouldAllowNullTopicInThrough() {
        table.through((String) null, "store");
    }

    @Test
    public void shouldAllowNullStoreInThrough() {
        table.through("topic", (String) null);
    }

    @Test(expected = NullPointerException.class)
    public void shouldNotAllowNullSelectorOnGroupBy() {
        table.groupBy(null);
    }

    @Test(expected = NullPointerException.class)
    public void shouldNotAllowNullOtherTableOnJoin() {
        table.join(null, MockValueJoiner.TOSTRING_JOINER);
    }

    @Test
    public void shouldAllowNullStoreInJoin() {
<<<<<<< HEAD
        table.join(table, MockValueJoiner.TOSTRING_JOINER, null, (String) null);
=======
        table.join(table, MockValueJoiner.TOSTRING_JOINER, null, null);
>>>>>>> ae4100f8
    }

    @Test(expected = NullPointerException.class)
    public void shouldNotAllowNullStoreSupplierInJoin() {
<<<<<<< HEAD
        table.join(table, MockValueJoiner.TOSTRING_JOINER, (StateStoreSupplier<KeyValueStore>) null);
=======
        table.join(table, MockValueJoiner.TOSTRING_JOINER, null);
>>>>>>> ae4100f8
    }

    @Test(expected = NullPointerException.class)
    public void shouldNotAllowNullStoreSupplierInLeftJoin() {
<<<<<<< HEAD
        table.leftJoin(table, MockValueJoiner.TOSTRING_JOINER, (StateStoreSupplier<KeyValueStore>) null);
=======
        table.leftJoin(table, MockValueJoiner.TOSTRING_JOINER, null);
>>>>>>> ae4100f8
    }

    @Test(expected = NullPointerException.class)
    public void shouldNotAllowNullStoreSupplierInOuterJoin() {
<<<<<<< HEAD
        table.outerJoin(table, MockValueJoiner.TOSTRING_JOINER, (StateStoreSupplier<KeyValueStore>) null);
=======
        table.outerJoin(table, MockValueJoiner.TOSTRING_JOINER, null);
>>>>>>> ae4100f8
    }

    @Test(expected = NullPointerException.class)
    public void shouldNotAllowNullJoinerJoin() {
        table.join(table, null);
    }

    @Test(expected = NullPointerException.class)
    public void shouldNotAllowNullOtherTableOnOuterJoin() {
        table.outerJoin(null, MockValueJoiner.TOSTRING_JOINER);
    }

    @Test(expected = NullPointerException.class)
    public void shouldNotAllowNullJoinerOnOuterJoin() {
        table.outerJoin(table, null);
    }

    @Test(expected = NullPointerException.class)
    public void shouldNotAllowNullJoinerOnLeftJoin() {
        table.leftJoin(table, null);
    }

    @Test(expected = NullPointerException.class)
    public void shouldNotAllowNullOtherTableOnLeftJoin() {
        table.leftJoin(null, MockValueJoiner.TOSTRING_JOINER);
    }

    @Test(expected = NullPointerException.class)
    public void shouldThrowNullPointerOnFilterWhenMaterializedIsNull() {
        table.filter(new Predicate<String, String>() {
            @Override
            public boolean test(final String key, final String value) {
                return false;
            }
        }, (Materialized<String, String, KeyValueStore<Bytes, byte[]>>) null);
    }

    @Test(expected = NullPointerException.class)
    public void shouldThrowNullPointerOnFilterNotWhenMaterializedIsNull() {
        table.filterNot(new Predicate<String, String>() {
            @Override
            public boolean test(final String key, final String value) {
                return false;
            }
        }, (Materialized<String, String, KeyValueStore<Bytes, byte[]>>) null);
    }
}<|MERGE_RESOLUTION|>--- conflicted
+++ resolved
@@ -400,12 +400,8 @@
         table.writeAsText(null);
     }
 
-<<<<<<< HEAD
-    @Test(expected = TopologyBuilderException.class)
-=======
     @SuppressWarnings("deprecation")
     @Test(expected = TopologyException.class)
->>>>>>> ae4100f8
     public void shouldNotAllowEmptyFilePathOnWriteAsText() {
         table.writeAsText("\t  \t");
     }
@@ -438,38 +434,22 @@
 
     @Test
     public void shouldAllowNullStoreInJoin() {
-<<<<<<< HEAD
-        table.join(table, MockValueJoiner.TOSTRING_JOINER, null, (String) null);
-=======
         table.join(table, MockValueJoiner.TOSTRING_JOINER, null, null);
->>>>>>> ae4100f8
     }
 
     @Test(expected = NullPointerException.class)
     public void shouldNotAllowNullStoreSupplierInJoin() {
-<<<<<<< HEAD
-        table.join(table, MockValueJoiner.TOSTRING_JOINER, (StateStoreSupplier<KeyValueStore>) null);
-=======
         table.join(table, MockValueJoiner.TOSTRING_JOINER, null);
->>>>>>> ae4100f8
     }
 
     @Test(expected = NullPointerException.class)
     public void shouldNotAllowNullStoreSupplierInLeftJoin() {
-<<<<<<< HEAD
-        table.leftJoin(table, MockValueJoiner.TOSTRING_JOINER, (StateStoreSupplier<KeyValueStore>) null);
-=======
         table.leftJoin(table, MockValueJoiner.TOSTRING_JOINER, null);
->>>>>>> ae4100f8
     }
 
     @Test(expected = NullPointerException.class)
     public void shouldNotAllowNullStoreSupplierInOuterJoin() {
-<<<<<<< HEAD
-        table.outerJoin(table, MockValueJoiner.TOSTRING_JOINER, (StateStoreSupplier<KeyValueStore>) null);
-=======
         table.outerJoin(table, MockValueJoiner.TOSTRING_JOINER, null);
->>>>>>> ae4100f8
     }
 
     @Test(expected = NullPointerException.class)
