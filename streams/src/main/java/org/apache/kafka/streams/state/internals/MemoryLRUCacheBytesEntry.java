--- conflicted
+++ resolved
@@ -21,43 +21,40 @@
 /**
  * A cache entry
  */
-<<<<<<< HEAD
-public class MemoryLRUCacheBytesEntry<V> implements RecordContext {
+public class MemoryLRUCacheBytesEntry<K, V> implements RecordContext {
+
+    public final V value;
+
+    public final K key;
+    private final long offset;
+    private final long timestamp;
+    private final String topic;
+    public boolean isDirty;
+    private final int partition;
+    private long sizeBytes = 0;
 
 
-    enum State { clean, dirty }
-
-    public final V value;
-    public final long offset;
-    public final long timestamp;
-    public final String topic;
-    public final int partition;
-    public State state;
-
-    public MemoryLRUCacheBytesEntry(final V value) {
-        this(value, -1, -1, -1, null, State.clean);
+    public MemoryLRUCacheBytesEntry(final K key, final V value, long sizeBytes) {
+        this(key, value, sizeBytes, false, -1, -1, -1, null);
     }
 
-    public MemoryLRUCacheBytesEntry(final V value, final long offset, final long timestamp, final int partition, final String topic, final State state) {
+    public MemoryLRUCacheBytesEntry(final K key, final V value, final long sizeBytes, final boolean isDirty,
+                                    final long offset, final long timestamp, final int partition,
+                                    final String topic) {
+        this.key = key;
         this.value = value;
+        this.sizeBytes = sizeBytes;
+        this.isDirty = isDirty;
         this.partition = partition;
         this.topic = topic;
-        this.state = state;
         this.offset = offset;
         this.timestamp = timestamp;
     }
 
-    public boolean shouldForward() {
-        return state != State.clean;
-    }
 
 
     public void markClean() {
-        state = State.clean;
-    }
-
-    public State state() {
-        return state;
+        isDirty = false;
     }
 
     @Override
@@ -81,27 +78,12 @@
     }
 
     public boolean isDirty() {
-        return state == State.dirty;
-=======
-public class MemoryLRUCacheBytesEntry<K, V> {
-    public K key;
-    public V value;
-    public boolean isDirty;
-    private long sizeBytes = 0;
-
-    public MemoryLRUCacheBytesEntry(K key, V value, long sizeBytes) {
-        this(key, value, sizeBytes, false);
-    }
-
-    public MemoryLRUCacheBytesEntry(K key, V value, long sizeBytes, boolean isDirty) {
-        this.key = key;
-        this.value = value;
-        this.isDirty = isDirty;
-        this.sizeBytes = sizeBytes;
+        return isDirty;
     }
 
     public long size() {
         return sizeBytes;
->>>>>>> 7810ab08
     }
+
+
 }