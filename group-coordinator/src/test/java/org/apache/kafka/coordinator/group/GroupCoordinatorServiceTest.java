/*
 * Licensed to the Apache Software Foundation (ASF) under one or more
 * contributor license agreements. See the NOTICE file distributed with
 * this work for additional information regarding copyright ownership.
 * The ASF licenses this file to You under the Apache License, Version 2.0
 * (the "License"); you may not use this file except in compliance with
 * the License. You may obtain a copy of the License at
 *
 *    http://www.apache.org/licenses/LICENSE-2.0
 *
 * Unless required by applicable law or agreed to in writing, software
 * distributed under the License is distributed on an "AS IS" BASIS,
 * WITHOUT WARRANTIES OR CONDITIONS OF ANY KIND, either express or implied.
 * See the License for the specific language governing permissions and
 * limitations under the License.
 */
package org.apache.kafka.coordinator.group;

import org.apache.kafka.common.TopicPartition;
import org.apache.kafka.common.config.TopicConfig;
import org.apache.kafka.common.errors.CoordinatorLoadInProgressException;
import org.apache.kafka.common.errors.CoordinatorNotAvailableException;
import org.apache.kafka.common.errors.InvalidFetchSizeException;
import org.apache.kafka.common.errors.InvalidRequestException;
import org.apache.kafka.common.errors.KafkaStorageException;
import org.apache.kafka.common.errors.NotEnoughReplicasException;
import org.apache.kafka.common.errors.NotLeaderOrFollowerException;
import org.apache.kafka.common.errors.RebalanceInProgressException;
import org.apache.kafka.common.errors.RecordBatchTooLargeException;
import org.apache.kafka.common.errors.RecordTooLargeException;
import org.apache.kafka.common.errors.UnknownTopicOrPartitionException;
import org.apache.kafka.common.message.ConsumerGroupHeartbeatRequestData;
import org.apache.kafka.common.message.ConsumerGroupHeartbeatResponseData;
import org.apache.kafka.common.message.HeartbeatRequestData;
import org.apache.kafka.common.message.HeartbeatResponseData;
import org.apache.kafka.common.message.JoinGroupRequestData;
import org.apache.kafka.common.message.JoinGroupResponseData;
import org.apache.kafka.common.message.OffsetFetchRequestData;
import org.apache.kafka.common.message.OffsetFetchResponseData;
import org.apache.kafka.common.message.SyncGroupRequestData;
import org.apache.kafka.common.message.SyncGroupResponseData;
import org.apache.kafka.common.network.ClientInformation;
import org.apache.kafka.common.network.ListenerName;
import org.apache.kafka.common.protocol.ApiKeys;
import org.apache.kafka.common.protocol.Errors;
import org.apache.kafka.common.requests.RequestContext;
import org.apache.kafka.common.requests.RequestHeader;
import org.apache.kafka.common.security.auth.KafkaPrincipal;
import org.apache.kafka.common.security.auth.SecurityProtocol;
import org.apache.kafka.common.utils.BufferSupplier;
import org.apache.kafka.common.utils.LogContext;
import org.apache.kafka.common.utils.Utils;
import org.apache.kafka.coordinator.group.assignor.RangeAssignor;
import org.apache.kafka.coordinator.group.runtime.CoordinatorRuntime;
import org.apache.kafka.server.record.BrokerCompressionType;
import org.apache.kafka.server.util.FutureUtils;
import org.junit.jupiter.api.Test;
import org.junit.jupiter.params.ParameterizedTest;
import org.junit.jupiter.params.provider.Arguments;
import org.junit.jupiter.params.provider.MethodSource;
import org.junit.jupiter.params.provider.ValueSource;
import org.mockito.ArgumentMatchers;

import java.net.InetAddress;
import java.util.Collections;
import java.util.List;
import java.util.OptionalInt;
import java.util.Properties;
import java.util.concurrent.CompletableFuture;
import java.util.concurrent.ExecutionException;
import java.util.concurrent.TimeUnit;
import java.util.concurrent.TimeoutException;
import java.util.stream.Stream;

import static org.apache.kafka.common.requests.JoinGroupRequest.UNKNOWN_MEMBER_ID;
import static org.apache.kafka.coordinator.group.TestUtil.requestContext;
import static org.apache.kafka.test.TestUtils.assertFutureThrows;
import static org.junit.jupiter.api.Assertions.assertEquals;
import static org.junit.jupiter.api.Assertions.assertFalse;
import static org.junit.jupiter.api.Assertions.assertThrows;
import static org.junit.jupiter.api.Assertions.assertTrue;
import static org.mockito.Mockito.mock;
import static org.mockito.Mockito.times;
import static org.mockito.Mockito.verify;
import static org.mockito.Mockito.when;

public class GroupCoordinatorServiceTest {

    @SuppressWarnings("unchecked")
    private CoordinatorRuntime<ReplicatedGroupCoordinator, Record> mockRuntime() {
        return (CoordinatorRuntime<ReplicatedGroupCoordinator, Record>) mock(CoordinatorRuntime.class);
    }

    private GroupCoordinatorConfig createConfig() {
        return new GroupCoordinatorConfig(
            1,
            45,
            5,
            Integer.MAX_VALUE,
            Collections.singletonList(new RangeAssignor()),
            1000,
            4096,
            Integer.MAX_VALUE,
            3000,
            5 * 60 * 1000,
            120,
            10 * 5 * 1000
        );
    }

    @Test
    public void testStartupShutdown() throws Exception {
        CoordinatorRuntime<ReplicatedGroupCoordinator, Record> runtime = mockRuntime();
        GroupCoordinatorService service = new GroupCoordinatorService(
            new LogContext(),
            createConfig(),
            runtime
        );

        service.startup(() -> 1);
        service.shutdown();

        verify(runtime, times(1)).close();
    }

    @Test
    public void testConsumerGroupHeartbeatWhenNotStarted() {
        CoordinatorRuntime<ReplicatedGroupCoordinator, Record> runtime = mockRuntime();
        GroupCoordinatorService service = new GroupCoordinatorService(
            new LogContext(),
            createConfig(),
            runtime
        );

        ConsumerGroupHeartbeatRequestData request = new ConsumerGroupHeartbeatRequestData()
            .setGroupId("foo");

        assertFutureThrows(
            service.consumerGroupHeartbeat(
                requestContext(ApiKeys.CONSUMER_GROUP_HEARTBEAT),
                request
            ),
            CoordinatorNotAvailableException.class
        );
    }

    @Test
    public void testConsumerGroupHeartbeat() throws ExecutionException, InterruptedException, TimeoutException {
        CoordinatorRuntime<ReplicatedGroupCoordinator, Record> runtime = mockRuntime();
        GroupCoordinatorService service = new GroupCoordinatorService(
            new LogContext(),
            createConfig(),
            runtime
        );

        ConsumerGroupHeartbeatRequestData request = new ConsumerGroupHeartbeatRequestData()
            .setGroupId("foo");

        service.startup(() -> 1);

        when(runtime.scheduleWriteOperation(
            ArgumentMatchers.eq("consumer-group-heartbeat"),
            ArgumentMatchers.eq(new TopicPartition("__consumer_offsets", 0)),
            ArgumentMatchers.any()
        )).thenReturn(CompletableFuture.completedFuture(
            new ConsumerGroupHeartbeatResponseData()
        ));

        CompletableFuture<ConsumerGroupHeartbeatResponseData> future = service.consumerGroupHeartbeat(
            requestContext(ApiKeys.CONSUMER_GROUP_HEARTBEAT),
            request
        );

        assertEquals(new ConsumerGroupHeartbeatResponseData(), future.get(5, TimeUnit.SECONDS));
    }

    private static Stream<Arguments> testConsumerGroupHeartbeatWithExceptionSource() {
        return Stream.of(
            Arguments.arguments(new UnknownTopicOrPartitionException(), Errors.COORDINATOR_NOT_AVAILABLE.code(), null),
            Arguments.arguments(new NotEnoughReplicasException(), Errors.COORDINATOR_NOT_AVAILABLE.code(), null),
            Arguments.arguments(new NotLeaderOrFollowerException(), Errors.NOT_COORDINATOR.code(), null),
            Arguments.arguments(new KafkaStorageException(), Errors.NOT_COORDINATOR.code(), null),
            Arguments.arguments(new RecordTooLargeException(), Errors.UNKNOWN_SERVER_ERROR.code(), null),
            Arguments.arguments(new RecordBatchTooLargeException(), Errors.UNKNOWN_SERVER_ERROR.code(), null),
            Arguments.arguments(new InvalidFetchSizeException(""), Errors.UNKNOWN_SERVER_ERROR.code(), null),
            Arguments.arguments(new InvalidRequestException("Invalid"), Errors.INVALID_REQUEST.code(), "Invalid")
        );
    }

    @ParameterizedTest
    @MethodSource("testConsumerGroupHeartbeatWithExceptionSource")
    public void testConsumerGroupHeartbeatWithException(
        Throwable exception,
        short expectedErrorCode,
        String expectedErrorMessage
    ) throws ExecutionException, InterruptedException, TimeoutException {
        CoordinatorRuntime<ReplicatedGroupCoordinator, Record> runtime = mockRuntime();
        GroupCoordinatorService service = new GroupCoordinatorService(
            new LogContext(),
            createConfig(),
            runtime
        );

        ConsumerGroupHeartbeatRequestData request = new ConsumerGroupHeartbeatRequestData()
            .setGroupId("foo");

        service.startup(() -> 1);

        when(runtime.scheduleWriteOperation(
            ArgumentMatchers.eq("consumer-group-heartbeat"),
            ArgumentMatchers.eq(new TopicPartition("__consumer_offsets", 0)),
            ArgumentMatchers.any()
        )).thenReturn(FutureUtils.failedFuture(exception));

        CompletableFuture<ConsumerGroupHeartbeatResponseData> future = service.consumerGroupHeartbeat(
            requestContext(ApiKeys.CONSUMER_GROUP_HEARTBEAT),
            request
        );

        assertEquals(
            new ConsumerGroupHeartbeatResponseData()
                .setErrorCode(expectedErrorCode)
                .setErrorMessage(expectedErrorMessage),
            future.get(5, TimeUnit.SECONDS)
        );
    }

    @Test
    public void testPartitionFor() {
        CoordinatorRuntime<ReplicatedGroupCoordinator, Record> runtime = mockRuntime();
        GroupCoordinatorService service = new GroupCoordinatorService(
            new LogContext(),
            createConfig(),
            runtime
        );

        assertThrows(CoordinatorNotAvailableException.class,
            () -> service.partitionFor("foo"));

        service.startup(() -> 10);

        assertEquals(Utils.abs("foo".hashCode()) % 10, service.partitionFor("foo"));
    }

    @Test
    public void testGroupMetadataTopicConfigs() {
        CoordinatorRuntime<ReplicatedGroupCoordinator, Record> runtime = mockRuntime();
        GroupCoordinatorService service = new GroupCoordinatorService(
            new LogContext(),
            createConfig(),
            runtime
        );

        Properties expectedProperties = new Properties();
        expectedProperties.put(TopicConfig.CLEANUP_POLICY_CONFIG, TopicConfig.CLEANUP_POLICY_COMPACT);
        expectedProperties.put(TopicConfig.COMPRESSION_TYPE_CONFIG, BrokerCompressionType.PRODUCER.name);
        expectedProperties.put(TopicConfig.SEGMENT_BYTES_CONFIG, "1000");

        assertEquals(expectedProperties, service.groupMetadataTopicConfigs());
    }

    @Test
    public void testOnElection() {
        CoordinatorRuntime<ReplicatedGroupCoordinator, Record> runtime = mockRuntime();
        GroupCoordinatorService service = new GroupCoordinatorService(
            new LogContext(),
            createConfig(),
            runtime
        );

        assertThrows(CoordinatorNotAvailableException.class,
            () -> service.onElection(5, 10));

        service.startup(() -> 1);
        service.onElection(5, 10);

        verify(runtime, times(1)).scheduleLoadOperation(
            new TopicPartition("__consumer_offsets", 5),
            10
        );
    }

    @Test
    public void testOnResignation() {
        CoordinatorRuntime<ReplicatedGroupCoordinator, Record> runtime = mockRuntime();
        GroupCoordinatorService service = new GroupCoordinatorService(
            new LogContext(),
            createConfig(),
            runtime
        );

        assertThrows(CoordinatorNotAvailableException.class,
            () -> service.onResignation(5, OptionalInt.of(10)));

        service.startup(() -> 1);
        service.onResignation(5, OptionalInt.of(10));

        verify(runtime, times(1)).scheduleUnloadOperation(
            new TopicPartition("__consumer_offsets", 5),
            10
        );
    }

    @Test
    public void testJoinGroup() {
        CoordinatorRuntime<ReplicatedGroupCoordinator, Record> runtime = mockRuntime();
        GroupCoordinatorService service = new GroupCoordinatorService(
            new LogContext(),
            createConfig(),
            runtime
        );

        JoinGroupRequestData request = new JoinGroupRequestData()
            .setGroupId("foo");

        service.startup(() -> 1);

        when(runtime.scheduleWriteOperation(
            ArgumentMatchers.eq("generic-group-join"),
            ArgumentMatchers.eq(new TopicPartition("__consumer_offsets", 0)),
            ArgumentMatchers.any()
        )).thenReturn(CompletableFuture.completedFuture(
            new JoinGroupResponseData()
        ));

        CompletableFuture<JoinGroupResponseData> responseFuture = service.joinGroup(
            requestContext(ApiKeys.JOIN_GROUP),
            request,
            BufferSupplier.NO_CACHING
        );

        assertFalse(responseFuture.isDone());
    }

    @Test
    public void testJoinGroupWithException() throws Exception {
        CoordinatorRuntime<ReplicatedGroupCoordinator, Record> runtime = mockRuntime();
        GroupCoordinatorService service = new GroupCoordinatorService(
            new LogContext(),
            createConfig(),
            runtime
        );

        JoinGroupRequestData request = new JoinGroupRequestData()
            .setGroupId("foo");

        service.startup(() -> 1);

        when(runtime.scheduleWriteOperation(
            ArgumentMatchers.eq("generic-group-join"),
            ArgumentMatchers.eq(new TopicPartition("__consumer_offsets", 0)),
            ArgumentMatchers.any()
        )).thenReturn(FutureUtils.failedFuture(new IllegalStateException()));

        CompletableFuture<JoinGroupResponseData> future = service.joinGroup(
            requestContext(ApiKeys.JOIN_GROUP),
            request,
            BufferSupplier.NO_CACHING
        );

        assertEquals(
            new JoinGroupResponseData()
                .setErrorCode(Errors.UNKNOWN_SERVER_ERROR.code()),
            future.get(5, TimeUnit.SECONDS)
        );
    }

    @Test
    public void testJoinGroupInvalidGroupId() throws Exception {
        CoordinatorRuntime<ReplicatedGroupCoordinator, Record> runtime = mockRuntime();
        GroupCoordinatorService service = new GroupCoordinatorService(
            new LogContext(),
            createConfig(),
            runtime
        );

        service.startup(() -> 1);

        JoinGroupRequestData request = new JoinGroupRequestData()
            .setGroupId(null)
            .setMemberId(UNKNOWN_MEMBER_ID);

        RequestContext context = new RequestContext(
            new RequestHeader(
                ApiKeys.JOIN_GROUP,
                ApiKeys.JOIN_GROUP.latestVersion(),
                "client",
                0
            ),
            "1",
            InetAddress.getLoopbackAddress(),
            KafkaPrincipal.ANONYMOUS,
            ListenerName.forSecurityProtocol(SecurityProtocol.PLAINTEXT),
            SecurityProtocol.PLAINTEXT,
            ClientInformation.EMPTY,
            false
        );

        CompletableFuture<JoinGroupResponseData> response = service.joinGroup(
            context,
            request,
            BufferSupplier.NO_CACHING
        );

        assertTrue(response.isDone());
        JoinGroupResponseData expectedResponse = new JoinGroupResponseData()
            .setErrorCode(Errors.INVALID_GROUP_ID.code())
            .setMemberId(UNKNOWN_MEMBER_ID);

        assertEquals(expectedResponse, response.get());
    }

    @Test
    public void testSyncGroup() {
        CoordinatorRuntime<ReplicatedGroupCoordinator, Record> runtime = mockRuntime();
        GroupCoordinatorService service = new GroupCoordinatorService(
            new LogContext(),
            createConfig(),
            runtime
        );

        SyncGroupRequestData request = new SyncGroupRequestData()
            .setGroupId("foo");

        service.startup(() -> 1);

        when(runtime.scheduleWriteOperation(
            ArgumentMatchers.eq("generic-group-sync"),
            ArgumentMatchers.eq(new TopicPartition("__consumer_offsets", 0)),
            ArgumentMatchers.any()
        )).thenReturn(CompletableFuture.completedFuture(
            new SyncGroupResponseData()
        ));

        CompletableFuture<SyncGroupResponseData> responseFuture = service.syncGroup(
            requestContext(ApiKeys.SYNC_GROUP),
            request,
            BufferSupplier.NO_CACHING
        );

        assertFalse(responseFuture.isDone());
    }

    @Test
    public void testSyncGroupWithException() throws Exception {
        CoordinatorRuntime<ReplicatedGroupCoordinator, Record> runtime = mockRuntime();
        GroupCoordinatorService service = new GroupCoordinatorService(
            new LogContext(),
            createConfig(),
            runtime
        );

        SyncGroupRequestData request = new SyncGroupRequestData()
            .setGroupId("foo");

        service.startup(() -> 1);

        when(runtime.scheduleWriteOperation(
            ArgumentMatchers.eq("generic-group-sync"),
            ArgumentMatchers.eq(new TopicPartition("__consumer_offsets", 0)),
            ArgumentMatchers.any()
        )).thenReturn(FutureUtils.failedFuture(new IllegalStateException()));

        CompletableFuture<SyncGroupResponseData> future = service.syncGroup(
            requestContext(ApiKeys.SYNC_GROUP),
            request,
            BufferSupplier.NO_CACHING
        );

        assertTrue(future.isDone());
        assertEquals(
            new SyncGroupResponseData()
                .setErrorCode(Errors.UNKNOWN_SERVER_ERROR.code()),
            future.get()
        );
    }

    @Test
    public void testSyncGroupInvalidGroupId() throws Exception {
        CoordinatorRuntime<ReplicatedGroupCoordinator, Record> runtime = mockRuntime();
        GroupCoordinatorService service = new GroupCoordinatorService(
            new LogContext(),
            createConfig(),
            runtime
        );

        service.startup(() -> 1);

        SyncGroupRequestData request = new SyncGroupRequestData()
            .setGroupId(null)
            .setMemberId(UNKNOWN_MEMBER_ID);


        CompletableFuture<SyncGroupResponseData> response = service.syncGroup(
            requestContext(ApiKeys.SYNC_GROUP),
            request,
            BufferSupplier.NO_CACHING
        );

        assertTrue(response.isDone());
        SyncGroupResponseData expectedResponse = new SyncGroupResponseData()
            .setErrorCode(Errors.INVALID_GROUP_ID.code());

        assertEquals(expectedResponse, response.get());
    }

<<<<<<< HEAD
    @ParameterizedTest
    @ValueSource(booleans = {true, false})
    public void testFetchOffsetsWithoutWithoutRequireStable(
        boolean requireStable
    ) throws ExecutionException, InterruptedException, TimeoutException {
=======
    @Test
    public void testHeartbeat() throws Exception {
>>>>>>> 19f9e1e6
        CoordinatorRuntime<ReplicatedGroupCoordinator, Record> runtime = mockRuntime();
        GroupCoordinatorService service = new GroupCoordinatorService(
            new LogContext(),
            createConfig(),
            runtime
        );

<<<<<<< HEAD
        service.startup(() -> 1);

        List<OffsetFetchRequestData.OffsetFetchRequestTopics> topicsRequest =
            Collections.singletonList(new OffsetFetchRequestData.OffsetFetchRequestTopics()
                .setName("foo")
                .setPartitionIndexes(Collections.singletonList(0)));

        List<OffsetFetchResponseData.OffsetFetchResponseTopics> topicsResponse =
            Collections.singletonList(new OffsetFetchResponseData.OffsetFetchResponseTopics()
                .setName("foo")
                .setPartitions(Collections.singletonList(new OffsetFetchResponseData.OffsetFetchResponsePartitions()
                    .setPartitionIndex(0)
                    .setCommittedOffset(100L))));

        if (requireStable) {
            when(runtime.scheduleWriteOperation(
                ArgumentMatchers.eq("fetch-offsets"),
                ArgumentMatchers.eq(new TopicPartition("__consumer_offsets", 0)),
                ArgumentMatchers.any()
            )).thenReturn(CompletableFuture.completedFuture(topicsResponse));
        } else {
            when(runtime.scheduleReadOperation(
                ArgumentMatchers.eq("fetch-offsets"),
                ArgumentMatchers.eq(new TopicPartition("__consumer_offsets", 0)),
                ArgumentMatchers.any()
            )).thenReturn(CompletableFuture.completedFuture(topicsResponse));
        }

        CompletableFuture<List<OffsetFetchResponseData.OffsetFetchResponseTopics>> future = service.fetchOffsets(
            requestContext(ApiKeys.OFFSET_FETCH),
            "group",
            topicsRequest,
            requireStable
        );

        assertEquals(topicsResponse, future.get(5, TimeUnit.SECONDS));
    }

    @ParameterizedTest
    @ValueSource(booleans = {true, false})
    public void testFetchAllOffsetsWithoutWithoutRequireStable(
        boolean requireStable
    ) throws ExecutionException, InterruptedException, TimeoutException {
=======
        HeartbeatRequestData request = new HeartbeatRequestData()
            .setGroupId("foo");

        service.startup(() -> 1);

        when(runtime.scheduleReadOperation(
            ArgumentMatchers.eq("generic-group-heartbeat"),
            ArgumentMatchers.eq(new TopicPartition("__consumer_offsets", 0)),
            ArgumentMatchers.any()
        )).thenReturn(CompletableFuture.completedFuture(
            new HeartbeatResponseData()
        ));

        CompletableFuture<HeartbeatResponseData> future = service.heartbeat(
            requestContext(ApiKeys.HEARTBEAT),
            request
        );

        assertTrue(future.isDone());
        assertEquals(new HeartbeatResponseData(), future.get());
    }

    @Test
    public void testHeartbeatCoordinatorNotAvailableException() throws Exception {
        CoordinatorRuntime<ReplicatedGroupCoordinator, Record> runtime = mockRuntime();
        GroupCoordinatorService service = new GroupCoordinatorService(
            new LogContext(),
            createConfig(),
            runtime
        );

        HeartbeatRequestData request = new HeartbeatRequestData()
            .setGroupId("foo");

        service.startup(() -> 1);

        when(runtime.scheduleReadOperation(
            ArgumentMatchers.eq("generic-group-heartbeat"),
            ArgumentMatchers.eq(new TopicPartition("__consumer_offsets", 0)),
            ArgumentMatchers.any()
        )).thenReturn(FutureUtils.failedFuture(
            new CoordinatorLoadInProgressException(null)
        ));

        CompletableFuture<HeartbeatResponseData> future = service.heartbeat(
            requestContext(ApiKeys.HEARTBEAT),
            request
        );

        assertTrue(future.isDone());
        assertEquals(new HeartbeatResponseData(), future.get());
    }

    @Test
    public void testHeartbeatCoordinatorException() throws Exception {
>>>>>>> 19f9e1e6
        CoordinatorRuntime<ReplicatedGroupCoordinator, Record> runtime = mockRuntime();
        GroupCoordinatorService service = new GroupCoordinatorService(
            new LogContext(),
            createConfig(),
            runtime
        );

<<<<<<< HEAD
        service.startup(() -> 1);

        List<OffsetFetchResponseData.OffsetFetchResponseTopics> topicsResponse =
            Collections.singletonList(new OffsetFetchResponseData.OffsetFetchResponseTopics()
                .setName("foo")
                .setPartitions(Collections.singletonList(new OffsetFetchResponseData.OffsetFetchResponsePartitions()
                    .setPartitionIndex(0)
                    .setCommittedOffset(100L))));

        if (requireStable) {
            when(runtime.scheduleWriteOperation(
                ArgumentMatchers.eq("fetch-all-offsets"),
                ArgumentMatchers.eq(new TopicPartition("__consumer_offsets", 0)),
                ArgumentMatchers.any()
            )).thenReturn(CompletableFuture.completedFuture(topicsResponse));
        } else {
            when(runtime.scheduleReadOperation(
                ArgumentMatchers.eq("fetch-all-offsets"),
                ArgumentMatchers.eq(new TopicPartition("__consumer_offsets", 0)),
                ArgumentMatchers.any()
            )).thenReturn(CompletableFuture.completedFuture(topicsResponse));
        }

        CompletableFuture<List<OffsetFetchResponseData.OffsetFetchResponseTopics>> future = service.fetchAllOffsets(
            requestContext(ApiKeys.OFFSET_FETCH),
            "group",
            requireStable
        );

        assertEquals(topicsResponse, future.get(5, TimeUnit.SECONDS));
=======
        HeartbeatRequestData request = new HeartbeatRequestData()
            .setGroupId("foo");

        service.startup(() -> 1);

        when(runtime.scheduleReadOperation(
            ArgumentMatchers.eq("generic-group-heartbeat"),
            ArgumentMatchers.eq(new TopicPartition("__consumer_offsets", 0)),
            ArgumentMatchers.any()
        )).thenReturn(FutureUtils.failedFuture(
            new RebalanceInProgressException()
        ));

        CompletableFuture<HeartbeatResponseData> future = service.heartbeat(
            requestContext(ApiKeys.HEARTBEAT),
            request
        );

        assertTrue(future.isDone());
        assertEquals(
            new HeartbeatResponseData().setErrorCode(Errors.REBALANCE_IN_PROGRESS.code()),
            future.get()
        );
>>>>>>> 19f9e1e6
    }
}<|MERGE_RESOLUTION|>--- conflicted
+++ resolved
@@ -504,24 +504,114 @@
         assertEquals(expectedResponse, response.get());
     }
 
-<<<<<<< HEAD
+    @Test
+    public void testHeartbeat() throws Exception {
+        CoordinatorRuntime<ReplicatedGroupCoordinator, Record> runtime = mockRuntime();
+        GroupCoordinatorService service = new GroupCoordinatorService(
+            new LogContext(),
+            createConfig(),
+            runtime
+        );
+
+        HeartbeatRequestData request = new HeartbeatRequestData()
+            .setGroupId("foo");
+
+        service.startup(() -> 1);
+
+        when(runtime.scheduleReadOperation(
+            ArgumentMatchers.eq("generic-group-heartbeat"),
+            ArgumentMatchers.eq(new TopicPartition("__consumer_offsets", 0)),
+            ArgumentMatchers.any()
+        )).thenReturn(CompletableFuture.completedFuture(
+            new HeartbeatResponseData()
+        ));
+
+        CompletableFuture<HeartbeatResponseData> future = service.heartbeat(
+            requestContext(ApiKeys.HEARTBEAT),
+            request
+        );
+
+        assertTrue(future.isDone());
+        assertEquals(new HeartbeatResponseData(), future.get());
+    }
+
+    @Test
+    public void testHeartbeatCoordinatorNotAvailableException() throws Exception {
+        CoordinatorRuntime<ReplicatedGroupCoordinator, Record> runtime = mockRuntime();
+        GroupCoordinatorService service = new GroupCoordinatorService(
+            new LogContext(),
+            createConfig(),
+            runtime
+        );
+
+        HeartbeatRequestData request = new HeartbeatRequestData()
+            .setGroupId("foo");
+
+        service.startup(() -> 1);
+
+        when(runtime.scheduleReadOperation(
+            ArgumentMatchers.eq("generic-group-heartbeat"),
+            ArgumentMatchers.eq(new TopicPartition("__consumer_offsets", 0)),
+            ArgumentMatchers.any()
+        )).thenReturn(FutureUtils.failedFuture(
+            new CoordinatorLoadInProgressException(null)
+        ));
+
+        CompletableFuture<HeartbeatResponseData> future = service.heartbeat(
+            requestContext(ApiKeys.HEARTBEAT),
+            request
+        );
+
+        assertTrue(future.isDone());
+        assertEquals(new HeartbeatResponseData(), future.get());
+    }
+
+    @Test
+    public void testHeartbeatCoordinatorException() throws Exception {
+        CoordinatorRuntime<ReplicatedGroupCoordinator, Record> runtime = mockRuntime();
+        GroupCoordinatorService service = new GroupCoordinatorService(
+            new LogContext(),
+            createConfig(),
+            runtime
+        );
+
+        HeartbeatRequestData request = new HeartbeatRequestData()
+            .setGroupId("foo");
+
+        service.startup(() -> 1);
+
+        when(runtime.scheduleReadOperation(
+            ArgumentMatchers.eq("generic-group-heartbeat"),
+            ArgumentMatchers.eq(new TopicPartition("__consumer_offsets", 0)),
+            ArgumentMatchers.any()
+        )).thenReturn(FutureUtils.failedFuture(
+            new RebalanceInProgressException()
+        ));
+
+        CompletableFuture<HeartbeatResponseData> future = service.heartbeat(
+            requestContext(ApiKeys.HEARTBEAT),
+            request
+        );
+
+        assertTrue(future.isDone());
+        assertEquals(
+            new HeartbeatResponseData().setErrorCode(Errors.REBALANCE_IN_PROGRESS.code()),
+            future.get()
+        );
+    }
+
     @ParameterizedTest
     @ValueSource(booleans = {true, false})
     public void testFetchOffsetsWithoutWithoutRequireStable(
         boolean requireStable
     ) throws ExecutionException, InterruptedException, TimeoutException {
-=======
-    @Test
-    public void testHeartbeat() throws Exception {
->>>>>>> 19f9e1e6
-        CoordinatorRuntime<ReplicatedGroupCoordinator, Record> runtime = mockRuntime();
-        GroupCoordinatorService service = new GroupCoordinatorService(
-            new LogContext(),
-            createConfig(),
-            runtime
-        );
-
-<<<<<<< HEAD
+        CoordinatorRuntime<ReplicatedGroupCoordinator, Record> runtime = mockRuntime();
+        GroupCoordinatorService service = new GroupCoordinatorService(
+            new LogContext(),
+            createConfig(),
+            runtime
+        );
+
         service.startup(() -> 1);
 
         List<OffsetFetchRequestData.OffsetFetchRequestTopics> topicsRequest =
@@ -565,71 +655,13 @@
     public void testFetchAllOffsetsWithoutWithoutRequireStable(
         boolean requireStable
     ) throws ExecutionException, InterruptedException, TimeoutException {
-=======
-        HeartbeatRequestData request = new HeartbeatRequestData()
-            .setGroupId("foo");
-
-        service.startup(() -> 1);
-
-        when(runtime.scheduleReadOperation(
-            ArgumentMatchers.eq("generic-group-heartbeat"),
-            ArgumentMatchers.eq(new TopicPartition("__consumer_offsets", 0)),
-            ArgumentMatchers.any()
-        )).thenReturn(CompletableFuture.completedFuture(
-            new HeartbeatResponseData()
-        ));
-
-        CompletableFuture<HeartbeatResponseData> future = service.heartbeat(
-            requestContext(ApiKeys.HEARTBEAT),
-            request
-        );
-
-        assertTrue(future.isDone());
-        assertEquals(new HeartbeatResponseData(), future.get());
-    }
-
-    @Test
-    public void testHeartbeatCoordinatorNotAvailableException() throws Exception {
-        CoordinatorRuntime<ReplicatedGroupCoordinator, Record> runtime = mockRuntime();
-        GroupCoordinatorService service = new GroupCoordinatorService(
-            new LogContext(),
-            createConfig(),
-            runtime
-        );
-
-        HeartbeatRequestData request = new HeartbeatRequestData()
-            .setGroupId("foo");
-
-        service.startup(() -> 1);
-
-        when(runtime.scheduleReadOperation(
-            ArgumentMatchers.eq("generic-group-heartbeat"),
-            ArgumentMatchers.eq(new TopicPartition("__consumer_offsets", 0)),
-            ArgumentMatchers.any()
-        )).thenReturn(FutureUtils.failedFuture(
-            new CoordinatorLoadInProgressException(null)
-        ));
-
-        CompletableFuture<HeartbeatResponseData> future = service.heartbeat(
-            requestContext(ApiKeys.HEARTBEAT),
-            request
-        );
-
-        assertTrue(future.isDone());
-        assertEquals(new HeartbeatResponseData(), future.get());
-    }
-
-    @Test
-    public void testHeartbeatCoordinatorException() throws Exception {
->>>>>>> 19f9e1e6
-        CoordinatorRuntime<ReplicatedGroupCoordinator, Record> runtime = mockRuntime();
-        GroupCoordinatorService service = new GroupCoordinatorService(
-            new LogContext(),
-            createConfig(),
-            runtime
-        );
-
-<<<<<<< HEAD
+        CoordinatorRuntime<ReplicatedGroupCoordinator, Record> runtime = mockRuntime();
+        GroupCoordinatorService service = new GroupCoordinatorService(
+            new LogContext(),
+            createConfig(),
+            runtime
+        );
+
         service.startup(() -> 1);
 
         List<OffsetFetchResponseData.OffsetFetchResponseTopics> topicsResponse =
@@ -660,30 +692,5 @@
         );
 
         assertEquals(topicsResponse, future.get(5, TimeUnit.SECONDS));
-=======
-        HeartbeatRequestData request = new HeartbeatRequestData()
-            .setGroupId("foo");
-
-        service.startup(() -> 1);
-
-        when(runtime.scheduleReadOperation(
-            ArgumentMatchers.eq("generic-group-heartbeat"),
-            ArgumentMatchers.eq(new TopicPartition("__consumer_offsets", 0)),
-            ArgumentMatchers.any()
-        )).thenReturn(FutureUtils.failedFuture(
-            new RebalanceInProgressException()
-        ));
-
-        CompletableFuture<HeartbeatResponseData> future = service.heartbeat(
-            requestContext(ApiKeys.HEARTBEAT),
-            request
-        );
-
-        assertTrue(future.isDone());
-        assertEquals(
-            new HeartbeatResponseData().setErrorCode(Errors.REBALANCE_IN_PROGRESS.code()),
-            future.get()
-        );
->>>>>>> 19f9e1e6
     }
 }