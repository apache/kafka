--- conflicted
+++ resolved
@@ -19,61 +19,38 @@
 import org.apache.kafka.common.serialization.Serde;
 import org.apache.kafka.common.serialization.Serdes;
 import org.apache.kafka.common.utils.Bytes;
-<<<<<<< HEAD
-=======
-import org.apache.kafka.streams.kstream.Windowed;
->>>>>>> 1974e1b0
 import org.apache.kafka.streams.kstream.internals.CacheFlushListener;
 import org.apache.kafka.streams.kstream.internals.TimeWindow;
 import org.apache.kafka.streams.kstream.Windowed;
 import org.apache.kafka.streams.processor.internals.InternalProcessorContext;
 import org.apache.kafka.streams.processor.internals.RecordContext;
-<<<<<<< HEAD
 import org.apache.kafka.streams.processor.ProcessorContext;
 import org.apache.kafka.streams.processor.StateStore;
-=======
->>>>>>> 1974e1b0
 import org.apache.kafka.streams.state.StateSerdes;
 import org.apache.kafka.streams.state.WindowStore;
 import org.apache.kafka.streams.state.WindowStoreIterator;
-import org.apache.kafka.streams.state.internals.ThreadCache.MemoryLRUCacheBytesIterator;
 
 import java.util.List;
 
-<<<<<<< HEAD
-class CachingWindowStore<K, V> extends WrapperWindowStore.AbstractWindowStore<K, V> implements CachedStateStore<Windowed<K>, V> {
-
-    private final WindowStore<Bytes, byte[]> innerWindowBytes;
-=======
 class CachingWindowStore<K, V> extends WrappedStateStore.AbstractWrappedStateStore implements WindowStore<K, V>, CachedStateStore<Windowed<K>, V> {
 
     private final WindowStore<Bytes, byte[]> underlying;
->>>>>>> 1974e1b0
     private final Serde<K> keySerde;
     private final Serde<V> valueSerde;
+    private final long windowSize;
 
     private String name;
     private ThreadCache cache;
     private InternalProcessorContext context;
     private StateSerdes<K, V> serdes;
-    private final long windowSize;
     private CacheFlushListener<Windowed<K>, V> flushListener;
 
-<<<<<<< HEAD
-    CachingWindowStore(final WindowStore<Bytes, byte[]> inner,
-                       final Serde<K> keySerde,
-                       final Serde<V> valueSerde,
-                       final long windowSize) {
-        super(inner);
-        this.innerWindowBytes = inner;
-=======
     CachingWindowStore(final WindowStore<Bytes, byte[]> underlying,
                        final Serde<K> keySerde,
                        final Serde<V> valueSerde,
                        final long windowSize) {
         super(underlying);
         this.underlying = underlying;
->>>>>>> 1974e1b0
         this.keySerde = keySerde;
         this.valueSerde = valueSerde;
         this.windowSize = windowSize;
@@ -82,13 +59,13 @@
     @SuppressWarnings("unchecked")
     @Override
     public void init(final ProcessorContext context, final StateStore root) {
-        innerWindowBytes.init(context, root);
+        underlying.init(context, root);
 
         this.context = (InternalProcessorContext) context;
-        this.serdes = new StateSerdes<>(innerWindowBytes.name(),
+        this.serdes = new StateSerdes<>(underlying.name(),
                 keySerde == null ? (Serde<K>) context.keySerde() : keySerde,
                 valueSerde == null ? (Serde<V>) context.valueSerde() : valueSerde);
-        this.name = context.taskId() + "-" + innerWindowBytes.name();
+        this.name = context.taskId() + "-" + underlying.name();
         this.cache = this.context.getCache();
 
         // set cache flush listener
@@ -96,17 +73,6 @@
             @Override
             public void apply(final List<ThreadCache.DirtyEntry> entries) {
                 for (ThreadCache.DirtyEntry entry : entries) {
-<<<<<<< HEAD
-                    final byte[] binaryComboKey = entry.key().get();
-                    final Bytes comboKey = Bytes.wrap(binaryComboKey);
-                    final K key = WindowStoreUtils.keyFromBinaryKey(binaryComboKey, serdes);
-                    final long timestamp = WindowStoreUtils.timestampFromBinaryKey(binaryComboKey);
-                    final Windowed<K> windowedKey = new Windowed<>(key, new TimeWindow(timestamp, timestamp + windowSize));
-
-                    maybeForward(entry, comboKey, windowedKey, (InternalProcessorContext) context);
-
-                    innerWindowBytes.put(comboKey, entry.newValue(), timestamp);
-=======
                     final byte[] binaryWindowKey = entry.key().get();
                     final long timestamp = WindowStoreUtils.timestampFromBinaryKey(binaryWindowKey);
 
@@ -115,7 +81,6 @@
                     final Bytes key = WindowStoreUtils.bytesKeyFromBinaryKey(binaryWindowKey);
                     maybeForward(entry, key, windowedKey, (InternalProcessorContext) context);
                     underlying.put(key, entry.newValue(), timestamp);
->>>>>>> 1974e1b0
                 }
             }
         });
@@ -129,12 +94,8 @@
             final RecordContext current = context.recordContext();
             context.setRecordContext(entry.recordContext());
             try {
-<<<<<<< HEAD
-                flushListener.apply(windowedKey, serdes.valueFrom(entry.newValue()), serdes.valueFrom(fetchPrevious(key, windowedKey.window().start())));
-=======
                 flushListener.apply(windowedKey,
                                     serdes.valueFrom(entry.newValue()), fetchPrevious(key, windowedKey.window().start()));
->>>>>>> 1974e1b0
             } finally {
                 context.setRecordContext(current);
             }
@@ -148,17 +109,14 @@
     @Override
     public synchronized void flush() {
         cache.flush(name);
-        innerWindowBytes.flush();
+        underlying.flush();
     }
 
     @Override
     public void close() {
         flush();
         cache.close(name);
-<<<<<<< HEAD
-        innerWindowBytes.close();
-=======
->>>>>>> 1974e1b0
+        underlying.close();
     }
 
     @Override
@@ -184,32 +142,16 @@
         // if store is open outside as well.
         validateStoreOpen();
 
-<<<<<<< HEAD
-        byte[] binaryKey = serdes.rawKey(key);
-        Bytes binaryFrom = Bytes.wrap(WindowStoreUtils.toBinaryKey(binaryKey, timeFrom, 0));
-        Bytes binaryTo = Bytes.wrap(WindowStoreUtils.toBinaryKey(binaryKey, timeTo, 0));
+        Bytes binaryFrom = Bytes.wrap(WindowStoreUtils.toBinaryKey(key, timeFrom, 0, serdes));
+        Bytes binaryTo = Bytes.wrap(WindowStoreUtils.toBinaryKey(key, timeTo, 0, serdes));
 
-        final WindowStoreIterator<byte[]> storeIterator = innerWindowBytes.fetch(Bytes.wrap(binaryKey), timeFrom, timeTo);
-        final MemoryLRUCacheBytesIterator cacheIterator = cache.range(name, binaryFrom, binaryTo);
-        return new MergedSortedCacheWindowStoreIterator<>(cacheIterator, storeIterator,
-=======
         final WindowStoreIterator<byte[]> underlyingIterator = underlying.fetch(Bytes.wrap(serdes.rawKey(key)), timeFrom, timeTo);
         final ThreadCache.MemoryLRUCacheBytesIterator cacheIterator = cache.range(name, binaryFrom, binaryTo);
         return new MergedSortedCacheWindowStoreIterator<>(cacheIterator,
-                                                          underlyingIterator,
->>>>>>> 1974e1b0
-                                                          new StateSerdes<>(serdes.stateName(), Serdes.Long(), serdes.valueSerde()));
+                underlyingIterator,
+                new StateSerdes<>(serdes.stateName(), Serdes.Long(), serdes.valueSerde()));
     }
 
-    private byte[] fetchPrevious(final Bytes binaryKey, long timestamp) {
-        final WindowStoreIterator<byte[]> iter = innerWindowBytes.fetch(binaryKey, timestamp, timestamp);
-
-<<<<<<< HEAD
-        if (!iter.hasNext())
-            return null;
-        else
-            return iter.next().value;
-=======
     private V fetchPrevious(final Bytes key, final long timestamp) {
         try (final WindowStoreIterator<byte[]> iter = underlying.fetch(key, timestamp, timestamp)) {
             if (!iter.hasNext()) {
@@ -218,6 +160,5 @@
                 return serdes.valueFrom(iter.next().value);
             }
         }
->>>>>>> 1974e1b0
     }
 }