--- conflicted
+++ resolved
@@ -28,16 +28,10 @@
 import org.apache.kafka.streams.kstream.JoinWindows;
 import org.apache.kafka.streams.kstream.Joined;
 import org.apache.kafka.streams.kstream.KStream;
-<<<<<<< HEAD
-import org.apache.kafka.streams.processor.internals.ProcessorRecordContext;
-import org.apache.kafka.test.InternalMockProcessorContext;
-import org.apache.kafka.test.KStreamTestDriver;
 import org.apache.kafka.test.MockProcessor;
-=======
 import org.apache.kafka.streams.kstream.ValueJoiner;
 import org.apache.kafka.streams.processor.internals.testutil.LogCaptureAppender;
 import org.apache.kafka.streams.test.ConsumerRecordFactory;
->>>>>>> 8725e360
 import org.apache.kafka.test.MockProcessorSupplier;
 import org.apache.kafka.test.MockValueJoiner;
 import org.apache.kafka.test.TestUtils;
@@ -346,14 +340,7 @@
         assertEquals(1, copartitionGroups.size());
         assertEquals(new HashSet<>(Arrays.asList(topic1, topic2)), copartitionGroups.iterator().next());
 
-<<<<<<< HEAD
-        driver.setUp(builder, stateDir);
-
-        final MockProcessor<Integer, String> processor = supplier.getTheProcessor();
-
-=======
         driver = new TopologyTestDriver(builder.build(), props, time);
->>>>>>> 8725e360
 
         // push two items to the primary stream. the other window is empty. this should produce no items.
         // w1 = {}
@@ -363,6 +350,8 @@
         for (int i = 0; i < 2; i++) {
             driver.pipeInput(recordFactory.create(topic1, expectedKeys[i], "X" + expectedKeys[i], time));
         }
+
+        final MockProcessor<Integer, String> processor = supplier.getTheProcessor();
 
         processor.checkAndClearProcessResult();
 
