/*
 * Licensed to the Apache Software Foundation (ASF) under one or more
 * contributor license agreements. See the NOTICE file distributed with
 * this work for additional information regarding copyright ownership.
 * The ASF licenses this file to You under the Apache License, Version 2.0
 * (the "License"); you may not use this file except in compliance with
 * the License. You may obtain a copy of the License at
 *
 *    http://www.apache.org/licenses/LICENSE-2.0
 *
 * Unless required by applicable law or agreed to in writing, software
 * distributed under the License is distributed on an "AS IS" BASIS,
 * WITHOUT WARRANTIES OR CONDITIONS OF ANY KIND, either express or implied.
 * See the License for the specific language governing permissions and
 * limitations under the License.
 */
package org.apache.kafka.common.protocol;

import org.apache.kafka.common.InvalidRecordException;
import org.apache.kafka.common.errors.ApiException;
import org.apache.kafka.common.errors.BrokerIdNotRegisteredException;
import org.apache.kafka.common.errors.BrokerNotAvailableException;
import org.apache.kafka.common.errors.ClusterAuthorizationException;
import org.apache.kafka.common.errors.ConcurrentTransactionsException;
import org.apache.kafka.common.errors.ControllerMovedException;
import org.apache.kafka.common.errors.CoordinatorLoadInProgressException;
import org.apache.kafka.common.errors.CoordinatorNotAvailableException;
import org.apache.kafka.common.errors.CorruptRecordException;
import org.apache.kafka.common.errors.DelegationTokenAuthorizationException;
import org.apache.kafka.common.errors.DelegationTokenDisabledException;
import org.apache.kafka.common.errors.DelegationTokenExpiredException;
import org.apache.kafka.common.errors.DelegationTokenNotFoundException;
import org.apache.kafka.common.errors.DelegationTokenOwnerMismatchException;
import org.apache.kafka.common.errors.DuplicateBrokerRegistrationException;
import org.apache.kafka.common.errors.DuplicateResourceException;
import org.apache.kafka.common.errors.DuplicateSequenceException;
import org.apache.kafka.common.errors.ElectionNotNeededException;
import org.apache.kafka.common.errors.EligibleLeadersNotAvailableException;
import org.apache.kafka.common.errors.FeatureUpdateFailedException;
import org.apache.kafka.common.errors.FencedInstanceIdException;
import org.apache.kafka.common.errors.FencedLeaderEpochException;
import org.apache.kafka.common.errors.FetchSessionIdNotFoundException;
import org.apache.kafka.common.errors.GroupAuthorizationException;
import org.apache.kafka.common.errors.GroupIdNotFoundException;
import org.apache.kafka.common.errors.GroupMaxSizeReachedException;
import org.apache.kafka.common.errors.GroupNotEmptyException;
import org.apache.kafka.common.errors.GroupSubscribedToTopicException;
import org.apache.kafka.common.errors.IllegalGenerationException;
import org.apache.kafka.common.errors.IllegalSaslStateException;
import org.apache.kafka.common.errors.InconsistentGroupProtocolException;
import org.apache.kafka.common.errors.InconsistentTopicIdException;
import org.apache.kafka.common.errors.InconsistentVoterSetException;
import org.apache.kafka.common.errors.InconsistentClusterIdException;
import org.apache.kafka.common.errors.InvalidCommitOffsetSizeException;
import org.apache.kafka.common.errors.InvalidConfigurationException;
import org.apache.kafka.common.errors.InvalidFetchSessionEpochException;
import org.apache.kafka.common.errors.InvalidFetchSizeException;
import org.apache.kafka.common.errors.InvalidGroupIdException;
import org.apache.kafka.common.errors.InvalidPartitionsException;
import org.apache.kafka.common.errors.InvalidPidMappingException;
import org.apache.kafka.common.errors.InvalidPrincipalTypeException;
import org.apache.kafka.common.errors.InvalidProducerEpochException;
import org.apache.kafka.common.errors.InvalidReplicaAssignmentException;
import org.apache.kafka.common.errors.InvalidReplicationFactorException;
import org.apache.kafka.common.errors.InvalidRequestException;
import org.apache.kafka.common.errors.InvalidRequiredAcksException;
import org.apache.kafka.common.errors.InvalidSessionTimeoutException;
import org.apache.kafka.common.errors.InvalidTimestampException;
import org.apache.kafka.common.errors.InvalidTopicException;
import org.apache.kafka.common.errors.InvalidTxnStateException;
import org.apache.kafka.common.errors.InvalidTxnTimeoutException;
import org.apache.kafka.common.errors.InvalidUpdateVersionException;
import org.apache.kafka.common.errors.KafkaStorageException;
import org.apache.kafka.common.errors.LeaderNotAvailableException;
import org.apache.kafka.common.errors.ListenerNotFoundException;
import org.apache.kafka.common.errors.LogDirNotFoundException;
import org.apache.kafka.common.errors.MemberIdRequiredException;
import org.apache.kafka.common.errors.NetworkException;
import org.apache.kafka.common.errors.NoReassignmentInProgressException;
import org.apache.kafka.common.errors.NotControllerException;
import org.apache.kafka.common.errors.NotCoordinatorException;
import org.apache.kafka.common.errors.NotEnoughReplicasAfterAppendException;
import org.apache.kafka.common.errors.NotEnoughReplicasException;
import org.apache.kafka.common.errors.NotLeaderOrFollowerException;
import org.apache.kafka.common.errors.OffsetMetadataTooLarge;
import org.apache.kafka.common.errors.OffsetNotAvailableException;
import org.apache.kafka.common.errors.OffsetOutOfRangeException;
import org.apache.kafka.common.errors.OperationNotAttemptedException;
import org.apache.kafka.common.errors.OutOfOrderSequenceException;
import org.apache.kafka.common.errors.PolicyViolationException;
import org.apache.kafka.common.errors.PositionOutOfRangeException;
import org.apache.kafka.common.errors.PreferredLeaderNotAvailableException;
import org.apache.kafka.common.errors.PrincipalDeserializationException;
import org.apache.kafka.common.errors.ProducerFencedException;
import org.apache.kafka.common.errors.ReassignmentInProgressException;
import org.apache.kafka.common.errors.RebalanceInProgressException;
import org.apache.kafka.common.errors.RecordBatchTooLargeException;
import org.apache.kafka.common.errors.RecordTooLargeException;
import org.apache.kafka.common.errors.ReplicaNotAvailableException;
import org.apache.kafka.common.errors.ResourceNotFoundException;
import org.apache.kafka.common.errors.RetriableException;
import org.apache.kafka.common.errors.SaslAuthenticationException;
import org.apache.kafka.common.errors.SecurityDisabledException;
import org.apache.kafka.common.errors.SnapshotNotFoundException;
import org.apache.kafka.common.errors.StaleBrokerEpochException;
import org.apache.kafka.common.errors.ThrottlingQuotaExceededException;
import org.apache.kafka.common.errors.TimeoutException;
import org.apache.kafka.common.errors.TopicAuthorizationException;
import org.apache.kafka.common.errors.TopicDeletionDisabledException;
import org.apache.kafka.common.errors.TopicExistsException;
import org.apache.kafka.common.errors.TransactionCoordinatorFencedException;
import org.apache.kafka.common.errors.TransactionalIdAuthorizationException;
import org.apache.kafka.common.errors.UnacceptableCredentialException;
import org.apache.kafka.common.errors.UnknownLeaderEpochException;
import org.apache.kafka.common.errors.UnknownMemberIdException;
import org.apache.kafka.common.errors.UnknownProducerIdException;
import org.apache.kafka.common.errors.UnknownServerException;
import org.apache.kafka.common.errors.UnknownTopicIdException;
import org.apache.kafka.common.errors.UnknownTopicOrPartitionException;
import org.apache.kafka.common.errors.UnstableOffsetCommitException;
import org.apache.kafka.common.errors.UnsupportedByAuthenticationException;
import org.apache.kafka.common.errors.UnsupportedCompressionTypeException;
import org.apache.kafka.common.errors.UnsupportedForMessageFormatException;
import org.apache.kafka.common.errors.UnsupportedSaslMechanismException;
import org.apache.kafka.common.errors.UnsupportedVersionException;
import org.slf4j.Logger;
import org.slf4j.LoggerFactory;

import java.util.HashMap;
import java.util.Map;
import java.util.function.Function;

/**
 * This class contains all the client-server errors--those errors that must be sent from the server to the client. These
 * are thus part of the protocol. The names can be changed but the error code cannot.
 *
 * Note that client library will convert an unknown error code to the non-retriable UnknownServerException if the client library
 * version is old and does not recognize the newly-added error code. Therefore when a new server-side error is added,
 * we may need extra logic to convert the new error code to another existing error code before sending the response back to
 * the client if the request version suggests that the client may not recognize the new error code.
 *
 * Do not add exceptions that occur only on the client or only on the server here.
 *
 * @see org.apache.kafka.common.network.SslTransportLayer
 */
public enum Errors {
    UNKNOWN_SERVER_ERROR(-1, "The server experienced an unexpected error when processing the request.",
            UnknownServerException::new),
    NONE(0, null, message -> null),
    OFFSET_OUT_OF_RANGE(1, "The requested offset is not within the range of offsets maintained by the server.",
            OffsetOutOfRangeException::new),
    CORRUPT_MESSAGE(2, "This message has failed its CRC checksum, exceeds the valid size, has a null key for a compacted topic, or is otherwise corrupt.",
            CorruptRecordException::new),
    UNKNOWN_TOPIC_OR_PARTITION(3, "This server does not host this topic-partition.",
            UnknownTopicOrPartitionException::new),
    INVALID_FETCH_SIZE(4, "The requested fetch size is invalid.",
            InvalidFetchSizeException::new),
    LEADER_NOT_AVAILABLE(5, "There is no leader for this topic-partition as we are in the middle of a leadership election.",
            LeaderNotAvailableException::new),
    NOT_LEADER_OR_FOLLOWER(6, "For requests intended only for the leader, this error indicates that the broker is not the current leader. " +
            "For requests intended for any replica, this error indicates that the broker is not a replica of the topic partition.",
            NotLeaderOrFollowerException::new),
    REQUEST_TIMED_OUT(7, "The request timed out.",
            TimeoutException::new),
    BROKER_NOT_AVAILABLE(8, "The broker is not available.",
            BrokerNotAvailableException::new),
    REPLICA_NOT_AVAILABLE(9, "The replica is not available for the requested topic-partition. Produce/Fetch requests and other requests " +
            "intended only for the leader or follower return NOT_LEADER_OR_FOLLOWER if the broker is not a replica of the topic-partition.",
            ReplicaNotAvailableException::new),
    MESSAGE_TOO_LARGE(10, "The request included a message larger than the max message size the server will accept.",
            RecordTooLargeException::new),
    STALE_CONTROLLER_EPOCH(11, "The controller moved to another broker.",
            ControllerMovedException::new),
    OFFSET_METADATA_TOO_LARGE(12, "The metadata field of the offset request was too large.",
            OffsetMetadataTooLarge::new),
    NETWORK_EXCEPTION(13, "The server disconnected before a response was received.",
            NetworkException::new),
    COORDINATOR_LOAD_IN_PROGRESS(14, "The coordinator is loading and hence can't process requests.",
            CoordinatorLoadInProgressException::new),
    COORDINATOR_NOT_AVAILABLE(15, "The coordinator is not available.",
            CoordinatorNotAvailableException::new),
    NOT_COORDINATOR(16, "This is not the correct coordinator.",
            NotCoordinatorException::new),
    INVALID_TOPIC_EXCEPTION(17, "The request attempted to perform an operation on an invalid topic.",
            InvalidTopicException::new),
    RECORD_LIST_TOO_LARGE(18, "The request included message batch larger than the configured segment size on the server.",
            RecordBatchTooLargeException::new),
    NOT_ENOUGH_REPLICAS(19, "Messages are rejected since there are fewer in-sync replicas than required.",
            NotEnoughReplicasException::new),
    NOT_ENOUGH_REPLICAS_AFTER_APPEND(20, "Messages are written to the log, but to fewer in-sync replicas than required.",
            NotEnoughReplicasAfterAppendException::new),
    INVALID_REQUIRED_ACKS(21, "Produce request specified an invalid value for required acks.",
            InvalidRequiredAcksException::new),
    ILLEGAL_GENERATION(22, "Specified group generation id is not valid.",
            IllegalGenerationException::new),
    INCONSISTENT_GROUP_PROTOCOL(23,
            "The group member's supported protocols are incompatible with those of existing members " +
            "or first group member tried to join with empty protocol type or empty protocol list.",
            InconsistentGroupProtocolException::new),
    INVALID_GROUP_ID(24, "The configured groupId is invalid.",
            InvalidGroupIdException::new),
    UNKNOWN_MEMBER_ID(25, "The coordinator is not aware of this member.",
            UnknownMemberIdException::new),
    INVALID_SESSION_TIMEOUT(26,
            "The session timeout is not within the range allowed by the broker " +
            "(as configured by group.min.session.timeout.ms and group.max.session.timeout.ms).",
            InvalidSessionTimeoutException::new),
    REBALANCE_IN_PROGRESS(27, "The group is rebalancing, so a rejoin is needed.",
            RebalanceInProgressException::new),
    INVALID_COMMIT_OFFSET_SIZE(28, "The committing offset data size is not valid.",
            InvalidCommitOffsetSizeException::new),
    TOPIC_AUTHORIZATION_FAILED(29, "Topic authorization failed.", TopicAuthorizationException::new),
    GROUP_AUTHORIZATION_FAILED(30, "Group authorization failed.", GroupAuthorizationException::new),
    CLUSTER_AUTHORIZATION_FAILED(31, "Cluster authorization failed.",
            ClusterAuthorizationException::new),
    INVALID_TIMESTAMP(32, "The timestamp of the message is out of acceptable range.",
            InvalidTimestampException::new),
    UNSUPPORTED_SASL_MECHANISM(33, "The broker does not support the requested SASL mechanism.",
            UnsupportedSaslMechanismException::new),
    ILLEGAL_SASL_STATE(34, "Request is not valid given the current SASL state.",
            IllegalSaslStateException::new),
    UNSUPPORTED_VERSION(35, "The version of API is not supported.",
            UnsupportedVersionException::new),
    TOPIC_ALREADY_EXISTS(36, "Topic with this name already exists.",
            TopicExistsException::new),
    INVALID_PARTITIONS(37, "Number of partitions is below 1.",
            InvalidPartitionsException::new),
    INVALID_REPLICATION_FACTOR(38, "Replication factor is below 1 or larger than the number of available brokers.",
            InvalidReplicationFactorException::new),
    INVALID_REPLICA_ASSIGNMENT(39, "Replica assignment is invalid.",
            InvalidReplicaAssignmentException::new),
    INVALID_CONFIG(40, "Configuration is invalid.",
            InvalidConfigurationException::new),
    NOT_CONTROLLER(41, "This is not the correct controller for this cluster.",
            NotControllerException::new),
    INVALID_REQUEST(42, "This most likely occurs because of a request being malformed by the " +
            "client library or the message was sent to an incompatible broker. See the broker logs " +
            "for more details.",
            InvalidRequestException::new),
    UNSUPPORTED_FOR_MESSAGE_FORMAT(43, "The message format version on the broker does not support the request.",
            UnsupportedForMessageFormatException::new),
    POLICY_VIOLATION(44, "Request parameters do not satisfy the configured policy.",
            PolicyViolationException::new),
    OUT_OF_ORDER_SEQUENCE_NUMBER(45, "The broker received an out of order sequence number.",
            OutOfOrderSequenceException::new),
    DUPLICATE_SEQUENCE_NUMBER(46, "The broker received a duplicate sequence number.",
            DuplicateSequenceException::new),
    INVALID_PRODUCER_EPOCH(47, "Producer attempted to produce with an old epoch.",
            InvalidProducerEpochException::new),
    INVALID_TXN_STATE(48, "The producer attempted a transactional operation in an invalid state.",
            InvalidTxnStateException::new),
    INVALID_PRODUCER_ID_MAPPING(49, "The producer attempted to use a producer id which is not currently assigned to " +
            "its transactional id.",
            InvalidPidMappingException::new),
    INVALID_TRANSACTION_TIMEOUT(50, "The transaction timeout is larger than the maximum value allowed by " +
            "the broker (as configured by transaction.max.timeout.ms).",
            InvalidTxnTimeoutException::new),
    CONCURRENT_TRANSACTIONS(51, "The producer attempted to update a transaction " +
            "while another concurrent operation on the same transaction was ongoing.",
            ConcurrentTransactionsException::new),
    TRANSACTION_COORDINATOR_FENCED(52, "Indicates that the transaction coordinator sending a WriteTxnMarker " +
            "is no longer the current coordinator for a given producer.",
            TransactionCoordinatorFencedException::new),
    TRANSACTIONAL_ID_AUTHORIZATION_FAILED(53, "Transactional Id authorization failed.",
            TransactionalIdAuthorizationException::new),
    SECURITY_DISABLED(54, "Security features are disabled.",
            SecurityDisabledException::new),
    OPERATION_NOT_ATTEMPTED(55, "The broker did not attempt to execute this operation. This may happen for " +
            "batched RPCs where some operations in the batch failed, causing the broker to respond without " +
            "trying the rest.",
            OperationNotAttemptedException::new),
    KAFKA_STORAGE_ERROR(56, "Disk error when trying to access log file on the disk.",
            KafkaStorageException::new),
    LOG_DIR_NOT_FOUND(57, "The user-specified log directory is not found in the broker config.",
            LogDirNotFoundException::new),
    SASL_AUTHENTICATION_FAILED(58, "SASL Authentication failed.",
            SaslAuthenticationException::new),
    UNKNOWN_PRODUCER_ID(59, "This exception is raised by the broker if it could not locate the producer metadata " +
            "associated with the producerId in question. This could happen if, for instance, the producer's records " +
            "were deleted because their retention time had elapsed. Once the last records of the producerId are " +
            "removed, the producer's metadata is removed from the broker, and future appends by the producer will " +
            "return this exception.",
            UnknownProducerIdException::new),
    REASSIGNMENT_IN_PROGRESS(60, "A partition reassignment is in progress.",
            ReassignmentInProgressException::new),
    DELEGATION_TOKEN_AUTH_DISABLED(61, "Delegation Token feature is not enabled.",
            DelegationTokenDisabledException::new),
    DELEGATION_TOKEN_NOT_FOUND(62, "Delegation Token is not found on server.",
            DelegationTokenNotFoundException::new),
    DELEGATION_TOKEN_OWNER_MISMATCH(63, "Specified Principal is not valid Owner/Renewer.",
            DelegationTokenOwnerMismatchException::new),
    DELEGATION_TOKEN_REQUEST_NOT_ALLOWED(64, "Delegation Token requests are not allowed on PLAINTEXT/1-way SSL " +
            "channels and on delegation token authenticated channels.",
            UnsupportedByAuthenticationException::new),
    DELEGATION_TOKEN_AUTHORIZATION_FAILED(65, "Delegation Token authorization failed.",
            DelegationTokenAuthorizationException::new),
    DELEGATION_TOKEN_EXPIRED(66, "Delegation Token is expired.",
            DelegationTokenExpiredException::new),
    INVALID_PRINCIPAL_TYPE(67, "Supplied principalType is not supported.",
            InvalidPrincipalTypeException::new),
    NON_EMPTY_GROUP(68, "The group is not empty.",
            GroupNotEmptyException::new),
    GROUP_ID_NOT_FOUND(69, "The group id does not exist.",
            GroupIdNotFoundException::new),
    FETCH_SESSION_ID_NOT_FOUND(70, "The fetch session ID was not found.",
            FetchSessionIdNotFoundException::new),
    INVALID_FETCH_SESSION_EPOCH(71, "The fetch session epoch is invalid.",
            InvalidFetchSessionEpochException::new),
    LISTENER_NOT_FOUND(72, "There is no listener on the leader broker that matches the listener on which " +
            "metadata request was processed.",
            ListenerNotFoundException::new),
    TOPIC_DELETION_DISABLED(73, "Topic deletion is disabled.",
            TopicDeletionDisabledException::new),
    FENCED_LEADER_EPOCH(74, "The leader epoch in the request is older than the epoch on the broker.",
            FencedLeaderEpochException::new),
    UNKNOWN_LEADER_EPOCH(75, "The leader epoch in the request is newer than the epoch on the broker.",
            UnknownLeaderEpochException::new),
    UNSUPPORTED_COMPRESSION_TYPE(76, "The requesting client does not support the compression type of given partition.",
            UnsupportedCompressionTypeException::new),
    STALE_BROKER_EPOCH(77, "Broker epoch has changed.",
            StaleBrokerEpochException::new),
    OFFSET_NOT_AVAILABLE(78, "The leader high watermark has not caught up from a recent leader " +
            "election so the offsets cannot be guaranteed to be monotonically increasing.",
            OffsetNotAvailableException::new),
    MEMBER_ID_REQUIRED(79, "The group member needs to have a valid member id before actually entering a consumer group.",
            MemberIdRequiredException::new),
    PREFERRED_LEADER_NOT_AVAILABLE(80, "The preferred leader was not available.",
            PreferredLeaderNotAvailableException::new),
    GROUP_MAX_SIZE_REACHED(81, "The consumer group has reached its max size.", GroupMaxSizeReachedException::new),
    FENCED_INSTANCE_ID(82, "The broker rejected this static consumer since " +
            "another consumer with the same group.instance.id has registered with a different member.id.",
            FencedInstanceIdException::new),
    ELIGIBLE_LEADERS_NOT_AVAILABLE(83, "Eligible topic partition leaders are not available.",
            EligibleLeadersNotAvailableException::new),
    ELECTION_NOT_NEEDED(84, "Leader election not needed for topic partition.", ElectionNotNeededException::new),
    NO_REASSIGNMENT_IN_PROGRESS(85, "No partition reassignment is in progress.",
            NoReassignmentInProgressException::new),
    GROUP_SUBSCRIBED_TO_TOPIC(86, "Deleting offsets of a topic is forbidden while the consumer group is actively subscribed to it.",
            GroupSubscribedToTopicException::new),
    INVALID_RECORD(87, "This record has failed the validation on broker and hence will be rejected.", InvalidRecordException::new),
    UNSTABLE_OFFSET_COMMIT(88, "There are unstable offsets that need to be cleared.", UnstableOffsetCommitException::new),
    THROTTLING_QUOTA_EXCEEDED(89, "The throttling quota has been exceeded.", ThrottlingQuotaExceededException::new),
    PRODUCER_FENCED(90, "There is a newer producer with the same transactionalId " +
            "which fences the current one.", ProducerFencedException::new),
    RESOURCE_NOT_FOUND(91, "A request illegally referred to a resource that does not exist.", ResourceNotFoundException::new),
    DUPLICATE_RESOURCE(92, "A request illegally referred to the same resource twice.", DuplicateResourceException::new),
    UNACCEPTABLE_CREDENTIAL(93, "Requested credential would not meet criteria for acceptability.", UnacceptableCredentialException::new),
    INCONSISTENT_VOTER_SET(94, "Indicates that the either the sender or recipient of a " +
            "voter-only request is not one of the expected voters", InconsistentVoterSetException::new),
    INVALID_UPDATE_VERSION(95, "The given update version was invalid.", InvalidUpdateVersionException::new),
    FEATURE_UPDATE_FAILED(96, "Unable to update finalized features due to an unexpected server error.", FeatureUpdateFailedException::new),
    PRINCIPAL_DESERIALIZATION_FAILURE(97, "Request principal deserialization failed during forwarding. " +
         "This indicates an internal error on the broker cluster security setup.", PrincipalDeserializationException::new),
    SNAPSHOT_NOT_FOUND(98, "Requested snapshot was not found", SnapshotNotFoundException::new),
    POSITION_OUT_OF_RANGE(
        99,
        "Requested position is not greater than or equal to zero, and less than the size of the snapshot.",
        PositionOutOfRangeException::new),
    UNKNOWN_TOPIC_ID(100, "This server does not host this topic ID.", UnknownTopicIdException::new),
    DUPLICATE_BROKER_REGISTRATION(101, "This broker ID is already in use.", DuplicateBrokerRegistrationException::new),
<<<<<<< HEAD
    BROKER_ID_NOT_REGISTERED(102, "The given broker ID was not registered.", BrokerIdNotRegisteredException::new);
=======
    BROKER_ID_NOT_REGISTERED(102, "The given broker ID was not registered.", BrokerIdNotRegisteredException::new),
    INCONSISTENT_TOPIC_ID(103, "The log's topic ID did not match the topic ID in the request", InconsistentTopicIdException::new),
    INCONSISTENT_CLUSTER_ID(104, "The clusterId in the request does not match that found on the server", InconsistentClusterIdException::new);
>>>>>>> 5eac5a82

    private static final Logger log = LoggerFactory.getLogger(Errors.class);

    private static Map<Class<?>, Errors> classToError = new HashMap<>();
    private static Map<Short, Errors> codeToError = new HashMap<>();

    static {
        for (Errors error : Errors.values()) {
            if (codeToError.put(error.code(), error) != null)
                throw new ExceptionInInitializerError("Code " + error.code() + " for error " +
                        error + " has already been used");

            if (error.exception != null)
                classToError.put(error.exception.getClass(), error);
        }
    }

    private final short code;
    private final Function<String, ApiException> builder;
    private final ApiException exception;

    Errors(int code, String defaultExceptionString, Function<String, ApiException> builder) {
        this.code = (short) code;
        this.builder = builder;
        this.exception = builder.apply(defaultExceptionString);
    }

    /**
     * An instance of the exception
     */
    public ApiException exception() {
        return this.exception;
    }

    /**
     * Create an instance of the ApiException that contains the given error message.
     *
     * @param message    The message string to set.
     * @return           The exception.
     */
    public ApiException exception(String message) {
        if (message == null) {
            // If no error message was specified, return an exception with the default error message.
            return exception;
        }
        // Return an exception with the given error message.
        return builder.apply(message);
    }

    /**
     * Returns the class name of the exception or null if this is {@code Errors.NONE}.
     */
    public String exceptionName() {
        return exception == null ? null : exception.getClass().getName();
    }

    /**
     * The error code for the exception
     */
    public short code() {
        return this.code;
    }

    /**
     * Throw the exception corresponding to this error if there is one
     */
    public void maybeThrow() {
        if (exception != null) {
            throw this.exception;
        }
    }

    /**
     * Get a friendly description of the error (if one is available).
     * @return the error message
     */
    public String message() {
        if (exception != null)
            return exception.getMessage();
        return toString();
    }

    /**
     * Throw the exception if there is one
     */
    public static Errors forCode(short code) {
        Errors error = codeToError.get(code);
        if (error != null) {
            return error;
        } else {
            log.warn("Unexpected error code: {}.", code);
            return UNKNOWN_SERVER_ERROR;
        }
    }

    /**
     * Return the error instance associated with this exception or any of its superclasses (or UNKNOWN if there is none).
     * If there are multiple matches in the class hierarchy, the first match starting from the bottom is used.
     */
    public static Errors forException(Throwable t) {
        Class<?> clazz = t.getClass();
        while (clazz != null) {
            Errors error = classToError.get(clazz);
            if (error != null)
                return error;
            clazz = clazz.getSuperclass();
        }
        return UNKNOWN_SERVER_ERROR;
    }

    private static String toHtml() {
        final StringBuilder b = new StringBuilder();
        b.append("<table class=\"data-table\"><tbody>\n");
        b.append("<tr>");
        b.append("<th>Error</th>\n");
        b.append("<th>Code</th>\n");
        b.append("<th>Retriable</th>\n");
        b.append("<th>Description</th>\n");
        b.append("</tr>\n");
        for (Errors error : Errors.values()) {
            b.append("<tr>");
            b.append("<td>");
            b.append(error.name());
            b.append("</td>");
            b.append("<td>");
            b.append(error.code());
            b.append("</td>");
            b.append("<td>");
            b.append(error.exception() != null && error.exception() instanceof RetriableException ? "True" : "False");
            b.append("</td>");
            b.append("<td>");
            b.append(error.exception() != null ? error.exception().getMessage() : "");
            b.append("</td>");
            b.append("</tr>\n");
        }
        b.append("</table>\n");
        return b.toString();
    }

    public static void main(String[] args) {
        System.out.println(toHtml());
    }
}<|MERGE_RESOLUTION|>--- conflicted
+++ resolved
@@ -358,13 +358,9 @@
         PositionOutOfRangeException::new),
     UNKNOWN_TOPIC_ID(100, "This server does not host this topic ID.", UnknownTopicIdException::new),
     DUPLICATE_BROKER_REGISTRATION(101, "This broker ID is already in use.", DuplicateBrokerRegistrationException::new),
-<<<<<<< HEAD
-    BROKER_ID_NOT_REGISTERED(102, "The given broker ID was not registered.", BrokerIdNotRegisteredException::new);
-=======
     BROKER_ID_NOT_REGISTERED(102, "The given broker ID was not registered.", BrokerIdNotRegisteredException::new),
     INCONSISTENT_TOPIC_ID(103, "The log's topic ID did not match the topic ID in the request", InconsistentTopicIdException::new),
     INCONSISTENT_CLUSTER_ID(104, "The clusterId in the request does not match that found on the server", InconsistentClusterIdException::new);
->>>>>>> 5eac5a82
 
     private static final Logger log = LoggerFactory.getLogger(Errors.class);
 
