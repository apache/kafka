--- conflicted
+++ resolved
@@ -253,13 +253,7 @@
       }
     })
 
-<<<<<<< HEAD
-    val actual = KafkaConfig.fromProps(expected).toProps
-    println(actual)
-    println(expected)
-=======
     val actual = KafkaConfig.fromProps(expected).originals
->>>>>>> 16ecf980
     Assert.assertEquals(expected, actual)
   }
 
