--- conflicted
+++ resolved
@@ -47,14 +47,10 @@
   // Updating the shadow plugin version to 8.1.1 causes issue with signing and publishing the shadowed
   // artifacts - see https://github.com/johnrengelman/shadow/issues/901
   id 'com.github.johnrengelman.shadow' version '8.1.0' apply false
-<<<<<<< HEAD
-  id 'com.diffplug.spotless' version '6.14.0' apply false // 6.14.1 and newer require Java 11 at compile time, so we can't upgrade until AK 4.0
-=======
   //  Spotless 6.13.0 has issue with Java 21 (see https://github.com/diffplug/spotless/pull/1920), and Spotless 6.14.0+ requires JRE 11
   //  We are going to drop JDK8 support. Hence, the spotless is upgrade to newest version and be applied only if the build env is compatible with JDK 11.
   //  spotless 6.15.0+ has issue in runtime with JDK8 even through we define it with `apply:false`. see https://github.com/diffplug/spotless/issues/2156 for more details
   id 'com.diffplug.spotless' version "6.14.0" apply false
->>>>>>> eecb3461
 }
 
 ext {
@@ -205,8 +201,6 @@
   }
 }
 
-<<<<<<< HEAD
-=======
 def excludedSpotlessModules = [':clients',
                                ':connect:runtime',
                                ':core',
@@ -215,7 +209,6 @@
                                ':streams:streams-scala']
 
 
->>>>>>> eecb3461
 apply from: file('wrapper.gradle')
 
 if (repo != null) {
@@ -786,8 +779,6 @@
     skipProjects = [ ":jmh-benchmarks", ":trogdor" ]
     skipConfigurations = [ "zinc" ]
   }
-<<<<<<< HEAD
-=======
   //  the task `removeUnusedImports` is implemented by google-java-format, 
   //  and unfortunately the google-java-format version used by spotless 6.14.0 can't work with JDK 21. 
   //  Hence, we apply spotless tasks only if the env is either JDK11 or JDK17
@@ -801,7 +792,6 @@
       }
     }
   }
->>>>>>> eecb3461
 }
 
 gradle.taskGraph.whenReady { taskGraph ->
