/*
 * Licensed to the Apache Software Foundation (ASF) under one or more
 * contributor license agreements. See the NOTICE file distributed with
 * this work for additional information regarding copyright ownership.
 * The ASF licenses this file to You under the Apache License, Version 2.0
 * (the "License"); you may not use this file except in compliance with
 * the License. You may obtain a copy of the License at
 *
 *    http://www.apache.org/licenses/LICENSE-2.0
 *
 * Unless required by applicable law or agreed to in writing, software
 * distributed under the License is distributed on an "AS IS" BASIS,
 * WITHOUT WARRANTIES OR CONDITIONS OF ANY KIND, either express or implied.
 * See the License for the specific language governing permissions and
 * limitations under the License.
 */
package org.apache.kafka.common.requests;

import org.apache.kafka.common.errors.UnsupportedVersionException;
import org.apache.kafka.common.network.Send;
import org.apache.kafka.common.protocol.ApiKeys;
import org.apache.kafka.common.protocol.Errors;
import org.apache.kafka.common.protocol.MessageUtil;
import org.apache.kafka.common.protocol.ObjectSerializationCache;
import org.apache.kafka.common.protocol.SendBuilder;

import java.nio.ByteBuffer;
import java.util.Map;

public abstract class AbstractRequest implements AbstractRequestResponse {

    public static abstract class Builder<T extends AbstractRequest> {
        private final ApiKeys apiKey;
        private final short oldestAllowedVersion;
        private final short latestAllowedVersion;

        /**
         * Construct a new builder which allows any supported version
         */
        public Builder(ApiKeys apiKey) {
            this(apiKey, apiKey.oldestVersion(), apiKey.latestVersion());
        }

        /**
         * Construct a new builder which allows only a specific version
         */
        public Builder(ApiKeys apiKey, short allowedVersion) {
            this(apiKey, allowedVersion, allowedVersion);
        }

        /**
         * Construct a new builder which allows an inclusive range of versions
         */
        public Builder(ApiKeys apiKey, short oldestAllowedVersion, short latestAllowedVersion) {
            this.apiKey = apiKey;
            this.oldestAllowedVersion = oldestAllowedVersion;
            this.latestAllowedVersion = latestAllowedVersion;
        }

        public ApiKeys apiKey() {
            return apiKey;
        }

        public short oldestAllowedVersion() {
            return oldestAllowedVersion;
        }

        public short latestAllowedVersion() {
            return latestAllowedVersion;
        }

        public T build() {
            return build(latestAllowedVersion());
        }

        public abstract T build(short version);
    }

    private final short version;
    private final ApiKeys apiKey;

    public AbstractRequest(ApiKeys apiKey, short version) {
        if (!apiKey.isVersionSupported(version))
            throw new UnsupportedVersionException("The " + apiKey + " protocol does not support version " + version);
        this.version = version;
        this.apiKey = apiKey;
    }

    /**
     * Get the version of this AbstractRequest object.
     */
    public short version() {
        return version;
    }

    public ApiKeys apiKey() {
        return apiKey;
    }

    public final Send toSend(RequestHeader header) {
        return SendBuilder.buildRequestSend(header, data());
    }

    // Visible for testing
    public final ByteBuffer serialize() {
        return MessageUtil.toByteBuffer(data(), version);
    }

    // Visible for testing
    final int sizeInBytes() {
        return data().size(new ObjectSerializationCache(), version);
    }

    public String toString(boolean verbose) {
        return data().toString();
    }

    @Override
    public final String toString() {
        return toString(true);
    }

    /**
     * Get an error response for a request
     */
    public AbstractResponse getErrorResponse(Throwable e) {
        return getErrorResponse(AbstractResponse.DEFAULT_THROTTLE_TIME, e);
    }

    /**
     * Get an error response for a request with specified throttle time in the response if applicable
     */
    public abstract AbstractResponse getErrorResponse(int throttleTimeMs, Throwable e);

    /**
     * Get the error counts corresponding to an error response. This is overridden for requests
     * where response may be null (e.g produce with acks=0).
     */
    public Map<Errors, Integer> errorCounts(Throwable e) {
        AbstractResponse response = getErrorResponse(0, e);
        if (response == null)
            throw new IllegalStateException("Error counts could not be obtained for request " + this);
        else
            return response.errorCounts();
    }

    /**
     * Factory method for getting a request object based on ApiKey ID and a version
     */
    public static RequestAndSize parseRequest(ApiKeys apiKey, short apiVersion, ByteBuffer buffer) {
        int bufferSize = buffer.remaining();
        return new RequestAndSize(doParseRequest(apiKey, apiVersion, buffer), bufferSize);
    }

    private static AbstractRequest doParseRequest(ApiKeys apiKey, short apiVersion, ByteBuffer buffer) {
        switch (apiKey) {
            case PRODUCE:
                return ProduceRequest.parse(buffer, apiVersion);
            case FETCH:
                return FetchRequest.parse(buffer, apiVersion);
            case LIST_OFFSETS:
                return ListOffsetsRequest.parse(buffer, apiVersion);
            case METADATA:
                return MetadataRequest.parse(buffer, apiVersion);
            case OFFSET_COMMIT:
                return OffsetCommitRequest.parse(buffer, apiVersion);
            case OFFSET_FETCH:
                return OffsetFetchRequest.parse(buffer, apiVersion);
            case FIND_COORDINATOR:
                return FindCoordinatorRequest.parse(buffer, apiVersion);
            case JOIN_GROUP:
                return JoinGroupRequest.parse(buffer, apiVersion);
            case HEARTBEAT:
                return HeartbeatRequest.parse(buffer, apiVersion);
            case LEAVE_GROUP:
                return LeaveGroupRequest.parse(buffer, apiVersion);
            case SYNC_GROUP:
                return SyncGroupRequest.parse(buffer, apiVersion);
            case STOP_REPLICA:
                return StopReplicaRequest.parse(buffer, apiVersion);
            case CONTROLLED_SHUTDOWN:
                return ControlledShutdownRequest.parse(buffer, apiVersion);
            case UPDATE_METADATA:
                return UpdateMetadataRequest.parse(buffer, apiVersion);
            case LEADER_AND_ISR:
                return LeaderAndIsrRequest.parse(buffer, apiVersion);
            case DESCRIBE_GROUPS:
                return DescribeGroupsRequest.parse(buffer, apiVersion);
            case LIST_GROUPS:
                return ListGroupsRequest.parse(buffer, apiVersion);
            case SASL_HANDSHAKE:
                return SaslHandshakeRequest.parse(buffer, apiVersion);
            case API_VERSIONS:
                return ApiVersionsRequest.parse(buffer, apiVersion);
            case CREATE_TOPICS:
                return CreateTopicsRequest.parse(buffer, apiVersion);
            case DELETE_TOPICS:
                return DeleteTopicsRequest.parse(buffer, apiVersion);
            case DELETE_RECORDS:
                return DeleteRecordsRequest.parse(buffer, apiVersion);
            case INIT_PRODUCER_ID:
                return InitProducerIdRequest.parse(buffer, apiVersion);
            case OFFSET_FOR_LEADER_EPOCH:
                return OffsetsForLeaderEpochRequest.parse(buffer, apiVersion);
            case ADD_PARTITIONS_TO_TXN:
                return AddPartitionsToTxnRequest.parse(buffer, apiVersion);
            case ADD_OFFSETS_TO_TXN:
                return AddOffsetsToTxnRequest.parse(buffer, apiVersion);
            case END_TXN:
                return EndTxnRequest.parse(buffer, apiVersion);
            case WRITE_TXN_MARKERS:
                return WriteTxnMarkersRequest.parse(buffer, apiVersion);
            case TXN_OFFSET_COMMIT:
                return TxnOffsetCommitRequest.parse(buffer, apiVersion);
            case DESCRIBE_ACLS:
                return DescribeAclsRequest.parse(buffer, apiVersion);
            case CREATE_ACLS:
                return CreateAclsRequest.parse(buffer, apiVersion);
            case DELETE_ACLS:
                return DeleteAclsRequest.parse(buffer, apiVersion);
            case DESCRIBE_CONFIGS:
                return DescribeConfigsRequest.parse(buffer, apiVersion);
            case ALTER_CONFIGS:
                return AlterConfigsRequest.parse(buffer, apiVersion);
            case ALTER_REPLICA_LOG_DIRS:
                return AlterReplicaLogDirsRequest.parse(buffer, apiVersion);
            case DESCRIBE_LOG_DIRS:
                return DescribeLogDirsRequest.parse(buffer, apiVersion);
            case SASL_AUTHENTICATE:
                return SaslAuthenticateRequest.parse(buffer, apiVersion);
            case CREATE_PARTITIONS:
                return CreatePartitionsRequest.parse(buffer, apiVersion);
            case CREATE_DELEGATION_TOKEN:
                return CreateDelegationTokenRequest.parse(buffer, apiVersion);
            case RENEW_DELEGATION_TOKEN:
                return RenewDelegationTokenRequest.parse(buffer, apiVersion);
            case EXPIRE_DELEGATION_TOKEN:
                return ExpireDelegationTokenRequest.parse(buffer, apiVersion);
            case DESCRIBE_DELEGATION_TOKEN:
                return DescribeDelegationTokenRequest.parse(buffer, apiVersion);
            case DELETE_GROUPS:
                return DeleteGroupsRequest.parse(buffer, apiVersion);
            case ELECT_LEADERS:
                return ElectLeadersRequest.parse(buffer, apiVersion);
            case INCREMENTAL_ALTER_CONFIGS:
                return IncrementalAlterConfigsRequest.parse(buffer, apiVersion);
            case ALTER_PARTITION_REASSIGNMENTS:
                return AlterPartitionReassignmentsRequest.parse(buffer, apiVersion);
            case LIST_PARTITION_REASSIGNMENTS:
                return ListPartitionReassignmentsRequest.parse(buffer, apiVersion);
            case OFFSET_DELETE:
                return OffsetDeleteRequest.parse(buffer, apiVersion);
            case DESCRIBE_CLIENT_QUOTAS:
                return DescribeClientQuotasRequest.parse(buffer, apiVersion);
            case ALTER_CLIENT_QUOTAS:
                return AlterClientQuotasRequest.parse(buffer, apiVersion);
            case DESCRIBE_USER_SCRAM_CREDENTIALS:
                return DescribeUserScramCredentialsRequest.parse(buffer, apiVersion);
            case ALTER_USER_SCRAM_CREDENTIALS:
                return AlterUserScramCredentialsRequest.parse(buffer, apiVersion);
            case VOTE:
                return VoteRequest.parse(buffer, apiVersion);
            case BEGIN_QUORUM_EPOCH:
                return BeginQuorumEpochRequest.parse(buffer, apiVersion);
            case END_QUORUM_EPOCH:
                return EndQuorumEpochRequest.parse(buffer, apiVersion);
            case DESCRIBE_QUORUM:
                return DescribeQuorumRequest.parse(buffer, apiVersion);
            case ALTER_ISR:
                return AlterIsrRequest.parse(buffer, apiVersion);
            case UPDATE_FEATURES:
                return UpdateFeaturesRequest.parse(buffer, apiVersion);
            case ENVELOPE:
                return EnvelopeRequest.parse(buffer, apiVersion);
            case FETCH_SNAPSHOT:
                return FetchSnapshotRequest.parse(buffer, apiVersion);
            case DESCRIBE_CLUSTER:
                return DescribeClusterRequest.parse(buffer, apiVersion);
<<<<<<< HEAD
            case DECOMMISSION_BROKER:
                return DecommissionBrokerRequest.parse(buffer, apiVersion);
=======
            case DESCRIBE_PRODUCERS:
                return DescribeProducersRequest.parse(buffer, apiVersion);
>>>>>>> 7feb5573
            default:
                throw new AssertionError(String.format("ApiKey %s is not currently handled in `parseRequest`, the " +
                        "code should be updated to do so.", apiKey));
        }
    }
}<|MERGE_RESOLUTION|>--- conflicted
+++ resolved
@@ -276,13 +276,10 @@
                 return FetchSnapshotRequest.parse(buffer, apiVersion);
             case DESCRIBE_CLUSTER:
                 return DescribeClusterRequest.parse(buffer, apiVersion);
-<<<<<<< HEAD
+            case DESCRIBE_PRODUCERS:
+                return DescribeProducersRequest.parse(buffer, apiVersion);
             case DECOMMISSION_BROKER:
                 return DecommissionBrokerRequest.parse(buffer, apiVersion);
-=======
-            case DESCRIBE_PRODUCERS:
-                return DescribeProducersRequest.parse(buffer, apiVersion);
->>>>>>> 7feb5573
             default:
                 throw new AssertionError(String.format("ApiKey %s is not currently handled in `parseRequest`, the " +
                         "code should be updated to do so.", apiKey));
