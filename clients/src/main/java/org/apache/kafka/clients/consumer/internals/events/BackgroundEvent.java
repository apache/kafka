/*
 * Licensed to the Apache Software Foundation (ASF) under one or more
 * contributor license agreements. See the NOTICE file distributed with
 * this work for additional information regarding copyright ownership.
 * The ASF licenses this file to You under the Apache License, Version 2.0
 * (the "License"); you may not use this file except in compliance with
 * the License. You may obtain a copy of the License at
 *
 *    http://www.apache.org/licenses/LICENSE-2.0
 *
 * Unless required by applicable law or agreed to in writing, software
 * distributed under the License is distributed on an "AS IS" BASIS,
 * WITHOUT WARRANTIES OR CONDITIONS OF ANY KIND, either express or implied.
 * See the License for the specific language governing permissions and
 * limitations under the License.
 */
package org.apache.kafka.clients.consumer.internals.events;

import org.apache.kafka.clients.consumer.internals.ConsumerNetworkThread;

import java.util.Objects;

/**
 * This is the abstract definition of the events created by the {@link ConsumerNetworkThread network thread}.
 */
public abstract class BackgroundEvent {

    public enum Type {
<<<<<<< HEAD
        NOOP, ERROR, PARTITION_RECONCILIATION_STARTED, PARTITION_LOST_STARTED
=======
        ERROR,
>>>>>>> 2b233bfa
    }

    private final Type type;

    public BackgroundEvent(Type type) {
        this.type = Objects.requireNonNull(type);
    }

    public Type type() {
        return type;
    }

    @Override
    public boolean equals(Object o) {
        if (this == o) return true;
        if (o == null || getClass() != o.getClass()) return false;

        BackgroundEvent that = (BackgroundEvent) o;

        return type == that.type;
    }

    @Override
    public int hashCode() {
        return type.hashCode();
    }

    protected String toStringBase() {
        return "type=" + type;
    }

    @Override
    public String toString() {
        return "BackgroundEvent{" +
                toStringBase() +
                '}';
    }
}<|MERGE_RESOLUTION|>--- conflicted
+++ resolved
@@ -26,11 +26,7 @@
 public abstract class BackgroundEvent {
 
     public enum Type {
-<<<<<<< HEAD
-        NOOP, ERROR, PARTITION_RECONCILIATION_STARTED, PARTITION_LOST_STARTED
-=======
-        ERROR,
->>>>>>> 2b233bfa
+        ERROR, PARTITION_RECONCILIATION_STARTED, PARTITION_LOST_STARTED
     }
 
     private final Type type;
