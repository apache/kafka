--- conflicted
+++ resolved
@@ -84,11 +84,7 @@
     private final StreamsConfig config = new StreamsConfig(configProps());
     private final ChangelogReader changelogReader = mock(ChangelogReader.class);
     private final java.util.function.Consumer<Set<TopicPartition>> offsetResetter = topicPartitions -> { };
-<<<<<<< HEAD
-    private DefaultStateUpdater stateUpdater = new DefaultStateUpdater(config, changelogReader, offsetResetter, Time.SYSTEM);
-=======
     private final DefaultStateUpdater stateUpdater = new DefaultStateUpdater(config, changelogReader, offsetResetter, time);
->>>>>>> 1daa1497
 
     @AfterEach
     public void tearDown() {
