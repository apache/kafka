--- conflicted
+++ resolved
@@ -304,18 +304,11 @@
     }
 
     /**
-<<<<<<< HEAD
-     * Poll for network IO in best-effort only; i.e. do not check any pending requests
-     * or possibly throw any exception but just return immediately, also not trigger any wakeups.
-     */
-    public void pollNoThrow() {
-=======
      * Poll for network IO in best-effort only trying to transmit the ready-to-send request
      * Do not check any pending requests or metadata errors so that no exception should ever
      * be thrown, also no wakeups be triggered and no interrupted exception either.
      */
     public void transmitSends() {
->>>>>>> 4deb8067
         Timer timer = time.timer(0);
 
         // do not try to handle any disconnects, prev request failures, metadata exception etc;
