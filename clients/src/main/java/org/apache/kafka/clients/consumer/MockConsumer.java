/*
 * Licensed to the Apache Software Foundation (ASF) under one or more
 * contributor license agreements. See the NOTICE file distributed with
 * this work for additional information regarding copyright ownership.
 * The ASF licenses this file to You under the Apache License, Version 2.0
 * (the "License"); you may not use this file except in compliance with
 * the License. You may obtain a copy of the License at
 *
 *    http://www.apache.org/licenses/LICENSE-2.0
 *
 * Unless required by applicable law or agreed to in writing, software
 * distributed under the License is distributed on an "AS IS" BASIS,
 * WITHOUT WARRANTIES OR CONDITIONS OF ANY KIND, either express or implied.
 * See the License for the specific language governing permissions and
 * limitations under the License.
 */
package org.apache.kafka.clients.consumer;

import org.apache.kafka.clients.Metadata;
import org.apache.kafka.clients.consumer.internals.NoOpConsumerRebalanceListener;
import org.apache.kafka.clients.consumer.internals.SubscriptionState;
import org.apache.kafka.common.KafkaException;
import org.apache.kafka.common.Metric;
import org.apache.kafka.common.MetricName;
import org.apache.kafka.common.Node;
import org.apache.kafka.common.PartitionInfo;
import org.apache.kafka.common.TopicPartition;
import org.apache.kafka.common.errors.WakeupException;
import org.apache.kafka.common.utils.LogContext;

import java.time.Duration;
import java.util.ArrayList;
import java.util.Collection;
import java.util.Collections;
import java.util.HashMap;
import java.util.HashSet;
import java.util.LinkedList;
import java.util.List;
import java.util.Map;
import java.util.Queue;
import java.util.Set;
import java.util.concurrent.TimeUnit;
import java.util.concurrent.atomic.AtomicBoolean;
import java.util.regex.Pattern;
import java.util.stream.Collectors;


/**
 * A mock of the {@link Consumer} interface you can use for testing code that uses Kafka. This class is <i> not
 * threadsafe </i>. However, you can use the {@link #schedulePollTask(Runnable)} method to write multithreaded tests
 * where a driver thread waits for {@link #poll(Duration)} to be called by a background thread and then can safely perform
 * operations during a callback.
 */
public class MockConsumer<K, V> implements Consumer<K, V> {

    private final Map<String, List<PartitionInfo>> partitions;
    private final SubscriptionState subscriptions;
    private final Map<TopicPartition, Long> beginningOffsets;
    private final Map<TopicPartition, List<Long>> endOffsets;
    private final Map<TopicPartition, OffsetAndMetadata> committed;
    private final Queue<Runnable> pollTasks;
    private final Set<TopicPartition> paused;

    private Map<TopicPartition, List<ConsumerRecord<K, V>>> records;
    private KafkaException pollException;
    private KafkaException offsetsException;
    private AtomicBoolean wakeup;
    private boolean closed;

    public MockConsumer(OffsetResetStrategy offsetResetStrategy) {
        this.subscriptions = new SubscriptionState(new LogContext(), offsetResetStrategy);
        this.partitions = new HashMap<>();
        this.records = new HashMap<>();
        this.paused = new HashSet<>();
        this.closed = false;
        this.beginningOffsets = new HashMap<>();
        this.endOffsets = new HashMap<>();
        this.pollTasks = new LinkedList<>();
        this.pollException = null;
        this.wakeup = new AtomicBoolean(false);
        this.committed = new HashMap<>();
    }

    @Override
    public synchronized Set<TopicPartition> assignment() {
        return this.subscriptions.assignedPartitions();
    }

    /** Simulate a rebalance event. */
    public synchronized void rebalance(Collection<TopicPartition> newAssignment) {
        // TODO: Rebalance callbacks
        this.records.clear();
        this.subscriptions.assignFromSubscribed(newAssignment);
    }

    @Override
    public synchronized Set<String> subscription() {
        return this.subscriptions.subscription();
    }

    @Override
    public synchronized void subscribe(Collection<String> topics) {
        subscribe(topics, new NoOpConsumerRebalanceListener());
    }

    @Override
    public synchronized void subscribe(Pattern pattern, final ConsumerRebalanceListener listener) {
        ensureNotClosed();
        committed.clear();
        this.subscriptions.subscribe(pattern, listener);
        Set<String> topicsToSubscribe = new HashSet<>();
        for (String topic: partitions.keySet()) {
            if (pattern.matcher(topic).matches() &&
                !subscriptions.subscription().contains(topic))
                topicsToSubscribe.add(topic);
        }
        ensureNotClosed();
        this.subscriptions.subscribeFromPattern(topicsToSubscribe);
        final Set<TopicPartition> assignedPartitions = new HashSet<>();
        for (final String topic : topicsToSubscribe) {
            for (final PartitionInfo info : this.partitions.get(topic)) {
                assignedPartitions.add(new TopicPartition(topic, info.partition()));
            }

        }
        subscriptions.assignFromSubscribed(assignedPartitions);
    }

    @Override
    public synchronized void subscribe(Pattern pattern) {
        subscribe(pattern, new NoOpConsumerRebalanceListener());
    }

    @Override
    public synchronized void subscribe(Collection<String> topics, final ConsumerRebalanceListener listener) {
        ensureNotClosed();
        committed.clear();
        this.subscriptions.subscribe(new HashSet<>(topics), listener);
    }

    @Override
    public synchronized void assign(Collection<TopicPartition> partitions) {
        ensureNotClosed();
        committed.clear();
        this.subscriptions.assignFromUser(new HashSet<>(partitions));
    }

    @Override
    public synchronized void unsubscribe() {
        ensureNotClosed();
        committed.clear();
        subscriptions.unsubscribe();
    }

    @Deprecated
    @Override
    public synchronized ConsumerRecords<K, V> poll(long timeout) {
        return poll(Duration.ZERO);
    }

    @Override
    public synchronized ConsumerRecords<K, V> poll(final Duration timeout) {
        ensureNotClosed();

        // Synchronize around the entire execution so new tasks to be triggered on subsequent poll calls can be added in
        // the callback
        synchronized (pollTasks) {
            Runnable task = pollTasks.poll();
            if (task != null)
                task.run();
        }

        if (wakeup.get()) {
            wakeup.set(false);
            throw new WakeupException();
        }

        if (pollException != null) {
            RuntimeException exception = this.pollException;
            this.pollException = null;
            throw exception;
        }

        // Handle seeks that need to wait for a poll() call to be processed
        for (TopicPartition tp : subscriptions.assignedPartitions())
            if (!subscriptions.hasValidPosition(tp))
                updateFetchPosition(tp);

        // update the consumed offset
        final Map<TopicPartition, List<ConsumerRecord<K, V>>> results = new HashMap<>();
        final List<TopicPartition> toClear = new ArrayList<>();

        for (Map.Entry<TopicPartition, List<ConsumerRecord<K, V>>> entry : this.records.entrySet()) {
            if (!subscriptions.isPaused(entry.getKey())) {
                final List<ConsumerRecord<K, V>> recs = entry.getValue();
                for (final ConsumerRecord<K, V> rec : recs) {
                    long position = subscriptions.position(entry.getKey()).offset;

                    if (beginningOffsets.get(entry.getKey()) != null && beginningOffsets.get(entry.getKey()) > position) {
                        throw new OffsetOutOfRangeException(Collections.singletonMap(entry.getKey(), position));
                    }

                    if (assignment().contains(entry.getKey()) && rec.offset() >= position) {
                        results.computeIfAbsent(entry.getKey(), partition -> new ArrayList<>()).add(rec);
                        SubscriptionState.FetchPosition newPosition = new SubscriptionState.FetchPosition(
                                rec.offset() + 1, rec.leaderEpoch(), new Metadata.LeaderAndEpoch(Node.noNode(), rec.leaderEpoch()));
                        subscriptions.position(entry.getKey(), newPosition);
                    }
                }
<<<<<<< HEAD
                entry.getValue().clear();
            }
        }
=======
                toClear.add(entry.getKey());
            }
        }

        toClear.forEach(p -> this.records.remove(p));
>>>>>>> df13fc93
        return new ConsumerRecords<>(results);
    }

    public synchronized void addRecord(ConsumerRecord<K, V> record) {
        ensureNotClosed();
        TopicPartition tp = new TopicPartition(record.topic(), record.partition());
        Set<TopicPartition> currentAssigned = this.subscriptions.assignedPartitions();
        if (!currentAssigned.contains(tp))
            throw new IllegalStateException("Cannot add records for a partition that is not assigned to the consumer");
        List<ConsumerRecord<K, V>> recs = this.records.computeIfAbsent(tp, k -> new ArrayList<>());
        recs.add(record);
    }

    /**
     * @deprecated Use {@link #setPollException(KafkaException)} instead
     */
    @Deprecated
    public synchronized void setException(KafkaException exception) {
        setPollException(exception);
    }

    public synchronized void setPollException(KafkaException exception) {
        this.pollException = exception;
    }

    public synchronized void setOffsetsException(KafkaException exception) {
        this.offsetsException = exception;
    }

    @Override
    public synchronized void commitAsync(Map<TopicPartition, OffsetAndMetadata> offsets, OffsetCommitCallback callback) {
        ensureNotClosed();
        for (Map.Entry<TopicPartition, OffsetAndMetadata> entry : offsets.entrySet())
            committed.put(entry.getKey(), entry.getValue());
        if (callback != null) {
            callback.onComplete(offsets, null);
        }
    }

    @Override
    public synchronized void commitSync(Map<TopicPartition, OffsetAndMetadata> offsets) {
        commitAsync(offsets, null);
    }

    @Override
    public synchronized void commitAsync() {
        commitAsync(null);
    }

    @Override
    public synchronized void commitAsync(OffsetCommitCallback callback) {
        ensureNotClosed();
        commitAsync(this.subscriptions.allConsumed(), callback);
    }

    @Override
    public synchronized void commitSync() {
        commitSync(this.subscriptions.allConsumed());
    }

    @Override
    public synchronized void commitSync(Duration timeout) {
        commitSync(this.subscriptions.allConsumed());
    }

    @Override
    public void commitSync(Map<TopicPartition, OffsetAndMetadata> offsets, final Duration timeout) {
        commitSync(offsets);
    }

    @Override
    public synchronized void seek(TopicPartition partition, long offset) {
        ensureNotClosed();
        subscriptions.seek(partition, offset);
    }

    @Override
    public void seek(TopicPartition partition, OffsetAndMetadata offsetAndMetadata) {
        ensureNotClosed();
        subscriptions.seek(partition, offsetAndMetadata.offset());
    }

    @Deprecated
    @Override
    public synchronized OffsetAndMetadata committed(final TopicPartition partition) {
        return committed(Collections.singleton(partition)).get(partition);
    }

    @Deprecated
    @Override
    public OffsetAndMetadata committed(final TopicPartition partition, final Duration timeout) {
        return committed(partition);
    }

    @Override
    public synchronized Map<TopicPartition, OffsetAndMetadata> committed(final Set<TopicPartition> partitions) {
        ensureNotClosed();

        return partitions.stream()
            .filter(committed::containsKey)
            .collect(Collectors.toMap(tp -> tp, tp -> subscriptions.isAssigned(tp) ?
                committed.get(tp) : new OffsetAndMetadata(0)));
    }

    @Override
    public synchronized Map<TopicPartition, OffsetAndMetadata> committed(final Set<TopicPartition> partitions, final Duration timeout) {
        return committed(partitions);
    }

    @Override
    public synchronized long position(TopicPartition partition) {
        ensureNotClosed();
        if (!this.subscriptions.isAssigned(partition))
            throw new IllegalArgumentException("You can only check the position for partitions assigned to this consumer.");
        SubscriptionState.FetchPosition position = this.subscriptions.position(partition);
        if (position == null) {
            updateFetchPosition(partition);
            position = this.subscriptions.position(partition);
        }
        return position.offset;
    }

    @Override
    public synchronized long position(TopicPartition partition, final Duration timeout) {
        return position(partition);
    }

    @Override
    public synchronized void seekToBeginning(Collection<TopicPartition> partitions) {
        ensureNotClosed();
        subscriptions.requestOffsetReset(partitions, OffsetResetStrategy.EARLIEST);
    }

    public synchronized void updateBeginningOffsets(Map<TopicPartition, Long> newOffsets) {
        beginningOffsets.putAll(newOffsets);
    }

    @Override
    public synchronized void seekToEnd(Collection<TopicPartition> partitions) {
        ensureNotClosed();
        subscriptions.requestOffsetReset(partitions, OffsetResetStrategy.LATEST);
    }

    // needed for cases where you make a second call to endOffsets
    public synchronized void addEndOffsets(final Map<TopicPartition, Long> newOffsets) {
        innerUpdateEndOffsets(newOffsets, false);
    }

    public synchronized void updateEndOffsets(final Map<TopicPartition, Long> newOffsets) {
        innerUpdateEndOffsets(newOffsets, true);
    }

    private void innerUpdateEndOffsets(final Map<TopicPartition, Long> newOffsets,
                                       final boolean replace) {

        for (final Map.Entry<TopicPartition, Long> entry : newOffsets.entrySet()) {
            List<Long> offsets = endOffsets.get(entry.getKey());
            if (replace || offsets == null) {
                offsets = new ArrayList<>();
            }
            offsets.add(entry.getValue());
            endOffsets.put(entry.getKey(), offsets);
        }
    }

    @Override
    public synchronized Map<MetricName, ? extends Metric> metrics() {
        ensureNotClosed();
        return Collections.emptyMap();
    }

    @Override
    public synchronized List<PartitionInfo> partitionsFor(String topic) {
        ensureNotClosed();
        return this.partitions.get(topic);
    }

    @Override
    public synchronized Map<String, List<PartitionInfo>> listTopics() {
        ensureNotClosed();
        return partitions;
    }

    public synchronized void updatePartitions(String topic, List<PartitionInfo> partitions) {
        ensureNotClosed();
        this.partitions.put(topic, partitions);
    }

    @Override
    public synchronized void pause(Collection<TopicPartition> partitions) {
        for (TopicPartition partition : partitions) {
            subscriptions.pause(partition);
            paused.add(partition);
        }
    }

    @Override
    public synchronized void resume(Collection<TopicPartition> partitions) {
        for (TopicPartition partition : partitions) {
            subscriptions.resume(partition);
            paused.remove(partition);
        }
    }

    @Override
    public synchronized Map<TopicPartition, OffsetAndTimestamp> offsetsForTimes(Map<TopicPartition, Long> timestampsToSearch) {
        throw new UnsupportedOperationException("Not implemented yet.");
    }

    @Override
    public synchronized Map<TopicPartition, Long> beginningOffsets(Collection<TopicPartition> partitions) {
        if (offsetsException != null) {
            RuntimeException exception = this.offsetsException;
            this.offsetsException = null;
            throw exception;
        }
        Map<TopicPartition, Long> result = new HashMap<>();
        for (TopicPartition tp : partitions) {
            Long beginningOffset = beginningOffsets.get(tp);
            if (beginningOffset == null)
                throw new IllegalStateException("The partition " + tp + " does not have a beginning offset.");
            result.put(tp, beginningOffset);
        }
        return result;
    }

    @Override
    public synchronized Map<TopicPartition, Long> endOffsets(Collection<TopicPartition> partitions) {
        if (offsetsException != null) {
            RuntimeException exception = this.offsetsException;
            this.offsetsException = null;
            throw exception;
        }
        Map<TopicPartition, Long> result = new HashMap<>();
        for (TopicPartition tp : partitions) {
            Long endOffset = getEndOffset(endOffsets.get(tp));
            if (endOffset == null)
                throw new IllegalStateException("The partition " + tp + " does not have an end offset.");
            result.put(tp, endOffset);
        }
        return result;
    }

    @Override
    public synchronized void close() {
        close(KafkaConsumer.DEFAULT_CLOSE_TIMEOUT_MS, TimeUnit.MILLISECONDS);
    }

    @SuppressWarnings("deprecation")
    @Override
    public synchronized void close(long timeout, TimeUnit unit) {
        this.closed = true;
    }

    public synchronized boolean closed() {
        return this.closed;
    }

    @Override
    public synchronized void wakeup() {
        wakeup.set(true);
    }

    /**
     * Schedule a task to be executed during a poll(). One enqueued task will be executed per {@link #poll(Duration)}
     * invocation. You can use this repeatedly to mock out multiple responses to poll invocations.
     * @param task the task to be executed
     */
    public synchronized void schedulePollTask(Runnable task) {
        synchronized (pollTasks) {
            pollTasks.add(task);
        }
    }

    public synchronized void scheduleNopPollTask() {
        schedulePollTask(() -> { });
    }

    public synchronized Set<TopicPartition> paused() {
        return Collections.unmodifiableSet(new HashSet<>(paused));
    }

    private void ensureNotClosed() {
        if (this.closed)
            throw new IllegalStateException("This consumer has already been closed.");
    }

    private void updateFetchPosition(TopicPartition tp) {
        if (subscriptions.isOffsetResetNeeded(tp)) {
            resetOffsetPosition(tp);
        } else if (!committed.containsKey(tp)) {
            subscriptions.requestOffsetReset(tp);
            resetOffsetPosition(tp);
        } else {
            subscriptions.seek(tp, committed.get(tp).offset());
        }
    }

    private void resetOffsetPosition(TopicPartition tp) {
        OffsetResetStrategy strategy = subscriptions.resetStrategy(tp);
        Long offset;
        if (strategy == OffsetResetStrategy.EARLIEST) {
            offset = beginningOffsets.get(tp);
            if (offset == null)
                throw new IllegalStateException("MockConsumer didn't have beginning offset specified, but tried to seek to beginning");
        } else if (strategy == OffsetResetStrategy.LATEST) {
            offset = getEndOffset(endOffsets.get(tp));
            if (offset == null)
                throw new IllegalStateException("MockConsumer didn't have end offset specified, but tried to seek to end");
        } else {
            throw new NoOffsetForPartitionException(tp);
        }
        seek(tp, offset);
    }

    private Long getEndOffset(List<Long> offsets) {
        if (offsets == null || offsets.isEmpty()) {
            return null;
        }
        return offsets.size() > 1 ? offsets.remove(0) : offsets.get(0);
    }

    @Override
    public List<PartitionInfo> partitionsFor(String topic, Duration timeout) {
        return partitionsFor(topic);
    }

    @Override
    public Map<String, List<PartitionInfo>> listTopics(Duration timeout) {
        return listTopics();
    }

    @Override
    public Map<TopicPartition, OffsetAndTimestamp> offsetsForTimes(Map<TopicPartition, Long> timestampsToSearch,
            Duration timeout) {
        return offsetsForTimes(timestampsToSearch);
    }

    @Override
    public Map<TopicPartition, Long> beginningOffsets(Collection<TopicPartition> partitions, Duration timeout) {
        return beginningOffsets(partitions);
    }

    @Override
    public Map<TopicPartition, Long> endOffsets(Collection<TopicPartition> partitions, Duration timeout) {
        return endOffsets(partitions);
    }

    @Override
    public ConsumerGroupMetadata groupMetadata() {
        return null;
    }

    @Override
    public void close(Duration timeout) {
        close();
    }
}<|MERGE_RESOLUTION|>--- conflicted
+++ resolved
@@ -207,17 +207,11 @@
                         subscriptions.position(entry.getKey(), newPosition);
                     }
                 }
-<<<<<<< HEAD
-                entry.getValue().clear();
-            }
-        }
-=======
                 toClear.add(entry.getKey());
             }
         }
 
         toClear.forEach(p -> this.records.remove(p));
->>>>>>> df13fc93
         return new ConsumerRecords<>(results);
     }
 
