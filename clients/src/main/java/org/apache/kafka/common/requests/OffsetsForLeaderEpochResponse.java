/*
 * Licensed to the Apache Software Foundation (ASF) under one or more
 * contributor license agreements. See the NOTICE file distributed with
 * this work for additional information regarding copyright ownership.
 * The ASF licenses this file to You under the Apache License, Version 2.0
 * (the "License"); you may not use this file except in compliance with
 * the License. You may obtain a copy of the License at
 *
 *    http://www.apache.org/licenses/LICENSE-2.0
 *
 * Unless required by applicable law or agreed to in writing, software
 * distributed under the License is distributed on an "AS IS" BASIS,
 * WITHOUT WARRANTIES OR CONDITIONS OF ANY KIND, either express or implied.
 * See the License for the specific language governing permissions and
 * limitations under the License.
 */
package org.apache.kafka.common.requests;

import org.apache.kafka.common.TopicPartition;
import org.apache.kafka.common.message.OffsetForLeaderEpochResponseData;
import org.apache.kafka.common.message.OffsetForLeaderEpochResponseData.OffsetForLeaderPartitionResult;
import org.apache.kafka.common.message.OffsetForLeaderEpochResponseData.OffsetForLeaderTopicResult;
import org.apache.kafka.common.protocol.ApiKeys;
import org.apache.kafka.common.protocol.Errors;
<<<<<<< HEAD
import org.apache.kafka.common.protocol.Message;
import org.apache.kafka.common.protocol.types.Field;
import org.apache.kafka.common.protocol.types.Schema;
=======
>>>>>>> dc55be2d
import org.apache.kafka.common.protocol.types.Struct;

import java.nio.ByteBuffer;
import java.util.HashMap;
import java.util.Map;

/**
 * Possible error codes:
 * - {@link Errors#TOPIC_AUTHORIZATION_FAILED} If the user does not have DESCRIBE access to a requested topic
 * - {@link Errors#REPLICA_NOT_AVAILABLE} If the request is received by a broker with version < 2.6 which is not a replica
 * - {@link Errors#NOT_LEADER_OR_FOLLOWER} If the broker is not a leader or follower and either the provided leader epoch
 *     matches the known leader epoch on the broker or is empty
 * - {@link Errors#FENCED_LEADER_EPOCH} If the epoch is lower than the broker's epoch
 * - {@link Errors#UNKNOWN_LEADER_EPOCH} If the epoch is larger than the broker's epoch
 * - {@link Errors#UNKNOWN_TOPIC_OR_PARTITION} If the broker does not have metadata for a topic or partition
 * - {@link Errors#KAFKA_STORAGE_ERROR} If the log directory for one of the requested partitions is offline
 * - {@link Errors#UNKNOWN_SERVER_ERROR} For any unexpected errors
 */
<<<<<<< HEAD
public class OffsetsForLeaderEpochResponse extends LegacyAbstractResponse {
    private static final Field.ComplexArray TOPICS = new Field.ComplexArray("topics",
            "An array of topics for which we have leader offsets for some requested partition leader epoch");
    private static final Field.ComplexArray PARTITIONS = new Field.ComplexArray("partitions",
            "An array of offsets by partition");
    private static final Field.Int64 END_OFFSET = new Field.Int64("end_offset", "The end offset");

    private static final Field PARTITIONS_V0 = PARTITIONS.withFields(
            ERROR_CODE,
            PARTITION_ID,
            END_OFFSET);
    private static final Field TOPICS_V0 = TOPICS.withFields(
            TOPIC_NAME,
            PARTITIONS_V0);
    private static final Schema OFFSET_FOR_LEADER_EPOCH_RESPONSE_V0 = new Schema(
            TOPICS_V0);

    // V1 added a per-partition leader epoch field which specifies which leader epoch the end offset belongs to
    private static final Field PARTITIONS_V1 = PARTITIONS.withFields(
            ERROR_CODE,
            PARTITION_ID,
            LEADER_EPOCH,
            END_OFFSET);
    private static final Field TOPICS_V1 = TOPICS.withFields(
            TOPIC_NAME,
            PARTITIONS_V1);
    private static final Schema OFFSET_FOR_LEADER_EPOCH_RESPONSE_V1 = new Schema(
            TOPICS_V1);

    // V2 bumped for addition of current leader epoch to the request schema and the addition of the throttle
    // time in the response
    private static final Schema OFFSET_FOR_LEADER_EPOCH_RESPONSE_V2 = new Schema(
            THROTTLE_TIME_MS,
            TOPICS_V1);

    private static final Schema OFFSET_FOR_LEADER_EPOCH_RESPONSE_V3 = OFFSET_FOR_LEADER_EPOCH_RESPONSE_V2;


    public static Schema[] schemaVersions() {
        return new Schema[]{OFFSET_FOR_LEADER_EPOCH_RESPONSE_V0, OFFSET_FOR_LEADER_EPOCH_RESPONSE_V1,
            OFFSET_FOR_LEADER_EPOCH_RESPONSE_V2, OFFSET_FOR_LEADER_EPOCH_RESPONSE_V3};
    }

    private final int throttleTimeMs;
    private final Map<TopicPartition, EpochEndOffset> epochEndOffsetsByPartition;

    public OffsetsForLeaderEpochResponse(Struct struct) {
        super(ApiKeys.OFFSET_FOR_LEADER_EPOCH);
        this.throttleTimeMs = struct.getOrElse(THROTTLE_TIME_MS, DEFAULT_THROTTLE_TIME);
        this.epochEndOffsetsByPartition = new HashMap<>();
        for (Object topicAndEpocsObj : struct.get(TOPICS)) {
            Struct topicAndEpochs = (Struct) topicAndEpocsObj;
            String topic = topicAndEpochs.get(TOPIC_NAME);
            for (Object partitionAndEpochObj : topicAndEpochs.get(PARTITIONS)) {
                Struct partitionAndEpoch = (Struct) partitionAndEpochObj;
                Errors error = Errors.forCode(partitionAndEpoch.get(ERROR_CODE));
                int partitionId = partitionAndEpoch.get(PARTITION_ID);
                TopicPartition tp = new TopicPartition(topic, partitionId);
                int leaderEpoch = partitionAndEpoch.getOrElse(LEADER_EPOCH, RecordBatch.NO_PARTITION_LEADER_EPOCH);
                long endOffset = partitionAndEpoch.get(END_OFFSET);
                epochEndOffsetsByPartition.put(tp, new EpochEndOffset(error, leaderEpoch, endOffset));
            }
        }
=======
public class OffsetsForLeaderEpochResponse extends AbstractResponse {

    private final OffsetForLeaderEpochResponseData data;

    public OffsetsForLeaderEpochResponse(OffsetForLeaderEpochResponseData data) {
        this.data = data;
    }

    public OffsetsForLeaderEpochResponse(Struct struct, short version) {
        data = new OffsetForLeaderEpochResponseData(struct, version);
    }

    public OffsetsForLeaderEpochResponse(Map<TopicPartition, EpochEndOffset> offsets) {
        this(0, offsets);
>>>>>>> dc55be2d
    }

    public OffsetsForLeaderEpochResponse(int throttleTimeMs, Map<TopicPartition, EpochEndOffset> offsets) {
        data = new OffsetForLeaderEpochResponseData();
        data.setThrottleTimeMs(throttleTimeMs);

        offsets.forEach((tp, offset) -> {
            OffsetForLeaderTopicResult topic = data.topics().find(tp.topic());
            if (topic == null) {
                topic = new OffsetForLeaderTopicResult().setTopic(tp.topic());
                data.topics().add(topic);
            }
            topic.partitions().add(new OffsetForLeaderPartitionResult()
                .setPartition(tp.partition())
                .setErrorCode(offset.error().code())
                .setLeaderEpoch(offset.leaderEpoch())
                .setEndOffset(offset.endOffset()));
        });
    }

<<<<<<< HEAD
    public OffsetsForLeaderEpochResponse(int throttleTimeMs, Map<TopicPartition, EpochEndOffset> epochsByTopic) {
        super(ApiKeys.OFFSET_FOR_LEADER_EPOCH);
        this.throttleTimeMs = throttleTimeMs;
        this.epochEndOffsetsByPartition = epochsByTopic;
=======
    public OffsetForLeaderEpochResponseData data() {
        return data;
>>>>>>> dc55be2d
    }

    public Map<TopicPartition, EpochEndOffset> responses() {
        Map<TopicPartition, EpochEndOffset> epochEndOffsetsByPartition = new HashMap<>();

        data.topics().forEach(topic ->
            topic.partitions().forEach(partition ->
                epochEndOffsetsByPartition.put(
                    new TopicPartition(topic.topic(), partition.partition()),
                    new EpochEndOffset(
                        Errors.forCode(partition.errorCode()),
                        partition.leaderEpoch(),
                        partition.endOffset()))));

        return epochEndOffsetsByPartition;
    }

    @Override
    public Map<Errors, Integer> errorCounts() {
        Map<Errors, Integer> errorCounts = new HashMap<>();
        data.topics().forEach(topic ->
            topic.partitions().forEach(partition ->
                updateErrorCounts(errorCounts, Errors.forCode(partition.errorCode()))));
        return errorCounts;
    }

    public int throttleTimeMs() {
        return data.throttleTimeMs();
    }

    public static OffsetsForLeaderEpochResponse parse(ByteBuffer buffer, short version) {
        return new OffsetsForLeaderEpochResponse(ApiKeys.OFFSET_FOR_LEADER_EPOCH.responseSchema(version).read(buffer), version);
    }

    @Override
    protected Struct toStruct(short version) {
        return data.toStruct(version);
    }

    @Override
    protected Message data() {
        return null;
    }

    @Override
    public String toString() {
        return data.toString();
    }
}<|MERGE_RESOLUTION|>--- conflicted
+++ resolved
@@ -21,14 +21,8 @@
 import org.apache.kafka.common.message.OffsetForLeaderEpochResponseData.OffsetForLeaderPartitionResult;
 import org.apache.kafka.common.message.OffsetForLeaderEpochResponseData.OffsetForLeaderTopicResult;
 import org.apache.kafka.common.protocol.ApiKeys;
+import org.apache.kafka.common.protocol.ByteBufferAccessor;
 import org.apache.kafka.common.protocol.Errors;
-<<<<<<< HEAD
-import org.apache.kafka.common.protocol.Message;
-import org.apache.kafka.common.protocol.types.Field;
-import org.apache.kafka.common.protocol.types.Schema;
-=======
->>>>>>> dc55be2d
-import org.apache.kafka.common.protocol.types.Struct;
 
 import java.nio.ByteBuffer;
 import java.util.HashMap;
@@ -46,89 +40,17 @@
  * - {@link Errors#KAFKA_STORAGE_ERROR} If the log directory for one of the requested partitions is offline
  * - {@link Errors#UNKNOWN_SERVER_ERROR} For any unexpected errors
  */
-<<<<<<< HEAD
-public class OffsetsForLeaderEpochResponse extends LegacyAbstractResponse {
-    private static final Field.ComplexArray TOPICS = new Field.ComplexArray("topics",
-            "An array of topics for which we have leader offsets for some requested partition leader epoch");
-    private static final Field.ComplexArray PARTITIONS = new Field.ComplexArray("partitions",
-            "An array of offsets by partition");
-    private static final Field.Int64 END_OFFSET = new Field.Int64("end_offset", "The end offset");
-
-    private static final Field PARTITIONS_V0 = PARTITIONS.withFields(
-            ERROR_CODE,
-            PARTITION_ID,
-            END_OFFSET);
-    private static final Field TOPICS_V0 = TOPICS.withFields(
-            TOPIC_NAME,
-            PARTITIONS_V0);
-    private static final Schema OFFSET_FOR_LEADER_EPOCH_RESPONSE_V0 = new Schema(
-            TOPICS_V0);
-
-    // V1 added a per-partition leader epoch field which specifies which leader epoch the end offset belongs to
-    private static final Field PARTITIONS_V1 = PARTITIONS.withFields(
-            ERROR_CODE,
-            PARTITION_ID,
-            LEADER_EPOCH,
-            END_OFFSET);
-    private static final Field TOPICS_V1 = TOPICS.withFields(
-            TOPIC_NAME,
-            PARTITIONS_V1);
-    private static final Schema OFFSET_FOR_LEADER_EPOCH_RESPONSE_V1 = new Schema(
-            TOPICS_V1);
-
-    // V2 bumped for addition of current leader epoch to the request schema and the addition of the throttle
-    // time in the response
-    private static final Schema OFFSET_FOR_LEADER_EPOCH_RESPONSE_V2 = new Schema(
-            THROTTLE_TIME_MS,
-            TOPICS_V1);
-
-    private static final Schema OFFSET_FOR_LEADER_EPOCH_RESPONSE_V3 = OFFSET_FOR_LEADER_EPOCH_RESPONSE_V2;
-
-
-    public static Schema[] schemaVersions() {
-        return new Schema[]{OFFSET_FOR_LEADER_EPOCH_RESPONSE_V0, OFFSET_FOR_LEADER_EPOCH_RESPONSE_V1,
-            OFFSET_FOR_LEADER_EPOCH_RESPONSE_V2, OFFSET_FOR_LEADER_EPOCH_RESPONSE_V3};
-    }
-
-    private final int throttleTimeMs;
-    private final Map<TopicPartition, EpochEndOffset> epochEndOffsetsByPartition;
-
-    public OffsetsForLeaderEpochResponse(Struct struct) {
-        super(ApiKeys.OFFSET_FOR_LEADER_EPOCH);
-        this.throttleTimeMs = struct.getOrElse(THROTTLE_TIME_MS, DEFAULT_THROTTLE_TIME);
-        this.epochEndOffsetsByPartition = new HashMap<>();
-        for (Object topicAndEpocsObj : struct.get(TOPICS)) {
-            Struct topicAndEpochs = (Struct) topicAndEpocsObj;
-            String topic = topicAndEpochs.get(TOPIC_NAME);
-            for (Object partitionAndEpochObj : topicAndEpochs.get(PARTITIONS)) {
-                Struct partitionAndEpoch = (Struct) partitionAndEpochObj;
-                Errors error = Errors.forCode(partitionAndEpoch.get(ERROR_CODE));
-                int partitionId = partitionAndEpoch.get(PARTITION_ID);
-                TopicPartition tp = new TopicPartition(topic, partitionId);
-                int leaderEpoch = partitionAndEpoch.getOrElse(LEADER_EPOCH, RecordBatch.NO_PARTITION_LEADER_EPOCH);
-                long endOffset = partitionAndEpoch.get(END_OFFSET);
-                epochEndOffsetsByPartition.put(tp, new EpochEndOffset(error, leaderEpoch, endOffset));
-            }
-        }
-=======
 public class OffsetsForLeaderEpochResponse extends AbstractResponse {
 
     private final OffsetForLeaderEpochResponseData data;
 
     public OffsetsForLeaderEpochResponse(OffsetForLeaderEpochResponseData data) {
+        super(ApiKeys.OFFSET_FOR_LEADER_EPOCH);
         this.data = data;
     }
 
-    public OffsetsForLeaderEpochResponse(Struct struct, short version) {
-        data = new OffsetForLeaderEpochResponseData(struct, version);
-    }
-
-    public OffsetsForLeaderEpochResponse(Map<TopicPartition, EpochEndOffset> offsets) {
-        this(0, offsets);
->>>>>>> dc55be2d
-    }
-
     public OffsetsForLeaderEpochResponse(int throttleTimeMs, Map<TopicPartition, EpochEndOffset> offsets) {
+        super(ApiKeys.OFFSET_FOR_LEADER_EPOCH);
         data = new OffsetForLeaderEpochResponseData();
         data.setThrottleTimeMs(throttleTimeMs);
 
@@ -146,15 +68,9 @@
         });
     }
 
-<<<<<<< HEAD
-    public OffsetsForLeaderEpochResponse(int throttleTimeMs, Map<TopicPartition, EpochEndOffset> epochsByTopic) {
-        super(ApiKeys.OFFSET_FOR_LEADER_EPOCH);
-        this.throttleTimeMs = throttleTimeMs;
-        this.epochEndOffsetsByPartition = epochsByTopic;
-=======
+    @Override
     public OffsetForLeaderEpochResponseData data() {
         return data;
->>>>>>> dc55be2d
     }
 
     public Map<TopicPartition, EpochEndOffset> responses() {
@@ -186,17 +102,7 @@
     }
 
     public static OffsetsForLeaderEpochResponse parse(ByteBuffer buffer, short version) {
-        return new OffsetsForLeaderEpochResponse(ApiKeys.OFFSET_FOR_LEADER_EPOCH.responseSchema(version).read(buffer), version);
-    }
-
-    @Override
-    protected Struct toStruct(short version) {
-        return data.toStruct(version);
-    }
-
-    @Override
-    protected Message data() {
-        return null;
+        return new OffsetsForLeaderEpochResponse(new OffsetForLeaderEpochResponseData(new ByteBufferAccessor(buffer), version));
     }
 
     @Override
