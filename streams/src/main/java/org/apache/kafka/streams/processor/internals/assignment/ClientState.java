/*
 * Licensed to the Apache Software Foundation (ASF) under one or more
 * contributor license agreements. See the NOTICE file distributed with
 * this work for additional information regarding copyright ownership.
 * The ASF licenses this file to You under the Apache License, Version 2.0
 * (the "License"); you may not use this file except in compliance with
 * the License. You may obtain a copy of the License at
 *
 *    http://www.apache.org/licenses/LICENSE-2.0
 *
 * Unless required by applicable law or agreed to in writing, software
 * distributed under the License is distributed on an "AS IS" BASIS,
 * WITHOUT WARRANTIES OR CONDITIONS OF ANY KIND, either express or implied.
 * See the License for the specific language governing permissions and
 * limitations under the License.
 */
package org.apache.kafka.streams.processor.internals.assignment;

import org.apache.kafka.streams.processor.TaskId;

import java.util.HashSet;
import java.util.Set;

public class ClientState {
    private final Set<TaskId> activeTasks;
    private final Set<TaskId> standbyTasks;
    private final Set<TaskId> assignedTasks;
    private final Set<TaskId> prevActiveTasks;
    private final Set<TaskId> prevStandbyTasks;
    private final Set<TaskId> prevAssignedTasks;

    private int capacity;
    private int numberOfStateStores;


    public ClientState() {
        this(0);
    }

    ClientState(final int capacity) {
<<<<<<< HEAD
        this(new HashSet<TaskId>(), new HashSet<TaskId>(), new HashSet<TaskId>(), new HashSet<TaskId>(), new HashSet<TaskId>(), capacity);
        this.numberOfStateStores = 0;
=======
        this(new HashSet<TaskId>(), new HashSet<TaskId>(), new HashSet<TaskId>(), new HashSet<TaskId>(), new HashSet<TaskId>(), new HashSet<TaskId>(), capacity);
>>>>>>> 37a4d5ea
    }

    private ClientState(final Set<TaskId> activeTasks,
                        final Set<TaskId> standbyTasks,
                        final Set<TaskId> assignedTasks,
                        final Set<TaskId> prevActiveTasks,
                        final Set<TaskId> prevStandbyTasks,
                        final Set<TaskId> prevAssignedTasks,
                        final int capacity) {
        this.activeTasks = activeTasks;
        this.standbyTasks = standbyTasks;
        this.assignedTasks = assignedTasks;
        this.prevActiveTasks = prevActiveTasks;
        this.prevStandbyTasks = prevStandbyTasks;
        this.prevAssignedTasks = prevAssignedTasks;
        this.capacity = capacity;
    }

    public ClientState copy() {
        return new ClientState(
            new HashSet<>(activeTasks),
            new HashSet<>(standbyTasks),
            new HashSet<>(assignedTasks),
            new HashSet<>(prevActiveTasks),
            new HashSet<>(prevStandbyTasks),
            new HashSet<>(prevAssignedTasks),
            capacity);
    }

    public void assign(final TaskId taskId, final boolean active) {
        if (active) {
            activeTasks.add(taskId);
        } else {
            standbyTasks.add(taskId);
        }

        numberOfStateStores += taskId.numberOfStateStores();
        assignedTasks.add(taskId);
    }

    public Set<TaskId> activeTasks() {
        return activeTasks;
    }

    public Set<TaskId> standbyTasks() {
        return standbyTasks;
    }

    public Set<TaskId> prevActiveTasks() {
        return prevActiveTasks;
    }

    public Set<TaskId> prevStandbyTasks() {
        return prevStandbyTasks;
    }

    public int assignedTaskCount() {
        return assignedTasks.size();
    }

    public void incrementCapacity() {
        capacity++;
    }

    public int activeTaskCount() {
        return activeTasks.size();
    }

    public void addPreviousActiveTasks(final Set<TaskId> prevTasks) {
        prevActiveTasks.addAll(prevTasks);
        prevAssignedTasks.addAll(prevTasks);
    }

    public void addPreviousStandbyTasks(final Set<TaskId> standbyTasks) {
        prevStandbyTasks.addAll(standbyTasks);
        prevAssignedTasks.addAll(standbyTasks);
    }

    @Override
    public String toString() {
        return "[activeTasks: (" + activeTasks +
                ") standbyTasks: (" + standbyTasks +
                ") assignedTasks: (" + assignedTasks +
                ") prevActiveTasks: (" + prevActiveTasks +
                ") prevStandbyTasks: (" + prevStandbyTasks +
                ") prevAssignedTasks: (" + prevAssignedTasks +
                ") capacity: " + capacity +
                "]";
    }

    boolean reachedCapacity() {
        return assignedTasks.size() >= capacity;
    }

    boolean hasMoreAvailableCapacityThan(final ClientState other) {
        if (this.capacity <= 0) {
            throw new IllegalStateException("Capacity of this ClientState must be greater than 0.");
        }

        if (other.capacity <= 0) {
            throw new IllegalStateException("Capacity of other ClientState must be greater than 0");
        }

        final double otherLoad =  ((double) other.assignedTaskCount() + (double) 0.5 * numberOfStateStores) / other.capacity;
        final double thisLoad =  ((double) assignedTaskCount() + (double) 0.5 * numberOfStateStores) / capacity;

        if (thisLoad < otherLoad)
            return true;
        else if (thisLoad > otherLoad)
            return false;
        else
            return capacity > other.capacity;
    }

    Set<TaskId> previousStandbyTasks() {
        final Set<TaskId> standby = new HashSet<>(prevAssignedTasks);
        standby.removeAll(prevActiveTasks);
        return standby;
    }

    Set<TaskId> previousActiveTasks() {
        return prevActiveTasks;
    }

    boolean hasAssignedTask(final TaskId taskId) {
        return assignedTasks.contains(taskId);
    }

    // Visible for testing
    Set<TaskId> assignedTasks() {
        return assignedTasks;
    }

    Set<TaskId> previousAssignedTasks() {
        return prevAssignedTasks;
    }

    int capacity() {
        return capacity;
    }

    boolean hasUnfulfilledQuota(final int tasksPerThread) {
        return activeTasks.size() < capacity * tasksPerThread;
    }
}<|MERGE_RESOLUTION|>--- conflicted
+++ resolved
@@ -38,12 +38,8 @@
     }
 
     ClientState(final int capacity) {
-<<<<<<< HEAD
         this(new HashSet<TaskId>(), new HashSet<TaskId>(), new HashSet<TaskId>(), new HashSet<TaskId>(), new HashSet<TaskId>(), capacity);
         this.numberOfStateStores = 0;
-=======
-        this(new HashSet<TaskId>(), new HashSet<TaskId>(), new HashSet<TaskId>(), new HashSet<TaskId>(), new HashSet<TaskId>(), new HashSet<TaskId>(), capacity);
->>>>>>> 37a4d5ea
     }
 
     private ClientState(final Set<TaskId> activeTasks,
