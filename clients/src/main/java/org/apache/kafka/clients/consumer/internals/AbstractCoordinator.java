/*
 * Licensed to the Apache Software Foundation (ASF) under one or more
 * contributor license agreements. See the NOTICE file distributed with
 * this work for additional information regarding copyright ownership.
 * The ASF licenses this file to You under the Apache License, Version 2.0
 * (the "License"); you may not use this file except in compliance with
 * the License. You may obtain a copy of the License at
 *
 *    http://www.apache.org/licenses/LICENSE-2.0
 *
 * Unless required by applicable law or agreed to in writing, software
 * distributed under the License is distributed on an "AS IS" BASIS,
 * WITHOUT WARRANTIES OR CONDITIONS OF ANY KIND, either express or implied.
 * See the License for the specific language governing permissions and
 * limitations under the License.
 */
package org.apache.kafka.clients.consumer.internals;

import org.apache.kafka.clients.ClientResponse;
import org.apache.kafka.clients.GroupRebalanceConfig;
import org.apache.kafka.common.KafkaException;
import org.apache.kafka.common.Node;
import org.apache.kafka.common.errors.AuthenticationException;
import org.apache.kafka.common.errors.DisconnectException;
import org.apache.kafka.common.errors.FencedInstanceIdException;
import org.apache.kafka.common.errors.GroupAuthorizationException;
import org.apache.kafka.common.errors.GroupMaxSizeReachedException;
import org.apache.kafka.common.errors.IllegalGenerationException;
import org.apache.kafka.common.errors.InterruptException;
import org.apache.kafka.common.errors.MemberIdRequiredException;
import org.apache.kafka.common.errors.RebalanceInProgressException;
import org.apache.kafka.common.errors.RetriableException;
import org.apache.kafka.common.errors.UnknownMemberIdException;
import org.apache.kafka.common.message.FindCoordinatorRequestData;
import org.apache.kafka.common.message.HeartbeatRequestData;
import org.apache.kafka.common.message.JoinGroupRequestData;
import org.apache.kafka.common.message.JoinGroupResponseData;
import org.apache.kafka.common.message.LeaveGroupRequestData.MemberIdentity;
import org.apache.kafka.common.message.LeaveGroupResponseData.MemberResponse;
import org.apache.kafka.common.message.SyncGroupRequestData;
import org.apache.kafka.common.metrics.Measurable;
import org.apache.kafka.common.metrics.Metrics;
import org.apache.kafka.common.metrics.Sensor;
import org.apache.kafka.common.metrics.stats.Avg;
import org.apache.kafka.common.metrics.stats.CumulativeCount;
import org.apache.kafka.common.metrics.stats.CumulativeSum;
import org.apache.kafka.common.metrics.stats.Max;
import org.apache.kafka.common.metrics.stats.Meter;
import org.apache.kafka.common.metrics.stats.Rate;
import org.apache.kafka.common.metrics.stats.WindowedCount;
import org.apache.kafka.common.protocol.ApiKeys;
import org.apache.kafka.common.protocol.Errors;
import org.apache.kafka.common.requests.FindCoordinatorRequest;
import org.apache.kafka.common.requests.FindCoordinatorRequest.CoordinatorType;
import org.apache.kafka.common.requests.FindCoordinatorResponse;
import org.apache.kafka.common.requests.HeartbeatRequest;
import org.apache.kafka.common.requests.HeartbeatResponse;
import org.apache.kafka.common.requests.JoinGroupRequest;
import org.apache.kafka.common.requests.JoinGroupResponse;
import org.apache.kafka.common.requests.LeaveGroupRequest;
import org.apache.kafka.common.requests.LeaveGroupResponse;
import org.apache.kafka.common.requests.OffsetCommitRequest;
import org.apache.kafka.common.requests.SyncGroupRequest;
import org.apache.kafka.common.requests.SyncGroupResponse;
import org.apache.kafka.common.utils.KafkaThread;
import org.apache.kafka.common.utils.LogContext;
import org.apache.kafka.common.utils.Time;
import org.apache.kafka.common.utils.Timer;
import org.apache.kafka.common.utils.Utils;
import org.slf4j.Logger;

import java.io.Closeable;
import java.nio.ByteBuffer;
import java.util.ArrayList;
import java.util.Collections;
import java.util.List;
import java.util.Map;
import java.util.Objects;
import java.util.concurrent.TimeUnit;
import java.util.concurrent.atomic.AtomicReference;

/**
 * AbstractCoordinator implements group management for a single group member by interacting with
 * a designated Kafka broker (the coordinator). Group semantics are provided by extending this class.
 * See {@link ConsumerCoordinator} for example usage.
 *
 * From a high level, Kafka's group management protocol consists of the following sequence of actions:
 *
 * <ol>
 *     <li>Group Registration: Group members register with the coordinator providing their own metadata
 *         (such as the set of topics they are interested in).</li>
 *     <li>Group/Leader Selection: The coordinator select the members of the group and chooses one member
 *         as the leader.</li>
 *     <li>State Assignment: The leader collects the metadata from all the members of the group and
 *         assigns state.</li>
 *     <li>Group Stabilization: Each member receives the state assigned by the leader and begins
 *         processing.</li>
 * </ol>
 *
 * To leverage this protocol, an implementation must define the format of metadata provided by each
 * member for group registration in {@link #metadata()} and the format of the state assignment provided
 * by the leader in {@link #performAssignment(String, String, List)} and becomes available to members in
 * {@link #onJoinComplete(int, String, String, ByteBuffer)}.
 *
 * Note on locking: this class shares state between the caller and a background thread which is
 * used for sending heartbeats after the client has joined the group. All mutable state as well as
 * state transitions are protected with the class's monitor. Generally this means acquiring the lock
 * before reading or writing the state of the group (e.g. generation, memberId) and holding the lock
 * when sending a request that affects the state of the group (e.g. JoinGroup, LeaveGroup).
 */
public abstract class AbstractCoordinator implements Closeable {
    public static final String HEARTBEAT_THREAD_PREFIX = "kafka-coordinator-heartbeat-thread";

    protected enum MemberState {
        UNJOINED,    // the client is not part of a group
        REBALANCING, // the client has begun rebalancing
        STABLE,      // the client has joined and is sending heartbeats
    }

    private final Logger log;
    private final GroupCoordinatorMetrics sensors;
    private final Heartbeat heartbeat;
    private final GroupRebalanceConfig rebalanceConfig;
    protected final ConsumerNetworkClient client;
    protected final Time time;

    private Node coordinator = null;
    private boolean rejoinNeeded = true;
    private boolean needsJoinPrepare = true;
<<<<<<< HEAD
=======
    private MemberState state = MemberState.UNJOINED;
    private HeartbeatThread heartbeatThread = null;
>>>>>>> 6afe05fe
    private RequestFuture<ByteBuffer> joinFuture = null;
    private Generation generation = Generation.NO_GENERATION;
<<<<<<< HEAD
=======
    private long lastRebalanceStartMs = -1L;
    private long lastRebalanceEndMs = -1L;

>>>>>>> 6afe05fe
    private RequestFuture<Void> findCoordinatorFuture = null;
    protected MemberState state = MemberState.UNJOINED;

    /**
     * Initialize the coordination manager.
     */
    public AbstractCoordinator(GroupRebalanceConfig rebalanceConfig,
                               LogContext logContext,
                               ConsumerNetworkClient client,
                               Metrics metrics,
                               String metricGrpPrefix,
                               Time time) {
        Objects.requireNonNull(rebalanceConfig.groupId,
                               "Expected a non-null group id for coordinator construction");
        this.rebalanceConfig = rebalanceConfig;
        this.log = logContext.logger(AbstractCoordinator.class);
        this.client = client;
        this.time = time;
        this.heartbeat = new Heartbeat(rebalanceConfig, time);
        this.sensors = new GroupCoordinatorMetrics(metrics, metricGrpPrefix);
    }

    /**
     * Unique identifier for the class of supported protocols (e.g. "consumer" or "connect").
     * @return Non-null protocol type name
     */
    protected abstract String protocolType();

    /**
     * Get the current list of protocols and their associated metadata supported
     * by the local member. The order of the protocols in the list indicates the preference
     * of the protocol (the first entry is the most preferred). The coordinator takes this
     * preference into account when selecting the generation protocol (generally more preferred
     * protocols will be selected as long as all members support them and there is no disagreement
     * on the preference).
     * @return Non-empty map of supported protocols and metadata
     */
    protected abstract JoinGroupRequestData.JoinGroupRequestProtocolCollection metadata();

    /**
     * Invoked prior to each group join or rejoin. This is typically used to perform any
     * cleanup from the previous generation (such as committing offsets for the consumer)
     * @param generation The previous generation or -1 if there was none
     * @param memberId The identifier of this member in the previous group or "" if there was none
     */
    protected abstract void onJoinPrepare(int generation, String memberId);

    /**
     * Perform assignment for the group. This is used by the leader to push state to all the members
     * of the group (e.g. to push partition assignments in the case of the new consumer)
     * @param leaderId The id of the leader (which is this member)
     * @param protocol The protocol selected by the coordinator
     * @param allMemberMetadata Metadata from all members of the group
     * @return A map from each member to their state assignment
     */
    protected abstract Map<String, ByteBuffer> performAssignment(String leaderId,
                                                                 String protocol,
                                                                 List<JoinGroupResponseData.JoinGroupResponseMember> allMemberMetadata);

    /**
     * Invoked when a group member has successfully joined a group. If this call fails with an exception,
     * then it will be retried using the same assignment state on the next call to {@link #ensureActiveGroup()}.
     *
     * @param generation The generation that was joined
     * @param memberId The identifier for the local member in the group
     * @param protocol The protocol selected by the coordinator
     * @param memberAssignment The assignment propagated from the group leader
     */
    protected abstract void onJoinComplete(int generation,
                                           String memberId,
                                           String protocol,
                                           ByteBuffer memberAssignment);

    /**
     * Invoked prior to each leave group event. This is typically used to cleanup assigned partitions;
     * note it is triggered by the consumer's API caller thread (i.e. background heartbeat thread would
     * not trigger it even if it tries to force leaving group upon heartbeat session expiration)
     */
    protected void onLeavePrepare() {}

    /**
     * Visible for testing.
     *
     * Ensure that the coordinator is ready to receive requests.
     *
     * @param timer Timer bounding how long this method can block
     * @return true If coordinator discovery and initial connection succeeded, false otherwise
     */
    protected synchronized boolean ensureCoordinatorReady(final Timer timer) {
        if (!coordinatorUnknown())
            return true;

        do {
            final RequestFuture<Void> future = lookupCoordinator();
            client.poll(future, timer);

            if (!future.isDone()) {
                // ran out of time
                break;
            }

            if (future.failed()) {
                if (future.isRetriable()) {
                    log.debug("Coordinator discovery failed, refreshing metadata");
                    client.awaitMetadataUpdate(timer);
                } else
                    throw future.exception();
            } else if (coordinator != null && client.isUnavailable(coordinator)) {
                // we found the coordinator, but the connection has failed, so mark
                // it dead and backoff before retrying discovery
                markCoordinatorUnknown();
                timer.sleep(rebalanceConfig.retryBackoffMs);
            }
        } while (coordinatorUnknown() && timer.notExpired());

        return !coordinatorUnknown();
    }

    protected synchronized RequestFuture<Void> lookupCoordinator() {
        if (findCoordinatorFuture == null) {
            // find a node to ask about the coordinator
            Node node = this.client.leastLoadedNode();
            if (node == null) {
                log.debug("No broker available to send FindCoordinator request");
                return RequestFuture.noBrokersAvailable();
            } else
                findCoordinatorFuture = sendFindCoordinatorRequest(node);
        }
        return findCoordinatorFuture;
    }

    private synchronized void clearFindCoordinatorFuture() {
        findCoordinatorFuture = null;
    }

    /**
     * Check whether the group should be rejoined (e.g. if metadata changes) or whether a
     * rejoin request is already in flight and needs to be completed.
     *
     * @return true if it should, false otherwise
     */
    protected synchronized boolean rejoinNeededOrPending() {
        // if there's a pending joinFuture, we should try to complete handling it.
        return rejoinNeeded || joinFuture != null;
    }

    /**
     * Check the status of the heartbeat thread (if it is active) and indicate the liveness
     * of the client. This must be called periodically after joining with {@link #ensureActiveGroup()}
     * to ensure that the member stays in the group. If an interval of time longer than the
     * provided rebalance timeout expires without calling this method, then the client will proactively
     * leave the group.
     *
     * @param now current time in milliseconds
     * @throws RuntimeException for unexpected errors raised from the heartbeat thread
     */
    protected synchronized void pollHeartbeat(long now) {
        if (heartbeatThread != null) {
            if (heartbeatThread.hasFailed()) {
                // set the heartbeat thread to null and raise an exception. If the user catches it,
                // the next call to ensureActiveGroup() will spawn a new heartbeat thread.
                RuntimeException cause = heartbeatThread.failureCause();
                heartbeatThread = null;
                throw cause;
            }
            // Awake the heartbeat thread if needed
            if (heartbeat.shouldHeartbeat(now)) {
                notify();
            }
            heartbeat.poll(now);
        }
    }

    protected synchronized long timeToNextHeartbeat(long now) {
        // if we have not joined the group, we don't need to send heartbeats
        if (state == MemberState.UNJOINED)
            return Long.MAX_VALUE;
        return heartbeat.timeToNextHeartbeat(now);
    }

    /**
     * Ensure that the group is active (i.e. joined and synced)
     */
    public void ensureActiveGroup() {
        while (!ensureActiveGroup(time.timer(Long.MAX_VALUE))) {
            log.warn("still waiting to ensure active group");
        }
    }

    /**
     * Ensure the group is active (i.e., joined and synced)
     *
     * @param timer Timer bounding how long this method can block
     * @throws KafkaException if the callback throws exception
     * @return true iff the group is active
     */
    boolean ensureActiveGroup(final Timer timer) {
        // always ensure that the coordinator is ready because we may have been disconnected
        // when sending heartbeats and does not necessarily require us to rejoin the group.
        if (!ensureCoordinatorReady(timer)) {
            return false;
        }

        startHeartbeatThreadIfNeeded();
        return joinGroupIfNeeded(timer);
    }

    private synchronized void startHeartbeatThreadIfNeeded() {
        if (heartbeatThread == null) {
            heartbeatThread = new HeartbeatThread();
            heartbeatThread.start();
        }
    }

    private synchronized void disableHeartbeatThread() {
        if (heartbeatThread != null)
            heartbeatThread.disable();
    }

    private void closeHeartbeatThread() {
        HeartbeatThread thread = null;
        synchronized (this) {
            if (heartbeatThread == null)
                return;
            heartbeatThread.close();
            thread = heartbeatThread;
            heartbeatThread = null;
        }
        try {
            thread.join();
        } catch (InterruptedException e) {
            log.warn("Interrupted while waiting for consumer heartbeat thread to close");
            throw new InterruptException(e);
        }
    }

    /**
     * Joins the group without starting the heartbeat thread.
     *
     * Visible for testing.
     *
     * @param timer Timer bounding how long this method can block
     * @throws KafkaException if the callback throws exception
     * @return true iff the operation succeeded
     */
    boolean joinGroupIfNeeded(final Timer timer) {
        while (rejoinNeededOrPending()) {
            if (!ensureCoordinatorReady(timer)) {
                return false;
            }

            // call onJoinPrepare if needed. We set a flag to make sure that we do not call it a second
            // time if the client is woken up before a pending rebalance completes. This must be called
            // on each iteration of the loop because an event requiring a rebalance (such as a metadata
            // refresh which changes the matched subscription set) can occur while another rebalance is
            // still in progress.
            if (needsJoinPrepare) {
                // need to set the flag before calling onJoinPrepare since the user callback may throw
                // exception, in which case upon retry we should not retry onJoinPrepare either.
                needsJoinPrepare = false;
                onJoinPrepare(generation.generationId, generation.memberId);
            }

            final RequestFuture<ByteBuffer> future = initiateJoinGroup();
            client.poll(future, timer);
            if (!future.isDone()) {
                // we ran out of time
                return false;
            }

            if (future.succeeded()) {
                Generation generationSnapshot;

                // Generation data maybe concurrently cleared by Heartbeat thread.
                // Can't use synchronized for {@code onJoinComplete}, because it can be long enough
                // and  shouldn't block hearbeat thread.
                // See {@link PlaintextConsumerTest#testMaxPollIntervalMsDelayInAssignment
                synchronized (this) {
                    generationSnapshot = this.generation;
                }

                if (generationSnapshot != Generation.NO_GENERATION) {
                    // Duplicate the buffer in case `onJoinComplete` does not complete and needs to be retried.
                    ByteBuffer memberAssignment = future.value().duplicate();

                    onJoinComplete(generationSnapshot.generationId, generationSnapshot.memberId, generationSnapshot.protocol, memberAssignment);

                    // We reset the join group future only after the completion callback returns. This ensures
                    // that if the callback is woken up, we will retry it on the next joinGroupIfNeeded.
                    resetJoinGroupFuture();
                    needsJoinPrepare = true;
                } else {
                    log.info("Generation data was cleared by heartbeat thread. Initiating rejoin.");
                    resetStateAndRejoin();

                    return false;
                }
            } else {
                resetJoinGroupFuture();
                final RuntimeException exception = future.exception();
                if (exception instanceof UnknownMemberIdException ||
                        exception instanceof RebalanceInProgressException ||
                        exception instanceof IllegalGenerationException ||
                        exception instanceof MemberIdRequiredException)
                    continue;
                else if (!future.isRetriable())
                    throw exception;

                timer.sleep(rebalanceConfig.retryBackoffMs);
            }
        }
        return true;
    }

    private synchronized void resetJoinGroupFuture() {
        this.joinFuture = null;
    }

    private void resetStateAndRejoin() {
        rejoinNeeded = true;
        state = MemberState.UNJOINED;
    }

    private synchronized RequestFuture<ByteBuffer> initiateJoinGroup() {
        // we store the join future in case we are woken up by the user after beginning the
        // rebalance in the call to poll below. This ensures that we do not mistakenly attempt
        // to rejoin before the pending rebalance has completed.
        if (joinFuture == null) {
            // fence off the heartbeat thread explicitly so that it cannot interfere with the join group.
            // Note that this must come after the call to onJoinPrepare since we must be able to continue
            // sending heartbeats if that callback takes some time.
            disableHeartbeatThread();

            state = MemberState.REBALANCING;
            // a rebalance can be triggered consecutively if the previous one failed,
            // in this case we would not update the start time.
            if (lastRebalanceStartMs == -1L)
                lastRebalanceStartMs = time.milliseconds();
            joinFuture = sendJoinGroupRequest();
            joinFuture.addListener(new RequestFutureListener<ByteBuffer>() {
                @Override
                public void onSuccess(ByteBuffer value) {
                    // handle join completion in the callback so that the callback will be invoked
                    // even if the consumer is woken up before finishing the rebalance
                    synchronized (AbstractCoordinator.this) {
                        if (generation != Generation.NO_GENERATION) {
                            log.info("Successfully joined group with generation {}", generation.generationId);
                            state = MemberState.STABLE;
                            rejoinNeeded = false;
                            // record rebalance latency
                            lastRebalanceEndMs = time.milliseconds();
                            sensors.successfulRebalanceSensor.record(lastRebalanceEndMs - lastRebalanceStartMs);
                            lastRebalanceStartMs = -1L;

                            if (heartbeatThread != null)
                                heartbeatThread.enable();
                        } else {
                            log.info("Generation data was cleared by heartbeat thread. Rejoin failed.");
                            recordRebalanceFailure();
                        }
                    }
                }

                @Override
                public void onFailure(RuntimeException e) {
                    // we handle failures below after the request finishes. if the join completes
                    // after having been woken up, the exception is ignored and we will rejoin
                    synchronized (AbstractCoordinator.this) {
                        recordRebalanceFailure();
                    }
                }

                private void recordRebalanceFailure() {
                    state = MemberState.UNJOINED;
                    sensors.failedRebalanceSensor.record();
                }
            });
        }
        return joinFuture;
    }

    /**
     * Join the group and return the assignment for the next generation. This function handles both
     * JoinGroup and SyncGroup, delegating to {@link #performAssignment(String, String, List)} if
     * elected leader by the coordinator.
     *
     * NOTE: This is visible only for testing
     *
     * @return A request future which wraps the assignment returned from the group leader
     */
    RequestFuture<ByteBuffer> sendJoinGroupRequest() {
        if (coordinatorUnknown())
            return RequestFuture.coordinatorNotAvailable();

        // send a join group request to the coordinator
        log.info("(Re-)joining group");
        JoinGroupRequest.Builder requestBuilder = new JoinGroupRequest.Builder(
                new JoinGroupRequestData()
                        .setGroupId(rebalanceConfig.groupId)
                        .setSessionTimeoutMs(this.rebalanceConfig.sessionTimeoutMs)
                        .setMemberId(this.generation.memberId)
                        .setGroupInstanceId(this.rebalanceConfig.groupInstanceId.orElse(null))
                        .setProtocolType(protocolType())
                        .setProtocols(metadata())
                        .setRebalanceTimeoutMs(this.rebalanceConfig.rebalanceTimeoutMs)
        );

        log.debug("Sending JoinGroup ({}) to coordinator {}", requestBuilder, this.coordinator);

        // Note that we override the request timeout using the rebalance timeout since that is the
        // maximum time that it may block on the coordinator. We add an extra 5 seconds for small delays.

        int joinGroupTimeoutMs = Math.max(rebalanceConfig.rebalanceTimeoutMs, rebalanceConfig.rebalanceTimeoutMs + 5000);
        return client.send(coordinator, requestBuilder, joinGroupTimeoutMs)
                .compose(new JoinGroupResponseHandler());
    }

    private class JoinGroupResponseHandler extends CoordinatorResponseHandler<JoinGroupResponse, ByteBuffer> {
        @Override
        public void handle(JoinGroupResponse joinResponse, RequestFuture<ByteBuffer> future) {
            Errors error = joinResponse.error();
            if (error == Errors.NONE) {
                log.debug("Received successful JoinGroup response: {}", joinResponse);
                sensors.joinSensor.record(response.requestLatencyMs());

                synchronized (AbstractCoordinator.this) {
                    if (state != MemberState.REBALANCING) {
                        // if the consumer was woken up before a rebalance completes, we may have already left
                        // the group. In this case, we do not want to continue with the sync group.
                        future.raise(new UnjoinedGroupException());
                    } else {
                        AbstractCoordinator.this.generation = new Generation(joinResponse.data().generationId(),
                                joinResponse.data().memberId(), joinResponse.data().protocolName());
                        if (joinResponse.isLeader()) {
                            onJoinLeader(joinResponse).chain(future);
                        } else {
                            onJoinFollower().chain(future);
                        }
                    }
                }
            } else if (error == Errors.COORDINATOR_LOAD_IN_PROGRESS) {
                log.debug("Attempt to join group rejected since coordinator {} is loading the group.", coordinator());
                // backoff and retry
                future.raise(error);
            } else if (error == Errors.UNKNOWN_MEMBER_ID) {
                // reset the member id and retry immediately
                resetGenerationOnResponseError(ApiKeys.JOIN_GROUP, error);
                log.debug("Attempt to join group failed due to unknown member id.");
                future.raise(error);
            } else if (error == Errors.COORDINATOR_NOT_AVAILABLE
                    || error == Errors.NOT_COORDINATOR) {
                // re-discover the coordinator and retry with backoff
                markCoordinatorUnknown();
                log.debug("Attempt to join group failed due to obsolete coordinator information: {}", error.message());
                future.raise(error);
            } else if (error == Errors.FENCED_INSTANCE_ID) {
                log.error("Received fatal exception: group.instance.id gets fenced");
                future.raise(error);
            } else if (error == Errors.INCONSISTENT_GROUP_PROTOCOL
                    || error == Errors.INVALID_SESSION_TIMEOUT
                    || error == Errors.INVALID_GROUP_ID
                    || error == Errors.GROUP_AUTHORIZATION_FAILED
                    || error == Errors.GROUP_MAX_SIZE_REACHED) {
                // log the error and re-throw the exception
                log.error("Attempt to join group failed due to fatal error: {}", error.message());
                if (error == Errors.GROUP_MAX_SIZE_REACHED) {
                    future.raise(new GroupMaxSizeReachedException("Consumer group " + rebalanceConfig.groupId +
                            " already has the configured maximum number of members."));
                } else if (error == Errors.GROUP_AUTHORIZATION_FAILED) {
                    future.raise(GroupAuthorizationException.forGroupId(rebalanceConfig.groupId));
                } else {
                    future.raise(error);
                }
            } else if (error == Errors.UNSUPPORTED_VERSION) {
                log.error("Attempt to join group failed due to unsupported version error. Please unset field group.instance.id and retry" +
                        "to see if the problem resolves");
                future.raise(error);
            } else if (error == Errors.MEMBER_ID_REQUIRED) {
                // Broker requires a concrete member id to be allowed to join the group. Update member id
                // and send another join group request in next cycle.
                synchronized (AbstractCoordinator.this) {
                    AbstractCoordinator.this.generation = new Generation(OffsetCommitRequest.DEFAULT_GENERATION_ID,
                            joinResponse.data().memberId(), null);
                    AbstractCoordinator.this.resetStateAndRejoin();
                }
                future.raise(error);
            } else {
                // unexpected error, throw the exception
                log.error("Attempt to join group failed due to unexpected error: {}", error.message());
                future.raise(new KafkaException("Unexpected error in join group response: " + error.message()));
            }
        }
    }

    private RequestFuture<ByteBuffer> onJoinFollower() {
        // send follower's sync group with an empty assignment
        SyncGroupRequest.Builder requestBuilder =
                new SyncGroupRequest.Builder(
                        new SyncGroupRequestData()
                                .setGroupId(rebalanceConfig.groupId)
                                .setMemberId(generation.memberId)
                                .setGroupInstanceId(this.rebalanceConfig.groupInstanceId.orElse(null))
                                .setGenerationId(generation.generationId)
                                .setAssignments(Collections.emptyList())
                );
        log.debug("Sending follower SyncGroup to coordinator {} at generation {}: {}", this.coordinator, this.generation, requestBuilder);
        return sendSyncGroupRequest(requestBuilder);
    }

    private RequestFuture<ByteBuffer> onJoinLeader(JoinGroupResponse joinResponse) {
        try {
            // perform the leader synchronization and send back the assignment for the group
            Map<String, ByteBuffer> groupAssignment = performAssignment(joinResponse.data().leader(), joinResponse.data().protocolName(),
                    joinResponse.data().members());

            List<SyncGroupRequestData.SyncGroupRequestAssignment> groupAssignmentList = new ArrayList<>();
            for (Map.Entry<String, ByteBuffer> assignment : groupAssignment.entrySet()) {
                groupAssignmentList.add(new SyncGroupRequestData.SyncGroupRequestAssignment()
                        .setMemberId(assignment.getKey())
                        .setAssignment(Utils.toArray(assignment.getValue()))
                );
            }

            SyncGroupRequest.Builder requestBuilder =
                    new SyncGroupRequest.Builder(
                            new SyncGroupRequestData()
                                    .setGroupId(rebalanceConfig.groupId)
                                    .setMemberId(generation.memberId)
                                    .setGroupInstanceId(this.rebalanceConfig.groupInstanceId.orElse(null))
                                    .setGenerationId(generation.generationId)
                                    .setAssignments(groupAssignmentList)
                    );
            log.debug("Sending leader SyncGroup to coordinator {} at generation {}: {}", this.coordinator, this.generation, requestBuilder);
            return sendSyncGroupRequest(requestBuilder);
        } catch (RuntimeException e) {
            return RequestFuture.failure(e);
        }
    }

    private RequestFuture<ByteBuffer> sendSyncGroupRequest(SyncGroupRequest.Builder requestBuilder) {
        if (coordinatorUnknown())
            return RequestFuture.coordinatorNotAvailable();
        return client.send(coordinator, requestBuilder)
                .compose(new SyncGroupResponseHandler());
    }

    private class SyncGroupResponseHandler extends CoordinatorResponseHandler<SyncGroupResponse, ByteBuffer> {
        @Override
        public void handle(SyncGroupResponse syncResponse,
                           RequestFuture<ByteBuffer> future) {
            Errors error = syncResponse.error();
            if (error == Errors.NONE) {
                sensors.syncSensor.record(response.requestLatencyMs());
                future.complete(ByteBuffer.wrap(syncResponse.data.assignment()));
            } else {
                requestRejoin();

                if (error == Errors.GROUP_AUTHORIZATION_FAILED) {
                    future.raise(GroupAuthorizationException.forGroupId(rebalanceConfig.groupId));
                } else if (error == Errors.REBALANCE_IN_PROGRESS) {
                    log.debug("SyncGroup failed because the group began another rebalance");
                    future.raise(error);
                } else if (error == Errors.FENCED_INSTANCE_ID) {
                    log.error("Received fatal exception: group.instance.id gets fenced");
                    future.raise(error);
                } else if (error == Errors.UNKNOWN_MEMBER_ID
                        || error == Errors.ILLEGAL_GENERATION) {
                    log.debug("SyncGroup failed: {}", error.message());
                    resetGenerationOnResponseError(ApiKeys.SYNC_GROUP, error);
                    future.raise(error);
                } else if (error == Errors.COORDINATOR_NOT_AVAILABLE
                        || error == Errors.NOT_COORDINATOR) {
                    log.debug("SyncGroup failed: {}", error.message());
                    markCoordinatorUnknown();
                    future.raise(error);
                } else {
                    future.raise(new KafkaException("Unexpected error from SyncGroup: " + error.message()));
                }
            }
        }
    }

    /**
     * Discover the current coordinator for the group. Sends a GroupMetadata request to
     * one of the brokers. The returned future should be polled to get the result of the request.
     * @return A request future which indicates the completion of the metadata request
     */
    private RequestFuture<Void> sendFindCoordinatorRequest(Node node) {
        // initiate the group metadata request
        log.debug("Sending FindCoordinator request to broker {}", node);
        FindCoordinatorRequest.Builder requestBuilder =
                new FindCoordinatorRequest.Builder(
                        new FindCoordinatorRequestData()
                            .setKeyType(CoordinatorType.GROUP.id())
                            .setKey(this.rebalanceConfig.groupId));
        return client.send(node, requestBuilder)
                .compose(new FindCoordinatorResponseHandler());
    }

    private class FindCoordinatorResponseHandler extends RequestFutureAdapter<ClientResponse, Void> {

        @Override
        public void onSuccess(ClientResponse resp, RequestFuture<Void> future) {
            log.debug("Received FindCoordinator response {}", resp);
            clearFindCoordinatorFuture();

            FindCoordinatorResponse findCoordinatorResponse = (FindCoordinatorResponse) resp.responseBody();
            Errors error = findCoordinatorResponse.error();
            if (error == Errors.NONE) {
                synchronized (AbstractCoordinator.this) {
                    // use MAX_VALUE - node.id as the coordinator id to allow separate connections
                    // for the coordinator in the underlying network client layer
                    int coordinatorConnectionId = Integer.MAX_VALUE - findCoordinatorResponse.data().nodeId();

                    AbstractCoordinator.this.coordinator = new Node(
                            coordinatorConnectionId,
                            findCoordinatorResponse.data().host(),
                            findCoordinatorResponse.data().port());
                    log.info("Discovered group coordinator {}", coordinator);
                    client.tryConnect(coordinator);
                    heartbeat.resetSessionTimeout();
                }
                future.complete(null);
            } else if (error == Errors.GROUP_AUTHORIZATION_FAILED) {
                future.raise(GroupAuthorizationException.forGroupId(rebalanceConfig.groupId));
            } else {
                log.debug("Group coordinator lookup failed: {}", findCoordinatorResponse.data().errorMessage());
                future.raise(error);
            }
        }

        @Override
        public void onFailure(RuntimeException e, RequestFuture<Void> future) {
            clearFindCoordinatorFuture();
            super.onFailure(e, future);
        }
    }

    /**
     * Check if we know who the coordinator is and we have an active connection
     * @return true if the coordinator is unknown
     */
    public boolean coordinatorUnknown() {
        return checkAndGetCoordinator() == null;
    }

    /**
     * Get the coordinator if its connection is still active. Otherwise mark it unknown and
     * return null.
     *
     * @return the current coordinator or null if it is unknown
     */
    protected synchronized Node checkAndGetCoordinator() {
        if (coordinator != null && client.isUnavailable(coordinator)) {
            markCoordinatorUnknown(true);
            return null;
        }
        return this.coordinator;
    }

    private synchronized Node coordinator() {
        return this.coordinator;
    }

    protected synchronized void markCoordinatorUnknown() {
        markCoordinatorUnknown(false);
    }

    protected synchronized void markCoordinatorUnknown(boolean isDisconnected) {
        if (this.coordinator != null) {
            log.info("Group coordinator {} is unavailable or invalid, will attempt rediscovery", this.coordinator);
            Node oldCoordinator = this.coordinator;

            // Mark the coordinator dead before disconnecting requests since the callbacks for any pending
            // requests may attempt to do likewise. This also prevents new requests from being sent to the
            // coordinator while the disconnect is in progress.
            this.coordinator = null;

            // Disconnect from the coordinator to ensure that there are no in-flight requests remaining.
            // Pending callbacks will be invoked with a DisconnectException on the next call to poll.
            if (!isDisconnected)
                client.disconnectAsync(oldCoordinator);
        }
    }

    /**
     * Get the current generation state, regardless of whether it is currently stable.
     * Note that the generation information can be updated while we are still in the middle
     * of a rebalance, after the join-group response is received.
     *
     * @return the current generation
     */
    protected synchronized Generation generation() {
        return generation;
    }

    /**
     * Get the current generation state if the group is stable, otherwise return null
     *
     * @return the current generation or null
     */
    protected synchronized Generation generationIfStable() {
        if (this.state != MemberState.STABLE)
            return null;
        return generation;
    }

    protected synchronized String memberId() {
        return generation.memberId;
    }

    private synchronized void resetGeneration() {
        this.generation = Generation.NO_GENERATION;
        resetStateAndRejoin();
    }

    synchronized void resetGenerationOnResponseError(ApiKeys api, Errors error) {
        log.debug("Resetting generation after encountering " + error + " from " + api + " response");
        resetGeneration();
    }

    synchronized void resetGenerationOnLeaveGroup() {
        log.debug("Resetting generation due to consumer pro-actively leaving the group");
        resetGeneration();
    }

    protected synchronized void requestRejoin() {
        this.rejoinNeeded = true;
    }

    /**
     * Close the coordinator, waiting if needed to send LeaveGroup.
     */
    @Override
    public final void close() {
        close(time.timer(0));
    }

    /**
     * @throws KafkaException if the rebalance callback throws exception
     */
    protected void close(Timer timer) {
        try {
            closeHeartbeatThread();
        } finally {
            // Synchronize after closing the heartbeat thread since heartbeat thread
            // needs this lock to complete and terminate after close flag is set.
            synchronized (this) {
                if (rebalanceConfig.leaveGroupOnClose) {
                    onLeavePrepare();
                    maybeLeaveGroup("the consumer is being closed");
                }

                // At this point, there may be pending commits (async commits or sync commits that were
                // interrupted using wakeup) and the leave group request which have been queued, but not
                // yet sent to the broker. Wait up to close timeout for these pending requests to be processed.
                // If coordinator is not known, requests are aborted.
                Node coordinator = checkAndGetCoordinator();
                if (coordinator != null && !client.awaitPendingRequests(coordinator, timer))
                    log.warn("Close timed out with {} pending requests to coordinator, terminating client connections",
                            client.pendingRequestCount(coordinator));
            }
        }
    }

    /**
     * @throws KafkaException if the rebalance callback throws exception
     */
    public synchronized RequestFuture<Void> maybeLeaveGroup(String leaveReason) {
        RequestFuture<Void> future = null;

        // Starting from 2.3, only dynamic members will send LeaveGroupRequest to the broker,
        // consumer with valid group.instance.id is viewed as static member that never sends LeaveGroup,
        // and the membership expiration is only controlled by session timeout.
        if (isDynamicMember() && !coordinatorUnknown() &&
            state != MemberState.UNJOINED && generation.hasMemberId()) {
            // this is a minimal effort attempt to leave the group. we do not
            // attempt any resending if the request fails or times out.
            log.info("Member {} sending LeaveGroup request to coordinator {} due to {}",
                generation.memberId, coordinator, leaveReason);
            LeaveGroupRequest.Builder request = new LeaveGroupRequest.Builder(
                rebalanceConfig.groupId,
                Collections.singletonList(new MemberIdentity().setMemberId(generation.memberId))
            );

            future = client.send(coordinator, request).compose(new LeaveGroupResponseHandler());
            client.pollNoWakeup();
        }

        resetGenerationOnLeaveGroup();

        return future;
    }

    protected boolean isDynamicMember() {
        return !rebalanceConfig.groupInstanceId.isPresent();
    }

    private class LeaveGroupResponseHandler extends CoordinatorResponseHandler<LeaveGroupResponse, Void> {
        @Override
        public void handle(LeaveGroupResponse leaveResponse, RequestFuture<Void> future) {
            final List<MemberResponse> members = leaveResponse.memberResponses();
            if (members.size() > 1) {
                future.raise(new IllegalStateException("The expected leave group response " +
                                                           "should only contain no more than one member info, however get " + members));
            }

            final Errors error = leaveResponse.error();
            if (error == Errors.NONE) {
                log.debug("LeaveGroup request returned successfully");
                future.complete(null);
            } else {
                log.error("LeaveGroup request failed with error: {}", error.message());
                future.raise(error);
            }
        }
    }

    // visible for testing
    synchronized RequestFuture<Void> sendHeartbeatRequest() {
        log.debug("Sending Heartbeat request to coordinator {}", coordinator);
        HeartbeatRequest.Builder requestBuilder =
                new HeartbeatRequest.Builder(new HeartbeatRequestData()
                        .setGroupId(rebalanceConfig.groupId)
                        .setMemberId(this.generation.memberId)
                        .setGroupInstanceId(this.rebalanceConfig.groupInstanceId.orElse(null))
                        .setGenerationId(this.generation.generationId));
        return client.send(coordinator, requestBuilder)
                .compose(new HeartbeatResponseHandler());
    }

    private class HeartbeatResponseHandler extends CoordinatorResponseHandler<HeartbeatResponse, Void> {
        @Override
        public void handle(HeartbeatResponse heartbeatResponse, RequestFuture<Void> future) {
            sensors.heartbeatSensor.record(response.requestLatencyMs());
            Errors error = heartbeatResponse.error();
            if (error == Errors.NONE) {
                log.debug("Received successful Heartbeat response");
                future.complete(null);
            } else if (error == Errors.COORDINATOR_NOT_AVAILABLE
                    || error == Errors.NOT_COORDINATOR) {
                log.info("Attempt to heartbeat failed since coordinator {} is either not started or not valid.",
                        coordinator());
                markCoordinatorUnknown();
                future.raise(error);
            } else if (error == Errors.REBALANCE_IN_PROGRESS) {
                log.info("Attempt to heartbeat failed since group is rebalancing");
                requestRejoin();
                future.raise(error);
            } else if (error == Errors.ILLEGAL_GENERATION) {
                log.info("Attempt to heartbeat failed since generation {} is not current", generation.generationId);
                resetGenerationOnResponseError(ApiKeys.HEARTBEAT, error);
                future.raise(error);
            } else if (error == Errors.FENCED_INSTANCE_ID) {
                log.error("Received fatal exception: group.instance.id gets fenced");
                future.raise(error);
            } else if (error == Errors.UNKNOWN_MEMBER_ID) {
                log.info("Attempt to heartbeat failed for since member id {} is not valid.", generation.memberId);
                resetGenerationOnResponseError(ApiKeys.HEARTBEAT, error);
                future.raise(error);
            } else if (error == Errors.GROUP_AUTHORIZATION_FAILED) {
                future.raise(GroupAuthorizationException.forGroupId(rebalanceConfig.groupId));
            } else {
                future.raise(new KafkaException("Unexpected error in heartbeat response: " + error.message()));
            }
        }
    }

    protected abstract class CoordinatorResponseHandler<R, T> extends RequestFutureAdapter<ClientResponse, T> {
        protected ClientResponse response;

        public abstract void handle(R response, RequestFuture<T> future);

        @Override
        public void onFailure(RuntimeException e, RequestFuture<T> future) {
            // mark the coordinator as dead
            if (e instanceof DisconnectException) {
                markCoordinatorUnknown(true);
            }
            future.raise(e);
        }

        @Override
        @SuppressWarnings("unchecked")
        public void onSuccess(ClientResponse clientResponse, RequestFuture<T> future) {
            try {
                this.response = clientResponse;
                R responseObj = (R) clientResponse.responseBody();
                handle(responseObj, future);
            } catch (RuntimeException e) {
                if (!future.isDone())
                    future.raise(e);
            }
        }

    }

    protected Meter createMeter(Metrics metrics, String groupName, String baseName, String descriptiveName) {
        return new Meter(new WindowedCount(),
                metrics.metricName(baseName + "-rate", groupName,
                        String.format("The number of %s per second", descriptiveName)),
                metrics.metricName(baseName + "-total", groupName,
                        String.format("The total number of %s", descriptiveName)));
    }

    private class GroupCoordinatorMetrics {
        public final String metricGrpName;

        public final Sensor heartbeatSensor;
        public final Sensor joinSensor;
        public final Sensor syncSensor;
        public final Sensor successfulRebalanceSensor;
        public final Sensor failedRebalanceSensor;

        public GroupCoordinatorMetrics(Metrics metrics, String metricGrpPrefix) {
            this.metricGrpName = metricGrpPrefix + "-coordinator-metrics";

            this.heartbeatSensor = metrics.sensor("heartbeat-latency");
            this.heartbeatSensor.add(metrics.metricName("heartbeat-response-time-max",
                this.metricGrpName,
                "The max time taken to receive a response to a heartbeat request"), new Max());
            this.heartbeatSensor.add(createMeter(metrics, metricGrpName, "heartbeat", "heartbeats"));

            this.joinSensor = metrics.sensor("join-latency");
            this.joinSensor.add(metrics.metricName("join-time-avg",
                this.metricGrpName,
                "The average time taken for a group rejoin"), new Avg());
            this.joinSensor.add(metrics.metricName("join-time-max",
                this.metricGrpName,
                "The max time taken for a group rejoin"), new Max());
            this.joinSensor.add(createMeter(metrics, metricGrpName, "join", "group joins"));

            this.syncSensor = metrics.sensor("sync-latency");
            this.syncSensor.add(metrics.metricName("sync-time-avg",
                this.metricGrpName,
                "The average time taken for a group sync"), new Avg());
            this.syncSensor.add(metrics.metricName("sync-time-max",
                this.metricGrpName,
                "The max time taken for a group sync"), new Max());
            this.syncSensor.add(createMeter(metrics, metricGrpName, "sync", "group syncs"));

            this.successfulRebalanceSensor = metrics.sensor("rebalance-latency");
            this.successfulRebalanceSensor.add(metrics.metricName("rebalance-latency-avg",
                this.metricGrpName,
                "The average time taken for a group to complete a successful rebalance, which may be composed of " +
                    "several failed re-trials until it succeeded"), new Avg());
            this.successfulRebalanceSensor.add(metrics.metricName("rebalance-latency-max",
                this.metricGrpName,
                "The max time taken for a group to complete a successful rebalance, which may be composed of " +
                    "several failed re-trials until it succeeded"), new Max());
            this.successfulRebalanceSensor.add(metrics.metricName("rebalance-latency-total",
                this.metricGrpName,
                "The total number of milliseconds this consumer has spent in successful rebalances since creation"),
                new CumulativeSum());
            this.successfulRebalanceSensor.add(
                metrics.metricName("rebalance-total",
                    this.metricGrpName,
                    "The total number of successful rebalance events, each event is composed of " +
                        "several failed re-trials until it succeeded"),
                new CumulativeCount()
            );
            this.successfulRebalanceSensor.add(
                metrics.metricName(
                    "rebalance-rate-per-hour",
                    this.metricGrpName,
                    "The number of successful rebalance events per hour, each event is composed of " +
                        "several failed re-trials until it succeeded"),
                new Rate(TimeUnit.HOURS, new WindowedCount())
            );

            this.failedRebalanceSensor = metrics.sensor("failed-rebalance");
            this.failedRebalanceSensor.add(
                metrics.metricName("failed-rebalance-total",
                    this.metricGrpName,
                    "The total number of failed rebalance events"),
                new CumulativeCount()
            );
            this.failedRebalanceSensor.add(
                metrics.metricName(
                    "failed-rebalance-rate-per-hour",
                    this.metricGrpName,
                    "The number of failed rebalance events per hour"),
                new Rate(TimeUnit.HOURS, new WindowedCount())
            );

            Measurable lastRebalance = (config, now) -> {
                if (lastRebalanceEndMs == -1L)
                    // if no rebalance is ever triggered, we just return -1.
                    return -1d;
                else
                    return TimeUnit.SECONDS.convert(now - lastRebalanceEndMs, TimeUnit.MILLISECONDS);
            };
            metrics.addMetric(metrics.metricName("last-rebalance-seconds-ago",
                this.metricGrpName,
                "The number of seconds since the last successful rebalance event"),
                lastRebalance);

            Measurable lastHeartbeat = (config, now) -> {
                if (heartbeat.lastHeartbeatSend() == 0L)
                    // if no heartbeat is ever triggered, just return -1.
                    return -1d;
                else
                    return TimeUnit.SECONDS.convert(now - heartbeat.lastHeartbeatSend(), TimeUnit.MILLISECONDS);
            };
            metrics.addMetric(metrics.metricName("last-heartbeat-seconds-ago",
                this.metricGrpName,
                "The number of seconds since the last coordinator heartbeat was sent"),
                lastHeartbeat);
        }
    }

    private class HeartbeatThread extends KafkaThread implements AutoCloseable {
        private boolean enabled = false;
        private boolean closed = false;
        private AtomicReference<RuntimeException> failed = new AtomicReference<>(null);

        private HeartbeatThread() {
            super(HEARTBEAT_THREAD_PREFIX + (rebalanceConfig.groupId.isEmpty() ? "" : " | " + rebalanceConfig.groupId), true);
        }

        public void enable() {
            synchronized (AbstractCoordinator.this) {
                log.debug("Enabling heartbeat thread");
                this.enabled = true;
                heartbeat.resetTimeouts();
                AbstractCoordinator.this.notify();
            }
        }

        public void disable() {
            synchronized (AbstractCoordinator.this) {
                log.debug("Disabling heartbeat thread");
                this.enabled = false;
            }
        }

        public void close() {
            synchronized (AbstractCoordinator.this) {
                this.closed = true;
                AbstractCoordinator.this.notify();
            }
        }

        private boolean hasFailed() {
            return failed.get() != null;
        }

        private RuntimeException failureCause() {
            return failed.get();
        }

        @Override
        public void run() {
            try {
                log.debug("Heartbeat thread started");
                while (true) {
                    synchronized (AbstractCoordinator.this) {
                        if (closed)
                            return;

                        if (!enabled) {
                            AbstractCoordinator.this.wait();
                            continue;
                        }

                        if (state != MemberState.STABLE) {
                            // the group is not stable (perhaps because we left the group or because the coordinator
                            // kicked us out), so disable heartbeats and wait for the main thread to rejoin.
                            disable();
                            continue;
                        }

                        client.pollNoWakeup();
                        long now = time.milliseconds();

                        if (coordinatorUnknown()) {
                            if (findCoordinatorFuture != null || lookupCoordinator().failed())
                                // the immediate future check ensures that we backoff properly in the case that no
                                // brokers are available to connect to.
                                AbstractCoordinator.this.wait(rebalanceConfig.retryBackoffMs);
                        } else if (heartbeat.sessionTimeoutExpired(now)) {
                            // the session timeout has expired without seeing a successful heartbeat, so we should
                            // probably make sure the coordinator is still healthy.
                            markCoordinatorUnknown();
                        } else if (heartbeat.pollTimeoutExpired(now)) {
                            // the poll timeout has expired, which means that the foreground thread has stalled
                            // in between calls to poll().
                            String leaveReason = "consumer poll timeout has expired. This means the time between subsequent calls to poll() " +
                                                    "was longer than the configured max.poll.interval.ms, which typically implies that " +
                                                    "the poll loop is spending too much time processing messages. " +
                                                    "You can address this either by increasing max.poll.interval.ms or by reducing " +
                                                    "the maximum size of batches returned in poll() with max.poll.records.";
                            maybeLeaveGroup(leaveReason);
                        } else if (!heartbeat.shouldHeartbeat(now)) {
                            // poll again after waiting for the retry backoff in case the heartbeat failed or the
                            // coordinator disconnected
                            AbstractCoordinator.this.wait(rebalanceConfig.retryBackoffMs);
                        } else {
                            heartbeat.sentHeartbeat(now);

                            sendHeartbeatRequest().addListener(new RequestFutureListener<Void>() {
                                @Override
                                public void onSuccess(Void value) {
                                    synchronized (AbstractCoordinator.this) {
                                        heartbeat.receiveHeartbeat();
                                    }
                                }

                                @Override
                                public void onFailure(RuntimeException e) {
                                    synchronized (AbstractCoordinator.this) {
                                        if (e instanceof RebalanceInProgressException) {
                                            // it is valid to continue heartbeating while the group is rebalancing. This
                                            // ensures that the coordinator keeps the member in the group for as long
                                            // as the duration of the rebalance timeout. If we stop sending heartbeats,
                                            // however, then the session timeout may expire before we can rejoin.
                                            heartbeat.receiveHeartbeat();
                                        } else if (e instanceof FencedInstanceIdException) {
                                            log.error("Caught fenced group.instance.id {} error in heartbeat thread", rebalanceConfig.groupInstanceId);
                                            heartbeatThread.failed.set(e);
                                            heartbeatThread.disable();
                                        } else {
                                            heartbeat.failHeartbeat();
                                            // wake up the thread if it's sleeping to reschedule the heartbeat
                                            AbstractCoordinator.this.notify();
                                        }
                                    }
                                }
                            });
                        }
                    }
                }
            } catch (AuthenticationException e) {
                log.error("An authentication error occurred in the heartbeat thread", e);
                this.failed.set(e);
            } catch (GroupAuthorizationException e) {
                log.error("A group authorization error occurred in the heartbeat thread", e);
                this.failed.set(e);
            } catch (InterruptedException | InterruptException e) {
                Thread.interrupted();
                log.error("Unexpected interrupt received in heartbeat thread", e);
                this.failed.set(new RuntimeException(e));
            } catch (Throwable e) {
                log.error("Heartbeat thread failed due to unexpected error", e);
                if (e instanceof RuntimeException)
                    this.failed.set((RuntimeException) e);
                else
                    this.failed.set(new RuntimeException(e));
            } finally {
                log.debug("Heartbeat thread has closed");
            }
        }

    }

    protected static class Generation {
        public static final Generation NO_GENERATION = new Generation(
                OffsetCommitRequest.DEFAULT_GENERATION_ID,
                JoinGroupResponse.UNKNOWN_MEMBER_ID,
                null);

        public final int generationId;
        public final String memberId;
        public final String protocol;

        public Generation(int generationId, String memberId, String protocol) {
            this.generationId = generationId;
            this.memberId = memberId;
            this.protocol = protocol;
        }

        /**
         * @return true if this generation has a valid member id, false otherwise. A member might have an id before
         * it becomes part of a group generation.
         */
        public boolean hasMemberId() {
            return !memberId.isEmpty();
        }

        @Override
        public boolean equals(final Object o) {
            if (this == o) return true;
            if (o == null || getClass() != o.getClass()) return false;
            final Generation that = (Generation) o;
            return generationId == that.generationId &&
                    Objects.equals(memberId, that.memberId) &&
                    Objects.equals(protocol, that.protocol);
        }

        @Override
        public int hashCode() {
            return Objects.hash(generationId, memberId, protocol);
        }

        @Override
        public String toString() {
            return "Generation{" +
                    "generationId=" + generationId +
                    ", memberId='" + memberId + '\'' +
                    ", protocol='" + protocol + '\'' +
                    '}';
        }
    }

    private static class UnjoinedGroupException extends RetriableException {

    }

    // For testing only below
    public Heartbeat heartbeat() {
        return heartbeat;
    }

    final void setLastRebalanceTime(final long timestamp) {
        lastRebalanceEndMs = timestamp;
    }

    /**
     * Check whether given generation id is matching the record within current generation.
     *
     * @param generationId generation id
     * @return true if the two ids are matching.
     */
    final boolean hasMatchingGenerationId(int generationId) {
        return generation != Generation.NO_GENERATION && generation.generationId == generationId;
    }

    final boolean hasUnknownGeneration() {
        return generation == Generation.NO_GENERATION;
    }

    /**
     * @return true if the current generation's member ID is valid, false otherwise
     */
    final boolean hasValidMemberId() {
        return generation != Generation.NO_GENERATION && generation.hasMemberId();
    }


}<|MERGE_RESOLUTION|>--- conflicted
+++ resolved
@@ -127,21 +127,14 @@
     private Node coordinator = null;
     private boolean rejoinNeeded = true;
     private boolean needsJoinPrepare = true;
-<<<<<<< HEAD
-=======
     private MemberState state = MemberState.UNJOINED;
     private HeartbeatThread heartbeatThread = null;
->>>>>>> 6afe05fe
     private RequestFuture<ByteBuffer> joinFuture = null;
+    private RequestFuture<Void> findCoordinatorFuture = null;
     private Generation generation = Generation.NO_GENERATION;
-<<<<<<< HEAD
-=======
     private long lastRebalanceStartMs = -1L;
     private long lastRebalanceEndMs = -1L;
 
->>>>>>> 6afe05fe
-    private RequestFuture<Void> findCoordinatorFuture = null;
-    protected MemberState state = MemberState.UNJOINED;
 
     /**
      * Initialize the coordination manager.
