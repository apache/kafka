--- conflicted
+++ resolved
@@ -121,11 +121,6 @@
 import static org.mockito.ArgumentMatchers.anyString;
 import static org.mockito.ArgumentMatchers.argThat;
 import static org.mockito.ArgumentMatchers.eq;
-<<<<<<< HEAD
-import static org.mockito.Mockito.doNothing;
-import static org.mockito.Mockito.doReturn;
-=======
->>>>>>> f51fc16c
 import static org.mockito.Mockito.doThrow;
 import static org.mockito.Mockito.inOrder;
 import static org.mockito.Mockito.lenient;
@@ -1248,7 +1243,6 @@
         verify(stateUpdater).add(task01);
     }
 
-    @SuppressWarnings("unchecked")
     @Test
     public void shouldRetryInitializationWhenCanNotInitializeTask() {
         final StreamTask task00 = statefulTask(taskId00, taskId00ChangelogPartitions)
@@ -1259,15 +1253,10 @@
                 .inState(State.RUNNING).build();
         final TasksRegistry tasks = mock(TasksRegistry.class);
         when(tasks.drainPendingTasksToInit()).thenReturn(mkSet(task00, task01));
-        final TaskManager.BackoffRecord backoffRecord = mock(TaskManager.BackoffRecord.class);
-        final HashMap taskIdToBackoffRecord = mock(HashMap.class);
-        doReturn(true).when(taskIdToBackoffRecord).containsKey(taskId00);
-        doReturn(false).when(taskIdToBackoffRecord).containsKey(taskId01);
-        doReturn(backoffRecord).when(taskIdToBackoffRecord).get(taskId00);
-        doReturn(false).when(backoffRecord).canAttempt(anyLong());
+        when(stateDirectory.lock(taskId00)).thenReturn(false);
+        when(stateDirectory.lock(taskId01)).thenReturn(true);
 
         taskManager = setUpTaskManager(StreamsConfigUtils.ProcessingMode.AT_LEAST_ONCE, tasks, true);
-        taskManager.setTaskIdToBackoffRecord(taskIdToBackoffRecord);
 
         taskManager.checkStateUpdater(time.milliseconds(), noOpResetter);
 
