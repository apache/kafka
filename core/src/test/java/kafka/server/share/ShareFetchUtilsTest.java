--- conflicted
+++ resolved
@@ -101,15 +101,8 @@
         when(sharePartitionManager.sharePartition(groupId, tp0)).thenReturn(sp0);
         when(sharePartitionManager.sharePartition(groupId, tp1)).thenReturn(sp1);
 
-<<<<<<< HEAD
         ShareFetchData shareFetchData = new ShareFetchData(FETCH_PARAMS, groupId, memberId,
-            new CompletableFuture<>(), partitionMaxBytes);
-=======
-        ShareFetchData shareFetchData = new ShareFetchData(
-                new FetchParams(ApiKeys.SHARE_FETCH.latestVersion(), FetchRequest.ORDINARY_CONSUMER_ID, -1, 0,
-                        1, 1024 * 1024, FetchIsolation.HIGH_WATERMARK, Optional.empty()), groupId, memberId,
-                new CompletableFuture<>(), partitionMaxBytes, 100);
->>>>>>> 553e6b4c
+            new CompletableFuture<>(), partitionMaxBytes, 100);
 
         MemoryRecords records = MemoryRecords.withRecords(Compression.NONE,
             new SimpleRecord("0".getBytes(), "v".getBytes()),
@@ -174,15 +167,8 @@
         when(sharePartitionManager.sharePartition(groupId, tp0)).thenReturn(sp0);
         when(sharePartitionManager.sharePartition(groupId, tp1)).thenReturn(sp1);
 
-<<<<<<< HEAD
         ShareFetchData shareFetchData = new ShareFetchData(FETCH_PARAMS, groupId, memberId,
-            new CompletableFuture<>(), partitionMaxBytes);
-=======
-        ShareFetchData shareFetchData = new ShareFetchData(
-                new FetchParams(ApiKeys.SHARE_FETCH.latestVersion(), FetchRequest.ORDINARY_CONSUMER_ID, -1, 0,
-                        1, 1024 * 1024, FetchIsolation.HIGH_WATERMARK, Optional.empty()), groupId, memberId,
-                new CompletableFuture<>(), partitionMaxBytes, 100);
->>>>>>> 553e6b4c
+            new CompletableFuture<>(), partitionMaxBytes, 100);
 
         Map<TopicIdPartition, FetchPartitionData> responseData = new HashMap<>();
         responseData.put(tp0, new FetchPartitionData(Errors.NONE, 0L, 0L,
@@ -223,15 +209,8 @@
         when(sharePartitionManager.sharePartition(groupId, tp0)).thenReturn(sp0);
         when(sharePartitionManager.sharePartition(groupId, tp1)).thenReturn(sp1);
 
-<<<<<<< HEAD
         ShareFetchData shareFetchData = new ShareFetchData(FETCH_PARAMS, groupId, Uuid.randomUuid().toString(),
-            new CompletableFuture<>(), partitionMaxBytes);
-=======
-        ShareFetchData shareFetchData = new ShareFetchData(
-                new FetchParams(ApiKeys.SHARE_FETCH.latestVersion(), FetchRequest.ORDINARY_CONSUMER_ID, -1, 0,
-                        1, 1024 * 1024, FetchIsolation.HIGH_WATERMARK, Optional.empty()),
-                groupId, Uuid.randomUuid().toString(), new CompletableFuture<>(), partitionMaxBytes, 100);
->>>>>>> 553e6b4c
+            new CompletableFuture<>(), partitionMaxBytes, 100);
 
         ReplicaManager replicaManager = mock(ReplicaManager.class);
 
@@ -241,17 +220,7 @@
 
         when(sp0.nextFetchOffset()).thenReturn((long) 0, (long) 5);
         when(sp1.nextFetchOffset()).thenReturn((long) 4, (long) 4);
-<<<<<<< HEAD
-
-        when(sp0.acquire(anyString(), any(FetchPartitionData.class))).thenReturn(
-            Collections.emptyList(),
-            Collections.singletonList(new ShareFetchResponseData.AcquiredRecords()
-                .setFirstOffset(0).setLastOffset(3).setDeliveryCount((short) 1)));
-        when(sp1.acquire(anyString(), any(FetchPartitionData.class))).thenReturn(
-            Collections.singletonList(new ShareFetchResponseData.AcquiredRecords()
-                .setFirstOffset(100).setLastOffset(103).setDeliveryCount((short) 1)),
-            Collections.emptyList());
-=======
+
         when(sp0.acquire(anyString(), anyInt(), any(FetchPartitionData.class))).thenReturn(
             ShareAcquiredRecords.empty(),
             ShareAcquiredRecords.fromAcquiredRecords(new ShareFetchResponseData.AcquiredRecords()
@@ -260,7 +229,6 @@
             ShareAcquiredRecords.fromAcquiredRecords(new ShareFetchResponseData.AcquiredRecords()
                 .setFirstOffset(100).setLastOffset(103).setDeliveryCount((short) 1)),
             ShareAcquiredRecords.empty());
->>>>>>> 553e6b4c
 
         doNothing().when(sp1).updateCacheAndOffsets(any(Long.class));
         doNothing().when(sp0).updateCacheAndOffsets(any(Long.class));
@@ -335,15 +303,8 @@
         SharePartitionManager sharePartitionManager = mock(SharePartitionManager.class);
         when(sharePartitionManager.sharePartition(groupId, tp0)).thenReturn(sp0);
 
-<<<<<<< HEAD
         ShareFetchData shareFetchData = new ShareFetchData(FETCH_PARAMS, groupId, Uuid.randomUuid().toString(),
-            new CompletableFuture<>(), partitionMaxBytes);
-=======
-        ShareFetchData shareFetchData = new ShareFetchData(
-            new FetchParams(ApiKeys.SHARE_FETCH.latestVersion(), FetchRequest.ORDINARY_CONSUMER_ID, -1, 0,
-                1, 1024 * 1024, FetchIsolation.HIGH_WATERMARK, Optional.empty()),
-            groupId, Uuid.randomUuid().toString(), new CompletableFuture<>(), partitionMaxBytes, 100);
->>>>>>> 553e6b4c
+            new CompletableFuture<>(), partitionMaxBytes, 100);
 
         ReplicaManager replicaManager = mock(ReplicaManager.class);
 
