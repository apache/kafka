/*
 * Licensed to the Apache Software Foundation (ASF) under one or more
 * contributor license agreements. See the NOTICE file distributed with
 * this work for additional information regarding copyright ownership.
 * The ASF licenses this file to You under the Apache License, Version 2.0
 * (the "License"); you may not use this file except in compliance with
 * the License. You may obtain a copy of the License at
 *
 *    http://www.apache.org/licenses/LICENSE-2.0
 *
 * Unless required by applicable law or agreed to in writing, software
 * distributed under the License is distributed on an "AS IS" BASIS,
 * WITHOUT WARRANTIES OR CONDITIONS OF ANY KIND, either express or implied.
 * See the License for the specific language governing permissions and
 * limitations under the License.
 */
package org.apache.kafka.common.requests;

import org.apache.kafka.common.message.FetchResponseData;
import org.apache.kafka.common.message.AlterIsrResponseData;
import org.apache.kafka.common.network.NetworkSend;
import org.apache.kafka.common.network.Send;
import org.apache.kafka.common.protocol.ApiKeys;
import org.apache.kafka.common.protocol.Errors;
import org.apache.kafka.common.protocol.types.Struct;

import java.nio.ByteBuffer;
import java.util.Collection;
import java.util.Collections;
import java.util.HashMap;
import java.util.Map;
import java.util.stream.Collectors;
import java.util.stream.Stream;

public abstract class AbstractResponse implements AbstractRequestResponse {
    public static final int DEFAULT_THROTTLE_TIME = 0;

    protected Send toSend(String destination, ResponseHeader header, short apiVersion) {
        return new NetworkSend(destination, RequestUtils.serialize(header.toStruct(), toStruct(apiVersion)));
    }

    /**
     * Visible for testing, typically {@link #toSend(String, ResponseHeader, short)} should be used instead.
     */
    public ByteBuffer serialize(short version, ResponseHeader responseHeader) {
        return RequestUtils.serialize(responseHeader.toStruct(), toStruct(version));
    }

    /**
     * Visible for testing, typically {@link #toSend(String, ResponseHeader, short)} should be used instead.
     */
    public ByteBuffer serialize(ApiKeys apiKey, short version, int correlationId) {
        ResponseHeader header =
            new ResponseHeader(correlationId, apiKey.responseHeaderVersion(version));
        return RequestUtils.serialize(header.toStruct(), toStruct(version));
    }

    public abstract Map<Errors, Integer> errorCounts();

    protected Map<Errors, Integer> errorCounts(Errors error) {
        return Collections.singletonMap(error, 1);
    }

    protected Map<Errors, Integer> errorCounts(Stream<Errors> errors) {
        return errors.collect(Collectors.groupingBy(e -> e, Collectors.summingInt(e -> 1)));
    }

    protected Map<Errors, Integer> errorCounts(Collection<Errors> errors) {
        Map<Errors, Integer> errorCounts = new HashMap<>();
        for (Errors error : errors)
            updateErrorCounts(errorCounts, error);
        return errorCounts;
    }

    protected Map<Errors, Integer> apiErrorCounts(Map<?, ApiError> errors) {
        Map<Errors, Integer> errorCounts = new HashMap<>();
        for (ApiError apiError : errors.values())
            updateErrorCounts(errorCounts, apiError.error());
        return errorCounts;
    }

    protected void updateErrorCounts(Map<Errors, Integer> errorCounts, Errors error) {
        Integer count = errorCounts.getOrDefault(error, 0);
        errorCounts.put(error, count + 1);
    }

    protected abstract Struct toStruct(short version);

    public static AbstractResponse parseResponse(ApiKeys apiKey, Struct struct, short version) {
        switch (apiKey) {
            case PRODUCE:
                return new ProduceResponse(struct);
            case FETCH:
                return new FetchResponse<>(new FetchResponseData(struct, version));
            case LIST_OFFSETS:
                return new ListOffsetResponse(struct);
            case METADATA:
                return new MetadataResponse(struct, version);
            case OFFSET_COMMIT:
                return new OffsetCommitResponse(struct, version);
            case OFFSET_FETCH:
                return new OffsetFetchResponse(struct, version);
            case FIND_COORDINATOR:
                return new FindCoordinatorResponse(struct, version);
            case JOIN_GROUP:
                return new JoinGroupResponse(struct, version);
            case HEARTBEAT:
                return new HeartbeatResponse(struct, version);
            case LEAVE_GROUP:
                return new LeaveGroupResponse(struct, version);
            case SYNC_GROUP:
                return new SyncGroupResponse(struct, version);
            case STOP_REPLICA:
                return new StopReplicaResponse(struct, version);
            case CONTROLLED_SHUTDOWN:
                return new ControlledShutdownResponse(struct, version);
            case UPDATE_METADATA:
                return new UpdateMetadataResponse(struct, version);
            case LEADER_AND_ISR:
                return new LeaderAndIsrResponse(struct, version);
            case DESCRIBE_GROUPS:
                return new DescribeGroupsResponse(struct, version);
            case LIST_GROUPS:
                return new ListGroupsResponse(struct, version);
            case SASL_HANDSHAKE:
                return new SaslHandshakeResponse(struct, version);
            case API_VERSIONS:
                return ApiVersionsResponse.fromStruct(struct, version);
            case CREATE_TOPICS:
                return new CreateTopicsResponse(struct, version);
            case DELETE_TOPICS:
                return new DeleteTopicsResponse(struct, version);
            case DELETE_RECORDS:
                return new DeleteRecordsResponse(struct, version);
            case INIT_PRODUCER_ID:
                return new InitProducerIdResponse(struct, version);
            case OFFSET_FOR_LEADER_EPOCH:
                return new OffsetsForLeaderEpochResponse(struct);
            case ADD_PARTITIONS_TO_TXN:
                return new AddPartitionsToTxnResponse(struct, version);
            case ADD_OFFSETS_TO_TXN:
                return new AddOffsetsToTxnResponse(struct, version);
            case END_TXN:
                return new EndTxnResponse(struct, version);
            case WRITE_TXN_MARKERS:
                return new WriteTxnMarkersResponse(struct, version);
            case TXN_OFFSET_COMMIT:
                return new TxnOffsetCommitResponse(struct, version);
            case DESCRIBE_ACLS:
                return new DescribeAclsResponse(struct, version);
            case CREATE_ACLS:
                return new CreateAclsResponse(struct, version);
            case DELETE_ACLS:
                return new DeleteAclsResponse(struct, version);
            case DESCRIBE_CONFIGS:
                return new DescribeConfigsResponse(struct, version);
            case ALTER_CONFIGS:
                return new AlterConfigsResponse(struct, version);
            case ALTER_REPLICA_LOG_DIRS:
                return new AlterReplicaLogDirsResponse(struct);
            case DESCRIBE_LOG_DIRS:
                return new DescribeLogDirsResponse(struct, version);
            case SASL_AUTHENTICATE:
                return new SaslAuthenticateResponse(struct, version);
            case CREATE_PARTITIONS:
                return new CreatePartitionsResponse(struct, version);
            case CREATE_DELEGATION_TOKEN:
                return new CreateDelegationTokenResponse(struct, version);
            case RENEW_DELEGATION_TOKEN:
                return new RenewDelegationTokenResponse(struct, version);
            case EXPIRE_DELEGATION_TOKEN:
                return new ExpireDelegationTokenResponse(struct, version);
            case DESCRIBE_DELEGATION_TOKEN:
                return new DescribeDelegationTokenResponse(struct, version);
            case DELETE_GROUPS:
                return new DeleteGroupsResponse(struct, version);
            case ELECT_LEADERS:
                return new ElectLeadersResponse(struct, version);
            case INCREMENTAL_ALTER_CONFIGS:
                return new IncrementalAlterConfigsResponse(struct, version);
            case ALTER_PARTITION_REASSIGNMENTS:
                return new AlterPartitionReassignmentsResponse(struct, version);
            case LIST_PARTITION_REASSIGNMENTS:
                return new ListPartitionReassignmentsResponse(struct, version);
            case OFFSET_DELETE:
                return new OffsetDeleteResponse(struct, version);
            case DESCRIBE_CLIENT_QUOTAS:
                return new DescribeClientQuotasResponse(struct, version);
            case ALTER_CLIENT_QUOTAS:
                return new AlterClientQuotasResponse(struct, version);
<<<<<<< HEAD
            case ALTER_ISR:
                return new AlterIsrResponse(new AlterIsrResponseData(struct, version));
=======
            case DESCRIBE_USER_SCRAM_CREDENTIALS:
                return new DescribeUserScramCredentialsResponse(struct, version);
            case ALTER_USER_SCRAM_CREDENTIALS:
                return new AlterUserScramCredentialsResponse(struct, version);
>>>>>>> d2521855
            default:
                throw new AssertionError(String.format("ApiKey %s is not currently handled in `parseResponse`, the " +
                        "code should be updated to do so.", apiKey));
        }
    }

    /**
     * Returns whether or not client should throttle upon receiving a response of the specified version with a non-zero
     * throttle time. Client-side throttling is needed when communicating with a newer version of broker which, on
     * quota violation, sends out responses before throttling.
     */
    public boolean shouldClientThrottle(short version) {
        return false;
    }

    public int throttleTimeMs() {
        return DEFAULT_THROTTLE_TIME;
    }

    public String toString(short version) {
        return toStruct(version).toString();
    }
}<|MERGE_RESOLUTION|>--- conflicted
+++ resolved
@@ -188,15 +188,12 @@
                 return new DescribeClientQuotasResponse(struct, version);
             case ALTER_CLIENT_QUOTAS:
                 return new AlterClientQuotasResponse(struct, version);
-<<<<<<< HEAD
-            case ALTER_ISR:
-                return new AlterIsrResponse(new AlterIsrResponseData(struct, version));
-=======
             case DESCRIBE_USER_SCRAM_CREDENTIALS:
                 return new DescribeUserScramCredentialsResponse(struct, version);
             case ALTER_USER_SCRAM_CREDENTIALS:
                 return new AlterUserScramCredentialsResponse(struct, version);
->>>>>>> d2521855
+            case ALTER_ISR:
+                return new AlterIsrResponse(new AlterIsrResponseData(struct, version));
             default:
                 throw new AssertionError(String.format("ApiKey %s is not currently handled in `parseResponse`, the " +
                         "code should be updated to do so.", apiKey));
