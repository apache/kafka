--- conflicted
+++ resolved
@@ -164,35 +164,14 @@
     )
   }
 
-<<<<<<< HEAD
   def apiVersionsResponse(throttleTimeMs: Int,
-                          maxMagic: Byte,
-                          controllerApiVersions: Option[NodeApiVersions]): ApiVersionsResponse = {
-    apiVersionsResponse(
-      throttleTimeMs,
-      maxMagic,
-      Features.emptySupportedFeatures(),
-      controllerApiVersions
-    )
-  }
-
-  def apiVersionsResponse(throttleTimeMs: Int,
-                          maxMagic: Byte,
+                          minRecordVersion: RecordVersion,
                           latestSupportedFeatures: Features[SupportedVersionRange],
                           finalizedFeatures: Features[FinalizedVersionRange],
                           finalizedFeaturesEpoch: Long,
-                          controllerApiVersions: Option[NodeApiVersions]): ApiVersionsResponse = {
-=======
-  def apiVersionsResponse(
-    throttleTimeMs: Int,
-    minRecordVersion: RecordVersion,
-    latestSupportedFeatures: Features[SupportedVersionRange],
-    finalizedFeatures: Features[FinalizedVersionRange],
-    finalizedFeaturesEpoch: Long,
-    controllerApiVersions: Option[NodeApiVersions],
-    listenerType: ListenerType
-  ): ApiVersionsResponse = {
->>>>>>> 4c0be208
+                          controllerApiVersions: Option[NodeApiVersions],
+                          listenerType: ListenerType
+                         ): ApiVersionsResponse = {
     val apiKeys = controllerApiVersions match {
       case None => ApiVersionsResponse.filterApis(minRecordVersion, listenerType)
       case Some(controllerApiVersion) => ApiVersionsResponse.intersectForwardableApis(
