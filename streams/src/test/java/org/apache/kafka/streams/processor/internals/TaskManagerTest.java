--- conflicted
+++ resolved
@@ -653,15 +653,6 @@
 //        verify(active);
         }
 
-<<<<<<< HEAD
-    private void mockAssignStandbyPartitions(final long offset) {
-        expect(active.hasRestoringTasks()).andReturn(true).once();
-        final StandbyTask task = EasyMock.createNiceMock(StandbyTask.class);
-        expect(active.allTasksRunning()).andReturn(true);
-        expect(standby.running()).andReturn(Collections.singletonList(task));
-        expect(task.restoredOffsets()).andReturn(Collections.singletonMap(t1p0, offset));
-        restoreConsumer.assign(taskId0Partitions);
-=======
         // TODO K9113: the following three tests needs to be fixed once thread calling restore is cleaned
         @Ignore
         @Test
@@ -676,7 +667,6 @@
 //        taskManager.updateNewAndRestoringTasks();
 //        verify(changeLogReader, active);
         }
->>>>>>> 6b8e86ca
 
         @Test
         public void shouldReturnFalseWhenThereAreStillNonRunningTasks () {
