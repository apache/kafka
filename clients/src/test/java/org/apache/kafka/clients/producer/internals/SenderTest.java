/*
 * Licensed to the Apache Software Foundation (ASF) under one or more
 * contributor license agreements. See the NOTICE file distributed with
 * this work for additional information regarding copyright ownership.
 * The ASF licenses this file to You under the Apache License, Version 2.0
 * (the "License"); you may not use this file except in compliance with
 * the License. You may obtain a copy of the License at
 *
 *    http://www.apache.org/licenses/LICENSE-2.0
 *
 * Unless required by applicable law or agreed to in writing, software
 * distributed under the License is distributed on an "AS IS" BASIS,
 * WITHOUT WARRANTIES OR CONDITIONS OF ANY KIND, either express or implied.
 * See the License for the specific language governing permissions and
 * limitations under the License.
 */
package org.apache.kafka.clients.producer.internals;

import org.apache.kafka.clients.ApiVersions;
import org.apache.kafka.clients.ClientDnsLookup;
import org.apache.kafka.clients.ClientRequest;
import org.apache.kafka.clients.ClientResponse;
import org.apache.kafka.clients.MockClient;
import org.apache.kafka.clients.NetworkClient;
import org.apache.kafka.clients.NodeApiVersions;
import org.apache.kafka.clients.producer.Callback;
import org.apache.kafka.common.errors.InvalidRequestException;
import org.apache.kafka.common.errors.TransactionAbortedException;
import org.apache.kafka.common.message.ProduceRequestData;
import org.apache.kafka.common.requests.FindCoordinatorRequest.CoordinatorType;
import org.apache.kafka.common.requests.MetadataRequest;
import org.apache.kafka.common.requests.RequestUtils;
import org.apache.kafka.common.utils.ProducerIdAndEpoch;
import org.apache.kafka.clients.producer.RecordMetadata;
import org.apache.kafka.common.Cluster;
import org.apache.kafka.common.KafkaException;
import org.apache.kafka.common.MetricName;
import org.apache.kafka.common.MetricNameTemplate;
import org.apache.kafka.common.Node;
import org.apache.kafka.common.TopicPartition;
import org.apache.kafka.common.errors.ClusterAuthorizationException;
import org.apache.kafka.common.errors.NetworkException;
import org.apache.kafka.common.errors.RecordTooLargeException;
import org.apache.kafka.common.errors.TimeoutException;
import org.apache.kafka.common.errors.TopicAuthorizationException;
import org.apache.kafka.common.errors.UnsupportedForMessageFormatException;
import org.apache.kafka.common.errors.UnsupportedVersionException;
import org.apache.kafka.common.internals.ClusterResourceListeners;
import org.apache.kafka.common.message.EndTxnResponseData;
import org.apache.kafka.common.message.InitProducerIdResponseData;
import org.apache.kafka.common.metrics.KafkaMetric;
import org.apache.kafka.common.metrics.MetricConfig;
import org.apache.kafka.common.metrics.Metrics;
import org.apache.kafka.common.metrics.Sensor;
import org.apache.kafka.common.network.NetworkReceive;
import org.apache.kafka.common.protocol.ApiKeys;
import org.apache.kafka.common.protocol.Errors;
import org.apache.kafka.common.record.CompressionRatioEstimator;
import org.apache.kafka.common.record.CompressionType;
import org.apache.kafka.common.record.MemoryRecords;
import org.apache.kafka.common.record.MutableRecordBatch;
import org.apache.kafka.common.record.Record;
import org.apache.kafka.common.record.RecordBatch;
import org.apache.kafka.common.requests.AbstractRequest;
import org.apache.kafka.common.requests.AddPartitionsToTxnResponse;
import org.apache.kafka.common.requests.ApiVersionsResponse;
import org.apache.kafka.common.requests.EndTxnRequest;
import org.apache.kafka.common.requests.EndTxnResponse;
import org.apache.kafka.common.requests.FindCoordinatorResponse;
import org.apache.kafka.common.requests.InitProducerIdRequest;
import org.apache.kafka.common.requests.InitProducerIdResponse;
import org.apache.kafka.common.requests.MetadataResponse;
import org.apache.kafka.common.requests.ProduceRequest;
import org.apache.kafka.common.requests.ProduceResponse;
import org.apache.kafka.common.requests.TransactionResult;
import org.apache.kafka.common.utils.LogContext;
import org.apache.kafka.common.utils.MockTime;
import org.apache.kafka.common.utils.Time;
import org.apache.kafka.test.DelayedReceive;
import org.apache.kafka.test.MockSelector;
import org.apache.kafka.test.TestUtils;
import org.junit.After;
import org.junit.Before;
import org.junit.Test;
import org.mockito.InOrder;

import java.nio.ByteBuffer;
import java.util.Collections;
import java.util.Deque;
import java.util.HashMap;
import java.util.HashSet;
import java.util.IdentityHashMap;
import java.util.Iterator;
import java.util.LinkedHashMap;
import java.util.List;
import java.util.Map;
import java.util.OptionalInt;
import java.util.OptionalLong;
import java.util.Set;
import java.util.concurrent.ExecutionException;
import java.util.concurrent.Future;
import java.util.concurrent.TimeUnit;
import java.util.concurrent.atomic.AtomicInteger;
import java.util.concurrent.atomic.AtomicReference;

import static org.junit.Assert.assertEquals;
import static org.junit.Assert.assertSame;
import static org.junit.Assert.assertThrows;
import static org.junit.Assert.assertTrue;
import static org.junit.Assert.assertFalse;
import static org.junit.Assert.assertNotNull;
import static org.junit.Assert.assertNull;
import static org.junit.Assert.fail;
import static org.mockito.AdditionalMatchers.geq;
import static org.mockito.ArgumentMatchers.any;
import static org.mockito.ArgumentMatchers.anyBoolean;
import static org.mockito.ArgumentMatchers.anyInt;
import static org.mockito.ArgumentMatchers.anyLong;
import static org.mockito.ArgumentMatchers.anyString;
import static org.mockito.ArgumentMatchers.eq;
import static org.mockito.Mockito.atLeastOnce;
import static org.mockito.Mockito.inOrder;
import static org.mockito.Mockito.spy;
import static org.mockito.Mockito.times;
import static org.mockito.Mockito.verify;

public class SenderTest {
    private static final int MAX_REQUEST_SIZE = 1024 * 1024;
    private static final short ACKS_ALL = -1;
    private static final String CLIENT_ID = "clientId";
    private static final double EPS = 0.0001;
    private static final int MAX_BLOCK_TIMEOUT = 1000;
    private static final int REQUEST_TIMEOUT = 1000;
    private static final long RETRY_BACKOFF_MS = 50;
    private static final long TOPIC_IDLE_MS = 60 * 1000;

    private TopicPartition tp0 = new TopicPartition("test", 0);
    private TopicPartition tp1 = new TopicPartition("test", 1);
    private MockTime time = new MockTime();
    private int batchSize = 16 * 1024;
    private ProducerMetadata metadata = new ProducerMetadata(0, Long.MAX_VALUE, TOPIC_IDLE_MS,
            new LogContext(), new ClusterResourceListeners(), time);
    private MockClient client = new MockClient(time, metadata);
    private ApiVersions apiVersions = new ApiVersions();
    private Metrics metrics = null;
    private RecordAccumulator accumulator = null;
    private Sender sender = null;
    private SenderMetricsRegistry senderMetricsRegistry = null;
    private final LogContext logContext = new LogContext();

    @Before
    public void setup() {
        setupWithTransactionState(null);
    }

    @After
    public void tearDown() {
        this.metrics.close();
    }

    private static Map<TopicPartition, MemoryRecords> partitionRecords(ProduceRequest request) {
        Map<TopicPartition, MemoryRecords> partitionRecords = new HashMap<>();
        request.dataOrException().topicData().forEach(tpData -> tpData.partitionData().forEach(p -> {
            TopicPartition tp = new TopicPartition(tpData.name(), p.index());
            partitionRecords.put(tp, (MemoryRecords) p.records());
        }));
        return Collections.unmodifiableMap(partitionRecords);
    }
 
    @Test
    public void testSimple() throws Exception {
        long offset = 0;
        Future<RecordMetadata> future = appendToAccumulator(tp0, 0L, "key", "value");
        sender.runOnce(); // connect
        sender.runOnce(); // send produce request
        assertEquals("We should have a single produce request in flight.", 1, client.inFlightRequestCount());
        assertEquals(1, sender.inFlightBatches(tp0).size());
        assertTrue(client.hasInFlightRequests());
        client.respond(produceResponse(tp0, offset, Errors.NONE, 0));
        sender.runOnce();
        assertEquals("All requests completed.", 0, client.inFlightRequestCount());
        assertEquals(0, sender.inFlightBatches(tp0).size());
        assertFalse(client.hasInFlightRequests());
        sender.runOnce();
        assertTrue("Request should be completed", future.isDone());
        assertEquals(offset, future.get().offset());
    }

    @Test
    public void testMessageFormatDownConversion() throws Exception {
        // this test case verifies the behavior when the version of the produce request supported by the
        // broker changes after the record set is created

        long offset = 0;

        // start off support produce request v3
        apiVersions.update("0", NodeApiVersions.create());

        Future<RecordMetadata> future = appendToAccumulator(tp0, 0L, "key", "value");

        // now the partition leader supports only v2
        apiVersions.update("0", NodeApiVersions.create(ApiKeys.PRODUCE.id, (short) 0, (short) 2));

        client.prepareResponse(body -> {
            ProduceRequest request = (ProduceRequest) body;
            if (request.version() != 2)
                return false;

            MemoryRecords records = partitionRecords(request).get(tp0);
            return records != null &&
                    records.sizeInBytes() > 0 &&
                    records.hasMatchingMagic(RecordBatch.MAGIC_VALUE_V1);
        }, produceResponse(tp0, offset, Errors.NONE, 0));

        sender.runOnce(); // connect
        sender.runOnce(); // send produce request

        assertTrue("Request should be completed", future.isDone());
        assertEquals(offset, future.get().offset());
    }

    @SuppressWarnings("deprecation")
    @Test
    public void testDownConversionForMismatchedMagicValues() throws Exception {
        // it can happen that we construct a record set with mismatching magic values (perhaps
        // because the partition leader changed after the record set was initially constructed)
        // in this case, we down-convert record sets with newer magic values to match the oldest
        // created record set

        long offset = 0;

        // start off support produce request v3
        apiVersions.update("0", NodeApiVersions.create());

        Future<RecordMetadata> future1 = appendToAccumulator(tp0, 0L, "key", "value");

        // now the partition leader supports only v2
        apiVersions.update("0", NodeApiVersions.create(ApiKeys.PRODUCE.id, (short) 0, (short) 2));

        Future<RecordMetadata> future2 = appendToAccumulator(tp1, 0L, "key", "value");

        // start off support produce request v3
        apiVersions.update("0", NodeApiVersions.create());

        ProduceResponse.PartitionResponse resp = new ProduceResponse.PartitionResponse(Errors.NONE, offset, RecordBatch.NO_TIMESTAMP, 100);
        Map<TopicPartition, ProduceResponse.PartitionResponse> partResp = new HashMap<>();
        partResp.put(tp0, resp);
        partResp.put(tp1, resp);
        ProduceResponse produceResponse = new ProduceResponse(partResp, 0);

        client.prepareResponse(body -> {
            ProduceRequest request = (ProduceRequest) body;
            if (request.version() != 2)
                return false;

            Map<TopicPartition, MemoryRecords> recordsMap = partitionRecords(request);
            if (recordsMap.size() != 2)
                return false;

            for (MemoryRecords records : recordsMap.values()) {
                if (records == null || records.sizeInBytes() == 0 || !records.hasMatchingMagic(RecordBatch.MAGIC_VALUE_V1))
                    return false;
            }
            return true;
        }, produceResponse);

        sender.runOnce(); // connect
        sender.runOnce(); // send produce request

        assertTrue("Request should be completed", future1.isDone());
        assertTrue("Request should be completed", future2.isDone());
    }

    /*
     * Send multiple requests. Verify that the client side quota metrics have the right values
     */
    @SuppressWarnings("deprecation")
    @Test
    public void testQuotaMetrics() {
        MockSelector selector = new MockSelector(time);
        Sensor throttleTimeSensor = Sender.throttleTimeSensor(this.senderMetricsRegistry);
        Cluster cluster = TestUtils.singletonCluster("test", 1);
        Node node = cluster.nodes().get(0);
        NetworkClient client = new NetworkClient(selector, metadata, "mock", Integer.MAX_VALUE,
                1000, 1000, 64 * 1024, 64 * 1024, 1000, 10 * 1000, 127 * 1000, ClientDnsLookup.USE_ALL_DNS_IPS,
                time, true, new ApiVersions(), throttleTimeSensor, logContext);

<<<<<<< HEAD
        ByteBuffer buffer = ApiVersionsResponse.createApiVersionsResponse(400, RecordBatch.CURRENT_MAGIC_VALUE).
            serializeWithHeader(ApiKeys.API_VERSIONS.latestVersion(), 0);

=======
        ByteBuffer buffer = ApiVersionsResponse.createApiVersionsResponse(
            400, RecordBatch.CURRENT_MAGIC_VALUE).serialize(ApiKeys.API_VERSIONS, ApiKeys.API_VERSIONS.latestVersion(), 0);
>>>>>>> dc55be2d
        selector.delayedReceive(new DelayedReceive(node.idString(), new NetworkReceive(node.idString(), buffer)));
        while (!client.ready(node, time.milliseconds())) {
            client.poll(1, time.milliseconds());
            // If a throttled response is received, advance the time to ensure progress.
            time.sleep(client.throttleDelayMs(node, time.milliseconds()));
        }
        selector.clear();

        for (int i = 1; i <= 3; i++) {
            int throttleTimeMs = 100 * i;
<<<<<<< HEAD
            ProduceRequest.Builder builder = ProduceRequest.Builder.forCurrentMagic((short) 1, 1000,
                Collections.emptyMap());
=======
            ProduceRequest.Builder builder = ProduceRequest.forCurrentMagic(new ProduceRequestData()
                    .setTopicData(new ProduceRequestData.TopicProduceDataCollection())
                    .setAcks((short) 1)
                    .setTimeoutMs(1000));
>>>>>>> dc55be2d
            ClientRequest request = client.newClientRequest(node.idString(), builder, time.milliseconds(), true);
            client.send(request, time.milliseconds());
            client.poll(1, time.milliseconds());
            ProduceResponse response = produceResponse(tp0, i, Errors.NONE, throttleTimeMs);
            buffer = response.serializeWithHeader(ApiKeys.PRODUCE.latestVersion(), request.correlationId());
            selector.completeReceive(new NetworkReceive(node.idString(), buffer));
            client.poll(1, time.milliseconds());
            // If a throttled response is received, advance the time to ensure progress.
            time.sleep(client.throttleDelayMs(node, time.milliseconds()));
            selector.clear();
        }
        Map<MetricName, KafkaMetric> allMetrics = metrics.metrics();
        KafkaMetric avgMetric = allMetrics.get(this.senderMetricsRegistry.produceThrottleTimeAvg);
        KafkaMetric maxMetric = allMetrics.get(this.senderMetricsRegistry.produceThrottleTimeMax);
        // Throttle times are ApiVersions=400, Produce=(100, 200, 300)
        assertEquals(250, (Double) avgMetric.metricValue(), EPS);
        assertEquals(400, (Double) maxMetric.metricValue(), EPS);
        client.close();
    }

    @Test
    public void testSenderMetricsTemplates() throws Exception {
        metrics.close();
        Map<String, String> clientTags = Collections.singletonMap("client-id", "clientA");
        metrics = new Metrics(new MetricConfig().tags(clientTags));
        SenderMetricsRegistry metricsRegistry = new SenderMetricsRegistry(metrics);
        Sender sender = new Sender(logContext, client, metadata, this.accumulator, false, MAX_REQUEST_SIZE, ACKS_ALL,
                1, metricsRegistry, time, REQUEST_TIMEOUT, RETRY_BACKOFF_MS, null, apiVersions);

        // Append a message so that topic metrics are created
        appendToAccumulator(tp0, 0L, "key", "value");
        sender.runOnce(); // connect
        sender.runOnce(); // send produce request
        client.respond(produceResponse(tp0, 0, Errors.NONE, 0));
        sender.runOnce();
        // Create throttle time metrics
        Sender.throttleTimeSensor(metricsRegistry);

        // Verify that all metrics except metrics-count have registered templates
        Set<MetricNameTemplate> allMetrics = new HashSet<>();
        for (MetricName n : metrics.metrics().keySet()) {
            if (!n.group().equals("kafka-metrics-count"))
                allMetrics.add(new MetricNameTemplate(n.name(), n.group(), "", n.tags().keySet()));
        }
        TestUtils.checkEquals(allMetrics, new HashSet<>(metricsRegistry.allTemplates()), "metrics", "templates");
    }

    @Test
    public void testRetries() throws Exception {
        // create a sender with retries = 1
        int maxRetries = 1;
        Metrics m = new Metrics();
        SenderMetricsRegistry senderMetrics = new SenderMetricsRegistry(m);
        try {
            Sender sender = new Sender(logContext, client, metadata, this.accumulator, false, MAX_REQUEST_SIZE, ACKS_ALL,
                    maxRetries, senderMetrics, time, REQUEST_TIMEOUT, RETRY_BACKOFF_MS, null, apiVersions);
            // do a successful retry
            Future<RecordMetadata> future = appendToAccumulator(tp0, 0L, "key", "value");
            sender.runOnce(); // connect
            sender.runOnce(); // send produce request
            String id = client.requests().peek().destination();
            Node node = new Node(Integer.parseInt(id), "localhost", 0);
            assertEquals(1, client.inFlightRequestCount());
            assertTrue(client.hasInFlightRequests());
            assertEquals(1, sender.inFlightBatches(tp0).size());
            assertTrue("Client ready status should be true", client.isReady(node, time.milliseconds()));
            client.disconnect(id);
            assertEquals(0, client.inFlightRequestCount());
            assertFalse(client.hasInFlightRequests());
            assertFalse("Client ready status should be false", client.isReady(node, time.milliseconds()));
            // the batch is in accumulator.inFlightBatches until it expires
            assertEquals(1, sender.inFlightBatches(tp0).size());
            sender.runOnce(); // receive error
            sender.runOnce(); // reconnect
            sender.runOnce(); // resend
            assertEquals(1, client.inFlightRequestCount());
            assertTrue(client.hasInFlightRequests());
            assertEquals(1, sender.inFlightBatches(tp0).size());
            long offset = 0;
            client.respond(produceResponse(tp0, offset, Errors.NONE, 0));
            sender.runOnce();
            assertTrue("Request should have retried and completed", future.isDone());
            assertEquals(offset, future.get().offset());
            assertEquals(0, sender.inFlightBatches(tp0).size());

            // do an unsuccessful retry
            future = appendToAccumulator(tp0, 0L, "key", "value");
            sender.runOnce(); // send produce request
            assertEquals(1, sender.inFlightBatches(tp0).size());
            for (int i = 0; i < maxRetries + 1; i++) {
                client.disconnect(client.requests().peek().destination());
                sender.runOnce(); // receive error
                assertEquals(0, sender.inFlightBatches(tp0).size());
                sender.runOnce(); // reconnect
                sender.runOnce(); // resend
                assertEquals(i > 0 ? 0 : 1, sender.inFlightBatches(tp0).size());
            }
            sender.runOnce();
            assertFutureFailure(future, NetworkException.class);
            assertEquals(0, sender.inFlightBatches(tp0).size());
        } finally {
            m.close();
        }
    }

    @Test
    public void testSendInOrder() throws Exception {
        int maxRetries = 1;
        Metrics m = new Metrics();
        SenderMetricsRegistry senderMetrics = new SenderMetricsRegistry(m);

        try {
            Sender sender = new Sender(logContext, client, metadata, this.accumulator, true, MAX_REQUEST_SIZE, ACKS_ALL, maxRetries,
                    senderMetrics, time, REQUEST_TIMEOUT, RETRY_BACKOFF_MS, null, apiVersions);
            // Create a two broker cluster, with partition 0 on broker 0 and partition 1 on broker 1
            MetadataResponse metadataUpdate1 = TestUtils.metadataUpdateWith(2, Collections.singletonMap("test", 2));
            client.prepareMetadataUpdate(metadataUpdate1);

            // Send the first message.
            TopicPartition tp2 = new TopicPartition("test", 1);
            appendToAccumulator(tp2, 0L, "key1", "value1");
            sender.runOnce(); // connect
            sender.runOnce(); // send produce request
            String id = client.requests().peek().destination();
            assertEquals(ApiKeys.PRODUCE, client.requests().peek().requestBuilder().apiKey());
            Node node = new Node(Integer.parseInt(id), "localhost", 0);
            assertEquals(1, client.inFlightRequestCount());
            assertTrue(client.hasInFlightRequests());
            assertTrue("Client ready status should be true", client.isReady(node, time.milliseconds()));
            assertEquals(1, sender.inFlightBatches(tp2).size());

            time.sleep(900);
            // Now send another message to tp2
            appendToAccumulator(tp2, 0L, "key2", "value2");

            // Update metadata before sender receives response from broker 0. Now partition 2 moves to broker 0
            MetadataResponse metadataUpdate2 = TestUtils.metadataUpdateWith(1, Collections.singletonMap("test", 2));
            client.prepareMetadataUpdate(metadataUpdate2);
            // Sender should not send the second message to node 0.
            assertEquals(1, sender.inFlightBatches(tp2).size());
            sender.runOnce();  // receive the response for the previous send, and send the new batch
            assertEquals(1, client.inFlightRequestCount());
            assertTrue(client.hasInFlightRequests());
            assertEquals(1, sender.inFlightBatches(tp2).size());
        } finally {
            m.close();
        }
    }

    @Test
    public void testAppendInExpiryCallback() throws InterruptedException {
        int messagesPerBatch = 10;
        final AtomicInteger expiryCallbackCount = new AtomicInteger(0);
        final AtomicReference<Exception> unexpectedException = new AtomicReference<>();
        final byte[] key = "key".getBytes();
        final byte[] value = "value".getBytes();
        final long maxBlockTimeMs = 1000;
        Callback callback = (metadata, exception) -> {
            if (exception instanceof TimeoutException) {
                expiryCallbackCount.incrementAndGet();
                try {
                    accumulator.append(tp1, 0L, key, value,
                        Record.EMPTY_HEADERS, null, maxBlockTimeMs, false, time.milliseconds());
                } catch (InterruptedException e) {
                    throw new RuntimeException("Unexpected interruption", e);
                }
            } else if (exception != null)
                unexpectedException.compareAndSet(null, exception);
        };

        final long nowMs = time.milliseconds();
        for (int i = 0; i < messagesPerBatch; i++)
            accumulator.append(tp1, 0L, key, value, null, callback, maxBlockTimeMs, false, nowMs);

        // Advance the clock to expire the first batch.
        time.sleep(10000);

        Node clusterNode = metadata.fetch().nodes().get(0);
        Map<Integer, List<ProducerBatch>> drainedBatches =
            accumulator.drain(metadata.fetch(), Collections.singleton(clusterNode), Integer.MAX_VALUE, time.milliseconds());
        sender.addToInflightBatches(drainedBatches);

        // Disconnect the target node for the pending produce request. This will ensure that sender will try to
        // expire the batch.
        client.disconnect(clusterNode.idString());
        client.backoff(clusterNode, 100);

        sender.runOnce();  // We should try to flush the batch, but we expire it instead without sending anything.
        assertEquals("Callbacks not invoked for expiry", messagesPerBatch, expiryCallbackCount.get());
        assertNull("Unexpected exception", unexpectedException.get());
        // Make sure that the reconds were appended back to the batch.
        assertTrue(accumulator.batches().containsKey(tp1));
        assertEquals(1, accumulator.batches().get(tp1).size());
        assertEquals(messagesPerBatch, accumulator.batches().get(tp1).peekFirst().recordCount);
    }

    /**
     * Tests that topics are added to the metadata list when messages are available to send
     * and expired if not used during a metadata refresh interval.
     */
    @Test
    public void testMetadataTopicExpiry() throws Exception {
        long offset = 0;
        client.updateMetadata(TestUtils.metadataUpdateWith(1, Collections.singletonMap("test", 2)));

        Future<RecordMetadata> future = appendToAccumulator(tp0);
        sender.runOnce();
        assertTrue("Topic not added to metadata", metadata.containsTopic(tp0.topic()));
        client.updateMetadata(TestUtils.metadataUpdateWith(1, Collections.singletonMap("test", 2)));
        sender.runOnce();  // send produce request
        client.respond(produceResponse(tp0, offset, Errors.NONE, 0));
        sender.runOnce();
        assertEquals("Request completed.", 0, client.inFlightRequestCount());
        assertFalse(client.hasInFlightRequests());
        assertEquals(0, sender.inFlightBatches(tp0).size());
        sender.runOnce();
        assertTrue("Request should be completed", future.isDone());

        assertTrue("Topic not retained in metadata list", metadata.containsTopic(tp0.topic()));
        time.sleep(TOPIC_IDLE_MS);
        client.updateMetadata(TestUtils.metadataUpdateWith(1, Collections.singletonMap("test", 2)));
        assertFalse("Unused topic has not been expired", metadata.containsTopic(tp0.topic()));
        future = appendToAccumulator(tp0);
        sender.runOnce();
        assertTrue("Topic not added to metadata", metadata.containsTopic(tp0.topic()));
        client.updateMetadata(TestUtils.metadataUpdateWith(1, Collections.singletonMap("test", 2)));
        sender.runOnce();  // send produce request
        client.respond(produceResponse(tp0, offset + 1, Errors.NONE, 0));
        sender.runOnce();
        assertEquals("Request completed.", 0, client.inFlightRequestCount());
        assertFalse(client.hasInFlightRequests());
        assertEquals(0, sender.inFlightBatches(tp0).size());
        sender.runOnce();
        assertTrue("Request should be completed", future.isDone());
    }

    @Test
    public void testInitProducerIdRequest() {
        final long producerId = 343434L;
        TransactionManager transactionManager = createTransactionManager();
        setupWithTransactionState(transactionManager);
        prepareAndReceiveInitProducerId(producerId, Errors.NONE);
        assertTrue(transactionManager.hasProducerId());
        assertEquals(producerId, transactionManager.producerIdAndEpoch().producerId);
        assertEquals((short) 0, transactionManager.producerIdAndEpoch().epoch);
    }

    /**
     * Verifies that InitProducerId of transactional producer succeeds even if metadata requests
     * are pending with only one bootstrap node available and maxInFlight=1, where multiple
     * polls are necessary to send requests.
     */
    @Test
    public void testInitProducerIdWithMaxInFlightOne() throws Exception {
        final long producerId = 123456L;
        createMockClientWithMaxFlightOneMetadataPending();

        // Initialize transaction manager. InitProducerId will be queued up until metadata response
        // is processed and FindCoordinator can be sent to `leastLoadedNode`.
        TransactionManager transactionManager = new TransactionManager(new LogContext(), "testInitProducerIdWithPendingMetadataRequest",
                60000, 100L, new ApiVersions(), false);
        setupWithTransactionState(transactionManager, false, null, false);
        ProducerIdAndEpoch producerIdAndEpoch = new ProducerIdAndEpoch(producerId, (short) 0);
        transactionManager.initializeTransactions();
        sender.runOnce();

        // Process metadata response, prepare FindCoordinator and InitProducerId responses.
        // Verify producerId after the sender is run to process responses.
        MetadataResponse metadataUpdate = TestUtils.metadataUpdateWith(1, Collections.emptyMap());
        client.respond(metadataUpdate);
        prepareFindCoordinatorResponse(Errors.NONE);
        prepareInitProducerResponse(Errors.NONE, producerIdAndEpoch.producerId, producerIdAndEpoch.epoch);
        waitForProducerId(transactionManager, producerIdAndEpoch);
    }

    /**
     * Verifies that InitProducerId of idempotent producer succeeds even if metadata requests
     * are pending with only one bootstrap node available and maxInFlight=1, where multiple
     * polls are necessary to send requests.
     */
    @Test
    public void testIdempotentInitProducerIdWithMaxInFlightOne() throws Exception {
        final long producerId = 123456L;
        createMockClientWithMaxFlightOneMetadataPending();

        // Initialize transaction manager. InitProducerId will be queued up until metadata response
        // is processed.
        TransactionManager transactionManager = createTransactionManager();
        setupWithTransactionState(transactionManager, false, null, false);
        ProducerIdAndEpoch producerIdAndEpoch = new ProducerIdAndEpoch(producerId, (short) 0);

        // Process metadata and InitProducerId responses.
        // Verify producerId after the sender is run to process responses.
        MetadataResponse metadataUpdate = TestUtils.metadataUpdateWith(1, Collections.emptyMap());
        client.respond(metadataUpdate);
        sender.runOnce();
        sender.runOnce();
        client.respond(initProducerIdResponse(producerIdAndEpoch.producerId, producerIdAndEpoch.epoch, Errors.NONE));
        waitForProducerId(transactionManager, producerIdAndEpoch);
    }

    /**
     * Tests the code path where the target node to send FindCoordinator or InitProducerId
     * is not ready.
     */
    @Test
    public void testNodeNotReady() throws Exception {
        final long producerId = 123456L;
        time = new MockTime(10);
        client = new MockClient(time, metadata);

        TransactionManager transactionManager = new TransactionManager(new LogContext(), "testNodeNotReady",
                60000, 100L, new ApiVersions(), false);
        setupWithTransactionState(transactionManager, false, null, true);
        ProducerIdAndEpoch producerIdAndEpoch = new ProducerIdAndEpoch(producerId, (short) 0);
        transactionManager.initializeTransactions();
        sender.runOnce();

        Node node = metadata.fetch().nodes().get(0);
        client.delayReady(node, REQUEST_TIMEOUT + 20);
        prepareFindCoordinatorResponse(Errors.NONE);
        sender.runOnce();
        sender.runOnce();
        assertNotNull("Coordinator not found", transactionManager.coordinator(CoordinatorType.TRANSACTION));

        client.throttle(node, REQUEST_TIMEOUT + 20);
        prepareFindCoordinatorResponse(Errors.NONE);
        prepareInitProducerResponse(Errors.NONE, producerIdAndEpoch.producerId, producerIdAndEpoch.epoch);
        waitForProducerId(transactionManager, producerIdAndEpoch);
    }

    @Test
    public void testClusterAuthorizationExceptionInInitProducerIdRequest() throws Exception {
        final long producerId = 343434L;
        TransactionManager transactionManager = createTransactionManager();
        setupWithTransactionState(transactionManager);
        prepareAndReceiveInitProducerId(producerId, Errors.CLUSTER_AUTHORIZATION_FAILED);
        assertFalse(transactionManager.hasProducerId());
        assertTrue(transactionManager.hasError());
        assertTrue(transactionManager.lastError() instanceof ClusterAuthorizationException);

        // cluster authorization is a fatal error for the producer
        assertSendFailure(ClusterAuthorizationException.class);
    }

    @Test
    public void testCanRetryWithoutIdempotence() throws Exception {
        // do a successful retry
        Future<RecordMetadata> future = appendToAccumulator(tp0, 0L, "key", "value");
        sender.runOnce(); // connect
        sender.runOnce(); // send produce request
        String id = client.requests().peek().destination();
        Node node = new Node(Integer.parseInt(id), "localhost", 0);
        assertEquals(1, client.inFlightRequestCount());
        assertTrue(client.hasInFlightRequests());
        assertEquals(1, sender.inFlightBatches(tp0).size());
        assertTrue("Client ready status should be true", client.isReady(node, time.milliseconds()));
        assertFalse(future.isDone());

        client.respond(body -> {
            ProduceRequest request = (ProduceRequest) body;
            assertFalse(RequestUtils.hasIdempotentRecords(request));
            return true;
        }, produceResponse(tp0, -1L, Errors.TOPIC_AUTHORIZATION_FAILED, 0));
        sender.runOnce();
        assertTrue(future.isDone());
        try {
            future.get();
        } catch (Exception e) {
            assertTrue(e.getCause() instanceof TopicAuthorizationException);
        }
    }

    @Test
    public void testIdempotenceWithMultipleInflights() throws Exception {
        final long producerId = 343434L;
        TransactionManager transactionManager = createTransactionManager();
        setupWithTransactionState(transactionManager);
        prepareAndReceiveInitProducerId(producerId, Errors.NONE);
        assertTrue(transactionManager.hasProducerId());

        assertEquals(0, transactionManager.sequenceNumber(tp0).longValue());

        // Send first ProduceRequest
        Future<RecordMetadata> request1 = appendToAccumulator(tp0);
        sender.runOnce();
        String nodeId = client.requests().peek().destination();
        Node node = new Node(Integer.valueOf(nodeId), "localhost", 0);
        assertEquals(1, client.inFlightRequestCount());
        assertEquals(1, transactionManager.sequenceNumber(tp0).longValue());
        assertEquals(OptionalInt.empty(), transactionManager.lastAckedSequence(tp0));

        // Send second ProduceRequest
        Future<RecordMetadata> request2 = appendToAccumulator(tp0);
        sender.runOnce();
        assertEquals(2, client.inFlightRequestCount());
        assertEquals(2, transactionManager.sequenceNumber(tp0).longValue());
        assertEquals(OptionalInt.empty(), transactionManager.lastAckedSequence(tp0));
        assertFalse(request1.isDone());
        assertFalse(request2.isDone());
        assertTrue(client.isReady(node, time.milliseconds()));

        sendIdempotentProducerResponse(0, tp0, Errors.NONE, 0L);

        sender.runOnce(); // receive response 0

        assertEquals(1, client.inFlightRequestCount());
        assertEquals(OptionalInt.of(0), transactionManager.lastAckedSequence(tp0));
        assertTrue(request1.isDone());
        assertEquals(0, request1.get().offset());
        assertFalse(request2.isDone());

        sendIdempotentProducerResponse(1, tp0, Errors.NONE, 1L);
        sender.runOnce(); // receive response 1
        assertEquals(OptionalInt.of(1), transactionManager.lastAckedSequence(tp0));
        assertFalse(client.hasInFlightRequests());
        assertEquals(0, sender.inFlightBatches(tp0).size());
        assertTrue(request2.isDone());
        assertEquals(1, request2.get().offset());
    }


    @Test
    public void testIdempotenceWithMultipleInflightsRetriedInOrder() throws Exception {
        // Send multiple in flight requests, retry them all one at a time, in the correct order.
        final long producerId = 343434L;
        TransactionManager transactionManager = createTransactionManager();
        setupWithTransactionState(transactionManager);
        prepareAndReceiveInitProducerId(producerId, Errors.NONE);
        assertTrue(transactionManager.hasProducerId());

        assertEquals(0, transactionManager.sequenceNumber(tp0).longValue());

        // Send first ProduceRequest
        Future<RecordMetadata> request1 = appendToAccumulator(tp0);
        sender.runOnce();
        String nodeId = client.requests().peek().destination();
        Node node = new Node(Integer.valueOf(nodeId), "localhost", 0);
        assertEquals(1, client.inFlightRequestCount());
        assertEquals(1, transactionManager.sequenceNumber(tp0).longValue());
        assertEquals(OptionalInt.empty(), transactionManager.lastAckedSequence(tp0));

        // Send second ProduceRequest
        Future<RecordMetadata> request2 = appendToAccumulator(tp0);
        sender.runOnce();

         // Send third ProduceRequest
        Future<RecordMetadata> request3 = appendToAccumulator(tp0);
        sender.runOnce();

        assertEquals(3, client.inFlightRequestCount());
        assertEquals(3, transactionManager.sequenceNumber(tp0).longValue());
        assertEquals(OptionalInt.empty(), transactionManager.lastAckedSequence(tp0));
        assertFalse(request1.isDone());
        assertFalse(request2.isDone());
        assertFalse(request3.isDone());
        assertTrue(client.isReady(node, time.milliseconds()));

        sendIdempotentProducerResponse(0, tp0, Errors.LEADER_NOT_AVAILABLE, -1L);
        sender.runOnce(); // receive response 0

        // Queue the fourth request, it shouldn't be sent until the first 3 complete.
        Future<RecordMetadata> request4 = appendToAccumulator(tp0);

        assertEquals(2, client.inFlightRequestCount());
        assertEquals(OptionalInt.empty(), transactionManager.lastAckedSequence(tp0));

        sendIdempotentProducerResponse(1, tp0, Errors.OUT_OF_ORDER_SEQUENCE_NUMBER, -1L);
        sender.runOnce(); // re send request 1, receive response 2

        sendIdempotentProducerResponse(2, tp0, Errors.OUT_OF_ORDER_SEQUENCE_NUMBER, -1L);
        sender.runOnce(); // receive response 3

        assertEquals(OptionalInt.empty(), transactionManager.lastAckedSequence(tp0));
        assertEquals(1, client.inFlightRequestCount());

        sender.runOnce(); // Do nothing, we are reduced to one in flight request during retries.

        assertEquals(3, transactionManager.sequenceNumber(tp0).longValue());  // the batch for request 4 shouldn't have been drained, and hence the sequence should not have been incremented.
        assertEquals(1, client.inFlightRequestCount());

        assertEquals(OptionalInt.empty(), transactionManager.lastAckedSequence(tp0));

        sendIdempotentProducerResponse(0, tp0, Errors.NONE, 0L);
        sender.runOnce();  // receive response 1
        assertEquals(OptionalInt.of(0), transactionManager.lastAckedSequence(tp0));
        assertTrue(request1.isDone());
        assertEquals(0, request1.get().offset());
        assertFalse(client.hasInFlightRequests());
        assertEquals(0, sender.inFlightBatches(tp0).size());

        sender.runOnce(); // send request 2;
        assertEquals(1, client.inFlightRequestCount());
        assertEquals(1, sender.inFlightBatches(tp0).size());

        sendIdempotentProducerResponse(1, tp0, Errors.NONE, 1L);
        sender.runOnce();  // receive response 2
        assertEquals(OptionalInt.of(1), transactionManager.lastAckedSequence(tp0));
        assertTrue(request2.isDone());
        assertEquals(1, request2.get().offset());

        assertFalse(client.hasInFlightRequests());
        assertEquals(0, sender.inFlightBatches(tp0).size());

        sender.runOnce(); // send request 3
        assertEquals(1, client.inFlightRequestCount());
        assertEquals(1, sender.inFlightBatches(tp0).size());

        sendIdempotentProducerResponse(2, tp0, Errors.NONE, 2L);
        sender.runOnce();  // receive response 3, send request 4 since we are out of 'retry' mode.
        assertEquals(OptionalInt.of(2), transactionManager.lastAckedSequence(tp0));
        assertTrue(request3.isDone());
        assertEquals(2, request3.get().offset());
        assertEquals(1, client.inFlightRequestCount());
        assertEquals(1, sender.inFlightBatches(tp0).size());

        sendIdempotentProducerResponse(3, tp0, Errors.NONE, 3L);
        sender.runOnce();  // receive response 4
        assertEquals(OptionalInt.of(3), transactionManager.lastAckedSequence(tp0));
        assertTrue(request4.isDone());
        assertEquals(3, request4.get().offset());
    }

    @Test
    public void testIdempotenceWithMultipleInflightsWhereFirstFailsFatallyAndSequenceOfFutureBatchesIsAdjusted() throws Exception {
        final long producerId = 343434L;
        TransactionManager transactionManager = createTransactionManager();
        setupWithTransactionState(transactionManager);
        prepareAndReceiveInitProducerId(producerId, Errors.NONE);
        assertTrue(transactionManager.hasProducerId());

        assertEquals(0, transactionManager.sequenceNumber(tp0).longValue());

        // Send first ProduceRequest
        Future<RecordMetadata> request1 = appendToAccumulator(tp0);
        sender.runOnce();
        String nodeId = client.requests().peek().destination();
        Node node = new Node(Integer.valueOf(nodeId), "localhost", 0);
        assertEquals(1, client.inFlightRequestCount());
        assertEquals(1, transactionManager.sequenceNumber(tp0).longValue());
        assertEquals(OptionalInt.empty(), transactionManager.lastAckedSequence(tp0));

        // Send second ProduceRequest
        Future<RecordMetadata> request2 = appendToAccumulator(tp0);
        sender.runOnce();
        assertEquals(2, client.inFlightRequestCount());
        assertEquals(2, transactionManager.sequenceNumber(tp0).longValue());
        assertEquals(OptionalInt.empty(), transactionManager.lastAckedSequence(tp0));
        assertFalse(request1.isDone());
        assertFalse(request2.isDone());
        assertTrue(client.isReady(node, time.milliseconds()));

        sendIdempotentProducerResponse(0, tp0, Errors.MESSAGE_TOO_LARGE, -1L);

        sender.runOnce(); // receive response 0, should adjust sequences of future batches.
        assertFutureFailure(request1, RecordTooLargeException.class);

        assertEquals(1, client.inFlightRequestCount());
        assertEquals(OptionalInt.empty(), transactionManager.lastAckedSequence(tp0));

        sendIdempotentProducerResponse(1, tp0, Errors.OUT_OF_ORDER_SEQUENCE_NUMBER, -1L);

        sender.runOnce(); // receive response 1

        assertEquals(OptionalInt.empty(), transactionManager.lastAckedSequence(tp0));
        assertEquals(0, client.inFlightRequestCount());

        sender.runOnce(); // resend request 1

        assertEquals(1, client.inFlightRequestCount());

        assertEquals(OptionalInt.empty(), transactionManager.lastAckedSequence(tp0));

        sendIdempotentProducerResponse(0, tp0, Errors.NONE, 0L);
        sender.runOnce();  // receive response 1
        assertEquals(OptionalInt.of(0), transactionManager.lastAckedSequence(tp0));
        assertEquals(0, client.inFlightRequestCount());

        assertTrue(request1.isDone());
        assertEquals(0, request2.get().offset());
    }

    @Test
    public void testEpochBumpOnOutOfOrderSequenceForNextBatch() throws Exception {
        final long producerId = 343434L;
        TransactionManager transactionManager = createTransactionManager();
        setupWithTransactionState(transactionManager);
        prepareAndReceiveInitProducerId(producerId, Errors.NONE);
        assertTrue(transactionManager.hasProducerId());

        assertEquals(0, transactionManager.sequenceNumber(tp0).longValue());

        // Send first ProduceRequest with multiple messages.
        Future<RecordMetadata> request1 = appendToAccumulator(tp0);
        appendToAccumulator(tp0);
        sender.runOnce();
        String nodeId = client.requests().peek().destination();
        Node node = new Node(Integer.valueOf(nodeId), "localhost", 0);
        assertEquals(1, client.inFlightRequestCount());

        // make sure the next sequence number accounts for multi-message batches.
        assertEquals(2, transactionManager.sequenceNumber(tp0).longValue());
        assertEquals(OptionalInt.empty(), transactionManager.lastAckedSequence(tp0));
        sendIdempotentProducerResponse(0, tp0, Errors.NONE, 0);

        sender.runOnce();

        // Send second ProduceRequest
        Future<RecordMetadata> request2 = appendToAccumulator(tp0);
        sender.runOnce();
        assertEquals(1, client.inFlightRequestCount());
        assertEquals(3, transactionManager.sequenceNumber(tp0).longValue());
        assertEquals(OptionalInt.of(1), transactionManager.lastAckedSequence(tp0));
        assertTrue(request1.isDone());
        assertEquals(0, request1.get().offset());
        assertFalse(request2.isDone());
        assertTrue(client.isReady(node, time.milliseconds()));

        // This OutOfOrderSequence triggers an epoch bump since it is returned for the batch succeeding the last acknowledged batch.
        sendIdempotentProducerResponse(2, tp0, Errors.OUT_OF_ORDER_SEQUENCE_NUMBER, -1L);

        sender.runOnce();
        sender.runOnce();

        // epoch should be bumped and sequence numbers reset
        assertEquals(1, transactionManager.producerIdAndEpoch().epoch);
        assertEquals(1, transactionManager.sequenceNumber(tp0).intValue());
        assertEquals(0, transactionManager.firstInFlightSequence(tp0));
    }

    @Test
    public void testCorrectHandlingOfOutOfOrderResponses() throws Exception {
        final long producerId = 343434L;
        TransactionManager transactionManager = createTransactionManager();
        setupWithTransactionState(transactionManager);
        prepareAndReceiveInitProducerId(producerId, Errors.NONE);
        assertTrue(transactionManager.hasProducerId());
        assertEquals(0, transactionManager.sequenceNumber(tp0).longValue());

        // Send first ProduceRequest
        Future<RecordMetadata> request1 = appendToAccumulator(tp0);
        sender.runOnce();
        String nodeId = client.requests().peek().destination();
        Node node = new Node(Integer.valueOf(nodeId), "localhost", 0);
        assertEquals(1, client.inFlightRequestCount());
        assertEquals(1, transactionManager.sequenceNumber(tp0).longValue());
        assertEquals(OptionalInt.empty(), transactionManager.lastAckedSequence(tp0));

        // Send second ProduceRequest
        Future<RecordMetadata> request2 = appendToAccumulator(tp0);
        sender.runOnce();
        assertEquals(2, client.inFlightRequestCount());
        assertEquals(2, transactionManager.sequenceNumber(tp0).longValue());
        assertEquals(OptionalInt.empty(), transactionManager.lastAckedSequence(tp0));
        assertFalse(request1.isDone());
        assertFalse(request2.isDone());
        assertTrue(client.isReady(node, time.milliseconds()));

        ClientRequest firstClientRequest = client.requests().peek();
        ClientRequest secondClientRequest = (ClientRequest) client.requests().toArray()[1];

        client.respondToRequest(secondClientRequest, produceResponse(tp0, -1, Errors.OUT_OF_ORDER_SEQUENCE_NUMBER, -1));

        sender.runOnce(); // receive response 1
        Deque<ProducerBatch> queuedBatches = accumulator.batches().get(tp0);

        // Make sure that we are queueing the second batch first.
        assertEquals(1, queuedBatches.size());
        assertEquals(1, queuedBatches.peekFirst().baseSequence());
        assertEquals(1, client.inFlightRequestCount());
        assertEquals(OptionalInt.empty(), transactionManager.lastAckedSequence(tp0));

        client.respondToRequest(firstClientRequest, produceResponse(tp0, -1, Errors.NOT_LEADER_OR_FOLLOWER, -1));

        sender.runOnce(); // receive response 0

        // Make sure we requeued both batches in the correct order.
        assertEquals(2, queuedBatches.size());
        assertEquals(0, queuedBatches.peekFirst().baseSequence());
        assertEquals(1, queuedBatches.peekLast().baseSequence());
        assertEquals(OptionalInt.empty(), transactionManager.lastAckedSequence(tp0));
        assertEquals(0, client.inFlightRequestCount());
        assertFalse(request1.isDone());
        assertFalse(request2.isDone());

        sender.runOnce(); // send request 0
        assertEquals(1, client.inFlightRequestCount());
        sender.runOnce(); // don't do anything, only one inflight allowed once we are retrying.

        assertEquals(1, client.inFlightRequestCount());
        assertEquals(OptionalInt.empty(), transactionManager.lastAckedSequence(tp0));

        // Make sure that the requests are sent in order, even though the previous responses were not in order.
        sendIdempotentProducerResponse(0, tp0, Errors.NONE, 0L);
        sender.runOnce();  // receive response 0
        assertEquals(OptionalInt.of(0), transactionManager.lastAckedSequence(tp0));
        assertEquals(0, client.inFlightRequestCount());
        assertTrue(request1.isDone());
        assertEquals(0, request1.get().offset());

        sender.runOnce(); // send request 1
        assertEquals(1, client.inFlightRequestCount());
        sendIdempotentProducerResponse(1, tp0, Errors.NONE, 1L);
        sender.runOnce();  // receive response 1

        assertFalse(client.hasInFlightRequests());
        assertEquals(OptionalInt.of(1), transactionManager.lastAckedSequence(tp0));
        assertTrue(request2.isDone());
        assertEquals(1, request2.get().offset());
    }

    @Test
    public void testCorrectHandlingOfOutOfOrderResponsesWhenSecondSucceeds() throws Exception {
        final long producerId = 343434L;
        TransactionManager transactionManager = createTransactionManager();
        setupWithTransactionState(transactionManager);
        prepareAndReceiveInitProducerId(producerId, Errors.NONE);
        assertTrue(transactionManager.hasProducerId());

        assertEquals(0, transactionManager.sequenceNumber(tp0).longValue());

        // Send first ProduceRequest
        Future<RecordMetadata> request1 = appendToAccumulator(tp0);
        sender.runOnce();
        String nodeId = client.requests().peek().destination();
        Node node = new Node(Integer.valueOf(nodeId), "localhost", 0);
        assertEquals(1, client.inFlightRequestCount());

        // Send second ProduceRequest
        Future<RecordMetadata> request2 = appendToAccumulator(tp0);
        sender.runOnce();
        assertEquals(2, client.inFlightRequestCount());
        assertFalse(request1.isDone());
        assertFalse(request2.isDone());
        assertTrue(client.isReady(node, time.milliseconds()));

        ClientRequest firstClientRequest = client.requests().peek();
        ClientRequest secondClientRequest = (ClientRequest) client.requests().toArray()[1];

        client.respondToRequest(secondClientRequest, produceResponse(tp0, 1, Errors.NONE, 1));

        sender.runOnce(); // receive response 1
        assertTrue(request2.isDone());
        assertEquals(1, request2.get().offset());
        assertFalse(request1.isDone());
        Deque<ProducerBatch> queuedBatches = accumulator.batches().get(tp0);

        assertEquals(0, queuedBatches.size());
        assertEquals(1, client.inFlightRequestCount());
        assertEquals(OptionalInt.of(1), transactionManager.lastAckedSequence(tp0));

        client.respondToRequest(firstClientRequest, produceResponse(tp0, -1, Errors.REQUEST_TIMED_OUT, -1));

        sender.runOnce(); // receive response 0

        // Make sure we requeued both batches in the correct order.
        assertEquals(1, queuedBatches.size());
        assertEquals(0, queuedBatches.peekFirst().baseSequence());
        assertEquals(OptionalInt.of(1), transactionManager.lastAckedSequence(tp0));
        assertEquals(0, client.inFlightRequestCount());

        sender.runOnce(); // resend request 0
        assertEquals(1, client.inFlightRequestCount());

        assertEquals(1, client.inFlightRequestCount());
        assertEquals(OptionalInt.of(1), transactionManager.lastAckedSequence(tp0));

        // Make sure we handle the out of order successful responses correctly.
        sendIdempotentProducerResponse(0, tp0, Errors.NONE, 0L);
        sender.runOnce();  // receive response 0
        assertEquals(0, queuedBatches.size());
        assertEquals(OptionalInt.of(1), transactionManager.lastAckedSequence(tp0));
        assertEquals(0, client.inFlightRequestCount());

        assertFalse(client.hasInFlightRequests());
        assertTrue(request1.isDone());
        assertEquals(0, request1.get().offset());
    }

    @Test
    public void testExpiryOfUnsentBatchesShouldNotCauseUnresolvedSequences() throws Exception {
        final long producerId = 343434L;
        TransactionManager transactionManager = createTransactionManager();
        setupWithTransactionState(transactionManager);
        prepareAndReceiveInitProducerId(producerId, Errors.NONE);
        assertTrue(transactionManager.hasProducerId());

        assertEquals(0, transactionManager.sequenceNumber(tp0).longValue());

        // Send first ProduceRequest
        Future<RecordMetadata> request1 = appendToAccumulator(tp0, 0L, "key", "value");
        Node node = metadata.fetch().nodes().get(0);
        time.sleep(10000L);
        client.disconnect(node.idString());
        client.backoff(node, 10);

        sender.runOnce();

        assertFutureFailure(request1, TimeoutException.class);
        assertFalse(transactionManager.hasUnresolvedSequence(tp0));
    }

    @Test
    public void testExpiryOfFirstBatchShouldNotCauseUnresolvedSequencesIfFutureBatchesSucceed() throws Exception {
        final long producerId = 343434L;
        TransactionManager transactionManager = createTransactionManager();
        setupWithTransactionState(transactionManager, false, null);
        prepareAndReceiveInitProducerId(producerId, Errors.NONE);
        assertTrue(transactionManager.hasProducerId());
        assertEquals(0, transactionManager.sequenceNumber(tp0).longValue());

        // Send first ProduceRequest
        Future<RecordMetadata> request1 = appendToAccumulator(tp0);
        sender.runOnce();  // send request
        // We separate the two appends by 1 second so that the two batches
        // don't expire at the same time.
        time.sleep(1000L);

        Future<RecordMetadata> request2 = appendToAccumulator(tp0);
        sender.runOnce();  // send request
        assertEquals(2, client.inFlightRequestCount());
        assertEquals(2, sender.inFlightBatches(tp0).size());

        sendIdempotentProducerResponse(0, tp0, Errors.REQUEST_TIMED_OUT, -1);
        sender.runOnce();  // receive first response
        assertEquals(1, sender.inFlightBatches(tp0).size());

        Node node = metadata.fetch().nodes().get(0);
        // We add 600 millis to expire the first batch but not the second.
        // Note deliveryTimeoutMs is 1500.
        time.sleep(600L);
        client.disconnect(node.idString());
        client.backoff(node, 10);

        sender.runOnce(); // now expire the first batch.
        assertFutureFailure(request1, TimeoutException.class);
        assertTrue(transactionManager.hasUnresolvedSequence(tp0));
        assertEquals(0, sender.inFlightBatches(tp0).size());

        // let's enqueue another batch, which should not be dequeued until the unresolved state is clear.
        Future<RecordMetadata> request3 = appendToAccumulator(tp0);
        time.sleep(20);
        assertFalse(request2.isDone());

        sender.runOnce();  // send second request
        sendIdempotentProducerResponse(1, tp0, Errors.NONE, 1);
        assertEquals(1, sender.inFlightBatches(tp0).size());

        sender.runOnce(); // receive second response, the third request shouldn't be sent since we are in an unresolved state.
        assertTrue(request2.isDone());
        assertEquals(1, request2.get().offset());
        assertEquals(0, sender.inFlightBatches(tp0).size());

        Deque<ProducerBatch> batches = accumulator.batches().get(tp0);
        assertEquals(1, batches.size());
        assertFalse(batches.peekFirst().hasSequence());
        assertFalse(client.hasInFlightRequests());
        assertEquals(2L, transactionManager.sequenceNumber(tp0).longValue());
        assertTrue(transactionManager.hasUnresolvedSequence(tp0));

        sender.runOnce();  // clear the unresolved state, send the pending request.
        assertFalse(transactionManager.hasUnresolvedSequence(tp0));
        assertTrue(transactionManager.hasProducerId());
        assertEquals(0, batches.size());
        assertEquals(1, client.inFlightRequestCount());
        assertFalse(request3.isDone());
        assertEquals(1, sender.inFlightBatches(tp0).size());
    }

    @Test
    public void testExpiryOfFirstBatchShouldCauseEpochBumpIfFutureBatchesFail() throws Exception {
        final long producerId = 343434L;
        TransactionManager transactionManager = createTransactionManager();
        setupWithTransactionState(transactionManager);
        prepareAndReceiveInitProducerId(producerId, Errors.NONE);
        assertTrue(transactionManager.hasProducerId());
        assertEquals(0, transactionManager.sequenceNumber(tp0).longValue());

        // Send first ProduceRequest
        Future<RecordMetadata> request1 = appendToAccumulator(tp0);
        sender.runOnce();  // send request

        time.sleep(1000L);
        Future<RecordMetadata> request2 = appendToAccumulator(tp0);
        sender.runOnce();  // send request

        assertEquals(2, client.inFlightRequestCount());

        sendIdempotentProducerResponse(0, tp0, Errors.NOT_LEADER_OR_FOLLOWER, -1);
        sender.runOnce();  // receive first response

        Node node = metadata.fetch().nodes().get(0);
        time.sleep(1000L);
        client.disconnect(node.idString());
        client.backoff(node, 10);

        sender.runOnce(); // now expire the first batch.
        assertFutureFailure(request1, TimeoutException.class);
        assertTrue(transactionManager.hasUnresolvedSequence(tp0));
        // let's enqueue another batch, which should not be dequeued until the unresolved state is clear.
        appendToAccumulator(tp0);

        time.sleep(20);
        assertFalse(request2.isDone());
        sender.runOnce();  // send second request
        sendIdempotentProducerResponse(1, tp0, Errors.OUT_OF_ORDER_SEQUENCE_NUMBER, 1);
        sender.runOnce(); // receive second response, the third request shouldn't be sent since we are in an unresolved state.

        Deque<ProducerBatch> batches = accumulator.batches().get(tp0);

        // The epoch should be bumped and the second request should be requeued
        assertEquals(2, batches.size());

        sender.runOnce();
        assertEquals((short) 1, transactionManager.producerIdAndEpoch().epoch);
        assertEquals(1, transactionManager.sequenceNumber(tp0).longValue());
        assertFalse(transactionManager.hasUnresolvedSequence(tp0));
    }

    @Test
    public void testUnresolvedSequencesAreNotFatal() throws Exception {
        ProducerIdAndEpoch producerIdAndEpoch = new ProducerIdAndEpoch(123456L, (short) 0);
        apiVersions.update("0", NodeApiVersions.create(ApiKeys.INIT_PRODUCER_ID.id, (short) 0, (short) 3));
        TransactionManager txnManager = new TransactionManager(logContext, "testUnresolvedSeq", 60000, 100, apiVersions, false);

        setupWithTransactionState(txnManager);
        doInitTransactions(txnManager, producerIdAndEpoch);

        txnManager.beginTransaction();
        txnManager.failIfNotReadyForSend();
        txnManager.maybeAddPartitionToTransaction(tp0);
        client.prepareResponse(new AddPartitionsToTxnResponse(0, Collections.singletonMap(tp0, Errors.NONE)));
        sender.runOnce();

        // Send first ProduceRequest
        Future<RecordMetadata> request1 = appendToAccumulator(tp0);
        sender.runOnce();  // send request

        time.sleep(1000L);
        appendToAccumulator(tp0);
        sender.runOnce();  // send request

        assertEquals(2, client.inFlightRequestCount());

        sendIdempotentProducerResponse(0, tp0, Errors.NOT_LEADER_OR_FOLLOWER, -1);
        sender.runOnce();  // receive first response

        Node node = metadata.fetch().nodes().get(0);
        time.sleep(1000L);
        client.disconnect(node.idString());
        client.backoff(node, 10);

        sender.runOnce(); // now expire the first batch.
        assertFutureFailure(request1, TimeoutException.class);
        assertTrue(txnManager.hasUnresolvedSequence(tp0));

        // Loop once and confirm that the transaction manager does not enter a fatal error state
        sender.runOnce();
        assertTrue(txnManager.hasAbortableError());
    }

    @Test
    public void testExpiryOfAllSentBatchesShouldCauseUnresolvedSequences() throws Exception {
        final long producerId = 343434L;
        TransactionManager transactionManager = createTransactionManager();
        setupWithTransactionState(transactionManager);
        prepareAndReceiveInitProducerId(producerId, Errors.NONE);
        assertTrue(transactionManager.hasProducerId());

        assertEquals(0, transactionManager.sequenceNumber(tp0).longValue());

        // Send first ProduceRequest
        Future<RecordMetadata> request1 = appendToAccumulator(tp0, 0L, "key", "value");
        sender.runOnce();  // send request
        sendIdempotentProducerResponse(0, tp0, Errors.NOT_LEADER_OR_FOLLOWER, -1);

        sender.runOnce();  // receive response
        assertEquals(1L, transactionManager.sequenceNumber(tp0).longValue());

        Node node = metadata.fetch().nodes().get(0);
        time.sleep(15000L);
        client.disconnect(node.idString());
        client.backoff(node, 10);

        sender.runOnce(); // now expire the batch.

        assertFutureFailure(request1, TimeoutException.class);
        assertTrue(transactionManager.hasUnresolvedSequence(tp0));
        assertFalse(client.hasInFlightRequests());
        Deque<ProducerBatch> batches = accumulator.batches().get(tp0);
        assertEquals(0, batches.size());
        assertEquals(producerId, transactionManager.producerIdAndEpoch().producerId);

        // In the next run loop, we bump the epoch and clear the unresolved sequences
        sender.runOnce();
        assertEquals(1, transactionManager.producerIdAndEpoch().epoch);
        assertFalse(transactionManager.hasUnresolvedSequence(tp0));
    }

    @Test
    public void testResetOfProducerStateShouldAllowQueuedBatchesToDrain() throws Exception {
        final long producerId = 343434L;
        TransactionManager transactionManager = createTransactionManager();
        setupWithTransactionState(transactionManager);
        prepareAndReceiveInitProducerId(producerId, Short.MAX_VALUE, Errors.NONE);
        assertTrue(transactionManager.hasProducerId());

        int maxRetries = 10;
        Metrics m = new Metrics();
        SenderMetricsRegistry senderMetrics = new SenderMetricsRegistry(m);

        Sender sender = new Sender(logContext, client, metadata, this.accumulator, true, MAX_REQUEST_SIZE, ACKS_ALL, maxRetries,
                senderMetrics, time, REQUEST_TIMEOUT, RETRY_BACKOFF_MS, transactionManager, apiVersions);

        appendToAccumulator(tp0); // failed response
        Future<RecordMetadata> successfulResponse = appendToAccumulator(tp1);
        sender.runOnce();  // connect and send.

        assertEquals(1, client.inFlightRequestCount());

        Map<TopicPartition, OffsetAndError> responses = new LinkedHashMap<>();
        responses.put(tp1, new OffsetAndError(-1, Errors.NOT_LEADER_OR_FOLLOWER));
        responses.put(tp0, new OffsetAndError(-1, Errors.OUT_OF_ORDER_SEQUENCE_NUMBER));
        client.respond(produceResponse(responses));

        sender.runOnce(); // trigger epoch bump
        prepareAndReceiveInitProducerId(producerId + 1, Errors.NONE); // also send request to tp1
        sender.runOnce(); // reset producer ID because epoch is maxed out
        assertEquals(producerId + 1, transactionManager.producerIdAndEpoch().producerId);

        assertFalse(successfulResponse.isDone());
        client.respond(produceResponse(tp1, 10, Errors.NONE, -1));
        sender.runOnce();

        assertTrue(successfulResponse.isDone());
        assertEquals(10, successfulResponse.get().offset());

        // Since the response came back for the old producer id, we shouldn't update the next sequence.
        assertEquals(0, transactionManager.sequenceNumber(tp1).longValue());
    }

    @Test
    public void testCloseWithProducerIdReset() throws Exception {
        final long producerId = 343434L;
        TransactionManager transactionManager = createTransactionManager();
        setupWithTransactionState(transactionManager);
        prepareAndReceiveInitProducerId(producerId, Short.MAX_VALUE, Errors.NONE);
        assertTrue(transactionManager.hasProducerId());

        Metrics m = new Metrics();
        SenderMetricsRegistry senderMetrics = new SenderMetricsRegistry(m);

        Sender sender = new Sender(logContext, client, metadata, this.accumulator, true, MAX_REQUEST_SIZE, ACKS_ALL, 10,
            senderMetrics, time, REQUEST_TIMEOUT, RETRY_BACKOFF_MS, transactionManager, apiVersions);

        appendToAccumulator(tp0); // failed response
        appendToAccumulator(tp1); // success response
        sender.runOnce();  // connect and send.

        assertEquals(1, client.inFlightRequestCount());

        Map<TopicPartition, OffsetAndError> responses = new LinkedHashMap<>();
        responses.put(tp1, new OffsetAndError(-1, Errors.NOT_LEADER_OR_FOLLOWER));
        responses.put(tp0, new OffsetAndError(-1, Errors.OUT_OF_ORDER_SEQUENCE_NUMBER));
        client.respond(produceResponse(responses));
        sender.initiateClose(); // initiate close
        sender.runOnce(); // out of order sequence error triggers producer ID reset because epoch is maxed out

        TestUtils.waitForCondition(() -> {
            prepareInitProducerResponse(Errors.NONE, producerId + 1, (short) 1);
            sender.runOnce();
            return !accumulator.hasUndrained();
        }, 5000, "Failed to drain batches");
    }

    @Test
    public void testForceCloseWithProducerIdReset() throws Exception {
        TransactionManager transactionManager = createTransactionManager();
        setupWithTransactionState(transactionManager);
        prepareAndReceiveInitProducerId(1L, Short.MAX_VALUE, Errors.NONE);
        assertTrue(transactionManager.hasProducerId());

        Metrics m = new Metrics();
        SenderMetricsRegistry senderMetrics = new SenderMetricsRegistry(m);

        Sender sender = new Sender(logContext, client, metadata, this.accumulator, true, MAX_REQUEST_SIZE, ACKS_ALL, 10,
            senderMetrics, time, REQUEST_TIMEOUT, RETRY_BACKOFF_MS, transactionManager, apiVersions);

        Future<RecordMetadata> failedResponse = appendToAccumulator(tp0);
        Future<RecordMetadata> successfulResponse = appendToAccumulator(tp1);
        sender.runOnce();  // connect and send.

        assertEquals(1, client.inFlightRequestCount());

        Map<TopicPartition, OffsetAndError> responses = new LinkedHashMap<>();
        responses.put(tp1, new OffsetAndError(-1, Errors.NOT_LEADER_OR_FOLLOWER));
        responses.put(tp0, new OffsetAndError(-1, Errors.OUT_OF_ORDER_SEQUENCE_NUMBER));
        client.respond(produceResponse(responses));
        sender.runOnce(); // out of order sequence error triggers producer ID reset because epoch is maxed out
        sender.forceClose(); // initiate force close
        sender.runOnce(); // this should not block
        sender.run(); // run main loop to test forceClose flag
        assertFalse("Pending batches are not aborted.", accumulator.hasUndrained());
        assertTrue(successfulResponse.isDone());
    }

    @Test
    public void testBatchesDrainedWithOldProducerIdShouldSucceedOnSubsequentRetry() throws Exception {
        final long producerId = 343434L;
        TransactionManager transactionManager = createTransactionManager();
        setupWithTransactionState(transactionManager);
        prepareAndReceiveInitProducerId(producerId, Errors.NONE);
        assertTrue(transactionManager.hasProducerId());

        int maxRetries = 10;
        Metrics m = new Metrics();
        SenderMetricsRegistry senderMetrics = new SenderMetricsRegistry(m);

        Sender sender = new Sender(logContext, client, metadata, this.accumulator, true, MAX_REQUEST_SIZE, ACKS_ALL, maxRetries,
                senderMetrics, time, REQUEST_TIMEOUT, RETRY_BACKOFF_MS, transactionManager, apiVersions);

        Future<RecordMetadata> outOfOrderResponse = appendToAccumulator(tp0);
        Future<RecordMetadata> successfulResponse = appendToAccumulator(tp1);
        sender.runOnce();  // connect.
        sender.runOnce();  // send.

        assertEquals(1, client.inFlightRequestCount());

        Map<TopicPartition, OffsetAndError> responses = new LinkedHashMap<>();
        responses.put(tp1, new OffsetAndError(-1, Errors.NOT_LEADER_OR_FOLLOWER));
        responses.put(tp0, new OffsetAndError(-1, Errors.OUT_OF_ORDER_SEQUENCE_NUMBER));
        client.respond(produceResponse(responses));
        sender.runOnce();
        assertFalse(outOfOrderResponse.isDone());

        sender.runOnce();  // bump epoch send request to tp1 with the old producerId
        assertEquals(1, transactionManager.producerIdAndEpoch().epoch);

        assertFalse(successfulResponse.isDone());
        // The response comes back with a retriable error.
        client.respond(produceResponse(tp1, 0, Errors.NOT_LEADER_OR_FOLLOWER, -1));
        sender.runOnce();

        // The response
        assertFalse(successfulResponse.isDone());
        sender.runOnce(); // retry one more time
        client.respond(produceResponse(tp1, 0, Errors.NONE, -1));
        sender.runOnce();
        assertTrue(successfulResponse.isDone());
        assertEquals(0, transactionManager.sequenceNumber(tp1).intValue());
    }

    @Test
    public void testCorrectHandlingOfDuplicateSequenceError() throws Exception {
        final long producerId = 343434L;
        TransactionManager transactionManager = createTransactionManager();
        setupWithTransactionState(transactionManager);
        prepareAndReceiveInitProducerId(producerId, Errors.NONE);
        assertTrue(transactionManager.hasProducerId());

        assertEquals(0, transactionManager.sequenceNumber(tp0).longValue());

        // Send first ProduceRequest
        Future<RecordMetadata> request1 = appendToAccumulator(tp0);
        sender.runOnce();
        String nodeId = client.requests().peek().destination();
        Node node = new Node(Integer.valueOf(nodeId), "localhost", 0);
        assertEquals(1, client.inFlightRequestCount());
        assertEquals(1, transactionManager.sequenceNumber(tp0).longValue());
        assertEquals(OptionalInt.empty(), transactionManager.lastAckedSequence(tp0));

        // Send second ProduceRequest
        Future<RecordMetadata> request2 = appendToAccumulator(tp0);
        sender.runOnce();
        assertEquals(2, client.inFlightRequestCount());
        assertEquals(2, transactionManager.sequenceNumber(tp0).longValue());
        assertEquals(OptionalInt.empty(), transactionManager.lastAckedSequence(tp0));
        assertFalse(request1.isDone());
        assertFalse(request2.isDone());
        assertTrue(client.isReady(node, time.milliseconds()));

        ClientRequest firstClientRequest = client.requests().peek();
        ClientRequest secondClientRequest = (ClientRequest) client.requests().toArray()[1];

        client.respondToRequest(secondClientRequest, produceResponse(tp0, 1000, Errors.NONE, 0));

        sender.runOnce(); // receive response 1

        assertEquals(OptionalLong.of(1000), transactionManager.lastAckedOffset(tp0));
        assertEquals(OptionalInt.of(1), transactionManager.lastAckedSequence(tp0));

        client.respondToRequest(firstClientRequest, produceResponse(tp0, ProduceResponse.INVALID_OFFSET, Errors.DUPLICATE_SEQUENCE_NUMBER, 0));

        sender.runOnce(); // receive response 0

        // Make sure that the last ack'd sequence doesn't change.
        assertEquals(OptionalInt.of(1), transactionManager.lastAckedSequence(tp0));
        assertEquals(OptionalLong.of(1000), transactionManager.lastAckedOffset(tp0));
        assertFalse(client.hasInFlightRequests());

        RecordMetadata unknownMetadata = request1.get();
        assertFalse(unknownMetadata.hasOffset());
        assertEquals(-1L, unknownMetadata.offset());
    }

    @Test
    public void testTransactionalUnknownProducerHandlingWhenRetentionLimitReached() throws Exception {
        final long producerId = 343434L;
        TransactionManager transactionManager = new TransactionManager(logContext, "testUnresolvedSeq", 60000, 100, apiVersions, false);

        setupWithTransactionState(transactionManager);
        doInitTransactions(transactionManager, new ProducerIdAndEpoch(producerId, (short) 0));
        assertTrue(transactionManager.hasProducerId());

        transactionManager.maybeAddPartitionToTransaction(tp0);
        client.prepareResponse(new AddPartitionsToTxnResponse(0, Collections.singletonMap(tp0, Errors.NONE)));
        sender.runOnce(); // Receive AddPartitions response

        assertEquals(0, transactionManager.sequenceNumber(tp0).longValue());

        // Send first ProduceRequest
        Future<RecordMetadata> request1 = appendToAccumulator(tp0);
        sender.runOnce();

        assertEquals(1, client.inFlightRequestCount());
        assertEquals(1, transactionManager.sequenceNumber(tp0).longValue());
        assertEquals(OptionalInt.empty(), transactionManager.lastAckedSequence(tp0));

        sendIdempotentProducerResponse(0, tp0, Errors.NONE, 1000L, 10L);

        sender.runOnce();  // receive the response.

        assertTrue(request1.isDone());
        assertEquals(1000L, request1.get().offset());
        assertEquals(OptionalInt.of(0), transactionManager.lastAckedSequence(tp0));
        assertEquals(OptionalLong.of(1000L), transactionManager.lastAckedOffset(tp0));

        // Send second ProduceRequest, a single batch with 2 records.
        appendToAccumulator(tp0);
        Future<RecordMetadata> request2 = appendToAccumulator(tp0);
        sender.runOnce();
        assertEquals(3, transactionManager.sequenceNumber(tp0).longValue());
        assertEquals(OptionalInt.of(0), transactionManager.lastAckedSequence(tp0));

        assertFalse(request2.isDone());

        sendIdempotentProducerResponse(1, tp0, Errors.UNKNOWN_PRODUCER_ID, -1L, 1010L);
        sender.runOnce(); // receive response 0, should be retried since the logStartOffset > lastAckedOffset.

        // We should have reset the sequence number state of the partition because the state was lost on the broker.
        assertEquals(OptionalInt.empty(), transactionManager.lastAckedSequence(tp0));
        assertEquals(2, transactionManager.sequenceNumber(tp0).longValue());
        assertFalse(request2.isDone());
        assertFalse(client.hasInFlightRequests());

        sender.runOnce(); // should retry request 1

        // resend the request. Note that the expected sequence is 0, since we have lost producer state on the broker.
        sendIdempotentProducerResponse(0, tp0, Errors.NONE, 1011L, 1010L);
        sender.runOnce(); // receive response 1
        assertEquals(OptionalInt.of(1), transactionManager.lastAckedSequence(tp0));
        assertEquals(2, transactionManager.sequenceNumber(tp0).longValue());
        assertFalse(client.hasInFlightRequests());
        assertTrue(request2.isDone());
        assertEquals(1012L, request2.get().offset());
        assertEquals(OptionalLong.of(1012L), transactionManager.lastAckedOffset(tp0));
    }

    @Test
    public void testIdempotentUnknownProducerHandlingWhenRetentionLimitReached() throws Exception {
        final long producerId = 343434L;
        TransactionManager transactionManager = createTransactionManager();
        setupWithTransactionState(transactionManager);
        prepareAndReceiveInitProducerId(producerId, Errors.NONE);
        assertTrue(transactionManager.hasProducerId());

        assertEquals(0, transactionManager.sequenceNumber(tp0).longValue());

        // Send first ProduceRequest
        Future<RecordMetadata> request1 = appendToAccumulator(tp0);
        sender.runOnce();

        assertEquals(1, client.inFlightRequestCount());
        assertEquals(1, transactionManager.sequenceNumber(tp0).longValue());
        assertEquals(OptionalInt.empty(), transactionManager.lastAckedSequence(tp0));

        sendIdempotentProducerResponse(0, tp0, Errors.NONE, 1000L, 10L);

        sender.runOnce();  // receive the response.

        assertTrue(request1.isDone());
        assertEquals(1000L, request1.get().offset());
        assertEquals(OptionalInt.of(0), transactionManager.lastAckedSequence(tp0));
        assertEquals(OptionalLong.of(1000L), transactionManager.lastAckedOffset(tp0));

        // Send second ProduceRequest, a single batch with 2 records.
        appendToAccumulator(tp0);
        Future<RecordMetadata> request2 = appendToAccumulator(tp0);
        sender.runOnce();
        assertEquals(3, transactionManager.sequenceNumber(tp0).longValue());
        assertEquals(OptionalInt.of(0), transactionManager.lastAckedSequence(tp0));

        assertFalse(request2.isDone());

        sendIdempotentProducerResponse(1, tp0, Errors.UNKNOWN_PRODUCER_ID, -1L, 1010L);
        sender.runOnce(); // receive response 0, should be retried since the logStartOffset > lastAckedOffset.
        sender.runOnce(); // bump epoch and retry request

        // We should have reset the sequence number state of the partition because the state was lost on the broker.
        assertEquals(OptionalInt.empty(), transactionManager.lastAckedSequence(tp0));
        assertEquals(2, transactionManager.sequenceNumber(tp0).longValue());
        assertFalse(request2.isDone());
        assertTrue(client.hasInFlightRequests());
        assertEquals((short) 1, transactionManager.producerIdAndEpoch().epoch);

        // resend the request. Note that the expected sequence is 0, since we have lost producer state on the broker.
        sendIdempotentProducerResponse(0, tp0, Errors.NONE, 1011L, 1010L);
        sender.runOnce(); // receive response 1
        assertEquals(OptionalInt.of(1), transactionManager.lastAckedSequence(tp0));
        assertEquals(2, transactionManager.sequenceNumber(tp0).longValue());
        assertFalse(client.hasInFlightRequests());
        assertTrue(request2.isDone());
        assertEquals(1012L, request2.get().offset());
        assertEquals(OptionalLong.of(1012L), transactionManager.lastAckedOffset(tp0));
    }

    @Test
    public void testUnknownProducerErrorShouldBeRetriedWhenLogStartOffsetIsUnknown() throws Exception {
        final long producerId = 343434L;
        TransactionManager transactionManager = createTransactionManager();
        setupWithTransactionState(transactionManager);
        prepareAndReceiveInitProducerId(producerId, Errors.NONE);
        assertTrue(transactionManager.hasProducerId());

        assertEquals(0, transactionManager.sequenceNumber(tp0).longValue());

        // Send first ProduceRequest
        Future<RecordMetadata> request1 = appendToAccumulator(tp0);
        sender.runOnce();

        assertEquals(1, client.inFlightRequestCount());
        assertEquals(1, transactionManager.sequenceNumber(tp0).longValue());
        assertEquals(OptionalInt.empty(), transactionManager.lastAckedSequence(tp0));

        sendIdempotentProducerResponse(0, tp0, Errors.NONE, 1000L, 10L);

        sender.runOnce();  // receive the response.

        assertTrue(request1.isDone());
        assertEquals(1000L, request1.get().offset());
        assertEquals(OptionalInt.of(0), transactionManager.lastAckedSequence(tp0));
        assertEquals(OptionalLong.of(1000L), transactionManager.lastAckedOffset(tp0));

        // Send second ProduceRequest
        Future<RecordMetadata> request2 = appendToAccumulator(tp0);
        sender.runOnce();
        assertEquals(2, transactionManager.sequenceNumber(tp0).longValue());
        assertEquals(OptionalInt.of(0), transactionManager.lastAckedSequence(tp0));

        assertFalse(request2.isDone());

        sendIdempotentProducerResponse(1, tp0, Errors.UNKNOWN_PRODUCER_ID, -1L, -1L);
        sender.runOnce(); // receive response 0, should be retried without resetting the sequence numbers since the log start offset is unknown.

        // We should have reset the sequence number state of the partition because the state was lost on the broker.
        assertEquals(OptionalInt.of(0), transactionManager.lastAckedSequence(tp0));
        assertEquals(2, transactionManager.sequenceNumber(tp0).longValue());
        assertFalse(request2.isDone());
        assertFalse(client.hasInFlightRequests());

        sender.runOnce(); // should retry request 1

        // resend the request. Note that the expected sequence is 1, since we never got the logStartOffset in the previous
        // response and hence we didn't reset the sequence numbers.
        sendIdempotentProducerResponse(1, tp0, Errors.NONE, 1011L, 1010L);
        sender.runOnce(); // receive response 1
        assertEquals(OptionalInt.of(1), transactionManager.lastAckedSequence(tp0));
        assertEquals(2, transactionManager.sequenceNumber(tp0).longValue());
        assertFalse(client.hasInFlightRequests());
        assertTrue(request2.isDone());
        assertEquals(1011L, request2.get().offset());
        assertEquals(OptionalLong.of(1011L), transactionManager.lastAckedOffset(tp0));
    }

    @Test
    public void testUnknownProducerErrorShouldBeRetriedForFutureBatchesWhenFirstFails() throws Exception {
        final long producerId = 343434L;
        TransactionManager transactionManager = createTransactionManager();
        setupWithTransactionState(transactionManager);
        prepareAndReceiveInitProducerId(producerId, Errors.NONE);
        assertTrue(transactionManager.hasProducerId());

        assertEquals(0, transactionManager.sequenceNumber(tp0).longValue());

        // Send first ProduceRequest
        Future<RecordMetadata> request1 = appendToAccumulator(tp0);
        sender.runOnce();

        assertEquals(1, client.inFlightRequestCount());
        assertEquals(1, transactionManager.sequenceNumber(tp0).longValue());
        assertEquals(OptionalInt.empty(), transactionManager.lastAckedSequence(tp0));

        sendIdempotentProducerResponse(0, tp0, Errors.NONE, 1000L, 10L);

        sender.runOnce();  // receive the response.

        assertTrue(request1.isDone());
        assertEquals(1000L, request1.get().offset());
        assertEquals(OptionalInt.of(0), transactionManager.lastAckedSequence(tp0));
        assertEquals(OptionalLong.of(1000L), transactionManager.lastAckedOffset(tp0));

        // Send second ProduceRequest
        Future<RecordMetadata> request2 = appendToAccumulator(tp0);
        sender.runOnce();
        assertEquals(2, transactionManager.sequenceNumber(tp0).longValue());
        assertEquals(OptionalInt.of(0), transactionManager.lastAckedSequence(tp0));

        // Send the third ProduceRequest, in parallel with the second. It should be retried even though the
        // lastAckedOffset > logStartOffset when its UnknownProducerResponse comes back.
        Future<RecordMetadata> request3 = appendToAccumulator(tp0);
        sender.runOnce();
        assertEquals(3, transactionManager.sequenceNumber(tp0).longValue());
        assertEquals(OptionalInt.of(0), transactionManager.lastAckedSequence(tp0));

        assertFalse(request2.isDone());
        assertFalse(request3.isDone());
        assertEquals(2, client.inFlightRequestCount());

        sendIdempotentProducerResponse(1, tp0, Errors.UNKNOWN_PRODUCER_ID, -1L, 1010L);
        sender.runOnce(); // receive response 2, should reset the sequence numbers and be retried.
        sender.runOnce(); // bump epoch and retry request 2

        // We should have reset the sequence number state of the partition because the state was lost on the broker.
        assertEquals(OptionalInt.empty(), transactionManager.lastAckedSequence(tp0));
        assertEquals(2, transactionManager.sequenceNumber(tp0).longValue());
        assertFalse(request2.isDone());
        assertFalse(request3.isDone());
        assertEquals(2, client.inFlightRequestCount());
        assertEquals((short) 1, transactionManager.producerIdAndEpoch().epoch);

        // receive the original response 3. note the expected sequence is still the originally assigned sequence.
        sendIdempotentProducerResponse(2, tp0, Errors.UNKNOWN_PRODUCER_ID, -1, 1010L);
        sender.runOnce(); // receive response 3

        assertEquals(1, client.inFlightRequestCount());
        assertEquals(OptionalInt.empty(), transactionManager.lastAckedSequence(tp0));
        assertEquals(2, transactionManager.sequenceNumber(tp0).longValue());

        sendIdempotentProducerResponse(0, tp0, Errors.NONE, 1011L, 1010L);
        sender.runOnce();  // receive response 2, don't send request 3 since we can have at most 1 in flight when retrying

        assertTrue(request2.isDone());
        assertFalse(request3.isDone());
        assertFalse(client.hasInFlightRequests());
        assertEquals(OptionalInt.of(0), transactionManager.lastAckedSequence(tp0));
        assertEquals(1011L, request2.get().offset());
        assertEquals(OptionalLong.of(1011L), transactionManager.lastAckedOffset(tp0));

        sender.runOnce();  // resend request 3.
        assertEquals(1, client.inFlightRequestCount());

        sendIdempotentProducerResponse(1, tp0, Errors.NONE, 1012L, 1010L);
        sender.runOnce();  // receive response 3.

        assertFalse(client.hasInFlightRequests());
        assertTrue(request3.isDone());
        assertEquals(1012L, request3.get().offset());
        assertEquals(OptionalLong.of(1012L), transactionManager.lastAckedOffset(tp0));
    }

    @Test
    public void testShouldRaiseOutOfOrderSequenceExceptionToUserIfLogWasNotTruncated() throws Exception {
        final long producerId = 343434L;
        TransactionManager transactionManager = createTransactionManager();
        setupWithTransactionState(transactionManager);
        prepareAndReceiveInitProducerId(producerId, Errors.NONE);
        assertTrue(transactionManager.hasProducerId());

        assertEquals(0, transactionManager.sequenceNumber(tp0).longValue());

        // Send first ProduceRequest
        Future<RecordMetadata> request1 = appendToAccumulator(tp0);
        sender.runOnce();

        assertEquals(1, client.inFlightRequestCount());
        assertEquals(1, transactionManager.sequenceNumber(tp0).longValue());
        assertEquals(OptionalInt.empty(), transactionManager.lastAckedSequence(tp0));

        sendIdempotentProducerResponse(0, tp0, Errors.NONE, 1000L, 10L);

        sender.runOnce();  // receive the response.

        assertTrue(request1.isDone());
        assertEquals(1000L, request1.get().offset());
        assertEquals(OptionalInt.of(0), transactionManager.lastAckedSequence(tp0));
        assertEquals(OptionalLong.of(1000L), transactionManager.lastAckedOffset(tp0));

        // Send second ProduceRequest,
        Future<RecordMetadata> request2 = appendToAccumulator(tp0);
        sender.runOnce();
        assertEquals(2, transactionManager.sequenceNumber(tp0).longValue());
        assertEquals(OptionalInt.of(0), transactionManager.lastAckedSequence(tp0));

        assertFalse(request2.isDone());

        sendIdempotentProducerResponse(1, tp0, Errors.UNKNOWN_PRODUCER_ID, -1L, 10L);
        sender.runOnce(); // receive response 0, should request an epoch bump
        sender.runOnce(); // bump epoch
        assertEquals(1, transactionManager.producerIdAndEpoch().epoch);
        assertEquals(OptionalInt.empty(), transactionManager.lastAckedSequence(tp0));
        assertFalse(request2.isDone());
    }
    void sendIdempotentProducerResponse(int expectedSequence, TopicPartition tp, Errors responseError, long responseOffset) {
        sendIdempotentProducerResponse(expectedSequence, tp, responseError, responseOffset, -1L);
    }

    void sendIdempotentProducerResponse(final int expectedSequence, TopicPartition tp, Errors responseError, long responseOffset, long logStartOffset) {
        client.respond(body -> {
            ProduceRequest produceRequest = (ProduceRequest) body;
            assertTrue(RequestUtils.hasIdempotentRecords(produceRequest));

            MemoryRecords records = partitionRecords(produceRequest).get(tp0);
            Iterator<MutableRecordBatch> batchIterator = records.batches().iterator();
            RecordBatch firstBatch = batchIterator.next();
            assertFalse(batchIterator.hasNext());
            assertEquals(expectedSequence, firstBatch.baseSequence());
            return true;
        }, produceResponse(tp, responseOffset, responseError, 0, logStartOffset, null));
    }

    @Test
    public void testClusterAuthorizationExceptionInProduceRequest() throws Exception {
        final long producerId = 343434L;
        TransactionManager transactionManager = createTransactionManager();
        setupWithTransactionState(transactionManager);

        prepareAndReceiveInitProducerId(producerId, Errors.NONE);
        assertTrue(transactionManager.hasProducerId());

        // cluster authorization is a fatal error for the producer
        Future<RecordMetadata> future = appendToAccumulator(tp0);
        client.prepareResponse(
            body -> body instanceof ProduceRequest && RequestUtils.hasIdempotentRecords((ProduceRequest) body),
            produceResponse(tp0, -1, Errors.CLUSTER_AUTHORIZATION_FAILED, 0));

        sender.runOnce();
        assertFutureFailure(future, ClusterAuthorizationException.class);

        // cluster authorization errors are fatal, so we should continue seeing it on future sends
        assertTrue(transactionManager.hasFatalError());
        assertSendFailure(ClusterAuthorizationException.class);
    }

    @Test
    public void testCancelInFlightRequestAfterFatalError() throws Exception {
        final long producerId = 343434L;
        TransactionManager transactionManager = createTransactionManager();
        setupWithTransactionState(transactionManager);

        prepareAndReceiveInitProducerId(producerId, Errors.NONE);
        assertTrue(transactionManager.hasProducerId());

        // cluster authorization is a fatal error for the producer
        Future<RecordMetadata> future1 = appendToAccumulator(tp0);
        sender.runOnce();

        Future<RecordMetadata> future2 = appendToAccumulator(tp1);
        sender.runOnce();

        client.respond(
            body -> body instanceof ProduceRequest && RequestUtils.hasIdempotentRecords((ProduceRequest) body),
            produceResponse(tp0, -1, Errors.CLUSTER_AUTHORIZATION_FAILED, 0));

        sender.runOnce();
        assertTrue(transactionManager.hasFatalError());
        assertFutureFailure(future1, ClusterAuthorizationException.class);

        sender.runOnce();
        assertFutureFailure(future2, ClusterAuthorizationException.class);

        // Should be fine if the second response eventually returns
        client.respond(
            body -> body instanceof ProduceRequest && RequestUtils.hasIdempotentRecords((ProduceRequest) body),
            produceResponse(tp1, 0, Errors.NONE, 0));
        sender.runOnce();
    }

    @Test
    public void testUnsupportedForMessageFormatInProduceRequest() throws Exception {
        final long producerId = 343434L;
        TransactionManager transactionManager = createTransactionManager();
        setupWithTransactionState(transactionManager);

        prepareAndReceiveInitProducerId(producerId, Errors.NONE);
        assertTrue(transactionManager.hasProducerId());

        Future<RecordMetadata> future = appendToAccumulator(tp0);
        client.prepareResponse(
            body -> body instanceof ProduceRequest && RequestUtils.hasIdempotentRecords((ProduceRequest) body),
            produceResponse(tp0, -1, Errors.UNSUPPORTED_FOR_MESSAGE_FORMAT, 0));

        sender.runOnce();
        assertFutureFailure(future, UnsupportedForMessageFormatException.class);

        // unsupported for message format is not a fatal error
        assertFalse(transactionManager.hasError());
    }

    @Test
    public void testUnsupportedVersionInProduceRequest() throws Exception {
        final long producerId = 343434L;
        TransactionManager transactionManager = createTransactionManager();
        setupWithTransactionState(transactionManager);

        prepareAndReceiveInitProducerId(producerId, Errors.NONE);
        assertTrue(transactionManager.hasProducerId());

        Future<RecordMetadata> future = appendToAccumulator(tp0);
        client.prepareUnsupportedVersionResponse(
            body -> body instanceof ProduceRequest && RequestUtils.hasIdempotentRecords((ProduceRequest) body));

        sender.runOnce();
        assertFutureFailure(future, UnsupportedVersionException.class);

        // unsupported version errors are fatal, so we should continue seeing it on future sends
        assertTrue(transactionManager.hasFatalError());
        assertSendFailure(UnsupportedVersionException.class);
    }

    @Test
    public void testSequenceNumberIncrement() throws InterruptedException {
        final long producerId = 343434L;
        TransactionManager transactionManager = createTransactionManager();
        setupWithTransactionState(transactionManager);
        prepareAndReceiveInitProducerId(producerId, Errors.NONE);
        assertTrue(transactionManager.hasProducerId());

        int maxRetries = 10;
        Metrics m = new Metrics();
        SenderMetricsRegistry senderMetrics = new SenderMetricsRegistry(m);

        Sender sender = new Sender(logContext, client, metadata, this.accumulator, true, MAX_REQUEST_SIZE, ACKS_ALL, maxRetries,
                senderMetrics, time, REQUEST_TIMEOUT, RETRY_BACKOFF_MS, transactionManager, apiVersions);

        Future<RecordMetadata> responseFuture = appendToAccumulator(tp0);
        client.prepareResponse(body -> {
            if (body instanceof ProduceRequest) {
                ProduceRequest request = (ProduceRequest) body;
                MemoryRecords records = partitionRecords(request).get(tp0);
                Iterator<MutableRecordBatch> batchIterator = records.batches().iterator();
                assertTrue(batchIterator.hasNext());
                RecordBatch batch = batchIterator.next();
                assertFalse(batchIterator.hasNext());
                assertEquals(0, batch.baseSequence());
                assertEquals(producerId, batch.producerId());
                assertEquals(0, batch.producerEpoch());
                return true;
            }
            return false;
        }, produceResponse(tp0, 0, Errors.NONE, 0));

        sender.runOnce();  // connect.
        sender.runOnce();  // send.

        sender.runOnce();  // receive response
        assertTrue(responseFuture.isDone());
        assertEquals(OptionalInt.of(0), transactionManager.lastAckedSequence(tp0));
        assertEquals(1L, (long) transactionManager.sequenceNumber(tp0));
    }

    @Test
    public void testRetryWhenProducerIdChanges() throws InterruptedException {
        final long producerId = 343434L;
        TransactionManager transactionManager = createTransactionManager();
        setupWithTransactionState(transactionManager);
        prepareAndReceiveInitProducerId(producerId, Short.MAX_VALUE, Errors.NONE);
        assertTrue(transactionManager.hasProducerId());

        int maxRetries = 10;
        Metrics m = new Metrics();
        SenderMetricsRegistry senderMetrics = new SenderMetricsRegistry(m);
        Sender sender = new Sender(logContext, client, metadata, this.accumulator, true, MAX_REQUEST_SIZE, ACKS_ALL, maxRetries,
                senderMetrics, time, REQUEST_TIMEOUT, RETRY_BACKOFF_MS, transactionManager, apiVersions);

        Future<RecordMetadata> responseFuture = appendToAccumulator(tp0);
        sender.runOnce();  // connect.
        sender.runOnce();  // send.
        String id = client.requests().peek().destination();
        Node node = new Node(Integer.valueOf(id), "localhost", 0);
        assertEquals(1, client.inFlightRequestCount());
        assertTrue("Client ready status should be true", client.isReady(node, time.milliseconds()));
        client.disconnect(id);
        assertEquals(0, client.inFlightRequestCount());
        assertFalse("Client ready status should be false", client.isReady(node, time.milliseconds()));
        sender.runOnce(); // receive error
        sender.runOnce(); // reset producer ID because epoch is maxed out

        prepareAndReceiveInitProducerId(producerId + 1, Errors.NONE);
        sender.runOnce(); // nothing to do, since the pid has changed. We should check the metrics for errors.
        assertEquals("Expected requests to be retried after pid change", 1, client.inFlightRequestCount());

        assertFalse(responseFuture.isDone());
        assertEquals(1, (long) transactionManager.sequenceNumber(tp0));
    }

    @Test
    public void testBumpEpochWhenOutOfOrderSequenceReceived() throws InterruptedException {
        final long producerId = 343434L;
        TransactionManager transactionManager = createTransactionManager();
        setupWithTransactionState(transactionManager);
        prepareAndReceiveInitProducerId(producerId, Errors.NONE);
        assertTrue(transactionManager.hasProducerId());

        int maxRetries = 10;
        Metrics m = new Metrics();
        SenderMetricsRegistry senderMetrics = new SenderMetricsRegistry(m);

        Sender sender = new Sender(logContext, client, metadata, this.accumulator, true, MAX_REQUEST_SIZE, ACKS_ALL, maxRetries,
                senderMetrics, time, REQUEST_TIMEOUT, RETRY_BACKOFF_MS, transactionManager, apiVersions);

        Future<RecordMetadata> responseFuture = appendToAccumulator(tp0);
        sender.runOnce();  // connect.
        sender.runOnce();  // send.

        assertEquals(1, client.inFlightRequestCount());
        assertEquals(1, sender.inFlightBatches(tp0).size());

        client.respond(produceResponse(tp0, 0, Errors.OUT_OF_ORDER_SEQUENCE_NUMBER, 0));

        sender.runOnce(); // receive the out of order sequence error
        sender.runOnce(); // bump the epoch
        assertFalse(responseFuture.isDone());
        assertEquals(1, sender.inFlightBatches(tp0).size());
        assertEquals(1, transactionManager.producerIdAndEpoch().epoch);
    }

    @Test
    public void testIdempotentSplitBatchAndSend() throws Exception {
        TopicPartition tp = new TopicPartition("testSplitBatchAndSend", 1);
        TransactionManager txnManager = createTransactionManager();
        ProducerIdAndEpoch producerIdAndEpoch = new ProducerIdAndEpoch(123456L, (short) 0);
        setupWithTransactionState(txnManager);
        prepareAndReceiveInitProducerId(123456L, Errors.NONE);
        assertTrue(txnManager.hasProducerId());
        testSplitBatchAndSend(txnManager, producerIdAndEpoch, tp);
    }

    @Test
    public void testTransactionalSplitBatchAndSend() throws Exception {
        ProducerIdAndEpoch producerIdAndEpoch = new ProducerIdAndEpoch(123456L, (short) 0);
        TopicPartition tp = new TopicPartition("testSplitBatchAndSend", 1);
        TransactionManager txnManager = new TransactionManager(logContext, "testSplitBatchAndSend", 60000, 100, apiVersions, false);

        setupWithTransactionState(txnManager);
        doInitTransactions(txnManager, producerIdAndEpoch);

        txnManager.beginTransaction();
        txnManager.failIfNotReadyForSend();
        txnManager.maybeAddPartitionToTransaction(tp);
        client.prepareResponse(new AddPartitionsToTxnResponse(0, Collections.singletonMap(tp, Errors.NONE)));
        sender.runOnce();

        testSplitBatchAndSend(txnManager, producerIdAndEpoch, tp);
    }

    @SuppressWarnings("deprecation")
    private void testSplitBatchAndSend(TransactionManager txnManager,
                                       ProducerIdAndEpoch producerIdAndEpoch,
                                       TopicPartition tp) throws Exception {
        int maxRetries = 1;
        String topic = tp.topic();
        int deliveryTimeoutMs = 3000;
        long totalSize = 1024 * 1024;
        String metricGrpName = "producer-metrics";
        // Set a good compression ratio.
        CompressionRatioEstimator.setEstimation(topic, CompressionType.GZIP, 0.2f);
        try (Metrics m = new Metrics()) {
            accumulator = new RecordAccumulator(logContext, batchSize, CompressionType.GZIP,
                0, 0L, deliveryTimeoutMs, m, metricGrpName, time, new ApiVersions(), txnManager,
                new BufferPool(totalSize, batchSize, metrics, time, "producer-internal-metrics"));
            SenderMetricsRegistry senderMetrics = new SenderMetricsRegistry(m);
            Sender sender = new Sender(logContext, client, metadata, this.accumulator, true, MAX_REQUEST_SIZE, ACKS_ALL, maxRetries,
                    senderMetrics, time, REQUEST_TIMEOUT, 1000L, txnManager, new ApiVersions());
            // Create a two broker cluster, with partition 0 on broker 0 and partition 1 on broker 1
            MetadataResponse metadataUpdate1 = TestUtils.metadataUpdateWith(2, Collections.singletonMap(topic, 2));
            client.prepareMetadataUpdate(metadataUpdate1);
            // Send the first message.
            long nowMs = time.milliseconds();
            Future<RecordMetadata> f1 =
                    accumulator.append(tp, 0L, "key1".getBytes(), new byte[batchSize / 2], null, null, MAX_BLOCK_TIMEOUT, false, nowMs).future;
            Future<RecordMetadata> f2 =
                    accumulator.append(tp, 0L, "key2".getBytes(), new byte[batchSize / 2], null, null, MAX_BLOCK_TIMEOUT, false, nowMs).future;
            sender.runOnce(); // connect
            sender.runOnce(); // send produce request

            assertEquals("The next sequence should be 2", 2, txnManager.sequenceNumber(tp).longValue());
            String id = client.requests().peek().destination();
            assertEquals(ApiKeys.PRODUCE, client.requests().peek().requestBuilder().apiKey());
            Node node = new Node(Integer.valueOf(id), "localhost", 0);
            assertEquals(1, client.inFlightRequestCount());
            assertTrue("Client ready status should be true", client.isReady(node, time.milliseconds()));

            Map<TopicPartition, ProduceResponse.PartitionResponse> responseMap = new HashMap<>();
            responseMap.put(tp, new ProduceResponse.PartitionResponse(Errors.MESSAGE_TOO_LARGE));
            client.respond(new ProduceResponse(responseMap));
            sender.runOnce(); // split and reenqueue
            assertEquals("The next sequence should be 2", 2, txnManager.sequenceNumber(tp).longValue());
            // The compression ratio should have been improved once.
            assertEquals(CompressionType.GZIP.rate - CompressionRatioEstimator.COMPRESSION_RATIO_IMPROVING_STEP,
                    CompressionRatioEstimator.estimation(topic, CompressionType.GZIP), 0.01);
            sender.runOnce(); // send the first produce request
            assertEquals("The next sequence number should be 2", 2, txnManager.sequenceNumber(tp).longValue());
            assertFalse("The future shouldn't have been done.", f1.isDone());
            assertFalse("The future shouldn't have been done.", f2.isDone());
            id = client.requests().peek().destination();
            assertEquals(ApiKeys.PRODUCE, client.requests().peek().requestBuilder().apiKey());
            node = new Node(Integer.valueOf(id), "localhost", 0);
            assertEquals(1, client.inFlightRequestCount());
            assertTrue("Client ready status should be true", client.isReady(node, time.milliseconds()));

            responseMap.put(tp, new ProduceResponse.PartitionResponse(Errors.NONE, 0L, 0L, 0L));
            client.respond(produceRequestMatcher(tp, producerIdAndEpoch, 0, txnManager.isTransactional()),
                    new ProduceResponse(responseMap));

            sender.runOnce(); // receive
            assertTrue("The future should have been done.", f1.isDone());
            assertEquals("The next sequence number should still be 2", 2, txnManager.sequenceNumber(tp).longValue());
            assertEquals("The last ack'd sequence number should be 0", OptionalInt.of(0), txnManager.lastAckedSequence(tp));
            assertFalse("The future shouldn't have been done.", f2.isDone());
            assertEquals("Offset of the first message should be 0", 0L, f1.get().offset());
            sender.runOnce(); // send the seconcd produce request
            id = client.requests().peek().destination();
            assertEquals(ApiKeys.PRODUCE, client.requests().peek().requestBuilder().apiKey());
            node = new Node(Integer.valueOf(id), "localhost", 0);
            assertEquals(1, client.inFlightRequestCount());
            assertTrue("Client ready status should be true", client.isReady(node, time.milliseconds()));

            responseMap.put(tp, new ProduceResponse.PartitionResponse(Errors.NONE, 1L, 0L, 0L));
            client.respond(produceRequestMatcher(tp, producerIdAndEpoch, 1, txnManager.isTransactional()),
                    new ProduceResponse(responseMap));

            sender.runOnce(); // receive
            assertTrue("The future should have been done.", f2.isDone());
            assertEquals("The next sequence number should be 2", 2, txnManager.sequenceNumber(tp).longValue());
            assertEquals("The last ack'd sequence number should be 1", OptionalInt.of(1), txnManager.lastAckedSequence(tp));
            assertEquals("Offset of the first message should be 1", 1L, f2.get().offset());
            assertTrue("There should be no batch in the accumulator", accumulator.batches().get(tp).isEmpty());
            assertTrue("There should be a split", (Double) (m.metrics().get(senderMetrics.batchSplitRate).metricValue()) > 0);
        }
    }

    @Test
    public void testNoDoubleDeallocation() throws Exception {
        long deliverTimeoutMs = 1500L;
        long totalSize = 1024 * 1024;
        String metricGrpName = "producer-custom-metrics";
        MatchingBufferPool pool = new MatchingBufferPool(totalSize, batchSize, metrics, time, metricGrpName);
        setupWithTransactionState(null, false, pool);

        // Send first ProduceRequest
        Future<RecordMetadata> request1 = appendToAccumulator(tp0);
        sender.runOnce();  // send request
        assertEquals(1, client.inFlightRequestCount());
        assertEquals(1, sender.inFlightBatches(tp0).size());

        time.sleep(deliverTimeoutMs);
        assertFalse(pool.allMatch());

        sender.runOnce();  // expire the batch
        assertTrue(request1.isDone());
        assertTrue("The batch should have been de-allocated", pool.allMatch());
        assertTrue(pool.allMatch());

        sender.runOnce();
        assertTrue("The batch should have been de-allocated", pool.allMatch());
        assertEquals(0, client.inFlightRequestCount());
        assertEquals(0, sender.inFlightBatches(tp0).size());
    }

    @SuppressWarnings("deprecation")
    @Test
    public void testInflightBatchesExpireOnDeliveryTimeout() throws InterruptedException {
        long deliveryTimeoutMs = 1500L;
        setupWithTransactionState(null, true, null);

        // Send first ProduceRequest
        Future<RecordMetadata> request = appendToAccumulator(tp0);
        sender.runOnce();  // send request
        assertEquals(1, client.inFlightRequestCount());
        assertEquals("Expect one in-flight batch in accumulator", 1, sender.inFlightBatches(tp0).size());

        Map<TopicPartition, ProduceResponse.PartitionResponse> responseMap = new HashMap<>();
        responseMap.put(tp0, new ProduceResponse.PartitionResponse(Errors.NONE, 0L, 0L, 0L));
        client.respond(new ProduceResponse(responseMap));

        time.sleep(deliveryTimeoutMs);
        sender.runOnce();  // receive first response
        assertEquals("Expect zero in-flight batch in accumulator", 0, sender.inFlightBatches(tp0).size());
        try {
            request.get();
            fail("The expired batch should throw a TimeoutException");
        } catch (ExecutionException e) {
            assertTrue(e.getCause() instanceof TimeoutException);
        }
    }

    @Test
    public void testWhenFirstBatchExpireNoSendSecondBatchIfGuaranteeOrder() throws InterruptedException {
        long deliveryTimeoutMs = 1500L;
        setupWithTransactionState(null, true, null);

        // Send first ProduceRequest
        appendToAccumulator(tp0);
        sender.runOnce();  // send request
        assertEquals(1, client.inFlightRequestCount());
        assertEquals(1, sender.inFlightBatches(tp0).size());

        time.sleep(deliveryTimeoutMs / 2);

        // Send second ProduceRequest
        appendToAccumulator(tp0);
        sender.runOnce();  // must not send request because the partition is muted
        assertEquals(1, client.inFlightRequestCount());
        assertEquals(1, sender.inFlightBatches(tp0).size());

        time.sleep(deliveryTimeoutMs / 2); // expire the first batch only

        client.respond(produceResponse(tp0, 0L, Errors.NONE, 0, 0L, null));
        sender.runOnce();  // receive response (offset=0)
        assertEquals(0, client.inFlightRequestCount());
        assertEquals(0, sender.inFlightBatches(tp0).size());

        sender.runOnce();  // Drain the second request only this time
        assertEquals(1, client.inFlightRequestCount());
        assertEquals(1, sender.inFlightBatches(tp0).size());
    }

    @Test
    public void testExpiredBatchDoesNotRetry() throws Exception {
        long deliverTimeoutMs = 1500L;
        setupWithTransactionState(null, false, null);

        // Send first ProduceRequest
        Future<RecordMetadata> request1 = appendToAccumulator(tp0);
        sender.runOnce();  // send request
        assertEquals(1, client.inFlightRequestCount());
        time.sleep(deliverTimeoutMs);

        client.respond(produceResponse(tp0, -1, Errors.NOT_LEADER_OR_FOLLOWER, -1)); // return a retriable error

        sender.runOnce();  // expire the batch
        assertTrue(request1.isDone());
        assertEquals(0, client.inFlightRequestCount());
        assertEquals(0, sender.inFlightBatches(tp0).size());

        sender.runOnce(); // receive first response and do not reenqueue.
        assertEquals(0, client.inFlightRequestCount());
        assertEquals(0, sender.inFlightBatches(tp0).size());

        sender.runOnce(); // run again and must not send anything.
        assertEquals(0, client.inFlightRequestCount());
        assertEquals(0, sender.inFlightBatches(tp0).size());
    }

    @Test
    public void testExpiredBatchDoesNotSplitOnMessageTooLargeError() throws Exception {
        long deliverTimeoutMs = 1500L;
        // create a producer batch with more than one record so it is eligible for splitting
        Future<RecordMetadata> request1 = appendToAccumulator(tp0);
        Future<RecordMetadata> request2 = appendToAccumulator(tp0);

        // send request
        sender.runOnce();
        assertEquals(1, client.inFlightRequestCount());
        // return a MESSAGE_TOO_LARGE error
        client.respond(produceResponse(tp0, -1, Errors.MESSAGE_TOO_LARGE, -1));

        time.sleep(deliverTimeoutMs);
        // expire the batch and process the response
        sender.runOnce();
        assertTrue(request1.isDone());
        assertTrue(request2.isDone());
        assertEquals(0, client.inFlightRequestCount());
        assertEquals(0, sender.inFlightBatches(tp0).size());

        // run again and must not split big batch and resend anything.
        sender.runOnce();
        assertEquals(0, client.inFlightRequestCount());
        assertEquals(0, sender.inFlightBatches(tp0).size());
    }

    @Test
    public void testResetNextBatchExpiry() throws Exception {
        client = spy(new MockClient(time, metadata));

        setupWithTransactionState(null);

        appendToAccumulator(tp0, 0L, "key", "value");

        sender.runOnce();
        sender.runOnce();
        time.setCurrentTimeMs(time.milliseconds() + accumulator.getDeliveryTimeoutMs() + 1);
        sender.runOnce();

        InOrder inOrder = inOrder(client);
        inOrder.verify(client, atLeastOnce()).ready(any(), anyLong());
        inOrder.verify(client, atLeastOnce()).newClientRequest(anyString(), any(), anyLong(), anyBoolean(), anyInt(), any());
        inOrder.verify(client, atLeastOnce()).send(any(), anyLong());
        inOrder.verify(client).poll(eq(0L), anyLong());
        inOrder.verify(client).poll(eq(accumulator.getDeliveryTimeoutMs()), anyLong());
        inOrder.verify(client).poll(geq(1L), anyLong());

    }

    @SuppressWarnings("deprecation")
    @Test
    public void testExpiredBatchesInMultiplePartitions() throws Exception {
        long deliveryTimeoutMs = 1500L;
        setupWithTransactionState(null, true, null);

        // Send multiple ProduceRequest across multiple partitions.
        Future<RecordMetadata> request1 = appendToAccumulator(tp0, time.milliseconds(), "k1", "v1");
        Future<RecordMetadata> request2 = appendToAccumulator(tp1, time.milliseconds(), "k2", "v2");

        // Send request.
        sender.runOnce();
        assertEquals(1, client.inFlightRequestCount());
        assertEquals("Expect one in-flight batch in accumulator", 1, sender.inFlightBatches(tp0).size());

        Map<TopicPartition, ProduceResponse.PartitionResponse> responseMap = new HashMap<>();
        responseMap.put(tp0, new ProduceResponse.PartitionResponse(Errors.NONE, 0L, 0L, 0L));
        client.respond(new ProduceResponse(responseMap));

        // Successfully expire both batches.
        time.sleep(deliveryTimeoutMs);
        sender.runOnce();
        assertEquals("Expect zero in-flight batch in accumulator", 0, sender.inFlightBatches(tp0).size());

        try {
            request1.get();
            fail("The expired batch should throw a TimeoutException");
        } catch (ExecutionException e) {
            assertTrue(e.getCause() instanceof TimeoutException);
        }

        try {
            request2.get();
            fail("The expired batch should throw a TimeoutException");
        } catch (ExecutionException e) {
            assertTrue(e.getCause() instanceof TimeoutException);
        }
    }

    @Test
    public void testTransactionalRequestsSentOnShutdown() {
        // create a sender with retries = 1
        int maxRetries = 1;
        Metrics m = new Metrics();
        SenderMetricsRegistry senderMetrics = new SenderMetricsRegistry(m);
        try {
            TransactionManager txnManager = new TransactionManager(logContext, "testTransactionalRequestsSentOnShutdown", 6000, 100, apiVersions, false);
            Sender sender = new Sender(logContext, client, metadata, this.accumulator, false, MAX_REQUEST_SIZE, ACKS_ALL,
                    maxRetries, senderMetrics, time, REQUEST_TIMEOUT, RETRY_BACKOFF_MS, txnManager, apiVersions);

            ProducerIdAndEpoch producerIdAndEpoch = new ProducerIdAndEpoch(123456L, (short) 0);
            TopicPartition tp = new TopicPartition("testTransactionalRequestsSentOnShutdown", 1);

            setupWithTransactionState(txnManager);
            doInitTransactions(txnManager, producerIdAndEpoch);

            txnManager.beginTransaction();
            txnManager.failIfNotReadyForSend();
            txnManager.maybeAddPartitionToTransaction(tp);
            client.prepareResponse(new AddPartitionsToTxnResponse(0, Collections.singletonMap(tp, Errors.NONE)));
            sender.runOnce();
            sender.initiateClose();
            txnManager.beginCommit();
            AssertEndTxnRequestMatcher endTxnMatcher = new AssertEndTxnRequestMatcher(TransactionResult.COMMIT);
            client.prepareResponse(endTxnMatcher, new EndTxnResponse(new EndTxnResponseData()
                                                                         .setErrorCode(Errors.NONE.code())
                                                                         .setThrottleTimeMs(0)));
            sender.run();
            assertTrue("Response didn't match in test", endTxnMatcher.matched);
        } finally {
            m.close();
        }
    }

    @Test
    public void testIncompleteTransactionAbortOnShutdown() {
        // create a sender with retries = 1
        int maxRetries = 1;
        Metrics m = new Metrics();
        SenderMetricsRegistry senderMetrics = new SenderMetricsRegistry(m);
        try {
            TransactionManager txnManager = new TransactionManager(logContext, "testIncompleteTransactionAbortOnShutdown", 6000, 100, apiVersions, false);
            Sender sender = new Sender(logContext, client, metadata, this.accumulator, false, MAX_REQUEST_SIZE, ACKS_ALL,
                    maxRetries, senderMetrics, time, REQUEST_TIMEOUT, RETRY_BACKOFF_MS, txnManager, apiVersions);

            ProducerIdAndEpoch producerIdAndEpoch = new ProducerIdAndEpoch(123456L, (short) 0);
            TopicPartition tp = new TopicPartition("testIncompleteTransactionAbortOnShutdown", 1);

            setupWithTransactionState(txnManager);
            doInitTransactions(txnManager, producerIdAndEpoch);

            txnManager.beginTransaction();
            txnManager.failIfNotReadyForSend();
            txnManager.maybeAddPartitionToTransaction(tp);
            client.prepareResponse(new AddPartitionsToTxnResponse(0, Collections.singletonMap(tp, Errors.NONE)));
            sender.runOnce();
            sender.initiateClose();
            AssertEndTxnRequestMatcher endTxnMatcher = new AssertEndTxnRequestMatcher(TransactionResult.ABORT);
            client.prepareResponse(endTxnMatcher, new EndTxnResponse(new EndTxnResponseData()
                                                                         .setErrorCode(Errors.NONE.code())
                                                                         .setThrottleTimeMs(0)));
            sender.run();
            assertTrue("Response didn't match in test", endTxnMatcher.matched);
        } finally {
            m.close();
        }
    }

    @Test(timeout = 10000L)
    public void testForceShutdownWithIncompleteTransaction() {
        // create a sender with retries = 1
        int maxRetries = 1;
        Metrics m = new Metrics();
        SenderMetricsRegistry senderMetrics = new SenderMetricsRegistry(m);
        try {
            TransactionManager txnManager = new TransactionManager(logContext, "testForceShutdownWithIncompleteTransaction", 6000, 100, apiVersions, false);
            Sender sender = new Sender(logContext, client, metadata, this.accumulator, false, MAX_REQUEST_SIZE, ACKS_ALL,
                    maxRetries, senderMetrics, time, REQUEST_TIMEOUT, RETRY_BACKOFF_MS, txnManager, apiVersions);

            ProducerIdAndEpoch producerIdAndEpoch = new ProducerIdAndEpoch(123456L, (short) 0);
            TopicPartition tp = new TopicPartition("testForceShutdownWithIncompleteTransaction", 1);

            setupWithTransactionState(txnManager);
            doInitTransactions(txnManager, producerIdAndEpoch);

            txnManager.beginTransaction();
            txnManager.failIfNotReadyForSend();
            txnManager.maybeAddPartitionToTransaction(tp);
            client.prepareResponse(new AddPartitionsToTxnResponse(0, Collections.singletonMap(tp, Errors.NONE)));
            sender.runOnce();

            // Try to commit the transaction but it won't happen as we'll forcefully close the sender
            TransactionalRequestResult commitResult = txnManager.beginCommit();

            sender.forceClose();
            sender.run();
            assertThrows("The test expected to throw a KafkaException for forcefully closing the sender",
                    KafkaException.class, commitResult::await);
        } finally {
            m.close();
        }
    }

    @Test
    public void testTransactionAbortedExceptionOnAbortWithoutError() throws InterruptedException, ExecutionException {
        ProducerIdAndEpoch producerIdAndEpoch = new ProducerIdAndEpoch(123456L, (short) 0);
        TransactionManager txnManager = new TransactionManager(logContext, "testTransactionAbortedExceptionOnAbortWithoutError", 60000, 100, apiVersions, false);

        setupWithTransactionState(txnManager, false, null);
        doInitTransactions(txnManager, producerIdAndEpoch);
        // Begin the transaction
        txnManager.beginTransaction();
        txnManager.maybeAddPartitionToTransaction(tp0);
        client.prepareResponse(new AddPartitionsToTxnResponse(0, Collections.singletonMap(tp0, Errors.NONE)));
        // Run it once so that the partition is added to the transaction.
        sender.runOnce();
        // Append a record to the accumulator.
        FutureRecordMetadata metadata = appendToAccumulator(tp0, time.milliseconds(), "key", "value");
        // Now abort the transaction manually.
        txnManager.beginAbort();
        // Try to send.
        // This should abort the existing transaction and
        // drain all the unsent batches with a TransactionAbortedException.
        sender.runOnce();
        // Now attempt to fetch the result for the record.
        TestUtils.assertFutureThrows(metadata, TransactionAbortedException.class);
    }

    @Test
    public void testDoNotPollWhenNoRequestSent() {
        client = spy(new MockClient(time, metadata));

        TransactionManager txnManager = new TransactionManager(logContext, "testDoNotPollWhenNoRequestSent", 6000, 100, apiVersions, false);
        ProducerIdAndEpoch producerIdAndEpoch = new ProducerIdAndEpoch(123456L, (short) 0);
        setupWithTransactionState(txnManager);
        doInitTransactions(txnManager, producerIdAndEpoch);

        // doInitTransactions calls sender.doOnce three times, only two requests are sent, so we should only poll twice
        verify(client, times(2)).poll(eq(RETRY_BACKOFF_MS), anyLong());
    }

    @Test
    public void testTooLargeBatchesAreSafelyRemoved() throws InterruptedException {
        ProducerIdAndEpoch producerIdAndEpoch = new ProducerIdAndEpoch(123456L, (short) 0);
        TransactionManager txnManager = new TransactionManager(logContext, "testSplitBatchAndSend", 60000, 100, apiVersions, false);

        setupWithTransactionState(txnManager, false, null);
        doInitTransactions(txnManager, producerIdAndEpoch);

        txnManager.beginTransaction();
        txnManager.maybeAddPartitionToTransaction(tp0);
        client.prepareResponse(new AddPartitionsToTxnResponse(0, Collections.singletonMap(tp0, Errors.NONE)));
        sender.runOnce();

        // create a producer batch with more than one record so it is eligible for splitting
        appendToAccumulator(tp0, time.milliseconds(), "key1", "value1");
        appendToAccumulator(tp0, time.milliseconds(), "key2", "value2");

        // send request
        sender.runOnce();
        assertEquals(1, sender.inFlightBatches(tp0).size());
        // return a MESSAGE_TOO_LARGE error
        client.respond(produceResponse(tp0, -1, Errors.MESSAGE_TOO_LARGE, -1));
        sender.runOnce();

        // process retried response
        sender.runOnce();
        client.respond(produceResponse(tp0, 0, Errors.NONE, 0));
        sender.runOnce();

        // In-flight batches should be empty. Sleep past the expiration time of the batch and run once, no error should be thrown
        assertEquals(0, sender.inFlightBatches(tp0).size());
        time.sleep(2000);
        sender.runOnce();
    }

    @Test
    public void testDefaultErrorMessage() throws Exception {
        verifyErrorMessage(produceResponse(tp0, 0L, Errors.INVALID_REQUEST, 0), Errors.INVALID_REQUEST.message());
    }

    @Test
    public void testCustomErrorMessage() throws Exception {
        String errorMessage = "testCustomErrorMessage";
        verifyErrorMessage(produceResponse(tp0, 0L, Errors.INVALID_REQUEST, 0, -1, errorMessage), errorMessage);
    }

    private void verifyErrorMessage(ProduceResponse response, String expectedMessage) throws Exception {
        Future<RecordMetadata> future = appendToAccumulator(tp0, 0L, "key", "value");
        sender.runOnce(); // connect
        sender.runOnce(); // send produce request
        client.respond(response);
        sender.runOnce();
        sender.runOnce();
        ExecutionException e1 = assertThrows(ExecutionException.class, () -> future.get(5, TimeUnit.SECONDS));
        assertEquals(InvalidRequestException.class, e1.getCause().getClass());
        assertEquals(expectedMessage, e1.getCause().getMessage());
    }

    class AssertEndTxnRequestMatcher implements MockClient.RequestMatcher {

        private TransactionResult requiredResult;
        private boolean matched = false;

        AssertEndTxnRequestMatcher(TransactionResult requiredResult) {
            this.requiredResult = requiredResult;
        }

        @Override
        public boolean matches(AbstractRequest body) {
            if (body instanceof EndTxnRequest) {
                assertSame(requiredResult, ((EndTxnRequest) body).result());
                matched = true;
                return true;
            } else {
                return false;
            }
        }
    }

    private class MatchingBufferPool extends BufferPool {
        IdentityHashMap<ByteBuffer, Boolean> allocatedBuffers;

        MatchingBufferPool(long totalSize, int batchSize, Metrics metrics, Time time, String metricGrpName) {
            super(totalSize, batchSize, metrics, time, metricGrpName);
            allocatedBuffers = new IdentityHashMap<>();
        }

        @Override
        public ByteBuffer allocate(int size, long maxTimeToBlockMs) throws InterruptedException {
            ByteBuffer buffer = super.allocate(size, maxTimeToBlockMs);
            allocatedBuffers.put(buffer, Boolean.TRUE);
            return buffer;
        }

        @Override
        public void deallocate(ByteBuffer buffer, int size) {
            if (!allocatedBuffers.containsKey(buffer)) {
                throw new IllegalStateException("Deallocating a buffer that is not allocated");
            }
            allocatedBuffers.remove(buffer);
            super.deallocate(buffer, size);
        }

        public boolean allMatch() {
            return allocatedBuffers.isEmpty();
        }
    }

    private MockClient.RequestMatcher produceRequestMatcher(final TopicPartition tp,
                                                            final ProducerIdAndEpoch producerIdAndEpoch,
                                                            final int sequence,
                                                            final boolean isTransactional) {
        return body -> {
            if (!(body instanceof ProduceRequest))
                return false;

            ProduceRequest request = (ProduceRequest) body;
            Map<TopicPartition, MemoryRecords> recordsMap = partitionRecords(request);
            MemoryRecords records = recordsMap.get(tp);
            if (records == null)
                return false;

            List<MutableRecordBatch> batches = TestUtils.toList(records.batches());
            if (batches.size() != 1)
                return false;

            MutableRecordBatch batch = batches.get(0);
            return batch.baseOffset() == 0L &&
                    batch.baseSequence() == sequence &&
                    batch.producerId() == producerIdAndEpoch.producerId &&
                    batch.producerEpoch() == producerIdAndEpoch.epoch &&
                    batch.isTransactional() == isTransactional;
        };
    }

    class OffsetAndError {
        long offset;
        Errors error;
        OffsetAndError(long offset, Errors error) {
            this.offset = offset;
            this.error = error;
        }
    }

    private FutureRecordMetadata appendToAccumulator(TopicPartition tp) throws InterruptedException {
        return appendToAccumulator(tp, time.milliseconds(), "key", "value");
    }

    private FutureRecordMetadata appendToAccumulator(TopicPartition tp, long timestamp, String key, String value) throws InterruptedException {
        return accumulator.append(tp, timestamp, key.getBytes(), value.getBytes(), Record.EMPTY_HEADERS,
                null, MAX_BLOCK_TIMEOUT, false, time.milliseconds()).future;
    }

    @SuppressWarnings("deprecation")
    private ProduceResponse produceResponse(TopicPartition tp, long offset, Errors error, int throttleTimeMs, long logStartOffset, String errorMessage) {
        ProduceResponse.PartitionResponse resp = new ProduceResponse.PartitionResponse(error, offset,
                RecordBatch.NO_TIMESTAMP, logStartOffset, Collections.emptyList(), errorMessage);
        Map<TopicPartition, ProduceResponse.PartitionResponse> partResp = Collections.singletonMap(tp, resp);
        return new ProduceResponse(partResp, throttleTimeMs);
    }

    @SuppressWarnings("deprecation")
    private ProduceResponse produceResponse(Map<TopicPartition, OffsetAndError> responses) {
        Map<TopicPartition, ProduceResponse.PartitionResponse> partResponses = new LinkedHashMap<>();
        for (Map.Entry<TopicPartition, OffsetAndError> entry : responses.entrySet()) {
            ProduceResponse.PartitionResponse response = new ProduceResponse.PartitionResponse(entry.getValue().error,
                    entry.getValue().offset, RecordBatch.NO_TIMESTAMP, -1);
            partResponses.put(entry.getKey(), response);
        }
        return new ProduceResponse(partResponses);

    }
    private ProduceResponse produceResponse(TopicPartition tp, long offset, Errors error, int throttleTimeMs) {
        return produceResponse(tp, offset, error, throttleTimeMs, -1L, null);
    }

    private TransactionManager createTransactionManager() {
        return new TransactionManager(new LogContext(), null, 0, 100L, new ApiVersions(), false);
    }
    
    private void setupWithTransactionState(TransactionManager transactionManager) {
        setupWithTransactionState(transactionManager, false, null, true);
    }

    private void setupWithTransactionState(TransactionManager transactionManager, boolean guaranteeOrder, BufferPool customPool) {
        setupWithTransactionState(transactionManager, guaranteeOrder, customPool, true);
    }

    private void setupWithTransactionState(TransactionManager transactionManager, boolean guaranteeOrder, BufferPool customPool, boolean updateMetadata) {
        int deliveryTimeoutMs = 1500;
        long totalSize = 1024 * 1024;
        String metricGrpName = "producer-metrics";
        MetricConfig metricConfig = new MetricConfig().tags(Collections.singletonMap("client-id", CLIENT_ID));
        this.metrics = new Metrics(metricConfig, time);
        BufferPool pool = (customPool == null) ? new BufferPool(totalSize, batchSize, metrics, time, metricGrpName) : customPool;

        this.accumulator = new RecordAccumulator(logContext, batchSize, CompressionType.NONE, 0, 0L,
                deliveryTimeoutMs, metrics, metricGrpName, time, apiVersions, transactionManager, pool);
        this.senderMetricsRegistry = new SenderMetricsRegistry(this.metrics);
        this.sender = new Sender(logContext, this.client, this.metadata, this.accumulator, guaranteeOrder, MAX_REQUEST_SIZE, ACKS_ALL,
                Integer.MAX_VALUE, this.senderMetricsRegistry, this.time, REQUEST_TIMEOUT, RETRY_BACKOFF_MS, transactionManager, apiVersions);

        metadata.add("test", time.milliseconds());
        if (updateMetadata)
            this.client.updateMetadata(TestUtils.metadataUpdateWith(1, Collections.singletonMap("test", 2)));
    }

    private void assertSendFailure(Class<? extends RuntimeException> expectedError) throws Exception {
        Future<RecordMetadata> future = appendToAccumulator(tp0);
        sender.runOnce();
        assertTrue(future.isDone());
        try {
            future.get();
            fail("Future should have raised " + expectedError.getSimpleName());
        } catch (ExecutionException e) {
            assertTrue(expectedError.isAssignableFrom(e.getCause().getClass()));
        }
    }

    private void prepareAndReceiveInitProducerId(long producerId, Errors error) {
        prepareAndReceiveInitProducerId(producerId, (short) 0, error);
    }

    private void prepareAndReceiveInitProducerId(long producerId, short producerEpoch, Errors error) {
        if (error != Errors.NONE)
            producerEpoch = RecordBatch.NO_PRODUCER_EPOCH;

        client.prepareResponse(
            body -> body instanceof InitProducerIdRequest &&
                ((InitProducerIdRequest) body).data.transactionalId() == null,
            initProducerIdResponse(producerId, producerEpoch, error));
        sender.runOnce();
    }

    private InitProducerIdResponse initProducerIdResponse(long producerId, short producerEpoch, Errors error) {
        InitProducerIdResponseData responseData = new InitProducerIdResponseData()
                .setErrorCode(error.code())
                .setProducerEpoch(producerEpoch)
                .setProducerId(producerId)
                .setThrottleTimeMs(0);
        return new InitProducerIdResponse(responseData);
    }

    private void doInitTransactions(TransactionManager transactionManager, ProducerIdAndEpoch producerIdAndEpoch) {
        transactionManager.initializeTransactions();
        prepareFindCoordinatorResponse(Errors.NONE);
        sender.runOnce();
        sender.runOnce();

        prepareInitProducerResponse(Errors.NONE, producerIdAndEpoch.producerId, producerIdAndEpoch.epoch);
        sender.runOnce();
        assertTrue(transactionManager.hasProducerId());
    }

    private void prepareFindCoordinatorResponse(Errors error) {
        Node node = metadata.fetch().nodes().get(0);
        client.prepareResponse(FindCoordinatorResponse.prepareResponse(error, node));
    }

    private void prepareInitProducerResponse(Errors error, long producerId, short producerEpoch) {
        client.prepareResponse(initProducerIdResponse(producerId, producerEpoch, error));
    }

    private void assertFutureFailure(Future<?> future, Class<? extends Exception> expectedExceptionType)
            throws InterruptedException {
        assertTrue(future.isDone());
        try {
            future.get();
            fail("Future should have raised " + expectedExceptionType.getName());
        } catch (ExecutionException e) {
            Class<? extends Throwable> causeType = e.getCause().getClass();
            assertTrue("Unexpected cause " + causeType.getName(), expectedExceptionType.isAssignableFrom(causeType));
        }
    }

    private void createMockClientWithMaxFlightOneMetadataPending() {
        client = new MockClient(time, metadata) {
            volatile boolean canSendMore = true;
            @Override
            public Node leastLoadedNode(long now) {
                for (Node node : metadata.fetch().nodes()) {
                    if (isReady(node, now) && canSendMore)
                        return node;
                }
                return null;
            }

            @Override
            public List<ClientResponse> poll(long timeoutMs, long now) {
                canSendMore = inFlightRequestCount() < 1;
                return super.poll(timeoutMs, now);
            }
        };

        // Send metadata request and wait until request is sent. `leastLoadedNode` will be null once
        // request is in progress since no more requests can be sent to the node. Node will be ready
        // on the next poll() after response is processed later on in tests which use this method.
        MetadataRequest.Builder builder = new MetadataRequest.Builder(Collections.emptyList(), false);
        Node node = metadata.fetch().nodes().get(0);
        ClientRequest request = client.newClientRequest(node.idString(), builder, time.milliseconds(), true);
        while (!client.ready(node, time.milliseconds()))
            client.poll(0, time.milliseconds());
        client.send(request, time.milliseconds());
        while (client.leastLoadedNode(time.milliseconds()) != null)
            client.poll(0, time.milliseconds());
    }

    private void waitForProducerId(TransactionManager transactionManager, ProducerIdAndEpoch producerIdAndEpoch) {
        for (int i = 0; i < 5 && !transactionManager.hasProducerId(); i++)
            sender.runOnce();

        assertTrue(transactionManager.hasProducerId());
        assertEquals(producerIdAndEpoch, transactionManager.producerIdAndEpoch());
    }
}<|MERGE_RESOLUTION|>--- conflicted
+++ resolved
@@ -285,14 +285,9 @@
                 1000, 1000, 64 * 1024, 64 * 1024, 1000, 10 * 1000, 127 * 1000, ClientDnsLookup.USE_ALL_DNS_IPS,
                 time, true, new ApiVersions(), throttleTimeSensor, logContext);
 
-<<<<<<< HEAD
         ByteBuffer buffer = ApiVersionsResponse.createApiVersionsResponse(400, RecordBatch.CURRENT_MAGIC_VALUE).
             serializeWithHeader(ApiKeys.API_VERSIONS.latestVersion(), 0);
 
-=======
-        ByteBuffer buffer = ApiVersionsResponse.createApiVersionsResponse(
-            400, RecordBatch.CURRENT_MAGIC_VALUE).serialize(ApiKeys.API_VERSIONS, ApiKeys.API_VERSIONS.latestVersion(), 0);
->>>>>>> dc55be2d
         selector.delayedReceive(new DelayedReceive(node.idString(), new NetworkReceive(node.idString(), buffer)));
         while (!client.ready(node, time.milliseconds())) {
             client.poll(1, time.milliseconds());
@@ -303,15 +298,10 @@
 
         for (int i = 1; i <= 3; i++) {
             int throttleTimeMs = 100 * i;
-<<<<<<< HEAD
-            ProduceRequest.Builder builder = ProduceRequest.Builder.forCurrentMagic((short) 1, 1000,
-                Collections.emptyMap());
-=======
             ProduceRequest.Builder builder = ProduceRequest.forCurrentMagic(new ProduceRequestData()
                     .setTopicData(new ProduceRequestData.TopicProduceDataCollection())
                     .setAcks((short) 1)
                     .setTimeoutMs(1000));
->>>>>>> dc55be2d
             ClientRequest request = client.newClientRequest(node.idString(), builder, time.milliseconds(), true);
             client.send(request, time.milliseconds());
             client.poll(1, time.milliseconds());
