/**
  * Licensed to the Apache Software Foundation (ASF) under one or more
  * contributor license agreements.  See the NOTICE file distributed with
  * this work for additional information regarding copyright ownership.
  * The ASF licenses this file to You under the Apache License, Version 2.0
  * (the "License"); you may not use this file except in compliance with
  * the License.  You may obtain a copy of the License at
  *
  * http://www.apache.org/licenses/LICENSE-2.0
  *
  * Unless required by applicable law or agreed to in writing, software
  * distributed under the License is distributed on an "AS IS" BASIS,
  * WITHOUT WARRANTIES OR CONDITIONS OF ANY KIND, either express or implied.
  * See the License for the specific language governing permissions and
  * limitations under the License.
  */
package kafka.server

import kafka.cluster.{BrokerEndPoint, Partition}
import kafka.log.{LogManager, UnifiedLog}
import kafka.server.AbstractFetcherThread.ResultWithPartitions
import kafka.server.QuotaFactory.UnboundedQuota
import kafka.server.epoch.util.MockBlockingSender
import kafka.server.metadata.ZkMetadataCache
import kafka.utils.TestUtils
import org.apache.kafka.clients.FetchSessionHandler
import org.apache.kafka.common.compress.Compression
import org.apache.kafka.common.{TopicIdPartition, TopicPartition, Uuid}
import org.apache.kafka.common.message.{FetchResponseData, UpdateMetadataRequestData}
import org.apache.kafka.common.message.OffsetForLeaderEpochRequestData.OffsetForLeaderPartition
import org.apache.kafka.common.message.OffsetForLeaderEpochResponseData.EpochEndOffset
import org.apache.kafka.common.protocol.Errors._
import org.apache.kafka.common.protocol.{ApiKeys, Errors}
import org.apache.kafka.common.record.{CompressionType, MemoryRecords, RecordBatch, RecordValidationStats, SimpleRecord}
import org.apache.kafka.common.requests.OffsetsForLeaderEpochResponse.{UNDEFINED_EPOCH, UNDEFINED_EPOCH_OFFSET}
import org.apache.kafka.common.requests.{FetchRequest, FetchResponse, UpdateMetadataRequest}
import org.apache.kafka.common.utils.{LogContext, Time}
import org.apache.kafka.server.config.ReplicationConfigs
import org.apache.kafka.server.common.{MetadataVersion, OffsetAndEpoch}
import org.apache.kafka.server.common.MetadataVersion.IBP_2_6_IV0
import org.apache.kafka.storage.internals.log.LogAppendInfo
import org.junit.jupiter.api.Assertions._
import org.junit.jupiter.api.{AfterEach, Test}
import org.junit.jupiter.params.ParameterizedTest
import org.junit.jupiter.params.provider.ValueSource
import org.mockito.ArgumentCaptor
import org.mockito.ArgumentMatchers.{any, anyBoolean, anyLong}
import org.mockito.Mockito.{mock, never, times, verify, when}

import java.nio.charset.StandardCharsets
import java.util
import java.util.{Collections, Optional, OptionalInt}
import scala.collection.{Map, mutable}
import scala.jdk.CollectionConverters._

class ReplicaFetcherThreadTest {

  private val t1p0 = new TopicPartition("topic1", 0)
  private val t1p1 = new TopicPartition("topic1", 1)
  private val t2p1 = new TopicPartition("topic2", 1)

  private val topicId1 = Uuid.randomUuid()
  private val topicId2 = Uuid.randomUuid()

  private val topicIds = Map("topic1" -> topicId1, "topic2" -> topicId2)

  private val brokerEndPoint = new BrokerEndPoint(0, "localhost", 1000)
  private val failedPartitions = new FailedPartitions

  private val partitionStates = List(
    new UpdateMetadataRequestData.UpdateMetadataPartitionState()
      .setTopicName("topic1")
      .setPartitionIndex(0)
      .setControllerEpoch(0)
      .setLeader(0)
      .setLeaderEpoch(0),
    new UpdateMetadataRequestData.UpdateMetadataPartitionState()
      .setTopicName("topic2")
      .setPartitionIndex(0)
      .setControllerEpoch(0)
      .setLeader(0)
      .setLeaderEpoch(0),
  ).asJava

  private val updateMetadataRequest = new UpdateMetadataRequest.Builder(ApiKeys.UPDATE_METADATA.latestVersion(),
    0, 0, 0, partitionStates, Collections.emptyList(), topicIds.asJava).build()
  // TODO: support raft code?
  private var metadataCache = new ZkMetadataCache(0, MetadataVersion.latestTesting(), BrokerFeatures.createEmpty())
  metadataCache.updateMetadata(0, updateMetadataRequest)

  private def initialFetchState(topicId: Option[Uuid], fetchOffset: Long, leaderEpoch: Int = 1): InitialFetchState = {
    InitialFetchState(topicId = topicId, leader = new BrokerEndPoint(0, "localhost", 9092),
      initOffset = fetchOffset, currentLeaderEpoch = leaderEpoch)
  }

  @AfterEach
  def cleanup(): Unit = {
    TestUtils.clearYammerMetrics()
  }

  private def createReplicaFetcherThread(name: String,
                                         fetcherId: Int,
                                         brokerConfig: KafkaConfig,
                                         failedPartitions: FailedPartitions,
                                         replicaMgr: ReplicaManager,
                                         quota: ReplicaQuota,
                                         leaderEndpointBlockingSend: BlockingSend): ReplicaFetcherThread = {
    val logContext = new LogContext(s"[ReplicaFetcher replicaId=${brokerConfig.brokerId}, leaderId=${leaderEndpointBlockingSend.brokerEndPoint().id}, fetcherId=$fetcherId] ")
    val fetchSessionHandler = new FetchSessionHandler(logContext, leaderEndpointBlockingSend.brokerEndPoint().id)
    val leader = new RemoteLeaderEndPoint(logContext.logPrefix, leaderEndpointBlockingSend, fetchSessionHandler,
      brokerConfig, replicaMgr, quota, () => brokerConfig.interBrokerProtocolVersion, () => 1)
    new ReplicaFetcherThread(name,
      leader,
      brokerConfig,
      failedPartitions,
      replicaMgr,
      quota,
      logContext.logPrefix,
      () => brokerConfig.interBrokerProtocolVersion)
  }

  @Test
  def shouldSendLatestRequestVersionsByDefault(): Unit = {
<<<<<<< HEAD
    val props = TestUtils.createBrokerConfig(1, "localhost:1234")
    val config = KafkaConfig.fromProps(props)

    val replicaManager: ReplicaManager = mock(classOf[ReplicaManager])
    when(replicaManager.brokerTopicStats).thenReturn(mock(classOf[BrokerTopicStats]))

    assertEquals(ApiKeys.FETCH.latestVersion(false), config.interBrokerProtocolVersion.fetchRequestVersion())
    assertEquals(ApiKeys.OFFSET_FOR_LEADER_EPOCH.latestVersion(false), config.interBrokerProtocolVersion.offsetForLeaderEpochRequestVersion)
    assertEquals(ApiKeys.LIST_OFFSETS.latestVersion(false), config.interBrokerProtocolVersion.listOffsetRequestVersion)
=======
    // Check unstable versions
    val testingVersion = MetadataVersion.latestTesting
    assertEquals(
      ApiKeys.FETCH.latestVersion(true),
      testingVersion.fetchRequestVersion
    )
    assertEquals(
      ApiKeys.OFFSET_FOR_LEADER_EPOCH.latestVersion(true),
      testingVersion.offsetForLeaderEpochRequestVersion
    )
    assertEquals(
      ApiKeys.LIST_OFFSETS.latestVersion(true),
      testingVersion.listOffsetRequestVersion
    )
>>>>>>> adee6f0c
  }

  @Test
  def testFetchLeaderEpochRequestIfLastEpochDefinedForSomePartitions(): Unit = {
    val config = kafkaConfigNoTruncateOnFetch

    //Setup all dependencies
    val quota: ReplicationQuotaManager = mock(classOf[ReplicationQuotaManager])
    val logManager: LogManager = mock(classOf[LogManager])
    val replicaAlterLogDirsManager: ReplicaAlterLogDirsManager = mock(classOf[ReplicaAlterLogDirsManager])
    val log: UnifiedLog = mock(classOf[UnifiedLog])
    val partition: Partition = mock(classOf[Partition])
    val replicaManager: ReplicaManager = mock(classOf[ReplicaManager])

    val leaderEpoch = 5

    //Stubs
    when(partition.localLogOrException).thenReturn(log)
    when(log.logEndOffset).thenReturn(0)
    when(log.highWatermark).thenReturn(0)
    when(log.latestEpoch)
      .thenReturn(Some(leaderEpoch))
      .thenReturn(Some(leaderEpoch))
      .thenReturn(None)  // t2p1 doesn't support epochs
    when(log.endOffsetForEpoch(leaderEpoch)).thenReturn(
      Some(new OffsetAndEpoch(0, leaderEpoch)))
    when(replicaManager.metadataCache).thenReturn(metadataCache)
    when(replicaManager.logManager).thenReturn(logManager)
    when(replicaManager.replicaAlterLogDirsManager).thenReturn(replicaAlterLogDirsManager)
    when(replicaManager.brokerTopicStats).thenReturn(mock(classOf[BrokerTopicStats]))
    stub(partition, replicaManager, log)

    //Define the offsets for the OffsetsForLeaderEpochResponse
    val offsets = Map(
      t1p0 -> newOffsetForLeaderPartitionResult(t1p0, leaderEpoch, 1),
      t1p1 -> newOffsetForLeaderPartitionResult(t1p1, leaderEpoch, 1)).asJava

    //Create the fetcher thread
    val mockNetwork = new MockBlockingSender(offsets, brokerEndPoint, Time.SYSTEM)

    val thread = createReplicaFetcherThread(
      "bob",
      0,
      config,
      failedPartitions,
      replicaManager,
      quota,
      mockNetwork)

    // topic 1 supports epoch, t2 doesn't.
    thread.addPartitions(Map(
      t1p0 -> initialFetchState(Some(topicId1), 0L),
      t1p1 -> initialFetchState(Some(topicId2), 0L),
      t2p1 -> initialFetchState(Some(topicId2), 0L)))

    assertPartitionStates(thread, shouldBeReadyForFetch = false, shouldBeTruncatingLog = true, shouldBeDelayed = false)
    //Loop 1
    thread.doWork()
    assertEquals(1, mockNetwork.epochFetchCount)
    assertEquals(1, mockNetwork.fetchCount)

    assertPartitionStates(thread, shouldBeReadyForFetch = true, shouldBeTruncatingLog = false, shouldBeDelayed = false)

    //Loop 2 we should not fetch epochs
    thread.doWork()
    assertEquals(1, mockNetwork.epochFetchCount)
    assertEquals(2, mockNetwork.fetchCount)

    assertPartitionStates(thread, shouldBeReadyForFetch = true, shouldBeTruncatingLog = false, shouldBeDelayed = false)

    //Loop 3 we should not fetch epochs
    thread.doWork()
    assertEquals(1, mockNetwork.epochFetchCount)
    assertEquals(3, mockNetwork.fetchCount)

    assertPartitionStates(thread, shouldBeReadyForFetch = true, shouldBeTruncatingLog = false, shouldBeDelayed = false)

    //Assert that truncate to is called exactly once (despite two loops)
    verify(partition, times(3)).truncateTo(anyLong(), anyBoolean())
  }

  /**
    * Assert that all partitions' states are as expected
    *
    */
  def assertPartitionStates(fetcher: AbstractFetcherThread,
                            shouldBeReadyForFetch: Boolean,
                            shouldBeTruncatingLog: Boolean,
                            shouldBeDelayed: Boolean): Unit = {
    for (tp <- List(t1p0, t1p1, t2p1)) {
      assertTrue(fetcher.fetchState(tp).isDefined)
      val fetchState = fetcher.fetchState(tp).get

      assertEquals(shouldBeReadyForFetch, fetchState.isReadyForFetch,
        s"Partition $tp should${if (!shouldBeReadyForFetch) " NOT" else ""} be ready for fetching")

      assertEquals(shouldBeTruncatingLog, fetchState.isTruncating,
        s"Partition $tp should${if (!shouldBeTruncatingLog) " NOT" else ""} be truncating its log")

      assertEquals(shouldBeDelayed, fetchState.isDelayed,
        s"Partition $tp should${if (!shouldBeDelayed) " NOT" else ""} be delayed")
    }
  }

  @Test
  def shouldHandleExceptionFromBlockingSend(): Unit = {
    val props = TestUtils.createBrokerConfig(1, "localhost:1234")
    val config = KafkaConfig.fromProps(props)
    val mockBlockingSend: BlockingSend = mock(classOf[BlockingSend])
    when(mockBlockingSend.brokerEndPoint()).thenReturn(brokerEndPoint)
    when(mockBlockingSend.sendRequest(any())).thenThrow(new NullPointerException)

    val replicaManager: ReplicaManager = mock(classOf[ReplicaManager])
    when(replicaManager.brokerTopicStats).thenReturn(mock(classOf[BrokerTopicStats]))

    val thread = createReplicaFetcherThread(
      "bob",
      0,
      config,
      failedPartitions,
      replicaManager,
      null,
      mockBlockingSend
    )

    val result = thread.leader.fetchEpochEndOffsets(Map(
      t1p0 -> new OffsetForLeaderPartition()
        .setPartition(t1p0.partition)
        .setLeaderEpoch(0),
      t1p1 -> new OffsetForLeaderPartition()
        .setPartition(t1p1.partition)
        .setLeaderEpoch(0)))

    val expected = Map(
      t1p0 -> newOffsetForLeaderPartitionResult(t1p0, Errors.UNKNOWN_SERVER_ERROR, UNDEFINED_EPOCH, UNDEFINED_EPOCH_OFFSET),
      t1p1 -> newOffsetForLeaderPartitionResult(t1p1, Errors.UNKNOWN_SERVER_ERROR, UNDEFINED_EPOCH, UNDEFINED_EPOCH_OFFSET)
    )

    assertEquals(expected, result, "results from leader epoch request should have undefined offset")
    verify(mockBlockingSend).sendRequest(any())
  }

  @Test
  def shouldFetchLeaderEpochOnFirstFetchOnlyIfLeaderEpochKnownToBothIbp26(): Unit = {
    verifyFetchLeaderEpochOnFirstFetch(IBP_2_6_IV0)
  }

  @Test
  def shouldNotFetchLeaderEpochOnFirstFetchWithTruncateOnFetch(): Unit = {
    verifyFetchLeaderEpochOnFirstFetch(MetadataVersion.latestTesting, epochFetchCount = 0)
  }

  private def verifyFetchLeaderEpochOnFirstFetch(ibp: MetadataVersion, epochFetchCount: Int = 1): Unit = {
    val props = TestUtils.createBrokerConfig(1, "localhost:1234")
    props.setProperty(ReplicationConfigs.INTER_BROKER_PROTOCOL_VERSION_CONFIG, ibp.version)
    val config = KafkaConfig.fromProps(props)

    metadataCache = new ZkMetadataCache(0, ibp, BrokerFeatures.createEmpty())
    metadataCache.updateMetadata(0, updateMetadataRequest)

    //Setup all dependencies
    val logManager: LogManager = mock(classOf[LogManager])
    val replicaAlterLogDirsManager: ReplicaAlterLogDirsManager = mock(classOf[ReplicaAlterLogDirsManager])
    val log: UnifiedLog = mock(classOf[UnifiedLog])
    val partition: Partition = mock(classOf[Partition])
    val replicaManager: ReplicaManager = mock(classOf[ReplicaManager])

    val leaderEpoch = 5

    //Stubs
    when(partition.localLogOrException).thenReturn(log)
    when(log.highWatermark).thenReturn(0)
    when(log.latestEpoch).thenReturn(Some(leaderEpoch))
    when(log.endOffsetForEpoch(leaderEpoch)).thenReturn(
      Some(new OffsetAndEpoch(0, leaderEpoch)))
    when(replicaManager.metadataCache).thenReturn(metadataCache)
    when(replicaManager.logManager).thenReturn(logManager)
    when(replicaManager.replicaAlterLogDirsManager).thenReturn(replicaAlterLogDirsManager)
    when(replicaManager.brokerTopicStats).thenReturn(mock(classOf[BrokerTopicStats]))
    stub(partition, replicaManager, log)

    //Define the offsets for the OffsetsForLeaderEpochResponse
    val offsets = Map(
      t1p0 -> newOffsetForLeaderPartitionResult(t1p0, leaderEpoch, 1),
      t1p1 -> newOffsetForLeaderPartitionResult(t1p1, leaderEpoch, 1)).asJava

    //Create the fetcher thread
    val mockNetwork = new MockBlockingSender(offsets, brokerEndPoint, Time.SYSTEM)
    val thread = createReplicaFetcherThread(
      "bob",
      0,
      config,
      failedPartitions,
      replicaManager,
      UnboundedQuota,
      mockNetwork
    )
    thread.addPartitions(Map(t1p0 -> initialFetchState(Some(topicId1), 0L), t1p1 -> initialFetchState(Some(topicId1), 0L)))

    //Loop 1
    thread.doWork()
    assertEquals(epochFetchCount, mockNetwork.epochFetchCount)
    assertEquals(1, mockNetwork.fetchCount)

    //Loop 2 we should not fetch epochs
    thread.doWork()
    assertEquals(epochFetchCount, mockNetwork.epochFetchCount)
    assertEquals(2, mockNetwork.fetchCount)

    //Loop 3 we should not fetch epochs
    thread.doWork()
    assertEquals(epochFetchCount, mockNetwork.epochFetchCount)
    assertEquals(3, mockNetwork.fetchCount)
  }

  @Test
  def shouldTruncateToOffsetSpecifiedInEpochOffsetResponse(): Unit = {

    //Create a capture to track what partitions/offsets are truncated
    val truncateToCapture: ArgumentCaptor[Long] = ArgumentCaptor.forClass(classOf[Long])

    // Setup all the dependencies
    val config = kafkaConfigNoTruncateOnFetch
    val quota: ReplicationQuotaManager = mock(classOf[ReplicationQuotaManager])
    val logManager: LogManager = mock(classOf[LogManager])
    val replicaAlterLogDirsManager: ReplicaAlterLogDirsManager = mock(classOf[ReplicaAlterLogDirsManager])
    val log: UnifiedLog = mock(classOf[UnifiedLog])
    val partition: Partition = mock(classOf[Partition])
    val replicaManager: ReplicaManager = mock(classOf[ReplicaManager])

    val leaderEpoch = 5
    val initialLEO = 200

    //Stubs
    when(partition.localLogOrException).thenReturn(log)
    when(log.highWatermark).thenReturn(initialLEO - 1)
    when(log.latestEpoch).thenReturn(Some(leaderEpoch))
    when(log.endOffsetForEpoch(leaderEpoch)).thenReturn(
      Some(new OffsetAndEpoch(initialLEO, leaderEpoch)))
    when(log.logEndOffset).thenReturn(initialLEO)
    when(replicaManager.metadataCache).thenReturn(metadataCache)
    when(replicaManager.localLogOrException(any[TopicPartition])).thenReturn(log)
    when(replicaManager.logManager).thenReturn(logManager)
    when(replicaManager.replicaAlterLogDirsManager).thenReturn(replicaAlterLogDirsManager)
    when(replicaManager.brokerTopicStats).thenReturn(mock(classOf[BrokerTopicStats]))
    stub(partition, replicaManager, log)

    //Define the offsets for the OffsetsForLeaderEpochResponse, these are used for truncation
    val offsetsReply = Map(
      t1p0 -> newOffsetForLeaderPartitionResult(t1p0, leaderEpoch, 156),
      t2p1 -> newOffsetForLeaderPartitionResult(t2p1, leaderEpoch, 172)).asJava

    //Create the thread
    val mockNetwork = new MockBlockingSender(offsetsReply, brokerEndPoint, Time.SYSTEM)
    val thread = createReplicaFetcherThread(
      "bob",
      0,
      config,
      failedPartitions,
      replicaManager,
      quota,
      mockNetwork
    )
    thread.addPartitions(Map(t1p0 -> initialFetchState(Some(topicId1), 0L), t2p1 -> initialFetchState(Some(topicId2), 0L)))

    //Run it
    thread.doWork()

    //We should have truncated to the offsets in the response
    verify(partition, times(2)).truncateTo(truncateToCapture.capture(), anyBoolean())
    assertTrue(truncateToCapture.getAllValues.asScala.contains(156),
               "Expected " + t1p0 + " to truncate to offset 156 (truncation offsets: " + truncateToCapture.getAllValues + ")")
    assertTrue(truncateToCapture.getAllValues.asScala.contains(172),
               "Expected " + t2p1 + " to truncate to offset 172 (truncation offsets: " + truncateToCapture.getAllValues + ")")
  }

  @Test
  def shouldTruncateToOffsetSpecifiedInEpochOffsetResponseIfFollowerHasNoMoreEpochs(): Unit = {
    // Create a capture to track what partitions/offsets are truncated
    val truncateToCapture: ArgumentCaptor[Long] = ArgumentCaptor.forClass(classOf[Long])

    // Setup all the dependencies
    val config = kafkaConfigNoTruncateOnFetch
    val quota: ReplicationQuotaManager = mock(classOf[ReplicationQuotaManager])
    val logManager: LogManager = mock(classOf[LogManager])
    val replicaAlterLogDirsManager: ReplicaAlterLogDirsManager = mock(classOf[ReplicaAlterLogDirsManager])
    val log: UnifiedLog = mock(classOf[UnifiedLog])
    val partition: Partition = mock(classOf[Partition])
    val replicaManager: ReplicaManager = mock(classOf[ReplicaManager])

    val leaderEpochAtFollower = 5
    val leaderEpochAtLeader = 4
    val initialLEO = 200

    //Stubs
    when(partition.localLogOrException).thenReturn(log)
    when(log.highWatermark).thenReturn(initialLEO - 3)
    when(log.latestEpoch).thenReturn(Some(leaderEpochAtFollower))
    when(log.endOffsetForEpoch(leaderEpochAtLeader)).thenReturn(None)
    when(log.logEndOffset).thenReturn(initialLEO)
    when(replicaManager.metadataCache).thenReturn(metadataCache)
    when(replicaManager.localLogOrException(any[TopicPartition])).thenReturn(log)
    when(replicaManager.logManager).thenReturn(logManager)
    when(replicaManager.replicaAlterLogDirsManager).thenReturn(replicaAlterLogDirsManager)
    when(replicaManager.brokerTopicStats).thenReturn(mock(classOf[BrokerTopicStats]))
    stub(partition, replicaManager, log)

    //Define the offsets for the OffsetsForLeaderEpochResponse, these are used for truncation
    val offsetsReply = Map(
      t1p0 -> newOffsetForLeaderPartitionResult(t1p0, leaderEpochAtLeader, 156),
      t2p1 -> newOffsetForLeaderPartitionResult(t2p1, leaderEpochAtLeader, 202)).asJava

    //Create the thread
    val mockNetwork = new MockBlockingSender(offsetsReply, brokerEndPoint, Time.SYSTEM)
    val thread = createReplicaFetcherThread(
      "bob",
      0,
      config,
      failedPartitions,
      replicaManager,
      quota,
      mockNetwork
    )
    thread.addPartitions(Map(t1p0 -> initialFetchState(Some(topicId1), 0L), t2p1 -> initialFetchState(Some(topicId2), 0L)))

    //Run it
    thread.doWork()

    //We should have truncated to the offsets in the response
    verify(partition, times(2)).truncateTo(truncateToCapture.capture(), anyBoolean())
    assertTrue(truncateToCapture.getAllValues.asScala.contains(156),
               "Expected " + t1p0 + " to truncate to offset 156 (truncation offsets: " + truncateToCapture.getAllValues + ")")
    assertTrue(truncateToCapture.getAllValues.asScala.contains(initialLEO),
               "Expected " + t2p1 + " to truncate to offset " + initialLEO +
               " (truncation offsets: " + truncateToCapture.getAllValues + ")")
  }

  @Test
  def shouldFetchLeaderEpochSecondTimeIfLeaderRepliesWithEpochNotKnownToFollower(): Unit = {
    // Create a capture to track what partitions/offsets are truncated
    val truncateToCapture: ArgumentCaptor[Long] = ArgumentCaptor.forClass(classOf[Long])

    val config = kafkaConfigNoTruncateOnFetch

    // Setup all dependencies
    val quota: ReplicationQuotaManager = mock(classOf[ReplicationQuotaManager])
    val logManager: LogManager = mock(classOf[LogManager])
    val replicaAlterLogDirsManager: ReplicaAlterLogDirsManager = mock(classOf[ReplicaAlterLogDirsManager])
    val log: UnifiedLog = mock(classOf[UnifiedLog])
    val partition: Partition = mock(classOf[Partition])
    val replicaManager: ReplicaManager = mock(classOf[ReplicaManager])

    val initialLEO = 200

    // Stubs
    when(partition.localLogOrException).thenReturn(log)
    when(log.highWatermark).thenReturn(initialLEO - 2)
    when(log.latestEpoch).thenReturn(Some(5))
    when(log.endOffsetForEpoch(4)).thenReturn(
      Some(new OffsetAndEpoch(120, 3)))
    when(log.endOffsetForEpoch(3)).thenReturn(
      Some(new OffsetAndEpoch(120, 3)))
    when(log.logEndOffset).thenReturn(initialLEO)
    when(replicaManager.metadataCache).thenReturn(metadataCache)
    when(replicaManager.localLogOrException(any[TopicPartition])).thenReturn(log)
    when(replicaManager.logManager).thenReturn(logManager)
    when(replicaManager.replicaAlterLogDirsManager).thenReturn(replicaAlterLogDirsManager)
    when(replicaManager.brokerTopicStats).thenReturn(mock(classOf[BrokerTopicStats]))
    stub(partition, replicaManager, log)

    // Define the offsets for the OffsetsForLeaderEpochResponse
    val offsets = Map(
      t1p0 -> newOffsetForLeaderPartitionResult(t1p0, 4, 155),
      t1p1 -> newOffsetForLeaderPartitionResult(t1p1, 4, 143)).asJava

    // Create the fetcher thread
    val mockNetwork = new MockBlockingSender(offsets, brokerEndPoint, Time.SYSTEM)
    val thread = createReplicaFetcherThread(
      "bob",
      0,
      config,
      failedPartitions,
      replicaManager,
      quota,
      mockNetwork
    )
    thread.addPartitions(Map(t1p0 -> initialFetchState(Some(topicId1), 0L), t1p1 -> initialFetchState(Some(topicId1), 0L)))

    // Loop 1 -- both topic partitions will need to fetch another leader epoch
    thread.doWork()
    assertEquals(1, mockNetwork.epochFetchCount)
    assertEquals(0, mockNetwork.fetchCount)

    // Loop 2 should do the second fetch for both topic partitions because the leader replied with
    // epoch 4 while follower knows only about epoch 3
    val nextOffsets = Map(
      t1p0 -> newOffsetForLeaderPartitionResult(t1p0, 3, 101),
      t1p1 -> newOffsetForLeaderPartitionResult(t1p1, 3, 102)).asJava
    mockNetwork.setOffsetsForNextResponse(nextOffsets)

    thread.doWork()
    assertEquals(2, mockNetwork.epochFetchCount)
    assertEquals(1, mockNetwork.fetchCount)
    assertTrue(mockNetwork.lastUsedOffsetForLeaderEpochVersion >= 3,
      "OffsetsForLeaderEpochRequest version.")

    //Loop 3 we should not fetch epochs
    thread.doWork()
    assertEquals(2, mockNetwork.epochFetchCount)
    assertEquals(2, mockNetwork.fetchCount)

    verify(partition, times(4)).truncateTo(truncateToCapture.capture(), anyBoolean())
    //We should have truncated to the offsets in the second response
    assertTrue(truncateToCapture.getAllValues.asScala.contains(102),
               "Expected " + t1p1 + " to truncate to offset 102 (truncation offsets: " + truncateToCapture.getAllValues + ")")
    assertTrue(truncateToCapture.getAllValues.asScala.contains(101),
               "Expected " + t1p0 + " to truncate to offset 101 (truncation offsets: " + truncateToCapture.getAllValues + ")")
  }

  @Test
  def shouldTruncateIfLeaderRepliesWithDivergingEpochNotKnownToFollower(): Unit = {

    // Create a capture to track what partitions/offsets are truncated
    val truncateToCapture: ArgumentCaptor[Long] = ArgumentCaptor.forClass(classOf[Long])

    val config = KafkaConfig.fromProps(TestUtils.createBrokerConfig(1, "localhost:1234"))

    // Setup all dependencies
    val quota: ReplicationQuotaManager = mock(classOf[ReplicationQuotaManager])
    val logManager: LogManager = mock(classOf[LogManager])
    val replicaAlterLogDirsManager: ReplicaAlterLogDirsManager = mock(classOf[ReplicaAlterLogDirsManager])
    val log: UnifiedLog = mock(classOf[UnifiedLog])
    val partition: Partition = mock(classOf[Partition])
    val replicaManager: ReplicaManager = mock(classOf[ReplicaManager])

    val initialLEO = 200
    var latestLogEpoch: Option[Int] = Some(5)

    // Stubs
    when(partition.localLogOrException).thenReturn(log)
    when(log.highWatermark).thenReturn(115)
    when(log.latestEpoch).thenAnswer(_ => latestLogEpoch)
    when(log.endOffsetForEpoch(4)).thenReturn(Some(new OffsetAndEpoch(149, 4)))
    when(log.endOffsetForEpoch(3)).thenReturn(Some(new OffsetAndEpoch(129, 2)))
    when(log.endOffsetForEpoch(2)).thenReturn(Some(new OffsetAndEpoch(119, 1)))
    when(log.logEndOffset).thenReturn(initialLEO)
    when(replicaManager.metadataCache).thenReturn(metadataCache)
    when(replicaManager.localLogOrException(any[TopicPartition])).thenReturn(log)
    when(replicaManager.logManager).thenReturn(logManager)
    when(replicaManager.replicaAlterLogDirsManager).thenReturn(replicaAlterLogDirsManager)
    when(replicaManager.brokerTopicStats).thenReturn(mock(classOf[BrokerTopicStats]))
    stub(partition, replicaManager, log)

    // Create the fetcher thread
    val mockNetwork = new MockBlockingSender(Collections.emptyMap(), brokerEndPoint, Time.SYSTEM)
    val logContext = new LogContext(s"[ReplicaFetcher replicaId=${config.brokerId}, leaderId=${brokerEndPoint.id}, fetcherId=0] ")
    val fetchSessionHandler = new FetchSessionHandler(logContext, brokerEndPoint.id)
    val leader = new RemoteLeaderEndPoint(logContext.logPrefix, mockNetwork, fetchSessionHandler, config,
      replicaManager, quota, () => config.interBrokerProtocolVersion, () => 1)
    val thread = new ReplicaFetcherThread("bob", leader, config, failedPartitions,
      replicaManager, quota, logContext.logPrefix, () => config.interBrokerProtocolVersion) {
      override def processPartitionData(topicPartition: TopicPartition, fetchOffset: Long, partitionData: FetchData): Option[LogAppendInfo] = None
    }
    thread.addPartitions(Map(t1p0 -> initialFetchState(Some(topicId1), initialLEO), t1p1 -> initialFetchState(Some(topicId1), initialLEO)))
    val partitions = Set(t1p0, t1p1)

    // Loop 1 -- both topic partitions skip epoch fetch and send fetch request since we can truncate
    // later based on diverging epochs in fetch response.
    thread.doWork()
    assertEquals(0, mockNetwork.epochFetchCount)
    assertEquals(1, mockNetwork.fetchCount)
    partitions.foreach { tp => assertEquals(Fetching, thread.fetchState(tp).get.state) }

    def partitionData(partition: Int, divergingEpoch: FetchResponseData.EpochEndOffset): FetchResponseData.PartitionData = {
      new FetchResponseData.PartitionData()
        .setPartitionIndex(partition)
        .setLastStableOffset(0)
        .setLogStartOffset(0)
        .setDivergingEpoch(divergingEpoch)
    }

    // Loop 2 should truncate based on diverging epoch and continue to send fetch requests.
    mockNetwork.setFetchPartitionDataForNextResponse(Map(
      t1p0 -> partitionData(t1p0.partition, new FetchResponseData.EpochEndOffset().setEpoch(4).setEndOffset(140)),
      t1p1 -> partitionData(t1p1.partition, new FetchResponseData.EpochEndOffset().setEpoch(4).setEndOffset(141))
    ))
    mockNetwork.setIdsForNextResponse(topicIds)
    latestLogEpoch = Some(4)
    thread.doWork()
    assertEquals(0, mockNetwork.epochFetchCount)
    assertEquals(2, mockNetwork.fetchCount)
    verify(partition, times(2)).truncateTo(truncateToCapture.capture(), anyBoolean())
    assertTrue(truncateToCapture.getAllValues.asScala.contains(140),
      "Expected " + t1p0 + " to truncate to offset 140 (truncation offsets: " + truncateToCapture.getAllValues + ")")
    assertTrue(truncateToCapture.getAllValues.asScala.contains(141),
      "Expected " + t1p1 + " to truncate to offset 141 (truncation offsets: " + truncateToCapture.getAllValues + ")")
    partitions.foreach { tp => assertEquals(Fetching, thread.fetchState(tp).get.state) }

    // Loop 3 should truncate because of diverging epoch. Offset truncation is not complete
    // because divergent epoch is not known to follower. We truncate and stay in Fetching state.
    mockNetwork.setFetchPartitionDataForNextResponse(Map(
      t1p0 -> partitionData(t1p0.partition, new FetchResponseData.EpochEndOffset().setEpoch(3).setEndOffset(130)),
      t1p1 -> partitionData(t1p1.partition, new FetchResponseData.EpochEndOffset().setEpoch(3).setEndOffset(131))
    ))
    mockNetwork.setIdsForNextResponse(topicIds)
    thread.doWork()
    assertEquals(0, mockNetwork.epochFetchCount)
    assertEquals(3, mockNetwork.fetchCount)
    verify(partition, times(4)).truncateTo(truncateToCapture.capture(), anyBoolean())
    assertTrue(truncateToCapture.getAllValues.asScala.contains(129),
      "Expected to truncate to offset 129 (truncation offsets: " + truncateToCapture.getAllValues + ")")
    partitions.foreach { tp => assertEquals(Fetching, thread.fetchState(tp).get.state) }

    // Loop 4 should truncate because of diverging epoch. Offset truncation is not complete
    // because divergent epoch is not known to follower. Last fetched epoch cannot be determined
    // from the log. We truncate and stay in Fetching state.
    mockNetwork.setFetchPartitionDataForNextResponse(Map(
      t1p0 -> partitionData(t1p0.partition, new FetchResponseData.EpochEndOffset().setEpoch(2).setEndOffset(120)),
      t1p1 -> partitionData(t1p1.partition, new FetchResponseData.EpochEndOffset().setEpoch(2).setEndOffset(121))
    ))
    mockNetwork.setIdsForNextResponse(topicIds)
    latestLogEpoch = None
    thread.doWork()
    assertEquals(0, mockNetwork.epochFetchCount)
    assertEquals(4, mockNetwork.fetchCount)
    verify(partition, times(6)).truncateTo(truncateToCapture.capture(), anyBoolean())
    assertTrue(truncateToCapture.getAllValues.asScala.contains(119),
      "Expected to truncate to offset 119 (truncation offsets: " + truncateToCapture.getAllValues + ")")
    partitions.foreach { tp => assertEquals(Fetching, thread.fetchState(tp).get.state) }
  }

  @Test
  def testTruncateOnFetchDoesNotUpdateHighWatermark(): Unit = {
    val config = KafkaConfig.fromProps(TestUtils.createBrokerConfig(1, "localhost:1234"))
    val quota: ReplicationQuotaManager = mock(classOf[ReplicationQuotaManager])
    val logManager: LogManager = mock(classOf[LogManager])
    val log: UnifiedLog = mock(classOf[UnifiedLog])
    val partition: Partition = mock(classOf[Partition])
    val replicaManager: ReplicaManager = mock(classOf[ReplicaManager])
    val replicaAlterLogDirsManager: ReplicaAlterLogDirsManager = mock(classOf[ReplicaAlterLogDirsManager])

    val logEndOffset = 150
    val highWatermark = 130

    when(log.highWatermark).thenReturn(highWatermark)
    when(log.latestEpoch).thenReturn(Some(5))
    when(log.endOffsetForEpoch(4)).thenReturn(Some(new OffsetAndEpoch(149, 4)))
    when(log.logEndOffset).thenReturn(logEndOffset)

    when(replicaManager.metadataCache).thenReturn(metadataCache)
    when(replicaManager.logManager).thenReturn(logManager)
    when(replicaManager.replicaAlterLogDirsManager).thenReturn(replicaAlterLogDirsManager)

    when(replicaManager.localLogOrException(t1p0)).thenReturn(log)
    when(replicaManager.getPartitionOrException(t1p0)).thenReturn(partition)

    when(partition.localLogOrException).thenReturn(log)
    when(partition.appendRecordsToFollowerOrFutureReplica(any(), any())).thenReturn(None)

    val logContext = new LogContext(s"[ReplicaFetcher replicaId=${config.brokerId}, leaderId=${brokerEndPoint.id}, fetcherId=0] ")

    val mockNetwork = new MockBlockingSender(
      Collections.emptyMap(),
      brokerEndPoint,
      Time.SYSTEM
    )

    val leader = new RemoteLeaderEndPoint(
      logContext.logPrefix,
      mockNetwork,
      new FetchSessionHandler(logContext, brokerEndPoint.id),
      config,
      replicaManager,
      quota,
      () => config.interBrokerProtocolVersion,
      () => 1
    )

    val thread = new ReplicaFetcherThread(
      "fetcher-thread",
      leader,
      config,
      failedPartitions,
      replicaManager,
      quota,
      logContext.logPrefix,
      () => config.interBrokerProtocolVersion
    )

    thread.addPartitions(Map(
      t1p0 -> initialFetchState(Some(topicId1), logEndOffset))
    )

    // Prepare the fetch response data.
    mockNetwork.setFetchPartitionDataForNextResponse(Map(
      t1p0 -> new FetchResponseData.PartitionData()
        .setPartitionIndex(t1p0.partition)
        .setLastStableOffset(0)
        .setLogStartOffset(0)
        .setHighWatermark(160) // HWM is higher on the leader.
        .setDivergingEpoch(new FetchResponseData.EpochEndOffset()
          .setEpoch(4)
          .setEndOffset(140))
    ))
    mockNetwork.setIdsForNextResponse(topicIds)

    // Sends the fetch request and processes the response. This should truncate the
    // log but it should not update the high watermark.
    thread.doWork()

    assertEquals(1, mockNetwork.fetchCount)
    verify(partition, times(1)).truncateTo(140, false)
    verify(log, times(0)).maybeUpdateHighWatermark(anyLong())
  }

  @Test
  def testLagIsUpdatedWhenNoRecords(): Unit = {
    val config = KafkaConfig.fromProps(TestUtils.createBrokerConfig(1, "localhost:1234"))
    val quota: ReplicationQuotaManager = mock(classOf[ReplicationQuotaManager])
    val logManager: LogManager = mock(classOf[LogManager])
    val log: UnifiedLog = mock(classOf[UnifiedLog])
    val partition: Partition = mock(classOf[Partition])
    val replicaManager: ReplicaManager = mock(classOf[ReplicaManager])
    val lastFetchedEpoch = 2

    when(log.highWatermark).thenReturn(0)
    when(log.latestEpoch).thenReturn(Some(lastFetchedEpoch))
    when(log.endOffsetForEpoch(0)).thenReturn(Some(new OffsetAndEpoch(0, 0)))
    when(log.logEndOffset).thenReturn(0)
    when(log.maybeUpdateHighWatermark(0)).thenReturn(None)

    when(replicaManager.metadataCache).thenReturn(metadataCache)
    when(replicaManager.logManager).thenReturn(logManager)
    when(replicaManager.localLogOrException(t1p0)).thenReturn(log)
    when(replicaManager.getPartitionOrException(t1p0)).thenReturn(partition)
    when(replicaManager.brokerTopicStats).thenReturn(mock(classOf[BrokerTopicStats]))

    when(partition.localLogOrException).thenReturn(log)
    when(partition.appendRecordsToFollowerOrFutureReplica(any(), any())).thenReturn(Some(new LogAppendInfo(
      -1,
      0,
      OptionalInt.empty,
      RecordBatch.NO_TIMESTAMP,
      -1L,
      RecordBatch.NO_TIMESTAMP,
      -1L,
      RecordValidationStats.EMPTY,
      CompressionType.NONE,
      -1, // No records.
      -1L
    )))

    val logContext = new LogContext(s"[ReplicaFetcher replicaId=${config.brokerId}, leaderId=${brokerEndPoint.id}, fetcherId=0] ")

    val mockNetwork = new MockBlockingSender(
      Collections.emptyMap(),
      brokerEndPoint,
      Time.SYSTEM
    )

    val leader = new RemoteLeaderEndPoint(
      logContext.logPrefix,
      mockNetwork,
      new FetchSessionHandler(logContext, brokerEndPoint.id),
      config,
      replicaManager,
      quota,
      () => config.interBrokerProtocolVersion,
      () => 1
    )

    val thread = new ReplicaFetcherThread(
      "fetcher-thread",
      leader,
      config,
      failedPartitions,
      replicaManager,
      quota,
      logContext.logPrefix,
      () => config.interBrokerProtocolVersion
    )

    thread.addPartitions(Map(
      t1p0 -> initialFetchState(Some(topicId1), 0))
    )

    // Lag is initialized to None when the partition fetch
    // state is created.
    assertEquals(None, thread.fetchState(t1p0).flatMap(_.lag))

    // Prepare the fetch response data.
    mockNetwork.setFetchPartitionDataForNextResponse(Map(
      t1p0 -> new FetchResponseData.PartitionData()
        .setPartitionIndex(t1p0.partition)
        .setLastStableOffset(0)
        .setLogStartOffset(0)
        .setHighWatermark(0)
        .setRecords(MemoryRecords.EMPTY) // No records.
    ))
    mockNetwork.setIdsForNextResponse(topicIds)

    // Sends the fetch request and processes the response.
    thread.doWork()
    assertEquals(1, mockNetwork.fetchCount)

    // Lag is set to Some(0).
    assertEquals(Some(0), thread.fetchState(t1p0).flatMap(_.lag))
    assertEquals(Some(lastFetchedEpoch), thread.fetchState(t1p0).flatMap(_.lastFetchedEpoch))
  }

  @Test
  def shouldUseLeaderEndOffsetIfInterBrokerVersionBelow20(): Unit = {

    // Create a capture to track what partitions/offsets are truncated
    val truncateToCapture: ArgumentCaptor[Long] = ArgumentCaptor.forClass(classOf[Long])

    val props = TestUtils.createBrokerConfig(1, "localhost:1234")
    props.put(ReplicationConfigs.INTER_BROKER_PROTOCOL_VERSION_CONFIG, "0.11.0")
    val config = KafkaConfig.fromProps(props)

    // Setup all dependencies
    val quota: ReplicationQuotaManager = mock(classOf[ReplicationQuotaManager])
    val logManager: LogManager = mock(classOf[LogManager])
    val replicaAlterLogDirsManager: ReplicaAlterLogDirsManager = mock(classOf[ReplicaAlterLogDirsManager])
    val log: UnifiedLog = mock(classOf[UnifiedLog])
    val partition: Partition = mock(classOf[Partition])
    val replicaManager: ReplicaManager = mock(classOf[ReplicaManager])

    val initialLEO = 200

    // Stubs
    when(partition.localLogOrException).thenReturn(log)
    when(log.highWatermark).thenReturn(initialLEO - 2)
    when(log.latestEpoch).thenReturn(Some(5))
    when(log.endOffsetForEpoch(4)).thenReturn(
      Some(new OffsetAndEpoch(120, 3)))
    when(log.endOffsetForEpoch(3)).thenReturn(
      Some(new OffsetAndEpoch(120, 3)))
    when(log.logEndOffset).thenReturn(initialLEO)
    when(replicaManager.metadataCache).thenReturn(metadataCache)
    when(replicaManager.localLogOrException(any[TopicPartition])).thenReturn(log)
    when(replicaManager.logManager).thenReturn(logManager)
    when(replicaManager.replicaAlterLogDirsManager).thenReturn(replicaAlterLogDirsManager)
    when(replicaManager.brokerTopicStats).thenReturn(mock(classOf[BrokerTopicStats]))
    stub(partition, replicaManager, log)

    // Define the offsets for the OffsetsForLeaderEpochResponse with undefined epoch to simulate
    // older protocol version
    val offsets = Map(
      t1p0 -> newOffsetForLeaderPartitionResult(t1p0, UNDEFINED_EPOCH, 155),
      t1p1 -> newOffsetForLeaderPartitionResult(t1p1, UNDEFINED_EPOCH, 143)).asJava

    // Create the fetcher thread
    val mockNetwork = new MockBlockingSender(offsets, brokerEndPoint, Time.SYSTEM)
    val thread = createReplicaFetcherThread(
      "bob",
      0,
      config,
      failedPartitions,
      replicaManager,
      quota,
      mockNetwork
    )
    thread.addPartitions(Map(t1p0 -> initialFetchState(Some(topicId1), 0L), t1p1 -> initialFetchState(Some(topicId1), 0L)))

    // Loop 1 -- both topic partitions will truncate to leader offset even though they don't know
    // about leader epoch
    thread.doWork()
    assertEquals(1, mockNetwork.epochFetchCount)
    assertEquals(1, mockNetwork.fetchCount)
    assertEquals(0, mockNetwork.lastUsedOffsetForLeaderEpochVersion, "OffsetsForLeaderEpochRequest version.")

    //Loop 2 we should not fetch epochs
    thread.doWork()
    assertEquals(1, mockNetwork.epochFetchCount)
    assertEquals(2, mockNetwork.fetchCount)

    //We should have truncated to the offsets in the first response
    verify(partition, times(2)).truncateTo(truncateToCapture.capture(), anyBoolean())
    assertTrue(truncateToCapture.getAllValues.asScala.contains(155),
               "Expected " + t1p0 + " to truncate to offset 155 (truncation offsets: " + truncateToCapture.getAllValues + ")")
    assertTrue(truncateToCapture.getAllValues.asScala.contains(143),
               "Expected " + t1p1 + " to truncate to offset 143 (truncation offsets: " + truncateToCapture.getAllValues + ")")
  }

  @Test
  def shouldTruncateToInitialFetchOffsetIfLeaderReturnsUndefinedOffset(): Unit = {

    //Create a capture to track what partitions/offsets are truncated
    val truncated: ArgumentCaptor[Long] = ArgumentCaptor.forClass(classOf[Long])

    // Setup all the dependencies
    val config = kafkaConfigNoTruncateOnFetch
    val quota: ReplicationQuotaManager = mock(classOf[ReplicationQuotaManager])
    val logManager: LogManager = mock(classOf[LogManager])
    val replicaAlterLogDirsManager: ReplicaAlterLogDirsManager = mock(classOf[ReplicaAlterLogDirsManager])
    val log: UnifiedLog = mock(classOf[UnifiedLog])
    val partition: Partition = mock(classOf[Partition])
    val replicaManager: ReplicaManager = mock(classOf[ReplicaManager])

    val initialFetchOffset = 100

    //Stubs
    when(partition.localLogOrException).thenReturn(log)
    when(log.highWatermark).thenReturn(initialFetchOffset)
    when(log.latestEpoch).thenReturn(Some(5))
    when(replicaManager.metadataCache).thenReturn(metadataCache)
    when(replicaManager.logManager).thenReturn(logManager)
    when(replicaManager.replicaAlterLogDirsManager).thenReturn(replicaAlterLogDirsManager)
    when(replicaManager.brokerTopicStats).thenReturn(mock(classOf[BrokerTopicStats]))
    stub(partition, replicaManager, log)

    //Define the offsets for the OffsetsForLeaderEpochResponse, these are used for truncation
    val offsetsReply = Map(
      t1p0 -> newOffsetForLeaderPartitionResult(t1p0, UNDEFINED_EPOCH, UNDEFINED_EPOCH_OFFSET)).asJava

    //Create the thread
    val mockNetwork = new MockBlockingSender(offsetsReply, brokerEndPoint, Time.SYSTEM)
    val thread = createReplicaFetcherThread(
      "bob",
      0,
      config,
      failedPartitions,
      replicaManager,
      quota,
      mockNetwork
    )
    thread.addPartitions(Map(t1p0 -> initialFetchState(Some(topicId1), initialFetchOffset)))

    //Run it
    thread.doWork()

    //We should have truncated to initial fetch offset
    verify(partition).truncateTo(truncated.capture(), anyBoolean())
    assertEquals(initialFetchOffset, truncated.getValue)
  }

  @Test
  def shouldPollIndefinitelyIfLeaderReturnsAnyException(): Unit = {

    //Create a capture to track what partitions/offsets are truncated
    val truncated: ArgumentCaptor[Long] = ArgumentCaptor.forClass(classOf[Long])

    // Setup all the dependencies
    val config = kafkaConfigNoTruncateOnFetch
    val quota: ReplicationQuotaManager = mock(classOf[ReplicationQuotaManager])
    val logManager: LogManager = mock(classOf[LogManager])
    val replicaAlterLogDirsManager: ReplicaAlterLogDirsManager = mock(classOf[ReplicaAlterLogDirsManager])
    val log: UnifiedLog = mock(classOf[UnifiedLog])
    val partition: Partition = mock(classOf[Partition])
    val replicaManager: ReplicaManager = mock(classOf[ReplicaManager])

    val leaderEpoch = 5
    val highWaterMark = 100
    val initialLeo = 300

    //Stubs
    when(log.highWatermark).thenReturn(highWaterMark)
    when(partition.localLogOrException).thenReturn(log)
    when(log.latestEpoch).thenReturn(Some(leaderEpoch))
    // this is for the last reply with EpochEndOffset(5, 156)
    when(log.endOffsetForEpoch(leaderEpoch)).thenReturn(
      Some(new OffsetAndEpoch(initialLeo, leaderEpoch)))
    when(log.logEndOffset).thenReturn(initialLeo)
    when(replicaManager.metadataCache).thenReturn(metadataCache)
    when(replicaManager.localLogOrException(any[TopicPartition])).thenReturn(log)
    when(replicaManager.logManager).thenReturn(logManager)
    when(replicaManager.replicaAlterLogDirsManager).thenReturn(replicaAlterLogDirsManager)
    when(replicaManager.brokerTopicStats).thenReturn(mock(classOf[BrokerTopicStats]))
    stub(partition, replicaManager, log)

    //Define the offsets for the OffsetsForLeaderEpochResponse, these are used for truncation
    val offsetsReply = mutable.Map(
      t1p0 -> newOffsetForLeaderPartitionResult(t1p0, NOT_LEADER_OR_FOLLOWER, UNDEFINED_EPOCH, UNDEFINED_EPOCH_OFFSET),
      t1p1 -> newOffsetForLeaderPartitionResult(t1p1, UNKNOWN_SERVER_ERROR, UNDEFINED_EPOCH, UNDEFINED_EPOCH_OFFSET)
    ).asJava

    //Create the thread
    val mockNetwork = new MockBlockingSender(offsetsReply, brokerEndPoint, Time.SYSTEM)
    val thread = createReplicaFetcherThread(
      "bob",
      0,
      config,
      failedPartitions,
      replicaManager,
      quota,
      mockNetwork
    )
    thread.addPartitions(Map(t1p0 -> initialFetchState(Some(topicId1), 0L), t1p1 -> initialFetchState(Some(topicId1), 0L)))

    //Run thread 3 times
    (0 to 3).foreach { _ =>
      thread.doWork()
    }

    //Then should loop continuously while there is no leader
    verify(partition, never()).truncateTo(anyLong(), anyBoolean())

    //New leader elected and replies
    offsetsReply.put(t1p0, newOffsetForLeaderPartitionResult(t1p0, leaderEpoch, 156))

    thread.doWork()

    //Now the final call should have actually done a truncation (to offset 156)
    verify(partition).truncateTo(truncated.capture(), anyBoolean())
    assertEquals(156, truncated.getValue)
  }

  @Test
  def shouldMovePartitionsOutOfTruncatingLogState(): Unit = {
    val config = kafkaConfigNoTruncateOnFetch

    //Setup all stubs
    val quota: ReplicationQuotaManager = mock(classOf[ReplicationQuotaManager])
    val logManager: LogManager = mock(classOf[LogManager])
    val replicaAlterLogDirsManager: ReplicaAlterLogDirsManager = mock(classOf[ReplicaAlterLogDirsManager])
    val log: UnifiedLog = mock(classOf[UnifiedLog])
    val partition: Partition = mock(classOf[Partition])
    val replicaManager: ReplicaManager = mock(classOf[ReplicaManager])

    val leaderEpoch = 4

    //Stub return values
    when(partition.localLogOrException).thenReturn(log)
    when(log.highWatermark).thenReturn(0)
    when(log.latestEpoch).thenReturn(Some(leaderEpoch))
    when(log.endOffsetForEpoch(leaderEpoch)).thenReturn(
      Some(new OffsetAndEpoch(0, leaderEpoch)))
    when(replicaManager.metadataCache).thenReturn(metadataCache)
    when(replicaManager.logManager).thenReturn(logManager)
    when(replicaManager.replicaAlterLogDirsManager).thenReturn(replicaAlterLogDirsManager)
    stub(partition, replicaManager, log)

    //Define the offsets for the OffsetsForLeaderEpochResponse
    val offsetsReply = Map(
      t1p0 -> newOffsetForLeaderPartitionResult(t1p0, leaderEpoch, 1),
      t1p1 -> newOffsetForLeaderPartitionResult(t1p1, leaderEpoch, 1)
    ).asJava

    //Create the fetcher thread
    val mockNetwork = new MockBlockingSender(offsetsReply, brokerEndPoint, Time.SYSTEM)
    val thread = createReplicaFetcherThread(
      "bob",
      0,
      config,
      failedPartitions,
      replicaManager,
      quota,
      mockNetwork
    )

    //When
    thread.addPartitions(Map(t1p0 -> initialFetchState(Some(topicId1), 0L), t1p1 -> initialFetchState(Some(topicId1), 0L)))

    //Then all partitions should start in an TruncatingLog state
    assertEquals(Option(Truncating), thread.fetchState(t1p0).map(_.state))
    assertEquals(Option(Truncating), thread.fetchState(t1p1).map(_.state))

    //When
    thread.doWork()

    //Then none should be TruncatingLog anymore
    assertEquals(Option(Fetching), thread.fetchState(t1p0).map(_.state))
    assertEquals(Option(Fetching), thread.fetchState(t1p1).map(_.state))
    verify(partition, times(2)).truncateTo(0L, false)
  }

  @Test
  def shouldFilterPartitionsMadeLeaderDuringLeaderEpochRequest(): Unit ={
    val config = kafkaConfigNoTruncateOnFetch
    val truncateToCapture: ArgumentCaptor[Long] = ArgumentCaptor.forClass(classOf[Long])
    val initialLEO = 100

    //Setup all stubs
    val quota: ReplicationQuotaManager = mock(classOf[ReplicationQuotaManager])
    val logManager: LogManager = mock(classOf[LogManager])
    val replicaAlterLogDirsManager: ReplicaAlterLogDirsManager = mock(classOf[ReplicaAlterLogDirsManager])
    val log: UnifiedLog = mock(classOf[UnifiedLog])
    val partition: Partition = mock(classOf[Partition])
    val replicaManager: ReplicaManager = mock(classOf[ReplicaManager])

    //Stub return values
    when(partition.localLogOrException).thenReturn(log)
    when(log.highWatermark).thenReturn(initialLEO - 2)
    when(log.latestEpoch).thenReturn(Some(5))
    when(log.endOffsetForEpoch(5)).thenReturn(Some(new OffsetAndEpoch(initialLEO, 5)))
    when(log.logEndOffset).thenReturn(initialLEO)
    when(replicaManager.metadataCache).thenReturn(metadataCache)
    when(replicaManager.localLogOrException(any[TopicPartition])).thenReturn(log)
    when(replicaManager.logManager).thenReturn(logManager)
    when(replicaManager.replicaAlterLogDirsManager).thenReturn(replicaAlterLogDirsManager)
    stub(partition, replicaManager, log)

    //Define the offsets for the OffsetsForLeaderEpochResponse
    val offsetsReply = Map(
      t1p0 -> newOffsetForLeaderPartitionResult(t1p0, 5, 52),
      t1p1 -> newOffsetForLeaderPartitionResult(t1p1, 5, 49)
    ).asJava

    //Create the fetcher thread
    val mockNetwork = new MockBlockingSender(offsetsReply, brokerEndPoint, Time.SYSTEM)
    val thread = createReplicaFetcherThread(
      "bob",
      0,
      config,
      failedPartitions,
      replicaManager,
      quota,
      mockNetwork
    )

    //When
    thread.addPartitions(Map(t1p0 -> initialFetchState(Some(topicId1), 0L), t1p1 -> initialFetchState(Some(topicId1), 0L)))

    //When the epoch request is outstanding, remove one of the partitions to simulate a leader change. We do this via a callback passed to the mock thread
    val partitionThatBecameLeader = t1p0
    mockNetwork.setEpochRequestCallback(() => {
      thread.removePartitions(Set(partitionThatBecameLeader))
    })

    //When
    thread.doWork()

    //Then we should not have truncated the partition that became leader. Exactly one partition should be truncated.
    verify(partition).truncateTo(truncateToCapture.capture(), anyBoolean())
    assertEquals(49, truncateToCapture.getValue)
  }

  @Test
  def shouldCatchExceptionFromBlockingSendWhenShuttingDownReplicaFetcherThread(): Unit = {
    val props = TestUtils.createBrokerConfig(1, "localhost:1234")
    val config = KafkaConfig.fromProps(props)

    val mockBlockingSend: BlockingSend = mock(classOf[BlockingSend])
    when(mockBlockingSend.brokerEndPoint()).thenReturn(brokerEndPoint)
    when(mockBlockingSend.initiateClose()).thenThrow(new IllegalArgumentException())
    when(mockBlockingSend.close()).thenThrow(new IllegalStateException())

    val replicaManager: ReplicaManager = mock(classOf[ReplicaManager])
    when(replicaManager.brokerTopicStats).thenReturn(mock(classOf[BrokerTopicStats]))

    val thread = createReplicaFetcherThread(
      "bob",
      0,
      config,
      failedPartitions,
      replicaManager,
      null,
      mockBlockingSend
    )
    thread.start()

    // Verify that:
    //   1) IllegalArgumentException thrown by BlockingSend#initiateClose() during `initiateShutdown` is not propagated
    //   2) BlockingSend.close() is invoked even if BlockingSend#initiateClose() fails
    //   3) IllegalStateException thrown by BlockingSend.close() during `awaitShutdown` is not propagated
    thread.initiateShutdown()
    thread.awaitShutdown()
    verify(mockBlockingSend).initiateClose()
    verify(mockBlockingSend).close()
  }

  @Test
  def shouldUpdateReassignmentBytesInMetrics(): Unit = {
    assertProcessPartitionDataWhen(isReassigning = true)
  }

  @Test
  def shouldNotUpdateReassignmentBytesInMetricsWhenNoReassignmentsInProgress(): Unit = {
    assertProcessPartitionDataWhen(isReassigning = false)
  }

  @Test
  def testBuildFetch(): Unit = {
    val tid1p0 = new TopicIdPartition(topicId1, t1p0)
    val tid1p1 = new TopicIdPartition(topicId1, t1p1)
    val tid2p1 = new TopicIdPartition(topicId2, t2p1)

    val props = TestUtils.createBrokerConfig(1, "localhost:1234")
    val config = KafkaConfig.fromProps(props)
    val replicaManager: ReplicaManager = mock(classOf[ReplicaManager])
    val mockBlockingSend: BlockingSend = mock(classOf[BlockingSend])
    val replicaQuota: ReplicaQuota = mock(classOf[ReplicaQuota])
    val log: UnifiedLog = mock(classOf[UnifiedLog])

    when(mockBlockingSend.brokerEndPoint()).thenReturn(brokerEndPoint)
    when(replicaManager.brokerTopicStats).thenReturn(mock(classOf[BrokerTopicStats]))
    when(replicaManager.localLogOrException(any[TopicPartition])).thenReturn(log)
    when(replicaQuota.isThrottled(any[TopicPartition])).thenReturn(false)
    when(log.logStartOffset).thenReturn(0)

    val logContext = new LogContext(s"[ReplicaFetcher replicaId=${config.brokerId}, leaderId=${brokerEndPoint.id}, fetcherId=0] ")
    val fetchSessionHandler = new FetchSessionHandler(logContext, brokerEndPoint.id)
    val leader = new RemoteLeaderEndPoint(logContext.logPrefix, mockBlockingSend, fetchSessionHandler, config,
      replicaManager, replicaQuota, () => config.interBrokerProtocolVersion, () => 1)
    val thread = new ReplicaFetcherThread("bob",
      leader,
      config,
      failedPartitions,
      replicaManager,
      replicaQuota,
      logContext.logPrefix,
      () => config.interBrokerProtocolVersion)

    val leaderEpoch = 1

    val partitionMap = Map(
        t1p0 -> PartitionFetchState(Some(topicId1), 150, None, leaderEpoch, None, state = Fetching, lastFetchedEpoch = None),
        t1p1 -> PartitionFetchState(Some(topicId1), 155, None, leaderEpoch, None, state = Fetching, lastFetchedEpoch = None),
        t2p1 -> PartitionFetchState(Some(topicId2), 160, None, leaderEpoch, None, state = Fetching, lastFetchedEpoch = None))

    val ResultWithPartitions(fetchRequestOpt, _) = thread.leader.buildFetch(partitionMap)

    assertTrue(fetchRequestOpt.isDefined)
    val fetchRequestBuilder = fetchRequestOpt.get.fetchRequest

    val partitionDataMap = partitionMap.map { case (tp, state) =>
      (tp, new FetchRequest.PartitionData(state.topicId.get, state.fetchOffset, 0L,
        config.replicaFetchMaxBytes, Optional.of(state.currentLeaderEpoch), Optional.empty()))
    }

    assertEquals(partitionDataMap.asJava, fetchRequestBuilder.fetchData())
    assertEquals(0, fetchRequestBuilder.replaced().size)
    assertEquals(0, fetchRequestBuilder.removed().size)

    val responseData = new util.LinkedHashMap[TopicIdPartition, FetchResponseData.PartitionData]
    responseData.put(tid1p0, new FetchResponseData.PartitionData())
    responseData.put(tid1p1, new FetchResponseData.PartitionData())
    responseData.put(tid2p1, new FetchResponseData.PartitionData())
    val fetchResponse = FetchResponse.of(Errors.NONE, 0, 123, responseData)

    leader.fetchSessionHandler.handleResponse(fetchResponse, ApiKeys.FETCH.latestVersion())

    // Remove t1p0, change the ID for t2p1, and keep t1p1 the same
    val newTopicId = Uuid.randomUuid()
    val partitionMap2 = Map(
      t1p1 -> PartitionFetchState(Some(topicId1), 155, None, leaderEpoch, None, state = Fetching, lastFetchedEpoch = None),
      t2p1 -> PartitionFetchState(Some(newTopicId), 160, None, leaderEpoch, None, state = Fetching, lastFetchedEpoch = None))
    val ResultWithPartitions(fetchRequestOpt2, _) = thread.leader.buildFetch(partitionMap2)

    // Since t1p1 didn't change, we drop that one
    val partitionDataMap2 = partitionMap2.drop(1).map { case (tp, state) =>
      (tp, new FetchRequest.PartitionData(state.topicId.get, state.fetchOffset, 0L,
        config.replicaFetchMaxBytes, Optional.of(state.currentLeaderEpoch), Optional.empty()))
    }

    assertTrue(fetchRequestOpt2.isDefined)
    val fetchRequestBuilder2 = fetchRequestOpt2.get.fetchRequest
    assertEquals(partitionDataMap2.asJava, fetchRequestBuilder2.fetchData())
    assertEquals(Collections.singletonList(tid2p1), fetchRequestBuilder2.replaced())
    assertEquals(Collections.singletonList(tid1p0), fetchRequestBuilder2.removed())
  }

  @ParameterizedTest
  @ValueSource(booleans = Array(true, false))
  def testLocalFetchCompletionIfHighWatermarkUpdated(highWatermarkUpdated: Boolean): Unit = {
    val props = TestUtils.createBrokerConfig(1, "localhost:1234")
    val config = KafkaConfig.fromProps(props)
    val highWatermarkReceivedFromLeader = 100L

    val mockBlockingSend: BlockingSend = mock(classOf[BlockingSend])
    when(mockBlockingSend.brokerEndPoint()).thenReturn(brokerEndPoint)

    val maybeNewHighWatermark = if (highWatermarkUpdated) {
      Some(highWatermarkReceivedFromLeader)
    } else {
      None
    }
    val log: UnifiedLog = mock(classOf[UnifiedLog])
    when(log.maybeUpdateHighWatermark(highWatermarkReceivedFromLeader))
      .thenReturn(maybeNewHighWatermark)

    val appendInfo: Option[LogAppendInfo] = Some(mock(classOf[LogAppendInfo]))

    val partition: Partition = mock(classOf[Partition])
    when(partition.localLogOrException).thenReturn(log)
    when(partition.appendRecordsToFollowerOrFutureReplica(any[MemoryRecords], any[Boolean])).thenReturn(appendInfo)

    // In Scala 2.12, the partitionsWithNewHighWatermark buffer is cleared before the replicaManager mock is verified.
    // Capture the argument at the time of invocation.
    val completeDelayedFetchRequestsArgument = mutable.Buffer.empty[TopicPartition]
    val replicaManager: ReplicaManager = mock(classOf[ReplicaManager])
    when(replicaManager.getPartitionOrException(any[TopicPartition])).thenReturn(partition)
    when(replicaManager.completeDelayedFetchRequests(any[Seq[TopicPartition]])).thenAnswer(invocation =>
      completeDelayedFetchRequestsArgument ++= invocation.getArguments()(0).asInstanceOf[Seq[TopicPartition]]
    )
    val brokerTopicStats = new BrokerTopicStats
    when(replicaManager.brokerTopicStats).thenReturn(brokerTopicStats)

    val replicaQuota: ReplicaQuota = mock(classOf[ReplicaQuota])

    val thread = createReplicaFetcherThread(
      name = "replica-fetcher",
      fetcherId = 0,
      brokerConfig = config,
      failedPartitions = failedPartitions,
      replicaMgr = replicaManager,
      quota = replicaQuota,
      leaderEndpointBlockingSend = mockBlockingSend)

    val tp0 = new TopicPartition("testTopic", 0)
    val tp1 = new TopicPartition("testTopic", 1)
    val records = MemoryRecords.withRecords(Compression.NONE,
      new SimpleRecord(1000, "foo".getBytes(StandardCharsets.UTF_8)))
    val partitionData = new FetchResponseData.PartitionData()
      .setRecords(records)
      .setHighWatermark(highWatermarkReceivedFromLeader)

    thread.processPartitionData(tp0, 0, partitionData.setPartitionIndex(0))
    thread.processPartitionData(tp1, 0, partitionData.setPartitionIndex(1))
    verify(replicaManager, times(0)).completeDelayedFetchRequests(any[Seq[TopicPartition]])

    thread.doWork()
    if (highWatermarkUpdated) {
      assertEquals(Seq(tp0, tp1), completeDelayedFetchRequestsArgument)
      verify(replicaManager, times(1)).completeDelayedFetchRequests(any[Seq[TopicPartition]])
    } else {
      verify(replicaManager, times(0)).completeDelayedFetchRequests(any[Seq[TopicPartition]])
    }
    assertEquals(mutable.Buffer.empty, thread.partitionsWithNewHighWatermark)
  }

  private def newOffsetForLeaderPartitionResult(
   tp: TopicPartition,
   leaderEpoch: Int,
   endOffset: Long
 ): EpochEndOffset = {
    newOffsetForLeaderPartitionResult(tp, Errors.NONE, leaderEpoch, endOffset)
  }

  private def newOffsetForLeaderPartitionResult(
    tp: TopicPartition,
    error: Errors,
    leaderEpoch: Int,
    endOffset: Long
  ): EpochEndOffset = {
    new EpochEndOffset()
      .setPartition(tp.partition)
      .setErrorCode(error.code)
      .setLeaderEpoch(leaderEpoch)
      .setEndOffset(endOffset)
  }

  private def assertProcessPartitionDataWhen(isReassigning: Boolean): Unit = {
    val props = TestUtils.createBrokerConfig(1, "localhost:1234")
    val config = KafkaConfig.fromProps(props)

    val mockBlockingSend: BlockingSend = mock(classOf[BlockingSend])
    when(mockBlockingSend.brokerEndPoint()).thenReturn(brokerEndPoint)

    val log: UnifiedLog = mock(classOf[UnifiedLog])
    val records = MemoryRecords.withRecords(Compression.NONE,
      new SimpleRecord(1000, "foo".getBytes(StandardCharsets.UTF_8)))
    when(log.maybeUpdateHighWatermark(hw = 0)).thenReturn(None)

    val partition: Partition = mock(classOf[Partition])
    when(partition.localLogOrException).thenReturn(log)
    when(partition.isReassigning).thenReturn(isReassigning)
    when(partition.isAddingLocalReplica).thenReturn(isReassigning)
    when(partition.appendRecordsToFollowerOrFutureReplica(records, isFuture = false)).thenReturn(None)

    val replicaManager: ReplicaManager = mock(classOf[ReplicaManager])
    when(replicaManager.getPartitionOrException(any[TopicPartition])).thenReturn(partition)
    val brokerTopicStats = new BrokerTopicStats
    when(replicaManager.brokerTopicStats).thenReturn(brokerTopicStats)

    val replicaQuota: ReplicaQuota = mock(classOf[ReplicaQuota])

    val thread = createReplicaFetcherThread(
      "bob",
      0,
      config,
      failedPartitions,
      replicaManager,
      replicaQuota,
      mockBlockingSend
    )

    val partitionData: thread.FetchData = new FetchResponseData.PartitionData()
      .setPartitionIndex(t1p0.partition)
      .setLastStableOffset(0)
      .setLogStartOffset(0)
      .setRecords(records)
    thread.processPartitionData(t1p0, 0, partitionData)

    if (isReassigning)
      assertEquals(records.sizeInBytes(), brokerTopicStats.allTopicsStats.reassignmentBytesInPerSec.get.count())
    else
      assertEquals(0, brokerTopicStats.allTopicsStats.reassignmentBytesInPerSec.get.count())

    assertEquals(records.sizeInBytes(), brokerTopicStats.allTopicsStats.replicationBytesInRate.get.count())
  }

  def stub(partition: Partition, replicaManager: ReplicaManager, log: UnifiedLog): Unit = {
    when(replicaManager.localLogOrException(t1p0)).thenReturn(log)
    when(replicaManager.getPartitionOrException(t1p0)).thenReturn(partition)
    when(replicaManager.localLogOrException(t1p1)).thenReturn(log)
    when(replicaManager.getPartitionOrException(t1p1)).thenReturn(partition)
    when(replicaManager.localLogOrException(t2p1)).thenReturn(log)
    when(replicaManager.getPartitionOrException(t2p1)).thenReturn(partition)
  }

  private def kafkaConfigNoTruncateOnFetch: KafkaConfig = {
    val props = TestUtils.createBrokerConfig(1, "localhost:1234")
    props.setProperty(ReplicationConfigs.INTER_BROKER_PROTOCOL_VERSION_CONFIG, IBP_2_6_IV0.version)
    KafkaConfig.fromProps(props)
  }
}<|MERGE_RESOLUTION|>--- conflicted
+++ resolved
@@ -121,17 +121,6 @@
 
   @Test
   def shouldSendLatestRequestVersionsByDefault(): Unit = {
-<<<<<<< HEAD
-    val props = TestUtils.createBrokerConfig(1, "localhost:1234")
-    val config = KafkaConfig.fromProps(props)
-
-    val replicaManager: ReplicaManager = mock(classOf[ReplicaManager])
-    when(replicaManager.brokerTopicStats).thenReturn(mock(classOf[BrokerTopicStats]))
-
-    assertEquals(ApiKeys.FETCH.latestVersion(false), config.interBrokerProtocolVersion.fetchRequestVersion())
-    assertEquals(ApiKeys.OFFSET_FOR_LEADER_EPOCH.latestVersion(false), config.interBrokerProtocolVersion.offsetForLeaderEpochRequestVersion)
-    assertEquals(ApiKeys.LIST_OFFSETS.latestVersion(false), config.interBrokerProtocolVersion.listOffsetRequestVersion)
-=======
     // Check unstable versions
     val testingVersion = MetadataVersion.latestTesting
     assertEquals(
@@ -146,7 +135,6 @@
       ApiKeys.LIST_OFFSETS.latestVersion(true),
       testingVersion.listOffsetRequestVersion
     )
->>>>>>> adee6f0c
   }
 
   @Test
