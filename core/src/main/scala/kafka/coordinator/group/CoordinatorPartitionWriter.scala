/*
 * Licensed to the Apache Software Foundation (ASF) under one or more
 * contributor license agreements. See the NOTICE file distributed with
 * this work for additional information regarding copyright ownership.
 * The ASF licenses this file to You under the Apache License, Version 2.0
 * (the "License"); you may not use this file except in compliance with
 * the License. You may obtain a copy of the License at
 *
 *    http://www.apache.org/licenses/LICENSE-2.0
 *
 * Unless required by applicable law or agreed to in writing, software
 * distributed under the License is distributed on an "AS IS" BASIS,
 * WITHOUT WARRANTIES OR CONDITIONS OF ANY KIND, either express or implied.
 * See the License for the specific language governing permissions and
 * limitations under the License.
 */
package kafka.coordinator.group

import kafka.cluster.PartitionListener
import kafka.server.{ActionQueue, ReplicaManager, RequestLocal, defaultError, genericError}
<<<<<<< HEAD
import org.apache.kafka.common.{TopicIdPartition, TopicPartition}
import org.apache.kafka.common.errors.RecordTooLargeException
=======
import org.apache.kafka.common.TopicPartition
>>>>>>> 5552f5c2
import org.apache.kafka.common.protocol.Errors
import org.apache.kafka.common.record.{MemoryRecords, RecordBatch}
import org.apache.kafka.common.requests.ProduceResponse.PartitionResponse
import org.apache.kafka.coordinator.group.runtime.PartitionWriter
import org.apache.kafka.storage.internals.log.{AppendOrigin, LogConfig, VerificationGuard}

import java.util.concurrent.CompletableFuture
import scala.collection.Map

/**
 * ListenerAdapter adapts the PartitionListener interface to the
 * PartitionWriter.Listener interface.
 */
private[group] class ListenerAdapter(
  val listener: PartitionWriter.Listener
) extends PartitionListener {
  override def onHighWatermarkUpdated(
    tp: TopicPartition,
    offset: Long
  ): Unit = {
    listener.onHighWatermarkUpdated(tp, offset)
  }

  override def equals(that: Any): Boolean = that match {
    case other: ListenerAdapter => listener.equals(other.listener)
    case _ => false
  }

  override def hashCode(): Int = {
    listener.hashCode()
  }

  override def toString: String = {
    s"ListenerAdapter(listener=$listener)"
  }
}

class CoordinatorPartitionWriter(
  replicaManager: ReplicaManager
) extends PartitionWriter {
  // We use an action queue which directly executes actions. This is possible
  // here because we don't hold any conflicting locks.
  private val directActionQueue = new ActionQueue {
    override def add(action: () => Unit): Unit = {
      action()
    }

    override def tryCompleteActions(): Unit = {}
  }

  /**
   * {@inheritDoc}
   */
  override def registerListener(
    tp: TopicPartition,
    listener: PartitionWriter.Listener
  ): Unit = {
    replicaManager.maybeAddListener(tp, new ListenerAdapter(listener))
  }

  /**
   * {@inheritDoc}
   */
  override def deregisterListener(
    tp: TopicPartition,
    listener: PartitionWriter.Listener
  ): Unit = {
    replicaManager.removeListener(tp, new ListenerAdapter(listener))
  }

  /**
   * {@inheritDoc}
   */
  override def config(tp: TopicPartition): LogConfig = {
    replicaManager.getLogConfig(tp).getOrElse {
      throw Errors.NOT_LEADER_OR_FOLLOWER.exception()
    }
  }

  /**
   * {@inheritDoc}
   */
  override def maybeStartTransactionVerification(
    tp: TopicPartition,
    transactionalId: String,
    producerId: Long,
    producerEpoch: Short,
    apiVersion: Short
  ): CompletableFuture[VerificationGuard] = {
    val transactionSupportedOperation = if (apiVersion >= 4) genericError else defaultError
    val future = new CompletableFuture[VerificationGuard]()
    replicaManager.maybeStartTransactionVerificationForPartition(
      topicPartition = tp,
      transactionalId = transactionalId,
      producerId = producerId,
      producerEpoch = producerEpoch,
      baseSequence = RecordBatch.NO_SEQUENCE,
      callback = errorAndGuard => {
        val (error, verificationGuard) = errorAndGuard
        if (error != Errors.NONE) {
          future.completeExceptionally(error.exception)
        } else {
          future.complete(verificationGuard)
        }
      },
      transactionSupportedOperation
    )
    future
  }

  /**
   * {@inheritDoc }
   */
  override def append(
    tp: TopicPartition,
    verificationGuard: VerificationGuard,
    records: MemoryRecords
  ): Long = {
    var appendResults: Map[TopicIdPartition, PartitionResponse] = Map.empty
    replicaManager.appendRecords(
      timeout = 0L,
      requiredAcks = 1,
      internalTopicsAllowed = true,
      origin = AppendOrigin.COORDINATOR,
<<<<<<< HEAD
      entriesPerPartition = Map(replicaManager.getTopicIdPartition(tp) -> memoryRecords),
=======
      entriesPerPartition = Map(tp -> records),
>>>>>>> 5552f5c2
      responseCallback = results => appendResults = results,
      requestLocal = RequestLocal.NoCaching,
      verificationGuards = Map(tp -> verificationGuard),
      delayedProduceLock = None,
      // We can directly complete the purgatories here because we don't hold
      // any conflicting locks.
      actionQueue = directActionQueue
    )

    val partitionResult = appendResults.getOrElse(replicaManager.getTopicIdPartition(tp),
      throw new IllegalStateException(s"Append status $appendResults should have partition $tp."))

    if (partitionResult.error != Errors.NONE) {
      throw partitionResult.error.exception()
    }

    // Required offset.
    partitionResult.lastOffset + 1
  }
}<|MERGE_RESOLUTION|>--- conflicted
+++ resolved
@@ -18,12 +18,7 @@
 
 import kafka.cluster.PartitionListener
 import kafka.server.{ActionQueue, ReplicaManager, RequestLocal, defaultError, genericError}
-<<<<<<< HEAD
 import org.apache.kafka.common.{TopicIdPartition, TopicPartition}
-import org.apache.kafka.common.errors.RecordTooLargeException
-=======
-import org.apache.kafka.common.TopicPartition
->>>>>>> 5552f5c2
 import org.apache.kafka.common.protocol.Errors
 import org.apache.kafka.common.record.{MemoryRecords, RecordBatch}
 import org.apache.kafka.common.requests.ProduceResponse.PartitionResponse
@@ -148,11 +143,7 @@
       requiredAcks = 1,
       internalTopicsAllowed = true,
       origin = AppendOrigin.COORDINATOR,
-<<<<<<< HEAD
-      entriesPerPartition = Map(replicaManager.getTopicIdPartition(tp) -> memoryRecords),
-=======
-      entriesPerPartition = Map(tp -> records),
->>>>>>> 5552f5c2
+      entriesPerPartition = Map(replicaManager.getTopicIdPartition(tp) -> records),
       responseCallback = results => appendResults = results,
       requestLocal = RequestLocal.NoCaching,
       verificationGuards = Map(tp -> verificationGuard),
