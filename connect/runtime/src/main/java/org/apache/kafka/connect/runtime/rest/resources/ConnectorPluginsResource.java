--- conflicted
+++ resolved
@@ -26,17 +26,6 @@
 import org.apache.kafka.connect.runtime.rest.entities.ConfigKeyInfo;
 import org.apache.kafka.connect.runtime.rest.entities.PluginInfo;
 import org.apache.kafka.connect.runtime.rest.errors.ConnectRestException;
-<<<<<<< HEAD
-import org.apache.kafka.connect.transforms.Transformation;
-=======
-import org.apache.kafka.connect.sink.SinkConnector;
-import org.apache.kafka.connect.source.SourceConnector;
-import org.apache.kafka.connect.tools.MockSinkConnector;
-import org.apache.kafka.connect.tools.MockSourceConnector;
-import org.apache.kafka.connect.tools.SchemaSourceConnector;
-import org.apache.kafka.connect.tools.VerifiableSinkConnector;
-import org.apache.kafka.connect.tools.VerifiableSourceConnector;
->>>>>>> f586fa59
 import org.apache.kafka.connect.util.FutureCallback;
 
 import javax.ws.rs.BadRequestException;
@@ -69,38 +58,15 @@
     private final List<PluginInfo> connectorPlugins;
     private long requestTimeoutMs;
 
-<<<<<<< HEAD
-    @SuppressWarnings({"unchecked", "rawtypes"})
-    static final List<Class<? extends Transformation<?>>> TRANSFORM_EXCLUDES = Collections.singletonList(
-            (Class) PredicatedTransformation.class
-=======
-    static final List<Class<? extends SinkConnector>> SINK_CONNECTOR_EXCLUDES = Arrays.asList(
-            VerifiableSinkConnector.class,
-            MockSinkConnector.class
-    );
-
-    static final List<Class<? extends SourceConnector>> SOURCE_CONNECTOR_EXCLUDES = Arrays.asList(
-            VerifiableSourceConnector.class,
-            MockSourceConnector.class,
-            SchemaSourceConnector.class
->>>>>>> f586fa59
-    );
-
     public ConnectorPluginsResource(Herder herder) {
         this.herder = herder;
         this.connectorPlugins = new ArrayList<>();
         this.requestTimeoutMs = DEFAULT_REST_REQUEST_TIMEOUT_MS;
 
         // TODO: improve once plugins are allowed to be added/removed during runtime.
-<<<<<<< HEAD
         addConnectorPlugins(herder.plugins().sinkConnectors(), Collections.emptySet());
         addConnectorPlugins(herder.plugins().sourceConnectors(), Collections.emptySet());
-        addConnectorPlugins(herder.plugins().transformations(), TRANSFORM_EXCLUDES);
-=======
-        addConnectorPlugins(herder.plugins().sinkConnectors(), SINK_CONNECTOR_EXCLUDES);
-        addConnectorPlugins(herder.plugins().sourceConnectors(), SOURCE_CONNECTOR_EXCLUDES);
         addConnectorPlugins(herder.plugins().transformations(), Collections.emptySet());
->>>>>>> f586fa59
         addConnectorPlugins(herder.plugins().predicates(), Collections.emptySet());
         addConnectorPlugins(herder.plugins().converters(), Collections.emptySet());
         addConnectorPlugins(herder.plugins().headerConverters(), Collections.emptySet());
