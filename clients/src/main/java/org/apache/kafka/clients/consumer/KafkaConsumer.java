--- conflicted
+++ resolved
@@ -708,13 +708,8 @@
             ClusterResourceListeners clusterResourceListeners = configureClusterResourceListeners(keyDeserializer, valueDeserializer, reporters, interceptorList);
             this.metadata = new Metadata(retryBackoffMs, config.getLong(ConsumerConfig.METADATA_MAX_AGE_CONFIG),
                     true, false, clusterResourceListeners);
-<<<<<<< HEAD
             List<InetSocketAddress> addresses = ClientUtils.parseAndValidateAddresses(config.getList(ConsumerConfig.BOOTSTRAP_SERVERS_CONFIG), config.getString(CommonClientConfigs.CLIENT_DNS_LOOKUP));
             this.metadata.update(Cluster.bootstrap(addresses), Collections.<String>emptySet(), 0);
-=======
-            List<InetSocketAddress> addresses = ClientUtils.parseAndValidateAddresses(config.getList(ConsumerConfig.BOOTSTRAP_SERVERS_CONFIG));
-            this.metadata.update(Cluster.bootstrap(addresses), Collections.emptySet(), 0);
->>>>>>> 88823c60
             String metricGrpPrefix = "consumer";
             ConsumerMetrics metricsRegistry = new ConsumerMetrics(metricsTags.keySet(), "consumer");
             ChannelBuilder channelBuilder = ClientUtils.createChannelBuilder(config);
