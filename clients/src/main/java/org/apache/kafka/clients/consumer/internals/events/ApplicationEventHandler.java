/*
 * Licensed to the Apache Software Foundation (ASF) under one or more
 * contributor license agreements. See the NOTICE file distributed with
 * this work for additional information regarding copyright ownership.
 * The ASF licenses this file to You under the Apache License, Version 2.0
 * (the "License"); you may not use this file except in compliance with
 * the License. You may obtain a copy of the License at
 *
 *    http://www.apache.org/licenses/LICENSE-2.0
 *
 * Unless required by applicable law or agreed to in writing, software
 * distributed under the License is distributed on an "AS IS" BASIS,
 * WITHOUT WARRANTIES OR CONDITIONS OF ANY KIND, either express or implied.
 * See the License for the specific language governing permissions and
 * limitations under the License.
 */
package org.apache.kafka.clients.consumer.internals.events;

import org.apache.kafka.clients.consumer.internals.ConsumerNetworkThread;
import org.apache.kafka.clients.consumer.internals.ConsumerUtils;
import org.apache.kafka.clients.consumer.internals.NetworkClientDelegate;
import org.apache.kafka.clients.consumer.internals.RequestManagers;
import org.apache.kafka.common.internals.IdempotentCloser;
import org.apache.kafka.common.utils.LogContext;
import org.apache.kafka.common.utils.Time;
import org.apache.kafka.common.utils.Utils;
import org.slf4j.Logger;

import java.io.Closeable;
import java.time.Duration;
import java.util.Objects;
import java.util.concurrent.BlockingQueue;
<<<<<<< HEAD
=======
import java.util.concurrent.Future;
>>>>>>> a753172a
import java.util.function.Supplier;

/**
 * An event handler that receives {@link ApplicationEvent application events} from the application thread which
 * are then readable from the {@link ApplicationEventProcessor} in the {@link ConsumerNetworkThread network thread}.
 */
public class ApplicationEventHandler implements Closeable {

    private final Logger log;
    private final BlockingQueue<ApplicationEvent> applicationEventQueue;
    private final ConsumerNetworkThread networkThread;
    private final IdempotentCloser closer = new IdempotentCloser();

    public ApplicationEventHandler(final LogContext logContext,
                                   final Time time,
                                   final BlockingQueue<ApplicationEvent> applicationEventQueue,
                                   final CompletableEventReaper applicationEventReaper,
                                   final Supplier<ApplicationEventProcessor> applicationEventProcessorSupplier,
                                   final Supplier<NetworkClientDelegate> networkClientDelegateSupplier,
                                   final Supplier<RequestManagers> requestManagersSupplier) {
        this.log = logContext.logger(ApplicationEventHandler.class);
        this.applicationEventQueue = applicationEventQueue;
        this.networkThread = new ConsumerNetworkThread(logContext,
                time,
                applicationEventQueue,
<<<<<<< HEAD
=======
                applicationEventReaper,
>>>>>>> a753172a
                applicationEventProcessorSupplier,
                networkClientDelegateSupplier,
                requestManagersSupplier);
        this.networkThread.start();
    }

    /**
     * Add an {@link ApplicationEvent} to the handler and then internally invoke {@link #wakeupNetworkThread()}
     * to alert the network I/O thread that it has something to process.
     *
     * @param event An {@link ApplicationEvent} created by the application thread
     */
    public void add(final ApplicationEvent event) {
        Objects.requireNonNull(event, "ApplicationEvent provided to add must be non-null");
        applicationEventQueue.add(event);
        wakeupNetworkThread();
    }

    /**
     * Wakeup the {@link ConsumerNetworkThread network I/O thread} to pull the next event(s) from the queue.
     */
    public void wakeupNetworkThread() {
        networkThread.wakeup();
    }

    /**
     * Returns the delay for which the application thread can safely wait before it should be responsive
     * to results from the request managers. For example, the subscription state can change when heartbeats
     * are sent, so blocking for longer than the heartbeat interval might mean the application thread is not
     * responsive to changes.
     *
     * @return The maximum delay in milliseconds
     */
    public long maximumTimeToWait() {
        return networkThread.maximumTimeToWait();
    }

    /**
     * Add a {@link CompletableApplicationEvent} to the handler. The method blocks waiting for the result, and will
     * return the result value upon successful completion; otherwise throws an error.
     *
<<<<<<< HEAD
=======
     * <p/>
     *
     * See {@link ConsumerUtils#getResult(Future)} for more details.
     *
>>>>>>> a753172a
     * @param event A {@link CompletableApplicationEvent} created by the polling thread
     * @return      Value that is the result of the event
     * @param <T>   Type of return value of the event
     */
    public <T> T addAndGet(final CompletableApplicationEvent<T> event) {
        Objects.requireNonNull(event, "CompletableApplicationEvent provided to addAndGet must be non-null");
        add(event);
        return ConsumerUtils.getResult(event.future());
    }

    @Override
    public void close() {
        close(Duration.ZERO);
    }

    public void close(final Duration timeout) {
        closer.close(
                () -> Utils.closeQuietly(() -> networkThread.close(timeout), "consumer network thread"),
                () -> log.warn("The application event handler was already closed")
        );
    }
}<|MERGE_RESOLUTION|>--- conflicted
+++ resolved
@@ -30,10 +30,7 @@
 import java.time.Duration;
 import java.util.Objects;
 import java.util.concurrent.BlockingQueue;
-<<<<<<< HEAD
-=======
 import java.util.concurrent.Future;
->>>>>>> a753172a
 import java.util.function.Supplier;
 
 /**
@@ -59,10 +56,7 @@
         this.networkThread = new ConsumerNetworkThread(logContext,
                 time,
                 applicationEventQueue,
-<<<<<<< HEAD
-=======
                 applicationEventReaper,
->>>>>>> a753172a
                 applicationEventProcessorSupplier,
                 networkClientDelegateSupplier,
                 requestManagersSupplier);
@@ -104,13 +98,10 @@
      * Add a {@link CompletableApplicationEvent} to the handler. The method blocks waiting for the result, and will
      * return the result value upon successful completion; otherwise throws an error.
      *
-<<<<<<< HEAD
-=======
      * <p/>
      *
      * See {@link ConsumerUtils#getResult(Future)} for more details.
      *
->>>>>>> a753172a
      * @param event A {@link CompletableApplicationEvent} created by the polling thread
      * @return      Value that is the result of the event
      * @param <T>   Type of return value of the event
