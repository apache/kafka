--- conflicted
+++ resolved
@@ -73,7 +73,7 @@
 
     private final FetchResponseData data;
     // we build responseData when needed.
-    private volatile LinkedHashMap<TopicIdPartition, FetchResponseData.PartitionData> responseData = null;
+    private volatile LinkedHashMap<TopicPartition, FetchResponseData.PartitionData> responseData = null;
 
     @Override
     public FetchResponseData data() {
@@ -97,7 +97,7 @@
         return Errors.forCode(data.errorCode());
     }
 
-    public LinkedHashMap<TopicIdPartition, FetchResponseData.PartitionData> responseData(Map<Uuid, String> topicNames, short version) {
+    public LinkedHashMap<TopicPartition, FetchResponseData.PartitionData> responseData(Map<Uuid, String> topicNames, short version) {
         if (responseData == null) {
             synchronized (this) {
                 if (responseData == null) {
@@ -109,16 +109,10 @@
                         } else {
                             name = topicNames.get(topicResponse.topicId());
                         }
-<<<<<<< HEAD
-                        topicResponse.partitions().forEach(partition ->
-                                responseData.put(new TopicIdPartition(topicResponse.topicId(), new TopicPartition(name, partition.partitionIndex())), partition));
-
-=======
                         if (name != null) {
                             topicResponse.partitions().forEach(partition ->
                                 responseData.put(new TopicPartition(name, partition.partitionIndex()), partition));
                         }
->>>>>>> 4cdc41c3
                     });
                 }
             }
