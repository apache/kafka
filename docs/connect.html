<!--~
  ~ Licensed to the Apache Software Foundation (ASF) under one or more
  ~ contributor license agreements.  See the NOTICE file distributed with
  ~ this work for additional information regarding copyright ownership.
  ~ The ASF licenses this file to You under the Apache License, Version 2.0
  ~ (the "License"); you may not use this file except in compliance with
  ~ the License.  You may obtain a copy of the License at
  ~
  ~    http://www.apache.org/licenses/LICENSE-2.0
  ~
  ~ Unless required by applicable law or agreed to in writing, software
  ~ distributed under the License is distributed on an "AS IS" BASIS,
  ~ WITHOUT WARRANTIES OR CONDITIONS OF ANY KIND, either express or implied.
  ~ See the License for the specific language governing permissions and
  ~ limitations under the License.
  ~-->

<script id="connect-template" type="text/x-handlebars-template">
    <h3><a id="connect_overview" href="#connect_overview">8.1 Overview</a></h3>

    <p>Kafka Connect is a tool for scalably and reliably streaming data between Apache Kafka and other systems. It makes it simple to quickly define <i>connectors</i> that move large collections of data into and out of Kafka. Kafka Connect can ingest entire databases or collect metrics from all your application servers into Kafka topics, making the data available for stream processing with low latency. An export job can deliver data from Kafka topics into secondary storage and query systems or into batch systems for offline analysis.</p>

    <p>Kafka Connect features include:</p>
    <ul>
        <li><b>A common framework for Kafka connectors</b> - Kafka Connect standardizes integration of other data systems with Kafka, simplifying connector development, deployment, and management</li>
        <li><b>Distributed and standalone modes</b> - scale up to a large, centrally managed service supporting an entire organization or scale down to development, testing, and small production deployments</li>
        <li><b>REST interface</b> - submit and manage connectors to your Kafka Connect cluster via an easy to use REST API</li>
        <li><b>Automatic offset management</b> - with just a little information from connectors, Kafka Connect can manage the offset commit process automatically so connector developers do not need to worry about this error prone part of connector development</li>
        <li><b>Distributed and scalable by default</b> - Kafka Connect builds on the existing group management protocol. More workers can be added to scale up a Kafka Connect cluster.</li>
        <li><b>Streaming/batch integration</b> - leveraging Kafka's existing capabilities, Kafka Connect is an ideal solution for bridging streaming and batch data systems</li>
    </ul>

    <h3><a id="connect_user" href="#connect_user">8.2 User Guide</a></h3>

    <p>The <a href="../quickstart">quickstart</a> provides a brief example of how to run a standalone version of Kafka Connect. This section describes how to configure, run, and manage Kafka Connect in more detail.</p>

    <h4><a id="connect_running" href="#connect_running">Running Kafka Connect</a></h4>

    <p>Kafka Connect currently supports two modes of execution: standalone (single process) and distributed.</p>

    <p>In standalone mode all work is performed in a single process. This configuration is simpler to setup and get started with and may be useful in situations where only one worker makes sense (e.g. collecting log files), but it does not benefit from some of the features of Kafka Connect such as fault tolerance. You can start a standalone process with the following command:</p>

    <pre class="brush: bash;">
&gt; bin/connect-standalone.sh config/connect-standalone.properties [connector1.properties connector2.properties ...]</pre>

    <p>The first parameter is the configuration for the worker. This includes settings such as the Kafka connection parameters, serialization format, and how frequently to commit offsets. The provided example should work well with a local cluster running with the default configuration provided by <code>config/server.properties</code>. It will require tweaking to use with a different configuration or production deployment. All workers (both standalone and distributed) require a few configs:</p>
    <ul>
        <li><code>bootstrap.servers</code> - List of Kafka servers used to bootstrap connections to Kafka</li>
        <li><code>key.converter</code> - Converter class used to convert between Kafka Connect format and the serialized form that is written to Kafka. This controls the format of the keys in messages written to or read from Kafka, and since this is independent of connectors it allows any connector to work with any serialization format. Examples of common formats include JSON and Avro.</li>
        <li><code>value.converter</code> - Converter class used to convert between Kafka Connect format and the serialized form that is written to Kafka. This controls the format of the values in messages written to or read from Kafka, and since this is independent of connectors it allows any connector to work with any serialization format. Examples of common formats include JSON and Avro.</li>
        <li><code>plugin.path</code> (default <code>empty</code>) - a list of paths that contain Connect plugins (connectors, converters, transformations). Before running quick starts, users must add the absolute path that contains the example FileStreamSourceConnector and FileStreamSinkConnector packaged in <code>connect-file-"version".jar</code>, because these connectors are not included by default to the <code>CLASSPATH</code> or the <code>plugin.path</code> of the Connect worker (see <a href="#connectconfigs_plugin.path">plugin.path</a> property for examples).</li>
    </ul>

    <p>The important configuration options specific to standalone mode are:</p>
    <ul>
        <li><code>offset.storage.file.filename</code> - File to store source connector offsets</li>
    </ul>

    <p>The parameters that are configured here are intended for producers and consumers used by Kafka Connect to access the configuration, offset and status topics. For configuration of the producers used by Kafka source tasks and the consumers used by Kafka sink tasks, the same parameters can be used but need to be prefixed with <code>producer.</code> and <code>consumer.</code> respectively. The only Kafka client parameter that is inherited without a prefix from the worker configuration is <code>bootstrap.servers</code>, which in most cases will be sufficient, since the same cluster is often used for all purposes. A notable exception is a secured cluster, which requires extra parameters to allow connections. These parameters will need to be set up to three times in the worker configuration, once for management access, once for Kafka sources and once for Kafka sinks.</p> 
    
    <p>Starting with 2.3.0, client configuration overrides can be configured individually per connector by using the prefixes <code>producer.override.</code> and <code>consumer.override.</code> for Kafka sources or Kafka sinks respectively. These overrides are included with the rest of the connector's configuration properties.</p>

    <p>The remaining parameters are connector configuration files. You may include as many as you want, but all will execute within the same process (on different threads). You can also choose not to specify any connector configuration files on the command line, and instead use the REST API to create connectors at runtime after your standalone worker starts.</p>

    <p>Distributed mode handles automatic balancing of work, allows you to scale up (or down) dynamically, and offers fault tolerance both in the active tasks and for configuration and offset commit data. Execution is very similar to standalone mode:</p>

    <pre class="brush: bash;">
&gt; bin/connect-distributed.sh config/connect-distributed.properties</pre>

    <p>The difference is in the class which is started and the configuration parameters which change how the Kafka Connect process decides where to store configurations, how to assign work, and where to store offsets and task statues. In the distributed mode, Kafka Connect stores the offsets, configs and task statuses in Kafka topics. It is recommended to manually create the topics for offset, configs and statuses in order to achieve the desired the number of partitions and replication factors. If the topics are not yet created when starting Kafka Connect, the topics will be auto created with default number of partitions and replication factor, which may not be best suited for its usage.</p>

    <p>In particular, the following configuration parameters, in addition to the common settings mentioned above, are critical to set before starting your cluster:</p>
    <ul>
        <li><code>group.id</code> (default <code>connect-cluster</code>) - unique name for the cluster, used in forming the Connect cluster group; note that this <b>must not conflict</b> with consumer group IDs</li>
        <li><code>config.storage.topic</code> (default <code>connect-configs</code>) - topic to use for storing connector and task configurations; note that this should be a single partition, highly replicated, compacted topic. You may need to manually create the topic to ensure the correct configuration as auto created topics may have multiple partitions or be automatically configured for deletion rather than compaction</li>
        <li><code>offset.storage.topic</code> (default <code>connect-offsets</code>) - topic to use for storing offsets; this topic should have many partitions, be replicated, and be configured for compaction</li>
        <li><code>status.storage.topic</code> (default <code>connect-status</code>) - topic to use for storing statuses; this topic can have multiple partitions, and should be replicated and configured for compaction</li>
    </ul>

    <p>Note that in distributed mode the connector configurations are not passed on the command line. Instead, use the REST API described below to create, modify, and destroy connectors.</p>


    <h4><a id="connect_configuring" href="#connect_configuring">Configuring Connectors</a></h4>

    <p>Connector configurations are simple key-value mappings. In both standalone and distributed mode, they are included in the JSON payload for the REST request that creates (or modifies) the connector. In standalone mode these can also be defined in a properties file and passed to the Connect process on the command line.</p>

    <p>Most configurations are connector dependent, so they can't be outlined here. However, there are a few common options:</p>

    <ul>
        <li><code>name</code> - Unique name for the connector. Attempting to register again with the same name will fail.</li>
        <li><code>connector.class</code> - The Java class for the connector</li>
        <li><code>tasks.max</code> - The maximum number of tasks that should be created for this connector. The connector may create fewer tasks if it cannot achieve this level of parallelism.</li>
        <li><code>key.converter</code> - (optional) Override the default key converter set by the worker.</li>
        <li><code>value.converter</code> - (optional) Override the default value converter set by the worker.</li>
    </ul>

    <p>The <code>connector.class</code> config supports several formats: the full name or alias of the class for this connector. If the connector is org.apache.kafka.connect.file.FileStreamSinkConnector, you can either specify this full name or use FileStreamSink or FileStreamSinkConnector to make the configuration a bit shorter.</p>

    <p>Sink connectors also have a few additional options to control their input. Each sink connector must set one of the following:</p>
    <ul>
        <li><code>topics</code> - A comma-separated list of topics to use as input for this connector</li>
        <li><code>topics.regex</code> - A Java regular expression of topics to use as input for this connector</li>
    </ul>

    <p>For any other options, you should consult the documentation for the connector.</p>

    <h4><a id="connect_transforms" href="#connect_transforms">Transformations</a></h4>

    <p>Connectors can be configured with transformations to make lightweight message-at-a-time modifications. They can be convenient for data massaging and event routing.</p>

    <p>A transformation chain can be specified in the connector configuration.</p>

    <ul>
        <li><code>transforms</code> - List of aliases for the transformation, specifying the order in which the transformations will be applied.</li>
        <li><code>transforms.$alias.type</code> - Fully qualified class name for the transformation.</li>
        <li><code>transforms.$alias.$transformationSpecificConfig</code> Configuration properties for the transformation</li>
    </ul>

    <p>For example, lets take the built-in file source connector and use a transformation to add a static field.</p>

    <p>Throughout the example we'll use schemaless JSON data format. To use schemaless format, we changed the following two lines in <code>connect-standalone.properties</code> from true to false:</p>

    <pre class="brush: text;">
key.converter.schemas.enable
value.converter.schemas.enable</pre>

    <p>The file source connector reads each line as a String. We will wrap each line in a Map and then add a second field to identify the origin of the event. To do this, we use two transformations:</p>
    <ul>
        <li><b>HoistField</b> to place the input line inside a Map</li>
        <li><b>InsertField</b> to add the static field. In this example we'll indicate that the record came from a file connector</li>
    </ul>

    <p>After adding the transformations, <code>connect-file-source.properties</code> file looks as following:</p>

    <pre class="brush: text;">
name=local-file-source
connector.class=FileStreamSource
tasks.max=1
file=test.txt
topic=connect-test
transforms=MakeMap, InsertSource
transforms.MakeMap.type=org.apache.kafka.connect.transforms.HoistField$Value
transforms.MakeMap.field=line
transforms.InsertSource.type=org.apache.kafka.connect.transforms.InsertField$Value
transforms.InsertSource.static.field=data_source
transforms.InsertSource.static.value=test-file-source</pre>

    <p>All the lines starting with <code>transforms</code> were added for the transformations. You can see the two transformations we created: "InsertSource" and "MakeMap" are aliases that we chose to give the transformations. The transformation types are based on the list of built-in transformations you can see below. Each transformation type has additional configuration: HoistField requires a configuration called "field", which is the name of the field in the map that will include the original String from the file. InsertField transformation lets us specify the field name and the value that we are adding.</p>

    <p>When we ran the file source connector on my sample file without the transformations, and then read them using <code>kafka-console-consumer.sh</code>, the results were:</p>

    <pre class="brush: text;">
"foo"
"bar"
"hello world"</pre>

    <p>We then create a new file connector, this time after adding the transformations to the configuration file. This time, the results will be:</p>

    <pre class="brush: json;">
{"line":"foo","data_source":"test-file-source"}
{"line":"bar","data_source":"test-file-source"}
{"line":"hello world","data_source":"test-file-source"}</pre>

    <p>You can see that the lines we've read are now part of a JSON map, and there is an extra field with the static value we specified. This is just one example of what you can do with transformations.</p>
    
    <h5><a id="connect_included_transformation" href="#connect_included_transformation">Included transformations</a></h5>

    <p>Several widely-applicable data and routing transformations are included with Kafka Connect:</p>

    <ul>
        <li>InsertField - Add a field using either static data or record metadata</li>
        <li>ReplaceField - Filter or rename fields</li>
        <li>MaskField - Replace field with valid null value for the type (0, empty string, etc) or custom replacement (non-empty string or numeric value only)</li>
        <li>ValueToKey - Replace the record key with a new key formed from a subset of fields in the record value</li>
        <li>HoistField - Wrap the entire event as a single field inside a Struct or a Map</li>
        <li>ExtractField - Extract a specific field from Struct and Map and include only this field in results</li>
        <li>SetSchemaMetadata - modify the schema name or version</li>
        <li>TimestampRouter - Modify the topic of a record based on original topic and timestamp. Useful when using a sink that needs to write to different tables or indexes based on timestamps</li>
        <li>RegexRouter - modify the topic of a record based on original topic, replacement string and a regular expression</li>
        <li>Filter - Removes messages from all further processing. This is used with a <a href="#connect_predicates">predicate</a> to selectively filter certain messages.</li>
        <li>InsertHeader - Add a header using static data</li>
        <li>HeadersFrom - Copy or move fields in the key or value to the record headers</li>
        <li>DropHeaders - Remove headers by name</li>
    </ul>

    <p>Details on how to configure each transformation are listed below:</p>


    <!--#include virtual="generated/connect_transforms.html" -->


    <h5><a id="connect_predicates" href="#connect_predicates">Predicates</a></h5>

    <p>Transformations can be configured with predicates so that the transformation is applied only to messages which satisfy some condition. In particular, when combined with the <b>Filter</b> transformation predicates can be used to selectively filter out certain messages.</p>

    <p>Predicates are specified in the connector configuration.</p>

    <ul>
        <li><code>predicates</code> - Set of aliases for the predicates to be applied to some of the transformations.</li>
        <li><code>predicates.$alias.type</code> - Fully qualified class name for the predicate.</li>
        <li><code>predicates.$alias.$predicateSpecificConfig</code> - Configuration properties for the predicate.</li>
    </ul>

    <p>All transformations have the implicit config properties <code>predicate</code> and <code>negate</code>. A predicular predicate is associated with a transformation by setting the transformation's <code>predicate</code> config to the predicate's alias. The predicate's value can be reversed using the <code>negate</code> configuration property.</p>

    <p>For example, suppose you have a source connector which produces messages to many different topics and you want to:</p>
    <ul>
        <li>filter out the messages in the 'foo' topic entirely</li>
        <li>apply the ExtractField transformation with the field name 'other_field' to records in all topics <i>except</i> the topic 'bar'</li>
    </ul>

    <p>To do this we need first to filter out the records destined for the topic 'foo'. The Filter transformation removes records from further processing, and can use the TopicNameMatches predicate to apply the transformation only to records in topics which match a certain regular expression. TopicNameMatches's only configuration property is <code>pattern</code> which is a Java regular expression for matching against the topic name. The configuration would look like this:</p>

    <pre class="brush: text;">
transforms=Filter
transforms.Filter.type=org.apache.kafka.connect.transforms.Filter
transforms.Filter.predicate=IsFoo

predicates=IsFoo
predicates.IsFoo.type=org.apache.kafka.connect.transforms.predicates.TopicNameMatches
predicates.IsFoo.pattern=foo</pre>
        
    <p>Next we need to apply ExtractField only when the topic name of the record is not 'bar'. We can't just use TopicNameMatches directly, because that would apply the transformation to matching topic names, not topic names which do <i>not</i> match. The transformation's implicit <code>negate</code> config properties allows us to invert the set of records which a predicate matches. Adding the configuration for this to the previous example we arrive at:</p>

    <pre class="brush: text;">
transforms=Filter,Extract
transforms.Filter.type=org.apache.kafka.connect.transforms.Filter
transforms.Filter.predicate=IsFoo

transforms.Extract.type=org.apache.kafka.connect.transforms.ExtractField$Key
transforms.Extract.field=other_field
transforms.Extract.predicate=IsBar
transforms.Extract.negate=true

predicates=IsFoo,IsBar
predicates.IsFoo.type=org.apache.kafka.connect.transforms.predicates.TopicNameMatches
predicates.IsFoo.pattern=foo

predicates.IsBar.type=org.apache.kafka.connect.transforms.predicates.TopicNameMatches
predicates.IsBar.pattern=bar</pre>

    <p>Kafka Connect includes the following predicates:</p>

    <ul>
        <li><code>TopicNameMatches</code> - matches records in a topic with a name matching a particular Java regular expression.</li>
        <li><code>HasHeaderKey</code> - matches records which have a header with the given key.</li>
        <li><code>RecordIsTombstone</code> - matches tombstone records, that is records with a null value.</li>
    </ul>

    <p>Details on how to configure each predicate are listed below:</p>
    
    <!--#include virtual="generated/connect_predicates.html" -->


    <h4><a id="connect_rest" href="#connect_rest">REST API</a></h4>

    <p>Since Kafka Connect is intended to be run as a service, it also provides a REST API for managing connectors. This REST API is available in both standalone and distributed mode. The REST API server can be configured using the <code>listeners</code> configuration option.
        This field should contain a list of listeners in the following format: <code>protocol://host:port,protocol2://host2:port2</code>. Currently supported protocols are <code>http</code> and <code>https</code>.
        For example:</p>

    <pre class="brush: text;">
listeners=http://localhost:8080,https://localhost:8443</pre>

    <p>By default, if no <code>listeners</code> are specified, the REST server runs on port 8083 using the HTTP protocol. When using HTTPS, the configuration has to include the SSL configuration.
    By default, it will use the <code>ssl.*</code> settings. In case it is needed to use different configuration for the REST API than for connecting to Kafka brokers, the fields can be prefixed with <code>listeners.https</code>.
        When using the prefix, only the prefixed options will be used and the <code>ssl.*</code> options without the prefix will be ignored. Following fields can be used to configure HTTPS for the REST API:</p>

    <ul>
        <li><code>ssl.keystore.location</code></li>
        <li><code>ssl.keystore.password</code></li>
        <li><code>ssl.keystore.type</code></li>
        <li><code>ssl.key.password</code></li>
        <li><code>ssl.truststore.location</code></li>
        <li><code>ssl.truststore.password</code></li>
        <li><code>ssl.truststore.type</code></li>
        <li><code>ssl.enabled.protocols</code></li>
        <li><code>ssl.provider</code></li>
        <li><code>ssl.protocol</code></li>
        <li><code>ssl.cipher.suites</code></li>
        <li><code>ssl.keymanager.algorithm</code></li>
        <li><code>ssl.secure.random.implementation</code></li>
        <li><code>ssl.trustmanager.algorithm</code></li>
        <li><code>ssl.endpoint.identification.algorithm</code></li>
        <li><code>ssl.client.auth</code></li>
    </ul>

    <p>The REST API is used not only by users to monitor / manage Kafka Connect. In distributed mode, it is also used for the Kafka Connect cross-cluster communication. Some requests received on the follower nodes REST API will be forwarded to the leader node REST API.
    In case the URI under which is given host reachable is different from the URI which it listens on, the configuration options <code>rest.advertised.host.name</code>, <code>rest.advertised.port</code> and <code>rest.advertised.listener</code>
    can be used to change the URI which will be used by the follower nodes to connect with the leader. When using both HTTP and HTTPS listeners, the <code>rest.advertised.listener</code> option can be also used to define which listener
        will be used for the cross-cluster communication. When using HTTPS for communication between nodes, the same <code>ssl.*</code> or <code>listeners.https</code> options will be used to configure the HTTPS client.</p>

    <p>The following are the currently supported REST API endpoints:</p>

    <ul>
        <li><code>GET /connectors</code> - return a list of active connectors</li>
        <li><code>POST /connectors</code> - create a new connector; the request body should be a JSON object containing a string <code>name</code> field and an object <code>config</code> field with the connector configuration parameters</li>
        <li><code>GET /connectors/{name}</code> - get information about a specific connector</li>
        <li><code>GET /connectors/{name}/config</code> - get the configuration parameters for a specific connector</li>
        <li><code>PUT /connectors/{name}/config</code> - update the configuration parameters for a specific connector</li>
        <li><code>GET /connectors/{name}/status</code> - get current status of the connector, including if it is running, failed, paused, etc., which worker it is assigned to, error information if it has failed, and the state of all its tasks</li>
        <li><code>GET /connectors/{name}/tasks</code> - get a list of tasks currently running for a connector</li>
        <li><code>GET /connectors/{name}/tasks/{taskid}/status</code> - get current status of the task, including if it is running, failed, paused, etc., which worker it is assigned to, and error information if it has failed</li>
        <li><code>PUT /connectors/{name}/pause</code> - pause the connector and its tasks, which stops message processing until the connector is resumed. Any resources claimed by its tasks are left allocated, which allows the connector to begin processing data quickly once it is resumed.</li>
<<<<<<< HEAD
        <li><code>PUT /connectors/{name}/stop</code> - stop the connector and shut down its tasks, deallocating any resources claimed by its tasks. This is more efficient from a resource usage standpoint than pausing the connector, but can cause it to take longer to begin processing data once resumed.</li>
=======
        <li id="connect_stopconnector"><code>PUT /connectors/{name}/stop</code> - stop the connector and shut down its tasks, deallocating any resources claimed by its tasks. This is more efficient from a resource usage standpoint than pausing the connector, but can cause it to take longer to begin processing data once resumed. Note that the offsets for a connector can be only modified via the offsets management endpoints if it is in the stopped state</li>
>>>>>>> fd5b300b
        <li><code>PUT /connectors/{name}/resume</code> - resume a paused or stopped connector (or do nothing if the connector is not paused or stopped)</li>
        <li><code>POST /connectors/{name}/restart?includeTasks=&lt;true|false&gt;&amp;onlyFailed=&lt;true|false&gt;</code> - restart a connector and its tasks instances.
            <ul>
                <li>the "includeTasks" parameter specifies whether to restart the connector instance and task instances ("includeTasks=true") or just the connector instance ("includeTasks=false"), with the default ("false") preserving the same behavior as earlier versions.</li>
                <li>the "onlyFailed" parameter specifies whether to restart just the instances with a FAILED status ("onlyFailed=true") or all instances ("onlyFailed=false"), with the default ("false") preserving the same behavior as earlier versions.</li>
            </ul>
        </li>
        <li><code>POST /connectors/{name}/tasks/{taskId}/restart</code> - restart an individual task (typically because it has failed)</li>
        <li><code>DELETE /connectors/{name}</code> - delete a connector, halting all tasks and deleting its configuration</li>
        <li><code>GET /connectors/{name}/topics</code> - get the set of topics that a specific connector is using since the connector was created or since a request to reset its set of active topics was issued</li>
        <li><code>PUT /connectors/{name}/topics/reset</code> - send a request to empty the set of active topics of a connector</li>
<<<<<<< HEAD
        <li><code>GET /connectors/{name}/offsets</code> - get the current offsets for a connector (see <a href="https://cwiki.apache.org/confluence/display/KAFKA/KIP-875%3A+First-class+offsets+support+in+Kafka+Connect">KIP-875</a> for more details)</li>
=======
        <li>Offsets management endpoints (see <a href="https://cwiki.apache.org/confluence/display/KAFKA/KIP-875%3A+First-class+offsets+support+in+Kafka+Connect">KIP-875</a> for more details):
            <ul>
                <li><code>GET /connectors/{name}/offsets</code> - get the current offsets for a connector</li>
                <li><code>DELETE /connectors/{name}/offsets</code> - reset the offsets for a connector. The connector must exist and must be in the stopped state (see <a href="#connect_stopconnector"><code>PUT /connectors/{name}/stop</code></a>)</li>
                <li><code>PATCH /connectors/{name}/offsets</code> - alter the offsets for a connector. The connector must exist and must be in the stopped state (see <a href="#connect_stopconnector"><code>PUT /connectors/{name}/stop</code></a>). The request body should be a JSON object containing a JSON array <code>offsets</code> field, similar to the response body of the <code>GET /connectors/{name}/offsets</code> endpoint</li>
                An example request body for the <code>FileStreamSourceConnector</code>:
                <pre class="line-numbers"><code class="json">
{
  "offsets": [
    {
      "partition": {
        "filename": "test.txt"
      },
      "offset": {
        "position": 30
      }
    }
  ]
}
                </code></pre>
                An example request body for the <code>FileStreamSinkConnector</code>:
                <pre class="line-numbers"><code class="json">
{
  "offsets": [
    {
      "partition": {
        "kafka_topic": "test",
        "kafka_partition": 0
      },
      "offset": {
        "kafka_offset": 5
      }
    },
    {
      "partition": {
        "kafka_topic": "test",
        "kafka_partition": 1
      },
      "offset": null
    }
  ]
}
                </code></pre>
                The "offset" field may be null to reset the offset for a specific partition (applicable to both source and sink connectors). Note that the request body format depends on the connector implementation in the case of source connectors, whereas there is a common format across all sink connectors.
            </ul>
        </li>
>>>>>>> fd5b300b
    </ul>

    <p>Kafka Connect also provides a REST API for getting information about connector plugins:</p>

    <ul>
        <li><code>GET /connector-plugins</code>- return a list of connector plugins installed in the Kafka Connect cluster. Note that the API only checks for connectors on the worker that handles the request, which means you may see inconsistent results, especially during a rolling upgrade if you add new connector jars</li>
        <li><code>GET /connector-plugins/{plugin-type}/config</code> - get the configuration definition for the specified plugin.</li>
        <li><code>PUT /connector-plugins/{connector-type}/config/validate</code> - validate the provided configuration values against the configuration definition. This API performs per config validation, returns suggested values and error messages during validation.</li>
    </ul>

    <p>The following is a supported REST request at the top-level (root) endpoint:</p>

    <ul>
        <li><code>GET /</code>- return basic information about the Kafka Connect cluster such as the version of the Connect worker that serves the REST request (including git commit ID of the source code) and the Kafka cluster ID that is connected to.
    </ul>

    <p>The <code>admin.listeners</code> configuration can be used to configure admin REST APIs on Kafka Connect's REST API server. Similar to the <code>listeners</code> configuration, this field should contain a list of listeners in the following format: <code>protocol://host:port,protocol2://host2:port2</code>. Currently supported protocols are <code>http</code> and <code>https</code>.
        For example:</p>

    <pre class="brush: text;">
admin.listeners=http://localhost:8080,https://localhost:8443</pre>

    <p>By default, if <code>admin.listeners</code> is not configured, the admin REST APIs will be available on the regular listeners.</p>

    <p>The following are the currently supported admin REST API endpoints:</p>

    <ul>
        <li><code>GET /admin/loggers</code> - list the current loggers that have their levels explicitly set and their log levels</li>
        <li><code>GET /admin/loggers/{name}</code> - get the log level for the specified logger</li>
        <li><code>PUT /admin/loggers/{name}</code> - set the log level for the specified logger</li>
    </ul>

    <p>See <a href="https://cwiki.apache.org/confluence/display/KAFKA/KIP-495%3A+Dynamically+Adjust+Log+Levels+in+Connect">KIP-495</a> for more details about the admin logger REST APIs.</p>

    <p>For the complete specification of the Kafka Connect REST API, see the <a href="/{{version}}/generated/connect_rest.yaml">OpenAPI documentation</a></p>

    <h4><a id="connect_errorreporting" href="#connect_errorreporting">Error Reporting in Connect</a></h4>

    <p>Kafka Connect provides error reporting to handle errors encountered along various stages of processing. By default, any error encountered during conversion or within transformations will cause the connector to fail. Each connector configuration can also enable tolerating such errors by skipping them, optionally writing each error and the details of the failed operation and problematic record (with various levels of detail) to the Connect application log. These mechanisms also capture errors when a sink connector is processing the messages consumed from its Kafka topics, and all of the errors can be written to a configurable "dead letter queue" (DLQ) Kafka topic.</p>

    <p>To report errors within a connector's converter, transforms, or within the sink connector itself to the log, set <code>errors.log.enable=true</code> in the connector configuration to log details of each error and problem record's topic, partition, and offset. For additional debugging purposes, set <code>errors.log.include.messages=true</code> to also log the problem record key, value, and headers to the log (note this may log sensitive information).</p>

    <p>To report errors within a connector's converter, transforms, or within the sink connector itself to a dead letter queue topic, set <code>errors.deadletterqueue.topic.name</code>, and optionally <code>errors.deadletterqueue.context.headers.enable=true</code>.</p>

    <p>By default connectors exhibit "fail fast" behavior immediately upon an error or exception. This is equivalent to adding the following configuration properties with their defaults to a connector configuration:</p>

    <pre class="brush: text;">
# disable retries on failure
errors.retry.timeout=0

# do not log the error and their contexts
errors.log.enable=false

# do not record errors in a dead letter queue topic
errors.deadletterqueue.topic.name=

# Fail on first error
errors.tolerance=none</pre>

    <p>These and other related connector configuration properties can be changed to provide different behavior. For example, the following configuration properties can be added to a connector configuration to setup error handling with multiple retries, logging to the application logs and the <code>my-connector-errors</code> Kafka topic, and tolerating all errors by reporting them rather than failing the connector task:</p>

    <pre class="brush: text;">
# retry for at most 10 minutes times waiting up to 30 seconds between consecutive failures
errors.retry.timeout=600000
errors.retry.delay.max.ms=30000

# log error context along with application logs, but do not include configs and messages
errors.log.enable=true
errors.log.include.messages=false

# produce error context into the Kafka topic
errors.deadletterqueue.topic.name=my-connector-errors

# Tolerate all errors.
errors.tolerance=all</pre>

    <h4><a id="connect_exactlyonce" href="#connect_exactlyonce">Exactly-once support</a></h4>

    <p>Kafka Connect is capable of providing exactly-once semantics for sink connectors (as of version 0.11.0) and source connectors (as of version 3.3.0). Please note that <b>support for exactly-once semantics is highly dependent on the type of connector you run.</b> Even if you set all the correct worker properties in the configuration for each node in a cluster, if a connector is not designed to, or cannot take advantage of the capabilities of the Kafka Connect framework, exactly-once may not be possible.</p>

    <h5><a id="connect_exactlyoncesink" href="#connect_exactlyoncesink">Sink connectors</a></h5>

    <p>If a sink connector supports exactly-once semantics, to enable exactly-once at the Connect worker level, you must ensure its consumer group is configured to ignore records in aborted transactions. You can do this by setting the worker property <code>consumer.isolation.level</code> to <code>read_committed</code> or, if running a version of Kafka Connect that supports it, using a <a href="#connectconfigs_connector.client.config.override.policy">connector client config override policy</a> that allows the <code>consumer.override.isolation.level</code> property to be set to <code>read_committed</code> in individual connector configs. There are no additional ACL requirements.</p>

    <h5><a id="connect_exactlyoncesource" href="#connect_exactlyoncesource">Source connectors</a></h5>

    <p>If a source connector supports exactly-once semantics, you must configure your Connect cluster to enable framework-level support for exactly-once source connectors. Additional ACLs may be necessary if running against a secured Kafka cluster. Note that exactly-once support for source connectors is currently only available in distributed mode; standalone Connect workers cannot provide exactly-once semantics.</p>

    <h6>Worker configuration</h6>

    <p>For new Connect clusters, set the <code>exactly.once.source.support</code> property to <code>enabled</code> in the worker config for each node in the cluster. For existing clusters, two rolling upgrades are necessary. During the first upgrade, the <code>exactly.once.source.support</code> property should be set to <code>preparing</code>, and during the second, it should be set to <code>enabled</code>.</p>

    <h6>ACL requirements</h6>

    <p>With exactly-once source support enabled, the principal for each Connect worker will require the following ACLs:</p>

    <table class="data-table">
        <thead>
            <tr>
                <th>Operation</th>
                <th>Resource Type</th>
                <th>Resource Name</th>
                <th>Note</th>
            </tr>
        </thead>
        <tbody>
            <tr>
                <td>Write</td>
                <td>TransactionalId</td>
                <td><code>connect-cluster-${groupId}</code>, where <code>${groupId}</code> is the <code>group.id</code> of the cluster</td>
                <td></td>
            </tr>
            <tr>
                <td>Describe</td>
                <td>TransactionalId</td>
                <td><code>connect-cluster-${groupId}</code>, where <code>${groupId}</code> is the <code>group.id</code> of the cluster</td>
                <td></td>
            </tr>
            <tr>
                <td>IdempotentWrite</td>
                <td>Cluster</td>
                <td>ID of the Kafka cluster that hosts the worker's config topic</td>
                <td>The IdempotentWrite ACL has been deprecated as of 2.8 and will only be necessary for Connect clusters running on pre-2.8 Kafka clusters</td>
            </tr>
        </tbody>
    </table>

    <p>And the principal for each individual connector will require the following ACLs:</p>

    <table class="data-table">
        <thead>
            <tr>
                <th>Operation</th>
                <th>Resource Type</th>
                <th>Resource Name</th>
                <th>Note</th>
            </tr>
        </thead>
        <tbody>
            <tr>
                <td>Write</td>
                <td>TransactionalId</td>
                <td><code>${groupId}-${connector}-${taskId}</code>, for each task that the connector will create, where <code>${groupId}</code> is the <code>group.id</code> of the Connect cluster, <code>${connector}</code> is the name of the connector, and <code>${taskId}</code> is the ID of the task (starting from zero)</td>
                <td>A wildcard prefix of <code>${groupId}-${connector}*</code> can be used for convenience if there is no risk of conflict with other transactional IDs or if conflicts are acceptable to the user.</td>
            </tr>
            <tr>
                <td>Describe</td>
                <td>TransactionalId</td>
                <td><code>${groupId}-${connector}-${taskId}</code>, for each task that the connector will create, where <code>${groupId}</code> is the <code>group.id</code> of the Connect cluster, <code>${connector}</code> is the name of the connector, and <code>${taskId}</code> is the ID of the task (starting from zero)</td>
                <td>A wildcard prefix of <code>${groupId}-${connector}*</code> can be used for convenience if there is no risk of conflict with other transactional IDs or if conflicts are acceptable to the user.</td>
            </tr>
            <tr>
                <td>Write</td>
                <td>Topic</td>
                <td>Offsets topic used by the connector, which is either the value of the <code>offsets.storage.topic</code> property in the connector’s configuration if provided, or the value of the <code>offsets.storage.topic</code> property in the worker’s configuration if not.</td>
                <td></td>
            </tr>
            <tr>
                <td>Read</td>
                <td>Topic</td>
                <td>Offsets topic used by the connector, which is either the value of the <code>offsets.storage.topic</code> property in the connector’s configuration if provided, or the value of the <code>offsets.storage.topic</code> property in the worker’s configuration if not.</td>
                <td></td>
            </tr>
            <tr>
                <td>Describe</td>
                <td>Topic</td>
                <td>Offsets topic used by the connector, which is either the value of the <code>offsets.storage.topic</code> property in the connector’s configuration if provided, or the value of the <code>offsets.storage.topic</code> property in the worker’s configuration if not.</td>
                <td></td>
            </tr>
            <tr>
                <td>Create</td>
                <td>Topic</td>
                <td>Offsets topic used by the connector, which is either the value of the <code>offsets.storage.topic</code> property in the connector’s configuration if provided, or the value of the <code>offsets.storage.topic</code> property in the worker’s configuration if not.</td>
                <td>Only necessary if the offsets topic for the connector does not exist yet</td>
            </tr>
            <tr>
                <td>IdempotentWrite</td>
                <td>Cluster</td>
                <td>ID of the Kafka cluster that the source connector writes to</td>
                <td>The IdempotentWrite ACL has been deprecated as of 2.8 and will only be necessary for Connect clusters running on pre-2.8 Kafka clusters</td>
            </tr>
        </tbody>
    </table>

    <h3><a id="connect_development" href="#connect_development">8.3 Connector Development Guide</a></h3>

    <p>This guide describes how developers can write new connectors for Kafka Connect to move data between Kafka and other systems. It briefly reviews a few key concepts and then describes how to create a simple connector.</p>

    <h4><a id="connect_concepts" href="#connect_concepts">Core Concepts and APIs</a></h4>

    <h5><a id="connect_connectorsandtasks" href="#connect_connectorsandtasks">Connectors and Tasks</a></h5>

    <p>To copy data between Kafka and another system, users create a <code>Connector</code> for the system they want to pull data from or push data to. Connectors come in two flavors: <code>SourceConnectors</code> import data from another system (e.g. <code>JDBCSourceConnector</code> would import a relational database into Kafka) and <code>SinkConnectors</code> export data (e.g. <code>HDFSSinkConnector</code> would export the contents of a Kafka topic to an HDFS file).</p>

    <p><code>Connectors</code> do not perform any data copying themselves: their configuration describes the data to be copied, and the <code>Connector</code> is responsible for breaking that job into a set of <code>Tasks</code> that can be distributed to workers. These <code>Tasks</code> also come in two corresponding flavors: <code>SourceTask</code> and <code>SinkTask</code>.</p>

    <p>With an assignment in hand, each <code>Task</code> must copy its subset of the data to or from Kafka. In Kafka Connect, it should always be possible to frame these assignments as a set of input and output streams consisting of records with consistent schemas. Sometimes this mapping is obvious: each file in a set of log files can be considered a stream with each parsed line forming a record using the same schema and offsets stored as byte offsets in the file. In other cases it may require more effort to map to this model: a JDBC connector can map each table to a stream, but the offset is less clear. One possible mapping uses a timestamp column to generate queries incrementally returning new data, and the last queried timestamp can be used as the offset.</p>


    <h5><a id="connect_streamsandrecords" href="#connect_streamsandrecords">Streams and Records</a></h5>

    <p>Each stream should be a sequence of key-value records. Both the keys and values can have complex structure -- many primitive types are provided, but arrays, objects, and nested data structures can be represented as well. The runtime data format does not assume any particular serialization format; this conversion is handled internally by the framework.</p>

    <p>In addition to the key and value, records (both those generated by sources and those delivered to sinks) have associated stream IDs and offsets. These are used by the framework to periodically commit the offsets of data that have been processed so that in the event of failures, processing can resume from the last committed offsets, avoiding unnecessary reprocessing and duplication of events.</p>

    <h5><a id="connect_dynamicconnectors" href="#connect_dynamicconnectors">Dynamic Connectors</a></h5>

    <p>Not all jobs are static, so <code>Connector</code> implementations are also responsible for monitoring the external system for any changes that might require reconfiguration. For example, in the <code>JDBCSourceConnector</code> example, the <code>Connector</code> might assign a set of tables to each <code>Task</code>. When a new table is created, it must discover this so it can assign the new table to one of the <code>Tasks</code> by updating its configuration. When it notices a change that requires reconfiguration (or a change in the number of <code>Tasks</code>), it notifies the framework and the framework updates any corresponding <code>Tasks</code>.</p>


    <h4><a id="connect_developing" href="#connect_developing">Developing a Simple Connector</a></h4>

    <p>Developing a connector only requires implementing two interfaces, the <code>Connector</code> and <code>Task</code>. A simple example is included with the source code for Kafka in the <code>file</code> package. This connector is meant for use in standalone mode and has implementations of a <code>SourceConnector</code>/<code>SourceTask</code> to read each line of a file and emit it as a record and a <code>SinkConnector</code>/<code>SinkTask</code> that writes each record to a file.</p>

    <p>The rest of this section will walk through some code to demonstrate the key steps in creating a connector, but developers should also refer to the full example source code as many details are omitted for brevity.</p>

    <h5><a id="connect_connectorexample" href="#connect_connectorexample">Connector Example</a></h5>

    <p>We'll cover the <code>SourceConnector</code> as a simple example. <code>SinkConnector</code> implementations are very similar. Start by creating the class that inherits from <code>SourceConnector</code> and add a field that will store the configuration information to be propagated to the task(s) (the topic to send data to, and optionally - the filename to read from and the maximum batch size):</p>

    <pre class="brush: java;">
public class FileStreamSourceConnector extends SourceConnector {
    private Map&lt;String, String&gt; props;</pre>

    <p>The easiest method to fill in is <code>taskClass()</code>, which defines the class that should be instantiated in worker processes to actually read the data:</p>

    <pre class="brush: java;">
@Override
public Class&lt;? extends Task&gt; taskClass() {
    return FileStreamSourceTask.class;
}</pre>

    <p>We will define the <code>FileStreamSourceTask</code> class below. Next, we add some standard lifecycle methods, <code>start()</code> and <code>stop()</code>:</p>

    <pre class="brush: java;">
@Override
public void start(Map&lt;String, String&gt; props) {
    // Initialization logic and setting up of resources can take place in this method.
    // This connector doesn't need to do any of that, but we do log a helpful message to the user.

    this.props = props;
    AbstractConfig config = new AbstractConfig(CONFIG_DEF, props);
    String filename = config.getString(FILE_CONFIG);
    filename = (filename == null || filename.isEmpty()) ? "standard input" : config.getString(FILE_CONFIG);
    log.info("Starting file source connector reading from {}", filename);
}

@Override
public void stop() {
    // Nothing to do since no background monitoring is required.
}</pre>

    <p>Finally, the real core of the implementation is in <code>taskConfigs()</code>. In this case we are only
    handling a single file, so even though we may be permitted to generate more tasks as per the
    <code>maxTasks</code> argument, we return a list with only one entry:</p>

    <pre class="brush: java;">
@Override
public List&lt;Map&lt;String, String&gt;&gt; taskConfigs(int maxTasks) {
    // Note that the task configs could contain configs additional to or different from the connector configs if needed. For instance,
    // if different tasks have different responsibilities, or if different tasks are meant to process different subsets of the source data stream).
    ArrayList&lt;Map&lt;String, String&gt;&gt; configs = new ArrayList&lt;&gt;();
    // Only one input stream makes sense.
    configs.add(props);
    return configs;
}</pre>

    <p>Even with multiple tasks, this method implementation is usually pretty simple. It just has to determine the number of input tasks, which may require contacting the remote service it is pulling data from, and then divvy them up. Because some patterns for splitting work among tasks are so common, some utilities are provided in <code>ConnectorUtils</code> to simplify these cases.</p>

    <p>Note that this simple example does not include dynamic input. See the discussion in the next section for how to trigger updates to task configs.</p>

    <h5><a id="connect_taskexample" href="#connect_taskexample">Task Example - Source Task</a></h5>

    <p>Next we'll describe the implementation of the corresponding <code>SourceTask</code>. The implementation is short, but too long to cover completely in this guide. We'll use pseudo-code to describe most of the implementation, but you can refer to the source code for the full example.</p>

    <p>Just as with the connector, we need to create a class inheriting from the appropriate base <code>Task</code> class. It also has some standard lifecycle methods:</p>


    <pre class="brush: java;">
public class FileStreamSourceTask extends SourceTask {
    private String filename;
    private InputStream stream;
    private String topic;
    private int batchSize;

    @Override
    public void start(Map&lt;String, String&gt; props) {
        filename = props.get(FileStreamSourceConnector.FILE_CONFIG);
        stream = openOrThrowError(filename);
        topic = props.get(FileStreamSourceConnector.TOPIC_CONFIG);
        batchSize = props.get(FileStreamSourceConnector.TASK_BATCH_SIZE_CONFIG);
    }

    @Override
    public synchronized void stop() {
        stream.close();
    }</pre>

    <p>These are slightly simplified versions, but show that these methods should be relatively simple and the only work they should perform is allocating or freeing resources. There are two points to note about this implementation. First, the <code>start()</code> method does not yet handle resuming from a previous offset, which will be addressed in a later section. Second, the <code>stop()</code> method is synchronized. This will be necessary because <code>SourceTasks</code> are given a dedicated thread which they can block indefinitely, so they need to be stopped with a call from a different thread in the Worker.</p>

    <p>Next, we implement the main functionality of the task, the <code>poll()</code> method which gets events from the input system and returns a <code>List&lt;SourceRecord&gt;</code>:</p>

    <pre class="brush: java;">
@Override
public List&lt;SourceRecord&gt; poll() throws InterruptedException {
    try {
        ArrayList&lt;SourceRecord&gt; records = new ArrayList&lt;&gt;();
        while (streamValid(stream) &amp;&amp; records.isEmpty()) {
            LineAndOffset line = readToNextLine(stream);
            if (line != null) {
                Map&lt;String, Object&gt; sourcePartition = Collections.singletonMap("filename", filename);
                Map&lt;String, Object&gt; sourceOffset = Collections.singletonMap("position", streamOffset);
                records.add(new SourceRecord(sourcePartition, sourceOffset, topic, Schema.STRING_SCHEMA, line));
                if (records.size() >= batchSize) {
                    return records;
                }
            } else {
                Thread.sleep(1);
            }
        }
        return records;
    } catch (IOException e) {
        // Underlying stream was killed, probably as a result of calling stop. Allow to return
        // null, and driving thread will handle any shutdown if necessary.
    }
    return null;
}</pre>

    <p>Again, we've omitted some details, but we can see the important steps: the <code>poll()</code> method is going to be called repeatedly, and for each call it will loop trying to read records from the file. For each line it reads, it also tracks the file offset. It uses this information to create an output <code>SourceRecord</code> with four pieces of information: the source partition (there is only one, the single file being read), source offset (byte offset in the file), output topic name, and output value (the line, and we include a schema indicating this value will always be a string). Other variants of the <code>SourceRecord</code> constructor can also include a specific output partition, a key, and headers.</p>

    <p>Note that this implementation uses the normal Java <code>InputStream</code> interface and may sleep if data is not available. This is acceptable because Kafka Connect provides each task with a dedicated thread. While task implementations have to conform to the basic <code>poll()</code> interface, they have a lot of flexibility in how they are implemented. In this case, an NIO-based implementation would be more efficient, but this simple approach works, is quick to implement, and is compatible with older versions of Java.</p>

    <p>Although not used in the example, <code>SourceTask</code> also provides two APIs to commit offsets in the source system: <code>commit</code> and <code>commitRecord</code>. The APIs are provided for source systems which have an acknowledgement mechanism for messages. Overriding these methods allows the source connector to acknowledge messages in the source system, either in bulk or individually, once they have been written to Kafka.
        The <code>commit</code> API stores the offsets in the source system, up to the offsets that have been returned by <code>poll</code>. The implementation of this API should block until the commit is complete. The <code>commitRecord</code> API saves the offset in the source system for each <code>SourceRecord</code> after it is written to Kafka. As Kafka Connect will record offsets automatically, <code>SourceTask</code>s are not required to implement them. In cases where a connector does need to acknowledge messages in the source system, only one of the APIs is typically required.</p>

    <h5><a id="connect_sinktasks" href="#connect_sinktasks">Sink Tasks</a></h5>

    <p>The previous section described how to implement a simple <code>SourceTask</code>. Unlike <code>SourceConnector</code> and <code>SinkConnector</code>, <code>SourceTask</code> and <code>SinkTask</code> have very different interfaces because <code>SourceTask</code> uses a pull interface and <code>SinkTask</code> uses a push interface. Both share the common lifecycle methods, but the <code>SinkTask</code> interface is quite different:</p>

    <pre class="brush: java;">
public abstract class SinkTask implements Task {
    public void initialize(SinkTaskContext context) {
        this.context = context;
    }

    public abstract void put(Collection&lt;SinkRecord&gt; records);

    public void flush(Map&lt;TopicPartition, OffsetAndMetadata&gt; currentOffsets) {
    }</pre>

    <p>The <code>SinkTask</code> documentation contains full details, but this interface is nearly as simple as the <code>SourceTask</code>. The <code>put()</code> method should contain most of the implementation, accepting sets of <code>SinkRecords</code>, performing any required translation, and storing them in the destination system. This method does not need to ensure the data has been fully written to the destination system before returning. In fact, in many cases internal buffering will be useful so an entire batch of records can be sent at once, reducing the overhead of inserting events into the downstream data store. The <code>SinkRecords</code> contain essentially the same information as <code>SourceRecords</code>: Kafka topic, partition, offset, the event key and value, and optional headers.</p>

    <p>The <code>flush()</code> method is used during the offset commit process, which allows tasks to recover from failures and resume from a safe point such that no events will be missed. The method should push any outstanding data to the destination system and then block until the write has been acknowledged. The <code>offsets</code> parameter can often be ignored, but is useful in some cases where implementations want to store offset information in the destination store to provide exactly-once
    delivery. For example, an HDFS connector could do this and use atomic move operations to make sure the <code>flush()</code> operation atomically commits the data and offsets to a final location in HDFS.</p>

    <h5><a id="connect_errantrecordreporter" href="connect_errantrecordreporter">Errant Record Reporter</a></h5>

    <p>When <a href="#connect_errorreporting">error reporting</a> is enabled for a connector, the connector can use an <code>ErrantRecordReporter</code> to report problems with individual records sent to a sink connector. The following example shows how a connector's <code>SinkTask</code> subclass might obtain and use the <code>ErrantRecordReporter</code>, safely handling a null reporter when the DLQ is not enabled or when the connector is installed in an older Connect runtime that doesn't have this reporter feature:</p>

    <pre class="brush: java;">
private ErrantRecordReporter reporter;

@Override
public void start(Map&lt;String, String&gt; props) {
    ...
    try {
        reporter = context.errantRecordReporter(); // may be null if DLQ not enabled
    } catch (NoSuchMethodException | NoClassDefFoundError e) {
        // Will occur in Connect runtimes earlier than 2.6
        reporter = null;
    }
}

@Override
public void put(Collection&lt;SinkRecord&gt; records) {
    for (SinkRecord record: records) {
        try {
            // attempt to process and send record to data sink
            process(record);
        } catch(Exception e) {
            if (reporter != null) {
                // Send errant record to error reporter
                reporter.report(record, e);
            } else {
                // There's no error reporter, so fail
                throw new ConnectException("Failed on record", e);
            }
        }
    }
}</pre>

    <h5><a id="connect_resuming" href="#connect_resuming">Resuming from Previous Offsets</a></h5>

    <p>The <code>SourceTask</code> implementation included a stream ID (the input filename) and offset (position in the file) with each record. The framework uses this to commit offsets periodically so that in the case of a failure, the task can recover and minimize the number of events that are reprocessed and possibly duplicated (or to resume from the most recent offset if Kafka Connect was stopped gracefully, e.g. in standalone mode or due to a job reconfiguration). This commit process is completely automated by the framework, but only the connector knows how to seek back to the right position in the input stream to resume from that location.</p>

    <p>To correctly resume upon startup, the task can use the <code>SourceContext</code> passed into its <code>initialize()</code> method to access the offset data. In <code>initialize()</code>, we would add a bit more code to read the offset (if it exists) and seek to that position:</p>

    <pre class="brush: java;">
stream = new FileInputStream(filename);
Map&lt;String, Object&gt; offset = context.offsetStorageReader().offset(Collections.singletonMap(FILENAME_FIELD, filename));
if (offset != null) {
    Long lastRecordedOffset = (Long) offset.get("position");
    if (lastRecordedOffset != null)
        seekToOffset(stream, lastRecordedOffset);
}</pre>

    <p>Of course, you might need to read many keys for each of the input streams. The <code>OffsetStorageReader</code> interface also allows you to issue bulk reads to efficiently load all offsets, then apply them by seeking each input stream to the appropriate position.</p>

    <h5><a id="connect_exactlyoncesourceconnectors" href="#connect_exactlyoncesourceconnectors">Exactly-once source connectors</a></h5>

    <h6>Supporting exactly-once</h6>

    <p>With the passing of <a href="https://cwiki.apache.org/confluence/display/KAFKA/KIP-618%3A+Exactly-Once+Support+for+Source+Connectors">KIP-618</a>, Kafka Connect supports exactly-once source connectors as of version 3.3.0. In order for a source connector to take advantage of this support, it must be able to provide meaningful source offsets for each record that it emits, and resume consumption from the external system at the exact position corresponding to any of those offsets without dropping or duplicating messages.</p>

    <h6>Defining transaction boundaries</h6>

    <p>By default, the Kafka Connect framework will create and commit a new Kafka transaction for each batch of records that a source task returns from its <code>poll</code> method. However, connectors can also define their own transaction boundaries, which can be enabled by users by setting the <code>transaction.boundary</code> property to <code>connector</code> in the config for the connector.</p>

    <p>If enabled, the connector's tasks will have access to a <code>TransactionContext</code> from their <code>SourceTaskContext</code>, which they can use to control when transactions are aborted and committed.</p>

    <p>For example, to commit a transaction at least every ten records:</p>

<pre class="brush: java;">
private int recordsSent;

@Override
public void start(Map&lt;String, String&gt; props) {
    this.recordsSent = 0;
}

@Override
public List&lt;SourceRecord&gt; poll() {
    List&lt;SourceRecord&gt; records = fetchRecords();
    boolean shouldCommit = false;
    for (SourceRecord record : records) {
        if (++this.recordsSent >= 10) {
            shouldCommit = true;
        }
    }
    if (shouldCommit) {
        this.recordsSent = 0;
        this.context.transactionContext().commitTransaction();
    }
    return records;
}
</pre>

    <p>Or to commit a transaction for exactly every tenth record:</p>

    <pre class="brush: java;">
private int recordsSent;

@Override
public void start(Map&lt;String, String&gt; props) {
    this.recordsSent = 0;
}

@Override
public List&lt;SourceRecord&gt; poll() {
    List&lt;SourceRecord&gt; records = fetchRecords();
    for (SourceRecord record : records) {
        if (++this.recordsSent % 10 == 0) {
            this.context.transactionContext().commitTransaction(record);
        }
    }
    return records;
}
</pre>

    <p>Most connectors do not need to define their own transaction boundaries. However, it may be useful if files or objects in the source system are broken up into multiple source records, but should be delivered atomically. Additionally, it may be useful if it is impossible to give each source record a unique source offset, if every record with a given offset is delivered within a single transaction.</p>

    <p>Note that if the user has not enabled connector-defined transaction boundaries in the connector configuration, the <code>TransactionContext</code> returned by <code>context.transactionContext()</code> will be <code>null</code>.</p>

    <h6>Validation APIs</h6>

    <p>A few additional preflight validation APIs can be implemented by source connector developers.</p>

    <p>Some users may require exactly-once semantics from a connector. In this case, they may set the <code>exactly.once.support</code> property to <code>required</code> in the configuration for the connector. When this happens, the Kafka Connect framework will ask the connector whether it can provide exactly-once semantics with the specified configuration. This is done by invoking the <code>exactlyOnceSupport</code> method on the connector.</p>

    <p>If a connector doesn't support exactly-once semantics, it should still implement this method to let users know for certain that it cannot provide exactly-once semantics:</p>

<pre class="brush: java;">
@Override
public ExactlyOnceSupport exactlyOnceSupport(Map&lt;String, String&gt; props) {
    // This connector cannot provide exactly-once semantics under any conditions
    return ExactlyOnceSupport.UNSUPPORTED;
}
</pre>

    <p>Otherwise, a connector should examine the configuration, and return <code>ExactlyOnceSupport.SUPPORTED</code> if it can provide exactly-once semantics:</p>

<pre class="brush: java;">
@Override
public ExactlyOnceSupport exactlyOnceSupport(Map&lt;String, String&gt; props) {
    // This connector can always provide exactly-once semantics
    return ExactlyOnceSupport.SUPPORTED;
}
</pre>

    <p>Additionally, if the user has configured the connector to define its own transaction boundaries, the Kafka Connect framework will ask the connector whether it can define its own transaction boundaries with the specified configuration, using the <code>canDefineTransactionBoundaries</code> method:</p>

<pre class="brush: java;">
@Override
public ConnectorTransactionBoundaries canDefineTransactionBoundaries(Map&lt;String, String&gt; props) {
    // This connector can always define its own transaction boundaries
    return ConnectorTransactionBoundaries.SUPPORTED;
}
</pre>

    <p>This method should only be implemented for connectors that can define their own transaction boundaries in some cases. If a connector is never able to define its own transaction boundaries, it does not need to implement this method.</p>

    <h4><a id="connect_dynamicio" href="#connect_dynamicio">Dynamic Input/Output Streams</a></h4>

    <p>Kafka Connect is intended to define bulk data copying jobs, such as copying an entire database rather than creating many jobs to copy each table individually. One consequence of this design is that the set of input or output streams for a connector can vary over time.</p>

    <p>Source connectors need to monitor the source system for changes, e.g. table additions/deletions in a database. When they pick up changes, they should notify the framework via the <code>ConnectorContext</code> object that reconfiguration is necessary. For example, in a <code>SourceConnector</code>:</p>

    <pre class="brush: java;">
if (inputsChanged())
    this.context.requestTaskReconfiguration();</pre>

    <p>The framework will promptly request new configuration information and update the tasks, allowing them to gracefully commit their progress before reconfiguring them. Note that in the <code>SourceConnector</code> this monitoring is currently left up to the connector implementation. If an extra thread is required to perform this monitoring, the connector must allocate it itself.</p>

    <p>Ideally this code for monitoring changes would be isolated to the <code>Connector</code> and tasks would not need to worry about them. However, changes can also affect tasks, most commonly when one of their input streams is destroyed in the input system, e.g. if a table is dropped from a database. If the <code>Task</code> encounters the issue before the <code>Connector</code>, which will be common if the <code>Connector</code> needs to poll for changes, the <code>Task</code> will need to handle the subsequent error. Thankfully, this can usually be handled simply by catching and handling the appropriate exception.</p>

    <p><code>SinkConnectors</code> usually only have to handle the addition of streams, which may translate to new entries in their outputs (e.g., a new database table). The framework manages any changes to the Kafka input, such as when the set of input topics changes because of a regex subscription. <code>SinkTasks</code> should expect new input streams, which may require creating new resources in the downstream system, such as a new table in a database. The trickiest situation to handle in these cases may be conflicts between multiple <code>SinkTasks</code> seeing a new input stream for the first time and simultaneously trying to create the new resource. <code>SinkConnectors</code>, on the other hand, will generally require no special code for handling a dynamic set of streams.</p>

    <h4><a id="connect_configs" href="#connect_configs">Connect Configuration Validation</a></h4>

    <p>Kafka Connect allows you to validate connector configurations before submitting a connector to be executed and can provide feedback about errors and recommended values. To take advantage of this, connector developers need to provide an implementation of <code>config()</code> to expose the configuration definition to the framework.</p>

    <p>The following code in <code>FileStreamSourceConnector</code> defines the configuration and exposes it to the framework.</p>

    <pre class="brush: java;">
static final ConfigDef CONFIG_DEF = new ConfigDef()
    .define(FILE_CONFIG, Type.STRING, null, Importance.HIGH, "Source filename. If not specified, the standard input will be used")
    .define(TOPIC_CONFIG, Type.STRING, ConfigDef.NO_DEFAULT_VALUE, new ConfigDef.NonEmptyString(), Importance.HIGH, "The topic to publish data to")
    .define(TASK_BATCH_SIZE_CONFIG, Type.INT, DEFAULT_TASK_BATCH_SIZE, Importance.LOW,
        "The maximum number of records the source task can read from the file each time it is polled");

public ConfigDef config() {
    return CONFIG_DEF;
}</pre>

    <p><code>ConfigDef</code> class is used for specifying the set of expected configurations. For each configuration, you can specify the name, the type, the default value, the documentation, the group information, the order in the group, the width of the configuration value and the name suitable for display in the UI. Plus, you can provide special validation logic used for single configuration validation by overriding the <code>Validator</code> class. Moreover, as there may be dependencies between configurations, for example, the valid values and visibility of a configuration may change according to the values of other configurations. To handle this, <code>ConfigDef</code> allows you to specify the dependents of a configuration and to provide an implementation of <code>Recommender</code> to get valid values and set visibility of a configuration given the current configuration values.</p>

    <p>Also, the <code>validate()</code> method in <code>Connector</code> provides a default validation implementation which returns a list of allowed configurations together with configuration errors and recommended values for each configuration. However, it does not use the recommended values for configuration validation. You may provide an override of the default implementation for customized configuration validation, which may use the recommended values.</p>

    <h4><a id="connect_schemas" href="#connect_schemas">Working with Schemas</a></h4>

    <p>The FileStream connectors are good examples because they are simple, but they also have trivially structured data -- each line is just a string. Almost all practical connectors will need schemas with more complex data formats.</p>

    <p>To create more complex data, you'll need to work with the Kafka Connect <code>data</code> API. Most structured records will need to interact with two classes in addition to primitive types: <code>Schema</code> and <code>Struct</code>.</p>

    <p>The API documentation provides a complete reference, but here is a simple example creating a <code>Schema</code> and <code>Struct</code>:</p>

    <pre class="brush: java;">
Schema schema = SchemaBuilder.struct().name(NAME)
    .field("name", Schema.STRING_SCHEMA)
    .field("age", Schema.INT_SCHEMA)
    .field("admin", SchemaBuilder.bool().defaultValue(false).build())
    .build();

Struct struct = new Struct(schema)
    .put("name", "Barbara Liskov")
    .put("age", 75);</pre>

    <p>If you are implementing a source connector, you'll need to decide when and how to create schemas. Where possible, you should avoid recomputing them as much as possible. For example, if your connector is guaranteed to have a fixed schema, create it statically and reuse a single instance.</p>

    <p>However, many connectors will have dynamic schemas. One simple example of this is a database connector. Considering even just a single table, the schema will not be predefined for the entire connector (as it varies from table to table). But it also may not be fixed for a single table over the lifetime of the connector since the user may execute an <code>ALTER TABLE</code> command. The connector must be able to detect these changes and react appropriately.</p>

    <p>Sink connectors are usually simpler because they are consuming data and therefore do not need to create schemas. However, they should take just as much care to validate that the schemas they receive have the expected format. When the schema does not match -- usually indicating the upstream producer is generating invalid data that cannot be correctly translated to the destination system -- sink connectors should throw an exception to indicate this error to the system.</p>

    <h4><a id="connect_administration" href="#connect_administration">Kafka Connect Administration</a></h4>

    <p>
    Kafka Connect's <a href="#connect_rest">REST layer</a> provides a set of APIs to enable administration of the cluster. This includes APIs to view the configuration of connectors and the status of their tasks, as well as to alter their current behavior (e.g. changing configuration and restarting tasks).
    </p>

    <p>
    When a connector is first submitted to the cluster, a rebalance is triggered between the Connect workers in order to distribute the load that consists of the tasks of the new connector.
    This same rebalancing procedure is also used when connectors increase or decrease the number of tasks they require, when a connector's configuration is changed, or when a
    worker is added or removed from the group as part of an intentional upgrade of the Connect cluster or due to a failure.
    </p>

    <p>
    In versions prior to 2.3.0, the Connect workers would rebalance the full set of connectors and their tasks in the cluster as a simple way to make sure that each worker has approximately the same amount of work.
    This behavior can be still enabled by setting <code>connect.protocol=eager</code>.
    </p>

    <p>
    Starting with 2.3.0, Kafka Connect is using by default a protocol that performs
    <a href="https://cwiki.apache.org/confluence/display/KAFKA/KIP-415%3A+Incremental+Cooperative+Rebalancing+in+Kafka+Connect">incremental cooperative rebalancing</a>
    that incrementally balances the connectors and tasks across the Connect workers, affecting only tasks that are new, to be removed, or need to move from one worker to another.
    Other tasks are not stopped and restarted during the rebalance, as they would have been with the old protocol.
    </p>

    <p>
    If a Connect worker leaves the group, intentionally or due to a failure, Connect waits for <code>scheduled.rebalance.max.delay.ms</code> before triggering a rebalance.
    This delay defaults to five minutes (<code>300000ms</code>) to tolerate failures or upgrades of workers without immediately redistributing the load of a departing worker.
    If this worker returns within the configured delay, it gets its previously assigned tasks in full.
    However, this means that the tasks will remain unassigned until the time specified by <code>scheduled.rebalance.max.delay.ms</code> elapses.
    If a worker does not return within that time limit, Connect will reassign those tasks among the remaining workers in the Connect cluster.
    </p>

    <p>
    The new Connect protocol is enabled when all the workers that form the Connect cluster are configured with <code>connect.protocol=compatible</code>, which is also the default value when this property is missing.
    Therefore, upgrading to the new Connect protocol happens automatically when all the workers upgrade to 2.3.0.
    A rolling upgrade of the Connect cluster will activate incremental cooperative rebalancing when the last worker joins on version 2.3.0.
    </p>

    <p>
    You can use the REST API to view the current status of a connector and its tasks, including the ID of the worker to which each was assigned. For example, the <code>GET /connectors/file-source/status</code> request shows the status of a connector named <code>file-source</code>:
    </p>

    <pre class="brush: json;">
{
    "name": "file-source",
    "connector": {
        "state": "RUNNING",
        "worker_id": "192.168.1.208:8083"
    },
    "tasks": [
        {
        "id": 0,
        "state": "RUNNING",
        "worker_id": "192.168.1.209:8083"
        }
    ]
}</pre>

    <p>
    Connectors and their tasks publish status updates to a shared topic (configured with <code>status.storage.topic</code>) which all workers in the cluster monitor. Because the workers consume this topic asynchronously, there is typically a (short) delay before a state change is visible through the status API. The following states are possible for a connector or one of its tasks:
    </p>

    <ul>
    <li><b>UNASSIGNED:</b> The connector/task has not yet been assigned to a worker.</li>
    <li><b>RUNNING:</b> The connector/task is running.</li>
    <li><b>PAUSED:</b> The connector/task has been administratively paused.</li>
    <li><b>FAILED:</b> The connector/task has failed (usually by raising an exception, which is reported in the status output).</li>
    <li><b>RESTARTING:</b> The connector/task is either actively restarting or is expected to restart soon</li>
    </ul>

    <p>
    In most cases, connector and task states will match, though they may be different for short periods of time when changes are occurring or if tasks have failed. For example, when a connector is first started, there may be a noticeable delay before the connector and its tasks have all transitioned to the RUNNING state. States will also diverge when tasks fail since Connect does not automatically restart failed tasks. To restart a connector/task manually, you can use the restart APIs listed above. Note that if you try to restart a task while a rebalance is taking place, Connect will return a 409 (Conflict) status code. You can retry after the rebalance completes, but it might not be necessary since rebalances effectively restart all the connectors and tasks in the cluster.
    </p>

    <p>
    Starting with 2.5.0, Kafka Connect uses the <code>status.storage.topic</code> to also store information related to the topics that each connector is using. Connect Workers use these per-connector topic status updates to respond to requests to the REST endpoint <code>GET /connectors/{name}/topics</code> by returning the set of topic names that a connector is using. A request to the REST endpoint <code>PUT /connectors/{name}/topics/reset</code> resets the set of active topics for a connector and allows a new set to be populated, based on the connector's latest pattern of topic usage. Upon connector deletion, the set of the connector's active topics is also deleted. Topic tracking is enabled by default but can be disabled by setting <code>topic.tracking.enable=false</code>. If you want to disallow requests to reset the active topics of connectors during runtime, set the Worker property <code>topic.tracking.allow.reset=false</code>.
    </p>

    <p>
    It's sometimes useful to temporarily stop the message processing of a connector. For example, if the remote system is undergoing maintenance, it would be preferable for source connectors to stop polling it for new data instead of filling logs with exception spam. For this use case, Connect offers a pause/resume API. While a source connector is paused, Connect will stop polling it for additional records. While a sink connector is paused, Connect will stop pushing new messages to it. The pause state is persistent, so even if you restart the cluster, the connector will not begin message processing again until the task has been resumed. Note that there may be a delay before all of a connector's tasks have transitioned to the PAUSED state since it may take time for them to finish whatever processing they were in the middle of when being paused. Additionally, failed tasks will not transition to the PAUSED state until they have been restarted.
    </p>
</script>

<div class="p-connect"></div><|MERGE_RESOLUTION|>--- conflicted
+++ resolved
@@ -301,11 +301,7 @@
         <li><code>GET /connectors/{name}/tasks</code> - get a list of tasks currently running for a connector</li>
         <li><code>GET /connectors/{name}/tasks/{taskid}/status</code> - get current status of the task, including if it is running, failed, paused, etc., which worker it is assigned to, and error information if it has failed</li>
         <li><code>PUT /connectors/{name}/pause</code> - pause the connector and its tasks, which stops message processing until the connector is resumed. Any resources claimed by its tasks are left allocated, which allows the connector to begin processing data quickly once it is resumed.</li>
-<<<<<<< HEAD
-        <li><code>PUT /connectors/{name}/stop</code> - stop the connector and shut down its tasks, deallocating any resources claimed by its tasks. This is more efficient from a resource usage standpoint than pausing the connector, but can cause it to take longer to begin processing data once resumed.</li>
-=======
         <li id="connect_stopconnector"><code>PUT /connectors/{name}/stop</code> - stop the connector and shut down its tasks, deallocating any resources claimed by its tasks. This is more efficient from a resource usage standpoint than pausing the connector, but can cause it to take longer to begin processing data once resumed. Note that the offsets for a connector can be only modified via the offsets management endpoints if it is in the stopped state</li>
->>>>>>> fd5b300b
         <li><code>PUT /connectors/{name}/resume</code> - resume a paused or stopped connector (or do nothing if the connector is not paused or stopped)</li>
         <li><code>POST /connectors/{name}/restart?includeTasks=&lt;true|false&gt;&amp;onlyFailed=&lt;true|false&gt;</code> - restart a connector and its tasks instances.
             <ul>
@@ -317,9 +313,6 @@
         <li><code>DELETE /connectors/{name}</code> - delete a connector, halting all tasks and deleting its configuration</li>
         <li><code>GET /connectors/{name}/topics</code> - get the set of topics that a specific connector is using since the connector was created or since a request to reset its set of active topics was issued</li>
         <li><code>PUT /connectors/{name}/topics/reset</code> - send a request to empty the set of active topics of a connector</li>
-<<<<<<< HEAD
-        <li><code>GET /connectors/{name}/offsets</code> - get the current offsets for a connector (see <a href="https://cwiki.apache.org/confluence/display/KAFKA/KIP-875%3A+First-class+offsets+support+in+Kafka+Connect">KIP-875</a> for more details)</li>
-=======
         <li>Offsets management endpoints (see <a href="https://cwiki.apache.org/confluence/display/KAFKA/KIP-875%3A+First-class+offsets+support+in+Kafka+Connect">KIP-875</a> for more details):
             <ul>
                 <li><code>GET /connectors/{name}/offsets</code> - get the current offsets for a connector</li>
@@ -366,7 +359,6 @@
                 The "offset" field may be null to reset the offset for a specific partition (applicable to both source and sink connectors). Note that the request body format depends on the connector implementation in the case of source connectors, whereas there is a common format across all sink connectors.
             </ul>
         </li>
->>>>>>> fd5b300b
     </ul>
 
     <p>Kafka Connect also provides a REST API for getting information about connector plugins:</p>
