--- conflicted
+++ resolved
@@ -22,16 +22,12 @@
 import java.util
 import java.util.Properties
 
-<<<<<<< HEAD
 import com.fasterxml.jackson.dataformat.csv.CsvMapper
 import com.fasterxml.jackson.module.scala.DefaultScalaModule
 import com.fasterxml.jackson.module.scala.experimental.ScalaObjectMapper
 import javax.xml.datatype.DatatypeFactory
 import joptsimple.{OptionParser, OptionSpec}
 import kafka.admin.ConsumerGroupCommand.{CsvRecordNoGroup, CsvRecordWithGroup, CsvUtils}
-=======
-import joptsimple.OptionSpec
->>>>>>> a42f16f9
 import kafka.utils._
 import org.apache.kafka.clients.admin._
 import org.apache.kafka.clients.consumer.{ConsumerConfig, KafkaConsumer, OffsetAndMetadata}
@@ -683,18 +679,11 @@
         }.toMap
       } else if (opts.options.has(opts.resetByDurationOpt)) {
         val duration = opts.options.valueOf(opts.resetByDurationOpt)
-<<<<<<< HEAD
-        val durationParsed = DatatypeFactory.newInstance().newDuration(duration)
-        val now = new Date()
-        durationParsed.negate().addTo(now)
-        val timestamp = now.getTime
-        val logTimestampOffsets = getLogTimestampOffsets(groupId, partitionsToReset, timestamp)
-=======
         val durationParsed = Duration.parse(duration)
         val now = Instant.now()
+        durationParsed.negate().addTo(now)
         val timestamp = now.minus(durationParsed).toEpochMilli
-        val logTimestampOffsets = getLogTimestampOffsets(partitionsToReset, timestamp)
->>>>>>> a42f16f9
+        val logTimestampOffsets = getLogTimestampOffsets(groupId, partitionsToReset, timestamp)
         partitionsToReset.map { topicPartition =>
           val logTimestampOffset = logTimestampOffsets.get(topicPartition)
           logTimestampOffset match {
