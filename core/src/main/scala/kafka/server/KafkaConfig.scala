/**
  * Licensed to the Apache Software Foundation (ASF) under one or more
  * contributor license agreements.  See the NOTICE file distributed with
  * this work for additional information regarding copyright ownership.
  * The ASF licenses this file to You under the Apache License, Version 2.0
  * (the "License"); you may not use this file except in compliance with
  * the License.  You may obtain a copy of the License at
  *
  * http://www.apache.org/licenses/LICENSE-2.0
  *
  * Unless required by applicable law or agreed to in writing, software
  * distributed under the License is distributed on an "AS IS" BASIS,
  * WITHOUT WARRANTIES OR CONDITIONS OF ANY KIND, either express or implied.
  * See the License for the specific language governing permissions and
  * limitations under the License.
  */

package kafka.server

import java.{lang, util}
import java.util.concurrent.TimeUnit
import java.util.{Collections, Properties}
import kafka.cluster.EndPoint
import kafka.server.KafkaConfig.{ControllerListenerNamesProp, ListenerSecurityProtocolMapProp}
import kafka.utils.CoreUtils.parseCsvList
import kafka.utils.{CoreUtils, Logging}
import kafka.utils.Implicits._
import org.apache.kafka.clients.CommonClientConfigs
import org.apache.kafka.common.Reconfigurable
import org.apache.kafka.common.config.{AbstractConfig, ConfigDef, ConfigException, ConfigResource, SaslConfigs, TopicConfig}
import org.apache.kafka.common.config.ConfigDef.{ConfigKey, ValidList}
import org.apache.kafka.common.config.types.Password
import org.apache.kafka.common.network.ListenerName
import org.apache.kafka.common.record.{CompressionType, LegacyRecord, Records, TimestampType}
import org.apache.kafka.common.security.auth.KafkaPrincipalSerde
import org.apache.kafka.common.security.auth.SecurityProtocol
import org.apache.kafka.common.utils.Utils
import org.apache.kafka.coordinator.group.ConsumerGroupMigrationPolicy
import org.apache.kafka.coordinator.group.Group.GroupType
import org.apache.kafka.coordinator.group.assignor.PartitionAssignor
import org.apache.kafka.coordinator.transaction.{TransactionLogConfigs, TransactionStateManagerConfigs}
import org.apache.kafka.raft.RaftConfig
import org.apache.kafka.security.authorizer.AuthorizerUtils
import org.apache.kafka.security.PasswordEncoderConfigs
import org.apache.kafka.server.ProcessRole
import org.apache.kafka.server.authorizer.Authorizer
import org.apache.kafka.server.common.{MetadataVersion, MetadataVersionValidator}
import org.apache.kafka.server.common.MetadataVersion._
import org.apache.kafka.server.config.{Defaults, KafkaSecurityConfigs, ServerTopicConfigSynonyms, ZkConfigs}
<<<<<<< HEAD
import org.apache.kafka.server.config.KafkaLogConfigs
=======
import org.apache.kafka.server.config.ReplicationConfigs
>>>>>>> 4954c578
import org.apache.kafka.server.log.remote.storage.RemoteLogManagerConfig
import org.apache.kafka.server.record.BrokerCompressionType
import org.apache.kafka.server.util.Csv
import org.apache.kafka.storage.internals.log.{CleanerConfig, LogConfig}
import org.apache.kafka.storage.internals.log.LogConfig.MessageFormatVersion
import org.apache.zookeeper.client.ZKClientConfig

import scala.annotation.nowarn
import scala.compat.java8.OptionConverters._
import scala.jdk.CollectionConverters._
import scala.collection.{Map, Seq}

object KafkaConfig {

  def main(args: Array[String]): Unit = {
    System.out.println(configDef.toHtml(4, (config: String) => "brokerconfigs_" + config,
      DynamicBrokerConfig.dynamicConfigUpdateModes))
  }

  private[kafka] def zooKeeperClientProperty(clientConfig: ZKClientConfig, kafkaPropName: String): Option[String] = {
    Option(clientConfig.getProperty(ZkConfigs.ZK_SSL_CONFIG_TO_SYSTEM_PROPERTY_MAP.get(kafkaPropName)))
  }

  private[kafka] def setZooKeeperClientProperty(clientConfig: ZKClientConfig, kafkaPropName: String, kafkaPropValue: Any): Unit = {
    clientConfig.setProperty(ZkConfigs.ZK_SSL_CONFIG_TO_SYSTEM_PROPERTY_MAP.get(kafkaPropName),
      kafkaPropName match {
        case ZkConfigs.ZK_SSL_ENDPOINT_IDENTIFICATION_ALGORITHM_CONFIG => (kafkaPropValue.toString.toUpperCase == "HTTPS").toString
        case ZkConfigs.ZK_SSL_ENABLED_PROTOCOLS_CONFIG | ZkConfigs.ZK_SSL_CIPHER_SUITES_CONFIG => kafkaPropValue match {
          case list: java.util.List[_] => list.asScala.mkString(",")
          case _ => kafkaPropValue.toString
        }
        case _ => kafkaPropValue.toString
    })
  }

  // For ZooKeeper TLS client authentication to be enabled the client must (at a minimum) configure itself as using TLS
  // with both a client connection socket and a key store location explicitly set.
  private[kafka] def zkTlsClientAuthEnabled(zkClientConfig: ZKClientConfig): Boolean = {
    zooKeeperClientProperty(zkClientConfig, ZkConfigs.ZK_SSL_CLIENT_ENABLE_CONFIG).contains("true") &&
      zooKeeperClientProperty(zkClientConfig, ZkConfigs.ZK_CLIENT_CNXN_SOCKET_CONFIG).isDefined &&
      zooKeeperClientProperty(zkClientConfig, ZkConfigs.ZK_SSL_KEY_STORE_LOCATION_CONFIG).isDefined
  }

  /** ********* General Configuration ***********/
  val BrokerIdGenerationEnableProp = "broker.id.generation.enable"
  val MaxReservedBrokerIdProp = "reserved.broker.max.id"
  val BrokerIdProp = "broker.id"
  val MessageMaxBytesProp = "message.max.bytes"
  val NumNetworkThreadsProp = "num.network.threads"
  val NumIoThreadsProp = "num.io.threads"
  val BackgroundThreadsProp = "background.threads"
  val NumReplicaAlterLogDirsThreadsProp = "num.replica.alter.log.dirs.threads"
  val QueuedMaxRequestsProp = "queued.max.requests"
  val QueuedMaxBytesProp = "queued.max.request.bytes"
  val RequestTimeoutMsProp = CommonClientConfigs.REQUEST_TIMEOUT_MS_CONFIG
  val ConnectionSetupTimeoutMsProp = CommonClientConfigs.SOCKET_CONNECTION_SETUP_TIMEOUT_MS_CONFIG
  val ConnectionSetupTimeoutMaxMsProp = CommonClientConfigs.SOCKET_CONNECTION_SETUP_TIMEOUT_MAX_MS_CONFIG

  /** KRaft mode configs */
  val ProcessRolesProp = "process.roles"
  val InitialBrokerRegistrationTimeoutMsProp = "initial.broker.registration.timeout.ms"
  val BrokerHeartbeatIntervalMsProp = "broker.heartbeat.interval.ms"
  val BrokerSessionTimeoutMsProp = "broker.session.timeout.ms"
  val NodeIdProp = "node.id"
  val MetadataLogDirProp = "metadata.log.dir"
  val MetadataSnapshotMaxNewRecordBytesProp = "metadata.log.max.record.bytes.between.snapshots"
  val MetadataSnapshotMaxIntervalMsProp = "metadata.log.max.snapshot.interval.ms"
  val ControllerListenerNamesProp = "controller.listener.names"
  val SaslMechanismControllerProtocolProp = "sasl.mechanism.controller.protocol"
  val MetadataLogSegmentMinBytesProp = "metadata.log.segment.min.bytes"
  val MetadataLogSegmentBytesProp = "metadata.log.segment.bytes"
  val MetadataLogSegmentMillisProp = "metadata.log.segment.ms"
  val MetadataMaxRetentionBytesProp = "metadata.max.retention.bytes"
  val MetadataMaxRetentionMillisProp = "metadata.max.retention.ms"
  val QuorumVotersProp = RaftConfig.QUORUM_VOTERS_CONFIG
  val MetadataMaxIdleIntervalMsProp = "metadata.max.idle.interval.ms"
  val ServerMaxStartupTimeMsProp = "server.max.startup.time.ms"

  /** ZK to KRaft Migration configs */
  val MigrationEnabledProp = "zookeeper.metadata.migration.enable"
  val MigrationMetadataMinBatchSizeProp = "zookeeper.metadata.migration.min.batch.size"

  /** Enable eligible leader replicas configs */
  val ElrEnabledProp = "eligible.leader.replicas.enable"

  /************* Authorizer Configuration ***********/
  val AuthorizerClassNameProp = "authorizer.class.name"
  val EarlyStartListenersProp = "early.start.listeners"

  /** ********* Socket Server Configuration ***********/
  val ListenersProp = "listeners"
  val AdvertisedListenersProp = "advertised.listeners"
  val ListenerSecurityProtocolMapProp = "listener.security.protocol.map"
  val ControlPlaneListenerNameProp = "control.plane.listener.name"
  val SocketSendBufferBytesProp = "socket.send.buffer.bytes"
  val SocketReceiveBufferBytesProp = "socket.receive.buffer.bytes"
  val SocketRequestMaxBytesProp = "socket.request.max.bytes"
  val SocketListenBacklogSizeProp = "socket.listen.backlog.size"
  val MaxConnectionsPerIpProp = "max.connections.per.ip"
  val MaxConnectionsPerIpOverridesProp = "max.connections.per.ip.overrides"
  val MaxConnectionsProp = "max.connections"
  val MaxConnectionCreationRateProp = "max.connection.creation.rate"
  val ConnectionsMaxIdleMsProp = "connections.max.idle.ms"
  val FailedAuthenticationDelayMsProp = "connection.failed.authentication.delay.ms"
  /***************** rack configuration *************/
  val RackProp = "broker.rack"

<<<<<<< HEAD
   /** ********* Replication configuration ***********/
  val ControllerSocketTimeoutMsProp = "controller.socket.timeout.ms"
  val DefaultReplicationFactorProp = "default.replication.factor"
  val ReplicaLagTimeMaxMsProp = "replica.lag.time.max.ms"
  val ReplicaSocketTimeoutMsProp = "replica.socket.timeout.ms"
  val ReplicaSocketReceiveBufferBytesProp = "replica.socket.receive.buffer.bytes"
  val ReplicaFetchMaxBytesProp = "replica.fetch.max.bytes"
  val ReplicaFetchWaitMaxMsProp = "replica.fetch.wait.max.ms"
  val ReplicaFetchMinBytesProp = "replica.fetch.min.bytes"
  val ReplicaFetchResponseMaxBytesProp = "replica.fetch.response.max.bytes"
  val ReplicaFetchBackoffMsProp = "replica.fetch.backoff.ms"
  val NumReplicaFetchersProp = "num.replica.fetchers"
  val ReplicaHighWatermarkCheckpointIntervalMsProp = "replica.high.watermark.checkpoint.interval.ms"
  val FetchPurgatoryPurgeIntervalRequestsProp = "fetch.purgatory.purge.interval.requests"
  val ProducerPurgatoryPurgeIntervalRequestsProp = "producer.purgatory.purge.interval.requests"
  val DeleteRecordsPurgatoryPurgeIntervalRequestsProp = "delete.records.purgatory.purge.interval.requests"
  val AutoLeaderRebalanceEnableProp = "auto.leader.rebalance.enable"
  val LeaderImbalancePerBrokerPercentageProp = "leader.imbalance.per.broker.percentage"
  val LeaderImbalanceCheckIntervalSecondsProp = "leader.imbalance.check.interval.seconds"
  val UncleanLeaderElectionEnableProp = ServerTopicConfigSynonyms.serverSynonym(TopicConfig.UNCLEAN_LEADER_ELECTION_ENABLE_CONFIG)
  val InterBrokerSecurityProtocolProp = "security.inter.broker.protocol"
  val InterBrokerProtocolVersionProp = "inter.broker.protocol.version"
  val InterBrokerListenerNameProp = "inter.broker.listener.name"
  val ReplicaSelectorClassProp = "replica.selector.class"
=======
  /* See `TopicConfig.MESSAGE_TIMESTAMP_DIFFERENCE_MAX_MS_CONFIG` for details */
  @deprecated("3.6")
  val LogMessageTimestampDifferenceMaxMsProp = ServerTopicConfigSynonyms.serverSynonym(TopicConfig.MESSAGE_TIMESTAMP_DIFFERENCE_MAX_MS_CONFIG)

  val LogMessageTimestampBeforeMaxMsProp = ServerTopicConfigSynonyms.serverSynonym(TopicConfig.MESSAGE_TIMESTAMP_BEFORE_MAX_MS_CONFIG)
  val LogMessageTimestampAfterMaxMsProp = ServerTopicConfigSynonyms.serverSynonym(TopicConfig.MESSAGE_TIMESTAMP_AFTER_MAX_MS_CONFIG)

  val NumRecoveryThreadsPerDataDirProp = "num.recovery.threads.per.data.dir"
  val AutoCreateTopicsEnableProp = "auto.create.topics.enable"
  val MinInSyncReplicasProp = ServerTopicConfigSynonyms.serverSynonym(TopicConfig.MIN_IN_SYNC_REPLICAS_CONFIG)
  val CreateTopicPolicyClassNameProp = "create.topic.policy.class.name"
  val AlterConfigPolicyClassNameProp = "alter.config.policy.class.name"
  val LogMessageDownConversionEnableProp = ServerTopicConfigSynonyms.serverSynonym(TopicConfig.MESSAGE_DOWNCONVERSION_ENABLE_CONFIG)
>>>>>>> 4954c578
  /** ********* Controlled shutdown configuration ***********/
  val ControlledShutdownMaxRetriesProp = "controlled.shutdown.max.retries"
  val ControlledShutdownRetryBackoffMsProp = "controlled.shutdown.retry.backoff.ms"
  val ControlledShutdownEnableProp = "controlled.shutdown.enable"

  /** ********* Group coordinator configuration ***********/
  val GroupMinSessionTimeoutMsProp = "group.min.session.timeout.ms"
  val GroupMaxSessionTimeoutMsProp = "group.max.session.timeout.ms"
  val GroupInitialRebalanceDelayMsProp = "group.initial.rebalance.delay.ms"
  val GroupMaxSizeProp = "group.max.size"

  /** New group coordinator configs */
  val NewGroupCoordinatorEnableProp = "group.coordinator.new.enable"
  val GroupCoordinatorRebalanceProtocolsProp = "group.coordinator.rebalance.protocols"
  val GroupCoordinatorNumThreadsProp = "group.coordinator.threads"

  /** Consumer group configs */
  val ConsumerGroupSessionTimeoutMsProp = "group.consumer.session.timeout.ms"
  val ConsumerGroupMinSessionTimeoutMsProp = "group.consumer.min.session.timeout.ms"
  val ConsumerGroupMaxSessionTimeoutMsProp = "group.consumer.max.session.timeout.ms"
  val ConsumerGroupHeartbeatIntervalMsProp = "group.consumer.heartbeat.interval.ms"
  val ConsumerGroupMinHeartbeatIntervalMsProp = "group.consumer.min.heartbeat.interval.ms"
  val ConsumerGroupMaxHeartbeatIntervalMsProp = "group.consumer.max.heartbeat.interval.ms"
  val ConsumerGroupMaxSizeProp = "group.consumer.max.size"
  val ConsumerGroupAssignorsProp = "group.consumer.assignors"
  val ConsumerGroupMigrationPolicyProp = "group.consumer.migration.policy"

  /** ********* Offset management configuration ***********/
  val OffsetMetadataMaxSizeProp = "offset.metadata.max.bytes"
  val OffsetsLoadBufferSizeProp = "offsets.load.buffer.size"
  val OffsetsTopicReplicationFactorProp = "offsets.topic.replication.factor"
  val OffsetsTopicPartitionsProp = "offsets.topic.num.partitions"
  val OffsetsTopicSegmentBytesProp = "offsets.topic.segment.bytes"
  val OffsetsTopicCompressionCodecProp = "offsets.topic.compression.codec"
  val OffsetsRetentionMinutesProp = "offsets.retention.minutes"
  val OffsetsRetentionCheckIntervalMsProp = "offsets.retention.check.interval.ms"
  val OffsetCommitTimeoutMsProp = "offsets.commit.timeout.ms"
  val OffsetCommitRequiredAcksProp = "offsets.commit.required.acks"

  /** ********* Fetch Configuration **************/
  val MaxIncrementalFetchSessionCacheSlots = "max.incremental.fetch.session.cache.slots"
  val FetchMaxBytes = "fetch.max.bytes"

  /** ********* Request Limit Configuration **************/
  val MaxRequestPartitionSizeLimit = "max.request.partition.size.limit"

  /** ********* Quota Configuration ***********/
  val NumQuotaSamplesProp = "quota.window.num"
  val NumReplicationQuotaSamplesProp = "replication.quota.window.num"
  val NumAlterLogDirsReplicationQuotaSamplesProp = "alter.log.dirs.replication.quota.window.num"
  val NumControllerQuotaSamplesProp = "controller.quota.window.num"
  val QuotaWindowSizeSecondsProp = "quota.window.size.seconds"
  val ReplicationQuotaWindowSizeSecondsProp = "replication.quota.window.size.seconds"
  val AlterLogDirsReplicationQuotaWindowSizeSecondsProp = "alter.log.dirs.replication.quota.window.size.seconds"
  val ControllerQuotaWindowSizeSecondsProp = "controller.quota.window.size.seconds"
  val ClientQuotaCallbackClassProp = "client.quota.callback.class"

  val DeleteTopicEnableProp = "delete.topic.enable"
  val CompressionTypeProp = ServerTopicConfigSynonyms.serverSynonym(TopicConfig.COMPRESSION_TYPE_CONFIG)

  /** ********* Kafka Metrics Configuration ***********/
  val MetricSampleWindowMsProp = CommonClientConfigs.METRICS_SAMPLE_WINDOW_MS_CONFIG
  val MetricNumSamplesProp: String = CommonClientConfigs.METRICS_NUM_SAMPLES_CONFIG
  val MetricReporterClassesProp: String = CommonClientConfigs.METRIC_REPORTER_CLASSES_CONFIG
  val MetricRecordingLevelProp: String = CommonClientConfigs.METRICS_RECORDING_LEVEL_CONFIG
  @deprecated
  val AutoIncludeJmxReporterProp: String = CommonClientConfigs.AUTO_INCLUDE_JMX_REPORTER_CONFIG

  /** ********* Kafka Yammer Metrics Reporters Configuration ***********/
  val KafkaMetricsReporterClassesProp = "kafka.metrics.reporters"
  val KafkaMetricsPollingIntervalSecondsProp = "kafka.metrics.polling.interval.secs"

  /** ********* Kafka Client Telemetry Metrics Configuration ***********/
  val ClientTelemetryMaxBytesProp = "telemetry.max.bytes"

  /** ********* Delegation Token Configuration ****************/
  val DelegationTokenSecretKeyAliasProp = "delegation.token.master.key"
  val DelegationTokenSecretKeyProp = "delegation.token.secret.key"
  val DelegationTokenMaxLifeTimeProp = "delegation.token.max.lifetime.ms"
  val DelegationTokenExpiryTimeMsProp = "delegation.token.expiry.time.ms"
  val DelegationTokenExpiryCheckIntervalMsProp = "delegation.token.expiry.check.interval.ms"

  /** ********* Password encryption configuration for dynamic configs *********/
  val PasswordEncoderSecretProp = PasswordEncoderConfigs.SECRET
  val PasswordEncoderOldSecretProp = PasswordEncoderConfigs.OLD_SECRET
  val PasswordEncoderKeyFactoryAlgorithmProp = PasswordEncoderConfigs.KEYFACTORY_ALGORITHM
  val PasswordEncoderCipherAlgorithmProp = PasswordEncoderConfigs.CIPHER_ALGORITHM
  val PasswordEncoderKeyLengthProp = PasswordEncoderConfigs.KEY_LENGTH
  val PasswordEncoderIterationsProp = PasswordEncoderConfigs.ITERATIONS

  /** Internal Configurations **/
  val UnstableApiVersionsEnableProp = "unstable.api.versions.enable"
  val UnstableMetadataVersionsEnableProp = "unstable.metadata.versions.enable"

  /* Documentation */
  /** ********* General Configuration ***********/
  val BrokerIdGenerationEnableDoc = s"Enable automatic broker id generation on the server. When enabled the value configured for $MaxReservedBrokerIdProp should be reviewed."
  val MaxReservedBrokerIdDoc = "Max number that can be used for a broker.id"
  val BrokerIdDoc = "The broker id for this server. If unset, a unique broker id will be generated." +
  "To avoid conflicts between ZooKeeper generated broker id's and user configured broker id's, generated broker ids " +
  "start from " + MaxReservedBrokerIdProp + " + 1."
  val MessageMaxBytesDoc = TopicConfig.MAX_MESSAGE_BYTES_DOC +
    s"This can be set per topic with the topic level <code>${TopicConfig.MAX_MESSAGE_BYTES_CONFIG}</code> config."
  val NumNetworkThreadsDoc = s"The number of threads that the server uses for receiving requests from the network and sending responses to the network. Noted: each listener (except for controller listener) creates its own thread pool."
  val NumIoThreadsDoc = "The number of threads that the server uses for processing requests, which may include disk I/O"
  val NumReplicaAlterLogDirsThreadsDoc = "The number of threads that can move replicas between log directories, which may include disk I/O"
  val BackgroundThreadsDoc = "The number of threads to use for various background processing tasks"
  val QueuedMaxRequestsDoc = "The number of queued requests allowed for data-plane, before blocking the network threads"
  val QueuedMaxRequestBytesDoc = "The number of queued bytes allowed before no more requests are read"
  val RequestTimeoutMsDoc = CommonClientConfigs.REQUEST_TIMEOUT_MS_DOC
  val ConnectionSetupTimeoutMsDoc = CommonClientConfigs.SOCKET_CONNECTION_SETUP_TIMEOUT_MS_DOC
  val ConnectionSetupTimeoutMaxMsDoc = CommonClientConfigs.SOCKET_CONNECTION_SETUP_TIMEOUT_MAX_MS_DOC

  /** KRaft mode configs */
  val ProcessRolesDoc = "The roles that this process plays: 'broker', 'controller', or 'broker,controller' if it is both. " +
    "This configuration is only applicable for clusters in KRaft (Kafka Raft) mode (instead of ZooKeeper). Leave this config undefined or empty for ZooKeeper clusters."
  val InitialBrokerRegistrationTimeoutMsDoc = "When initially registering with the controller quorum, the number of milliseconds to wait before declaring failure and exiting the broker process."
  val BrokerHeartbeatIntervalMsDoc = "The length of time in milliseconds between broker heartbeats. Used when running in KRaft mode."
  val BrokerSessionTimeoutMsDoc = "The length of time in milliseconds that a broker lease lasts if no heartbeats are made. Used when running in KRaft mode."
  val NodeIdDoc = "The node ID associated with the roles this process is playing when <code>process.roles</code> is non-empty. " +
    "This is required configuration when running in KRaft mode."
  val MetadataLogDirDoc = "This configuration determines where we put the metadata log for clusters in KRaft mode. " +
    "If it is not set, the metadata log is placed in the first log directory from log.dirs."
  val MetadataSnapshotMaxNewRecordBytesDoc = "This is the maximum number of bytes in the log between the latest " +
    "snapshot and the high-watermark needed before generating a new snapshot. The default value is " +
    s"${Defaults.METADATA_SNAPSHOT_MAX_NEW_RECORD_BYTES}. To generate snapshots based on the time elapsed, see " +
    s"the <code>$MetadataSnapshotMaxIntervalMsProp</code> configuration. The Kafka node will generate a snapshot when " +
    "either the maximum time interval is reached or the maximum bytes limit is reached."
  val MetadataSnapshotMaxIntervalMsDoc = "This is the maximum number of milliseconds to wait to generate a snapshot " +
    "if there are committed records in the log that are not included in the latest snapshot. A value of zero disables " +
    s"time based snapshot generation. The default value is ${Defaults.METADATA_SNAPSHOT_MAX_INTERVAL_MS}. To generate " +
    s"snapshots based on the number of metadata bytes, see the <code>$MetadataSnapshotMaxNewRecordBytesProp</code> " +
    "configuration. The Kafka node will generate a snapshot when either the maximum time interval is reached or the " +
    "maximum bytes limit is reached."
  val MetadataMaxIdleIntervalMsDoc = "This configuration controls how often the active " +
    "controller should write no-op records to the metadata partition. If the value is 0, no-op records " +
    s"are not appended to the metadata partition. The default value is ${Defaults.METADATA_MAX_IDLE_INTERVAL_MS}"
  val ControllerListenerNamesDoc = "A comma-separated list of the names of the listeners used by the controller. This is required " +
    "if running in KRaft mode. When communicating with the controller quorum, the broker will always use the first listener in this list.\n " +
    "Note: The ZooKeeper-based controller should not set this configuration."
  val SaslMechanismControllerProtocolDoc = "SASL mechanism used for communication with controllers. Default is GSSAPI."
  val MetadataLogSegmentBytesDoc = "The maximum size of a single metadata log file."
  val MetadataLogSegmentMinBytesDoc = "Override the minimum size for a single metadata log file. This should be used for testing only."
  val ServerMaxStartupTimeMsDoc = "The maximum number of milliseconds we will wait for the server to come up. " +
  "By default there is no limit. This should be used for testing only."

  val MetadataLogSegmentMillisDoc = "The maximum time before a new metadata log file is rolled out (in milliseconds)."
  val MetadataMaxRetentionBytesDoc = "The maximum combined size of the metadata log and snapshots before deleting old " +
    "snapshots and log files. Since at least one snapshot must exist before any logs can be deleted, this is a soft limit."
  val MetadataMaxRetentionMillisDoc = "The number of milliseconds to keep a metadata log file or snapshot before " +
    "deleting it. Since at least one snapshot must exist before any logs can be deleted, this is a soft limit."

  /************* Authorizer Configuration ***********/
  val AuthorizerClassNameDoc = s"The fully qualified name of a class that implements <code>${classOf[Authorizer].getName}</code>" +
    " interface, which is used by the broker for authorization."
  val EarlyStartListenersDoc = "A comma-separated list of listener names which may be started before the authorizer has finished " +
   "initialization. This is useful when the authorizer is dependent on the cluster itself for bootstrapping, as is the case for " +
   "the StandardAuthorizer (which stores ACLs in the metadata log.) By default, all listeners included in controller.listener.names " +
   "will also be early start listeners. A listener should not appear in this list if it accepts external traffic."

  /** ********* Socket Server Configuration ***********/
  val ListenersDoc = "Listener List - Comma-separated list of URIs we will listen on and the listener names." +
    s" If the listener name is not a security protocol, <code>$ListenerSecurityProtocolMapProp</code> must also be set.\n" +
    " Listener names and port numbers must be unique unless \n" +
    " one listener is an IPv4 address and the other listener is \n" +
    " an IPv6 address (for the same port).\n" +
    " Specify hostname as 0.0.0.0 to bind to all interfaces.\n" +
    " Leave hostname empty to bind to default interface.\n" +
    " Examples of legal listener lists:\n" +
    " <code>PLAINTEXT://myhost:9092,SSL://:9091</code>\n" +
    " <code>CLIENT://0.0.0.0:9092,REPLICATION://localhost:9093</code>\n" +
    " <code>PLAINTEXT://127.0.0.1:9092,SSL://[::1]:9092</code>\n"
  val AdvertisedListenersDoc = s"Listeners to publish to ZooKeeper for clients to use, if different than the <code>$ListenersProp</code> config property." +
    " In IaaS environments, this may need to be different from the interface to which the broker binds." +
    s" If this is not set, the value for <code>$ListenersProp</code> will be used." +
    s" Unlike <code>$ListenersProp</code>, it is not valid to advertise the 0.0.0.0 meta-address.\n" +
    s" Also unlike <code>$ListenersProp</code>, there can be duplicated ports in this property," +
    " so that one listener can be configured to advertise another listener's address." +
    " This can be useful in some cases where external load balancers are used."
  val ListenerSecurityProtocolMapDoc = "Map between listener names and security protocols. This must be defined for " +
    "the same security protocol to be usable in more than one port or IP. For example, internal and " +
    "external traffic can be separated even if SSL is required for both. Concretely, the user could define listeners " +
    "with names INTERNAL and EXTERNAL and this property as: <code>INTERNAL:SSL,EXTERNAL:SSL</code>. As shown, key and value are " +
    "separated by a colon and map entries are separated by commas. Each listener name should only appear once in the map. " +
    "Different security (SSL and SASL) settings can be configured for each listener by adding a normalised " +
    "prefix (the listener name is lowercased) to the config name. For example, to set a different keystore for the " +
    "INTERNAL listener, a config with name <code>listener.name.internal.ssl.keystore.location</code> would be set. " +
    "If the config for the listener name is not set, the config will fallback to the generic config (i.e. <code>ssl.keystore.location</code>). " +
    "Note that in KRaft a default mapping from the listener names defined by <code>controller.listener.names</code> to PLAINTEXT " +
    "is assumed if no explicit mapping is provided and no other security protocol is in use."
  val controlPlaneListenerNameDoc = "Name of listener used for communication between controller and brokers. " +
    s"A broker will use the <code>$ControlPlaneListenerNameProp</code> to locate the endpoint in $ListenersProp list, to listen for connections from the controller. " +
    "For example, if a broker's config is:\n" +
    "<code>listeners = INTERNAL://192.1.1.8:9092, EXTERNAL://10.1.1.5:9093, CONTROLLER://192.1.1.8:9094" +
    "listener.security.protocol.map = INTERNAL:PLAINTEXT, EXTERNAL:SSL, CONTROLLER:SSL" +
    "control.plane.listener.name = CONTROLLER</code>\n" +
    "On startup, the broker will start listening on \"192.1.1.8:9094\" with security protocol \"SSL\".\n" +
    s"On the controller side, when it discovers a broker's published endpoints through ZooKeeper, it will use the <code>$ControlPlaneListenerNameProp</code> " +
    "to find the endpoint, which it will use to establish connection to the broker.\n" +
    "For example, if the broker's published endpoints on ZooKeeper are:\n" +
    " <code>\"endpoints\" : [\"INTERNAL://broker1.example.com:9092\",\"EXTERNAL://broker1.example.com:9093\",\"CONTROLLER://broker1.example.com:9094\"]</code>\n" +
    " and the controller's config is:\n" +
    "<code>listener.security.protocol.map = INTERNAL:PLAINTEXT, EXTERNAL:SSL, CONTROLLER:SSL" +
    "control.plane.listener.name = CONTROLLER</code>\n" +
    "then the controller will use \"broker1.example.com:9094\" with security protocol \"SSL\" to connect to the broker.\n" +
    "If not explicitly configured, the default value will be null and there will be no dedicated endpoints for controller connections.\n" +
    s"If explicitly configured, the value cannot be the same as the value of <code>${ReplicationConfigs.INTER_BROKER_LISTENER_NAME_CONFIG}</code>."

  val SocketSendBufferBytesDoc = "The SO_SNDBUF buffer of the socket server sockets. If the value is -1, the OS default will be used."
  val SocketReceiveBufferBytesDoc = "The SO_RCVBUF buffer of the socket server sockets. If the value is -1, the OS default will be used."
  val SocketRequestMaxBytesDoc = "The maximum number of bytes in a socket request"
  val SocketListenBacklogSizeDoc = "The maximum number of pending connections on the socket. " +
    "In Linux, you may also need to configure <code>somaxconn</code> and <code>tcp_max_syn_backlog</code> kernel parameters " +
    "accordingly to make the configuration takes effect."
  val MaxConnectionsPerIpDoc = "The maximum number of connections we allow from each ip address. This can be set to 0 if there are overrides " +
    s"configured using $MaxConnectionsPerIpOverridesProp property. New connections from the ip address are dropped if the limit is reached."
  val MaxConnectionsPerIpOverridesDoc = "A comma-separated list of per-ip or hostname overrides to the default maximum number of connections. " +
    "An example value is \"hostName:100,127.0.0.1:200\""
  val MaxConnectionsDoc = "The maximum number of connections we allow in the broker at any time. This limit is applied in addition " +
    s"to any per-ip limits configured using $MaxConnectionsPerIpProp. Listener-level limits may also be configured by prefixing the " +
    s"config name with the listener prefix, for example, <code>listener.name.internal.$MaxConnectionsProp</code>. Broker-wide limit " +
    "should be configured based on broker capacity while listener limits should be configured based on application requirements. " +
    "New connections are blocked if either the listener or broker limit is reached. Connections on the inter-broker listener are " +
    "permitted even if broker-wide limit is reached. The least recently used connection on another listener will be closed in this case."
  val MaxConnectionCreationRateDoc = "The maximum connection creation rate we allow in the broker at any time. Listener-level limits " +
    s"may also be configured by prefixing the config name with the listener prefix, for example, <code>listener.name.internal.$MaxConnectionCreationRateProp</code>." +
    "Broker-wide connection rate limit should be configured based on broker capacity while listener limits should be configured based on " +
    "application requirements. New connections will be throttled if either the listener or the broker limit is reached, with the exception " +
    "of inter-broker listener. Connections on the inter-broker listener will be throttled only when the listener-level rate limit is reached."
  val ConnectionsMaxIdleMsDoc = "Idle connections timeout: the server socket processor threads close the connections that idle more than this"
  val FailedAuthenticationDelayMsDoc = "Connection close delay on failed authentication: this is the time (in milliseconds) by which connection close will be delayed on authentication failure. " +
    s"This must be configured to be less than $ConnectionsMaxIdleMsProp to prevent connection timeout."
  /************* Rack Configuration **************/
  val RackDoc = "Rack of the broker. This will be used in rack aware replication assignment for fault tolerance. Examples: <code>RACK1</code>, <code>us-east-1d</code>"
<<<<<<< HEAD
   /** ********* Replication configuration ***********/
  val ControllerSocketTimeoutMsDoc = "The socket timeout for controller-to-broker channels."
  val DefaultReplicationFactorDoc = "The default replication factors for automatically created topics."
  val ReplicaLagTimeMaxMsDoc = "If a follower hasn't sent any fetch requests or hasn't consumed up to the leaders log end offset for at least this time," +
  " the leader will remove the follower from isr"
  val ReplicaSocketTimeoutMsDoc = "The socket timeout for network requests. Its value should be at least replica.fetch.wait.max.ms"
  val ReplicaSocketReceiveBufferBytesDoc = "The socket receive buffer for network requests to the leader for replicating data"
  val ReplicaFetchMaxBytesDoc = "The number of bytes of messages to attempt to fetch for each partition. This is not an absolute maximum, " +
    "if the first record batch in the first non-empty partition of the fetch is larger than this value, the record batch will still be returned " +
    "to ensure that progress can be made. The maximum record batch size accepted by the broker is defined via " +
    "<code>message.max.bytes</code> (broker config) or <code>max.message.bytes</code> (topic config)."
  val ReplicaFetchWaitMaxMsDoc = "The maximum wait time for each fetcher request issued by follower replicas. This value should always be less than the " +
  "replica.lag.time.max.ms at all times to prevent frequent shrinking of ISR for low throughput topics"
  val ReplicaFetchMinBytesDoc = "Minimum bytes expected for each fetch response. If not enough bytes, wait up to <code>replica.fetch.wait.max.ms</code> (broker config)."
  val ReplicaFetchResponseMaxBytesDoc = "Maximum bytes expected for the entire fetch response. Records are fetched in batches, " +
    "and if the first record batch in the first non-empty partition of the fetch is larger than this value, the record batch " +
    "will still be returned to ensure that progress can be made. As such, this is not an absolute maximum. The maximum " +
    "record batch size accepted by the broker is defined via <code>message.max.bytes</code> (broker config) or " +
    "<code>max.message.bytes</code> (topic config)."
  val NumReplicaFetchersDoc = "Number of fetcher threads used to replicate records from each source broker. The total number of fetchers " +
  "on each broker is bound by <code>num.replica.fetchers</code> multiplied by the number of brokers in the cluster." +
  "Increasing this value can increase the degree of I/O parallelism in the follower and leader broker at the cost " +
  "of higher CPU and memory utilization."
  val ReplicaFetchBackoffMsDoc = "The amount of time to sleep when fetch partition error occurs."
  val ReplicaHighWatermarkCheckpointIntervalMsDoc = "The frequency with which the high watermark is saved out to disk"
  val FetchPurgatoryPurgeIntervalRequestsDoc = "The purge interval (in number of requests) of the fetch request purgatory"
  val ProducerPurgatoryPurgeIntervalRequestsDoc = "The purge interval (in number of requests) of the producer request purgatory"
  val DeleteRecordsPurgatoryPurgeIntervalRequestsDoc = "The purge interval (in number of requests) of the delete records request purgatory"
  val AutoLeaderRebalanceEnableDoc = s"Enables auto leader balancing. A background thread checks the distribution of partition leaders at regular intervals, configurable by $LeaderImbalanceCheckIntervalSecondsProp. If the leader imbalance exceeds $LeaderImbalancePerBrokerPercentageProp, leader rebalance to the preferred leader for partitions is triggered."
  val LeaderImbalancePerBrokerPercentageDoc = "The ratio of leader imbalance allowed per broker. The controller would trigger a leader balance if it goes above this value per broker. The value is specified in percentage."
  val LeaderImbalanceCheckIntervalSecondsDoc = "The frequency with which the partition rebalance check is triggered by the controller"
  val UncleanLeaderElectionEnableDoc = "Indicates whether to enable replicas not in the ISR set to be elected as leader as a last resort, even though doing so may result in data loss"
  val InterBrokerSecurityProtocolDoc = "Security protocol used to communicate between brokers. Valid values are: " +
    s"${SecurityProtocol.names.asScala.mkString(", ")}. It is an error to set this and $InterBrokerListenerNameProp " +
    "properties at the same time."
  val InterBrokerProtocolVersionDoc = "Specify which version of the inter-broker protocol will be used.\n" +
  " This is typically bumped after all brokers were upgraded to a new version.\n" +
  " Example of some valid values are: 0.8.0, 0.8.1, 0.8.1.1, 0.8.2, 0.8.2.0, 0.8.2.1, 0.9.0.0, 0.9.0.1 Check MetadataVersion for the full list."
  val InterBrokerListenerNameDoc = s"Name of listener used for communication between brokers. If this is unset, the listener name is defined by $InterBrokerSecurityProtocolProp. " +
    s"It is an error to set this and $InterBrokerSecurityProtocolProp properties at the same time."
  val ReplicaSelectorClassDoc = "The fully qualified class name that implements ReplicaSelector. This is used by the broker to find the preferred read replica. By default, we use an implementation that returns the leader."
=======
  /** ********* Log Configuration ***********/
  val NumPartitionsDoc = "The default number of log partitions per topic"
  val LogDirDoc = "The directory in which the log data is kept (supplemental for " + LogDirsProp + " property)"
  val LogDirsDoc = "A comma-separated list of the directories where the log data is stored. If not set, the value in " + LogDirProp + " is used."
  val LogSegmentBytesDoc = "The maximum size of a single log file"
  val LogRollTimeMillisDoc = "The maximum time before a new log segment is rolled out (in milliseconds). If not set, the value in " + LogRollTimeHoursProp + " is used"
  val LogRollTimeHoursDoc = "The maximum time before a new log segment is rolled out (in hours), secondary to " + LogRollTimeMillisProp + " property"

  val LogRollTimeJitterMillisDoc = "The maximum jitter to subtract from logRollTimeMillis (in milliseconds). If not set, the value in " + LogRollTimeJitterHoursProp + " is used"
  val LogRollTimeJitterHoursDoc = "The maximum jitter to subtract from logRollTimeMillis (in hours), secondary to " + LogRollTimeJitterMillisProp + " property"

  val LogRetentionTimeMillisDoc = "The number of milliseconds to keep a log file before deleting it (in milliseconds), If not set, the value in " + LogRetentionTimeMinutesProp + " is used. If set to -1, no time limit is applied."
  val LogRetentionTimeMinsDoc = "The number of minutes to keep a log file before deleting it (in minutes), secondary to " + LogRetentionTimeMillisProp + " property. If not set, the value in " + LogRetentionTimeHoursProp + " is used"
  val LogRetentionTimeHoursDoc = "The number of hours to keep a log file before deleting it (in hours), tertiary to " + LogRetentionTimeMillisProp + " property"

  val LogRetentionBytesDoc = "The maximum size of the log before deleting it"
  val LogCleanupIntervalMsDoc = "The frequency in milliseconds that the log cleaner checks whether any log is eligible for deletion"
  val LogCleanupPolicyDoc = "The default cleanup policy for segments beyond the retention window. A comma separated list of valid policies. Valid policies are: \"delete\" and \"compact\""
  val LogIndexSizeMaxBytesDoc = "The maximum size in bytes of the offset index"
  val LogIndexIntervalBytesDoc = "The interval with which we add an entry to the offset index."
  val LogFlushIntervalMessagesDoc = "The number of messages accumulated on a log partition before messages are flushed to disk."
  val LogDeleteDelayMsDoc = "The amount of time to wait before deleting a file from the filesystem"
  val LogFlushSchedulerIntervalMsDoc = "The frequency in ms that the log flusher checks whether any log needs to be flushed to disk"
  val LogFlushIntervalMsDoc = "The maximum time in ms that a message in any topic is kept in memory before flushed to disk. If not set, the value in " + LogFlushSchedulerIntervalMsProp + " is used"
  val LogFlushOffsetCheckpointIntervalMsDoc = "The frequency with which we update the persistent record of the last flush which acts as the log recovery point."
  val LogFlushStartOffsetCheckpointIntervalMsDoc = "The frequency with which we update the persistent record of log start offset"
  val LogPreAllocateEnableDoc = "Should pre allocate file when create new segment? If you are using Kafka on Windows, you probably need to set it to true."
  val LogMessageFormatVersionDoc = "Specify the message format version the broker will use to append messages to the logs. The value should be a valid MetadataVersion. " +
    "Some examples are: 0.8.2, 0.9.0.0, 0.10.0, check MetadataVersion for more details. By setting a particular message format version, the " +
    "user is certifying that all the existing messages on disk are smaller or equal than the specified version. Setting this value incorrectly " +
    "will cause consumers with older versions to break as they will receive messages with a format that they don't understand."

  val LogMessageTimestampTypeDoc = "Define whether the timestamp in the message is message create time or log append time. The value should be either " +
    "<code>CreateTime</code> or <code>LogAppendTime</code>."

  val LogMessageTimestampDifferenceMaxMsDoc = "[DEPRECATED] The maximum difference allowed between the timestamp when a broker receives " +
    "a message and the timestamp specified in the message. If log.message.timestamp.type=CreateTime, a message will be rejected " +
    "if the difference in timestamp exceeds this threshold. This configuration is ignored if log.message.timestamp.type=LogAppendTime." +
    "The maximum timestamp difference allowed should be no greater than log.retention.ms to avoid unnecessarily frequent log rolling."

  val LogMessageTimestampBeforeMaxMsDoc = "This configuration sets the allowable timestamp difference between the " +
    "broker's timestamp and the message timestamp. The message timestamp can be earlier than or equal to the broker's " +
    "timestamp, with the maximum allowable difference determined by the value set in this configuration. " +
    "If log.message.timestamp.type=CreateTime, the message will be rejected if the difference in timestamps exceeds " +
    "this specified threshold. This configuration is ignored if log.message.timestamp.type=LogAppendTime."

  val LogMessageTimestampAfterMaxMsDoc = "This configuration sets the allowable timestamp difference between the " +
    "message timestamp and the broker's timestamp. The message timestamp can be later than or equal to the broker's " +
    "timestamp, with the maximum allowable difference determined by the value set in this configuration. " +
    "If log.message.timestamp.type=CreateTime, the message will be rejected if the difference in timestamps exceeds " +
    "this specified threshold. This configuration is ignored if log.message.timestamp.type=LogAppendTime."

  val NumRecoveryThreadsPerDataDirDoc = "The number of threads per data directory to be used for log recovery at startup and flushing at shutdown"
  val AutoCreateTopicsEnableDoc = "Enable auto creation of topic on the server."
  val MinInSyncReplicasDoc = "When a producer sets acks to \"all\" (or \"-1\"), " +
    "<code>min.insync.replicas</code> specifies the minimum number of replicas that must acknowledge " +
    "a write for the write to be considered successful. If this minimum cannot be met, " +
    "then the producer will raise an exception (either <code>NotEnoughReplicas</code> or " +
    "<code>NotEnoughReplicasAfterAppend</code>).<br>When used together, <code>min.insync.replicas</code> and acks " +
    "allow you to enforce greater durability guarantees. A typical scenario would be to " +
    "create a topic with a replication factor of 3, set <code>min.insync.replicas</code> to 2, and " +
    "produce with acks of \"all\". This will ensure that the producer raises an exception " +
    "if a majority of replicas do not receive a write."

  val CreateTopicPolicyClassNameDoc = "The create topic policy class that should be used for validation. The class should " +
    "implement the <code>org.apache.kafka.server.policy.CreateTopicPolicy</code> interface."
  val AlterConfigPolicyClassNameDoc = "The alter configs policy class that should be used for validation. The class should " +
    "implement the <code>org.apache.kafka.server.policy.AlterConfigPolicy</code> interface."
  val LogMessageDownConversionEnableDoc = TopicConfig.MESSAGE_DOWNCONVERSION_ENABLE_DOC

>>>>>>> 4954c578
  /** ********* Controlled shutdown configuration ***********/
  val ControlledShutdownMaxRetriesDoc = "Controlled shutdown can fail for multiple reasons. This determines the number of retries when such failure happens"
  val ControlledShutdownRetryBackoffMsDoc = "Before each retry, the system needs time to recover from the state that caused the previous failure (Controller fail over, replica lag etc). This config determines the amount of time to wait before retrying."
  val ControlledShutdownEnableDoc = "Enable controlled shutdown of the server."

  /** ********* Group coordinator configuration ***********/
  val GroupMinSessionTimeoutMsDoc = "The minimum allowed session timeout for registered consumers. Shorter timeouts result in quicker failure detection at the cost of more frequent consumer heartbeating, which can overwhelm broker resources."
  val GroupMaxSessionTimeoutMsDoc = "The maximum allowed session timeout for registered consumers. Longer timeouts give consumers more time to process messages in between heartbeats at the cost of a longer time to detect failures."
  val GroupInitialRebalanceDelayMsDoc = "The amount of time the group coordinator will wait for more consumers to join a new group before performing the first rebalance. A longer delay means potentially fewer rebalances, but increases the time until processing begins."
  val GroupMaxSizeDoc = "The maximum number of consumers that a single consumer group can accommodate."

  /** New group coordinator configs */
  val NewGroupCoordinatorEnableDoc = "Enable the new group coordinator."
  val GroupCoordinatorRebalanceProtocolsDoc = "The list of enabled rebalance protocols. Supported protocols: " + Utils.join(GroupType.values.toList.map(_.toString).asJava, ",") + ". " +
    s"The ${GroupType.CONSUMER} rebalance protocol is in early access and therefore must not be used in production."
  val GroupCoordinatorNumThreadsDoc = "The number of threads used by the group coordinator."

  /** Consumer group configs */
  val ConsumerGroupSessionTimeoutMsDoc = "The timeout to detect client failures when using the consumer group protocol."
  val ConsumerGroupMinSessionTimeoutMsDoc = "The minimum allowed session timeout for registered consumers."
  val ConsumerGroupMaxSessionTimeoutMsDoc = "The maximum allowed session timeout for registered consumers."
  val ConsumerGroupHeartbeatIntervalMsDoc = "The heartbeat interval given to the members of a consumer group."
  val ConsumerGroupMinHeartbeatIntervalMsDoc = "The minimum heartbeat interval for registered consumers."
  val ConsumerGroupMaxHeartbeatIntervalMsDoc = "The maximum heartbeat interval for registered consumers."
  val ConsumerGroupMaxSizeDoc = "The maximum number of consumers that a single consumer group can accommodate."
  val ConsumerGroupAssignorsDoc = "The server side assignors as a list of full class names. The first one in the list is considered as the default assignor to be used in the case where the consumer does not specify an assignor."
  val ConsumerGroupMigrationPolicyDoc = "The config that enables converting the non-empty classic group using the consumer embedded protocol to the non-empty consumer group using the consumer group protocol and vice versa; " +
    "conversions of empty groups in both directions are always enabled regardless of this policy. " +
    ConsumerGroupMigrationPolicy.BIDIRECTIONAL + ": both upgrade from classic group to consumer group and downgrade from consumer group to classic group are enabled, " +
    ConsumerGroupMigrationPolicy.UPGRADE + ": only upgrade from classic group to consumer group is enabled, " +
    ConsumerGroupMigrationPolicy.DOWNGRADE + ": only downgrade from consumer group to classic group is enabled, " +
    ConsumerGroupMigrationPolicy.DISABLED + ": neither upgrade nor downgrade is enabled.";

  /** ********* Offset management configuration ***********/
  val OffsetMetadataMaxSizeDoc = "The maximum size for a metadata entry associated with an offset commit."
  val OffsetsLoadBufferSizeDoc = "Batch size for reading from the offsets segments when loading offsets into the cache (soft-limit, overridden if records are too large)."
  val OffsetsTopicReplicationFactorDoc = "The replication factor for the offsets topic (set higher to ensure availability). " +
  "Internal topic creation will fail until the cluster size meets this replication factor requirement."
  val OffsetsTopicPartitionsDoc = "The number of partitions for the offset commit topic (should not change after deployment)."
  val OffsetsTopicSegmentBytesDoc = "The offsets topic segment bytes should be kept relatively small in order to facilitate faster log compaction and cache loads."
  val OffsetsTopicCompressionCodecDoc = "Compression codec for the offsets topic - compression may be used to achieve \"atomic\" commits."
  val OffsetsRetentionMinutesDoc = "For subscribed consumers, committed offset of a specific partition will be expired and discarded when 1) this retention period has elapsed after the consumer group loses all its consumers (i.e. becomes empty); " +
    "2) this retention period has elapsed since the last time an offset is committed for the partition and the group is no longer subscribed to the corresponding topic. " +
    "For standalone consumers (using manual assignment), offsets will be expired after this retention period has elapsed since the time of last commit. " +
    "Note that when a group is deleted via the delete-group request, its committed offsets will also be deleted without extra retention period; " +
    "also when a topic is deleted via the delete-topic request, upon propagated metadata update any group's committed offsets for that topic will also be deleted without extra retention period."
  val OffsetsRetentionCheckIntervalMsDoc = "Frequency at which to check for stale offsets"
  val OffsetCommitTimeoutMsDoc = "Offset commit will be delayed until all replicas for the offsets topic receive the commit " +
  "or this timeout is reached. This is similar to the producer request timeout."
  val OffsetCommitRequiredAcksDoc = "The required acks before the commit can be accepted. In general, the default (-1) should not be overridden."
  /** ********* Transaction management configuration ***********/
  val TransactionalIdExpirationMsDoc = "The time in ms that the transaction coordinator will wait without receiving any transaction status updates " +
    "for the current transaction before expiring its transactional id. Transactional IDs will not expire while a the transaction is still ongoing."
  val TransactionsMaxTimeoutMsDoc = "The maximum allowed timeout for transactions. " +
    "If a client’s requested transaction time exceed this, then the broker will return an error in InitProducerIdRequest. This prevents a client from too large of a timeout, which can stall consumers reading from topics included in the transaction."
  val TransactionsTopicMinISRDoc = "Overridden " + KafkaLogConfigs.MIN_IN_SYNC_REPLICAS_CONFIG + " config for the transaction topic."
  val TransactionsLoadBufferSizeDoc = "Batch size for reading from the transaction log segments when loading producer ids and transactions into the cache (soft-limit, overridden if records are too large)."
  val TransactionsTopicReplicationFactorDoc = "The replication factor for the transaction topic (set higher to ensure availability). " +
    "Internal topic creation will fail until the cluster size meets this replication factor requirement."
  val TransactionsTopicPartitionsDoc = "The number of partitions for the transaction topic (should not change after deployment)."
  val TransactionsTopicSegmentBytesDoc = "The transaction topic segment bytes should be kept relatively small in order to facilitate faster log compaction and cache loads"
  val TransactionsAbortTimedOutTransactionsIntervalMsDoc = "The interval at which to rollback transactions that have timed out"
  val TransactionsRemoveExpiredTransactionsIntervalMsDoc = "The interval at which to remove transactions that have expired due to <code>transactional.id.expiration.ms</code> passing"

  val TransactionPartitionVerificationEnableDoc = "Enable verification that checks that the partition has been added to the transaction before writing transactional records to the partition"

  val ProducerIdExpirationMsDoc = "The time in ms that a topic partition leader will wait before expiring producer IDs. Producer IDs will not expire while a transaction associated to them is still ongoing. " +
    "Note that producer IDs may expire sooner if the last write from the producer ID is deleted due to the topic's retention settings. Setting this value the same or higher than " +
    "<code>delivery.timeout.ms</code> can help prevent expiration during retries and protect against message duplication, but the default should be reasonable for most use cases."
  val ProducerIdExpirationCheckIntervalMsDoc = "The interval at which to remove producer IDs that have expired due to <code>producer.id.expiration.ms</code> passing."

  /** ********* Fetch Configuration **************/
  val MaxIncrementalFetchSessionCacheSlotsDoc = "The maximum number of incremental fetch sessions that we will maintain."
  val FetchMaxBytesDoc = "The maximum number of bytes we will return for a fetch request. Must be at least 1024."

  /** ********* Request Limit Configuration **************/
  val MaxRequestPartitionSizeLimitDoc = "The maximum number of partitions can be served in one request."

  /** ********* Quota Configuration ***********/
  val NumQuotaSamplesDoc = "The number of samples to retain in memory for client quotas"
  val NumReplicationQuotaSamplesDoc = "The number of samples to retain in memory for replication quotas"
  val NumAlterLogDirsReplicationQuotaSamplesDoc = "The number of samples to retain in memory for alter log dirs replication quotas"
  val NumControllerQuotaSamplesDoc = "The number of samples to retain in memory for controller mutation quotas"
  val QuotaWindowSizeSecondsDoc = "The time span of each sample for client quotas"
  val ReplicationQuotaWindowSizeSecondsDoc = "The time span of each sample for replication quotas"
  val AlterLogDirsReplicationQuotaWindowSizeSecondsDoc = "The time span of each sample for alter log dirs replication quotas"
  val ControllerQuotaWindowSizeSecondsDoc = "The time span of each sample for controller mutations quotas"

  val ClientQuotaCallbackClassDoc = "The fully qualified name of a class that implements the ClientQuotaCallback interface, " +
    "which is used to determine quota limits applied to client requests. By default, the &lt;user&gt; and &lt;client-id&gt; " +
    "quotas that are stored in ZooKeeper are applied. For any given request, the most specific quota that matches the user principal " +
    "of the session and the client-id of the request is applied."

  val DeleteTopicEnableDoc = "Enables delete topic. Delete topic through the admin tool will have no effect if this config is turned off"
  val CompressionTypeDoc = "Specify the final compression type for a given topic. This configuration accepts the standard compression codecs " +
  "('gzip', 'snappy', 'lz4', 'zstd'). It additionally accepts 'uncompressed' which is equivalent to no compression; and " +
  "'producer' which means retain the original compression codec set by the producer."

  /** ********* Kafka Metrics Configuration ***********/
  val MetricSampleWindowMsDoc = CommonClientConfigs.METRICS_SAMPLE_WINDOW_MS_DOC
  val MetricNumSamplesDoc = CommonClientConfigs.METRICS_NUM_SAMPLES_DOC
  val MetricReporterClassesDoc = CommonClientConfigs.METRIC_REPORTER_CLASSES_DOC
  val MetricRecordingLevelDoc = CommonClientConfigs.METRICS_RECORDING_LEVEL_DOC
  val AutoIncludeJmxReporterDoc = CommonClientConfigs.AUTO_INCLUDE_JMX_REPORTER_DOC


  /** ********* Kafka Yammer Metrics Reporter Configuration ***********/
  val KafkaMetricsReporterClassesDoc = "A list of classes to use as Yammer metrics custom reporters." +
    " The reporters should implement <code>kafka.metrics.KafkaMetricsReporter</code> trait. If a client wants" +
    " to expose JMX operations on a custom reporter, the custom reporter needs to additionally implement an MBean" +
    " trait that extends <code>kafka.metrics.KafkaMetricsReporterMBean</code> trait so that the registered MBean is compliant with" +
    " the standard MBean convention."

  val KafkaMetricsPollingIntervalSecondsDoc = s"The metrics polling interval (in seconds) which can be used" +
    s" in $KafkaMetricsReporterClassesProp implementations."

  /** ********* Kafka Client Telemetry Metrics Configuration ***********/
  val ClientTelemetryMaxBytesDoc = "The maximum size (after compression if compression is used) of" +
    " telemetry metrics pushed from a client to the broker. The default value is 1048576 (1 MB)."

  /** ********* Delegation Token Configuration ****************/
  val DelegationTokenSecretKeyAliasDoc = s"DEPRECATED: An alias for $DelegationTokenSecretKeyProp, which should be used instead of this config."
  val DelegationTokenSecretKeyDoc = "Secret key to generate and verify delegation tokens. The same key must be configured across all the brokers. " +
    " If using Kafka with KRaft, the key must also be set across all controllers. " +
    " If the key is not set or set to empty string, brokers will disable the delegation token support."
  val DelegationTokenMaxLifeTimeDoc = "The token has a maximum lifetime beyond which it cannot be renewed anymore. Default value 7 days."
  val DelegationTokenExpiryTimeMsDoc = "The token validity time in milliseconds before the token needs to be renewed. Default value 1 day."
  val DelegationTokenExpiryCheckIntervalDoc = "Scan interval to remove expired delegation tokens."

  /** ********* Password encryption configuration for dynamic configs *********/
  val PasswordEncoderSecretDoc = "The secret used for encoding dynamically configured passwords for this broker."
  val PasswordEncoderOldSecretDoc = "The old secret that was used for encoding dynamically configured passwords. " +
    "This is required only when the secret is updated. If specified, all dynamically encoded passwords are " +
    s"decoded using this old secret and re-encoded using $PasswordEncoderSecretProp when broker starts up."
  val PasswordEncoderKeyFactoryAlgorithmDoc = "The SecretKeyFactory algorithm used for encoding dynamically configured passwords. " +
    "Default is PBKDF2WithHmacSHA512 if available and PBKDF2WithHmacSHA1 otherwise."
  val PasswordEncoderCipherAlgorithmDoc = "The Cipher algorithm used for encoding dynamically configured passwords."
  val PasswordEncoderKeyLengthDoc =  "The key length used for encoding dynamically configured passwords."
  val PasswordEncoderIterationsDoc =  "The iteration count used for encoding dynamically configured passwords."

  @nowarn("cat=deprecation")
  val configDef = {
    import ConfigDef.Importance._
    import ConfigDef.Range._
    import ConfigDef.Type._
    import ConfigDef.ValidString._

    new ConfigDef()

      /** ********* Zookeeper Configuration ***********/
      .define(ZkConfigs.ZK_CONNECT_CONFIG, STRING, null, HIGH, ZkConfigs.ZK_CONNECT_DOC)
      .define(ZkConfigs.ZK_SESSION_TIMEOUT_MS_CONFIG, INT, ZkConfigs.ZK_SESSION_TIMEOUT_MS, HIGH, ZkConfigs.ZK_SESSION_TIMEOUT_MS_DOC)
      .define(ZkConfigs.ZK_CONNECTION_TIMEOUT_MS_CONFIG, INT, null, HIGH, ZkConfigs.ZK_CONNECTION_TIMEOUT_MS_DOC)
      .define(ZkConfigs.ZK_ENABLE_SECURE_ACLS_CONFIG, BOOLEAN, ZkConfigs.ZK_ENABLE_SECURE_ACLS, HIGH, ZkConfigs.ZK_ENABLE_SECURE_ACLS_DOC)
      .define(ZkConfigs.ZK_MAX_IN_FLIGHT_REQUESTS_CONFIG, INT, ZkConfigs.ZK_MAX_IN_FLIGHT_REQUESTS, atLeast(1), HIGH, ZkConfigs.ZK_MAX_IN_FLIGHT_REQUESTS_DOC)
      .define(ZkConfigs.ZK_SSL_CLIENT_ENABLE_CONFIG, BOOLEAN, ZkConfigs.ZK_SSL_CLIENT_ENABLE, MEDIUM, ZkConfigs.ZK_SSL_CLIENT_ENABLE_DOC)
      .define(ZkConfigs.ZK_CLIENT_CNXN_SOCKET_CONFIG, STRING, null, MEDIUM, ZkConfigs.ZK_CLIENT_CNXN_SOCKET_DOC)
      .define(ZkConfigs.ZK_SSL_KEY_STORE_LOCATION_CONFIG, STRING, null, MEDIUM, ZkConfigs.ZK_SSL_KEY_STORE_LOCATION_DOC)
      .define(ZkConfigs.ZK_SSL_KEY_STORE_PASSWORD_CONFIG, PASSWORD, null, MEDIUM, ZkConfigs.ZK_SSL_KEY_STORE_PASSWORD_DOC)
      .define(ZkConfigs.ZK_SSL_KEY_STORE_TYPE_CONFIG, STRING, null, MEDIUM, ZkConfigs.ZK_SSL_KEY_STORE_TYPE_DOC)
      .define(ZkConfigs.ZK_SSL_TRUST_STORE_LOCATION_CONFIG, STRING, null, MEDIUM, ZkConfigs.ZK_SSL_TRUST_STORE_LOCATION_DOC)
      .define(ZkConfigs.ZK_SSL_TRUST_STORE_PASSWORD_CONFIG, PASSWORD, null, MEDIUM, ZkConfigs.ZK_SSL_TRUST_STORE_PASSWORD_DOC)
      .define(ZkConfigs.ZK_SSL_TRUST_STORE_TYPE_CONFIG, STRING, null, MEDIUM, ZkConfigs.ZK_SSL_TRUST_STORE_TYPE_DOC)
      .define(ZkConfigs.ZK_SSL_PROTOCOL_CONFIG, STRING, ZkConfigs.ZK_SSL_PROTOCOL, LOW, ZkConfigs.ZK_SSL_PROTOCOL_DOC)
      .define(ZkConfigs.ZK_SSL_ENABLED_PROTOCOLS_CONFIG, LIST, null, LOW, ZkConfigs.ZK_SSL_ENABLED_PROTOCOLS_DOC)
      .define(ZkConfigs.ZK_SSL_CIPHER_SUITES_CONFIG, LIST, null, LOW, ZkConfigs.ZK_SSL_CIPHER_SUITES_DOC)
      .define(ZkConfigs.ZK_SSL_ENDPOINT_IDENTIFICATION_ALGORITHM_CONFIG, STRING, ZkConfigs.ZK_SSL_ENDPOINT_IDENTIFICATION_ALGORITHM, LOW, ZkConfigs.ZK_SSL_ENDPOINT_IDENTIFICATION_ALGORITHM_DOC)
      .define(ZkConfigs.ZK_SSL_CRL_ENABLE_CONFIG, BOOLEAN, ZkConfigs.ZK_SSL_CRL_ENABLE, LOW, ZkConfigs.ZK_SSL_CRL_ENABLE_DOC)
      .define(ZkConfigs.ZK_SSL_OCSP_ENABLE_CONFIG, BOOLEAN, ZkConfigs.ZK_SSL_OCSP_ENABLE, LOW, ZkConfigs.ZK_SSL_OCSP_ENABLE_DOC)

      /** ********* General Configuration ***********/
      .define(BrokerIdGenerationEnableProp, BOOLEAN, Defaults.BROKER_ID_GENERATION_ENABLE, MEDIUM, BrokerIdGenerationEnableDoc)
      .define(MaxReservedBrokerIdProp, INT, Defaults.MAX_RESERVED_BROKER_ID, atLeast(0), MEDIUM, MaxReservedBrokerIdDoc)
      .define(BrokerIdProp, INT, Defaults.BROKER_ID, HIGH, BrokerIdDoc)
      .define(MessageMaxBytesProp, INT, LogConfig.DEFAULT_MAX_MESSAGE_BYTES, atLeast(0), HIGH, MessageMaxBytesDoc)
      .define(NumNetworkThreadsProp, INT, Defaults.NUM_NETWORK_THREADS, atLeast(1), HIGH, NumNetworkThreadsDoc)
      .define(NumIoThreadsProp, INT, Defaults.NUM_IO_THREADS, atLeast(1), HIGH, NumIoThreadsDoc)
      .define(NumReplicaAlterLogDirsThreadsProp, INT, null, HIGH, NumReplicaAlterLogDirsThreadsDoc)
      .define(BackgroundThreadsProp, INT, Defaults.BACKGROUND_THREADS, atLeast(1), HIGH, BackgroundThreadsDoc)
      .define(QueuedMaxRequestsProp, INT, Defaults.QUEUED_MAX_REQUESTS, atLeast(1), HIGH, QueuedMaxRequestsDoc)
      .define(QueuedMaxBytesProp, LONG, Defaults.QUEUED_MAX_REQUEST_BYTES, MEDIUM, QueuedMaxRequestBytesDoc)
      .define(RequestTimeoutMsProp, INT, Defaults.REQUEST_TIMEOUT_MS, HIGH, RequestTimeoutMsDoc)
      .define(ConnectionSetupTimeoutMsProp, LONG, Defaults.CONNECTION_SETUP_TIMEOUT_MS, MEDIUM, ConnectionSetupTimeoutMsDoc)
      .define(ConnectionSetupTimeoutMaxMsProp, LONG, Defaults.CONNECTION_SETUP_TIMEOUT_MAX_MS, MEDIUM, ConnectionSetupTimeoutMaxMsDoc)

      /*
       * KRaft mode configs.
       */
      .define(MetadataSnapshotMaxNewRecordBytesProp, LONG, Defaults.METADATA_SNAPSHOT_MAX_NEW_RECORD_BYTES, atLeast(1), HIGH, MetadataSnapshotMaxNewRecordBytesDoc)
      .define(MetadataSnapshotMaxIntervalMsProp, LONG, Defaults.METADATA_SNAPSHOT_MAX_INTERVAL_MS, atLeast(0), HIGH, MetadataSnapshotMaxIntervalMsDoc)
      .define(ProcessRolesProp, LIST, Collections.emptyList(), ValidList.in("broker", "controller"), HIGH, ProcessRolesDoc)
      .define(NodeIdProp, INT, Defaults.EMPTY_NODE_ID, null, HIGH, NodeIdDoc)
      .define(InitialBrokerRegistrationTimeoutMsProp, INT, Defaults.INITIAL_BROKER_REGISTRATION_TIMEOUT_MS, null, MEDIUM, InitialBrokerRegistrationTimeoutMsDoc)
      .define(BrokerHeartbeatIntervalMsProp, INT, Defaults.BROKER_HEARTBEAT_INTERVAL_MS, null, MEDIUM, BrokerHeartbeatIntervalMsDoc)
      .define(BrokerSessionTimeoutMsProp, INT, Defaults.BROKER_SESSION_TIMEOUT_MS, null, MEDIUM, BrokerSessionTimeoutMsDoc)
      .define(ControllerListenerNamesProp, STRING, null, null, HIGH, ControllerListenerNamesDoc)
      .define(SaslMechanismControllerProtocolProp, STRING, SaslConfigs.DEFAULT_SASL_MECHANISM, null, HIGH, SaslMechanismControllerProtocolDoc)
      .define(MetadataLogDirProp, STRING, null, null, HIGH, MetadataLogDirDoc)
      .define(MetadataLogSegmentBytesProp, INT, LogConfig.DEFAULT_SEGMENT_BYTES, atLeast(Records.LOG_OVERHEAD), HIGH, MetadataLogSegmentBytesDoc)
      .defineInternal(MetadataLogSegmentMinBytesProp, INT, 8 * 1024 * 1024, atLeast(Records.LOG_OVERHEAD), HIGH, MetadataLogSegmentMinBytesDoc)
      .define(MetadataLogSegmentMillisProp, LONG, LogConfig.DEFAULT_SEGMENT_MS, null, HIGH, MetadataLogSegmentMillisDoc)
      .define(MetadataMaxRetentionBytesProp, LONG, Defaults.METADATA_MAX_RETENTION_BYTES, null, HIGH, MetadataMaxRetentionBytesDoc)
      .define(MetadataMaxRetentionMillisProp, LONG, LogConfig.DEFAULT_RETENTION_MS, null, HIGH, MetadataMaxRetentionMillisDoc)
      .define(MetadataMaxIdleIntervalMsProp, INT, Defaults.METADATA_MAX_IDLE_INTERVAL_MS, atLeast(0), LOW, MetadataMaxIdleIntervalMsDoc)
      .defineInternal(ServerMaxStartupTimeMsProp, LONG, Defaults.SERVER_MAX_STARTUP_TIME_MS, atLeast(0), MEDIUM, ServerMaxStartupTimeMsDoc)
      .define(MigrationEnabledProp, BOOLEAN, false, HIGH, "Enable ZK to KRaft migration")
      .define(ElrEnabledProp, BOOLEAN, false, HIGH, "Enable the Eligible leader replicas")
      .defineInternal(MigrationMetadataMinBatchSizeProp, INT, Defaults.MIGRATION_METADATA_MIN_BATCH_SIZE, atLeast(1),
        MEDIUM, "Soft minimum batch size to use when migrating metadata from ZooKeeper to KRaft")

      /************* Authorizer Configuration ***********/
      .define(AuthorizerClassNameProp, STRING, Defaults.AUTHORIZER_CLASS_NAME, new ConfigDef.NonNullValidator(), LOW, AuthorizerClassNameDoc)
      .define(EarlyStartListenersProp, STRING, null,  HIGH, EarlyStartListenersDoc)

      /** ********* Socket Server Configuration ***********/
      .define(ListenersProp, STRING, Defaults.LISTENERS, HIGH, ListenersDoc)
      .define(AdvertisedListenersProp, STRING, null, HIGH, AdvertisedListenersDoc)
      .define(ListenerSecurityProtocolMapProp, STRING, Defaults.LISTENER_SECURITY_PROTOCOL_MAP, LOW, ListenerSecurityProtocolMapDoc)
      .define(ControlPlaneListenerNameProp, STRING, null, HIGH, controlPlaneListenerNameDoc)
      .define(SocketSendBufferBytesProp, INT, Defaults.SOCKET_SEND_BUFFER_BYTES, HIGH, SocketSendBufferBytesDoc)
      .define(SocketReceiveBufferBytesProp, INT, Defaults.SOCKET_RECEIVE_BUFFER_BYTES, HIGH, SocketReceiveBufferBytesDoc)
      .define(SocketRequestMaxBytesProp, INT, Defaults.SOCKET_REQUEST_MAX_BYTES, atLeast(1), HIGH, SocketRequestMaxBytesDoc)
      .define(SocketListenBacklogSizeProp, INT, Defaults.SOCKET_LISTEN_BACKLOG_SIZE, atLeast(1), MEDIUM, SocketListenBacklogSizeDoc)
      .define(MaxConnectionsPerIpProp, INT, Defaults.MAX_CONNECTIONS_PER_IP, atLeast(0), MEDIUM, MaxConnectionsPerIpDoc)
      .define(MaxConnectionsPerIpOverridesProp, STRING, Defaults.MAX_CONNECTIONS_PER_IP_OVERRIDES, MEDIUM, MaxConnectionsPerIpOverridesDoc)
      .define(MaxConnectionsProp, INT, Defaults.MAX_CONNECTIONS, atLeast(0), MEDIUM, MaxConnectionsDoc)
      .define(MaxConnectionCreationRateProp, INT, Defaults.MAX_CONNECTION_CREATION_RATE, atLeast(0), MEDIUM, MaxConnectionCreationRateDoc)
      .define(ConnectionsMaxIdleMsProp, LONG, Defaults.CONNECTIONS_MAX_IDLE_MS, MEDIUM, ConnectionsMaxIdleMsDoc)
      .define(FailedAuthenticationDelayMsProp, INT, Defaults.FAILED_AUTHENTICATION_DELAY_MS, atLeast(0), LOW, FailedAuthenticationDelayMsDoc)

      /************ Rack Configuration ******************/
      .define(RackProp, STRING, null, MEDIUM, RackDoc)

      /** ********* Log Configuration ***********/
      .define(KafkaLogConfigs.NUM_PARTITIONS_CONFIG, INT, KafkaLogConfigs.NUM_PARTITIONS_DEFAULT, atLeast(1), MEDIUM, KafkaLogConfigs.NUM_PARTITIONS_DOC)
      .define(KafkaLogConfigs.LOG_DIR_CONFIG, STRING, KafkaLogConfigs.LOG_DIR_DEFAULT, HIGH, KafkaLogConfigs.LOG_DIR_DOC)
      .define(KafkaLogConfigs.LOG_DIRS_CONFIG, STRING, null, HIGH, KafkaLogConfigs.LOG_DIRS_DOC)
      .define(KafkaLogConfigs.LOG_SEGMENT_BYTES_CONFIG, INT, LogConfig.DEFAULT_SEGMENT_BYTES, atLeast(LegacyRecord.RECORD_OVERHEAD_V0), HIGH, KafkaLogConfigs.LOG_SEGMENT_BYTES_DOC)

      .define(KafkaLogConfigs.LOG_ROLL_TIME_MILLIS_CONFIG, LONG, null, HIGH, KafkaLogConfigs.LOG_ROLL_TIME_MILLIS_DOC)
      .define(KafkaLogConfigs.LOG_ROLL_TIME_HOURS_CONFIG, INT, TimeUnit.MILLISECONDS.toHours(LogConfig.DEFAULT_SEGMENT_MS).toInt, atLeast(1), HIGH, KafkaLogConfigs.LOG_ROLL_TIME_HOURS_DOC)

      .define(KafkaLogConfigs.LOG_ROLL_TIME_JITTER_MILLIS_CONFIG, LONG, null, HIGH, KafkaLogConfigs.LOG_ROLL_TIME_JITTER_MILLIS_DOC)
      .define(KafkaLogConfigs.LOG_ROLL_TIME_JITTER_HOURS_CONFIG, INT, TimeUnit.MILLISECONDS.toHours(LogConfig.DEFAULT_SEGMENT_JITTER_MS).toInt, atLeast(0), HIGH, KafkaLogConfigs.LOG_ROLL_TIME_JITTER_HOURS_DOC)

      .define(KafkaLogConfigs.LOG_RETENTION_TIME_MILLIS_CONFIG, LONG, null, HIGH, KafkaLogConfigs.LOG_RETENTION_TIME_MILLIS_DOC)
      .define(KafkaLogConfigs.LOG_RETENTION_TIME_MINUTES_CONFIG, INT, null, HIGH, KafkaLogConfigs.LOG_RETENTION_TIME_MINUTES_DOC)
      .define(KafkaLogConfigs.LOG_RETENTION_TIME_HOURS_CONFIG, INT, TimeUnit.MILLISECONDS.toHours(LogConfig.DEFAULT_RETENTION_MS).toInt, HIGH, KafkaLogConfigs.LOG_RETENTION_TIME_HOURS_DOC)

      .define(KafkaLogConfigs.LOG_RETENTION_BYTES_CONFIG, LONG, LogConfig.DEFAULT_RETENTION_BYTES, HIGH, KafkaLogConfigs.LOG_RETENTION_BYTES_DOC)
      .define(KafkaLogConfigs.LOG_CLEANUP_INTERVAL_MS_CONFIG, LONG, KafkaLogConfigs.LOG_CLEANUP_INTERVAL_MS_DEFAULT, atLeast(1), MEDIUM, KafkaLogConfigs.LOG_CLEANUP_INTERVAL_MS_DOC)
      .define(KafkaLogConfigs.LOG_CLEANUP_POLICY_CONFIG, LIST, LogConfig.DEFAULT_CLEANUP_POLICY, ValidList.in(TopicConfig.CLEANUP_POLICY_COMPACT, TopicConfig.CLEANUP_POLICY_DELETE), MEDIUM, KafkaLogConfigs.LOG_CLEANUP_POLICY_DOC)
      .define(CleanerConfig.LOG_CLEANER_THREADS_PROP, INT, CleanerConfig.LOG_CLEANER_THREADS, atLeast(0), MEDIUM, CleanerConfig.LOG_CLEANER_THREADS_DOC)
      .define(CleanerConfig.LOG_CLEANER_IO_MAX_BYTES_PER_SECOND_PROP, DOUBLE, CleanerConfig.LOG_CLEANER_IO_MAX_BYTES_PER_SECOND, MEDIUM, CleanerConfig.LOG_CLEANER_IO_MAX_BYTES_PER_SECOND_DOC)
      .define(CleanerConfig.LOG_CLEANER_DEDUPE_BUFFER_SIZE_PROP, LONG, CleanerConfig.LOG_CLEANER_DEDUPE_BUFFER_SIZE, MEDIUM, CleanerConfig.LOG_CLEANER_DEDUPE_BUFFER_SIZE_DOC)
      .define(CleanerConfig.LOG_CLEANER_IO_BUFFER_SIZE_PROP, INT, CleanerConfig.LOG_CLEANER_IO_BUFFER_SIZE, atLeast(0), MEDIUM, CleanerConfig.LOG_CLEANER_IO_BUFFER_SIZE_DOC)
      .define(CleanerConfig.LOG_CLEANER_DEDUPE_BUFFER_LOAD_FACTOR_PROP, DOUBLE, CleanerConfig.LOG_CLEANER_DEDUPE_BUFFER_LOAD_FACTOR, MEDIUM, CleanerConfig.LOG_CLEANER_DEDUPE_BUFFER_LOAD_FACTOR_DOC)
      .define(CleanerConfig.LOG_CLEANER_BACKOFF_MS_PROP, LONG, CleanerConfig.LOG_CLEANER_BACKOFF_MS, atLeast(0), MEDIUM, CleanerConfig.LOG_CLEANER_BACKOFF_MS_DOC)
      .define(CleanerConfig.LOG_CLEANER_MIN_CLEAN_RATIO_PROP, DOUBLE, LogConfig.DEFAULT_MIN_CLEANABLE_DIRTY_RATIO, between(0, 1), MEDIUM, CleanerConfig.LOG_CLEANER_MIN_CLEAN_RATIO_DOC)
      .define(CleanerConfig.LOG_CLEANER_ENABLE_PROP, BOOLEAN, CleanerConfig.LOG_CLEANER_ENABLE, MEDIUM, CleanerConfig.LOG_CLEANER_ENABLE_DOC)
      .define(CleanerConfig.LOG_CLEANER_DELETE_RETENTION_MS_PROP, LONG, LogConfig.DEFAULT_DELETE_RETENTION_MS, atLeast(0), MEDIUM, CleanerConfig.LOG_CLEANER_DELETE_RETENTION_MS_DOC)
      .define(CleanerConfig.LOG_CLEANER_MIN_COMPACTION_LAG_MS_PROP, LONG, LogConfig.DEFAULT_MIN_COMPACTION_LAG_MS, atLeast(0), MEDIUM, CleanerConfig.LOG_CLEANER_MIN_COMPACTION_LAG_MS_DOC)
      .define(CleanerConfig.LOG_CLEANER_MAX_COMPACTION_LAG_MS_PROP, LONG, LogConfig.DEFAULT_MAX_COMPACTION_LAG_MS, atLeast(1), MEDIUM, CleanerConfig.LOG_CLEANER_MAX_COMPACTION_LAG_MS_DOC)
      .define(KafkaLogConfigs.LOG_INDEX_SIZE_MAX_BYTES_CONFIG, INT, LogConfig.DEFAULT_SEGMENT_INDEX_BYTES, atLeast(4), MEDIUM, KafkaLogConfigs.LOG_INDEX_SIZE_MAX_BYTES_DOC)
      .define(KafkaLogConfigs.LOG_INDEX_INTERVAL_BYTES_CONFIG, INT, LogConfig.DEFAULT_INDEX_INTERVAL_BYTES, atLeast(0), MEDIUM, KafkaLogConfigs.LOG_INDEX_INTERVAL_BYTES_DOC)
      .define(KafkaLogConfigs.LOG_FLUSH_INTERVAL_MESSAGES_CONFIG, LONG, LogConfig.DEFAULT_FLUSH_MESSAGES_INTERVAL, atLeast(1), HIGH, KafkaLogConfigs.LOG_FLUSH_INTERVAL_MESSAGES_DOC)
      .define(KafkaLogConfigs.LOG_DELETE_DELAY_MS_CONFIG, LONG, LogConfig.DEFAULT_FILE_DELETE_DELAY_MS, atLeast(0), HIGH, KafkaLogConfigs.LOG_DELETE_DELAY_MS_DOC)
      .define(KafkaLogConfigs.LOG_FLUSH_SCHEDULER_INTERVAL_MS_CONFIG, LONG, LogConfig.DEFAULT_FLUSH_MS, HIGH, KafkaLogConfigs.LOG_FLUSH_SCHEDULER_INTERVAL_MS_DOC)
      .define(KafkaLogConfigs.LOG_FLUSH_INTERVAL_MS_CONFIG, LONG, null, HIGH, KafkaLogConfigs.LOG_FLUSH_INTERVAL_MS_DOC)
      .define(KafkaLogConfigs.LOG_FLUSH_OFFSET_CHECKPOINT_INTERVAL_MS_CONFIG, INT, KafkaLogConfigs.LOG_FLUSH_OFFSET_CHECKPOINT_INTERVAL_MS_DEFAULT, atLeast(0), HIGH, KafkaLogConfigs.LOG_FLUSH_OFFSET_CHECKPOINT_INTERVAL_MS_DOC)
      .define(KafkaLogConfigs.LOG_FLUSH_START_OFFSET_CHECKPOINT_INTERVAL_MS_CONFIG, INT, KafkaLogConfigs.LOG_FLUSH_START_OFFSET_CHECKPOINT_INTERVAL_MS_DEFAULT, atLeast(0), HIGH, KafkaLogConfigs.LOG_FLUSH_START_OFFSET_CHECKPOINT_INTERVAL_MS_DOC)
      .define(KafkaLogConfigs.LOG_PRE_ALLOCATE_CONFIG, BOOLEAN, LogConfig.DEFAULT_PREALLOCATE, MEDIUM, KafkaLogConfigs.LOG_PRE_ALLOCATE_ENABLE_DOC)
      .define(KafkaLogConfigs.NUM_RECOVERY_THREADS_PER_DATA_DIR_CONFIG, INT, KafkaLogConfigs.NUM_RECOVERY_THREADS_PER_DATA_DIR_DEFAULT, atLeast(1), HIGH, KafkaLogConfigs.NUM_RECOVERY_THREADS_PER_DATA_DIR_DOC)
      .define(KafkaLogConfigs.AUTO_CREATE_TOPICS_ENABLE_CONFIG, BOOLEAN, KafkaLogConfigs.AUTO_CREATE_TOPICS_ENABLE_DEFAULT, HIGH, KafkaLogConfigs.AUTO_CREATE_TOPICS_ENABLE_DOC)
      .define(KafkaLogConfigs.MIN_IN_SYNC_REPLICAS_CONFIG, INT, LogConfig.DEFAULT_MIN_IN_SYNC_REPLICAS, atLeast(1), HIGH, KafkaLogConfigs.MIN_IN_SYNC_REPLICAS_DOC)
      .define(KafkaLogConfigs.LOG_MESSAGE_FORMAT_VERSION_CONFIG, STRING, LogConfig.DEFAULT_MESSAGE_FORMAT_VERSION, new MetadataVersionValidator(), MEDIUM, KafkaLogConfigs.LOG_MESSAGE_FORMAT_VERSION_DOC)
      .define(KafkaLogConfigs.LOG_MESSAGE_TIMESTAMP_TYPE_CONFIG, STRING, LogConfig.DEFAULT_MESSAGE_TIMESTAMP_TYPE, ConfigDef.ValidString.in("CreateTime", "LogAppendTime"), MEDIUM, KafkaLogConfigs.LOG_MESSAGE_TIMESTAMP_TYPE_DOC)
      .define(KafkaLogConfigs.LOG_MESSAGE_TIMESTAMP_DIFFERENCE_MAX_MS_CONFIG, LONG, LogConfig.DEFAULT_MESSAGE_TIMESTAMP_DIFFERENCE_MAX_MS, atLeast(0), MEDIUM, KafkaLogConfigs.LOG_MESSAGE_TIMESTAMP_DIFFERENCE_MAX_MS_DOC)
      .define(KafkaLogConfigs.LOG_MESSAGE_TIMESTAMP_BEFORE_MAX_MS_CONFIG, LONG, LogConfig.DEFAULT_MESSAGE_TIMESTAMP_BEFORE_MAX_MS, atLeast(0), MEDIUM, KafkaLogConfigs.LOG_MESSAGE_TIMESTAMP_BEFORE_MAX_MS_DOC)
      .define(KafkaLogConfigs.LOG_MESSAGE_TIMESTAMP_AFTER_MAX_MS_CONFIG, LONG, LogConfig.DEFAULT_MESSAGE_TIMESTAMP_AFTER_MAX_MS, atLeast(0), MEDIUM, KafkaLogConfigs.LOG_MESSAGE_TIMESTAMP_AFTER_MAX_MS_DOC)
      .define(KafkaLogConfigs.CREATE_TOPIC_POLICY_CLASS_NAME_CONFIG, CLASS, null, LOW, KafkaLogConfigs.CREATE_TOPIC_POLICY_CLASS_NAME_DOC)
      .define(KafkaLogConfigs.ALTER_CONFIG_POLICY_CLASS_NAME_CONFIG, CLASS, null, LOW, KafkaLogConfigs.ALTER_CONFIG_POLICY_CLASS_NAME_DOC)
      .define(KafkaLogConfigs.LOG_MESSAGE_DOWNCONVERSION_ENABLE_CONFIG, BOOLEAN, LogConfig.DEFAULT_MESSAGE_DOWNCONVERSION_ENABLE, LOW, KafkaLogConfigs.LOG_MESSAGE_DOWN_CONVERSION_ENABLE_DOC)

      /** ********* Replication configuration ***********/
      .define(ReplicationConfigs.CONTROLLER_SOCKET_TIMEOUT_MS_CONFIG, INT, ReplicationConfigs.CONTROLLER_SOCKET_TIMEOUT_MS_DEFAULT, MEDIUM, ReplicationConfigs.CONTROLLER_SOCKET_TIMEOUT_MS_DOC)
      .define(ReplicationConfigs.DEFAULT_REPLICATION_FACTOR_CONFIG, INT, ReplicationConfigs.REPLICATION_FACTOR_DEFAULT, MEDIUM, ReplicationConfigs.DEFAULT_REPLICATION_FACTOR_DOC)
      .define(ReplicationConfigs.REPLICA_LAG_TIME_MAX_MS_CONFIG, LONG, ReplicationConfigs.REPLICA_LAG_TIME_MAX_MS_DEFAULT, HIGH, ReplicationConfigs.REPLICA_LAG_TIME_MAX_MS_DOC)
      .define(ReplicationConfigs.REPLICA_SOCKET_TIMEOUT_MS_CONFIG, INT, ReplicationConfigs.REPLICA_SOCKET_TIMEOUT_MS_DEFAULT, HIGH, ReplicationConfigs.REPLICA_SOCKET_TIMEOUT_MS_DOC)
      .define(ReplicationConfigs.REPLICA_SOCKET_RECEIVE_BUFFER_BYTES_CONFIG, INT, ReplicationConfigs.REPLICA_SOCKET_RECEIVE_BUFFER_BYTES_DEFAULT, HIGH, ReplicationConfigs.REPLICA_SOCKET_RECEIVE_BUFFER_BYTES_DOC)
      .define(ReplicationConfigs.REPLICA_FETCH_MAX_BYTES_CONFIG, INT, ReplicationConfigs.REPLICA_FETCH_MAX_BYTES_DEFAULT, atLeast(0), MEDIUM, ReplicationConfigs.REPLICA_FETCH_MAX_BYTES_DOC)
      .define(ReplicationConfigs.REPLICA_FETCH_WAIT_MAX_MS_CONFIG, INT, ReplicationConfigs.REPLICA_FETCH_WAIT_MAX_MS_DEFAULT, HIGH, ReplicationConfigs.REPLICA_FETCH_WAIT_MAX_MS_DOC)
      .define(ReplicationConfigs.REPLICA_FETCH_BACKOFF_MS_CONFIG, INT, ReplicationConfigs.REPLICA_FETCH_BACKOFF_MS_DEFAULT, atLeast(0), MEDIUM, ReplicationConfigs.REPLICA_FETCH_BACKOFF_MS_DOC)
      .define(ReplicationConfigs.REPLICA_FETCH_MIN_BYTES_CONFIG, INT, ReplicationConfigs.REPLICA_FETCH_MIN_BYTES_DEFAULT, HIGH, ReplicationConfigs.REPLICA_FETCH_MIN_BYTES_DOC)
      .define(ReplicationConfigs.REPLICA_FETCH_RESPONSE_MAX_BYTES_CONFIG, INT, ReplicationConfigs.REPLICA_FETCH_RESPONSE_MAX_BYTES_DEFAULT, atLeast(0), MEDIUM, ReplicationConfigs.REPLICA_FETCH_RESPONSE_MAX_BYTES_DOC)
      .define(ReplicationConfigs.NUM_REPLICA_FETCHERS_CONFIG, INT, ReplicationConfigs.NUM_REPLICA_FETCHERS_DEFAULT, HIGH, ReplicationConfigs.NUM_REPLICA_FETCHERS_DOC)
      .define(ReplicationConfigs.REPLICA_HIGH_WATERMARK_CHECKPOINT_INTERVAL_MS_CONFIG, LONG, ReplicationConfigs.REPLICA_HIGH_WATERMARK_CHECKPOINT_INTERVAL_MS_DEFAULT, HIGH, ReplicationConfigs.REPLICA_HIGH_WATERMARK_CHECKPOINT_INTERVAL_MS_DOC)
      .define(ReplicationConfigs.FETCH_PURGATORY_PURGE_INTERVAL_REQUESTS_CONFIG, INT, ReplicationConfigs.FETCH_PURGATORY_PURGE_INTERVAL_REQUESTS_DEFAULT, MEDIUM, ReplicationConfigs.FETCH_PURGATORY_PURGE_INTERVAL_REQUESTS_DOC)
      .define(ReplicationConfigs.PRODUCER_PURGATORY_PURGE_INTERVAL_REQUESTS_CONFIG, INT, ReplicationConfigs.PRODUCER_PURGATORY_PURGE_INTERVAL_REQUESTS_DEFAULT, MEDIUM, ReplicationConfigs.PRODUCER_PURGATORY_PURGE_INTERVAL_REQUESTS_DOC)
      .define(ReplicationConfigs.DELETE_RECORDS_PURGATORY_PURGE_INTERVAL_REQUESTS_CONFIG, INT, ReplicationConfigs.DELETE_RECORDS_PURGATORY_PURGE_INTERVAL_REQUESTS_DEFAULT, MEDIUM, ReplicationConfigs.DELETE_RECORDS_PURGATORY_PURGE_INTERVAL_REQUESTS_DOC)
      .define(ReplicationConfigs.AUTO_LEADER_REBALANCE_ENABLE_CONFIG, BOOLEAN, ReplicationConfigs.AUTO_LEADER_REBALANCE_ENABLE_DEFAULT, HIGH, ReplicationConfigs.AUTO_LEADER_REBALANCE_ENABLE_DOC)
      .define(ReplicationConfigs.LEADER_IMBALANCE_PER_BROKER_PERCENTAGE_CONFIG, INT, ReplicationConfigs.LEADER_IMBALANCE_PER_BROKER_PERCENTAGE_DEFAULT, HIGH, ReplicationConfigs.LEADER_IMBALANCE_PER_BROKER_PERCENTAGE_DOC)
      .define(ReplicationConfigs.LEADER_IMBALANCE_CHECK_INTERVAL_SECONDS_CONFIG, LONG, ReplicationConfigs.LEADER_IMBALANCE_CHECK_INTERVAL_SECONDS_DEFAULT, atLeast(1), HIGH, ReplicationConfigs.LEADER_IMBALANCE_CHECK_INTERVAL_SECONDS_DOC)
      .define(ReplicationConfigs.UNCLEAN_LEADER_ELECTION_ENABLE_CONFIG, BOOLEAN, LogConfig.DEFAULT_UNCLEAN_LEADER_ELECTION_ENABLE, HIGH, ReplicationConfigs.UNCLEAN_LEADER_ELECTION_ENABLE_DOC)
      .define(ReplicationConfigs.INTER_BROKER_SECURITY_PROTOCOL_CONFIG, STRING, ReplicationConfigs.INTER_BROKER_SECURITY_PROTOCOL_DEFAULT, in(Utils.enumOptions(classOf[SecurityProtocol]):_*), MEDIUM, ReplicationConfigs.INTER_BROKER_SECURITY_PROTOCOL_DOC)
      .define(ReplicationConfigs.INTER_BROKER_PROTOCOL_VERSION_CONFIG, STRING, ReplicationConfigs.INTER_BROKER_PROTOCOL_VERSION_DEFAULT, new MetadataVersionValidator(), MEDIUM, ReplicationConfigs.INTER_BROKER_PROTOCOL_VERSION_DOC)
      .define(ReplicationConfigs.INTER_BROKER_LISTENER_NAME_CONFIG, STRING, null, MEDIUM, ReplicationConfigs.INTER_BROKER_LISTENER_NAME_DOC)
      .define(ReplicationConfigs.REPLICA_SELECTOR_CLASS_CONFIG, STRING, null, MEDIUM, ReplicationConfigs.REPLICA_SELECTOR_CLASS_DOC)


      /** ********* Controlled shutdown configuration ***********/
      .define(ControlledShutdownMaxRetriesProp, INT, Defaults.CONTROLLED_SHUTDOWN_MAX_RETRIES, MEDIUM, ControlledShutdownMaxRetriesDoc)
      .define(ControlledShutdownRetryBackoffMsProp, LONG, Defaults.CONTROLLED_SHUTDOWN_RETRY_BACKOFF_MS, MEDIUM, ControlledShutdownRetryBackoffMsDoc)
      .define(ControlledShutdownEnableProp, BOOLEAN, Defaults.CONTROLLED_SHUTDOWN_ENABLE, MEDIUM, ControlledShutdownEnableDoc)

      /** ********* Group coordinator configuration ***********/
      .define(GroupMinSessionTimeoutMsProp, INT, Defaults.GROUP_MIN_SESSION_TIMEOUT_MS, MEDIUM, GroupMinSessionTimeoutMsDoc)
      .define(GroupMaxSessionTimeoutMsProp, INT, Defaults.GROUP_MAX_SESSION_TIMEOUT_MS, MEDIUM, GroupMaxSessionTimeoutMsDoc)
      .define(GroupInitialRebalanceDelayMsProp, INT, Defaults.GROUP_INITIAL_REBALANCE_DELAY_MS, MEDIUM, GroupInitialRebalanceDelayMsDoc)
      .define(GroupMaxSizeProp, INT, Defaults.GROUP_MAX_SIZE, atLeast(1), MEDIUM, GroupMaxSizeDoc)

      /** New group coordinator configs */
      .define(GroupCoordinatorRebalanceProtocolsProp, LIST, Defaults.GROUP_COORDINATOR_REBALANCE_PROTOCOLS,
        ConfigDef.ValidList.in(Utils.enumOptions(classOf[GroupType]):_*), MEDIUM, GroupCoordinatorRebalanceProtocolsDoc)
      .define(GroupCoordinatorNumThreadsProp, INT, Defaults.GROUP_COORDINATOR_NUM_THREADS, atLeast(1), MEDIUM, GroupCoordinatorNumThreadsDoc)
      // Internal configuration used by integration and system tests.
      .defineInternal(NewGroupCoordinatorEnableProp, BOOLEAN, Defaults.NEW_GROUP_COORDINATOR_ENABLE, null, MEDIUM, NewGroupCoordinatorEnableDoc)

      /** Consumer groups configs */
      .define(ConsumerGroupSessionTimeoutMsProp, INT, Defaults.CONSUMER_GROUP_SESSION_TIMEOUT_MS, atLeast(1), MEDIUM, ConsumerGroupSessionTimeoutMsDoc)
      .define(ConsumerGroupMinSessionTimeoutMsProp, INT, Defaults.CONSUMER_GROUP_MIN_SESSION_TIMEOUT_MS, atLeast(1), MEDIUM, ConsumerGroupMinSessionTimeoutMsDoc)
      .define(ConsumerGroupMaxSessionTimeoutMsProp, INT, Defaults.CONSUMER_GROUP_MAX_SESSION_TIMEOUT_MS, atLeast(1), MEDIUM, ConsumerGroupMaxSessionTimeoutMsDoc)
      .define(ConsumerGroupHeartbeatIntervalMsProp, INT, Defaults.CONSUMER_GROUP_HEARTBEAT_INTERVAL_MS, atLeast(1), MEDIUM, ConsumerGroupHeartbeatIntervalMsDoc)
      .define(ConsumerGroupMinHeartbeatIntervalMsProp, INT, Defaults.CONSUMER_GROUP_MIN_HEARTBEAT_INTERVAL_MS, atLeast(1), MEDIUM, ConsumerGroupMinHeartbeatIntervalMsDoc)
      .define(ConsumerGroupMaxHeartbeatIntervalMsProp, INT, Defaults.CONSUMER_GROUP_MAX_HEARTBEAT_INTERVAL_MS, atLeast(1), MEDIUM, ConsumerGroupMaxHeartbeatIntervalMsDoc)
      .define(ConsumerGroupMaxSizeProp, INT, Defaults.CONSUMER_GROUP_MAX_SIZE, atLeast(1), MEDIUM, ConsumerGroupMaxSizeDoc)
      .define(ConsumerGroupAssignorsProp, LIST, Defaults.CONSUMER_GROUP_ASSIGNORS, null, MEDIUM, ConsumerGroupAssignorsDoc)
      .defineInternal(ConsumerGroupMigrationPolicyProp, STRING, Defaults.CONSUMER_GROUP_MIGRATION_POLICY, ConfigDef.CaseInsensitiveValidString.in(Utils.enumOptions(classOf[ConsumerGroupMigrationPolicy]): _*), MEDIUM, ConsumerGroupMigrationPolicyDoc)

      /** ********* Offset management configuration ***********/
      .define(OffsetMetadataMaxSizeProp, INT, Defaults.OFFSET_METADATA_MAX_SIZE, HIGH, OffsetMetadataMaxSizeDoc)
      .define(OffsetsLoadBufferSizeProp, INT, Defaults.OFFSETS_LOAD_BUFFER_SIZE, atLeast(1), HIGH, OffsetsLoadBufferSizeDoc)
      .define(OffsetsTopicReplicationFactorProp, SHORT, Defaults.OFFSETS_TOPIC_REPLICATION_FACTOR, atLeast(1), HIGH, OffsetsTopicReplicationFactorDoc)
      .define(OffsetsTopicPartitionsProp, INT, Defaults.OFFSETS_TOPIC_PARTITIONS, atLeast(1), HIGH, OffsetsTopicPartitionsDoc)
      .define(OffsetsTopicSegmentBytesProp, INT, Defaults.OFFSETS_TOPIC_SEGMENT_BYTES, atLeast(1), HIGH, OffsetsTopicSegmentBytesDoc)
      .define(OffsetsTopicCompressionCodecProp, INT, Defaults.OFFSETS_TOPIC_COMPRESSION_CODEC, HIGH, OffsetsTopicCompressionCodecDoc)
      .define(OffsetsRetentionMinutesProp, INT, Defaults.OFFSETS_RETENTION_MINUTES, atLeast(1), HIGH, OffsetsRetentionMinutesDoc)
      .define(OffsetsRetentionCheckIntervalMsProp, LONG, Defaults.OFFSETS_RETENTION_CHECK_INTERVAL_MS, atLeast(1), HIGH, OffsetsRetentionCheckIntervalMsDoc)
      .define(OffsetCommitTimeoutMsProp, INT, Defaults.OFFSET_COMMIT_TIMEOUT_MS, atLeast(1), HIGH, OffsetCommitTimeoutMsDoc)
      .define(OffsetCommitRequiredAcksProp, SHORT, Defaults.OFFSET_COMMIT_REQUIRED_ACKS, HIGH, OffsetCommitRequiredAcksDoc)
      .define(DeleteTopicEnableProp, BOOLEAN, Defaults.DELETE_TOPIC_ENABLE, HIGH, DeleteTopicEnableDoc)
      .define(CompressionTypeProp, STRING, LogConfig.DEFAULT_COMPRESSION_TYPE, in(BrokerCompressionType.names.asScala.toSeq:_*), HIGH, CompressionTypeDoc)

      /** ********* Transaction management configuration ***********/
      .define(TransactionStateManagerConfigs.TRANSACTIONAL_ID_EXPIRATION_MS_CONFIG, INT, TransactionStateManagerConfigs.TRANSACTIONAL_ID_EXPIRATION_MS_DEFAULT, atLeast(1), HIGH, TransactionStateManagerConfigs.TRANSACTIONAL_ID_EXPIRATION_MS_DOC)
      .define(TransactionStateManagerConfigs.TRANSACTIONS_MAX_TIMEOUT_MS_CONFIG, INT, TransactionStateManagerConfigs.TRANSACTIONS_MAX_TIMEOUT_MS_DEFAULT, atLeast(1), HIGH, TransactionStateManagerConfigs.TRANSACTIONS_MAX_TIMEOUT_MS_DOC)
      .define(TransactionLogConfigs.TRANSACTIONS_TOPIC_MIN_ISR_CONFIG, INT, TransactionLogConfigs.TRANSACTIONS_TOPIC_MIN_ISR_DEFAULT, atLeast(1), HIGH, TransactionLogConfigs.TRANSACTIONS_TOPIC_MIN_ISR_DOC)
      .define(TransactionLogConfigs.TRANSACTIONS_LOAD_BUFFER_SIZE_CONFIG, INT, TransactionLogConfigs.TRANSACTIONS_LOAD_BUFFER_SIZE_DEFAULT, atLeast(1), HIGH, TransactionLogConfigs.TRANSACTIONS_LOAD_BUFFER_SIZE_DOC)
      .define(TransactionLogConfigs.TRANSACTIONS_TOPIC_REPLICATION_FACTOR_CONFIG, SHORT, TransactionLogConfigs.TRANSACTIONS_TOPIC_REPLICATION_FACTOR_DEFAULT, atLeast(1), HIGH, TransactionLogConfigs.TRANSACTIONS_TOPIC_REPLICATION_FACTOR_DOC)
      .define(TransactionLogConfigs.TRANSACTIONS_TOPIC_PARTITIONS_CONFIG, INT, TransactionLogConfigs.TRANSACTIONS_TOPIC_PARTITIONS_DEFAULT, atLeast(1), HIGH, TransactionLogConfigs.TRANSACTIONS_TOPIC_PARTITIONS_DOC)
      .define(TransactionLogConfigs.TRANSACTIONS_TOPIC_SEGMENT_BYTES_CONFIG, INT, TransactionLogConfigs.TRANSACTIONS_TOPIC_SEGMENT_BYTES_DEFAULT, atLeast(1), HIGH, TransactionLogConfigs.TRANSACTIONS_TOPIC_SEGMENT_BYTES_DOC)
      .define(TransactionStateManagerConfigs.TRANSACTIONS_ABORT_TIMED_OUT_TRANSACTION_CLEANUP_INTERVAL_MS_CONFIG, INT, TransactionStateManagerConfigs.TRANSACTIONS_ABORT_TIMED_OUT_TRANSACTION_CLEANUP_INTERVAL_MS_DEFAULT, atLeast(1), LOW, TransactionStateManagerConfigs.TRANSACTIONS_ABORT_TIMED_OUT_TRANSACTIONS_INTERVAL_MS_DOC)
      .define(TransactionStateManagerConfigs.TRANSACTIONS_REMOVE_EXPIRED_TRANSACTIONAL_ID_CLEANUP_INTERVAL_MS_CONFIG, INT, TransactionStateManagerConfigs.TRANSACTIONS_REMOVE_EXPIRED_TRANSACTIONAL_ID_CLEANUP_INTERVAL_MS_DEFAULT, atLeast(1), LOW, TransactionStateManagerConfigs.TRANSACTIONS_REMOVE_EXPIRED_TRANSACTIONS_INTERVAL_MS_DOC)

      .define(TransactionLogConfigs.TRANSACTION_PARTITION_VERIFICATION_ENABLE_CONFIG, BOOLEAN, TransactionLogConfigs.TRANSACTION_PARTITION_VERIFICATION_ENABLE_DEFAULT, LOW, TransactionLogConfigs.TRANSACTION_PARTITION_VERIFICATION_ENABLE_DOC)

      .define(TransactionLogConfigs.PRODUCER_ID_EXPIRATION_MS_CONFIG, INT, TransactionLogConfigs.PRODUCER_ID_EXPIRATION_MS_DEFAULT, atLeast(1), LOW, TransactionLogConfigs.PRODUCER_ID_EXPIRATION_MS_DOC)
      // Configuration for testing only as default value should be sufficient for typical usage
      .defineInternal(TransactionLogConfigs.PRODUCER_ID_EXPIRATION_CHECK_INTERVAL_MS_CONFIG, INT, TransactionLogConfigs.PRODUCER_ID_EXPIRATION_CHECK_INTERVAL_MS_DEFAULT, atLeast(1), LOW, TransactionLogConfigs.PRODUCER_ID_EXPIRATION_CHECK_INTERVAL_MS_DOC)

      /** ********* Fetch Configuration **************/
      .define(MaxIncrementalFetchSessionCacheSlots, INT, Defaults.MAX_INCREMENTAL_FETCH_SESSION_CACHE_SLOTS, atLeast(0), MEDIUM, MaxIncrementalFetchSessionCacheSlotsDoc)
      .define(FetchMaxBytes, INT, Defaults.FETCH_MAX_BYTES, atLeast(1024), MEDIUM, FetchMaxBytesDoc)

      /** ********* Request Limit Configuration ***********/
      .define(MaxRequestPartitionSizeLimit, INT, Defaults.MAX_REQUEST_PARTITION_SIZE_LIMIT, atLeast(1), MEDIUM, MaxRequestPartitionSizeLimitDoc)

      /** ********* Kafka Metrics Configuration ***********/
      .define(MetricNumSamplesProp, INT, Defaults.METRIC_NUM_SAMPLES, atLeast(1), LOW, MetricNumSamplesDoc)
      .define(MetricSampleWindowMsProp, LONG, Defaults.METRIC_SAMPLE_WINDOW_MS, atLeast(1), LOW, MetricSampleWindowMsDoc)
      .define(MetricReporterClassesProp, LIST, Defaults.METRIC_REPORTER_CLASSES, LOW, MetricReporterClassesDoc)
      .define(MetricRecordingLevelProp, STRING, Defaults.METRIC_RECORDING_LEVEL, LOW, MetricRecordingLevelDoc)
      .define(AutoIncludeJmxReporterProp, BOOLEAN, Defaults.AUTO_INCLUDE_JMX_REPORTER, LOW, AutoIncludeJmxReporterDoc)

      /** ********* Kafka Yammer Metrics Reporter Configuration for docs ***********/
      .define(KafkaMetricsReporterClassesProp, LIST, Defaults.KAFKA_METRIC_REPORTER_CLASSES, LOW, KafkaMetricsReporterClassesDoc)
      .define(KafkaMetricsPollingIntervalSecondsProp, INT, Defaults.KAFKA_METRICS_POLLING_INTERVAL_SECONDS, atLeast(1), LOW, KafkaMetricsPollingIntervalSecondsDoc)

      /** ********* Kafka Client Telemetry Metrics Configuration ***********/
      .define(ClientTelemetryMaxBytesProp, INT, Defaults.CLIENT_TELEMETRY_MAX_BYTES, atLeast(1), LOW, ClientTelemetryMaxBytesDoc)

      /** ********* Quota configuration ***********/
      .define(NumQuotaSamplesProp, INT, Defaults.NUM_QUOTA_SAMPLES, atLeast(1), LOW, NumQuotaSamplesDoc)
      .define(NumReplicationQuotaSamplesProp, INT, Defaults.NUM_REPLICATION_QUOTA_SAMPLES, atLeast(1), LOW, NumReplicationQuotaSamplesDoc)
      .define(NumAlterLogDirsReplicationQuotaSamplesProp, INT, Defaults.NUM_ALTER_LOG_DIRS_REPLICATION_QUOTA_SAMPLES, atLeast(1), LOW, NumAlterLogDirsReplicationQuotaSamplesDoc)
      .define(NumControllerQuotaSamplesProp, INT, Defaults.NUM_CONTROLLER_QUOTA_SAMPLES, atLeast(1), LOW, NumControllerQuotaSamplesDoc)
      .define(QuotaWindowSizeSecondsProp, INT, Defaults.QUOTA_WINDOW_SIZE_SECONDS, atLeast(1), LOW, QuotaWindowSizeSecondsDoc)
      .define(ReplicationQuotaWindowSizeSecondsProp, INT, Defaults.REPLICATION_QUOTA_WINDOW_SIZE_SECONDS, atLeast(1), LOW, ReplicationQuotaWindowSizeSecondsDoc)
      .define(AlterLogDirsReplicationQuotaWindowSizeSecondsProp, INT, Defaults.ALTER_LOG_DIRS_REPLICATION_QUOTA_WINDOW_SIZE_SECONDS, atLeast(1), LOW, AlterLogDirsReplicationQuotaWindowSizeSecondsDoc)
      .define(ControllerQuotaWindowSizeSecondsProp, INT, Defaults.CONTROLLER_QUOTA_WINDOW_SIZE_SECONDS, atLeast(1), LOW, ControllerQuotaWindowSizeSecondsDoc)
      .define(ClientQuotaCallbackClassProp, CLASS, null, LOW, ClientQuotaCallbackClassDoc)

      /** ********* General Security Configuration ****************/
      .define(KafkaSecurityConfigs.CONNECTIONS_MAX_REAUTH_MS_CONFIG, LONG, KafkaSecurityConfigs.CONNECTIONS_MAX_REAUTH_MS_DEFAULT, MEDIUM, KafkaSecurityConfigs.CONNECTIONS_MAX_REAUTH_MS_DOC)
      .define(KafkaSecurityConfigs.SASL_SERVER_MAX_RECEIVE_SIZE_CONFIG, INT, KafkaSecurityConfigs.SASL_SERVER_MAX_RECEIVE_SIZE_DEFAULT, MEDIUM, KafkaSecurityConfigs.SASL_SERVER_MAX_RECEIVE_SIZE_DOC)
      .define(KafkaSecurityConfigs.SECURITY_PROVIDER_CLASS_CONFIG, STRING, null, LOW, KafkaSecurityConfigs.SECURITY_PROVIDERS_DOC)

      /** ********* SSL Configuration ****************/
      .define(KafkaSecurityConfigs.PRINCIPAL_BUILDER_CLASS_CONFIG, CLASS, KafkaSecurityConfigs.PRINCIPAL_BUILDER_CLASS_DEFAULT, MEDIUM, KafkaSecurityConfigs.PRINCIPAL_BUILDER_CLASS_DOC)
      .define(KafkaSecurityConfigs.SSL_PROTOCOL_CONFIG, STRING, KafkaSecurityConfigs.SSL_PROTOCOL_DEFAULT, MEDIUM, KafkaSecurityConfigs.SSL_PROTOCOL_DOC)
      .define(KafkaSecurityConfigs.SSL_PROVIDER_CONFIG, STRING, null, MEDIUM, KafkaSecurityConfigs.SSL_PROVIDER_DOC)
      .define(KafkaSecurityConfigs.SSL_ENABLED_PROTOCOLS_CONFIG, LIST, KafkaSecurityConfigs.SSL_ENABLED_PROTOCOLS_DEFAULTS, MEDIUM, KafkaSecurityConfigs.SSL_ENABLED_PROTOCOLS_DOC)
      .define(KafkaSecurityConfigs.SSL_KEYSTORE_TYPE_CONFIG, STRING, KafkaSecurityConfigs.SSL_KEYSTORE_TYPE_DEFAULT, MEDIUM, KafkaSecurityConfigs.SSL_KEYSTORE_TYPE_DOC)
      .define(KafkaSecurityConfigs.SSL_KEYSTORE_LOCATION_CONFIG, STRING, null, MEDIUM, KafkaSecurityConfigs.SSL_KEYSTORE_LOCATION_DOC)
      .define(KafkaSecurityConfigs.SSL_KEYSTORE_PASSWORD_CONFIG, PASSWORD, null, MEDIUM, KafkaSecurityConfigs.SSL_KEYSTORE_PASSWORD_DOC)
      .define(KafkaSecurityConfigs.SSL_KEY_PASSWORD_CONFIG, PASSWORD, null, MEDIUM, KafkaSecurityConfigs.SSL_KEY_PASSWORD_DOC)
      .define(KafkaSecurityConfigs.SSL_KEYSTORE_KEY_CONFIG, PASSWORD, null, MEDIUM, KafkaSecurityConfigs.SSL_KEYSTORE_KEY_DOC)
      .define(KafkaSecurityConfigs.SSL_KEYSTORE_CERTIFICATE_CHAIN_CONFIG, PASSWORD, null, MEDIUM, KafkaSecurityConfigs.SSL_KEYSTORE_CERTIFICATE_CHAIN_DOC)
      .define(KafkaSecurityConfigs.SSL_TRUSTSTORE_TYPE_CONFIG, STRING, KafkaSecurityConfigs.SSL_TRUSTSTORE_TYPE_DEFAULT, MEDIUM, KafkaSecurityConfigs.SSL_TRUSTSTORE_TYPE_DOC)
      .define(KafkaSecurityConfigs.SSL_TRUSTSTORE_LOCATION_CONFIG, STRING, null, MEDIUM, KafkaSecurityConfigs.SSL_TRUSTSTORE_LOCATION_DOC)
      .define(KafkaSecurityConfigs.SSL_TRUSTSTORE_PASSWORD_CONFIG, PASSWORD, null, MEDIUM, KafkaSecurityConfigs.SSL_TRUSTSTORE_PASSWORD_DOC)
      .define(KafkaSecurityConfigs.SSL_TRUSTSTORE_CERTIFICATES_CONFIG, PASSWORD, null, MEDIUM, KafkaSecurityConfigs.SSL_TRUSTSTORE_CERTIFICATES_DOC)
      .define(KafkaSecurityConfigs.SSL_KEYMANAGER_ALGORITHM_CONFIG, STRING, KafkaSecurityConfigs.SSL_KEYMANAGER_ALGORITHM_DEFAULT, MEDIUM, KafkaSecurityConfigs.SSL_KEYMANAGER_ALGORITHM_DOC)
      .define(KafkaSecurityConfigs.SSL_TRUSTMANAGER_ALGORITHM_CONFIG, STRING, KafkaSecurityConfigs.SSL_TRUSTMANAGER_ALGORITHM_DEFAULT, MEDIUM, KafkaSecurityConfigs.SSL_TRUSTMANAGER_ALGORITHM_DOC)
      .define(KafkaSecurityConfigs.SSL_ENDPOINT_IDENTIFICATION_ALGORITHM_CONFIG, STRING, KafkaSecurityConfigs.SSL_ENDPOINT_IDENTIFICATION_ALGORITHM_DEFAULT, LOW, KafkaSecurityConfigs.SSL_ENDPOINT_IDENTIFICATION_ALGORITHM_DOC)
      .define(KafkaSecurityConfigs.SSL_SECURE_RANDOM_IMPLEMENTATION_CONFIG, STRING, null, LOW, KafkaSecurityConfigs.SSL_SECURE_RANDOM_IMPLEMENTATION_DOC)
      .define(KafkaSecurityConfigs.SSL_CLIENT_AUTH_CONFIG, STRING, KafkaSecurityConfigs.SSL_CLIENT_AUTH_DEFAULT, in(KafkaSecurityConfigs.SSL_CLIENT_AUTHENTICATION_VALID_VALUES:_*), MEDIUM, KafkaSecurityConfigs.SSL_CLIENT_AUTH_DOC)
      .define(KafkaSecurityConfigs.SSL_CIPHER_SUITES_CONFIG, LIST, Collections.emptyList(), MEDIUM, KafkaSecurityConfigs.SSL_CIPHER_SUITES_DOC)
      .define(KafkaSecurityConfigs.SSL_PRINCIPAL_MAPPING_RULES_CONFIG, STRING, KafkaSecurityConfigs.SSL_PRINCIPAL_MAPPING_RULES_DEFAULT, LOW, KafkaSecurityConfigs.SSL_PRINCIPAL_MAPPING_RULES_DOC)
      .define(KafkaSecurityConfigs.SSL_ENGINE_FACTORY_CLASS_CONFIG, CLASS, null, LOW, KafkaSecurityConfigs.SSL_ENGINE_FACTORY_CLASS_DOC)
      .define(KafkaSecurityConfigs.SSL_ALLOW_DN_CHANGES_CONFIG, BOOLEAN, KafkaSecurityConfigs.SSL_ALLOW_DN_CHANGES_DEFAULT, LOW, KafkaSecurityConfigs.SSL_ALLOW_DN_CHANGES_DOC)
      .define(KafkaSecurityConfigs.SSL_ALLOW_SAN_CHANGES_CONFIG, BOOLEAN, KafkaSecurityConfigs.SSL_ALLOW_SAN_CHANGES_DEFAULT, LOW, KafkaSecurityConfigs.SSL_ALLOW_SAN_CHANGES_DOC)

      /** ********* Sasl Configuration ****************/
      .define(KafkaSecurityConfigs.SASL_MECHANISM_INTER_BROKER_PROTOCOL_CONFIG, STRING, KafkaSecurityConfigs.SASL_MECHANISM_INTER_BROKER_PROTOCOL_DEFAULT, MEDIUM, KafkaSecurityConfigs.SASL_MECHANISM_INTER_BROKER_PROTOCOL_DOC)
      .define(KafkaSecurityConfigs.SASL_JAAS_CONFIG, PASSWORD, null, MEDIUM, KafkaSecurityConfigs.SASL_JAAS_CONFIG_DOC)
      .define(KafkaSecurityConfigs.SASL_ENABLED_MECHANISMS_CONFIG, LIST, KafkaSecurityConfigs.SASL_ENABLED_MECHANISMS_DEFAULT, MEDIUM, KafkaSecurityConfigs.SASL_ENABLED_MECHANISMS_DOC)
      .define(KafkaSecurityConfigs.SASL_SERVER_CALLBACK_HANDLER_CLASS_CONFIG, CLASS, null, MEDIUM, KafkaSecurityConfigs.SASL_SERVER_CALLBACK_HANDLER_CLASS_DOC)
      .define(KafkaSecurityConfigs.SASL_CLIENT_CALLBACK_HANDLER_CLASS_CONFIG, CLASS, null, MEDIUM, KafkaSecurityConfigs.SASL_CLIENT_CALLBACK_HANDLER_CLASS_DOC)
      .define(KafkaSecurityConfigs.SASL_LOGIN_CLASS_CONFIG, CLASS, null, MEDIUM, KafkaSecurityConfigs.SASL_LOGIN_CLASS_DOC)
      .define(KafkaSecurityConfigs.SASL_LOGIN_CALLBACK_HANDLER_CLASS_CONFIG, CLASS, null, MEDIUM, KafkaSecurityConfigs.SASL_LOGIN_CALLBACK_HANDLER_CLASS_DOC)
      .define(KafkaSecurityConfigs.SASL_KERBEROS_SERVICE_NAME_CONFIG, STRING, null, MEDIUM, KafkaSecurityConfigs.SASL_KERBEROS_SERVICE_NAME_DOC)
      .define(KafkaSecurityConfigs.SASL_KERBEROS_KINIT_CMD_CONFIG, STRING, KafkaSecurityConfigs.SASL_KERBEROS_KINIT_CMD_DEFAULT, MEDIUM, KafkaSecurityConfigs.SASL_KERBEROS_KINIT_CMD_DOC)
      .define(KafkaSecurityConfigs.SASL_KERBEROS_TICKET_RENEW_WINDOW_FACTOR_CONFIG, DOUBLE, KafkaSecurityConfigs.SASL_KERBEROS_TICKET_RENEW_WINDOW_FACTOR_DEFAULT, MEDIUM, KafkaSecurityConfigs.SASL_KERBEROS_TICKET_RENEW_WINDOW_FACTOR_DOC)
      .define(KafkaSecurityConfigs.SASL_KERBEROS_TICKET_RENEW_JITTER_CONFIG, DOUBLE, KafkaSecurityConfigs.SASL_KERBEROS_TICKET_RENEW_JITTER_DEFAULT, MEDIUM, KafkaSecurityConfigs.SASL_KERBEROS_TICKET_RENEW_JITTER_DOC)
      .define(KafkaSecurityConfigs.SASL_KERBEROS_MIN_TIME_BEFORE_RELOGIN_CONFIG, LONG, KafkaSecurityConfigs.SASL_KERBEROS_MIN_TIME_BEFORE_RELOGIN_DEFAULT, MEDIUM, KafkaSecurityConfigs.SASL_KERBEROS_MIN_TIME_BEFORE_RELOGIN_DOC)
      .define(KafkaSecurityConfigs.SASL_KERBEROS_PRINCIPAL_TO_LOCAL_RULES_CONFIG, LIST, KafkaSecurityConfigs.SASL_KERBEROS_PRINCIPAL_TO_LOCAL_RULES_DEFAULT, MEDIUM, KafkaSecurityConfigs.SASL_KERBEROS_PRINCIPAL_TO_LOCAL_RULES_DOC)
      .define(KafkaSecurityConfigs.SASL_LOGIN_REFRESH_WINDOW_FACTOR_CONFIG, DOUBLE, KafkaSecurityConfigs.SASL_LOGIN_REFRESH_WINDOW_FACTOR_DEFAULT, MEDIUM, KafkaSecurityConfigs.SASL_LOGIN_REFRESH_WINDOW_FACTOR_DOC)
      .define(KafkaSecurityConfigs.SASL_LOGIN_REFRESH_WINDOW_JITTER_CONFIG, DOUBLE, KafkaSecurityConfigs.SASL_LOGIN_REFRESH_WINDOW_JITTER_DEFAULT, MEDIUM, KafkaSecurityConfigs.SASL_LOGIN_REFRESH_WINDOW_JITTER_DOC)
      .define(KafkaSecurityConfigs.SASL_LOGIN_REFRESH_MIN_PERIOD_SECONDS_CONFIG, SHORT, KafkaSecurityConfigs.SASL_LOGIN_REFRESH_MIN_PERIOD_SECONDS_DEFAULT, MEDIUM, KafkaSecurityConfigs.SASL_LOGIN_REFRESH_MIN_PERIOD_SECONDS_DOC)
      .define(KafkaSecurityConfigs.SASL_LOGIN_REFRESH_BUFFER_SECONDS_CONFIG, SHORT, KafkaSecurityConfigs.SASL_LOGIN_REFRESH_BUFFER_SECONDS_DEFAULT, MEDIUM, KafkaSecurityConfigs.SASL_LOGIN_REFRESH_BUFFER_SECONDS_DOC)
      .define(KafkaSecurityConfigs.SASL_LOGIN_CONNECT_TIMEOUT_MS_CONFIG, INT, null, LOW, KafkaSecurityConfigs.SASL_LOGIN_CONNECT_TIMEOUT_MS_DOC)
      .define(KafkaSecurityConfigs.SASL_LOGIN_READ_TIMEOUT_MS_CONFIG, INT, null, LOW, KafkaSecurityConfigs.SASL_LOGIN_READ_TIMEOUT_MS_DOC)
      .define(KafkaSecurityConfigs.SASL_LOGIN_RETRY_BACKOFF_MAX_MS_CONFIG, LONG, KafkaSecurityConfigs.SASL_LOGIN_RETRY_BACKOFF_MAX_MS_DEFAULT, LOW, KafkaSecurityConfigs.SASL_LOGIN_RETRY_BACKOFF_MAX_MS_DOC)
      .define(KafkaSecurityConfigs.SASL_LOGIN_RETRY_BACKOFF_MS_CONFIG, LONG, KafkaSecurityConfigs.SASL_LOGIN_RETRY_BACKOFF_MS_DEFAULT, LOW, KafkaSecurityConfigs.SASL_LOGIN_RETRY_BACKOFF_MS_DOC)
      .define(KafkaSecurityConfigs.SASL_OAUTHBEARER_SCOPE_CLAIM_NAME_CONFIG, STRING, KafkaSecurityConfigs.SASL_OAUTHBEARER_SCOPE_CLAIM_NAME_DEFAULT, LOW, KafkaSecurityConfigs.SASL_OAUTHBEARER_SCOPE_CLAIM_NAME_DOC)
      .define(KafkaSecurityConfigs.SASL_OAUTHBEARER_SUB_CLAIM_NAME_CONFIG, STRING, KafkaSecurityConfigs.SASL_OAUTHBEARER_SUB_CLAIM_NAME_DEFAULT, LOW, KafkaSecurityConfigs.SASL_OAUTHBEARER_SUB_CLAIM_NAME_DOC)
      .define(KafkaSecurityConfigs.SASL_OAUTHBEARER_TOKEN_ENDPOINT_URL_CONFIG, STRING, null, MEDIUM, KafkaSecurityConfigs.SASL_OAUTHBEARER_TOKEN_ENDPOINT_URL_DOC)
      .define(KafkaSecurityConfigs.SASL_OAUTHBEARER_JWKS_ENDPOINT_URL_CONFIG, STRING, null, MEDIUM, KafkaSecurityConfigs.SASL_OAUTHBEARER_JWKS_ENDPOINT_URL_DOC)
      .define(KafkaSecurityConfigs.SASL_OAUTHBEARER_JWKS_ENDPOINT_REFRESH_MS_CONFIG, LONG, KafkaSecurityConfigs.SASL_OAUTHBEARER_JWKS_ENDPOINT_REFRESH_MS_DEFAULT, LOW, KafkaSecurityConfigs.SASL_OAUTHBEARER_JWKS_ENDPOINT_REFRESH_MS_DOC)
      .define(KafkaSecurityConfigs.SASL_OAUTHBEARER_JWKS_ENDPOINT_RETRY_BACKOFF_MS_CONFIG, LONG, KafkaSecurityConfigs.SASL_OAUTHBEARER_JWKS_ENDPOINT_RETRY_BACKOFF_MS_DEFAULT, LOW, KafkaSecurityConfigs.SASL_OAUTHBEARER_JWKS_ENDPOINT_RETRY_BACKOFF_MS_DOC)
      .define(KafkaSecurityConfigs.SASL_OAUTHBEARER_JWKS_ENDPOINT_RETRY_BACKOFF_MAX_MS_CONFIG, LONG, KafkaSecurityConfigs.SASL_OAUTHBEARER_JWKS_ENDPOINT_RETRY_BACKOFF_MAX_MS_DEFAULT, LOW, KafkaSecurityConfigs.SASL_OAUTHBEARER_JWKS_ENDPOINT_RETRY_BACKOFF_MAX_MS_DOC)
      .define(KafkaSecurityConfigs.SASL_OAUTHBEARER_CLOCK_SKEW_SECONDS_CONFIG, INT, KafkaSecurityConfigs.SASL_OAUTHBEARER_CLOCK_SKEW_SECONDS_DEFAULT, LOW, KafkaSecurityConfigs.SASL_OAUTHBEARER_CLOCK_SKEW_SECONDS_DOC)
      .define(KafkaSecurityConfigs.SASL_OAUTHBEARER_EXPECTED_AUDIENCE_CONFIG, LIST, null, LOW, KafkaSecurityConfigs.SASL_OAUTHBEARER_EXPECTED_AUDIENCE_DOC)
      .define(KafkaSecurityConfigs.SASL_OAUTHBEARER_EXPECTED_ISSUER_CONFIG, STRING, null, LOW, KafkaSecurityConfigs.SASL_OAUTHBEARER_EXPECTED_ISSUER_DOC)

      /** ********* Delegation Token Configuration ****************/
      .define(DelegationTokenSecretKeyAliasProp, PASSWORD, null, MEDIUM, DelegationTokenSecretKeyAliasDoc)
      .define(DelegationTokenSecretKeyProp, PASSWORD, null, MEDIUM, DelegationTokenSecretKeyDoc)
      .define(DelegationTokenMaxLifeTimeProp, LONG, Defaults.DELEGATION_TOKEN_MAX_LIFE_TIME_MS, atLeast(1), MEDIUM, DelegationTokenMaxLifeTimeDoc)
      .define(DelegationTokenExpiryTimeMsProp, LONG, Defaults.DELEGATION_TOKEN_EXPIRY_TIME_MS, atLeast(1), MEDIUM, DelegationTokenExpiryTimeMsDoc)
      .define(DelegationTokenExpiryCheckIntervalMsProp, LONG, Defaults.DELEGATION_TOKEN_EXPIRY_CHECK_INTERVAL_MS, atLeast(1), LOW, DelegationTokenExpiryCheckIntervalDoc)

      /** ********* Password encryption configuration for dynamic configs *********/
      .define(PasswordEncoderSecretProp, PASSWORD, null, MEDIUM, PasswordEncoderSecretDoc)
      .define(PasswordEncoderOldSecretProp, PASSWORD, null, MEDIUM, PasswordEncoderOldSecretDoc)
      .define(PasswordEncoderKeyFactoryAlgorithmProp, STRING, null, LOW, PasswordEncoderKeyFactoryAlgorithmDoc)
      .define(PasswordEncoderCipherAlgorithmProp, STRING, Defaults.PASSWORD_ENCODER_CIPHER_ALGORITHM, LOW, PasswordEncoderCipherAlgorithmDoc)
      .define(PasswordEncoderKeyLengthProp, INT, Defaults.PASSWORD_ENCODER_KEY_LENGTH, atLeast(8), LOW, PasswordEncoderKeyLengthDoc)
      .define(PasswordEncoderIterationsProp, INT, Defaults.PASSWORD_ENCODER_ITERATIONS, atLeast(1024), LOW, PasswordEncoderIterationsDoc)

      /** ********* Raft Quorum Configuration *********/
      .define(RaftConfig.QUORUM_VOTERS_CONFIG, LIST, Defaults.QUORUM_VOTERS, new RaftConfig.ControllerQuorumVotersValidator(), HIGH, RaftConfig.QUORUM_VOTERS_DOC)
      .define(RaftConfig.QUORUM_ELECTION_TIMEOUT_MS_CONFIG, INT, Defaults.QUORUM_ELECTION_TIMEOUT_MS, null, HIGH, RaftConfig.QUORUM_ELECTION_TIMEOUT_MS_DOC)
      .define(RaftConfig.QUORUM_FETCH_TIMEOUT_MS_CONFIG, INT, Defaults.QUORUM_FETCH_TIMEOUT_MS, null, HIGH, RaftConfig.QUORUM_FETCH_TIMEOUT_MS_DOC)
      .define(RaftConfig.QUORUM_ELECTION_BACKOFF_MAX_MS_CONFIG, INT, Defaults.QUORUM_ELECTION_BACKOFF_MS, null, HIGH, RaftConfig.QUORUM_ELECTION_BACKOFF_MAX_MS_DOC)
      .define(RaftConfig.QUORUM_LINGER_MS_CONFIG, INT, Defaults.QUORUM_LINGER_MS, null, MEDIUM, RaftConfig.QUORUM_LINGER_MS_DOC)
      .define(RaftConfig.QUORUM_REQUEST_TIMEOUT_MS_CONFIG, INT, Defaults.QUORUM_REQUEST_TIMEOUT_MS, null, MEDIUM, RaftConfig.QUORUM_REQUEST_TIMEOUT_MS_DOC)
      .define(RaftConfig.QUORUM_RETRY_BACKOFF_MS_CONFIG, INT, Defaults.QUORUM_RETRY_BACKOFF_MS, null, LOW, RaftConfig.QUORUM_RETRY_BACKOFF_MS_DOC)

      /** Internal Configurations **/
      // This indicates whether unreleased APIs should be advertised by this node.
      .defineInternal(UnstableApiVersionsEnableProp, BOOLEAN, false, HIGH)
      // This indicates whether unreleased MetadataVersions should be enabled on this node.
      .defineInternal(UnstableMetadataVersionsEnableProp, BOOLEAN, false, HIGH)
  }

  /** ********* Remote Log Management Configuration *********/
  RemoteLogManagerConfig.CONFIG_DEF.configKeys().values().forEach(key => configDef.define(key))

  def configNames: Seq[String] = configDef.names.asScala.toBuffer.sorted
  private[server] def defaultValues: Map[String, _] = configDef.defaultValues.asScala
  private[server] def configKeys: Map[String, ConfigKey] = configDef.configKeys.asScala

  def fromProps(props: Properties): KafkaConfig =
    fromProps(props, true)

  def fromProps(props: Properties, doLog: Boolean): KafkaConfig =
    new KafkaConfig(props, doLog)

  def fromProps(defaults: Properties, overrides: Properties): KafkaConfig =
    fromProps(defaults, overrides, true)

  def fromProps(defaults: Properties, overrides: Properties, doLog: Boolean): KafkaConfig = {
    val props = new Properties()
    props ++= defaults
    props ++= overrides
    fromProps(props, doLog)
  }

  def apply(props: java.util.Map[_, _], doLog: Boolean = true): KafkaConfig = new KafkaConfig(props, doLog)

  private def typeOf(name: String): Option[ConfigDef.Type] = Option(configDef.configKeys.get(name)).map(_.`type`)

  def configType(configName: String): Option[ConfigDef.Type] = {
    val configType = configTypeExact(configName)
    if (configType.isDefined) {
      return configType
    }
    typeOf(configName) match {
      case Some(t) => Some(t)
      case None =>
        DynamicBrokerConfig.brokerConfigSynonyms(configName, matchListenerOverride = true).flatMap(typeOf).headOption
    }
  }

  private def configTypeExact(exactName: String): Option[ConfigDef.Type] = {
    val configType = typeOf(exactName).orNull
    if (configType != null) {
      Some(configType)
    } else {
      val configKey = DynamicConfig.Broker.brokerConfigDef.configKeys().get(exactName)
      if (configKey != null) {
        Some(configKey.`type`)
      } else {
        None
      }
    }
  }

  def maybeSensitive(configType: Option[ConfigDef.Type]): Boolean = {
    // If we can't determine the config entry type, treat it as a sensitive config to be safe
    configType.isEmpty || configType.contains(ConfigDef.Type.PASSWORD)
  }

  def loggableValue(resourceType: ConfigResource.Type, name: String, value: String): String = {
    val maybeSensitive = resourceType match {
      case ConfigResource.Type.BROKER => KafkaConfig.maybeSensitive(KafkaConfig.configType(name))
      case ConfigResource.Type.TOPIC => KafkaConfig.maybeSensitive(LogConfig.configType(name).asScala)
      case ConfigResource.Type.BROKER_LOGGER => false
      case ConfigResource.Type.CLIENT_METRICS => false
      case _ => true
    }
    if (maybeSensitive) Password.HIDDEN else value
  }

  /**
   * Copy a configuration map, populating some keys that we want to treat as synonyms.
   */
  def populateSynonyms(input: util.Map[_, _]): util.Map[Any, Any] = {
    val output = new util.HashMap[Any, Any](input)
    val brokerId = output.get(KafkaConfig.BrokerIdProp)
    val nodeId = output.get(KafkaConfig.NodeIdProp)
    if (brokerId == null && nodeId != null) {
      output.put(KafkaConfig.BrokerIdProp, nodeId)
    } else if (brokerId != null && nodeId == null) {
      output.put(KafkaConfig.NodeIdProp, brokerId)
    }
    output
  }
}

class KafkaConfig private(doLog: Boolean, val props: java.util.Map[_, _], dynamicConfigOverride: Option[DynamicBrokerConfig])
  extends AbstractConfig(KafkaConfig.configDef, props, Utils.castToStringObjectMap(props), doLog) with Logging {

  def this(props: java.util.Map[_, _]) = this(true, KafkaConfig.populateSynonyms(props), None)
  def this(props: java.util.Map[_, _], doLog: Boolean) = this(doLog, KafkaConfig.populateSynonyms(props), None)
  def this(props: java.util.Map[_, _], doLog: Boolean, dynamicConfigOverride: Option[DynamicBrokerConfig]) =
    this(doLog, KafkaConfig.populateSynonyms(props), dynamicConfigOverride)

  // Cache the current config to avoid acquiring read lock to access from dynamicConfig
  @volatile private var currentConfig = this
  val processRoles: Set[ProcessRole] = parseProcessRoles()
  private[server] val dynamicConfig = dynamicConfigOverride.getOrElse(new DynamicBrokerConfig(this))

  private[server] def updateCurrentConfig(newConfig: KafkaConfig): Unit = {
    this.currentConfig = newConfig
  }

  // The following captures any system properties impacting ZooKeeper TLS configuration
  // and defines the default values this instance will use if no explicit config is given.
  // We make it part of each instance rather than the object to facilitate testing.
  private val zkClientConfigViaSystemProperties = new ZKClientConfig()

  override def originals: util.Map[String, AnyRef] =
    if (this eq currentConfig) super.originals else currentConfig.originals
  override def values: util.Map[String, _] =
    if (this eq currentConfig) super.values else currentConfig.values
  override def nonInternalValues: util.Map[String, _] =
    if (this eq currentConfig) super.nonInternalValues else currentConfig.nonInternalValues
  override def originalsStrings: util.Map[String, String] =
    if (this eq currentConfig) super.originalsStrings else currentConfig.originalsStrings
  override def originalsWithPrefix(prefix: String): util.Map[String, AnyRef] =
    if (this eq currentConfig) super.originalsWithPrefix(prefix) else currentConfig.originalsWithPrefix(prefix)
  override def valuesWithPrefixOverride(prefix: String): util.Map[String, AnyRef] =
    if (this eq currentConfig) super.valuesWithPrefixOverride(prefix) else currentConfig.valuesWithPrefixOverride(prefix)
  override def get(key: String): AnyRef =
    if (this eq currentConfig) super.get(key) else currentConfig.get(key)

  //  During dynamic update, we use the values from this config, these are only used in DynamicBrokerConfig
  private[server] def originalsFromThisConfig: util.Map[String, AnyRef] = super.originals
  private[server] def valuesFromThisConfig: util.Map[String, _] = super.values
  def valuesFromThisConfigWithPrefixOverride(prefix: String): util.Map[String, AnyRef] =
    super.valuesWithPrefixOverride(prefix)

  /** ********* Zookeeper Configuration ***********/
  val zkConnect: String = getString(ZkConfigs.ZK_CONNECT_CONFIG)
  val zkSessionTimeoutMs: Int = getInt(ZkConfigs.ZK_SESSION_TIMEOUT_MS_CONFIG)
  val zkConnectionTimeoutMs: Int =
    Option(getInt(ZkConfigs.ZK_CONNECTION_TIMEOUT_MS_CONFIG)).map(_.toInt).getOrElse(getInt(ZkConfigs.ZK_SESSION_TIMEOUT_MS_CONFIG))
  val zkEnableSecureAcls: Boolean = getBoolean(ZkConfigs.ZK_ENABLE_SECURE_ACLS_CONFIG)
  val zkMaxInFlightRequests: Int = getInt(ZkConfigs.ZK_MAX_IN_FLIGHT_REQUESTS_CONFIG)

  private val _remoteLogManagerConfig = new RemoteLogManagerConfig(this)
  def remoteLogManagerConfig = _remoteLogManagerConfig

  private def zkBooleanConfigOrSystemPropertyWithDefaultValue(propKey: String): Boolean = {
    // Use the system property if it exists and the Kafka config value was defaulted rather than actually provided
    // Need to translate any system property value from true/false (String) to true/false (Boolean)
    val actuallyProvided = originals.containsKey(propKey)
    if (actuallyProvided) getBoolean(propKey) else {
      val sysPropValue = KafkaConfig.zooKeeperClientProperty(zkClientConfigViaSystemProperties, propKey)
      sysPropValue match {
        case Some("true") => true
        case Some(_) => false
        case _ => getBoolean(propKey) // not specified so use the default value
      }
    }
  }

  private def zkStringConfigOrSystemPropertyWithDefaultValue(propKey: String): String = {
    // Use the system property if it exists and the Kafka config value was defaulted rather than actually provided
    val actuallyProvided = originals.containsKey(propKey)
    if (actuallyProvided) getString(propKey) else {
      KafkaConfig.zooKeeperClientProperty(zkClientConfigViaSystemProperties, propKey) match {
        case Some(v) => v
        case _ => getString(propKey) // not specified so use the default value
      }
    }
  }

  private def zkOptionalStringConfigOrSystemProperty(propKey: String): Option[String] = {
    Option(getString(propKey)).orElse {
      KafkaConfig.zooKeeperClientProperty(zkClientConfigViaSystemProperties, propKey)
    }
  }
  private def zkPasswordConfigOrSystemProperty(propKey: String): Option[Password] = {
    Option(getPassword(propKey)).orElse {
      KafkaConfig.zooKeeperClientProperty(zkClientConfigViaSystemProperties, propKey).map(new Password(_))
    }
  }
  private def zkListConfigOrSystemProperty(propKey: String): Option[util.List[String]] = {
    Option(getList(propKey)).orElse {
      KafkaConfig.zooKeeperClientProperty(zkClientConfigViaSystemProperties, propKey).map { sysProp =>
        sysProp.split("\\s*,\\s*").toBuffer.asJava
      }
    }
  }

  val zkSslClientEnable = zkBooleanConfigOrSystemPropertyWithDefaultValue(ZkConfigs.ZK_SSL_CLIENT_ENABLE_CONFIG)
  val zkClientCnxnSocketClassName = zkOptionalStringConfigOrSystemProperty(ZkConfigs.ZK_CLIENT_CNXN_SOCKET_CONFIG)
  val zkSslKeyStoreLocation = zkOptionalStringConfigOrSystemProperty(ZkConfigs.ZK_SSL_KEY_STORE_LOCATION_CONFIG)
  val zkSslKeyStorePassword = zkPasswordConfigOrSystemProperty(ZkConfigs.ZK_SSL_KEY_STORE_PASSWORD_CONFIG)
  val zkSslKeyStoreType = zkOptionalStringConfigOrSystemProperty(ZkConfigs.ZK_SSL_KEY_STORE_TYPE_CONFIG)
  val zkSslTrustStoreLocation = zkOptionalStringConfigOrSystemProperty(ZkConfigs.ZK_SSL_TRUST_STORE_LOCATION_CONFIG)
  val zkSslTrustStorePassword = zkPasswordConfigOrSystemProperty(ZkConfigs.ZK_SSL_TRUST_STORE_PASSWORD_CONFIG)
  val zkSslTrustStoreType = zkOptionalStringConfigOrSystemProperty(ZkConfigs.ZK_SSL_TRUST_STORE_TYPE_CONFIG)
  val ZkSslProtocol = zkStringConfigOrSystemPropertyWithDefaultValue(ZkConfigs.ZK_SSL_PROTOCOL_CONFIG)
  val ZkSslEnabledProtocols = zkListConfigOrSystemProperty(ZkConfigs.ZK_SSL_ENABLED_PROTOCOLS_CONFIG)
  val ZkSslCipherSuites = zkListConfigOrSystemProperty(ZkConfigs.ZK_SSL_CIPHER_SUITES_CONFIG)
  val ZkSslEndpointIdentificationAlgorithm = {
    // Use the system property if it exists and the Kafka config value was defaulted rather than actually provided
    // Need to translate any system property value from true/false to HTTPS/<blank>
    val kafkaProp = ZkConfigs.ZK_SSL_ENDPOINT_IDENTIFICATION_ALGORITHM_CONFIG
    val actuallyProvided = originals.containsKey(kafkaProp)
    if (actuallyProvided)
      getString(kafkaProp)
    else {
      KafkaConfig.zooKeeperClientProperty(zkClientConfigViaSystemProperties, kafkaProp) match {
        case Some("true") => "HTTPS"
        case Some(_) => ""
        case None => getString(kafkaProp) // not specified so use the default value
      }
    }
  }
  val ZkSslCrlEnable = zkBooleanConfigOrSystemPropertyWithDefaultValue(ZkConfigs.ZK_SSL_CRL_ENABLE_CONFIG)
  val ZkSslOcspEnable = zkBooleanConfigOrSystemPropertyWithDefaultValue(ZkConfigs.ZK_SSL_OCSP_ENABLE_CONFIG)
  /** ********* General Configuration ***********/
  val brokerIdGenerationEnable: Boolean = getBoolean(KafkaConfig.BrokerIdGenerationEnableProp)
  val maxReservedBrokerId: Int = getInt(KafkaConfig.MaxReservedBrokerIdProp)
  var brokerId: Int = getInt(KafkaConfig.BrokerIdProp)
  val nodeId: Int = getInt(KafkaConfig.NodeIdProp)
  val initialRegistrationTimeoutMs: Int = getInt(KafkaConfig.InitialBrokerRegistrationTimeoutMsProp)
  val brokerHeartbeatIntervalMs: Int = getInt(KafkaConfig.BrokerHeartbeatIntervalMsProp)
  val brokerSessionTimeoutMs: Int = getInt(KafkaConfig.BrokerSessionTimeoutMsProp)

  def requiresZookeeper: Boolean = processRoles.isEmpty
  def usesSelfManagedQuorum: Boolean = processRoles.nonEmpty

  val migrationEnabled: Boolean = getBoolean(KafkaConfig.MigrationEnabledProp)
  val migrationMetadataMinBatchSize: Int = getInt(KafkaConfig.MigrationMetadataMinBatchSizeProp)

  val elrEnabled: Boolean = getBoolean(KafkaConfig.ElrEnabledProp)

  private def parseProcessRoles(): Set[ProcessRole] = {
    val roles = getList(KafkaConfig.ProcessRolesProp).asScala.map {
      case "broker" => ProcessRole.BrokerRole
      case "controller" => ProcessRole.ControllerRole
      case role => throw new ConfigException(s"Unknown process role '$role'" +
        " (only 'broker' and 'controller' are allowed roles)")
    }

    val distinctRoles: Set[ProcessRole] = roles.toSet

    if (distinctRoles.size != roles.size) {
      throw new ConfigException(s"Duplicate role names found in `${KafkaConfig.ProcessRolesProp}`: $roles")
    }

    distinctRoles
  }

  def isKRaftCombinedMode: Boolean = {
    processRoles == Set(ProcessRole.BrokerRole, ProcessRole.ControllerRole)
  }

  def metadataLogDir: String = {
    Option(getString(KafkaConfig.MetadataLogDirProp)) match {
      case Some(dir) => dir
      case None => logDirs.head
    }
  }

  def metadataLogSegmentBytes = getInt(KafkaConfig.MetadataLogSegmentBytesProp)
  def metadataLogSegmentMillis = getLong(KafkaConfig.MetadataLogSegmentMillisProp)
  def metadataRetentionBytes = getLong(KafkaConfig.MetadataMaxRetentionBytesProp)
  def metadataRetentionMillis = getLong(KafkaConfig.MetadataMaxRetentionMillisProp)
  val serverMaxStartupTimeMs = getLong(KafkaConfig.ServerMaxStartupTimeMsProp)

  def numNetworkThreads = getInt(KafkaConfig.NumNetworkThreadsProp)
  def backgroundThreads = getInt(KafkaConfig.BackgroundThreadsProp)
  val queuedMaxRequests = getInt(KafkaConfig.QueuedMaxRequestsProp)
  val queuedMaxBytes = getLong(KafkaConfig.QueuedMaxBytesProp)
  def numIoThreads = getInt(KafkaConfig.NumIoThreadsProp)
  def messageMaxBytes = getInt(KafkaConfig.MessageMaxBytesProp)
  val requestTimeoutMs = getInt(KafkaConfig.RequestTimeoutMsProp)
  val connectionSetupTimeoutMs = getLong(KafkaConfig.ConnectionSetupTimeoutMsProp)
  val connectionSetupTimeoutMaxMs = getLong(KafkaConfig.ConnectionSetupTimeoutMaxMsProp)

  def getNumReplicaAlterLogDirsThreads: Int = {
    val numThreads: Integer = Option(getInt(KafkaConfig.NumReplicaAlterLogDirsThreadsProp)).getOrElse(logDirs.size)
    numThreads
  }

  /************* Metadata Configuration ***********/
  val metadataSnapshotMaxNewRecordBytes = getLong(KafkaConfig.MetadataSnapshotMaxNewRecordBytesProp)
  val metadataSnapshotMaxIntervalMs = getLong(KafkaConfig.MetadataSnapshotMaxIntervalMsProp)
  val metadataMaxIdleIntervalNs: Option[Long] = {
    val value = TimeUnit.NANOSECONDS.convert(getInt(KafkaConfig.MetadataMaxIdleIntervalMsProp).toLong, TimeUnit.MILLISECONDS)
    if (value > 0) Some(value) else None
  }

  /************* Authorizer Configuration ***********/
  def createNewAuthorizer(): Option[Authorizer] = {
    val className = getString(KafkaConfig.AuthorizerClassNameProp)
    if (className == null || className.isEmpty)
      None
    else {
      Some(AuthorizerUtils.createAuthorizer(className))
    }
  }

  val earlyStartListeners: Set[ListenerName] = {
    val listenersSet = listeners.map(_.listenerName).toSet
    val controllerListenersSet = controllerListeners.map(_.listenerName).toSet
    Option(getString(KafkaConfig.EarlyStartListenersProp)) match {
      case None => controllerListenersSet
      case Some(str) =>
        str.split(",").map(_.trim()).filterNot(_.isEmpty).map { str =>
          val listenerName = new ListenerName(str)
          if (!listenersSet.contains(listenerName) && !controllerListenersSet.contains(listenerName))
            throw new ConfigException(s"${KafkaConfig.EarlyStartListenersProp} contains " +
              s"listener ${listenerName.value()}, but this is not contained in " +
              s"${KafkaConfig.ListenersProp} or ${KafkaConfig.ControllerListenerNamesProp}")
          listenerName
        }.toSet
    }
  }

  /** ********* Socket Server Configuration ***********/
  val socketSendBufferBytes = getInt(KafkaConfig.SocketSendBufferBytesProp)
  val socketReceiveBufferBytes = getInt(KafkaConfig.SocketReceiveBufferBytesProp)
  val socketRequestMaxBytes = getInt(KafkaConfig.SocketRequestMaxBytesProp)
  val socketListenBacklogSize = getInt(KafkaConfig.SocketListenBacklogSizeProp)
  val maxConnectionsPerIp = getInt(KafkaConfig.MaxConnectionsPerIpProp)
  val maxConnectionsPerIpOverrides: Map[String, Int] =
    getMap(KafkaConfig.MaxConnectionsPerIpOverridesProp, getString(KafkaConfig.MaxConnectionsPerIpOverridesProp)).map { case (k, v) => (k, v.toInt)}
  def maxConnections = getInt(KafkaConfig.MaxConnectionsProp)
  def maxConnectionCreationRate = getInt(KafkaConfig.MaxConnectionCreationRateProp)
  val connectionsMaxIdleMs = getLong(KafkaConfig.ConnectionsMaxIdleMsProp)
  val failedAuthenticationDelayMs = getInt(KafkaConfig.FailedAuthenticationDelayMsProp)

  /***************** rack configuration **************/
  val rack = Option(getString(KafkaConfig.RackProp))
  val replicaSelectorClassName = Option(getString(ReplicationConfigs.REPLICA_SELECTOR_CLASS_CONFIG))

  /** ********* Log Configuration ***********/
  val autoCreateTopicsEnable = getBoolean(KafkaLogConfigs.AUTO_CREATE_TOPICS_ENABLE_CONFIG)
  val numPartitions = getInt(KafkaLogConfigs.NUM_PARTITIONS_CONFIG)
  val logDirs = CoreUtils.parseCsvList(Option(getString(KafkaLogConfigs.LOG_DIRS_CONFIG)).getOrElse(getString(KafkaLogConfigs.LOG_DIR_CONFIG)))
  def logSegmentBytes = getInt(KafkaLogConfigs.LOG_SEGMENT_BYTES_CONFIG)
  def logFlushIntervalMessages = getLong(KafkaLogConfigs.LOG_FLUSH_INTERVAL_MESSAGES_CONFIG)
  val logCleanerThreads = getInt(CleanerConfig.LOG_CLEANER_THREADS_PROP)
  def numRecoveryThreadsPerDataDir = getInt(KafkaLogConfigs.NUM_RECOVERY_THREADS_PER_DATA_DIR_CONFIG)
  val logFlushSchedulerIntervalMs = getLong(KafkaLogConfigs.LOG_FLUSH_SCHEDULER_INTERVAL_MS_CONFIG)
  val logFlushOffsetCheckpointIntervalMs = getInt(KafkaLogConfigs.LOG_FLUSH_OFFSET_CHECKPOINT_INTERVAL_MS_CONFIG).toLong
  val logFlushStartOffsetCheckpointIntervalMs = getInt(KafkaLogConfigs.LOG_FLUSH_START_OFFSET_CHECKPOINT_INTERVAL_MS_CONFIG).toLong
  val logCleanupIntervalMs = getLong(KafkaLogConfigs.LOG_CLEANUP_INTERVAL_MS_CONFIG)
  def logCleanupPolicy = getList(KafkaLogConfigs.LOG_CLEANUP_POLICY_CONFIG)
  val offsetsRetentionMinutes = getInt(KafkaConfig.OffsetsRetentionMinutesProp)
  val offsetsRetentionCheckIntervalMs = getLong(KafkaConfig.OffsetsRetentionCheckIntervalMsProp)
  def logRetentionBytes = getLong(KafkaLogConfigs.LOG_RETENTION_BYTES_CONFIG)
  val logCleanerDedupeBufferSize = getLong(CleanerConfig.LOG_CLEANER_DEDUPE_BUFFER_SIZE_PROP)
  val logCleanerDedupeBufferLoadFactor = getDouble(CleanerConfig.LOG_CLEANER_DEDUPE_BUFFER_LOAD_FACTOR_PROP)
  val logCleanerIoBufferSize = getInt(CleanerConfig.LOG_CLEANER_IO_BUFFER_SIZE_PROP)
  val logCleanerIoMaxBytesPerSecond = getDouble(CleanerConfig.LOG_CLEANER_IO_MAX_BYTES_PER_SECOND_PROP)
  def logCleanerDeleteRetentionMs = getLong(CleanerConfig.LOG_CLEANER_DELETE_RETENTION_MS_PROP)
  def logCleanerMinCompactionLagMs = getLong(CleanerConfig.LOG_CLEANER_MIN_COMPACTION_LAG_MS_PROP)
  def logCleanerMaxCompactionLagMs = getLong(CleanerConfig.LOG_CLEANER_MAX_COMPACTION_LAG_MS_PROP)
  val logCleanerBackoffMs = getLong(CleanerConfig.LOG_CLEANER_BACKOFF_MS_PROP)
  def logCleanerMinCleanRatio = getDouble(CleanerConfig.LOG_CLEANER_MIN_CLEAN_RATIO_PROP)
  val logCleanerEnable = getBoolean(CleanerConfig.LOG_CLEANER_ENABLE_PROP)
  def logIndexSizeMaxBytes = getInt(KafkaLogConfigs.LOG_INDEX_SIZE_MAX_BYTES_CONFIG)
  def logIndexIntervalBytes = getInt(KafkaLogConfigs.LOG_INDEX_INTERVAL_BYTES_CONFIG)
  def logDeleteDelayMs = getLong(KafkaLogConfigs.LOG_DELETE_DELAY_MS_CONFIG)
  def logRollTimeMillis: java.lang.Long = Option(getLong(KafkaLogConfigs.LOG_ROLL_TIME_MILLIS_CONFIG)).getOrElse(60 * 60 * 1000L * getInt(KafkaLogConfigs.LOG_ROLL_TIME_HOURS_CONFIG))
  def logRollTimeJitterMillis: java.lang.Long = Option(getLong(KafkaLogConfigs.LOG_ROLL_TIME_JITTER_MILLIS_CONFIG)).getOrElse(60 * 60 * 1000L * getInt(KafkaLogConfigs.LOG_ROLL_TIME_JITTER_HOURS_CONFIG))
  def logFlushIntervalMs: java.lang.Long = Option(getLong(KafkaLogConfigs.LOG_FLUSH_INTERVAL_MS_CONFIG)).getOrElse(getLong(KafkaLogConfigs.LOG_FLUSH_SCHEDULER_INTERVAL_MS_CONFIG))
  def minInSyncReplicas = getInt(KafkaLogConfigs.MIN_IN_SYNC_REPLICAS_CONFIG)
  def logPreAllocateEnable: java.lang.Boolean = getBoolean(KafkaLogConfigs.LOG_PRE_ALLOCATE_CONFIG)

  // We keep the user-provided String as `MetadataVersion.fromVersionString` can choose a slightly different version (eg if `0.10.0`
  // is passed, `0.10.0-IV0` may be picked)
  @nowarn("cat=deprecation")
  private val logMessageFormatVersionString = getString(KafkaLogConfigs.LOG_MESSAGE_FORMAT_VERSION_CONFIG)

  /* See `TopicConfig.MESSAGE_FORMAT_VERSION_CONFIG` for details */
  @deprecated("3.0")
  lazy val logMessageFormatVersion =
    if (LogConfig.shouldIgnoreMessageFormatVersion(interBrokerProtocolVersion))
      MetadataVersion.fromVersionString(LogConfig.DEFAULT_MESSAGE_FORMAT_VERSION)
    else MetadataVersion.fromVersionString(logMessageFormatVersionString)

  def logMessageTimestampType = TimestampType.forName(getString(KafkaLogConfigs.LOG_MESSAGE_TIMESTAMP_TYPE_CONFIG))

  /* See `TopicConfig.MESSAGE_TIMESTAMP_DIFFERENCE_MAX_MS_CONFIG` for details */
  @deprecated("3.6")
  def logMessageTimestampDifferenceMaxMs: Long = getLong(KafkaLogConfigs.LOG_MESSAGE_TIMESTAMP_DIFFERENCE_MAX_MS_CONFIG)

  // In the transition period before logMessageTimestampDifferenceMaxMs is removed, to maintain backward compatibility,
  // we are using its value if logMessageTimestampBeforeMaxMs default value hasn't changed.
  // See `TopicConfig.MESSAGE_FORMAT_VERSION_CONFIG` for deprecation details
  @nowarn("cat=deprecation")
  def logMessageTimestampBeforeMaxMs: Long = {
    val messageTimestampBeforeMaxMs: Long = getLong(KafkaLogConfigs.LOG_MESSAGE_TIMESTAMP_BEFORE_MAX_MS_CONFIG)
    if (messageTimestampBeforeMaxMs != LogConfig.DEFAULT_MESSAGE_TIMESTAMP_DIFFERENCE_MAX_MS) {
      messageTimestampBeforeMaxMs
    } else {
      logMessageTimestampDifferenceMaxMs
    }
  }

  // In the transition period before logMessageTimestampDifferenceMaxMs is removed, to maintain backward compatibility,
  // we are using its value if logMessageTimestampAfterMaxMs default value hasn't changed.
  // See `TopicConfig.MESSAGE_FORMAT_VERSION_CONFIG` for deprecation details
  @nowarn("cat=deprecation")
  def logMessageTimestampAfterMaxMs: Long = {
    val messageTimestampAfterMaxMs: Long = getLong(KafkaLogConfigs.LOG_MESSAGE_TIMESTAMP_AFTER_MAX_MS_CONFIG)
    if (messageTimestampAfterMaxMs != Long.MaxValue) {
      messageTimestampAfterMaxMs
    } else {
      logMessageTimestampDifferenceMaxMs
    }
  }

  def logMessageDownConversionEnable: Boolean = getBoolean(KafkaLogConfigs.LOG_MESSAGE_DOWNCONVERSION_ENABLE_CONFIG)

  /** ********* Replication configuration ***********/
  val controllerSocketTimeoutMs: Int = getInt(ReplicationConfigs.CONTROLLER_SOCKET_TIMEOUT_MS_CONFIG)
  val defaultReplicationFactor: Int = getInt(ReplicationConfigs.DEFAULT_REPLICATION_FACTOR_CONFIG)
  val replicaLagTimeMaxMs = getLong(ReplicationConfigs.REPLICA_LAG_TIME_MAX_MS_CONFIG)
  val replicaSocketTimeoutMs = getInt(ReplicationConfigs.REPLICA_SOCKET_TIMEOUT_MS_CONFIG)
  val replicaSocketReceiveBufferBytes = getInt(ReplicationConfigs.REPLICA_SOCKET_RECEIVE_BUFFER_BYTES_CONFIG)
  val replicaFetchMaxBytes = getInt(ReplicationConfigs.REPLICA_FETCH_MAX_BYTES_CONFIG)
  val replicaFetchWaitMaxMs = getInt(ReplicationConfigs.REPLICA_FETCH_WAIT_MAX_MS_CONFIG)
  val replicaFetchMinBytes = getInt(ReplicationConfigs.REPLICA_FETCH_MIN_BYTES_CONFIG)
  val replicaFetchResponseMaxBytes = getInt(ReplicationConfigs.REPLICA_FETCH_RESPONSE_MAX_BYTES_CONFIG)
  val replicaFetchBackoffMs = getInt(ReplicationConfigs.REPLICA_FETCH_BACKOFF_MS_CONFIG)
  def numReplicaFetchers = getInt(ReplicationConfigs.NUM_REPLICA_FETCHERS_CONFIG)
  val replicaHighWatermarkCheckpointIntervalMs = getLong(ReplicationConfigs.REPLICA_HIGH_WATERMARK_CHECKPOINT_INTERVAL_MS_CONFIG)
  val fetchPurgatoryPurgeIntervalRequests = getInt(ReplicationConfigs.FETCH_PURGATORY_PURGE_INTERVAL_REQUESTS_CONFIG)
  val producerPurgatoryPurgeIntervalRequests = getInt(ReplicationConfigs.PRODUCER_PURGATORY_PURGE_INTERVAL_REQUESTS_CONFIG)
  val deleteRecordsPurgatoryPurgeIntervalRequests = getInt(ReplicationConfigs.DELETE_RECORDS_PURGATORY_PURGE_INTERVAL_REQUESTS_CONFIG)
  val autoLeaderRebalanceEnable = getBoolean(ReplicationConfigs.AUTO_LEADER_REBALANCE_ENABLE_CONFIG)
  val leaderImbalancePerBrokerPercentage = getInt(ReplicationConfigs.LEADER_IMBALANCE_PER_BROKER_PERCENTAGE_CONFIG)
  val leaderImbalanceCheckIntervalSeconds: Long = getLong(ReplicationConfigs.LEADER_IMBALANCE_CHECK_INTERVAL_SECONDS_CONFIG)
  def uncleanLeaderElectionEnable: java.lang.Boolean = getBoolean(ReplicationConfigs.UNCLEAN_LEADER_ELECTION_ENABLE_CONFIG)

  // We keep the user-provided String as `MetadataVersion.fromVersionString` can choose a slightly different version (eg if `0.10.0`
  // is passed, `0.10.0-IV0` may be picked)
  val interBrokerProtocolVersionString = getString(ReplicationConfigs.INTER_BROKER_PROTOCOL_VERSION_CONFIG)
  val interBrokerProtocolVersion = if (processRoles.isEmpty) {
    MetadataVersion.fromVersionString(interBrokerProtocolVersionString)
  } else {
    if (originals.containsKey(ReplicationConfigs.INTER_BROKER_PROTOCOL_VERSION_CONFIG)) {
      // A user-supplied IBP was given
      val configuredVersion = MetadataVersion.fromVersionString(interBrokerProtocolVersionString)
      if (!configuredVersion.isKRaftSupported) {
        throw new ConfigException(s"A non-KRaft version $interBrokerProtocolVersionString given for ${ReplicationConfigs.INTER_BROKER_PROTOCOL_VERSION_CONFIG}. " +
          s"The minimum version is ${MetadataVersion.MINIMUM_KRAFT_VERSION}")
      } else {
        warn(s"${ReplicationConfigs.INTER_BROKER_PROTOCOL_VERSION_CONFIG} is deprecated in KRaft mode as of 3.3 and will only " +
          s"be read when first upgrading from a KRaft prior to 3.3. See kafka-storage.sh help for details on setting " +
          s"the metadata.version for a new KRaft cluster.")
      }
    }
    // In KRaft mode, we pin this value to the minimum KRaft-supported version. This prevents inadvertent usage of
    // the static IBP config in broker components running in KRaft mode
    MetadataVersion.MINIMUM_KRAFT_VERSION
  }

  /** ********* Controlled shutdown configuration ***********/
  val controlledShutdownMaxRetries = getInt(KafkaConfig.ControlledShutdownMaxRetriesProp)
  val controlledShutdownRetryBackoffMs = getLong(KafkaConfig.ControlledShutdownRetryBackoffMsProp)
  val controlledShutdownEnable = getBoolean(KafkaConfig.ControlledShutdownEnableProp)

  /** ********* Feature configuration ***********/
  def isFeatureVersioningSupported = interBrokerProtocolVersion.isFeatureVersioningSupported

  /** ********* Group coordinator configuration ***********/
  val groupMinSessionTimeoutMs = getInt(KafkaConfig.GroupMinSessionTimeoutMsProp)
  val groupMaxSessionTimeoutMs = getInt(KafkaConfig.GroupMaxSessionTimeoutMsProp)
  val groupInitialRebalanceDelay = getInt(KafkaConfig.GroupInitialRebalanceDelayMsProp)
  val groupMaxSize = getInt(KafkaConfig.GroupMaxSizeProp)

  /** New group coordinator configs */
  val groupCoordinatorRebalanceProtocols = {
    val protocols = getList(KafkaConfig.GroupCoordinatorRebalanceProtocolsProp)
      .asScala.map(_.toUpperCase).map(GroupType.valueOf).toSet
    if (!protocols.contains(GroupType.CLASSIC)) {
      throw new ConfigException(s"Disabling the '${GroupType.CLASSIC}' protocol is not supported.")
    }
    if (protocols.contains(GroupType.CONSUMER)) {
      warn(s"The new '${GroupType.CONSUMER}' rebalance protocol is enabled along with the new group coordinator. " +
        "This is part of the early access of KIP-848 and MUST NOT be used in production.")
    }
    protocols
  }
  // The new group coordinator is enabled in two cases: 1) The internal configuration to enable
  // it is explicitly set; or 2) the consumer rebalance protocol is enabled.
  val isNewGroupCoordinatorEnabled = getBoolean(KafkaConfig.NewGroupCoordinatorEnableProp) ||
    groupCoordinatorRebalanceProtocols.contains(GroupType.CONSUMER)
  val groupCoordinatorNumThreads = getInt(KafkaConfig.GroupCoordinatorNumThreadsProp)

  /** Consumer group configs */
  val consumerGroupSessionTimeoutMs = getInt(KafkaConfig.ConsumerGroupSessionTimeoutMsProp)
  val consumerGroupMinSessionTimeoutMs = getInt(KafkaConfig.ConsumerGroupMinSessionTimeoutMsProp)
  val consumerGroupMaxSessionTimeoutMs = getInt(KafkaConfig.ConsumerGroupMaxSessionTimeoutMsProp)
  val consumerGroupHeartbeatIntervalMs = getInt(KafkaConfig.ConsumerGroupHeartbeatIntervalMsProp)
  val consumerGroupMinHeartbeatIntervalMs = getInt(KafkaConfig.ConsumerGroupMinHeartbeatIntervalMsProp)
  val consumerGroupMaxHeartbeatIntervalMs = getInt(KafkaConfig.ConsumerGroupMaxHeartbeatIntervalMsProp)
  val consumerGroupMaxSize = getInt(KafkaConfig.ConsumerGroupMaxSizeProp)
  val consumerGroupAssignors = getConfiguredInstances(KafkaConfig.ConsumerGroupAssignorsProp, classOf[PartitionAssignor])
  val consumerGroupMigrationPolicy = ConsumerGroupMigrationPolicy.parse(getString(KafkaConfig.ConsumerGroupMigrationPolicyProp))

  /** ********* Offset management configuration ***********/
  val offsetMetadataMaxSize = getInt(KafkaConfig.OffsetMetadataMaxSizeProp)
  val offsetsLoadBufferSize = getInt(KafkaConfig.OffsetsLoadBufferSizeProp)
  val offsetsTopicReplicationFactor = getShort(KafkaConfig.OffsetsTopicReplicationFactorProp)
  val offsetsTopicPartitions = getInt(KafkaConfig.OffsetsTopicPartitionsProp)
  val offsetCommitTimeoutMs = getInt(KafkaConfig.OffsetCommitTimeoutMsProp)
  val offsetCommitRequiredAcks = getShort(KafkaConfig.OffsetCommitRequiredAcksProp)
  val offsetsTopicSegmentBytes = getInt(KafkaConfig.OffsetsTopicSegmentBytesProp)
  val offsetsTopicCompressionType = Option(getInt(KafkaConfig.OffsetsTopicCompressionCodecProp)).map(value => CompressionType.forId(value)).orNull

  /** ********* Transaction management configuration ***********/
  val transactionalIdExpirationMs = getInt(TransactionStateManagerConfigs.TRANSACTIONAL_ID_EXPIRATION_MS_CONFIG)
  val transactionMaxTimeoutMs = getInt(TransactionStateManagerConfigs.TRANSACTIONS_MAX_TIMEOUT_MS_CONFIG)
  val transactionTopicMinISR = getInt(TransactionLogConfigs.TRANSACTIONS_TOPIC_MIN_ISR_CONFIG)
  val transactionsLoadBufferSize = getInt(TransactionLogConfigs.TRANSACTIONS_LOAD_BUFFER_SIZE_CONFIG)
  val transactionTopicReplicationFactor = getShort(TransactionLogConfigs.TRANSACTIONS_TOPIC_REPLICATION_FACTOR_CONFIG)
  val transactionTopicPartitions = getInt(TransactionLogConfigs.TRANSACTIONS_TOPIC_PARTITIONS_CONFIG)
  val transactionTopicSegmentBytes = getInt(TransactionLogConfigs.TRANSACTIONS_TOPIC_SEGMENT_BYTES_CONFIG)
  val transactionAbortTimedOutTransactionCleanupIntervalMs = getInt(TransactionStateManagerConfigs.TRANSACTIONS_ABORT_TIMED_OUT_TRANSACTION_CLEANUP_INTERVAL_MS_CONFIG)
  val transactionRemoveExpiredTransactionalIdCleanupIntervalMs = getInt(TransactionStateManagerConfigs.TRANSACTIONS_REMOVE_EXPIRED_TRANSACTIONAL_ID_CLEANUP_INTERVAL_MS_CONFIG)

  def transactionPartitionVerificationEnable = getBoolean(TransactionLogConfigs.TRANSACTION_PARTITION_VERIFICATION_ENABLE_CONFIG)

  def producerIdExpirationMs = getInt(TransactionLogConfigs.PRODUCER_ID_EXPIRATION_MS_CONFIG)
  val producerIdExpirationCheckIntervalMs = getInt(TransactionLogConfigs.PRODUCER_ID_EXPIRATION_CHECK_INTERVAL_MS_CONFIG)

  /** ********* Metric Configuration **************/
  val metricNumSamples = getInt(KafkaConfig.MetricNumSamplesProp)
  val metricSampleWindowMs = getLong(KafkaConfig.MetricSampleWindowMsProp)
  val metricRecordingLevel = getString(KafkaConfig.MetricRecordingLevelProp)

  /** ********* Kafka Client Telemetry Metrics Configuration ***********/
  val clientTelemetryMaxBytes: Int = getInt(KafkaConfig.ClientTelemetryMaxBytesProp)

  /** ********* SSL/SASL Configuration **************/
  // Security configs may be overridden for listeners, so it is not safe to use the base values
  // Hence the base SSL/SASL configs are not fields of KafkaConfig, listener configs should be
  // retrieved using KafkaConfig#valuesWithPrefixOverride
  private def saslEnabledMechanisms(listenerName: ListenerName): Set[String] = {
    val value = valuesWithPrefixOverride(listenerName.configPrefix).get(KafkaSecurityConfigs.SASL_ENABLED_MECHANISMS_CONFIG)
    if (value != null)
      value.asInstanceOf[util.List[String]].asScala.toSet
    else
      Set.empty[String]
  }

  def interBrokerListenerName = getInterBrokerListenerNameAndSecurityProtocol._1
  def interBrokerSecurityProtocol = getInterBrokerListenerNameAndSecurityProtocol._2
  def controlPlaneListenerName = getControlPlaneListenerNameAndSecurityProtocol.map { case (listenerName, _) => listenerName }
  def controlPlaneSecurityProtocol = getControlPlaneListenerNameAndSecurityProtocol.map { case (_, securityProtocol) => securityProtocol }
  def saslMechanismInterBrokerProtocol = getString(KafkaSecurityConfigs.SASL_MECHANISM_INTER_BROKER_PROTOCOL_CONFIG)
  val saslInterBrokerHandshakeRequestEnable = interBrokerProtocolVersion.isSaslInterBrokerHandshakeRequestEnabled

  /** ********* DelegationToken Configuration **************/
  val delegationTokenSecretKey = Option(getPassword(KafkaConfig.DelegationTokenSecretKeyProp))
    .getOrElse(getPassword(KafkaConfig.DelegationTokenSecretKeyAliasProp))
  val tokenAuthEnabled = delegationTokenSecretKey != null && delegationTokenSecretKey.value.nonEmpty
  val delegationTokenMaxLifeMs = getLong(KafkaConfig.DelegationTokenMaxLifeTimeProp)
  val delegationTokenExpiryTimeMs = getLong(KafkaConfig.DelegationTokenExpiryTimeMsProp)
  val delegationTokenExpiryCheckIntervalMs = getLong(KafkaConfig.DelegationTokenExpiryCheckIntervalMsProp)

  /** ********* Password encryption configuration for dynamic configs *********/
  def passwordEncoderSecret = Option(getPassword(KafkaConfig.PasswordEncoderSecretProp))
  def passwordEncoderOldSecret = Option(getPassword(KafkaConfig.PasswordEncoderOldSecretProp))
  def passwordEncoderCipherAlgorithm = getString(KafkaConfig.PasswordEncoderCipherAlgorithmProp)
  def passwordEncoderKeyFactoryAlgorithm = getString(KafkaConfig.PasswordEncoderKeyFactoryAlgorithmProp)
  def passwordEncoderKeyLength = getInt(KafkaConfig.PasswordEncoderKeyLengthProp)
  def passwordEncoderIterations = getInt(KafkaConfig.PasswordEncoderIterationsProp)

  /** ********* Quota Configuration **************/
  val numQuotaSamples = getInt(KafkaConfig.NumQuotaSamplesProp)
  val quotaWindowSizeSeconds = getInt(KafkaConfig.QuotaWindowSizeSecondsProp)
  val numReplicationQuotaSamples = getInt(KafkaConfig.NumReplicationQuotaSamplesProp)
  val replicationQuotaWindowSizeSeconds = getInt(KafkaConfig.ReplicationQuotaWindowSizeSecondsProp)
  val numAlterLogDirsReplicationQuotaSamples = getInt(KafkaConfig.NumAlterLogDirsReplicationQuotaSamplesProp)
  val alterLogDirsReplicationQuotaWindowSizeSeconds = getInt(KafkaConfig.AlterLogDirsReplicationQuotaWindowSizeSecondsProp)
  val numControllerQuotaSamples = getInt(KafkaConfig.NumControllerQuotaSamplesProp)
  val controllerQuotaWindowSizeSeconds = getInt(KafkaConfig.ControllerQuotaWindowSizeSecondsProp)

  /** ********* Fetch Configuration **************/
  val maxIncrementalFetchSessionCacheSlots = getInt(KafkaConfig.MaxIncrementalFetchSessionCacheSlots)
  val fetchMaxBytes = getInt(KafkaConfig.FetchMaxBytes)

  /** ********* Request Limit Configuration ***********/
  val maxRequestPartitionSizeLimit = getInt(KafkaConfig.MaxRequestPartitionSizeLimit)

  val deleteTopicEnable = getBoolean(KafkaConfig.DeleteTopicEnableProp)
  def compressionType = getString(KafkaConfig.CompressionTypeProp)

  /** ********* Raft Quorum Configuration *********/
  val quorumVoters = getList(RaftConfig.QUORUM_VOTERS_CONFIG)
  val quorumElectionTimeoutMs = getInt(RaftConfig.QUORUM_ELECTION_TIMEOUT_MS_CONFIG)
  val quorumFetchTimeoutMs = getInt(RaftConfig.QUORUM_FETCH_TIMEOUT_MS_CONFIG)
  val quorumElectionBackoffMs = getInt(RaftConfig.QUORUM_ELECTION_BACKOFF_MAX_MS_CONFIG)
  val quorumLingerMs = getInt(RaftConfig.QUORUM_LINGER_MS_CONFIG)
  val quorumRequestTimeoutMs = getInt(RaftConfig.QUORUM_REQUEST_TIMEOUT_MS_CONFIG)
  val quorumRetryBackoffMs = getInt(RaftConfig.QUORUM_RETRY_BACKOFF_MS_CONFIG)

  /** Internal Configurations **/
  val unstableApiVersionsEnabled = getBoolean(KafkaConfig.UnstableApiVersionsEnableProp)
  val unstableMetadataVersionsEnabled = getBoolean(KafkaConfig.UnstableMetadataVersionsEnableProp)

  def addReconfigurable(reconfigurable: Reconfigurable): Unit = {
    dynamicConfig.addReconfigurable(reconfigurable)
  }

  def removeReconfigurable(reconfigurable: Reconfigurable): Unit = {
    dynamicConfig.removeReconfigurable(reconfigurable)
  }

  def logRetentionTimeMillis: Long = {
    val millisInMinute = 60L * 1000L
    val millisInHour = 60L * millisInMinute

    val millis: java.lang.Long =
      Option(getLong(KafkaLogConfigs.LOG_RETENTION_TIME_MILLIS_CONFIG)).getOrElse(
        Option(getInt(KafkaLogConfigs.LOG_RETENTION_TIME_MINUTES_CONFIG)) match {
          case Some(mins) => millisInMinute * mins
          case None => getInt(KafkaLogConfigs.LOG_RETENTION_TIME_HOURS_CONFIG) * millisInHour
        })

    if (millis < 0) return -1
    millis
  }

  private def getMap(propName: String, propValue: String): Map[String, String] = {
    try {
      Csv.parseCsvMap(propValue).asScala
    } catch {
      case e: Exception => throw new IllegalArgumentException("Error parsing configuration property '%s': %s".format(propName, e.getMessage))
    }
  }

  def listeners: Seq[EndPoint] =
    CoreUtils.listenerListToEndPoints(getString(KafkaConfig.ListenersProp), effectiveListenerSecurityProtocolMap)

  def controllerListenerNames: Seq[String] = {
    val value = Option(getString(KafkaConfig.ControllerListenerNamesProp)).getOrElse("")
    if (value.isEmpty) {
      Seq.empty
    } else {
      value.split(",")
    }
  }

  def controllerListeners: Seq[EndPoint] =
    listeners.filter(l => controllerListenerNames.contains(l.listenerName.value()))

  def saslMechanismControllerProtocol: String = getString(KafkaConfig.SaslMechanismControllerProtocolProp)

  def controlPlaneListener: Option[EndPoint] = {
    controlPlaneListenerName.map { listenerName =>
      listeners.filter(endpoint => endpoint.listenerName.value() == listenerName.value()).head
    }
  }

  def dataPlaneListeners: Seq[EndPoint] = {
    listeners.filterNot { listener =>
      val name = listener.listenerName.value()
      name.equals(getString(KafkaConfig.ControlPlaneListenerNameProp)) ||
        controllerListenerNames.contains(name)
    }
  }

  // Use advertised listeners if defined, fallback to listeners otherwise
  def effectiveAdvertisedListeners: Seq[EndPoint] = {
    val advertisedListenersProp = getString(KafkaConfig.AdvertisedListenersProp)
    if (advertisedListenersProp != null)
      CoreUtils.listenerListToEndPoints(advertisedListenersProp, effectiveListenerSecurityProtocolMap, requireDistinctPorts=false)
    else
      listeners.filterNot(l => controllerListenerNames.contains(l.listenerName.value()))
  }

  private def getInterBrokerListenerNameAndSecurityProtocol: (ListenerName, SecurityProtocol) = {
    Option(getString(ReplicationConfigs.INTER_BROKER_LISTENER_NAME_CONFIG)) match {
      case Some(_) if originals.containsKey(ReplicationConfigs.INTER_BROKER_SECURITY_PROTOCOL_CONFIG) =>
        throw new ConfigException(s"Only one of ${ReplicationConfigs.INTER_BROKER_LISTENER_NAME_CONFIG} and " +
          s"${ReplicationConfigs.INTER_BROKER_SECURITY_PROTOCOL_CONFIG} should be set.")
      case Some(name) =>
        val listenerName = ListenerName.normalised(name)
        val securityProtocol = effectiveListenerSecurityProtocolMap.getOrElse(listenerName,
          throw new ConfigException(s"Listener with name ${listenerName.value} defined in " +
            s"${ReplicationConfigs.INTER_BROKER_LISTENER_NAME_CONFIG} not found in ${KafkaConfig.ListenerSecurityProtocolMapProp}."))
        (listenerName, securityProtocol)
      case None =>
        val securityProtocol = getSecurityProtocol(getString(ReplicationConfigs.INTER_BROKER_SECURITY_PROTOCOL_CONFIG),
          ReplicationConfigs.INTER_BROKER_SECURITY_PROTOCOL_CONFIG)
        (ListenerName.forSecurityProtocol(securityProtocol), securityProtocol)
    }
  }

  private def getControlPlaneListenerNameAndSecurityProtocol: Option[(ListenerName, SecurityProtocol)] = {
    Option(getString(KafkaConfig.ControlPlaneListenerNameProp)) match {
      case Some(name) =>
        val listenerName = ListenerName.normalised(name)
        val securityProtocol = effectiveListenerSecurityProtocolMap.getOrElse(listenerName,
          throw new ConfigException(s"Listener with ${listenerName.value} defined in " +
            s"${KafkaConfig.ControlPlaneListenerNameProp} not found in ${KafkaConfig.ListenerSecurityProtocolMapProp}."))
        Some(listenerName, securityProtocol)

      case None => None
   }
  }

  private def getSecurityProtocol(protocolName: String, configName: String): SecurityProtocol = {
    try SecurityProtocol.forName(protocolName)
    catch {
      case _: IllegalArgumentException =>
        throw new ConfigException(s"Invalid security protocol `$protocolName` defined in $configName")
    }
  }

  def effectiveListenerSecurityProtocolMap: Map[ListenerName, SecurityProtocol] = {
    val mapValue = getMap(KafkaConfig.ListenerSecurityProtocolMapProp, getString(KafkaConfig.ListenerSecurityProtocolMapProp))
      .map { case (listenerName, protocolName) =>
        ListenerName.normalised(listenerName) -> getSecurityProtocol(protocolName, KafkaConfig.ListenerSecurityProtocolMapProp)
      }
    if (usesSelfManagedQuorum && !originals.containsKey(ListenerSecurityProtocolMapProp)) {
      // Nothing was specified explicitly for listener.security.protocol.map, so we are using the default value,
      // and we are using KRaft.
      // Add PLAINTEXT mappings for controller listeners as long as there is no SSL or SASL_{PLAINTEXT,SSL} in use
      def isSslOrSasl(name: String): Boolean = name.equals(SecurityProtocol.SSL.name) || name.equals(SecurityProtocol.SASL_SSL.name) || name.equals(SecurityProtocol.SASL_PLAINTEXT.name)
      // check controller listener names (they won't appear in listeners when process.roles=broker)
      // as well as listeners for occurrences of SSL or SASL_*
      if (controllerListenerNames.exists(isSslOrSasl) ||
        parseCsvList(getString(KafkaConfig.ListenersProp)).exists(listenerValue => isSslOrSasl(EndPoint.parseListenerName(listenerValue)))) {
        mapValue // don't add default mappings since we found something that is SSL or SASL_*
      } else {
        // add the PLAINTEXT mappings for all controller listener names that are not explicitly PLAINTEXT
        mapValue ++ controllerListenerNames.filterNot(SecurityProtocol.PLAINTEXT.name.equals(_)).map(
          new ListenerName(_) -> SecurityProtocol.PLAINTEXT)
      }
    } else {
      mapValue
    }
  }

  // Topic IDs are used with all self-managed quorum clusters and ZK cluster with IBP greater than or equal to 2.8
  def usesTopicId: Boolean =
    usesSelfManagedQuorum || interBrokerProtocolVersion.isTopicIdsSupported


  val isRemoteLogStorageSystemEnabled: lang.Boolean = getBoolean(RemoteLogManagerConfig.REMOTE_LOG_STORAGE_SYSTEM_ENABLE_PROP)
  def logLocalRetentionBytes: java.lang.Long = getLong(RemoteLogManagerConfig.LOG_LOCAL_RETENTION_BYTES_PROP)

  def logLocalRetentionMs: java.lang.Long = getLong(RemoteLogManagerConfig.LOG_LOCAL_RETENTION_MS_PROP)

  validateValues()

  @nowarn("cat=deprecation")
  private def validateValues(): Unit = {
    if (nodeId != brokerId) {
      throw new ConfigException(s"You must set `${KafkaConfig.NodeIdProp}` to the same value as `${KafkaConfig.BrokerIdProp}`.")
    }
    if (requiresZookeeper) {
      if (zkConnect == null) {
        throw new ConfigException(s"Missing required configuration `${ZkConfigs.ZK_CONNECT_CONFIG}` which has no default value.")
      }
      if (brokerIdGenerationEnable) {
        require(brokerId >= -1 && brokerId <= maxReservedBrokerId, "broker.id must be greater than or equal to -1 and not greater than reserved.broker.max.id")
      } else {
        require(brokerId >= 0, "broker.id must be greater than or equal to 0")
      }
    } else {
      // KRaft-based metadata quorum
      if (nodeId < 0) {
        throw new ConfigException(s"Missing configuration `${KafkaConfig.NodeIdProp}` which is required " +
          s"when `process.roles` is defined (i.e. when running in KRaft mode).")
      }
      if (migrationEnabled) {
        if (zkConnect == null) {
          throw new ConfigException(s"If using `${KafkaConfig.MigrationEnabledProp}` in KRaft mode, `${ZkConfigs.ZK_CONNECT_CONFIG}` must also be set.")
        }
      }
    }
    require(logRollTimeMillis >= 1, "log.roll.ms must be greater than or equal to 1")
    require(logRollTimeJitterMillis >= 0, "log.roll.jitter.ms must be greater than or equal to 0")
    require(logRetentionTimeMillis >= 1 || logRetentionTimeMillis == -1, "log.retention.ms must be unlimited (-1) or, greater than or equal to 1")
    require(logDirs.nonEmpty, "At least one log directory must be defined via log.dirs or log.dir.")
    if (isRemoteLogStorageSystemEnabled && logDirs.size > 1) {
      throw new ConfigException(s"Multiple log directories `${logDirs.mkString(",")}` are not supported when remote log storage is enabled")
    }
    require(logCleanerDedupeBufferSize / logCleanerThreads > 1024 * 1024, "log.cleaner.dedupe.buffer.size must be at least 1MB per cleaner thread.")
    require(replicaFetchWaitMaxMs <= replicaSocketTimeoutMs, "replica.socket.timeout.ms should always be at least replica.fetch.wait.max.ms" +
      " to prevent unnecessary socket timeouts")
    require(replicaFetchWaitMaxMs <= replicaLagTimeMaxMs, "replica.fetch.wait.max.ms should always be less than or equal to replica.lag.time.max.ms" +
      " to prevent frequent changes in ISR")
    require(offsetCommitRequiredAcks >= -1 && offsetCommitRequiredAcks <= offsetsTopicReplicationFactor,
      "offsets.commit.required.acks must be greater or equal -1 and less or equal to offsets.topic.replication.factor")
    val advertisedListenerNames = effectiveAdvertisedListeners.map(_.listenerName).toSet

    // validate KRaft-related configs
    val voterAddressSpecsByNodeId = RaftConfig.parseVoterConnections(quorumVoters)
    def validateNonEmptyQuorumVotersForKRaft(): Unit = {
      if (voterAddressSpecsByNodeId.isEmpty) {
        throw new ConfigException(s"If using ${KafkaConfig.ProcessRolesProp}, ${KafkaConfig.QuorumVotersProp} must contain a parseable set of voters.")
      }
    }
    def validateNonEmptyQuorumVotersForMigration(): Unit = {
      if (voterAddressSpecsByNodeId.isEmpty) {
        throw new ConfigException(s"If using ${KafkaConfig.MigrationEnabledProp}, ${KafkaConfig.QuorumVotersProp} must contain a parseable set of voters.")
      }
    }
    def validateControlPlaneListenerEmptyForKRaft(): Unit = {
      require(controlPlaneListenerName.isEmpty,
        s"${KafkaConfig.ControlPlaneListenerNameProp} is not supported in KRaft mode.")
    }
    def validateAdvertisedListenersDoesNotContainControllerListenersForKRaftBroker(): Unit = {
      require(!advertisedListenerNames.exists(aln => controllerListenerNames.contains(aln.value())),
        s"The advertised.listeners config must not contain KRaft controller listeners from ${KafkaConfig.ControllerListenerNamesProp} when ${KafkaConfig.ProcessRolesProp} contains the broker role because Kafka clients that send requests via advertised listeners do not send requests to KRaft controllers -- they only send requests to KRaft brokers.")
    }
    def validateControllerQuorumVotersMustContainNodeIdForKRaftController(): Unit = {
      require(voterAddressSpecsByNodeId.containsKey(nodeId),
        s"If ${KafkaConfig.ProcessRolesProp} contains the 'controller' role, the node id $nodeId must be included in the set of voters ${KafkaConfig.QuorumVotersProp}=${voterAddressSpecsByNodeId.asScala.keySet.toSet}")
    }
    def validateControllerListenerExistsForKRaftController(): Unit = {
      require(controllerListeners.nonEmpty,
        s"${KafkaConfig.ControllerListenerNamesProp} must contain at least one value appearing in the '${KafkaConfig.ListenersProp}' configuration when running the KRaft controller role")
    }
    def validateControllerListenerNamesMustAppearInListenersForKRaftController(): Unit = {
      val listenerNameValues = listeners.map(_.listenerName.value).toSet
      require(controllerListenerNames.forall(cln => listenerNameValues.contains(cln)),
        s"${KafkaConfig.ControllerListenerNamesProp} must only contain values appearing in the '${KafkaConfig.ListenersProp}' configuration when running the KRaft controller role")
    }
    def validateAdvertisedListenersNonEmptyForBroker(): Unit = {
      require(advertisedListenerNames.nonEmpty,
        "There must be at least one advertised listener." + (
          if (processRoles.contains(ProcessRole.BrokerRole)) s" Perhaps all listeners appear in $ControllerListenerNamesProp?" else ""))
    }
    if (processRoles == Set(ProcessRole.BrokerRole)) {
      // KRaft broker-only
      validateNonEmptyQuorumVotersForKRaft()
      validateControlPlaneListenerEmptyForKRaft()
      validateAdvertisedListenersDoesNotContainControllerListenersForKRaftBroker()
      // nodeId must not appear in controller.quorum.voters
      require(!voterAddressSpecsByNodeId.containsKey(nodeId),
        s"If ${KafkaConfig.ProcessRolesProp} contains just the 'broker' role, the node id $nodeId must not be included in the set of voters ${KafkaConfig.QuorumVotersProp}=${voterAddressSpecsByNodeId.asScala.keySet.toSet}")
      // controller.listener.names must be non-empty...
      require(controllerListenerNames.nonEmpty,
        s"${KafkaConfig.ControllerListenerNamesProp} must contain at least one value when running KRaft with just the broker role")
      // controller.listener.names are forbidden in listeners...
      require(controllerListeners.isEmpty,
        s"${KafkaConfig.ControllerListenerNamesProp} must not contain a value appearing in the '${KafkaConfig.ListenersProp}' configuration when running KRaft with just the broker role")
      // controller.listener.names must all appear in listener.security.protocol.map
      controllerListenerNames.foreach { name =>
        val listenerName = ListenerName.normalised(name)
        if (!effectiveListenerSecurityProtocolMap.contains(listenerName)) {
          throw new ConfigException(s"Controller listener with name ${listenerName.value} defined in " +
            s"${KafkaConfig.ControllerListenerNamesProp} not found in ${KafkaConfig.ListenerSecurityProtocolMapProp}  (an explicit security mapping for each controller listener is required if ${KafkaConfig.ListenerSecurityProtocolMapProp} is non-empty, or if there are security protocols other than PLAINTEXT in use)")
        }
      }
      // warn that only the first controller listener is used if there is more than one
      if (controllerListenerNames.size > 1) {
        warn(s"${KafkaConfig.ControllerListenerNamesProp} has multiple entries; only the first will be used since ${KafkaConfig.ProcessRolesProp}=broker: ${controllerListenerNames.asJava}")
      }
      validateAdvertisedListenersNonEmptyForBroker()
    } else if (processRoles == Set(ProcessRole.ControllerRole)) {
      // KRaft controller-only
      validateNonEmptyQuorumVotersForKRaft()
      validateControlPlaneListenerEmptyForKRaft()
      // advertised listeners must be empty when only the controller is configured
      require(
        getString(KafkaConfig.AdvertisedListenersProp) == null,
        s"The ${KafkaConfig.AdvertisedListenersProp} config must be empty when ${KafkaConfig.ProcessRolesProp}=controller"
      )
      // listeners should only contain listeners also enumerated in the controller listener
      require(
        effectiveAdvertisedListeners.isEmpty,
        s"The ${KafkaConfig.ListenersProp} config must only contain KRaft controller listeners from ${KafkaConfig.ControllerListenerNamesProp} when ${KafkaConfig.ProcessRolesProp}=controller"
      )
      validateControllerQuorumVotersMustContainNodeIdForKRaftController()
      validateControllerListenerExistsForKRaftController()
      validateControllerListenerNamesMustAppearInListenersForKRaftController()
    } else if (isKRaftCombinedMode) {
      // KRaft combined broker and controller
      validateNonEmptyQuorumVotersForKRaft()
      validateControlPlaneListenerEmptyForKRaft()
      validateAdvertisedListenersDoesNotContainControllerListenersForKRaftBroker()
      validateControllerQuorumVotersMustContainNodeIdForKRaftController()
      validateControllerListenerExistsForKRaftController()
      validateControllerListenerNamesMustAppearInListenersForKRaftController()
      validateAdvertisedListenersNonEmptyForBroker()
    } else {
      // ZK-based
      if (migrationEnabled) {
        validateNonEmptyQuorumVotersForMigration()
        require(controllerListenerNames.nonEmpty,
          s"${KafkaConfig.ControllerListenerNamesProp} must not be empty when running in ZooKeeper migration mode: ${controllerListenerNames.asJava}")
        require(interBrokerProtocolVersion.isMigrationSupported, s"Cannot enable ZooKeeper migration without setting " +
          s"'${ReplicationConfigs.INTER_BROKER_PROTOCOL_VERSION_CONFIG}' to 3.4 or higher")
        if (logDirs.size > 1) {
          require(interBrokerProtocolVersion.isDirectoryAssignmentSupported,
            s"Cannot enable ZooKeeper migration with multiple log directories (aka JBOD) without setting " +
            s"'${ReplicationConfigs.INTER_BROKER_PROTOCOL_VERSION_CONFIG}' to ${MetadataVersion.IBP_3_7_IV2} or higher")
        }
      } else {
        // controller listener names must be empty when not in KRaft mode
        require(controllerListenerNames.isEmpty,
          s"${KafkaConfig.ControllerListenerNamesProp} must be empty when not running in KRaft mode: ${controllerListenerNames.asJava}")
      }
      validateAdvertisedListenersNonEmptyForBroker()
    }

    val listenerNames = listeners.map(_.listenerName).toSet
    if (processRoles.isEmpty || processRoles.contains(ProcessRole.BrokerRole)) {
      // validations for all broker setups (i.e. ZooKeeper and KRaft broker-only and KRaft co-located)
      validateAdvertisedListenersNonEmptyForBroker()
      require(advertisedListenerNames.contains(interBrokerListenerName),
        s"${ReplicationConfigs.INTER_BROKER_LISTENER_NAME_CONFIG} must be a listener name defined in ${KafkaConfig.AdvertisedListenersProp}. " +
          s"The valid options based on currently configured listeners are ${advertisedListenerNames.map(_.value).mkString(",")}")
      require(advertisedListenerNames.subsetOf(listenerNames),
        s"${KafkaConfig.AdvertisedListenersProp} listener names must be equal to or a subset of the ones defined in ${KafkaConfig.ListenersProp}. " +
          s"Found ${advertisedListenerNames.map(_.value).mkString(",")}. The valid options based on the current configuration " +
          s"are ${listenerNames.map(_.value).mkString(",")}"
      )
    }

    require(!effectiveAdvertisedListeners.exists(endpoint => endpoint.host=="0.0.0.0"),
      s"${KafkaConfig.AdvertisedListenersProp} cannot use the nonroutable meta-address 0.0.0.0. "+
      s"Use a routable IP address.")

    // validate control.plane.listener.name config
    if (controlPlaneListenerName.isDefined) {
      require(advertisedListenerNames.contains(controlPlaneListenerName.get),
        s"${KafkaConfig.ControlPlaneListenerNameProp} must be a listener name defined in ${KafkaConfig.AdvertisedListenersProp}. " +
        s"The valid options based on currently configured listeners are ${advertisedListenerNames.map(_.value).mkString(",")}")
      // controlPlaneListenerName should be different from interBrokerListenerName
      require(!controlPlaneListenerName.get.value().equals(interBrokerListenerName.value()),
        s"${KafkaConfig.ControlPlaneListenerNameProp}, when defined, should have a different value from the inter broker listener name. " +
        s"Currently they both have the value ${controlPlaneListenerName.get}")
    }

    val messageFormatVersion = new MessageFormatVersion(logMessageFormatVersionString, interBrokerProtocolVersionString)
    if (messageFormatVersion.shouldWarn)
      warn(createBrokerWarningMessage)

    val recordVersion = logMessageFormatVersion.highestSupportedRecordVersion
    require(interBrokerProtocolVersion.highestSupportedRecordVersion().value >= recordVersion.value,
      s"log.message.format.version $logMessageFormatVersionString can only be used when inter.broker.protocol.version " +
      s"is set to version ${MetadataVersion.minSupportedFor(recordVersion).shortVersion} or higher")

    if (offsetsTopicCompressionType == CompressionType.ZSTD)
      require(interBrokerProtocolVersion.highestSupportedRecordVersion().value >= IBP_2_1_IV0.highestSupportedRecordVersion().value,
        "offsets.topic.compression.codec zstd can only be used when inter.broker.protocol.version " +
        s"is set to version ${IBP_2_1_IV0.shortVersion} or higher")

    val interBrokerUsesSasl = interBrokerSecurityProtocol == SecurityProtocol.SASL_PLAINTEXT || interBrokerSecurityProtocol == SecurityProtocol.SASL_SSL
    require(!interBrokerUsesSasl || saslInterBrokerHandshakeRequestEnable || saslMechanismInterBrokerProtocol == SaslConfigs.GSSAPI_MECHANISM,
      s"Only GSSAPI mechanism is supported for inter-broker communication with SASL when inter.broker.protocol.version is set to $interBrokerProtocolVersionString")
    require(!interBrokerUsesSasl || saslEnabledMechanisms(interBrokerListenerName).contains(saslMechanismInterBrokerProtocol),
      s"${KafkaSecurityConfigs.SASL_MECHANISM_INTER_BROKER_PROTOCOL_CONFIG} must be included in ${KafkaSecurityConfigs.SASL_ENABLED_MECHANISMS_CONFIG} when SASL is used for inter-broker communication")
    require(queuedMaxBytes <= 0 || queuedMaxBytes >= socketRequestMaxBytes,
      s"${KafkaConfig.QueuedMaxBytesProp} must be larger or equal to ${KafkaConfig.SocketRequestMaxBytesProp}")

    if (maxConnectionsPerIp == 0)
      require(maxConnectionsPerIpOverrides.nonEmpty, s"${KafkaConfig.MaxConnectionsPerIpProp} can be set to zero only if" +
        s" ${KafkaConfig.MaxConnectionsPerIpOverridesProp} property is set.")

    val invalidAddresses = maxConnectionsPerIpOverrides.keys.filterNot(address => Utils.validHostPattern(address))
    if (invalidAddresses.nonEmpty)
      throw new IllegalArgumentException(s"${KafkaConfig.MaxConnectionsPerIpOverridesProp} contains invalid addresses : ${invalidAddresses.mkString(",")}")

    if (connectionsMaxIdleMs >= 0)
      require(failedAuthenticationDelayMs < connectionsMaxIdleMs,
        s"${KafkaConfig.FailedAuthenticationDelayMsProp}=$failedAuthenticationDelayMs should always be less than" +
        s" ${KafkaConfig.ConnectionsMaxIdleMsProp}=$connectionsMaxIdleMs to prevent failed" +
        s" authentication responses from timing out")

    val principalBuilderClass = getClass(KafkaSecurityConfigs.PRINCIPAL_BUILDER_CLASS_CONFIG)
    require(principalBuilderClass != null, s"${KafkaSecurityConfigs.PRINCIPAL_BUILDER_CLASS_CONFIG} must be non-null")
    require(classOf[KafkaPrincipalSerde].isAssignableFrom(principalBuilderClass),
      s"${KafkaSecurityConfigs.PRINCIPAL_BUILDER_CLASS_CONFIG} must implement KafkaPrincipalSerde")

    // New group coordinator configs validation.
    require(consumerGroupMaxHeartbeatIntervalMs >= consumerGroupMinHeartbeatIntervalMs,
      s"${KafkaConfig.ConsumerGroupMaxHeartbeatIntervalMsProp} must be greater than or equals " +
      s"to ${KafkaConfig.ConsumerGroupMinHeartbeatIntervalMsProp}")
    require(consumerGroupHeartbeatIntervalMs >= consumerGroupMinHeartbeatIntervalMs,
      s"${KafkaConfig.ConsumerGroupHeartbeatIntervalMsProp} must be greater than or equals " +
      s"to ${KafkaConfig.ConsumerGroupMinHeartbeatIntervalMsProp}")
    require(consumerGroupHeartbeatIntervalMs <= consumerGroupMaxHeartbeatIntervalMs,
      s"${KafkaConfig.ConsumerGroupHeartbeatIntervalMsProp} must be less than or equals " +
      s"to ${KafkaConfig.ConsumerGroupMaxHeartbeatIntervalMsProp}")

    require(consumerGroupMaxSessionTimeoutMs >= consumerGroupMinSessionTimeoutMs,
      s"${KafkaConfig.ConsumerGroupMaxSessionTimeoutMsProp} must be greater than or equals " +
      s"to ${KafkaConfig.ConsumerGroupMinSessionTimeoutMsProp}")
    require(consumerGroupSessionTimeoutMs >= consumerGroupMinSessionTimeoutMs,
      s"${KafkaConfig.ConsumerGroupSessionTimeoutMsProp} must be greater than or equals " +
      s"to ${KafkaConfig.ConsumerGroupMinSessionTimeoutMsProp}")
    require(consumerGroupSessionTimeoutMs <= consumerGroupMaxSessionTimeoutMs,
      s"${KafkaConfig.ConsumerGroupSessionTimeoutMsProp} must be less than or equals " +
      s"to ${KafkaConfig.ConsumerGroupMaxSessionTimeoutMsProp}")
  }

  /**
   * Copy the subset of properties that are relevant to Logs. The individual properties
   * are listed here since the names are slightly different in each Config class...
   */
  @nowarn("cat=deprecation")
  def extractLogConfigMap: java.util.Map[String, Object] = {
    val logProps = new java.util.HashMap[String, Object]()
    logProps.put(TopicConfig.SEGMENT_BYTES_CONFIG, logSegmentBytes)
    logProps.put(TopicConfig.SEGMENT_MS_CONFIG, logRollTimeMillis)
    logProps.put(TopicConfig.SEGMENT_JITTER_MS_CONFIG, logRollTimeJitterMillis)
    logProps.put(TopicConfig.SEGMENT_INDEX_BYTES_CONFIG, logIndexSizeMaxBytes)
    logProps.put(TopicConfig.FLUSH_MESSAGES_INTERVAL_CONFIG, logFlushIntervalMessages)
    logProps.put(TopicConfig.FLUSH_MS_CONFIG, logFlushIntervalMs)
    logProps.put(TopicConfig.RETENTION_BYTES_CONFIG, logRetentionBytes)
    logProps.put(TopicConfig.RETENTION_MS_CONFIG, logRetentionTimeMillis: java.lang.Long)
    logProps.put(TopicConfig.MAX_MESSAGE_BYTES_CONFIG, messageMaxBytes)
    logProps.put(TopicConfig.INDEX_INTERVAL_BYTES_CONFIG, logIndexIntervalBytes)
    logProps.put(TopicConfig.DELETE_RETENTION_MS_CONFIG, logCleanerDeleteRetentionMs)
    logProps.put(TopicConfig.MIN_COMPACTION_LAG_MS_CONFIG, logCleanerMinCompactionLagMs)
    logProps.put(TopicConfig.MAX_COMPACTION_LAG_MS_CONFIG, logCleanerMaxCompactionLagMs)
    logProps.put(TopicConfig.FILE_DELETE_DELAY_MS_CONFIG, logDeleteDelayMs)
    logProps.put(TopicConfig.MIN_CLEANABLE_DIRTY_RATIO_CONFIG, logCleanerMinCleanRatio)
    logProps.put(TopicConfig.CLEANUP_POLICY_CONFIG, logCleanupPolicy)
    logProps.put(TopicConfig.MIN_IN_SYNC_REPLICAS_CONFIG, minInSyncReplicas)
    logProps.put(TopicConfig.COMPRESSION_TYPE_CONFIG, compressionType)
    logProps.put(TopicConfig.UNCLEAN_LEADER_ELECTION_ENABLE_CONFIG, uncleanLeaderElectionEnable)
    logProps.put(TopicConfig.PREALLOCATE_CONFIG, logPreAllocateEnable)
    logProps.put(TopicConfig.MESSAGE_FORMAT_VERSION_CONFIG, logMessageFormatVersion.version)
    logProps.put(TopicConfig.MESSAGE_TIMESTAMP_TYPE_CONFIG, logMessageTimestampType.name)
    logProps.put(TopicConfig.MESSAGE_TIMESTAMP_DIFFERENCE_MAX_MS_CONFIG, logMessageTimestampDifferenceMaxMs: java.lang.Long)
    logProps.put(TopicConfig.MESSAGE_TIMESTAMP_BEFORE_MAX_MS_CONFIG, logMessageTimestampBeforeMaxMs: java.lang.Long)
    logProps.put(TopicConfig.MESSAGE_TIMESTAMP_AFTER_MAX_MS_CONFIG, logMessageTimestampAfterMaxMs: java.lang.Long)
    logProps.put(TopicConfig.MESSAGE_DOWNCONVERSION_ENABLE_CONFIG, logMessageDownConversionEnable: java.lang.Boolean)
    logProps.put(TopicConfig.LOCAL_LOG_RETENTION_MS_CONFIG, logLocalRetentionMs)
    logProps.put(TopicConfig.LOCAL_LOG_RETENTION_BYTES_CONFIG, logLocalRetentionBytes)
    logProps
  }

  @nowarn("cat=deprecation")
  private def createBrokerWarningMessage: String = {
    s"Broker configuration ${KafkaLogConfigs.LOG_MESSAGE_FORMAT_VERSION_CONFIG} with value $logMessageFormatVersionString is ignored " +
      s"because the inter-broker protocol version `$interBrokerProtocolVersionString` is greater or equal than 3.0. " +
      "This configuration is deprecated and it will be removed in Apache Kafka 4.0."
  }
}<|MERGE_RESOLUTION|>--- conflicted
+++ resolved
@@ -46,12 +46,7 @@
 import org.apache.kafka.server.authorizer.Authorizer
 import org.apache.kafka.server.common.{MetadataVersion, MetadataVersionValidator}
 import org.apache.kafka.server.common.MetadataVersion._
-import org.apache.kafka.server.config.{Defaults, KafkaSecurityConfigs, ServerTopicConfigSynonyms, ZkConfigs}
-<<<<<<< HEAD
-import org.apache.kafka.server.config.KafkaLogConfigs
-=======
-import org.apache.kafka.server.config.ReplicationConfigs
->>>>>>> 4954c578
+import org.apache.kafka.server.config.{Defaults, KafkaSecurityConfigs, ServerTopicConfigSynonyms, ZkConfigs, ReplicationConfigs, KafkaLogConfigs}
 import org.apache.kafka.server.log.remote.storage.RemoteLogManagerConfig
 import org.apache.kafka.server.record.BrokerCompressionType
 import org.apache.kafka.server.util.Csv
@@ -159,46 +154,6 @@
   /***************** rack configuration *************/
   val RackProp = "broker.rack"
 
-<<<<<<< HEAD
-   /** ********* Replication configuration ***********/
-  val ControllerSocketTimeoutMsProp = "controller.socket.timeout.ms"
-  val DefaultReplicationFactorProp = "default.replication.factor"
-  val ReplicaLagTimeMaxMsProp = "replica.lag.time.max.ms"
-  val ReplicaSocketTimeoutMsProp = "replica.socket.timeout.ms"
-  val ReplicaSocketReceiveBufferBytesProp = "replica.socket.receive.buffer.bytes"
-  val ReplicaFetchMaxBytesProp = "replica.fetch.max.bytes"
-  val ReplicaFetchWaitMaxMsProp = "replica.fetch.wait.max.ms"
-  val ReplicaFetchMinBytesProp = "replica.fetch.min.bytes"
-  val ReplicaFetchResponseMaxBytesProp = "replica.fetch.response.max.bytes"
-  val ReplicaFetchBackoffMsProp = "replica.fetch.backoff.ms"
-  val NumReplicaFetchersProp = "num.replica.fetchers"
-  val ReplicaHighWatermarkCheckpointIntervalMsProp = "replica.high.watermark.checkpoint.interval.ms"
-  val FetchPurgatoryPurgeIntervalRequestsProp = "fetch.purgatory.purge.interval.requests"
-  val ProducerPurgatoryPurgeIntervalRequestsProp = "producer.purgatory.purge.interval.requests"
-  val DeleteRecordsPurgatoryPurgeIntervalRequestsProp = "delete.records.purgatory.purge.interval.requests"
-  val AutoLeaderRebalanceEnableProp = "auto.leader.rebalance.enable"
-  val LeaderImbalancePerBrokerPercentageProp = "leader.imbalance.per.broker.percentage"
-  val LeaderImbalanceCheckIntervalSecondsProp = "leader.imbalance.check.interval.seconds"
-  val UncleanLeaderElectionEnableProp = ServerTopicConfigSynonyms.serverSynonym(TopicConfig.UNCLEAN_LEADER_ELECTION_ENABLE_CONFIG)
-  val InterBrokerSecurityProtocolProp = "security.inter.broker.protocol"
-  val InterBrokerProtocolVersionProp = "inter.broker.protocol.version"
-  val InterBrokerListenerNameProp = "inter.broker.listener.name"
-  val ReplicaSelectorClassProp = "replica.selector.class"
-=======
-  /* See `TopicConfig.MESSAGE_TIMESTAMP_DIFFERENCE_MAX_MS_CONFIG` for details */
-  @deprecated("3.6")
-  val LogMessageTimestampDifferenceMaxMsProp = ServerTopicConfigSynonyms.serverSynonym(TopicConfig.MESSAGE_TIMESTAMP_DIFFERENCE_MAX_MS_CONFIG)
-
-  val LogMessageTimestampBeforeMaxMsProp = ServerTopicConfigSynonyms.serverSynonym(TopicConfig.MESSAGE_TIMESTAMP_BEFORE_MAX_MS_CONFIG)
-  val LogMessageTimestampAfterMaxMsProp = ServerTopicConfigSynonyms.serverSynonym(TopicConfig.MESSAGE_TIMESTAMP_AFTER_MAX_MS_CONFIG)
-
-  val NumRecoveryThreadsPerDataDirProp = "num.recovery.threads.per.data.dir"
-  val AutoCreateTopicsEnableProp = "auto.create.topics.enable"
-  val MinInSyncReplicasProp = ServerTopicConfigSynonyms.serverSynonym(TopicConfig.MIN_IN_SYNC_REPLICAS_CONFIG)
-  val CreateTopicPolicyClassNameProp = "create.topic.policy.class.name"
-  val AlterConfigPolicyClassNameProp = "alter.config.policy.class.name"
-  val LogMessageDownConversionEnableProp = ServerTopicConfigSynonyms.serverSynonym(TopicConfig.MESSAGE_DOWNCONVERSION_ENABLE_CONFIG)
->>>>>>> 4954c578
   /** ********* Controlled shutdown configuration ***********/
   val ControlledShutdownMaxRetriesProp = "controlled.shutdown.max.retries"
   val ControlledShutdownRetryBackoffMsProp = "controlled.shutdown.retry.backoff.ms"
@@ -433,120 +388,7 @@
     s"This must be configured to be less than $ConnectionsMaxIdleMsProp to prevent connection timeout."
   /************* Rack Configuration **************/
   val RackDoc = "Rack of the broker. This will be used in rack aware replication assignment for fault tolerance. Examples: <code>RACK1</code>, <code>us-east-1d</code>"
-<<<<<<< HEAD
-   /** ********* Replication configuration ***********/
-  val ControllerSocketTimeoutMsDoc = "The socket timeout for controller-to-broker channels."
-  val DefaultReplicationFactorDoc = "The default replication factors for automatically created topics."
-  val ReplicaLagTimeMaxMsDoc = "If a follower hasn't sent any fetch requests or hasn't consumed up to the leaders log end offset for at least this time," +
-  " the leader will remove the follower from isr"
-  val ReplicaSocketTimeoutMsDoc = "The socket timeout for network requests. Its value should be at least replica.fetch.wait.max.ms"
-  val ReplicaSocketReceiveBufferBytesDoc = "The socket receive buffer for network requests to the leader for replicating data"
-  val ReplicaFetchMaxBytesDoc = "The number of bytes of messages to attempt to fetch for each partition. This is not an absolute maximum, " +
-    "if the first record batch in the first non-empty partition of the fetch is larger than this value, the record batch will still be returned " +
-    "to ensure that progress can be made. The maximum record batch size accepted by the broker is defined via " +
-    "<code>message.max.bytes</code> (broker config) or <code>max.message.bytes</code> (topic config)."
-  val ReplicaFetchWaitMaxMsDoc = "The maximum wait time for each fetcher request issued by follower replicas. This value should always be less than the " +
-  "replica.lag.time.max.ms at all times to prevent frequent shrinking of ISR for low throughput topics"
-  val ReplicaFetchMinBytesDoc = "Minimum bytes expected for each fetch response. If not enough bytes, wait up to <code>replica.fetch.wait.max.ms</code> (broker config)."
-  val ReplicaFetchResponseMaxBytesDoc = "Maximum bytes expected for the entire fetch response. Records are fetched in batches, " +
-    "and if the first record batch in the first non-empty partition of the fetch is larger than this value, the record batch " +
-    "will still be returned to ensure that progress can be made. As such, this is not an absolute maximum. The maximum " +
-    "record batch size accepted by the broker is defined via <code>message.max.bytes</code> (broker config) or " +
-    "<code>max.message.bytes</code> (topic config)."
-  val NumReplicaFetchersDoc = "Number of fetcher threads used to replicate records from each source broker. The total number of fetchers " +
-  "on each broker is bound by <code>num.replica.fetchers</code> multiplied by the number of brokers in the cluster." +
-  "Increasing this value can increase the degree of I/O parallelism in the follower and leader broker at the cost " +
-  "of higher CPU and memory utilization."
-  val ReplicaFetchBackoffMsDoc = "The amount of time to sleep when fetch partition error occurs."
-  val ReplicaHighWatermarkCheckpointIntervalMsDoc = "The frequency with which the high watermark is saved out to disk"
-  val FetchPurgatoryPurgeIntervalRequestsDoc = "The purge interval (in number of requests) of the fetch request purgatory"
-  val ProducerPurgatoryPurgeIntervalRequestsDoc = "The purge interval (in number of requests) of the producer request purgatory"
-  val DeleteRecordsPurgatoryPurgeIntervalRequestsDoc = "The purge interval (in number of requests) of the delete records request purgatory"
-  val AutoLeaderRebalanceEnableDoc = s"Enables auto leader balancing. A background thread checks the distribution of partition leaders at regular intervals, configurable by $LeaderImbalanceCheckIntervalSecondsProp. If the leader imbalance exceeds $LeaderImbalancePerBrokerPercentageProp, leader rebalance to the preferred leader for partitions is triggered."
-  val LeaderImbalancePerBrokerPercentageDoc = "The ratio of leader imbalance allowed per broker. The controller would trigger a leader balance if it goes above this value per broker. The value is specified in percentage."
-  val LeaderImbalanceCheckIntervalSecondsDoc = "The frequency with which the partition rebalance check is triggered by the controller"
-  val UncleanLeaderElectionEnableDoc = "Indicates whether to enable replicas not in the ISR set to be elected as leader as a last resort, even though doing so may result in data loss"
-  val InterBrokerSecurityProtocolDoc = "Security protocol used to communicate between brokers. Valid values are: " +
-    s"${SecurityProtocol.names.asScala.mkString(", ")}. It is an error to set this and $InterBrokerListenerNameProp " +
-    "properties at the same time."
-  val InterBrokerProtocolVersionDoc = "Specify which version of the inter-broker protocol will be used.\n" +
-  " This is typically bumped after all brokers were upgraded to a new version.\n" +
-  " Example of some valid values are: 0.8.0, 0.8.1, 0.8.1.1, 0.8.2, 0.8.2.0, 0.8.2.1, 0.9.0.0, 0.9.0.1 Check MetadataVersion for the full list."
-  val InterBrokerListenerNameDoc = s"Name of listener used for communication between brokers. If this is unset, the listener name is defined by $InterBrokerSecurityProtocolProp. " +
-    s"It is an error to set this and $InterBrokerSecurityProtocolProp properties at the same time."
-  val ReplicaSelectorClassDoc = "The fully qualified class name that implements ReplicaSelector. This is used by the broker to find the preferred read replica. By default, we use an implementation that returns the leader."
-=======
-  /** ********* Log Configuration ***********/
-  val NumPartitionsDoc = "The default number of log partitions per topic"
-  val LogDirDoc = "The directory in which the log data is kept (supplemental for " + LogDirsProp + " property)"
-  val LogDirsDoc = "A comma-separated list of the directories where the log data is stored. If not set, the value in " + LogDirProp + " is used."
-  val LogSegmentBytesDoc = "The maximum size of a single log file"
-  val LogRollTimeMillisDoc = "The maximum time before a new log segment is rolled out (in milliseconds). If not set, the value in " + LogRollTimeHoursProp + " is used"
-  val LogRollTimeHoursDoc = "The maximum time before a new log segment is rolled out (in hours), secondary to " + LogRollTimeMillisProp + " property"
-
-  val LogRollTimeJitterMillisDoc = "The maximum jitter to subtract from logRollTimeMillis (in milliseconds). If not set, the value in " + LogRollTimeJitterHoursProp + " is used"
-  val LogRollTimeJitterHoursDoc = "The maximum jitter to subtract from logRollTimeMillis (in hours), secondary to " + LogRollTimeJitterMillisProp + " property"
-
-  val LogRetentionTimeMillisDoc = "The number of milliseconds to keep a log file before deleting it (in milliseconds), If not set, the value in " + LogRetentionTimeMinutesProp + " is used. If set to -1, no time limit is applied."
-  val LogRetentionTimeMinsDoc = "The number of minutes to keep a log file before deleting it (in minutes), secondary to " + LogRetentionTimeMillisProp + " property. If not set, the value in " + LogRetentionTimeHoursProp + " is used"
-  val LogRetentionTimeHoursDoc = "The number of hours to keep a log file before deleting it (in hours), tertiary to " + LogRetentionTimeMillisProp + " property"
-
-  val LogRetentionBytesDoc = "The maximum size of the log before deleting it"
-  val LogCleanupIntervalMsDoc = "The frequency in milliseconds that the log cleaner checks whether any log is eligible for deletion"
-  val LogCleanupPolicyDoc = "The default cleanup policy for segments beyond the retention window. A comma separated list of valid policies. Valid policies are: \"delete\" and \"compact\""
-  val LogIndexSizeMaxBytesDoc = "The maximum size in bytes of the offset index"
-  val LogIndexIntervalBytesDoc = "The interval with which we add an entry to the offset index."
-  val LogFlushIntervalMessagesDoc = "The number of messages accumulated on a log partition before messages are flushed to disk."
-  val LogDeleteDelayMsDoc = "The amount of time to wait before deleting a file from the filesystem"
-  val LogFlushSchedulerIntervalMsDoc = "The frequency in ms that the log flusher checks whether any log needs to be flushed to disk"
-  val LogFlushIntervalMsDoc = "The maximum time in ms that a message in any topic is kept in memory before flushed to disk. If not set, the value in " + LogFlushSchedulerIntervalMsProp + " is used"
-  val LogFlushOffsetCheckpointIntervalMsDoc = "The frequency with which we update the persistent record of the last flush which acts as the log recovery point."
-  val LogFlushStartOffsetCheckpointIntervalMsDoc = "The frequency with which we update the persistent record of log start offset"
-  val LogPreAllocateEnableDoc = "Should pre allocate file when create new segment? If you are using Kafka on Windows, you probably need to set it to true."
-  val LogMessageFormatVersionDoc = "Specify the message format version the broker will use to append messages to the logs. The value should be a valid MetadataVersion. " +
-    "Some examples are: 0.8.2, 0.9.0.0, 0.10.0, check MetadataVersion for more details. By setting a particular message format version, the " +
-    "user is certifying that all the existing messages on disk are smaller or equal than the specified version. Setting this value incorrectly " +
-    "will cause consumers with older versions to break as they will receive messages with a format that they don't understand."
-
-  val LogMessageTimestampTypeDoc = "Define whether the timestamp in the message is message create time or log append time. The value should be either " +
-    "<code>CreateTime</code> or <code>LogAppendTime</code>."
-
-  val LogMessageTimestampDifferenceMaxMsDoc = "[DEPRECATED] The maximum difference allowed between the timestamp when a broker receives " +
-    "a message and the timestamp specified in the message. If log.message.timestamp.type=CreateTime, a message will be rejected " +
-    "if the difference in timestamp exceeds this threshold. This configuration is ignored if log.message.timestamp.type=LogAppendTime." +
-    "The maximum timestamp difference allowed should be no greater than log.retention.ms to avoid unnecessarily frequent log rolling."
-
-  val LogMessageTimestampBeforeMaxMsDoc = "This configuration sets the allowable timestamp difference between the " +
-    "broker's timestamp and the message timestamp. The message timestamp can be earlier than or equal to the broker's " +
-    "timestamp, with the maximum allowable difference determined by the value set in this configuration. " +
-    "If log.message.timestamp.type=CreateTime, the message will be rejected if the difference in timestamps exceeds " +
-    "this specified threshold. This configuration is ignored if log.message.timestamp.type=LogAppendTime."
-
-  val LogMessageTimestampAfterMaxMsDoc = "This configuration sets the allowable timestamp difference between the " +
-    "message timestamp and the broker's timestamp. The message timestamp can be later than or equal to the broker's " +
-    "timestamp, with the maximum allowable difference determined by the value set in this configuration. " +
-    "If log.message.timestamp.type=CreateTime, the message will be rejected if the difference in timestamps exceeds " +
-    "this specified threshold. This configuration is ignored if log.message.timestamp.type=LogAppendTime."
-
-  val NumRecoveryThreadsPerDataDirDoc = "The number of threads per data directory to be used for log recovery at startup and flushing at shutdown"
-  val AutoCreateTopicsEnableDoc = "Enable auto creation of topic on the server."
-  val MinInSyncReplicasDoc = "When a producer sets acks to \"all\" (or \"-1\"), " +
-    "<code>min.insync.replicas</code> specifies the minimum number of replicas that must acknowledge " +
-    "a write for the write to be considered successful. If this minimum cannot be met, " +
-    "then the producer will raise an exception (either <code>NotEnoughReplicas</code> or " +
-    "<code>NotEnoughReplicasAfterAppend</code>).<br>When used together, <code>min.insync.replicas</code> and acks " +
-    "allow you to enforce greater durability guarantees. A typical scenario would be to " +
-    "create a topic with a replication factor of 3, set <code>min.insync.replicas</code> to 2, and " +
-    "produce with acks of \"all\". This will ensure that the producer raises an exception " +
-    "if a majority of replicas do not receive a write."
-
-  val CreateTopicPolicyClassNameDoc = "The create topic policy class that should be used for validation. The class should " +
-    "implement the <code>org.apache.kafka.server.policy.CreateTopicPolicy</code> interface."
-  val AlterConfigPolicyClassNameDoc = "The alter configs policy class that should be used for validation. The class should " +
-    "implement the <code>org.apache.kafka.server.policy.AlterConfigPolicy</code> interface."
-  val LogMessageDownConversionEnableDoc = TopicConfig.MESSAGE_DOWNCONVERSION_ENABLE_DOC
-
->>>>>>> 4954c578
+
   /** ********* Controlled shutdown configuration ***********/
   val ControlledShutdownMaxRetriesDoc = "Controlled shutdown can fail for multiple reasons. This determines the number of retries when such failure happens"
   val ControlledShutdownRetryBackoffMsDoc = "Before each retry, the system needs time to recover from the state that caused the previous failure (Controller fail over, replica lag etc). This config determines the amount of time to wait before retrying."
@@ -597,26 +439,6 @@
   val OffsetCommitTimeoutMsDoc = "Offset commit will be delayed until all replicas for the offsets topic receive the commit " +
   "or this timeout is reached. This is similar to the producer request timeout."
   val OffsetCommitRequiredAcksDoc = "The required acks before the commit can be accepted. In general, the default (-1) should not be overridden."
-  /** ********* Transaction management configuration ***********/
-  val TransactionalIdExpirationMsDoc = "The time in ms that the transaction coordinator will wait without receiving any transaction status updates " +
-    "for the current transaction before expiring its transactional id. Transactional IDs will not expire while a the transaction is still ongoing."
-  val TransactionsMaxTimeoutMsDoc = "The maximum allowed timeout for transactions. " +
-    "If a client’s requested transaction time exceed this, then the broker will return an error in InitProducerIdRequest. This prevents a client from too large of a timeout, which can stall consumers reading from topics included in the transaction."
-  val TransactionsTopicMinISRDoc = "Overridden " + KafkaLogConfigs.MIN_IN_SYNC_REPLICAS_CONFIG + " config for the transaction topic."
-  val TransactionsLoadBufferSizeDoc = "Batch size for reading from the transaction log segments when loading producer ids and transactions into the cache (soft-limit, overridden if records are too large)."
-  val TransactionsTopicReplicationFactorDoc = "The replication factor for the transaction topic (set higher to ensure availability). " +
-    "Internal topic creation will fail until the cluster size meets this replication factor requirement."
-  val TransactionsTopicPartitionsDoc = "The number of partitions for the transaction topic (should not change after deployment)."
-  val TransactionsTopicSegmentBytesDoc = "The transaction topic segment bytes should be kept relatively small in order to facilitate faster log compaction and cache loads"
-  val TransactionsAbortTimedOutTransactionsIntervalMsDoc = "The interval at which to rollback transactions that have timed out"
-  val TransactionsRemoveExpiredTransactionsIntervalMsDoc = "The interval at which to remove transactions that have expired due to <code>transactional.id.expiration.ms</code> passing"
-
-  val TransactionPartitionVerificationEnableDoc = "Enable verification that checks that the partition has been added to the transaction before writing transactional records to the partition"
-
-  val ProducerIdExpirationMsDoc = "The time in ms that a topic partition leader will wait before expiring producer IDs. Producer IDs will not expire while a transaction associated to them is still ongoing. " +
-    "Note that producer IDs may expire sooner if the last write from the producer ID is deleted due to the topic's retention settings. Setting this value the same or higher than " +
-    "<code>delivery.timeout.ms</code> can help prevent expiration during retries and protect against message duplication, but the default should be reasonable for most use cases."
-  val ProducerIdExpirationCheckIntervalMsDoc = "The interval at which to remove producer IDs that have expired due to <code>producer.id.expiration.ms</code> passing."
 
   /** ********* Fetch Configuration **************/
   val MaxIncrementalFetchSessionCacheSlotsDoc = "The maximum number of incremental fetch sessions that we will maintain."
