--- conflicted
+++ resolved
@@ -216,11 +216,7 @@
             });
         });
 
-<<<<<<< HEAD
-        return new LocalReplicaChanges(deletes, electedLeaders, updatedLeaders, followers, topicIds);
-=======
-        return new LocalReplicaChanges(deletes, leaders, followers, topicIds, directoryIds);
->>>>>>> c0b64934
+        return new LocalReplicaChanges(deletes, electedLeaders, updatedLeaders, followers, topicIds, directoryIds);
     }
 
     @Override
