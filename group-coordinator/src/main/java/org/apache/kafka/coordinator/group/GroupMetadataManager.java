/*
 * Licensed to the Apache Software Foundation (ASF) under one or more
 * contributor license agreements. See the NOTICE file distributed with
 * this work for additional information regarding copyright ownership.
 * The ASF licenses this file to You under the Apache License, Version 2.0
 * (the "License"); you may not use this file except in compliance with
 * the License. You may obtain a copy of the License at
 *
 *    http://www.apache.org/licenses/LICENSE-2.0
 *
 * Unless required by applicable law or agreed to in writing, software
 * distributed under the License is distributed on an "AS IS" BASIS,
 * WITHOUT WARRANTIES OR CONDITIONS OF ANY KIND, either express or implied.
 * See the License for the specific language governing permissions and
 * limitations under the License.
 */
package org.apache.kafka.coordinator.group;

import org.apache.kafka.clients.consumer.ConsumerPartitionAssignor;
import org.apache.kafka.clients.consumer.internals.ConsumerProtocol;
import org.apache.kafka.common.KafkaException;
import org.apache.kafka.common.TopicPartition;
import org.apache.kafka.common.Uuid;
import org.apache.kafka.common.errors.ApiException;
import org.apache.kafka.common.errors.CoordinatorNotAvailableException;
import org.apache.kafka.common.errors.FencedMemberEpochException;
import org.apache.kafka.common.errors.GroupIdNotFoundException;
import org.apache.kafka.common.errors.GroupMaxSizeReachedException;
import org.apache.kafka.common.errors.IllegalGenerationException;
import org.apache.kafka.common.errors.InconsistentGroupProtocolException;
import org.apache.kafka.common.errors.InvalidRequestException;
import org.apache.kafka.common.errors.RebalanceInProgressException;
import org.apache.kafka.common.errors.UnknownMemberIdException;
import org.apache.kafka.common.errors.UnknownServerException;
import org.apache.kafka.common.errors.UnsupportedAssignorException;
import org.apache.kafka.common.errors.FencedInstanceIdException;
import org.apache.kafka.common.errors.UnreleasedInstanceIdException;
import org.apache.kafka.common.message.ConsumerGroupDescribeResponseData;
import org.apache.kafka.common.message.ConsumerGroupHeartbeatRequestData;
import org.apache.kafka.common.message.ConsumerGroupHeartbeatResponseData;
import org.apache.kafka.common.message.DescribeGroupsResponseData;
import org.apache.kafka.common.message.HeartbeatRequestData;
import org.apache.kafka.common.message.HeartbeatResponseData;
import org.apache.kafka.common.message.JoinGroupRequestData.JoinGroupRequestProtocol;
import org.apache.kafka.common.message.JoinGroupRequestData.JoinGroupRequestProtocolCollection;
import org.apache.kafka.common.message.JoinGroupRequestData;
import org.apache.kafka.common.message.JoinGroupResponseData;
import org.apache.kafka.common.message.LeaveGroupRequestData;
import org.apache.kafka.common.message.LeaveGroupRequestData.MemberIdentity;
import org.apache.kafka.common.message.LeaveGroupResponseData;
import org.apache.kafka.common.message.LeaveGroupResponseData.MemberResponse;
import org.apache.kafka.common.message.ListGroupsResponseData;
import org.apache.kafka.common.message.SyncGroupRequestData;
import org.apache.kafka.common.message.SyncGroupResponseData;
import org.apache.kafka.common.protocol.Errors;
import org.apache.kafka.common.protocol.types.SchemaException;
import org.apache.kafka.common.requests.JoinGroupRequest;
import org.apache.kafka.common.requests.RequestContext;
import org.apache.kafka.common.utils.LogContext;
import org.apache.kafka.common.utils.Time;
import org.apache.kafka.coordinator.group.assignor.ConsumerGroupPartitionAssignor;
import org.apache.kafka.coordinator.group.assignor.PartitionAssignorException;
import org.apache.kafka.coordinator.group.assignor.SubscriptionType;
import org.apache.kafka.coordinator.group.consumer.Assignment;
import org.apache.kafka.coordinator.group.consumer.ConsumerGroup;
import org.apache.kafka.coordinator.group.consumer.ConsumerGroupMember;
import org.apache.kafka.coordinator.group.consumer.CurrentAssignmentBuilder;
import org.apache.kafka.coordinator.group.consumer.TargetAssignmentBuilder;
import org.apache.kafka.coordinator.group.consumer.TopicMetadata;
import org.apache.kafka.coordinator.group.generated.ConsumerGroupCurrentMemberAssignmentKey;
import org.apache.kafka.coordinator.group.generated.ConsumerGroupCurrentMemberAssignmentValue;
import org.apache.kafka.coordinator.group.generated.ConsumerGroupMemberMetadataKey;
import org.apache.kafka.coordinator.group.generated.ConsumerGroupMemberMetadataValue;
import org.apache.kafka.coordinator.group.generated.ConsumerGroupMetadataKey;
import org.apache.kafka.coordinator.group.generated.ConsumerGroupMetadataValue;
import org.apache.kafka.coordinator.group.generated.ConsumerGroupPartitionMetadataKey;
import org.apache.kafka.coordinator.group.generated.ConsumerGroupPartitionMetadataValue;
import org.apache.kafka.coordinator.group.generated.ConsumerGroupTargetAssignmentMemberKey;
import org.apache.kafka.coordinator.group.generated.ConsumerGroupTargetAssignmentMemberValue;
import org.apache.kafka.coordinator.group.generated.ConsumerGroupTargetAssignmentMetadataKey;
import org.apache.kafka.coordinator.group.generated.ConsumerGroupTargetAssignmentMetadataValue;
import org.apache.kafka.coordinator.group.generated.GroupMetadataKey;
import org.apache.kafka.coordinator.group.generated.GroupMetadataValue;
import org.apache.kafka.coordinator.group.classic.ClassicGroup;
import org.apache.kafka.coordinator.group.classic.ClassicGroupMember;
import org.apache.kafka.coordinator.group.classic.ClassicGroupState;
import org.apache.kafka.coordinator.group.metrics.GroupCoordinatorMetricsShard;
import org.apache.kafka.coordinator.group.modern.MemberState;
import org.apache.kafka.coordinator.group.runtime.CoordinatorResult;
import org.apache.kafka.coordinator.group.runtime.CoordinatorTimer;
import org.apache.kafka.image.MetadataDelta;
import org.apache.kafka.image.MetadataImage;
import org.apache.kafka.image.TopicImage;
import org.apache.kafka.image.TopicsImage;
import org.apache.kafka.timeline.SnapshotRegistry;
import org.apache.kafka.timeline.TimelineHashMap;
import org.apache.kafka.timeline.TimelineHashSet;
import org.slf4j.Logger;

import java.nio.ByteBuffer;
import java.util.ArrayList;
import java.util.Collections;
import java.util.HashMap;
import java.util.HashSet;
import java.util.List;
import java.util.Map;
import java.util.Optional;
import java.util.Set;
import java.util.concurrent.CompletableFuture;
import java.util.concurrent.TimeUnit;
import java.util.function.BiFunction;
import java.util.function.Function;
import java.util.function.Predicate;
import java.util.stream.Collectors;
import java.util.stream.Stream;

import static org.apache.kafka.common.protocol.Errors.COORDINATOR_NOT_AVAILABLE;
import static org.apache.kafka.common.protocol.Errors.ILLEGAL_GENERATION;
import static org.apache.kafka.common.protocol.Errors.NOT_COORDINATOR;
import static org.apache.kafka.common.protocol.Errors.UNKNOWN_SERVER_ERROR;
import static org.apache.kafka.common.requests.ConsumerGroupHeartbeatRequest.LEAVE_GROUP_MEMBER_EPOCH;
import static org.apache.kafka.common.requests.ConsumerGroupHeartbeatRequest.LEAVE_GROUP_STATIC_MEMBER_EPOCH;
import static org.apache.kafka.common.requests.JoinGroupRequest.UNKNOWN_MEMBER_ID;
import static org.apache.kafka.coordinator.group.Group.GroupType.CONSUMER;
import static org.apache.kafka.coordinator.group.Group.GroupType.CLASSIC;
import static org.apache.kafka.coordinator.group.CoordinatorRecordHelpers.newCurrentAssignmentRecord;
import static org.apache.kafka.coordinator.group.CoordinatorRecordHelpers.newCurrentAssignmentTombstoneRecord;
import static org.apache.kafka.coordinator.group.CoordinatorRecordHelpers.newGroupEpochRecord;
import static org.apache.kafka.coordinator.group.CoordinatorRecordHelpers.newGroupSubscriptionMetadataRecord;
import static org.apache.kafka.coordinator.group.CoordinatorRecordHelpers.newMemberSubscriptionRecord;
import static org.apache.kafka.coordinator.group.CoordinatorRecordHelpers.newMemberSubscriptionTombstoneRecord;
import static org.apache.kafka.coordinator.group.CoordinatorRecordHelpers.newTargetAssignmentTombstoneRecord;
import static org.apache.kafka.coordinator.group.Utils.assignmentToString;
import static org.apache.kafka.coordinator.group.Utils.ofSentinel;
import static org.apache.kafka.coordinator.group.classic.ClassicGroupMember.EMPTY_ASSIGNMENT;
import static org.apache.kafka.coordinator.group.classic.ClassicGroupState.COMPLETING_REBALANCE;
import static org.apache.kafka.coordinator.group.classic.ClassicGroupState.DEAD;
import static org.apache.kafka.coordinator.group.classic.ClassicGroupState.EMPTY;
import static org.apache.kafka.coordinator.group.classic.ClassicGroupState.PREPARING_REBALANCE;
import static org.apache.kafka.coordinator.group.classic.ClassicGroupState.STABLE;
import static org.apache.kafka.coordinator.group.consumer.ConsumerGroupMember.hasAssignedPartitionsChanged;
import static org.apache.kafka.coordinator.group.metrics.GroupCoordinatorMetrics.CLASSIC_GROUP_COMPLETED_REBALANCES_SENSOR_NAME;
import static org.apache.kafka.coordinator.group.metrics.GroupCoordinatorMetrics.CONSUMER_GROUP_REBALANCES_SENSOR_NAME;

/**
 * The GroupMetadataManager manages the metadata of all classic and consumer groups. It holds
 * the hard and the soft state of the groups. This class has two kinds of methods:
 * 1) The request handlers which handle the requests and generate a response and records to
 *    mutate the hard state. Those records will be written by the runtime and applied to the
 *    hard state via the replay methods.
 * 2) The replay methods which apply records to the hard state. Those are used in the request
 *    handling as well as during the initial loading of the records from the partitions.
 */
public class GroupMetadataManager {

    public static class Builder {
        private LogContext logContext = null;
        private SnapshotRegistry snapshotRegistry = null;
        private Time time = null;
        private CoordinatorTimer<Void, CoordinatorRecord> timer = null;
        private List<ConsumerGroupPartitionAssignor> consumerGroupAssignors = null;
        private int consumerGroupMaxSize = Integer.MAX_VALUE;
        private int consumerGroupHeartbeatIntervalMs = 5000;
        private int consumerGroupMetadataRefreshIntervalMs = Integer.MAX_VALUE;
        private MetadataImage metadataImage = null;
        private int consumerGroupSessionTimeoutMs = 45000;
        private int classicGroupMaxSize = Integer.MAX_VALUE;
        private int classicGroupInitialRebalanceDelayMs = 3000;
        private int classicGroupNewMemberJoinTimeoutMs = 5 * 60 * 1000;
        private int classicGroupMinSessionTimeoutMs;
        private int classicGroupMaxSessionTimeoutMs;
        private ConsumerGroupMigrationPolicy consumerGroupMigrationPolicy;
        private GroupCoordinatorMetricsShard metrics;

        Builder withLogContext(LogContext logContext) {
            this.logContext = logContext;
            return this;
        }

        Builder withSnapshotRegistry(SnapshotRegistry snapshotRegistry) {
            this.snapshotRegistry = snapshotRegistry;
            return this;
        }

        Builder withTime(Time time) {
            this.time = time;
            return this;
        }

        Builder withTimer(CoordinatorTimer<Void, CoordinatorRecord> timer) {
            this.timer = timer;
            return this;
        }

        Builder withConsumerGroupAssignors(List<ConsumerGroupPartitionAssignor> consumerGroupAssignors) {
            this.consumerGroupAssignors = consumerGroupAssignors;
            return this;
        }

        Builder withConsumerGroupMaxSize(int consumerGroupMaxSize) {
            this.consumerGroupMaxSize = consumerGroupMaxSize;
            return this;
        }

        Builder withConsumerGroupSessionTimeout(int consumerGroupSessionTimeoutMs) {
            this.consumerGroupSessionTimeoutMs = consumerGroupSessionTimeoutMs;
            return this;
        }

        Builder withConsumerGroupHeartbeatInterval(int consumerGroupHeartbeatIntervalMs) {
            this.consumerGroupHeartbeatIntervalMs = consumerGroupHeartbeatIntervalMs;
            return this;
        }

        Builder withConsumerGroupMetadataRefreshIntervalMs(int consumerGroupMetadataRefreshIntervalMs) {
            this.consumerGroupMetadataRefreshIntervalMs = consumerGroupMetadataRefreshIntervalMs;
            return this;
        }

        Builder withMetadataImage(MetadataImage metadataImage) {
            this.metadataImage = metadataImage;
            return this;
        }

        Builder withClassicGroupMaxSize(int classicGroupMaxSize) {
            this.classicGroupMaxSize = classicGroupMaxSize;
            return this;
        }

        Builder withClassicGroupInitialRebalanceDelayMs(int classicGroupInitialRebalanceDelayMs) {
            this.classicGroupInitialRebalanceDelayMs = classicGroupInitialRebalanceDelayMs;
            return this;
        }

        Builder withClassicGroupNewMemberJoinTimeoutMs(int classicGroupNewMemberJoinTimeoutMs) {
            this.classicGroupNewMemberJoinTimeoutMs = classicGroupNewMemberJoinTimeoutMs;
            return this;
        }

        Builder withClassicGroupMinSessionTimeoutMs(int classicGroupMinSessionTimeoutMs) {
            this.classicGroupMinSessionTimeoutMs = classicGroupMinSessionTimeoutMs;
            return this;
        }

        Builder withClassicGroupMaxSessionTimeoutMs(int classicGroupMaxSessionTimeoutMs) {
            this.classicGroupMaxSessionTimeoutMs = classicGroupMaxSessionTimeoutMs;
            return this;
        }

        Builder withConsumerGroupMigrationPolicy(ConsumerGroupMigrationPolicy consumerGroupMigrationPolicy) {
            this.consumerGroupMigrationPolicy = consumerGroupMigrationPolicy;
            return this;
        }

        Builder withGroupCoordinatorMetricsShard(GroupCoordinatorMetricsShard metrics) {
            this.metrics = metrics;
            return this;
        }

        GroupMetadataManager build() {
            if (logContext == null) logContext = new LogContext();
            if (snapshotRegistry == null) snapshotRegistry = new SnapshotRegistry(logContext);
            if (metadataImage == null) metadataImage = MetadataImage.EMPTY;
            if (time == null) time = Time.SYSTEM;

            if (timer == null)
                throw new IllegalArgumentException("Timer must be set.");
            if (consumerGroupAssignors == null || consumerGroupAssignors.isEmpty())
                throw new IllegalArgumentException("Assignors must be set before building.");
            if (metrics == null)
                throw new IllegalArgumentException("GroupCoordinatorMetricsShard must be set.");

            return new GroupMetadataManager(
                snapshotRegistry,
                logContext,
                time,
                timer,
                metrics,
                consumerGroupAssignors,
                metadataImage,
                consumerGroupMaxSize,
                consumerGroupSessionTimeoutMs,
                consumerGroupHeartbeatIntervalMs,
                consumerGroupMetadataRefreshIntervalMs,
                classicGroupMaxSize,
                classicGroupInitialRebalanceDelayMs,
                classicGroupNewMemberJoinTimeoutMs,
                classicGroupMinSessionTimeoutMs,
                classicGroupMaxSessionTimeoutMs,
                consumerGroupMigrationPolicy
            );
        }
    }

    /**
     * The log context.
     */
    private final LogContext logContext;

    /**
     * The logger.
     */
    private final Logger log;

    /**
     * The snapshot registry.
     */
    private final SnapshotRegistry snapshotRegistry;

    /**
     * The system time.
     */
    private final Time time;

    /**
     * The system timer.
     */
    private final CoordinatorTimer<Void, CoordinatorRecord> timer;

    /**
     * The coordinator metrics.
     */
    private final GroupCoordinatorMetricsShard metrics;

    /**
     * The supported consumer group partition assignors keyed by their name.
     */
    private final Map<String, ConsumerGroupPartitionAssignor> consumerGroupAssignors;

    /**
     * The default consumer group assignor used.
     */
    private final ConsumerGroupPartitionAssignor defaultConsumerGroupAssignor;

    /**
     * The classic and consumer groups keyed by their name.
     */
    private final TimelineHashMap<String, Group> groups;

    /**
     * The group ids keyed by topic names.
     */
    private final TimelineHashMap<String, TimelineHashSet<String>> groupsByTopics;

    /**
     * The maximum number of members allowed in a single consumer group.
     */
    private final int consumerGroupMaxSize;

    /**
     * The heartbeat interval for consumer groups.
     */
    private final int consumerGroupHeartbeatIntervalMs;

    /**
     * The session timeout for consumer groups.
     */
    private final int consumerGroupSessionTimeoutMs;

    /**
     * The metadata refresh interval.
     */
    private final int consumerGroupMetadataRefreshIntervalMs;

    /**
     * The metadata image.
     */
    private MetadataImage metadataImage;

    /**
     * An empty result returned to the state machine. This means that
     * there are no records to append to the log.
     *
     * Package private for testing.
     */
    static final CoordinatorResult<Void, CoordinatorRecord> EMPTY_RESULT =
        new CoordinatorResult<>(Collections.emptyList(), CompletableFuture.completedFuture(null), false);

    /**
     * The maximum number of members allowed in a single classic group.
     */
    private final int classicGroupMaxSize;

    /**
     * Initial rebalance delay for members joining a classic group.
     */
    private final int classicGroupInitialRebalanceDelayMs;

    /**
     * The timeout used to wait for a new member in milliseconds.
     */
    private final int classicGroupNewMemberJoinTimeoutMs;

    /**
     * The group minimum session timeout.
     */
    private final int classicGroupMinSessionTimeoutMs;

    /**
     * The group maximum session timeout.
     */
    private final int classicGroupMaxSessionTimeoutMs;

    /**
     * The config indicating whether group protocol upgrade/downgrade is allowed.
     */
    private final ConsumerGroupMigrationPolicy consumerGroupMigrationPolicy;

    private GroupMetadataManager(
        SnapshotRegistry snapshotRegistry,
        LogContext logContext,
        Time time,
        CoordinatorTimer<Void, CoordinatorRecord> timer,
        GroupCoordinatorMetricsShard metrics,
        List<ConsumerGroupPartitionAssignor> consumerGroupAssignors,
        MetadataImage metadataImage,
        int consumerGroupMaxSize,
        int consumerGroupSessionTimeoutMs,
        int consumerGroupHeartbeatIntervalMs,
        int consumerGroupMetadataRefreshIntervalMs,
        int classicGroupMaxSize,
        int classicGroupInitialRebalanceDelayMs,
        int classicGroupNewMemberJoinTimeoutMs,
        int classicGroupMinSessionTimeoutMs,
        int classicGroupMaxSessionTimeoutMs,
        ConsumerGroupMigrationPolicy consumerGroupMigrationPolicy
    ) {
        this.logContext = logContext;
        this.log = logContext.logger(GroupMetadataManager.class);
        this.snapshotRegistry = snapshotRegistry;
        this.time = time;
        this.timer = timer;
        this.metrics = metrics;
        this.metadataImage = metadataImage;
        this.consumerGroupAssignors = consumerGroupAssignors.stream().collect(Collectors.toMap(ConsumerGroupPartitionAssignor::name, Function.identity()));
        this.defaultConsumerGroupAssignor = consumerGroupAssignors.get(0);
        this.groups = new TimelineHashMap<>(snapshotRegistry, 0);
        this.groupsByTopics = new TimelineHashMap<>(snapshotRegistry, 0);
        this.consumerGroupMaxSize = consumerGroupMaxSize;
        this.consumerGroupSessionTimeoutMs = consumerGroupSessionTimeoutMs;
        this.consumerGroupHeartbeatIntervalMs = consumerGroupHeartbeatIntervalMs;
        this.consumerGroupMetadataRefreshIntervalMs = consumerGroupMetadataRefreshIntervalMs;
        this.classicGroupMaxSize = classicGroupMaxSize;
        this.classicGroupInitialRebalanceDelayMs = classicGroupInitialRebalanceDelayMs;
        this.classicGroupNewMemberJoinTimeoutMs = classicGroupNewMemberJoinTimeoutMs;
        this.classicGroupMinSessionTimeoutMs = classicGroupMinSessionTimeoutMs;
        this.classicGroupMaxSessionTimeoutMs = classicGroupMaxSessionTimeoutMs;
        this.consumerGroupMigrationPolicy = consumerGroupMigrationPolicy;
    }

    /**
     * @return The current metadata image used by the group metadata manager.
     */
    public MetadataImage image() {
        return metadataImage;
    }

    /**
     * @return The group corresponding to the group id or throw GroupIdNotFoundException.
     */
    public Group group(String groupId) throws GroupIdNotFoundException {
        Group group = groups.get(groupId, Long.MAX_VALUE);
        if (group == null) {
            throw new GroupIdNotFoundException(String.format("Group %s not found.", groupId));
        }
        return group;
    }

    /**
     * @return The group corresponding to the group id at the given committed offset
     *         or throw GroupIdNotFoundException.
     */
    public Group group(String groupId, long committedOffset) throws GroupIdNotFoundException {
        Group group = groups.get(groupId, committedOffset);
        if (group == null) {
            throw new GroupIdNotFoundException(String.format("Group %s not found.", groupId));
        }
        return group;
    }

    /**
     * Get the Group List.
     *
     * @param statesFilter      The states of the groups we want to list.
     *                          If empty, all groups are returned with their state.
     *                          If invalid, no groups are returned.
     * @param typesFilter       The types of the groups we want to list.
     *                          If empty, all groups are returned with their type.
     *                          If invalid, no groups are returned.
     * @param committedOffset   A specified committed offset corresponding to this shard.
     *
     * @return A list containing the ListGroupsResponseData.ListedGroup
     */
    public List<ListGroupsResponseData.ListedGroup> listGroups(
        Set<String> statesFilter,
        Set<String> typesFilter,
        long committedOffset
    ) {
        // Converts each state filter string to lower case for a case-insensitive comparison.
        Set<String> caseInsensitiveFilterSet = statesFilter.stream()
            .map(String::toLowerCase)
            .map(String::trim)
            .collect(Collectors.toSet());

        // Converts each type filter string to a value in the GroupType enum while being case-insensitive.
        Set<Group.GroupType> enumTypesFilter = typesFilter.stream()
            .map(Group.GroupType::parse)
            .collect(Collectors.toSet());

        Predicate<Group> combinedFilter = group -> {
            boolean stateCheck = statesFilter.isEmpty() || group.isInStates(caseInsensitiveFilterSet, committedOffset);
            boolean typeCheck = enumTypesFilter.isEmpty() || enumTypesFilter.contains(group.type());

            return stateCheck && typeCheck;
        };

        Stream<Group> groupStream = groups.values(committedOffset).stream();

        return groupStream
            .filter(combinedFilter)
            .map(group -> group.asListedGroup(committedOffset))
            .collect(Collectors.toList());
    }

    /**
     * Handles a ConsumerGroupDescribe request.
     *
     * @param groupIds          The IDs of the groups to describe.
     * @param committedOffset   A specified committed offset corresponding to this shard.
     *
     * @return A list containing the ConsumerGroupDescribeResponseData.DescribedGroup.
     */
    public List<ConsumerGroupDescribeResponseData.DescribedGroup> consumerGroupDescribe(
        List<String> groupIds,
        long committedOffset
    ) {
        final List<ConsumerGroupDescribeResponseData.DescribedGroup> describedGroups = new ArrayList<>();
        groupIds.forEach(groupId -> {
            try {
                describedGroups.add(consumerGroup(groupId, committedOffset).asDescribedGroup(
                    committedOffset,
                    defaultConsumerGroupAssignor.name(),
                    metadataImage.topics()
                ));
            } catch (GroupIdNotFoundException exception) {
                describedGroups.add(new ConsumerGroupDescribeResponseData.DescribedGroup()
                    .setGroupId(groupId)
                    .setErrorCode(Errors.GROUP_ID_NOT_FOUND.code())
                );
            }
        });

        return describedGroups;
    }

    /**
     * Handles a DescribeGroup request.
     *
     * @param groupIds          The IDs of the groups to describe.
     * @param committedOffset   A specified committed offset corresponding to this shard.
     *
     * @return A list containing the DescribeGroupsResponseData.DescribedGroup.
     */
    public List<DescribeGroupsResponseData.DescribedGroup> describeGroups(
        List<String> groupIds,
        long committedOffset
    ) {
        final List<DescribeGroupsResponseData.DescribedGroup> describedGroups = new ArrayList<>();
        groupIds.forEach(groupId -> {
            try {
                ClassicGroup group = classicGroup(groupId, committedOffset);

                if (group.isInState(STABLE)) {
                    if (!group.protocolName().isPresent()) {
                        throw new IllegalStateException("Invalid null group protocol for stable group");
                    }

                    describedGroups.add(new DescribeGroupsResponseData.DescribedGroup()
                        .setGroupId(groupId)
                        .setGroupState(group.stateAsString())
                        .setProtocolType(group.protocolType().orElse(""))
                        .setProtocolData(group.protocolName().get())
                        .setMembers(group.allMembers().stream()
                            .map(member -> member.describe(group.protocolName().get()))
                            .collect(Collectors.toList())
                        )
                    );
                } else {
                    describedGroups.add(new DescribeGroupsResponseData.DescribedGroup()
                        .setGroupId(groupId)
                        .setGroupState(group.stateAsString())
                        .setProtocolType(group.protocolType().orElse(""))
                        .setMembers(group.allMembers().stream()
                            .map(member -> member.describeNoMetadata())
                            .collect(Collectors.toList())
                        )
                    );
                }
            } catch (GroupIdNotFoundException exception) {
                describedGroups.add(new DescribeGroupsResponseData.DescribedGroup()
                    .setGroupId(groupId)
                    .setGroupState(DEAD.toString())
                );
            }
        });
        return describedGroups;
    }

    /**
     * Gets or maybe creates a consumer group without updating the groups map.
     * The group will be materialized during the replay.
     *
     * @param groupId           The group id.
     * @param createIfNotExists A boolean indicating whether the group should be
     *                          created if it does not exist or is an empty classic group.
     * @param records           The record list to which the group tombstones are written
     *                          if the group is empty and is a classic group.
     *
     * @return A ConsumerGroup.
     * @throws GroupIdNotFoundException if the group does not exist and createIfNotExists is false or
     *                                  if the group is not a consumer group.
     *
     * Package private for testing.
     */
    ConsumerGroup getOrMaybeCreateConsumerGroup(
        String groupId,
        boolean createIfNotExists,
        List<CoordinatorRecord> records
    ) throws GroupIdNotFoundException {
        Group group = groups.get(groupId);

        if (group == null && !createIfNotExists) {
            throw new GroupIdNotFoundException(String.format("Consumer group %s not found.", groupId));
        }

        if (group == null || (createIfNotExists && maybeDeleteEmptyClassicGroup(group, records))) {
            return new ConsumerGroup(snapshotRegistry, groupId, metrics);
        } else {
            if (group.type() == CONSUMER) {
                return (ConsumerGroup) group;
            } else if (createIfNotExists && validateOnlineUpgrade((ClassicGroup) group)) {
                return convertToConsumerGroup((ClassicGroup) group, records);
            } else {
                throw new GroupIdNotFoundException(String.format("Group %s is not a consumer group.",
                    groupId));
            }
        }
    }

    /**
     * Gets a consumer group by committed offset.
     *
     * @param groupId           The group id.
     * @param committedOffset   A specified committed offset corresponding to this shard.
     *
     * @return A ConsumerGroup.
     * @throws GroupIdNotFoundException if the group does not exist or is not a consumer group.
     */
    public ConsumerGroup consumerGroup(
        String groupId,
        long committedOffset
    ) throws GroupIdNotFoundException {
        Group group = group(groupId, committedOffset);

        if (group.type() == CONSUMER) {
            return (ConsumerGroup) group;
        } else {
            // We don't support upgrading/downgrading between protocols at the moment so
            // we throw an exception if a group exists with the wrong type.
            throw new GroupIdNotFoundException(String.format("Group %s is not a consumer group.",
                groupId));
        }
    }

    /**
     * An overloaded method of {@link GroupMetadataManager#consumerGroup(String, long)}
     */
    ConsumerGroup consumerGroup(
        String groupId
    ) throws GroupIdNotFoundException {
        return consumerGroup(groupId, Long.MAX_VALUE);
    }

    /**
     * The method should be called on the replay path.
     * Gets or maybe creates a consumer group and updates the groups map if a new group is created.
     *
     * @param groupId           The group id.
     * @param createIfNotExists A boolean indicating whether the group should be
     *                          created if it does not exist.
     *
     * @return A ConsumerGroup.
     * @throws IllegalStateException if the group does not exist and createIfNotExists is false or
     *                               if the group is not a consumer group.
     * Package private for testing.
     */
    ConsumerGroup getOrMaybeCreatePersistedConsumerGroup(
        String groupId,
        boolean createIfNotExists
    ) throws GroupIdNotFoundException {
        Group group = groups.get(groupId);

        if (group == null && !createIfNotExists) {
            throw new IllegalStateException(String.format("Consumer group %s not found.", groupId));
        }

        if (group == null) {
            ConsumerGroup consumerGroup = new ConsumerGroup(snapshotRegistry, groupId, metrics);
            groups.put(groupId, consumerGroup);
            metrics.onConsumerGroupStateTransition(null, consumerGroup.state());
            return consumerGroup;
        } else {
            if (group.type() == CONSUMER) {
                return (ConsumerGroup) group;
            } else {
                // We don't support upgrading/downgrading between protocols at the moment so
                // we throw an exception if a group exists with the wrong type.
                throw new IllegalStateException(String.format("Group %s is not a consumer group.", groupId));
            }
        }
    }

    /**
     * Gets or maybe creates a classic group.
     *
     * @param groupId           The group id.
     * @param createIfNotExists A boolean indicating whether the group should be
     *                          created if it does not exist.
     *
     * @return A ClassicGroup.
     * @throws UnknownMemberIdException if the group does not exist and createIfNotExists is false.
     * @throws GroupIdNotFoundException if the group is not a classic group.
     *
     * Package private for testing.
     */
    ClassicGroup getOrMaybeCreateClassicGroup(
        String groupId,
        boolean createIfNotExists
    ) throws UnknownMemberIdException, GroupIdNotFoundException {
        Group group = groups.get(groupId);

        if (group == null && !createIfNotExists) {
            throw new UnknownMemberIdException(String.format("Classic group %s not found.", groupId));
        }

        if (group == null) {
            ClassicGroup classicGroup = new ClassicGroup(logContext, groupId, ClassicGroupState.EMPTY, time, metrics);
            groups.put(groupId, classicGroup);
            metrics.onClassicGroupStateTransition(null, classicGroup.currentState());
            return classicGroup;
        } else {
            if (group.type() == CLASSIC) {
                return (ClassicGroup) group;
            } else {
                // We don't support upgrading/downgrading between protocols at the moment so
                // we throw an exception if a group exists with the wrong type.
                throw new GroupIdNotFoundException(String.format("Group %s is not a classic group.",
                    groupId));
            }
        }
    }

    /**
     * Gets a classic group by committed offset.
     *
     * @param groupId           The group id.
     * @param committedOffset   A specified committed offset corresponding to this shard.
     *
     * @return A ClassicGroup.
     * @throws GroupIdNotFoundException if the group does not exist or is not a classic group.
     */
    public ClassicGroup classicGroup(
        String groupId,
        long committedOffset
    ) throws GroupIdNotFoundException {
        Group group = group(groupId, committedOffset);

        if (group.type() == CLASSIC) {
            return (ClassicGroup) group;
        } else {
            // We don't support upgrading/downgrading between protocols at the moment so
            // we throw an exception if a group exists with the wrong type.
            throw new GroupIdNotFoundException(String.format("Group %s is not a classic group.",
                groupId));
        }
    }

    /**
     * Validates the online downgrade if a consumer member is fenced from the consumer group.
     *
     * @param consumerGroup The ConsumerGroup.
     * @param memberId      The fenced member id.
     * @return A boolean indicating whether it's valid to online downgrade the consumer group.
     */
    private boolean validateOnlineDowngrade(ConsumerGroup consumerGroup, String memberId) {
        if (!consumerGroupMigrationPolicy.isDowngradeEnabled()) {
            log.info("Cannot downgrade consumer group {} to classic group because the online downgrade is disabled.",
                consumerGroup.groupId());
            return false;
        } else if (!consumerGroup.allMembersUseClassicProtocolExcept(memberId)) {
            log.debug("Cannot downgrade consumer group {} to classic group because not all its members use the classic protocol.",
                consumerGroup.groupId());
            return false;
        } else if (consumerGroup.numMembers() <= 1) {
            log.debug("Skip downgrading the consumer group {} to classic group because it's empty.",
                consumerGroup.groupId());
            return false;
        } else if (consumerGroup.numMembers() - 1 > classicGroupMaxSize) {
            log.info("Cannot downgrade consumer group {} to classic group because its group size is greater than classic group max size.",
                consumerGroup.groupId());
        }
        return true;
    }

    /**
     * Creates a ClassicGroup corresponding to the given ConsumerGroup.
     *
     * @param consumerGroup     The converted ConsumerGroup.
     * @param leavingMemberId   The leaving member that triggers the downgrade validation.
     * @param response          The response of the returned CoordinatorResult.
     * @return A CoordinatorResult.
     */
    private <T> CoordinatorResult<T, CoordinatorRecord> convertToClassicGroup(
        ConsumerGroup consumerGroup,
        String leavingMemberId,
        T response
    ) {
        List<CoordinatorRecord> records = new ArrayList<>();
        consumerGroup.createGroupTombstoneRecords(records);

        ClassicGroup classicGroup;
        try {
            classicGroup = ClassicGroup.fromConsumerGroup(
                consumerGroup,
                leavingMemberId,
                logContext,
                time,
                metrics,
                metadataImage
            );
        } catch (SchemaException e) {
            log.warn("Cannot downgrade the consumer group " + consumerGroup.groupId() + ": fail to parse " +
                "the Consumer Protocol " + ConsumerProtocol.PROTOCOL_TYPE + ".", e);

            throw new GroupIdNotFoundException(String.format("Cannot downgrade the classic group %s: %s.",
                consumerGroup.groupId(), e.getMessage()));
        }
        classicGroup.createClassicGroupRecords(metadataImage.features().metadataVersion(), records);

        // Directly update the states instead of replaying the records because
        // the classicGroup reference is needed for triggering the rebalance.
        // Set the appendFuture to prevent the records from being replayed.
        removeGroup(consumerGroup.groupId());
        groups.put(consumerGroup.groupId(), classicGroup);
        metrics.onClassicGroupStateTransition(null, classicGroup.currentState());

        classicGroup.allMembers().forEach(member -> rescheduleClassicGroupMemberHeartbeat(classicGroup, member));
        prepareRebalance(classicGroup, String.format("Downgrade group %s from consumer to classic.", classicGroup.groupId()));

        CompletableFuture<Void> appendFuture = new CompletableFuture<>();
        appendFuture.exceptionally(__ -> {
            metrics.onClassicGroupStateTransition(classicGroup.currentState(), null);
            return null;
        });
        return new CoordinatorResult<>(records, response, appendFuture, false);
    }

    /**
     * Validates the online upgrade if the Classic Group receives a ConsumerGroupHeartbeat request.
     *
     * @param classicGroup A ClassicGroup.
     * @return A boolean indicating whether it's valid to online upgrade the classic group.
     */
    private boolean validateOnlineUpgrade(ClassicGroup classicGroup) {
        if (!consumerGroupMigrationPolicy.isUpgradeEnabled()) {
            log.info("Cannot upgrade classic group {} to consumer group because the online upgrade is disabled.",
                classicGroup.groupId());
            return false;
        } else if (!classicGroup.usesConsumerGroupProtocol()) {
            log.info("Cannot upgrade classic group {} to consumer group because the group does not use the consumer embedded protocol.",
                classicGroup.groupId());
            return false;
        } else if (classicGroup.numMembers() > consumerGroupMaxSize) {
            log.info("Cannot upgrade classic group {} to consumer group because the group size exceeds the consumer group maximum size.",
                classicGroup.groupId());
            return false;
        }
        return true;
    }

    /**
     * Creates a ConsumerGroup corresponding to the given classic group.
     *
     * @param classicGroup  The ClassicGroup to convert.
     * @param records       The list of Records.
     * @return The created ConsumerGroup.
     */
    ConsumerGroup convertToConsumerGroup(ClassicGroup classicGroup, List<CoordinatorRecord> records) {
        // The upgrade is always triggered by a new member joining the classic group, which always results in
        // updatedMember.subscribedTopicNames changing, the group epoch being bumped, and triggering a new rebalance.
        // If the ClassicGroup is rebalancing, inform the awaiting consumers of another ongoing rebalance
        // so that they will rejoin for the new rebalance.
        classicGroup.completeAllJoinFutures(Errors.REBALANCE_IN_PROGRESS);
        classicGroup.completeAllSyncFutures(Errors.REBALANCE_IN_PROGRESS);

        classicGroup.createGroupTombstoneRecords(records);

        ConsumerGroup consumerGroup;
        try {
            consumerGroup = ConsumerGroup.fromClassicGroup(
                snapshotRegistry,
                metrics,
                classicGroup,
                metadataImage.topics()
            );
        } catch (SchemaException e) {
            log.warn("Cannot upgrade the classic group " + classicGroup.groupId() +
                " to consumer group because the embedded consumer protocol is malformed: "
                + e.getMessage() + ".", e);

            throw new GroupIdNotFoundException("Cannot upgrade the classic group " + classicGroup.groupId() +
                " to consumer group because the embedded consumer protocol is malformed.");
        }
        consumerGroup.createConsumerGroupRecords(records);

        // Create the session timeouts for the new members. If the conversion fails, the group will remain a
        // classic group, thus these timers will fail the group type check and do nothing.
        consumerGroup.members().forEach((memberId, __) ->
            scheduleConsumerGroupSessionTimeout(consumerGroup.groupId(), memberId)
        );

        return consumerGroup;
    }

    /**
     * Removes the group.
     *
     * @param groupId The group id.
     */
    private void removeGroup(
        String groupId
    ) {
        Group group = groups.remove(groupId);
        if (group != null) {
            switch (group.type()) {
                case CONSUMER:
                    ConsumerGroup consumerGroup = (ConsumerGroup) group;
                    metrics.onConsumerGroupStateTransition(consumerGroup.state(), null);
                    break;
                case CLASSIC:
                    ClassicGroup classicGroup = (ClassicGroup) group;
                    metrics.onClassicGroupStateTransition(classicGroup.currentState(), null);
                    break;
                default:
                    log.warn("Removed group {} with an unknown group type {}.", groupId, group.type());
                    break;
            }
        }
    }

    /**
     * Throws an InvalidRequestException if the value is non-null and empty.
     * A string containing only whitespaces is also considered empty.
     *
     * @param value The value.
     * @param error The error message.
     * @throws InvalidRequestException
     */
    private void throwIfEmptyString(
        String value,
        String error
    ) throws InvalidRequestException {
        if (value != null && value.trim().isEmpty()) {
            throw new InvalidRequestException(error);
        }
    }

    /**
     * Throws an InvalidRequestException if the value is non-null.
     *
     * @param value The value.
     * @param error The error message.
     * @throws InvalidRequestException
     */
    private void throwIfNotNull(
        Object value,
        String error
    ) throws InvalidRequestException {
        if (value != null) {
            throw new InvalidRequestException(error);
        }
    }

    /**
     * Throws an InvalidRequestException if the value is null.
     *
     * @param value The value.
     * @param error The error message.
     * @throws InvalidRequestException
     */
    private void throwIfNull(
        Object value,
        String error
    ) throws InvalidRequestException {
        if (value == null) {
            throw new InvalidRequestException(error);
        }
    }

    /**
     * Validates the request.
     *
     * @param request The request to validate.
     *
     * @throws InvalidRequestException if the request is not valid.
     * @throws UnsupportedAssignorException if the assignor is not supported.
     */
    private void throwIfConsumerGroupHeartbeatRequestIsInvalid(
        ConsumerGroupHeartbeatRequestData request
    ) throws InvalidRequestException, UnsupportedAssignorException {
        throwIfEmptyString(request.groupId(), "GroupId can't be empty.");
        throwIfEmptyString(request.instanceId(), "InstanceId can't be empty.");
        throwIfEmptyString(request.rackId(), "RackId can't be empty.");

        if (request.memberEpoch() > 0 || request.memberEpoch() == LEAVE_GROUP_MEMBER_EPOCH) {
            throwIfEmptyString(request.memberId(), "MemberId can't be empty.");
        } else if (request.memberEpoch() == 0) {
            if (request.rebalanceTimeoutMs() == -1) {
                throw new InvalidRequestException("RebalanceTimeoutMs must be provided in first request.");
            }
            if (request.topicPartitions() == null || !request.topicPartitions().isEmpty()) {
                throw new InvalidRequestException("TopicPartitions must be empty when (re-)joining.");
            }
            if (request.subscribedTopicNames() == null || request.subscribedTopicNames().isEmpty()) {
                throw new InvalidRequestException("SubscribedTopicNames must be set in first request.");
            }
        } else if (request.memberEpoch() == LEAVE_GROUP_STATIC_MEMBER_EPOCH) {
            throwIfEmptyString(request.memberId(), "MemberId can't be empty.");
            throwIfNull(request.instanceId(), "InstanceId can't be null.");
        } else {
            throw new InvalidRequestException("MemberEpoch is invalid.");
        }

        if (request.serverAssignor() != null && !consumerGroupAssignors.containsKey(request.serverAssignor())) {
            throw new UnsupportedAssignorException("ServerAssignor " + request.serverAssignor()
                + " is not supported. Supported assignors: " + String.join(", ", consumerGroupAssignors.keySet())
                + ".");
        }
    }

    /**
     * Verifies that the partitions currently owned by the member (the ones set in the
     * request) matches the ones that the member should own. It matches if the consumer
     * only owns partitions which are in the assigned partitions. It does not match if
     * it owns any other partitions.
     *
     * @param ownedTopicPartitions  The partitions provided by the consumer in the request.
     * @param target                The partitions that the member should have.
     *
     * @return A boolean indicating whether the owned partitions are a subset or not.
     */
    private boolean isSubset(
        List<ConsumerGroupHeartbeatRequestData.TopicPartitions> ownedTopicPartitions,
        Map<Uuid, Set<Integer>> target
    ) {
        if (ownedTopicPartitions == null) return false;

        for (ConsumerGroupHeartbeatRequestData.TopicPartitions topicPartitions : ownedTopicPartitions) {
            Set<Integer> partitions = target.get(topicPartitions.topicId());
            if (partitions == null) return false;
            for (Integer partitionId : topicPartitions.partitions()) {
                if (!partitions.contains(partitionId)) return false;
            }
        }

        return true;
    }

    /**
     * Checks whether the consumer group can accept a new member or not based on the
     * max group size defined.
     *
     * @param group     The consumer group.
     * @param memberId  The member id.
     *
     * @throws GroupMaxSizeReachedException if the maximum capacity has been reached.
     */
    private void throwIfConsumerGroupIsFull(
        ConsumerGroup group,
        String memberId
    ) throws GroupMaxSizeReachedException {
        // If the consumer group has reached its maximum capacity, the member is rejected if it is not
        // already a member of the consumer group.
        if (group.numMembers() >= consumerGroupMaxSize && (memberId.isEmpty() || !group.hasMember(memberId))) {
            throw new GroupMaxSizeReachedException("The consumer group has reached its maximum capacity of "
                + consumerGroupMaxSize + " members.");
        }
    }

    /**
     * Validates the member epoch provided in the heartbeat request.
     *
     * @param member                The consumer group member.
     * @param receivedMemberEpoch   The member epoch.
     * @param ownedTopicPartitions  The owned partitions.
     *
     * @throws FencedMemberEpochException if the provided epoch is ahead or behind the epoch known
     *                                    by this coordinator.
     */
    private void throwIfMemberEpochIsInvalid(
        ConsumerGroupMember member,
        int receivedMemberEpoch,
        List<ConsumerGroupHeartbeatRequestData.TopicPartitions> ownedTopicPartitions
    ) {
        if (receivedMemberEpoch > member.memberEpoch()) {
            throw new FencedMemberEpochException("The consumer group member has a greater member "
                + "epoch (" + receivedMemberEpoch + ") than the one known by the group coordinator ("
                + member.memberEpoch() + "). The member must abandon all its partitions and rejoin.");
        } else if (receivedMemberEpoch < member.memberEpoch()) {
            // If the member comes with the previous epoch and has a subset of the current assignment partitions,
            // we accept it because the response with the bumped epoch may have been lost.
            if (receivedMemberEpoch != member.previousMemberEpoch() || !isSubset(ownedTopicPartitions, member.assignedPartitions())) {
                throw new FencedMemberEpochException("The consumer group member has a smaller member "
                    + "epoch (" + receivedMemberEpoch + ") than the one known by the group coordinator ("
                    + member.memberEpoch() + "). The member must abandon all its partitions and rejoin.");
            }
        }
    }

    /**
     * Validates if the received instanceId has been released from the group
     *
     * @param member                The consumer group member.
     * @param groupId               The consumer group id.
     * @param receivedMemberId      The member id received in the request.
     * @param receivedInstanceId    The instance id received in the request.
     *
     * @throws UnreleasedInstanceIdException if the instance id received in the request is still in use by an existing static member.
     */
    private void throwIfInstanceIdIsUnreleased(ConsumerGroupMember member, String groupId, String receivedMemberId, String receivedInstanceId) {
        if (member.memberEpoch() != LEAVE_GROUP_STATIC_MEMBER_EPOCH) {
            // The new member can't join.
            log.info("[GroupId {}] Static member {} with instance id {} cannot join the group because the instance id is" +
                    " is owned by member {}.", groupId, receivedMemberId, receivedInstanceId, member.memberId());
            throw Errors.UNRELEASED_INSTANCE_ID.exception("Static member " + receivedMemberId + " with instance id "
                + receivedInstanceId + " cannot join the group because the instance id is owned by " + member.memberId() + " member.");
        }
    }

    /**
     * Validates if the received instanceId has been released from the group
     *
     * @param member                The consumer group member.
     * @param groupId               The consumer group id.
     * @param receivedMemberId      The member id received in the request.
     * @param receivedInstanceId    The instance id received in the request.
     *
     * @throws FencedInstanceIdException if the instance id provided is fenced because of another static member.
     */
    private void throwIfInstanceIdIsFenced(ConsumerGroupMember member, String groupId, String receivedMemberId, String receivedInstanceId) {
        if (!member.memberId().equals(receivedMemberId)) {
            log.info("[GroupId {}] Static member {} with instance id {} is fenced by existing member {}.",
                groupId, receivedMemberId, receivedInstanceId, member.memberId());
            throw Errors.FENCED_INSTANCE_ID.exception("Static member " + receivedMemberId + " with instance id "
                + receivedInstanceId + " was fenced by member " + member.memberId() + ".");
        }
    }

    /**
     * Validates if the received instanceId has been released from the group
     *
     * @param staticMember          The static member in the group.
     * @param receivedInstanceId    The instance id received in the request.
     *
     * @throws UnknownMemberIdException if no static member exists in the group against the provided instance id.
     */
    private void throwIfStaticMemberIsUnknown(ConsumerGroupMember staticMember, String receivedInstanceId) {
        if (staticMember == null) {
            throw Errors.UNKNOWN_MEMBER_ID.exception("Instance id " + receivedInstanceId + " is unknown.");
        }
    }

    /**
     * Validates if the received classic member protocols are supported by the group.
     *
     * @param group         The ConsumerGroup.
     * @param memberId      The joining member id.
     * @param protocolType  The joining member protocol type.
     * @param protocols     The joining member protocol collection.
     */
    private void throwIfClassicProtocolIsNotSupported(
        ConsumerGroup group,
        String memberId,
        String protocolType,
        JoinGroupRequestProtocolCollection protocols
    ) {
        if (!group.supportsClassicProtocols(protocolType, ClassicGroupMember.plainProtocolSet(protocols))) {
            throw Errors.INCONSISTENT_GROUP_PROTOCOL.exception("Member " + memberId + "'s protocols are not supported.");
        }
    }

    /**
     * Validates if the consumer group member uses the classic protocol.
     *
     * @param member The ConsumerGroupMember.
     */
    private void throwIfMemberDoesNotUseClassicProtocol(ConsumerGroupMember member) {
        if (!member.useClassicProtocol()) {
            throw new UnknownMemberIdException(
                String.format("Member %s does not use the classic protocol.", member.memberId())
            );
        }
    }

    /**
     * Validates if the generation id from the request matches the member epoch.
     *
     * @param memberId              The member id.
     * @param memberEpoch           The member epoch.
     * @param requestGenerationId   The generation id from the request.
     */
    private void throwIfGenerationIdUnmatched(
        String memberId,
        int memberEpoch,
        int requestGenerationId
    ) {
        if (memberEpoch != requestGenerationId) {
            throw Errors.ILLEGAL_GENERATION.exception(
                String.format("The request generation id %s is not equal to the member epoch %d of member %s.",
                    requestGenerationId, memberEpoch, memberId)
            );
        }
    }

    /**
     * Validates if the protocol type and the protocol name from the request matches those of the consumer group.
     *
     * @param member                The ConsumerGroupMember.
     * @param requestProtocolType   The protocol type from the request.
     * @param requestProtocolName   The protocol name from the request.
     */
    private void throwIfClassicProtocolUnmatched(
        ConsumerGroupMember member,
        String requestProtocolType,
        String requestProtocolName
    ) {
        String protocolName = member.supportedClassicProtocols().get().iterator().next().name();
        if (requestProtocolType != null && !ConsumerProtocol.PROTOCOL_TYPE.equals(requestProtocolType)) {
            throw Errors.INCONSISTENT_GROUP_PROTOCOL.exception(
                String.format("The protocol type %s from member %s request is not equal to the group protocol type %s.",
                    requestProtocolType, member.memberId(), ConsumerProtocol.PROTOCOL_TYPE)
            );
        } else if (requestProtocolName != null && !protocolName.equals(requestProtocolName)) {
            throw Errors.INCONSISTENT_GROUP_PROTOCOL.exception(
                String.format("The protocol name %s from member %s request is not equal to the protocol name %s returned in the join response.",
                    requestProtocolName, member.memberId(), protocolName)
            );
        }
    }

    /**
     * Validates if a new rebalance has been triggered and the member should rejoin to catch up.
     *
     * @param group     The ConsumerGroup.
     * @param member    The ConsumerGroupMember.
     */
    private void throwIfRebalanceInProgress(
        ConsumerGroup group,
        ConsumerGroupMember member
    ) {
        // If the group epoch is greater than the member epoch, there is a new rebalance triggered and the member
        // needs to rejoin to catch up. However, if the member is in UNREVOKED_PARTITIONS state, it means the
        // member has already rejoined, so it needs to first finish revoking the partitions and the reconciliation,
        // and then the next rejoin will be triggered automatically if needed.
        if (group.groupEpoch() > member.memberEpoch() && !member.state().equals(MemberState.UNREVOKED_PARTITIONS)) {
            scheduleConsumerGroupJoinTimeoutIfAbsent(group.groupId(), member.memberId(), member.rebalanceTimeoutMs());
            throw Errors.REBALANCE_IN_PROGRESS.exception(
                String.format("A new rebalance is triggered in group %s and member %s should rejoin to catch up.",
                    group.groupId(), member.memberId())
            );
        }
    }

    /**
     * Deserialize the subscription in JoinGroupRequestProtocolCollection.
     * All the protocols have the same subscription, so the method picks a random one.
     *
     * @param protocols The JoinGroupRequestProtocolCollection.
     * @return The Subscription.
     */
    private static ConsumerPartitionAssignor.Subscription deserializeSubscription(
        JoinGroupRequestProtocolCollection protocols
    ) {
        try {
            return ConsumerProtocol.deserializeSubscription(
                ByteBuffer.wrap(protocols.iterator().next().metadata())
            );
        } catch (SchemaException e) {
            throw new IllegalStateException("Malformed embedded consumer protocol in subscription deserialization.");
        }
    }

    /**
     * @return The ConsumerGroupHeartbeatRequestData.TopicPartitions list converted from the TopicPartitions list.
     */
    private static List<ConsumerGroupHeartbeatRequestData.TopicPartitions> toTopicPartitions(
        List<TopicPartition> partitions,
        TopicsImage topicsImage
    ) {
        Map<Uuid, ConsumerGroupHeartbeatRequestData.TopicPartitions> topicPartitionMap = new HashMap<>();
        partitions.forEach(topicPartition -> {
            TopicImage topicImage = topicsImage.getTopic(topicPartition.topic());
            if (topicImage != null) {
                topicPartitionMap
                    .computeIfAbsent(topicImage.id(), __ -> new ConsumerGroupHeartbeatRequestData.TopicPartitions().setTopicId(topicImage.id()))
                    .partitions()
                    .add(topicPartition.partition());
            }
        });
        return new ArrayList<>(topicPartitionMap.values());
    }

    /**
     * @return The TopicPartition list converted from the assignment map.
     */
    private static List<TopicPartition> toTopicPartitionList(
        Map<Uuid, Set<Integer>> partitions,
        TopicsImage topicsImage
    ) {
        List<TopicPartition> topicPartitions = new ArrayList<>();
        partitions.forEach((topicId, partitionSet) -> {
            TopicImage topicImage = topicsImage.getTopic(topicId);
            if (topicImage != null) {
                partitionSet.forEach(partition ->
                    topicPartitions.add(new TopicPartition(topicImage.name(), partition))
                );
            }
        });
        return topicPartitions;
    }

    private ConsumerGroupHeartbeatResponseData.Assignment createResponseAssignment(
        ConsumerGroupMember member
    ) {
        return new ConsumerGroupHeartbeatResponseData.Assignment()
            .setTopicPartitions(fromAssignmentMap(member.assignedPartitions()));
    }

    private List<ConsumerGroupHeartbeatResponseData.TopicPartitions> fromAssignmentMap(
        Map<Uuid, Set<Integer>> assignment
    ) {
        return assignment.entrySet().stream()
            .map(keyValue -> new ConsumerGroupHeartbeatResponseData.TopicPartitions()
                .setTopicId(keyValue.getKey())
                .setPartitions(new ArrayList<>(keyValue.getValue())))
            .collect(Collectors.toList());
    }

    /**
     * Handles a regular heartbeat from a consumer group member. It mainly consists of
     * three parts:
     * 1) The member is created or updated. The group epoch is bumped if the member
     *    has been created or updated.
     * 2) The target assignment for the consumer group is updated if the group epoch
     *    is larger than the current target assignment epoch.
     * 3) The member's assignment is reconciled with the target assignment.
     *
     * @param groupId               The group id from the request.
     * @param memberId              The member id from the request.
     * @param memberEpoch           The member epoch from the request.
     * @param instanceId            The instance id from the request or null.
     * @param rackId                The rack id from the request or null.
     * @param rebalanceTimeoutMs    The rebalance timeout from the request or -1.
     * @param clientId              The client id.
     * @param clientHost            The client host.
     * @param subscribedTopicNames  The list of subscribed topic names from the request
     *                              of null.
     * @param assignorName          The assignor name from the request or null.
     * @param ownedTopicPartitions  The list of owned partitions from the request or null.
     *
     * @return A Result containing the ConsumerGroupHeartbeat response and
     *         a list of records to update the state machine.
     */
    private CoordinatorResult<ConsumerGroupHeartbeatResponseData, CoordinatorRecord> consumerGroupHeartbeat(
        String groupId,
        String memberId,
        int memberEpoch,
        String instanceId,
        String rackId,
        int rebalanceTimeoutMs,
        String clientId,
        String clientHost,
        List<String> subscribedTopicNames,
        String assignorName,
        List<ConsumerGroupHeartbeatRequestData.TopicPartitions> ownedTopicPartitions
    ) throws ApiException {
        final long currentTimeMs = time.milliseconds();
        final List<CoordinatorRecord> records = new ArrayList<>();

        // Get or create the consumer group.
        boolean createIfNotExists = memberEpoch == 0;
        final ConsumerGroup group = getOrMaybeCreateConsumerGroup(groupId, createIfNotExists, records);
        throwIfConsumerGroupIsFull(group, memberId);

        // Get or create the member.
        if (memberId.isEmpty()) memberId = Uuid.randomUuid().toString();
        ConsumerGroupMember member;
        ConsumerGroupMember.Builder updatedMemberBuilder;
        boolean staticMemberReplaced = false;
        if (instanceId == null) {
            member = group.getOrMaybeCreateMember(memberId, createIfNotExists);
            throwIfMemberEpochIsInvalid(member, memberEpoch, ownedTopicPartitions);
            if (createIfNotExists) {
                log.info("[GroupId {}] Member {} joins the consumer group.", groupId, memberId);
            }
            updatedMemberBuilder = new ConsumerGroupMember.Builder(member);
        } else {
            member = group.staticMember(instanceId);
            if (memberEpoch == 0) {
                // A new static member joins or the existing static member rejoins.
                if (member == null) {
                    // New static member.
                    member = group.getOrMaybeCreateMember(memberId, createIfNotExists);
                    updatedMemberBuilder = new ConsumerGroupMember.Builder(member);
                    log.info("[GroupId {}] Static member {} with instance id {} joins the consumer group.", groupId, memberId, instanceId);
                } else {
                    // Static member rejoins with a different member id so it should replace
                    // the previous instance iff the previous member had sent a leave group.
                    throwIfInstanceIdIsUnreleased(member, groupId, memberId, instanceId);
                    // Replace the current member.
                    staticMemberReplaced = true;
                    updatedMemberBuilder = new ConsumerGroupMember.Builder(memberId)
                        .setAssignedPartitions(member.assignedPartitions());
                    // Remove the member without canceling its timers in case the change is reverted. If the
                    // change is not reverted, the group validation will fail and the timer will do nothing.
                    removeMember(records, groupId, member.memberId());
                    log.info("[GroupId {}] Static member with unknown member id and instance id {} re-joins the consumer group. " +
                        "Created a new member {} to replace the existing member {}.", groupId, instanceId, memberId, member.memberId());
                }
            } else {
                throwIfStaticMemberIsUnknown(member, instanceId);
                throwIfInstanceIdIsFenced(member, groupId, memberId, instanceId);
                throwIfMemberEpochIsInvalid(member, memberEpoch, ownedTopicPartitions);
                updatedMemberBuilder = new ConsumerGroupMember.Builder(member);
            }
        }

        // 1. Create or update the member. If the member is new or has changed, a ConsumerGroupMemberMetadataValue
        // record is written to the __consumer_offsets partition to persist the change. If the subscriptions have
        // changed, the subscription metadata is updated and persisted by writing a ConsumerGroupPartitionMetadataValue
        // record to the __consumer_offsets partition. Finally, the group epoch is bumped if the subscriptions have
        // changed, and persisted by writing a ConsumerGroupMetadataValue record to the partition.
        ConsumerGroupMember updatedMember = updatedMemberBuilder
            .maybeUpdateInstanceId(Optional.ofNullable(instanceId))
            .maybeUpdateRackId(Optional.ofNullable(rackId))
            .maybeUpdateRebalanceTimeoutMs(ofSentinel(rebalanceTimeoutMs))
            .maybeUpdateServerAssignorName(Optional.ofNullable(assignorName))
            .maybeUpdateSubscribedTopicNames(Optional.ofNullable(subscribedTopicNames))
            .setClientId(clientId)
            .setClientHost(clientHost)
            .setClassicMemberMetadata(null)
            .build();

        boolean bumpGroupEpoch = hasMemberSubscriptionChanged(
            groupId,
            member,
            updatedMember,
            records
        );

        int groupEpoch = group.groupEpoch();
        Map<String, TopicMetadata> subscriptionMetadata = group.subscriptionMetadata();
        Map<String, Integer> subscribedTopicNamesMap = group.subscribedTopicNames();
        SubscriptionType subscriptionType = group.subscriptionType();

        if (bumpGroupEpoch || group.hasMetadataExpired(currentTimeMs)) {
            // The subscription metadata is updated in two cases:
            // 1) The member has updated its subscriptions;
            // 2) The refresh deadline has been reached.
            subscribedTopicNamesMap = group.computeSubscribedTopicNames(member, updatedMember);
            subscriptionMetadata = group.computeSubscriptionMetadata(
                subscribedTopicNamesMap,
                metadataImage.topics(),
                metadataImage.cluster()
            );

            int numMembers = group.numMembers();
            if (!group.hasMember(updatedMember.memberId()) && !staticMemberReplaced) {
                numMembers++;
            }

            subscriptionType = ConsumerGroup.subscriptionType(
                subscribedTopicNamesMap,
                numMembers
            );

            if (!subscriptionMetadata.equals(group.subscriptionMetadata())) {
                log.info("[GroupId {}] Computed new subscription metadata: {}.",
                    groupId, subscriptionMetadata);
                bumpGroupEpoch = true;
                records.add(newGroupSubscriptionMetadataRecord(groupId, subscriptionMetadata));
            }

            if (bumpGroupEpoch) {
                groupEpoch += 1;
                records.add(newGroupEpochRecord(groupId, groupEpoch));
                log.info("[GroupId {}] Bumped group epoch to {}.", groupId, groupEpoch);
                metrics.record(CONSUMER_GROUP_REBALANCES_SENSOR_NAME);
            }

            group.setMetadataRefreshDeadline(currentTimeMs + consumerGroupMetadataRefreshIntervalMs, groupEpoch);
        }

        // 2. Update the target assignment if the group epoch is larger than the target assignment epoch or a static member
        // replaces an existing static member. The delta between the existing and the new target assignment is persisted to the partition.
        int targetAssignmentEpoch = group.assignmentEpoch();
        Assignment targetAssignment = group.targetAssignment(memberId);
        if (groupEpoch > targetAssignmentEpoch || staticMemberReplaced) {
            targetAssignment = updateTargetAssignment(
                group,
                groupEpoch,
                member,
                updatedMember,
                subscriptionMetadata,
                subscriptionType,
                staticMemberReplaced,
                records
            );
            targetAssignmentEpoch = groupEpoch;
        }

        // 3. Reconcile the member's assignment with the target assignment if the member is not
        // fully reconciled yet.
        updatedMember = maybeReconcile(
            groupId,
            updatedMember,
            group::currentPartitionEpoch,
            targetAssignmentEpoch,
            targetAssignment,
            ownedTopicPartitions,
            records
        );

        scheduleConsumerGroupSessionTimeout(groupId, memberId);

        // Prepare the response.
        ConsumerGroupHeartbeatResponseData response = new ConsumerGroupHeartbeatResponseData()
            .setMemberId(updatedMember.memberId())
            .setMemberEpoch(updatedMember.memberEpoch())
            .setHeartbeatIntervalMs(consumerGroupHeartbeatIntervalMs);

        // The assignment is only provided in the following cases:
        // 1. The member sent a full request. It does so when joining or rejoining the group with zero
        //    as the member epoch; or on any errors (e.g. timeout). We use all the non-optional fields
        //    (rebalanceTimeoutMs, subscribedTopicNames and ownedTopicPartitions) to detect a full request
        //    as those must be set in a full request.
        // 2. The member's assignment has been updated.
        boolean isFullRequest = memberEpoch == 0 || (rebalanceTimeoutMs != -1 && subscribedTopicNames != null && ownedTopicPartitions != null);
        if (isFullRequest || hasAssignedPartitionsChanged(member, updatedMember)) {
            response.setAssignment(createResponseAssignment(updatedMember));
        }

        return new CoordinatorResult<>(records, response);
    }

    /**
     * Handle a JoinGroupRequest to a ConsumerGroup.
     *
     * @param group          The group to join.
     * @param context        The request context.
     * @param request        The actual JoinGroup request.
     * @param responseFuture The join group response future.
     *
     * @return The result that contains records to append if the join group phase completes.
     */
    private CoordinatorResult<Void, CoordinatorRecord> classicGroupJoinToConsumerGroup(
        ConsumerGroup group,
        RequestContext context,
        JoinGroupRequestData request,
        CompletableFuture<JoinGroupResponseData> responseFuture
    ) throws ApiException {
        final long currentTimeMs = time.milliseconds();
        final List<CoordinatorRecord> records = new ArrayList<>();
        final String groupId = request.groupId();
        final String instanceId = request.groupInstanceId();
        final int sessionTimeoutMs = request.sessionTimeoutMs();
        final JoinGroupRequestProtocolCollection protocols = request.protocols();

        String memberId = request.memberId();
        final boolean isUnknownMember = memberId.equals(UNKNOWN_MEMBER_ID);
        if (isUnknownMember) memberId = Uuid.randomUuid().toString();

        throwIfConsumerGroupIsFull(group, memberId);
        throwIfClassicProtocolIsNotSupported(group, memberId, request.protocolType(), protocols);

        // Get or create the member.
        ConsumerGroupMember member;
        ConsumerGroupMember.Builder updatedMemberBuilder;
        boolean staticMemberReplaced = false;
        if (instanceId == null) {
            // A dynamic member (re-)joins.
            if (isUnknownMember && JoinGroupRequest.requiresKnownMemberId(context.apiVersion())) {
                // If member id required, send back a response to call for another join group request with allocated member id.
                responseFuture.complete(new JoinGroupResponseData()
                    .setMemberId(memberId)
                    .setErrorCode(Errors.MEMBER_ID_REQUIRED.code())
                );
                log.info("[GroupId {}] Dynamic member with unknown member id joins the consumer group. " +
                    "Created a new member id {} and requesting the member to rejoin with this id.", groupId, memberId);
                return EMPTY_RESULT;
            } else {
                member = group.getOrMaybeCreateMember(memberId, true);
                log.info("[GroupId {}] Member {} joins the consumer group.", groupId, memberId);
                updatedMemberBuilder = new ConsumerGroupMember.Builder(member);
            }
        } else {
            member = group.staticMember(instanceId);
            // A new static member joins or the existing static member rejoins.
            if (isUnknownMember) {
                if (member == null) {
                    // New static member.
                    member = group.getOrMaybeCreateMember(memberId, true);
                    updatedMemberBuilder = new ConsumerGroupMember.Builder(member);
                    log.info("[GroupId {}] Static member {} with instance id {} joins the consumer group.", groupId, memberId, instanceId);
                } else {
                    // Replace the current static member.
                    staticMemberReplaced = true;
                    updatedMemberBuilder = new ConsumerGroupMember.Builder(memberId)
                        .setAssignedPartitions(member.assignedPartitions());
                    // Remove the member without canceling its timers in case the change is reverted. If the
                    // change is not reverted, the group validation will fail and the timer will do nothing.
                    removeMember(records, groupId, member.memberId());
                    log.info("[GroupId {}] Static member with unknown member id and instance id {} re-joins the consumer group. " +
                        "Created a new member {} to replace the existing member {}.", groupId, instanceId, memberId, member.memberId());
                }
            } else {
                // Rejoining static member. Fence the static group with unmatched member id.
                throwIfStaticMemberIsUnknown(member, instanceId);
                throwIfInstanceIdIsFenced(member, groupId, memberId, instanceId);
                updatedMemberBuilder = new ConsumerGroupMember.Builder(member);
                log.info("[GroupId {}] Static member {} with instance id {} re-joins the consumer group.", groupId, memberId, instanceId);
            }
        }

        int groupEpoch = group.groupEpoch();
        Map<String, TopicMetadata> subscriptionMetadata = group.subscriptionMetadata();
        Map<String, Integer> subscribedTopicNamesMap = group.subscribedTopicNames();
        SubscriptionType subscriptionType = group.subscriptionType();
        final ConsumerPartitionAssignor.Subscription subscription = deserializeSubscription(protocols);
        final List<ConsumerGroupHeartbeatRequestData.TopicPartitions> ownedTopicPartitions =
            toTopicPartitions(subscription.ownedPartitions(), metadataImage.topics());

        // 1. Create or update the member. If the member is new or has changed, a ConsumerGroupMemberMetadataValue
        // record is written to the __consumer_offsets partition to persist the change. If the subscriptions have
        // changed, the subscription metadata is updated and persisted by writing a ConsumerGroupPartitionMetadataValue
        // record to the __consumer_offsets partition. Finally, the group epoch is bumped if the subscriptions have
        // changed, and persisted by writing a ConsumerGroupMetadataValue record to the partition.
        ConsumerGroupMember updatedMember = updatedMemberBuilder
            .maybeUpdateInstanceId(Optional.ofNullable(instanceId))
            .maybeUpdateRackId(subscription.rackId())
            .maybeUpdateRebalanceTimeoutMs(ofSentinel(request.rebalanceTimeoutMs()))
            .maybeUpdateServerAssignorName(Optional.empty())
            .maybeUpdateSubscribedTopicNames(Optional.ofNullable(subscription.topics()))
            .setClientId(context.clientId())
            .setClientHost(context.clientAddress.toString())
            .setClassicMemberMetadata(
                new ConsumerGroupMemberMetadataValue.ClassicMemberMetadata()
                    .setSessionTimeoutMs(sessionTimeoutMs)
                    .setSupportedProtocols(ConsumerGroupMember.classicProtocolListFromJoinRequestProtocolCollection(protocols))
            )
            .build();

        boolean bumpGroupEpoch = hasMemberSubscriptionChanged(
            groupId,
            member,
            updatedMember,
            records
        );

        if (bumpGroupEpoch || group.hasMetadataExpired(currentTimeMs)) {
            // The subscription metadata is updated in two cases:
            // 1) The member has updated its subscriptions;
            // 2) The refresh deadline has been reached.
            subscribedTopicNamesMap = group.computeSubscribedTopicNames(member, updatedMember);
            subscriptionMetadata = group.computeSubscriptionMetadata(
                subscribedTopicNamesMap,
                metadataImage.topics(),
                metadataImage.cluster()
            );

            int numMembers = group.numMembers();
            if (!group.hasMember(updatedMember.memberId()) && !staticMemberReplaced) {
                numMembers++;
            }

            subscriptionType = ConsumerGroup.subscriptionType(
                subscribedTopicNamesMap,
                numMembers
            );

            if (!subscriptionMetadata.equals(group.subscriptionMetadata())) {
                log.info("[GroupId {}] Computed new subscription metadata: {}.",
                    groupId, subscriptionMetadata);
                bumpGroupEpoch = true;
                records.add(newGroupSubscriptionMetadataRecord(groupId, subscriptionMetadata));
            }

            if (bumpGroupEpoch) {
                groupEpoch += 1;
                records.add(newGroupEpochRecord(groupId, groupEpoch));
                log.info("[GroupId {}] Bumped group epoch to {}.", groupId, groupEpoch);
                metrics.record(CONSUMER_GROUP_REBALANCES_SENSOR_NAME);
            }

            group.setMetadataRefreshDeadline(currentTimeMs + consumerGroupMetadataRefreshIntervalMs, groupEpoch);
        }

        // 2. Update the target assignment if the group epoch is larger than the target assignment epoch or a static member
        // replaces an existing static member. The delta between the existing and the new target assignment is persisted to the partition.
        int targetAssignmentEpoch = group.assignmentEpoch();
        Assignment targetAssignment = group.targetAssignment(memberId);
        if (groupEpoch > targetAssignmentEpoch || staticMemberReplaced) {
            targetAssignment = updateTargetAssignment(
                group,
                groupEpoch,
                member,
                updatedMember,
                subscriptionMetadata,
                subscriptionType,
                staticMemberReplaced,
                records
            );
            targetAssignmentEpoch = groupEpoch;
        }

        // 3. Reconcile the member's assignment with the target assignment if the member is not
        // fully reconciled yet.
        updatedMember = maybeReconcile(
            groupId,
            updatedMember,
            group::currentPartitionEpoch,
            targetAssignmentEpoch,
            targetAssignment,
            ownedTopicPartitions,
            records
        );

        final JoinGroupResponseData response = new JoinGroupResponseData()
            .setMemberId(updatedMember.memberId())
            .setGenerationId(updatedMember.memberEpoch())
            .setProtocolType(ConsumerProtocol.PROTOCOL_TYPE)
            .setProtocolName(updatedMember.supportedClassicProtocols().get().iterator().next().name());

        CompletableFuture<Void> appendFuture = new CompletableFuture<>();
        appendFuture.whenComplete((__, t) -> {
            if (t == null) {
                cancelConsumerGroupJoinTimeout(groupId, response.memberId());
                scheduleConsumerGroupSessionTimeout(groupId, response.memberId(), sessionTimeoutMs);
                // The sync timeout ensures that the member send sync request within the rebalance timeout.
                scheduleConsumerGroupSyncTimeout(groupId, response.memberId(), request.rebalanceTimeoutMs());

                responseFuture.complete(response);
            }
        });

        return new CoordinatorResult<>(records, null, appendFuture, true);
    }

    /**
     * Creates the member subscription record if the updatedMember is different from
     * the old member. Returns true if the subscribedTopicNames/subscribedTopicRegex
     * has changed.
     *
     * @param groupId       The group id.
     * @param member        The old member.
     * @param updatedMember The updated member.
     * @param records       The list to accumulate any new records.
     * @return A boolean indicating whether the updatedMember has a different
     *         subscribedTopicNames/subscribedTopicRegex from the old member.
     */
    private boolean hasMemberSubscriptionChanged(
        String groupId,
        ConsumerGroupMember member,
        ConsumerGroupMember updatedMember,
        List<CoordinatorRecord> records
    ) {
        String memberId = updatedMember.memberId();
        if (!updatedMember.equals(member)) {
            records.add(newMemberSubscriptionRecord(groupId, updatedMember));

            if (!updatedMember.subscribedTopicNames().equals(member.subscribedTopicNames())) {
                log.info("[GroupId {}] Member {} updated its subscribed topics to: {}.",
                    groupId, memberId, updatedMember.subscribedTopicNames());
                return true;
            }

            if (!updatedMember.subscribedTopicRegex().equals(member.subscribedTopicRegex())) {
                log.info("[GroupId {}] Member {} updated its subscribed regex to: {}.",
                    groupId, memberId, updatedMember.subscribedTopicRegex());
                return true;
            }
        }
        return false;
    }

    /**
     * Reconciles the current assignment of the member towards the target assignment if needed.
     *
     * @param groupId               The group id.
     * @param member                The member to reconcile.
     * @param currentPartitionEpoch The function returning the current epoch of
     *                              a given partition.
     * @param targetAssignmentEpoch The target assignment epoch.
     * @param targetAssignment      The target assignment.
     * @param ownedTopicPartitions  The list of partitions owned by the member. This
     *                              is reported in the ConsumerGroupHeartbeat API and
     *                              it could be null if not provided.
     * @param records               The list to accumulate any new records.
     * @return The received member if no changes have been made; or a new
     *         member containing the new assignment.
     */
    private ConsumerGroupMember maybeReconcile(
        String groupId,
        ConsumerGroupMember member,
        BiFunction<Uuid, Integer, Integer> currentPartitionEpoch,
        int targetAssignmentEpoch,
        Assignment targetAssignment,
        List<ConsumerGroupHeartbeatRequestData.TopicPartitions> ownedTopicPartitions,
        List<CoordinatorRecord> records
    ) {
        if (member.isReconciledTo(targetAssignmentEpoch)) {
            return member;
        }

        ConsumerGroupMember updatedMember = new CurrentAssignmentBuilder(member)
            .withTargetAssignment(targetAssignmentEpoch, targetAssignment)
            .withCurrentPartitionEpoch(currentPartitionEpoch)
            .withOwnedTopicPartitions(ownedTopicPartitions)
            .build();

        if (!updatedMember.equals(member)) {
            records.add(newCurrentAssignmentRecord(groupId, updatedMember));

            log.info("[GroupId {}] Member {} new assignment state: epoch={}, previousEpoch={}, state={}, "
                     + "assignedPartitions={} and revokedPartitions={}.",
                groupId, updatedMember.memberId(), updatedMember.memberEpoch(), updatedMember.previousMemberEpoch(), updatedMember.state(),
                assignmentToString(updatedMember.assignedPartitions()), assignmentToString(updatedMember.partitionsPendingRevocation()));

            // Schedule/cancel the rebalance timeout if the member uses the consumer protocol.
            // The members using classic protocol only have join timer and sync timer.
            if (!updatedMember.useClassicProtocol()) {
                if (updatedMember.state() == MemberState.UNREVOKED_PARTITIONS) {
                    scheduleConsumerGroupRebalanceTimeout(
                        groupId,
                        updatedMember.memberId(),
                        updatedMember.memberEpoch(),
                        updatedMember.rebalanceTimeoutMs()
                    );
                } else {
                    cancelConsumerGroupRebalanceTimeout(groupId, updatedMember.memberId());
                }
            }
        }

        return updatedMember;
    }

    /**
     * Updates the target assignment according to the updated member and subscription metadata.
     *
     * @param group                 The ConsumerGroup.
     * @param groupEpoch            The group epoch.
     * @param member                The existing member.
     * @param updatedMember         The updated member.
     * @param subscriptionMetadata  The subscription metadata.
     * @param subscriptionType      The group subscription type.
     * @param staticMemberReplaced  The boolean indicating whether the updated member
     *                              is a static member that replaces the existing member.
     * @param records               The list to accumulate any new records.
     * @return The new target assignment.
     */
    private Assignment updateTargetAssignment(
        ConsumerGroup group,
        int groupEpoch,
        ConsumerGroupMember member,
        ConsumerGroupMember updatedMember,
        Map<String, TopicMetadata> subscriptionMetadata,
        SubscriptionType subscriptionType,
        boolean staticMemberReplaced,
        List<CoordinatorRecord> records
    ) {
        String preferredServerAssignor = group.computePreferredServerAssignor(
            member,
            updatedMember
        ).orElse(defaultConsumerGroupAssignor.name());
        try {
<<<<<<< HEAD
            TargetAssignmentBuilder<ConsumerGroupMember> assignmentResultBuilder =
                new TargetAssignmentBuilder<ConsumerGroupMember>(group.groupId(), groupEpoch, assignors.get(preferredServerAssignor))
=======
            TargetAssignmentBuilder assignmentResultBuilder =
                new TargetAssignmentBuilder(group.groupId(), groupEpoch, consumerGroupAssignors.get(preferredServerAssignor))
>>>>>>> 0971924e
                    .withMembers(group.members())
                    .withStaticMembers(group.staticMembers())
                    .withSubscriptionMetadata(subscriptionMetadata)
                    .withSubscriptionType(subscriptionType)
                    .withTargetAssignment(group.targetAssignment())
                    .withInvertedTargetAssignment(group.invertedTargetAssignment())
                    .withTopicsImage(metadataImage.topics())
                    .addOrUpdateMember(updatedMember.memberId(), updatedMember);
            TargetAssignmentBuilder.TargetAssignmentResult assignmentResult;
            // A new static member is replacing an older one with the same subscriptions.
            // We just need to remove the older member and add the newer one. The new member should
            // reuse the target assignment of the older member.
            if (staticMemberReplaced) {
                assignmentResult = assignmentResultBuilder
                    .removeMember(member.memberId())
                    .build();
            } else {
                assignmentResult = assignmentResultBuilder
                    .build();
            }

            log.info("[GroupId {}] Computed a new target assignment for epoch {} with '{}' assignor: {}.",
                group.groupId(), groupEpoch, preferredServerAssignor, assignmentResult.targetAssignment());

            records.addAll(assignmentResult.records());
            return assignmentResult.targetAssignment().get(updatedMember.memberId());
        } catch (PartitionAssignorException ex) {
            String msg = String.format("Failed to compute a new target assignment for epoch %d: %s",
                groupEpoch, ex.getMessage());
            log.error("[GroupId {}] {}.", group.groupId(), msg);
            throw new UnknownServerException(msg, ex);
        }
    }

    /**
     * Handles leave request from a consumer group member.
     * @param groupId       The group id from the request.
     * @param memberId      The member id from the request.
     * @param memberEpoch   The member epoch from the request.
     *
     * @return A Result containing the ConsumerGroupHeartbeat response and
     *         a list of records to update the state machine.
     */
    private CoordinatorResult<ConsumerGroupHeartbeatResponseData, CoordinatorRecord> consumerGroupLeave(
        String groupId,
        String instanceId,
        String memberId,
        int memberEpoch
    ) throws ApiException {
        ConsumerGroup group = consumerGroup(groupId);
        ConsumerGroupHeartbeatResponseData response = new ConsumerGroupHeartbeatResponseData()
            .setMemberId(memberId)
            .setMemberEpoch(memberEpoch);

        if (instanceId == null) {
            ConsumerGroupMember member = group.getOrMaybeCreateMember(memberId, false);
            log.info("[GroupId {}] Member {} left the consumer group.", groupId, memberId);
            return consumerGroupFenceMember(group, member, response);
        } else {
            ConsumerGroupMember member = group.staticMember(instanceId);
            throwIfStaticMemberIsUnknown(member, instanceId);
            throwIfInstanceIdIsFenced(member, groupId, memberId, instanceId);
            if (memberEpoch == LEAVE_GROUP_STATIC_MEMBER_EPOCH) {
                log.info("[GroupId {}] Static Member {} with instance id {} temporarily left the consumer group.",
                    group.groupId(), memberId, instanceId);
                return consumerGroupStaticMemberGroupLeave(group, member);
            } else {
                log.info("[GroupId {}] Static Member {} with instance id {} left the consumer group.",
                    group.groupId(), memberId, instanceId);
                return consumerGroupFenceMember(group, member, response);
            }
        }
    }

    /**
     * Handles the case when a static member decides to leave the group.
     * The member is not actually fenced from the group, and instead it's
     * member epoch is updated to -2 to reflect that a member using the given
     * instance id decided to leave the group and would be back within session
     * timeout.
     *
     * @param group     The group.
     * @param member    The static member in the group for the instance id.
     *
     * @return A CoordinatorResult with a single record signifying that the static member is leaving.
     */
    private CoordinatorResult<ConsumerGroupHeartbeatResponseData, CoordinatorRecord> consumerGroupStaticMemberGroupLeave(
        ConsumerGroup group,
        ConsumerGroupMember member
    ) {
        // We will write a member epoch of -2 for this departing static member.
        ConsumerGroupMember leavingStaticMember = new ConsumerGroupMember.Builder(member)
            .setMemberEpoch(LEAVE_GROUP_STATIC_MEMBER_EPOCH)
            .setPartitionsPendingRevocation(Collections.emptyMap())
            .build();

        return new CoordinatorResult<>(
            Collections.singletonList(newCurrentAssignmentRecord(group.groupId(), leavingStaticMember)),
            new ConsumerGroupHeartbeatResponseData()
                .setMemberId(member.memberId())
                .setMemberEpoch(LEAVE_GROUP_STATIC_MEMBER_EPOCH)
        );
    }

    /**
     * Fences a member from a consumer group and maybe downgrade the consumer group to a classic group.
     *
     * @param group     The group.
     * @param member    The member.
     * @param response  The response of the CoordinatorResult.
     *
     * @return The CoordinatorResult to be applied.
     */
    private <T> CoordinatorResult<T, CoordinatorRecord> consumerGroupFenceMember(
        ConsumerGroup group,
        ConsumerGroupMember member,
        T response
    ) {
        if (validateOnlineDowngrade(group, member.memberId())) {
            return convertToClassicGroup(group, member.memberId(), response);
        } else {
            List<CoordinatorRecord> records = new ArrayList<>();
            removeMember(records, group.groupId(), member.memberId());

            // We update the subscription metadata without the leaving member.
            Map<String, TopicMetadata> subscriptionMetadata = group.computeSubscriptionMetadata(
                group.computeSubscribedTopicNames(member, null),
                metadataImage.topics(),
                metadataImage.cluster()
            );

            if (!subscriptionMetadata.equals(group.subscriptionMetadata())) {
                log.info("[GroupId {}] Computed new subscription metadata: {}.",
                    group.groupId(), subscriptionMetadata);
                records.add(newGroupSubscriptionMetadataRecord(group.groupId(), subscriptionMetadata));
            }

            // We bump the group epoch.
            int groupEpoch = group.groupEpoch() + 1;
            records.add(newGroupEpochRecord(group.groupId(), groupEpoch));

            cancelTimers(group.groupId(), member.memberId());

            return new CoordinatorResult<>(records, response);
        }
    }

    /**
     * Write tombstones for the member. The order matters here.
     *
     * @param records       The list of records to append the member assignment tombstone records.
     * @param groupId       The group id.
     * @param memberId      The member id.
     */
    private void removeMember(List<CoordinatorRecord> records, String groupId, String memberId) {
        records.add(newCurrentAssignmentTombstoneRecord(groupId, memberId));
        records.add(newTargetAssignmentTombstoneRecord(groupId, memberId));
        records.add(newMemberSubscriptionTombstoneRecord(groupId, memberId));
    }

    /**
     * Cancel all the timers of the member.
     *
     * @param groupId       The group id.
     * @param memberId      The member id.
     */
    private void cancelTimers(String groupId, String memberId) {
        cancelConsumerGroupSessionTimeout(groupId, memberId);
        cancelConsumerGroupRebalanceTimeout(groupId, memberId);
        cancelConsumerGroupJoinTimeout(groupId, memberId);
        cancelConsumerGroupSyncTimeout(groupId, memberId);
    }

    /**
     * Schedules (or reschedules) the session timeout for the member.
     *
     * @param groupId       The group id.
     * @param memberId      The member id.
     */
    private void scheduleConsumerGroupSessionTimeout(
        String groupId,
        String memberId
    ) {
        scheduleConsumerGroupSessionTimeout(groupId, memberId, consumerGroupSessionTimeoutMs);
    }

    /**
     * Fences a member from a consumer group. Returns an empty CoordinatorResult
     * if the group or the member doesn't exist.
     *
     * @param groupId   The group id.
     * @param memberId  The member id.
     * @param reason    The reason for fencing the member.
     *
     * @return The CoordinatorResult to be applied.
     */
    private <T> CoordinatorResult<T, CoordinatorRecord> consumerGroupFenceMemberOperation(
        String groupId,
        String memberId,
        String reason
    ) {
        try {
            ConsumerGroup group = consumerGroup(groupId);
            ConsumerGroupMember member = group.getOrMaybeCreateMember(memberId, false);
            log.info("[GroupId {}] Member {} fenced from the group because {}.",
                groupId, memberId, reason);

            return consumerGroupFenceMember(group, member, null);
        } catch (GroupIdNotFoundException ex) {
            log.debug("[GroupId {}] Could not fence {} because the group does not exist.",
                groupId, memberId);
        } catch (UnknownMemberIdException ex) {
            log.debug("[GroupId {}] Could not fence {} because the member does not exist.",
                groupId, memberId);
        }

        return new CoordinatorResult<>(Collections.emptyList());
    }

    /**
     * Schedules (or reschedules) the session timeout for the member.
     *
     * @param groupId           The group id.
     * @param memberId          The member id.
     * @param sessionTimeoutMs  The session timeout.
     */
    private void scheduleConsumerGroupSessionTimeout(
        String groupId,
        String memberId,
        int sessionTimeoutMs
    ) {
        timer.schedule(
            consumerGroupSessionTimeoutKey(groupId, memberId),
            sessionTimeoutMs,
            TimeUnit.MILLISECONDS,
            true,
            () -> consumerGroupFenceMemberOperation(groupId, memberId, "the member session expired.")
        );
    }

    /**
     * Cancels the session timeout of the member.
     *
     * @param groupId       The group id.
     * @param memberId      The member id.
     */
    private void cancelConsumerGroupSessionTimeout(
        String groupId,
        String memberId
    ) {
        timer.cancel(consumerGroupSessionTimeoutKey(groupId, memberId));
    }

    /**
     * Schedules a rebalance timeout for the member.
     *
     * @param groupId               The group id.
     * @param memberId              The member id.
     * @param memberEpoch           The member epoch.
     * @param rebalanceTimeoutMs    The rebalance timeout.
     */
    private void scheduleConsumerGroupRebalanceTimeout(
        String groupId,
        String memberId,
        int memberEpoch,
        int rebalanceTimeoutMs
    ) {
        String key = consumerGroupRebalanceTimeoutKey(groupId, memberId);
        timer.schedule(key, rebalanceTimeoutMs, TimeUnit.MILLISECONDS, true, () -> {
            try {
                ConsumerGroup group = consumerGroup(groupId);
                ConsumerGroupMember member = group.getOrMaybeCreateMember(memberId, false);

                if (member.memberEpoch() == memberEpoch) {
                    log.info("[GroupId {}] Member {} fenced from the group because " +
                            "it failed to transition from epoch {} within {}ms.",
                        groupId, memberId, memberEpoch, rebalanceTimeoutMs);

                    return consumerGroupFenceMember(group, member, null);
                } else {
                    log.debug("[GroupId {}] Ignoring rebalance timeout for {} because the member " +
                        "left the epoch {}.", groupId, memberId, memberEpoch);
                    return new CoordinatorResult<>(Collections.emptyList());
                }
            } catch (GroupIdNotFoundException ex) {
                log.debug("[GroupId {}] Could not fence {}} because the group does not exist.",
                    groupId, memberId);
            } catch (UnknownMemberIdException ex) {
                log.debug("[GroupId {}] Could not fence {} because the member does not exist.",
                    groupId, memberId);
            }

            return new CoordinatorResult<>(Collections.emptyList());
        });
    }

    /**
     * Cancels the rebalance timeout of the member.
     *
     * @param groupId       The group id.
     * @param memberId      The member id.
     */
    private void cancelConsumerGroupRebalanceTimeout(
        String groupId,
        String memberId
    ) {
        timer.cancel(consumerGroupRebalanceTimeoutKey(groupId, memberId));
    }

    /**
     * Schedules a join timeout for the member if there's not a join timeout.
     *
     * @param groupId               The group id.
     * @param memberId              The member id.
     * @param rebalanceTimeoutMs    The rebalance timeout.
     */
    private void scheduleConsumerGroupJoinTimeoutIfAbsent(
        String groupId,
        String memberId,
        int rebalanceTimeoutMs
    ) {
        timer.scheduleIfAbsent(
            consumerGroupJoinKey(groupId, memberId),
            rebalanceTimeoutMs,
            TimeUnit.MILLISECONDS,
            true,
            () -> consumerGroupFenceMemberOperation(groupId, memberId, "the classic member failed to join within the rebalance timeout.")
        );
    }

    /**
     * Cancels the join timeout of the member.
     *
     * @param groupId       The group id.
     * @param memberId      The member id.
     */
    private void cancelConsumerGroupJoinTimeout(
        String groupId,
        String memberId
    ) {
        timer.cancel(consumerGroupJoinKey(groupId, memberId));
    }

    /**
     * Schedules a sync timeout for the member.
     *
     * @param groupId               The group id.
     * @param memberId              The member id.
     * @param rebalanceTimeoutMs    The rebalance timeout.
     */
    private void scheduleConsumerGroupSyncTimeout(
        String groupId,
        String memberId,
        int rebalanceTimeoutMs
    ) {
        timer.schedule(
            consumerGroupSyncKey(groupId, memberId),
            rebalanceTimeoutMs,
            TimeUnit.MILLISECONDS,
            true,
            () -> consumerGroupFenceMemberOperation(groupId, memberId, "the member failed to sync within timeout.")
        );
    }

    /**
     * Cancels the sync timeout of the member.
     *
     * @param groupId       The group id.
     * @param memberId      The member id.
     */
    private void cancelConsumerGroupSyncTimeout(
        String groupId,
        String memberId
    ) {
        timer.cancel(consumerGroupSyncKey(groupId, memberId));
    }

    /**
     * Handles a ConsumerGroupHeartbeat request.
     *
     * @param context The request context.
     * @param request The actual ConsumerGroupHeartbeat request.
     *
     * @return A Result containing the ConsumerGroupHeartbeat response and
     *         a list of records to update the state machine.
     */
    public CoordinatorResult<ConsumerGroupHeartbeatResponseData, CoordinatorRecord> consumerGroupHeartbeat(
        RequestContext context,
        ConsumerGroupHeartbeatRequestData request
    ) throws ApiException {
        throwIfConsumerGroupHeartbeatRequestIsInvalid(request);

        if (request.memberEpoch() == LEAVE_GROUP_MEMBER_EPOCH || request.memberEpoch() == LEAVE_GROUP_STATIC_MEMBER_EPOCH) {
            // -1 means that the member wants to leave the group.
            // -2 means that a static member wants to leave the group.
            return consumerGroupLeave(
                request.groupId(),
                request.instanceId(),
                request.memberId(),
                request.memberEpoch()
            );
        } else {
            // Otherwise, it is a regular heartbeat.
            return consumerGroupHeartbeat(
                request.groupId(),
                request.memberId(),
                request.memberEpoch(),
                request.instanceId(),
                request.rackId(),
                request.rebalanceTimeoutMs(),
                context.clientId(),
                context.clientAddress.toString(),
                request.subscribedTopicNames(),
                request.serverAssignor(),
                request.topicPartitions()
            );
        }
    }

    /**
     * Replays ConsumerGroupMemberMetadataKey/Value to update the hard state of
     * the consumer group. It updates the subscription part of the member or
     * delete the member.
     *
     * @param key   A ConsumerGroupMemberMetadataKey key.
     * @param value A ConsumerGroupMemberMetadataValue record.
     */
    public void replay(
        ConsumerGroupMemberMetadataKey key,
        ConsumerGroupMemberMetadataValue value
    ) {
        String groupId = key.groupId();
        String memberId = key.memberId();

        ConsumerGroup consumerGroup = getOrMaybeCreatePersistedConsumerGroup(groupId, value != null);
        Set<String> oldSubscribedTopicNames = new HashSet<>(consumerGroup.subscribedTopicNames().keySet());

        if (value != null) {
            ConsumerGroupMember oldMember = consumerGroup.getOrMaybeCreateMember(memberId, true);
            consumerGroup.updateMember(new ConsumerGroupMember.Builder(oldMember)
                .updateWith(value)
                .build());
        } else {
            ConsumerGroupMember oldMember = consumerGroup.getOrMaybeCreateMember(memberId, false);
            if (oldMember.memberEpoch() != LEAVE_GROUP_MEMBER_EPOCH) {
                throw new IllegalStateException("Received a tombstone record to delete member " + memberId
                    + " but did not receive ConsumerGroupCurrentMemberAssignmentValue tombstone.");
            }
            if (consumerGroup.targetAssignment().containsKey(memberId)) {
                throw new IllegalStateException("Received a tombstone record to delete member " + memberId
                    + " but did not receive ConsumerGroupTargetAssignmentMetadataValue tombstone.");
            }
            consumerGroup.removeMember(memberId);
        }

        updateGroupsByTopics(groupId, oldSubscribedTopicNames, consumerGroup.subscribedTopicNames().keySet());
    }

    /**
     * @return The set of groups subscribed to the topic.
     */
    public Set<String> groupsSubscribedToTopic(String topicName) {
        Set<String> groups = groupsByTopics.get(topicName);
        return groups != null ? groups : Collections.emptySet();
    }

    /**
     * Subscribes a group to a topic.
     *
     * @param groupId   The group id.
     * @param topicName The topic name.
     */
    private void subscribeGroupToTopic(
        String groupId,
        String topicName
    ) {
        groupsByTopics
            .computeIfAbsent(topicName, __ -> new TimelineHashSet<>(snapshotRegistry, 1))
            .add(groupId);
    }

    /**
     * Unsubscribes a group from a topic.
     *
     * @param groupId   The group id.
     * @param topicName The topic name.
     */
    private void unsubscribeGroupFromTopic(
        String groupId,
        String topicName
    ) {
        groupsByTopics.computeIfPresent(topicName, (__, groupIds) -> {
            groupIds.remove(groupId);
            return groupIds.isEmpty() ? null : groupIds;
        });
    }

    /**
     * Updates the group by topics mapping.
     *
     * @param groupId               The group id.
     * @param oldSubscribedTopics   The old group subscriptions.
     * @param newSubscribedTopics   The new group subscriptions.
     */
    private void updateGroupsByTopics(
        String groupId,
        Set<String> oldSubscribedTopics,
        Set<String> newSubscribedTopics
    ) {
        if (oldSubscribedTopics.isEmpty()) {
            newSubscribedTopics.forEach(topicName ->
                subscribeGroupToTopic(groupId, topicName)
            );
        } else if (newSubscribedTopics.isEmpty()) {
            oldSubscribedTopics.forEach(topicName ->
                unsubscribeGroupFromTopic(groupId, topicName)
            );
        } else {
            oldSubscribedTopics.forEach(topicName -> {
                if (!newSubscribedTopics.contains(topicName)) {
                    unsubscribeGroupFromTopic(groupId, topicName);
                }
            });
            newSubscribedTopics.forEach(topicName -> {
                if (!oldSubscribedTopics.contains(topicName)) {
                    subscribeGroupToTopic(groupId, topicName);
                }
            });
        }
    }

    /**
     * Replays ConsumerGroupMetadataKey/Value to update the hard state of
     * the consumer group. It updates the group epoch of the consumer
     * group or deletes the consumer group.
     *
     * @param key   A ConsumerGroupMetadataKey key.
     * @param value A ConsumerGroupMetadataValue record.
     */
    public void replay(
        ConsumerGroupMetadataKey key,
        ConsumerGroupMetadataValue value
    ) {
        String groupId = key.groupId();

        if (value != null) {
            ConsumerGroup consumerGroup = getOrMaybeCreatePersistedConsumerGroup(groupId, true);
            consumerGroup.setGroupEpoch(value.epoch());
        } else {
            ConsumerGroup consumerGroup = getOrMaybeCreatePersistedConsumerGroup(groupId, false);
            if (!consumerGroup.members().isEmpty()) {
                throw new IllegalStateException("Received a tombstone record to delete group " + groupId
                    + " but the group still has " + consumerGroup.members().size() + " members.");
            }
            if (!consumerGroup.targetAssignment().isEmpty()) {
                throw new IllegalStateException("Received a tombstone record to delete group " + groupId
                    + " but the target assignment still has " + consumerGroup.targetAssignment().size()
                    + " members.");
            }
            if (consumerGroup.assignmentEpoch() != -1) {
                throw new IllegalStateException("Received a tombstone record to delete group " + groupId
                    + " but did not receive ConsumerGroupTargetAssignmentMetadataValue tombstone.");
            }
            removeGroup(groupId);
        }

    }

    /**
     * Replays ConsumerGroupPartitionMetadataKey/Value to update the hard state of
     * the consumer group. It updates the subscription metadata of the consumer
     * group.
     *
     * @param key   A ConsumerGroupPartitionMetadataKey key.
     * @param value A ConsumerGroupPartitionMetadataValue record.
     */
    public void replay(
        ConsumerGroupPartitionMetadataKey key,
        ConsumerGroupPartitionMetadataValue value
    ) {
        String groupId = key.groupId();
        ConsumerGroup consumerGroup = getOrMaybeCreatePersistedConsumerGroup(groupId, false);

        if (value != null) {
            Map<String, TopicMetadata> subscriptionMetadata = new HashMap<>();
            value.topics().forEach(topicMetadata -> {
                subscriptionMetadata.put(topicMetadata.topicName(), TopicMetadata.fromRecord(topicMetadata));
            });
            consumerGroup.setSubscriptionMetadata(subscriptionMetadata);
        } else {
            consumerGroup.setSubscriptionMetadata(Collections.emptyMap());
        }
    }

    /**
     * Replays ConsumerGroupTargetAssignmentMemberKey/Value to update the hard state of
     * the consumer group. It updates the target assignment of the member or deletes it.
     *
     * @param key   A ConsumerGroupTargetAssignmentMemberKey key.
     * @param value A ConsumerGroupTargetAssignmentMemberValue record.
     */
    public void replay(
        ConsumerGroupTargetAssignmentMemberKey key,
        ConsumerGroupTargetAssignmentMemberValue value
    ) {
        String groupId = key.groupId();
        String memberId = key.memberId();
        ConsumerGroup consumerGroup = getOrMaybeCreatePersistedConsumerGroup(groupId, false);

        if (value != null) {
            consumerGroup.updateTargetAssignment(memberId, Assignment.fromRecord(value));
        } else {
            consumerGroup.removeTargetAssignment(memberId);
        }
    }

    /**
     * Replays ConsumerGroupTargetAssignmentMetadataKey/Value to update the hard state of
     * the consumer group. It updates the target assignment epoch or set it to -1 to signal
     * that it has been deleted.
     *
     * @param key   A ConsumerGroupTargetAssignmentMetadataKey key.
     * @param value A ConsumerGroupTargetAssignmentMetadataValue record.
     */
    public void replay(
        ConsumerGroupTargetAssignmentMetadataKey key,
        ConsumerGroupTargetAssignmentMetadataValue value
    ) {
        String groupId = key.groupId();
        ConsumerGroup consumerGroup = getOrMaybeCreatePersistedConsumerGroup(groupId, false);

        if (value != null) {
            consumerGroup.setTargetAssignmentEpoch(value.assignmentEpoch());
        } else {
            if (!consumerGroup.targetAssignment().isEmpty()) {
                throw new IllegalStateException("Received a tombstone record to delete target assignment of " + groupId
                    + " but the assignment still has " + consumerGroup.targetAssignment().size() + " members.");
            }
            consumerGroup.setTargetAssignmentEpoch(-1);
        }
    }

    /**
     * Replays ConsumerGroupCurrentMemberAssignmentKey/Value to update the hard state of
     * the consumer group. It updates the assignment of a member or deletes it.
     *
     * @param key   A ConsumerGroupCurrentMemberAssignmentKey key.
     * @param value A ConsumerGroupCurrentMemberAssignmentValue record.
     */
    public void replay(
        ConsumerGroupCurrentMemberAssignmentKey key,
        ConsumerGroupCurrentMemberAssignmentValue value
    ) {
        String groupId = key.groupId();
        String memberId = key.memberId();
        ConsumerGroup consumerGroup = getOrMaybeCreatePersistedConsumerGroup(groupId, false);
        ConsumerGroupMember oldMember = consumerGroup.getOrMaybeCreateMember(memberId, false);

        if (value != null) {
            ConsumerGroupMember newMember = new ConsumerGroupMember.Builder(oldMember)
                .updateWith(value)
                .build();
            consumerGroup.updateMember(newMember);
        } else {
            ConsumerGroupMember newMember = new ConsumerGroupMember.Builder(oldMember)
                .setMemberEpoch(LEAVE_GROUP_MEMBER_EPOCH)
                .setPreviousMemberEpoch(LEAVE_GROUP_MEMBER_EPOCH)
                .setAssignedPartitions(Collections.emptyMap())
                .setPartitionsPendingRevocation(Collections.emptyMap())
                .build();
            consumerGroup.updateMember(newMember);
        }
    }

    /**
     * A new metadata image is available.
     *
     * @param newImage  The new metadata image.
     * @param delta     The delta image.
     */
    public void onNewMetadataImage(MetadataImage newImage, MetadataDelta delta) {
        metadataImage = newImage;

        // Notify all the groups subscribed to the created, updated or
        // deleted topics.
        Optional.ofNullable(delta.topicsDelta()).ifPresent(topicsDelta -> {
            Set<String> allGroupIds = new HashSet<>();
            topicsDelta.changedTopics().forEach((topicId, topicDelta) -> {
                String topicName = topicDelta.name();
                allGroupIds.addAll(groupsSubscribedToTopic(topicName));
            });
            topicsDelta.deletedTopicIds().forEach(topicId -> {
                TopicImage topicImage = delta.image().topics().getTopic(topicId);
                allGroupIds.addAll(groupsSubscribedToTopic(topicImage.name()));
            });
            allGroupIds.forEach(groupId -> {
                Group group = groups.get(groupId);
                if (group != null && group.type() == Group.GroupType.CONSUMER) {
                    ((ConsumerGroup) group).requestMetadataRefresh();
                }
            });
        });
    }

    /**
     * The coordinator has been loaded. Session timeouts are registered
     * for all members.
     */
    public void onLoaded() {
        groups.forEach((groupId, group) -> {
            switch (group.type()) {
                case CONSUMER:
                    ConsumerGroup consumerGroup = (ConsumerGroup) group;
                    log.info("Loaded consumer group {} with {} members.", groupId, consumerGroup.members().size());
                    consumerGroup.members().forEach((memberId, member) -> {
                        log.debug("Loaded member {} in consumer group {}.", memberId, groupId);
                        scheduleConsumerGroupSessionTimeout(groupId, memberId);
                        if (member.state() == MemberState.UNREVOKED_PARTITIONS) {
                            scheduleConsumerGroupRebalanceTimeout(
                                groupId,
                                member.memberId(),
                                member.memberEpoch(),
                                member.rebalanceTimeoutMs()
                            );
                        }
                    });
                    break;

                case CLASSIC:
                    ClassicGroup classicGroup = (ClassicGroup) group;
                    log.info("Loaded classic group {} with {} members.", groupId, classicGroup.allMembers().size());
                    classicGroup.allMembers().forEach(member -> {
                        log.debug("Loaded member {} in classic group {}.", member.memberId(), groupId);
                        rescheduleClassicGroupMemberHeartbeat(classicGroup, member);
                    });

                    if (classicGroup.numMembers() > classicGroupMaxSize) {
                        // In case the max size config has changed.
                        prepareRebalance(classicGroup, "Freshly-loaded group " + groupId +
                            " (size " + classicGroup.numMembers() + ") is over capacity " + classicGroupMaxSize +
                            ". Rebalancing in order to give a chance for consumers to commit offsets");
                    }
                    break;

                default:
                    log.warn("Loaded group {} with an unknown group type {}.", groupId, group.type());
                    break;
            }
        });
    }

    /**
     * Called when the partition is unloaded.
     * ClassicGroup: Complete all awaiting join and sync futures. Transition group to Dead.
     */
    public void onUnloaded() {
        groups.values().forEach(group -> {
            switch (group.type()) {
                case CONSUMER:
                    ConsumerGroup consumerGroup = (ConsumerGroup) group;
                    log.info("[GroupId={}] Unloaded group metadata for group epoch {}.",
                        consumerGroup.groupId(), consumerGroup.groupEpoch());
                    break;
                case CLASSIC:
                    ClassicGroup classicGroup = (ClassicGroup) group;
                    log.info("[GroupId={}] Unloading group metadata for generation {}.",
                        classicGroup.groupId(), classicGroup.generationId());

                    classicGroup.transitionTo(DEAD);
                    switch (classicGroup.previousState()) {
                        case EMPTY:
                        case DEAD:
                            break;
                        case PREPARING_REBALANCE:
                            classicGroup.allMembers().forEach(member -> {
                                classicGroup.completeJoinFuture(member, new JoinGroupResponseData()
                                    .setMemberId(member.memberId())
                                    .setErrorCode(NOT_COORDINATOR.code()));
                            });

                            break;
                        case COMPLETING_REBALANCE:
                        case STABLE:
                            classicGroup.allMembers().forEach(member -> {
                                classicGroup.completeSyncFuture(member, new SyncGroupResponseData()
                                    .setErrorCode(NOT_COORDINATOR.code()));
                            });
                    }
            }
        });
    }

    public static String consumerGroupSessionTimeoutKey(String groupId, String memberId) {
        return "session-timeout-" + groupId + "-" + memberId;
    }

    public static String consumerGroupRebalanceTimeoutKey(String groupId, String memberId) {
        return "rebalance-timeout-" + groupId + "-" + memberId;
    }

    /**
     * Replays GroupMetadataKey/Value to update the soft state of
     * the classic group.
     *
     * @param key   A GroupMetadataKey key.
     * @param value A GroupMetadataValue record.
     */
    public void replay(
        GroupMetadataKey key,
        GroupMetadataValue value
    ) {
        String groupId = key.group();

        if (value == null)  {
            // Tombstone. Group should be removed.
            removeGroup(groupId);
        } else {
            List<ClassicGroupMember> loadedMembers = new ArrayList<>();
            for (GroupMetadataValue.MemberMetadata member : value.members()) {
                int rebalanceTimeout = member.rebalanceTimeout() == -1 ?
                    member.sessionTimeout() : member.rebalanceTimeout();

                JoinGroupRequestProtocolCollection supportedProtocols = new JoinGroupRequestProtocolCollection();
                supportedProtocols.add(new JoinGroupRequestProtocol()
                    .setName(value.protocol())
                    .setMetadata(member.subscription()));

                ClassicGroupMember loadedMember = new ClassicGroupMember(
                    member.memberId(),
                    Optional.ofNullable(member.groupInstanceId()),
                    member.clientId(),
                    member.clientHost(),
                    rebalanceTimeout,
                    member.sessionTimeout(),
                    value.protocolType(),
                    supportedProtocols,
                    member.assignment()
                );

                loadedMembers.add(loadedMember);
            }

            String protocolType = value.protocolType();

            ClassicGroup classicGroup = new ClassicGroup(
                this.logContext,
                groupId,
                loadedMembers.isEmpty() ? EMPTY : STABLE,
                time,
                metrics,
                value.generation(),
                protocolType == null || protocolType.isEmpty() ? Optional.empty() : Optional.of(protocolType),
                Optional.ofNullable(value.protocol()),
                Optional.ofNullable(value.leader()),
                value.currentStateTimestamp() == -1 ? Optional.empty() : Optional.of(value.currentStateTimestamp())
            );

            loadedMembers.forEach(member -> classicGroup.add(member, null));
            Group prevGroup = groups.put(groupId, classicGroup);
            if (prevGroup == null) {
                metrics.onClassicGroupStateTransition(null, classicGroup.currentState());
            }

            classicGroup.setSubscribedTopics(
                classicGroup.computeSubscribedTopics()
            );
        }
    }

    /**
     * Handle a JoinGroupRequest.
     *
     * @param context        The request context.
     * @param request        The actual JoinGroup request.
     * @param responseFuture The join group response future.
     *
     * @return The result that contains records to append if the join group phase completes.
     */
    public CoordinatorResult<Void, CoordinatorRecord> classicGroupJoin(
        RequestContext context,
        JoinGroupRequestData request,
        CompletableFuture<JoinGroupResponseData> responseFuture
    ) {
        Group group = groups.get(request.groupId(), Long.MAX_VALUE);
        if (group != null && group.type() == CONSUMER && !group.isEmpty()) {
            // classicGroupJoinToConsumerGroup takes the join requests to non-empty consumer groups.
            // The empty consumer groups should be converted to classic groups in classicGroupJoinToClassicGroup.
            return classicGroupJoinToConsumerGroup((ConsumerGroup) group, context, request, responseFuture);
        } else {
            return classicGroupJoinToClassicGroup(context, request, responseFuture);
        }
    }

    /**
     * Handle a JoinGroupRequest to a ClassicGroup or a group to be created.
     *
     * @param context        The request context.
     * @param request        The actual JoinGroup request.
     * @param responseFuture The join group response future.
     *
     * @return The result that contains records to append if the join group phase completes.
     */
    CoordinatorResult<Void, CoordinatorRecord> classicGroupJoinToClassicGroup(
        RequestContext context,
        JoinGroupRequestData request,
        CompletableFuture<JoinGroupResponseData> responseFuture
    ) {
        CoordinatorResult<Void, CoordinatorRecord> result = EMPTY_RESULT;
        List<CoordinatorRecord> records = new ArrayList<>();

        String groupId = request.groupId();
        String memberId = request.memberId();

        boolean isUnknownMember = memberId.equals(UNKNOWN_MEMBER_ID);
        // Group is created if it does not exist and the member id is UNKNOWN. if member
        // is specified but group does not exist, request is rejected with GROUP_ID_NOT_FOUND
        ClassicGroup group;
        maybeDeleteEmptyConsumerGroup(groupId, records);
        boolean isNewGroup = !groups.containsKey(groupId);
        try {
            group = getOrMaybeCreateClassicGroup(groupId, isUnknownMember);
        } catch (Throwable t) {
            responseFuture.complete(new JoinGroupResponseData()
                .setMemberId(memberId)
                .setErrorCode(Errors.forException(t).code())
            );
            return EMPTY_RESULT;
        }

        if (!acceptJoiningMember(group, memberId)) {
            group.remove(memberId);
            responseFuture.complete(new JoinGroupResponseData()
                .setMemberId(UNKNOWN_MEMBER_ID)
                .setErrorCode(Errors.GROUP_MAX_SIZE_REACHED.code())
            );
        } else if (isUnknownMember) {
            result = classicGroupJoinNewMember(
                context,
                request,
                group,
                responseFuture
            );
        } else {
            result = classicGroupJoinExistingMember(
                context,
                request,
                group,
                responseFuture
            );
        }

        if (isNewGroup && result == EMPTY_RESULT) {
            // If there are no records to append and if a group was newly created, we need to append
            // records to the log to commit the group to the timeline data structure.
            CompletableFuture<Void> appendFuture = new CompletableFuture<>();
            appendFuture.whenComplete((__, t) -> {
                if (t != null) {
                    // We failed to write the empty group metadata. This will revert the snapshot, removing
                    // the newly created group.
                    log.warn("Failed to write empty metadata for group {}: {}", group.groupId(), t.getMessage());

                    responseFuture.complete(new JoinGroupResponseData()
                        .setErrorCode(appendGroupMetadataErrorToResponseError(Errors.forException(t)).code()));
                }
            });

            records.add(
                CoordinatorRecordHelpers.newEmptyGroupMetadataRecord(group, metadataImage.features().metadataVersion())
            );

            return new CoordinatorResult<>(records, appendFuture, false);
        }
        return result;
    }

    /**
     * Attempt to complete join group phase. We do not complete
     * the join group phase if this is the initial rebalance.
     *
     * @param group The group.
     *
     * @return The coordinator result that will be appended to the log.
     */
    private CoordinatorResult<Void, CoordinatorRecord> maybeCompleteJoinPhase(ClassicGroup group) {
        if (group.isInState(PREPARING_REBALANCE) &&
            group.hasAllMembersJoined() &&
            group.previousState() != EMPTY
        ) {
            return completeClassicGroupJoin(group);
        }

        return EMPTY_RESULT;
    }

    /**
     * Handle a new member classic group join.
     *
     * @param context         The request context.
     * @param request         The join group request.
     * @param group           The group to add the member.
     * @param responseFuture  The response future to complete.
     *
     * @return The coordinator result that will be appended to the log.
     */
    private CoordinatorResult<Void, CoordinatorRecord> classicGroupJoinNewMember(
        RequestContext context,
        JoinGroupRequestData request,
        ClassicGroup group,
        CompletableFuture<JoinGroupResponseData> responseFuture
    ) {
        if (group.isInState(DEAD)) {
            // If the group is marked as dead, it means some other thread has just removed the group
            // from the coordinator metadata; it is likely that the group has migrated to some other
            // coordinator OR the group is in a transient unstable phase. Let the member retry
            // finding the correct coordinator and rejoin.
            responseFuture.complete(new JoinGroupResponseData()
                .setMemberId(UNKNOWN_MEMBER_ID)
                .setErrorCode(COORDINATOR_NOT_AVAILABLE.code())
            );
        } else if (!group.supportsProtocols(request.protocolType(), request.protocols())) {
            responseFuture.complete(new JoinGroupResponseData()
                .setMemberId(UNKNOWN_MEMBER_ID)
                .setErrorCode(Errors.INCONSISTENT_GROUP_PROTOCOL.code())
            );
        } else {
            Optional<String> groupInstanceId = Optional.ofNullable(request.groupInstanceId());
            String newMemberId = group.generateMemberId(context.clientId(), groupInstanceId);

            if (groupInstanceId.isPresent()) {
                return classicGroupJoinNewStaticMember(
                    context,
                    request,
                    group,
                    newMemberId,
                    responseFuture
                );
            } else {
                return classicGroupJoinNewDynamicMember(
                    context,
                    request,
                    group,
                    newMemberId,
                    responseFuture
                );
            }
        }

        return EMPTY_RESULT;
    }

    /**
     * Handle new static member join. If there was an existing member id for the group instance id,
     * replace that member. Otherwise, add the member and rebalance.
     *
     * @param context         The request context.
     * @param request         The join group request.
     * @param group           The group to add the member.
     * @param newMemberId     The newly generated member id.
     * @param responseFuture  The response future to complete.
     *
     * @return The coordinator result that will be appended to the log.
     */
    private CoordinatorResult<Void, CoordinatorRecord> classicGroupJoinNewStaticMember(
        RequestContext context,
        JoinGroupRequestData request,
        ClassicGroup group,
        String newMemberId,
        CompletableFuture<JoinGroupResponseData> responseFuture
    ) {
        String groupInstanceId = request.groupInstanceId();
        String existingMemberId = group.staticMemberId(groupInstanceId);
        if (existingMemberId != null) {
            log.info("Static member with groupInstanceId={} and unknown member id joins " +
                    "group {} in {} state. Replacing previously mapped member {} with this groupInstanceId.",
                groupInstanceId, group.groupId(), group.currentState(), existingMemberId);

            return updateStaticMemberThenRebalanceOrCompleteJoin(
                context,
                request,
                group,
                existingMemberId,
                newMemberId,
                responseFuture
            );
        } else {
            log.info("Static member with groupInstanceId={} and unknown member id joins " +
                    "group {} in {} state. Created a new member id {} for this member and added to the group.",
                groupInstanceId, group.groupId(), group.currentState(), newMemberId);

            return addMemberThenRebalanceOrCompleteJoin(context, request, group, newMemberId, responseFuture);
        }
    }

    /**
     * Handle a new dynamic member join. If the member id field is required, the group metadata manager
     * will add the new member id to the pending members and respond with MEMBER_ID_REQUIRED along with
     * the new member id for the client to join with.
     *
     * Otherwise, add the new member to the group and rebalance.
     *
     * @param context         The request context.
     * @param request         The join group request.
     * @param group           The group to add the member.
     * @param newMemberId     The newly generated member id.
     * @param responseFuture  The response future to complete.
     *
     * @return The coordinator result that will be appended to the log.
     */
    private CoordinatorResult<Void, CoordinatorRecord> classicGroupJoinNewDynamicMember(
        RequestContext context,
        JoinGroupRequestData request,
        ClassicGroup group,
        String newMemberId,
        CompletableFuture<JoinGroupResponseData> responseFuture
    ) {
        if (JoinGroupRequest.requiresKnownMemberId(context.apiVersion())) {
            // If member id required, register the member in the pending member list and send
            // back a response to call for another join group request with allocated member id.
            log.info("Dynamic member with unknown member id joins group {} in {} state. " +
                    "Created a new member id {} and requesting the member to rejoin with this id.",
                group.groupId(), group.currentState(), newMemberId);

            group.addPendingMember(newMemberId);
            String classicGroupHeartbeatKey = classicGroupHeartbeatKey(group.groupId(), newMemberId);

            timer.schedule(
                classicGroupHeartbeatKey,
                request.sessionTimeoutMs(),
                TimeUnit.MILLISECONDS,
                false,
                () -> expireClassicGroupMemberHeartbeat(group.groupId(), newMemberId)
            );

            responseFuture.complete(new JoinGroupResponseData()
                .setMemberId(newMemberId)
                .setErrorCode(Errors.MEMBER_ID_REQUIRED.code())
            );
        } else {
            log.info("Dynamic member with unknown member id joins group {} in state {}. " +
                    "Created a new member id {} and added the member to the group.",
                group.groupId(), group.currentState(), newMemberId);

            return addMemberThenRebalanceOrCompleteJoin(context, request, group, newMemberId, responseFuture);
        }

        return EMPTY_RESULT;
    }

    /**
     * Handle a join group request for an existing member.
     *
     * @param context         The request context.
     * @param request         The join group request.
     * @param group           The group to add the member.
     * @param responseFuture  The response future to complete.
     *
     * @return The coordinator result that will be appended to the log.
     */
    private CoordinatorResult<Void, CoordinatorRecord> classicGroupJoinExistingMember(
        RequestContext context,
        JoinGroupRequestData request,
        ClassicGroup group,
        CompletableFuture<JoinGroupResponseData> responseFuture
    ) {
        String memberId = request.memberId();
        String groupInstanceId = request.groupInstanceId();

        if (group.isInState(DEAD)) {
            // If the group is marked as dead, it means the group was recently removed the group
            // from the coordinator metadata; it is likely that the group has migrated to some other
            // coordinator OR the group is in a transient unstable phase. Let the member retry
            // finding the correct coordinator and rejoin.
            responseFuture.complete(new JoinGroupResponseData()
                .setMemberId(memberId)
                .setErrorCode(COORDINATOR_NOT_AVAILABLE.code())
            );
        } else if (!group.supportsProtocols(request.protocolType(), request.protocols())) {
            responseFuture.complete(new JoinGroupResponseData()
                .setMemberId(memberId)
                .setErrorCode(Errors.INCONSISTENT_GROUP_PROTOCOL.code())
            );
        } else if (group.isPendingMember(memberId)) {
            // A rejoining pending member will be accepted. Note that pending member cannot be a static member.
            if (groupInstanceId != null) {
                throw new IllegalStateException("Received unexpected JoinGroup with groupInstanceId=" +
                    groupInstanceId + " for pending member with memberId=" + memberId);
            }

            log.debug("Pending dynamic member with id {} joins group {} in {} state. Adding to the group now.",
                memberId, group.groupId(), group.currentState());

            return addMemberThenRebalanceOrCompleteJoin(
                context,
                request,
                group,
                memberId,
                responseFuture
            );
        } else {
            try {
                group.validateMember(
                    memberId,
                    groupInstanceId,
                    "join-group"
                );
            } catch (KafkaException ex) {
                responseFuture.complete(new JoinGroupResponseData()
                    .setMemberId(memberId)
                    .setErrorCode(Errors.forException(ex).code())
                    .setProtocolType(null)
                    .setProtocolName(null)
                );
                return EMPTY_RESULT;
            }

            ClassicGroupMember member = group.member(memberId);
            if (group.isInState(PREPARING_REBALANCE)) {
                return updateMemberThenRebalanceOrCompleteJoin(
                    request,
                    group,
                    member,
                    "Member " + member.memberId() + " is joining group during " + group.stateAsString() +
                        "; client reason: " + JoinGroupRequest.joinReason(request),
                    responseFuture
                );
            } else if (group.isInState(COMPLETING_REBALANCE)) {
                if (member.matches(request.protocols())) {
                    // Member is joining with the same metadata (which could be because it failed to
                    // receive the initial JoinGroup response), so just return current group information
                    // for the current generation.
                    responseFuture.complete(new JoinGroupResponseData()
                        .setMembers(group.isLeader(memberId) ?
                            group.currentClassicGroupMembers() : Collections.emptyList())
                        .setMemberId(memberId)
                        .setGenerationId(group.generationId())
                        .setProtocolName(group.protocolName().orElse(null))
                        .setProtocolType(group.protocolType().orElse(null))
                        .setLeader(group.leaderOrNull())
                        .setSkipAssignment(false)
                    );
                } else {
                    // Member has changed metadata, so force a rebalance
                    return updateMemberThenRebalanceOrCompleteJoin(
                        request,
                        group,
                        member,
                        "Updating metadata for member " + memberId + " during " + group.stateAsString() +
                            "; client reason: " + JoinGroupRequest.joinReason(request),
                        responseFuture
                    );
                }
            } else if (group.isInState(STABLE)) {
                if (group.isLeader(memberId)) {
                    // Force a rebalance if the leader sends JoinGroup;
                    // This allows the leader to trigger rebalances for changes affecting assignment
                    // which do not affect the member metadata (such as topic metadata changes for the consumer)
                    return updateMemberThenRebalanceOrCompleteJoin(
                        request,
                        group,
                        member,
                        "Leader " + memberId + " re-joining group during " + group.stateAsString() +
                            "; client reason: " + JoinGroupRequest.joinReason(request),
                        responseFuture
                    );
                } else if (!member.matches(request.protocols())) {
                    return updateMemberThenRebalanceOrCompleteJoin(
                        request,
                        group,
                        member,
                        "Updating metadata for member " + memberId + " during " + group.stateAsString() +
                            "; client reason: " + JoinGroupRequest.joinReason(request),
                        responseFuture
                    );
                } else {
                    // For followers with no actual change to their metadata, just return group information
                    // for the current generation which will allow them to issue SyncGroup.
                    responseFuture.complete(new JoinGroupResponseData()
                        .setMembers(Collections.emptyList())
                        .setMemberId(memberId)
                        .setGenerationId(group.generationId())
                        .setProtocolName(group.protocolName().orElse(null))
                        .setProtocolType(group.protocolType().orElse(null))
                        .setLeader(group.leaderOrNull())
                        .setSkipAssignment(false)
                    );
                }
            } else {
                // Group reached unexpected (Empty) state. Let the joining member reset their generation and rejoin.
                log.warn("Attempt to add rejoining member {} of group {} in unexpected group state {}",
                    memberId, group.groupId(), group.stateAsString());

                responseFuture.complete(new JoinGroupResponseData()
                    .setMemberId(memberId)
                    .setErrorCode(Errors.UNKNOWN_MEMBER_ID.code())
                );
            }
        }

        return EMPTY_RESULT;
    }

    /**
     * An overload of {@link GroupMetadataManager#completeClassicGroupJoin(ClassicGroup)} used as
     * timeout operation. It additionally looks up the group by the id and checks the group type.
     * completeClassicGroupJoin will only be called if the group is CLASSIC.
     */
    private CoordinatorResult<Void, CoordinatorRecord> completeClassicGroupJoin(String groupId) {
        ClassicGroup group;
        try {
            group = getOrMaybeCreateClassicGroup(groupId, false);
        } catch (UnknownMemberIdException | GroupIdNotFoundException exception) {
            log.debug("Cannot find the group, skipping rebalance stage.", exception);
            return EMPTY_RESULT;
        }
        return completeClassicGroupJoin(group);
    }

    /**
     * Complete the join group phase. Remove all dynamic members that have not rejoined
     * during this stage and proceed with the next generation for this group. The generation id
     * is incremented and the group transitions to CompletingRebalance state if there is at least
     * one member.
     *
     * If the group is in Empty state, append a new group metadata record to the log. Otherwise,
     * complete all members' join group response futures and wait for sync requests from members.
     *
     * @param group The group that is completing the join group phase.
     *
     * @return The coordinator result that will be appended to the log.
     */
    private CoordinatorResult<Void, CoordinatorRecord> completeClassicGroupJoin(
        ClassicGroup group
    ) {
        timer.cancel(classicGroupJoinKey(group.groupId()));
        String groupId = group.groupId();

        Map<String, ClassicGroupMember> notYetRejoinedDynamicMembers =
            group.notYetRejoinedMembers().entrySet().stream()
                .filter(entry -> !entry.getValue().isStaticMember())
                .collect(Collectors.toMap(Map.Entry::getKey, Map.Entry::getValue));

        if (!notYetRejoinedDynamicMembers.isEmpty()) {
            notYetRejoinedDynamicMembers.values().forEach(failedMember -> {
                group.remove(failedMember.memberId());
                timer.cancel(classicGroupHeartbeatKey(group.groupId(), failedMember.memberId()));
            });

            log.info("Group {} removed dynamic members who haven't joined: {}",
                groupId, notYetRejoinedDynamicMembers.keySet());
        }

        if (group.isInState(DEAD)) {
            log.info("Group {} is dead, skipping rebalance stage.", groupId);
        } else if (!group.maybeElectNewJoinedLeader() && !group.allMembers().isEmpty()) {
            // If all members are not rejoining, we will postpone the completion
            // of rebalance preparing stage, and send out another delayed operation
            // until session timeout removes all the non-responsive members.
            log.error("Group {} could not complete rebalance because no members rejoined.", groupId);

            timer.schedule(
                classicGroupJoinKey(groupId),
                group.rebalanceTimeoutMs(),
                TimeUnit.MILLISECONDS,
                false,
                () -> completeClassicGroupJoin(group.groupId())
            );

            return EMPTY_RESULT;
        } else {
            group.initNextGeneration();
            if (group.isInState(EMPTY)) {
                log.info("Group {} with generation {} is now empty.", groupId, group.generationId());

                CompletableFuture<Void> appendFuture = new CompletableFuture<>();
                appendFuture.whenComplete((__, t) -> {
                    if (t != null) {
                        // We failed to write the empty group metadata. If the broker fails before another rebalance,
                        // the previous generation written to the log will become active again (and most likely timeout).
                        // This should be safe since there are no active members in an empty generation, so we just warn.
                        Errors error = appendGroupMetadataErrorToResponseError(Errors.forException(t));
                        log.warn("Failed to write empty metadata for group {}: {}", group.groupId(), error.message());
                    }
                });

                List<CoordinatorRecord> records = Collections.singletonList(CoordinatorRecordHelpers.newGroupMetadataRecord(
                    group, Collections.emptyMap(), metadataImage.features().metadataVersion()));

                return new CoordinatorResult<>(records, appendFuture, false);

            } else {
                log.info("Stabilized group {} generation {} with {} members.",
                    groupId, group.generationId(), group.numMembers());

                // Complete the awaiting join group response future for all the members after rebalancing
                group.allMembers().forEach(member -> {
                    List<JoinGroupResponseData.JoinGroupResponseMember> members = Collections.emptyList();
                    if (group.isLeader(member.memberId())) {
                        members = group.currentClassicGroupMembers();
                    }

                    JoinGroupResponseData response = new JoinGroupResponseData()
                        .setMembers(members)
                        .setMemberId(member.memberId())
                        .setGenerationId(group.generationId())
                        .setProtocolName(group.protocolName().orElse(null))
                        .setProtocolType(group.protocolType().orElse(null))
                        .setLeader(group.leaderOrNull())
                        .setSkipAssignment(false)
                        .setErrorCode(Errors.NONE.code());

                    group.completeJoinFuture(member, response);
                    rescheduleClassicGroupMemberHeartbeat(group, member);
                    member.setIsNew(false);

                    group.addPendingSyncMember(member.memberId());
                });

                schedulePendingSync(group);
            }
        }

        return EMPTY_RESULT;
    }

    /**
     * Wait for sync requests for the group.
     *
     * @param group The group.
     */
    private void schedulePendingSync(ClassicGroup group) {
        timer.schedule(
            classicGroupSyncKey(group.groupId()),
            group.rebalanceTimeoutMs(),
            TimeUnit.MILLISECONDS,
            false,
            () -> expirePendingSync(group.groupId(), group.generationId()));
    }

    /**
     * Invoked when the heartbeat operation is expired from the timer. Possibly remove the member and
     * try complete the join phase.
     *
     * @param groupId   The group id.
     * @param memberId  The member id.
     *
     * @return The coordinator result that will be appended to the log.
     */
    private CoordinatorResult<Void, CoordinatorRecord> expireClassicGroupMemberHeartbeat(
        String groupId,
        String memberId
    ) {
        ClassicGroup group;
        try {
            group = getOrMaybeCreateClassicGroup(groupId, false);
        } catch (UnknownMemberIdException | GroupIdNotFoundException exception) {
            log.debug("Received notification of heartbeat expiration for member {} after group {} " +
                "had already been deleted or upgraded.", memberId, groupId);
            return EMPTY_RESULT;
        }

        if (group.isInState(DEAD)) {
            log.info("Received notification of heartbeat expiration for member {} after group {} " +
                    "had already been unloaded or deleted.",
                memberId, group.groupId());
        } else if (group.isPendingMember(memberId)) {
            log.info("Pending member {} in group {} has been removed after session timeout expiration.",
                memberId, group.groupId());

            return removePendingMemberAndUpdateClassicGroup(group, memberId);
        } else if (!group.hasMember(memberId)) {
            log.debug("Member {} has already been removed from the group.", memberId);
        } else {
            ClassicGroupMember member = group.member(memberId);
            if (!member.hasSatisfiedHeartbeat()) {
                log.info("Member {} in group {} has failed, removing it from the group.",
                    member.memberId(), group.groupId());

                return removeMemberAndUpdateClassicGroup(
                    group,
                    member,
                    "removing member " + member.memberId() + " on heartbeat expiration."
                );
            }
        }
        return EMPTY_RESULT;
    }

    /**
     * Invoked when the heartbeat key is expired from the timer. Possibly remove the member
     * from the group and try to complete the join phase.
     *
     * @param group     The group.
     * @param member    The member.
     * @param reason    The reason for removing the member.
     *
     * @return The coordinator result that will be appended to the log.
     */
    private CoordinatorResult<Void, CoordinatorRecord> removeMemberAndUpdateClassicGroup(
        ClassicGroup group,
        ClassicGroupMember member,
        String reason
    ) {
        // New members may timeout with a pending JoinGroup while the group is still rebalancing, so we have
        // to invoke the response future before removing the member. We return UNKNOWN_MEMBER_ID so
        // that the consumer will retry the JoinGroup request if it is still active.
        group.completeJoinFuture(member, new JoinGroupResponseData()
            .setMemberId(UNKNOWN_MEMBER_ID)
            .setErrorCode(Errors.UNKNOWN_MEMBER_ID.code())
        );
        group.remove(member.memberId());

        if (group.isInState(STABLE) || group.isInState(COMPLETING_REBALANCE)) {
            return maybePrepareRebalanceOrCompleteJoin(group, reason);
        } else if (group.isInState(PREPARING_REBALANCE) && group.hasAllMembersJoined()) {
            return completeClassicGroupJoin(group);
        }

        return EMPTY_RESULT;
    }

    /**
     * Remove a pending member from the group and possibly complete the join phase.
     *
     * @param group     The group.
     * @param memberId  The member id.
     *
     * @return The coordinator result that will be appended to the log.
     */
    private CoordinatorResult<Void, CoordinatorRecord> removePendingMemberAndUpdateClassicGroup(
        ClassicGroup group,
        String memberId
    ) {
        group.remove(memberId);

        if (group.isInState(PREPARING_REBALANCE) && group.hasAllMembersJoined()) {
            return completeClassicGroupJoin(group);
        }

        return EMPTY_RESULT;
    }

    /**
     * Update an existing member. Then begin a rebalance or complete the join phase.
     *
     * @param request         The join group request.
     * @param group           The group to add the member.
     * @param member          The member.
     * @param joinReason      The client reason for the join request.
     * @param responseFuture  The response future to complete.
     *
     * @return The coordinator result that will be appended to the log.
     */
    private CoordinatorResult<Void, CoordinatorRecord> updateMemberThenRebalanceOrCompleteJoin(
        JoinGroupRequestData request,
        ClassicGroup group,
        ClassicGroupMember member,
        String joinReason,
        CompletableFuture<JoinGroupResponseData> responseFuture
    ) {
        group.updateMember(
            member,
            request.protocols(),
            request.rebalanceTimeoutMs(),
            request.sessionTimeoutMs(),
            responseFuture
        );

        return maybePrepareRebalanceOrCompleteJoin(group, joinReason);
    }

    /**
     * Add a member then rebalance or complete join.
     *
     * @param context         The request context.
     * @param request         The join group request.
     * @param group           The group to add the member.
     * @param memberId        The member id.
     * @param responseFuture  The response future to complete.
     *
     * @return The coordinator result that will be appended to the log.
     */
    private CoordinatorResult<Void, CoordinatorRecord> addMemberThenRebalanceOrCompleteJoin(
        RequestContext context,
        JoinGroupRequestData request,
        ClassicGroup group,
        String memberId,
        CompletableFuture<JoinGroupResponseData> responseFuture
    ) {
        Optional<String> groupInstanceId = Optional.ofNullable(request.groupInstanceId());
        ClassicGroupMember member = new ClassicGroupMember(
            memberId,
            groupInstanceId,
            context.clientId(),
            context.clientAddress().toString(),
            request.rebalanceTimeoutMs(),
            request.sessionTimeoutMs(),
            request.protocolType(),
            request.protocols()
        );

        member.setIsNew(true);

        // Update the newMemberAdded flag to indicate that the initial rebalance can be further delayed
        if (group.isInState(PREPARING_REBALANCE) && group.previousState() == EMPTY) {
            group.setNewMemberAdded(true);
        }

        group.add(member, responseFuture);

        // The session timeout does not affect new members since they do not have their memberId and
        // cannot send heartbeats. Furthermore, we cannot detect disconnects because sockets are muted
        // while the JoinGroup request is parked. If the client does disconnect (e.g. because of a request
        // timeout during a long rebalance), they may simply retry which will lead to a lot of defunct
        // members in the rebalance. To prevent this going on indefinitely, we time out JoinGroup requests
        // for new members. If the new member is still there, we expect it to retry.
        rescheduleClassicGroupMemberHeartbeat(group, member, classicGroupNewMemberJoinTimeoutMs);

        return maybePrepareRebalanceOrCompleteJoin(group, "Adding new member " + memberId + " with group instance id " +
            request.groupInstanceId() + "; client reason: " + JoinGroupRequest.joinReason(request));
    }

    /**
     * Prepare a rebalance if the group is in a valid state. Otherwise, try
     * to complete the join phase.
     *
     * @param group           The group to rebalance.
     * @param reason          The reason for the rebalance.
     *
     * @return The coordinator result that will be appended to the log.
     */
    private CoordinatorResult<Void, CoordinatorRecord> maybePrepareRebalanceOrCompleteJoin(
        ClassicGroup group,
        String reason
    ) {
        if (group.canRebalance()) {
            return prepareRebalance(group, reason);
        } else {
            return maybeCompleteJoinPhase(group);
        }
    }

    /**
     * Prepare a rebalance.
     *
     * @param group           The group to rebalance.
     * @param reason          The reason for the rebalance.
     *
     * @return The coordinator result that will be appended to the log.
     *
     * Package private for testing.
     */
    CoordinatorResult<Void, CoordinatorRecord> prepareRebalance(
        ClassicGroup group,
        String reason
    ) {
        // If any members are awaiting sync, cancel their request and have them rejoin.
        if (group.isInState(COMPLETING_REBALANCE)) {
            resetAndPropagateAssignmentWithError(group, Errors.REBALANCE_IN_PROGRESS);
        }

        // If a sync expiration is pending, cancel it.
        removeSyncExpiration(group);

        boolean isInitialRebalance = group.isInState(EMPTY);
        if (isInitialRebalance) {
            // The group is new. Provide more time for the members to join.
            int delayMs = classicGroupInitialRebalanceDelayMs;
            int remainingMs = Math.max(group.rebalanceTimeoutMs() - classicGroupInitialRebalanceDelayMs, 0);

            timer.schedule(
                classicGroupJoinKey(group.groupId()),
                delayMs,
                TimeUnit.MILLISECONDS,
                false,
                () -> tryCompleteInitialRebalanceElseSchedule(group.groupId(), delayMs, remainingMs)
            );
        }

        group.transitionTo(PREPARING_REBALANCE);

        log.info("Preparing to rebalance group {} in state {} with old generation {} (reason: {}).",
            group.groupId(), group.currentState(), group.generationId(), reason);

        return isInitialRebalance ? EMPTY_RESULT : maybeCompleteJoinElseSchedule(group);
    }

    /**
     * Try to complete the join phase. Otherwise, schedule a new join operation.
     *
     * @param group The group.
     *
     * @return The coordinator result that will be appended to the log.
     */
    private CoordinatorResult<Void, CoordinatorRecord> maybeCompleteJoinElseSchedule(
        ClassicGroup group
    ) {
        String classicGroupJoinKey = classicGroupJoinKey(group.groupId());
        if (group.hasAllMembersJoined()) {
            // All members have joined. Proceed to sync phase.
            return completeClassicGroupJoin(group);
        } else {
            timer.schedule(
                classicGroupJoinKey,
                group.rebalanceTimeoutMs(),
                TimeUnit.MILLISECONDS,
                false,
                () -> completeClassicGroupJoin(group.groupId())
            );
            return EMPTY_RESULT;
        }
    }

    /**
     * Try to complete the join phase of the initial rebalance.
     * Otherwise, extend the rebalance.
     *
     * @param groupId The group under initial rebalance.
     *
     * @return The coordinator result that will be appended to the log.
     */
    private CoordinatorResult<Void, CoordinatorRecord> tryCompleteInitialRebalanceElseSchedule(
        String groupId,
        int delayMs,
        int remainingMs
    ) {
        ClassicGroup group;
        try {
            group = getOrMaybeCreateClassicGroup(groupId, false);
        } catch (UnknownMemberIdException | GroupIdNotFoundException exception) {
            log.debug("Cannot find the group, skipping the initial rebalance stage.", exception);
            return EMPTY_RESULT;
        }

        if (group.newMemberAdded() && remainingMs != 0) {
            // A new member was added. Extend the delay.
            group.setNewMemberAdded(false);
            int newDelayMs = Math.min(classicGroupInitialRebalanceDelayMs, remainingMs);
            int newRemainingMs = Math.max(remainingMs - delayMs, 0);

            timer.schedule(
                classicGroupJoinKey(group.groupId()),
                newDelayMs,
                TimeUnit.MILLISECONDS,
                false,
                () -> tryCompleteInitialRebalanceElseSchedule(group.groupId(), newDelayMs, newRemainingMs)
            );
        } else {
            // No more time remaining. Complete the join phase.
            return completeClassicGroupJoin(group);
        }

        return EMPTY_RESULT;
    }

    /**
     * Reset assignment for all members and propagate the error to all members in the group.
     *
     * @param group  The group.
     * @param error  The error to propagate.
     */
    private void resetAndPropagateAssignmentWithError(ClassicGroup group, Errors error) {
        if (!group.isInState(COMPLETING_REBALANCE)) {
            throw new IllegalStateException("Group " + group.groupId() + " must be in " + COMPLETING_REBALANCE.name() +
                " state but is in " + group.currentState() + ".");
        }

        group.allMembers().forEach(member -> member.setAssignment(EMPTY_ASSIGNMENT));
        propagateAssignment(group, error);
    }

    /**
     * Sets assignment for group and propagate assignment and error to all members.
     *
     * @param group      The group.
     * @param assignment The assignment for all members.
     */
    private void setAndPropagateAssignment(ClassicGroup group, Map<String, byte[]> assignment) {
        if (!group.isInState(COMPLETING_REBALANCE)) {
            throw new IllegalStateException("The group must be in CompletingRebalance state " +
                "to set and propagate assignment.");
        }

        group.allMembers().forEach(member ->
            member.setAssignment(assignment.getOrDefault(member.memberId(), EMPTY_ASSIGNMENT)));

        propagateAssignment(group, Errors.NONE);
    }

    /**
     * Propagate assignment and error to all members.
     *
     * @param group  The group.
     * @param error  The error to propagate.
     */
    private void propagateAssignment(ClassicGroup group, Errors error) {
        Optional<String> protocolName = Optional.empty();
        Optional<String> protocolType = Optional.empty();
        if (error == Errors.NONE) {
            protocolName = group.protocolName();
            protocolType = group.protocolType();
        }

        for (ClassicGroupMember member : group.allMembers()) {
            if (!member.hasAssignment() && error == Errors.NONE) {
                log.warn("Sending empty assignment to member {} of {} for " + "generation {} with no errors",
                    member.memberId(), group.groupId(), group.generationId());
            }

            if (group.completeSyncFuture(member,
                new SyncGroupResponseData()
                    .setProtocolName(protocolName.orElse(null))
                    .setProtocolType(protocolType.orElse(null))
                    .setAssignment(member.assignment())
                    .setErrorCode(error.code()))) {

                // Reset the session timeout for members after propagating the member's assignment.
                // This is because if any member's session expired while we were still awaiting either
                // the leader sync group or the append future, its expiration will be ignored and no
                // future heartbeat expectations will not be scheduled.
                rescheduleClassicGroupMemberHeartbeat(group, member);
            }
        }
    }

    /**
     * Complete and schedule next heartbeat.
     *
     * @param group    The group.
     * @param member   The member.
     */
    public void rescheduleClassicGroupMemberHeartbeat(
        ClassicGroup group,
        ClassicGroupMember member
    ) {
        rescheduleClassicGroupMemberHeartbeat(group, member, member.sessionTimeoutMs());
    }

    /**
     * Reschedule the heartbeat.
     *
     * @param group      The group.
     * @param member     The member.
     * @param timeoutMs  The timeout for the new heartbeat.
     */
    private void rescheduleClassicGroupMemberHeartbeat(
        ClassicGroup group,
        ClassicGroupMember member,
        long timeoutMs
    ) {
        String classicGroupHeartbeatKey = classicGroupHeartbeatKey(group.groupId(), member.memberId());

        // Reschedule the next heartbeat expiration deadline
        timer.schedule(classicGroupHeartbeatKey,
            timeoutMs,
            TimeUnit.MILLISECONDS,
            false,
            () -> expireClassicGroupMemberHeartbeat(group.groupId(), member.memberId()));
    }

    /**
     * Remove the sync key from the timer and clear all pending sync members from the group.
     * Invoked when a new rebalance is triggered.
     *
     * @param group  The group.
     */
    private void removeSyncExpiration(ClassicGroup group) {
        group.clearPendingSyncMembers();
        timer.cancel(classicGroupSyncKey(group.groupId()));
    }

    /**
     * Expire pending sync.
     *
     * @param groupId         The group id.
     * @param generationId    The generation when the pending sync was originally scheduled.
     *
     * @return The coordinator result that will be appended to the log.
     * */
    private CoordinatorResult<Void, CoordinatorRecord> expirePendingSync(
        String groupId,
        int generationId
    ) {
        ClassicGroup group;
        try {
            group = getOrMaybeCreateClassicGroup(groupId, false);
        } catch (UnknownMemberIdException | GroupIdNotFoundException exception) {
            log.debug("Received notification of sync expiration for an unknown classic group {}.", groupId);
            return EMPTY_RESULT;
        }

        if (generationId != group.generationId()) {
            log.error("Received unexpected notification of sync expiration for {} with an old " +
                "generation {} while the group has {}.", group.groupId(), generationId, group.generationId());
        } else {
            if (group.isInState(DEAD) || group.isInState(EMPTY) || group.isInState(PREPARING_REBALANCE)) {
                log.error("Received unexpected notification of sync expiration after group {} already " +
                    "transitioned to {} state.", group.groupId(), group.stateAsString());
            } else if (group.isInState(COMPLETING_REBALANCE) || group.isInState(STABLE)) {
                if (!group.hasReceivedSyncFromAllMembers()) {
                    Set<String> pendingSyncMembers = new HashSet<>(group.allPendingSyncMembers());
                    pendingSyncMembers.forEach(memberId -> {
                        group.remove(memberId);
                        timer.cancel(classicGroupHeartbeatKey(group.groupId(), memberId));
                    });

                    log.debug("Group {} removed members who haven't sent their sync requests: {}",
                        group.groupId(), pendingSyncMembers);

                    return prepareRebalance(group, "Removing " + pendingSyncMembers + " on pending sync request expiration");
                }
            }
        }
        return EMPTY_RESULT;
    }

    /**
     * Checks whether the group can accept a joining member.
     *
     * @param group      The group.
     * @param memberId   The member.
     *
     * @return whether the group can accept a joining member.
     */
    private boolean acceptJoiningMember(ClassicGroup group, String memberId) {
        switch (group.currentState()) {
            case EMPTY:
            case DEAD:
                // Always accept the request when the group is empty or dead
                return true;
            case PREPARING_REBALANCE:
                // An existing member is accepted if it is already awaiting. New members are accepted
                // up to the max group size. Note that the number of awaiting members is used here
                // for two reasons:
                // 1) the group size is not reliable as it could already be above the max group size
                //    if the max group size was reduced.
                // 2) using the number of awaiting members allows to kick out the last rejoining
                //    members of the group.
                return (group.hasMember(memberId) && group.member(memberId).isAwaitingJoin()) ||
                    group.numAwaitingJoinResponse() < classicGroupMaxSize;
            case COMPLETING_REBALANCE:
            case STABLE:
                // An existing member is accepted. New members are accepted up to the max group size.
                // Note that the group size is used here. When the group transitions to CompletingRebalance,
                // members who haven't rejoined are removed.
                return group.hasMember(memberId) || group.numMembers() < classicGroupMaxSize;
            default:
                throw new IllegalStateException("Unknown group state: " + group.stateAsString());
        }
    }

    /**
     * Update a static member then rebalance or complete join.
     *
     * @param context         The request context.
     * @param request         The join group request.
     * @param group           The group of the static member.
     * @param oldMemberId     The existing static member id.
     * @param newMemberId     The new joining static member id.
     * @param responseFuture  The response future to complete.
     *
     * @return The coordinator result that will be appended to the log.
     */
    private CoordinatorResult<Void, CoordinatorRecord> updateStaticMemberThenRebalanceOrCompleteJoin(
        RequestContext context,
        JoinGroupRequestData request,
        ClassicGroup group,
        String oldMemberId,
        String newMemberId,
        CompletableFuture<JoinGroupResponseData> responseFuture
    ) {
        String currentLeader = group.leaderOrNull();
        ClassicGroupMember newMember = group.replaceStaticMember(request.groupInstanceId(), oldMemberId, newMemberId);

        // Heartbeat of old member id will expire without effect since the group no longer contains that member id.
        // New heartbeat shall be scheduled with new member id.
        rescheduleClassicGroupMemberHeartbeat(group, newMember);

        int oldRebalanceTimeoutMs = newMember.rebalanceTimeoutMs();
        int oldSessionTimeoutMs = newMember.sessionTimeoutMs();
        JoinGroupRequestProtocolCollection oldProtocols = newMember.supportedProtocols();

        group.updateMember(
            newMember,
            request.protocols(),
            request.rebalanceTimeoutMs(),
            request.sessionTimeoutMs(),
            responseFuture
        );

        if (group.isInState(STABLE)) {
            // Check if group's selected protocol of next generation will change, if not, simply store group to persist
            // the updated static member, if yes, rebalance should be triggered to keep the group's assignment
            // and selected protocol consistent
            String groupInstanceId = request.groupInstanceId();
            String selectedProtocolForNextGeneration = group.selectProtocol();
            if (group.protocolName().orElse("").equals(selectedProtocolForNextGeneration)) {
                log.info("Static member which joins during Stable stage and doesn't affect " +
                    "the selected protocol will not trigger a rebalance.");

                Map<String, byte[]> groupAssignment = group.groupAssignment();
                CompletableFuture<Void> appendFuture = new CompletableFuture<>();
                appendFuture.whenComplete((__, t) -> {
                    if (t != null) {
                        log.warn("Failed to persist metadata for group {} static member {} with " +
                            "group instance id {} due to {}. Reverting to old member id {}.",
                            group.groupId(), newMemberId, groupInstanceId, t.getMessage(), oldMemberId);

                        // Failed to persist the member id of the given static member, revert the update of the static member in the group.
                        group.updateMember(newMember, oldProtocols, oldRebalanceTimeoutMs, oldSessionTimeoutMs, null);
                        ClassicGroupMember oldMember = group.replaceStaticMember(groupInstanceId, newMemberId, oldMemberId);
                        rescheduleClassicGroupMemberHeartbeat(group, oldMember);

                        responseFuture.complete(
                            new JoinGroupResponseData()
                                .setMemberId(UNKNOWN_MEMBER_ID)
                                .setGenerationId(group.generationId())
                                .setProtocolName(group.protocolName().orElse(null))
                                .setProtocolType(group.protocolType().orElse(null))
                                .setLeader(currentLeader)
                                .setSkipAssignment(false)
                                .setErrorCode(appendGroupMetadataErrorToResponseError(Errors.forException(t)).code()));

                    } else if (JoinGroupRequest.supportsSkippingAssignment(context.apiVersion())) {
                        boolean isLeader = group.isLeader(newMemberId);

                        group.completeJoinFuture(newMember, new JoinGroupResponseData()
                            .setMembers(isLeader ? group.currentClassicGroupMembers() : Collections.emptyList())
                            .setMemberId(newMemberId)
                            .setGenerationId(group.generationId())
                            .setProtocolName(group.protocolName().orElse(null))
                            .setProtocolType(group.protocolType().orElse(null))
                            .setLeader(group.leaderOrNull())
                            .setSkipAssignment(isLeader)
                        );
                    } else {
                        group.completeJoinFuture(newMember, new JoinGroupResponseData()
                            .setMemberId(newMemberId)
                            .setGenerationId(group.generationId())
                            .setProtocolName(group.protocolName().orElse(null))
                            .setProtocolType(group.protocolType().orElse(null))
                            .setLeader(currentLeader)
                            .setSkipAssignment(false)
                        );
                    }
                });

                List<CoordinatorRecord> records = Collections.singletonList(
                    CoordinatorRecordHelpers.newGroupMetadataRecord(group, groupAssignment, metadataImage.features().metadataVersion())
                );

                return new CoordinatorResult<>(records, appendFuture, false);
            } else {
                return maybePrepareRebalanceOrCompleteJoin(
                    group,
                    "Group's selectedProtocol will change because static member " +
                        newMember.memberId() + " with instance id " + groupInstanceId +
                        " joined with change of protocol; client reason: " + JoinGroupRequest.joinReason(request)
                );
            }
        } else if (group.isInState(COMPLETING_REBALANCE)) {
            // if the group is in after-sync stage, upon getting a new join-group of a known static member
            // we should still trigger a new rebalance, since the old member may already be sent to the leader
            // for assignment, and hence when the assignment gets back there would be a mismatch of the old member id
            // with the new replaced member id. As a result the new member id would not get any assignment.
            return prepareRebalance(
                group,
                "Updating metadata for static member " + newMember.memberId() + " with instance id " +
                    request.groupInstanceId() + "; client reason: " + JoinGroupRequest.joinReason(request)
            );
        } else if (group.isInState(EMPTY) || group.isInState(DEAD)) {
            throw new IllegalStateException("Group " + group.groupId() + " was not supposed to be in the state " +
                group.stateAsString() + " when the unknown static member " + request.groupInstanceId() + " rejoins.");

        }
        return maybeCompleteJoinPhase(group);
    }

    /**
     * Handle a SyncGroupRequest.
     *
     * @param context        The request context.
     * @param request        The actual SyncGroup request.
     * @param responseFuture The sync group response future.
     *
     * @return The result that contains records to append.
     */
    public CoordinatorResult<Void, CoordinatorRecord> classicGroupSync(
        RequestContext context,
        SyncGroupRequestData request,
        CompletableFuture<SyncGroupResponseData> responseFuture
    ) throws UnknownMemberIdException {
        Group group;
        try {
            group = group(request.groupId());
        } catch (GroupIdNotFoundException e) {
            responseFuture.complete(new SyncGroupResponseData()
                .setErrorCode(Errors.UNKNOWN_MEMBER_ID.code()));
            return EMPTY_RESULT;
        }

        if (group.isEmpty()) {
            responseFuture.complete(new SyncGroupResponseData()
                .setErrorCode(Errors.UNKNOWN_MEMBER_ID.code()));
            return EMPTY_RESULT;
        }

        if (group.type() == CLASSIC) {
            return classicGroupSyncToClassicGroup((ClassicGroup) group, context, request, responseFuture);
        } else {
            return classicGroupSyncToConsumerGroup((ConsumerGroup) group, context, request, responseFuture);
        }
    }

    /**
     * Handle a SyncGroupRequest to a ClassicGroup.
     *
     * @param group          The ClassicGroup.
     * @param context        The request context.
     * @param request        The actual SyncGroup request.
     * @param responseFuture The sync group response future.
     *
     * @return The result that contains records to append if the group metadata manager received assignments.
     */
    private CoordinatorResult<Void, CoordinatorRecord> classicGroupSyncToClassicGroup(
        ClassicGroup group,
        RequestContext context,
        SyncGroupRequestData request,
        CompletableFuture<SyncGroupResponseData> responseFuture
    ) throws IllegalStateException {
        String groupId = request.groupId();
        String memberId = request.memberId();

        Optional<Errors> errorOpt = validateSyncGroup(group, request);
        if (errorOpt.isPresent()) {
            responseFuture.complete(new SyncGroupResponseData()
                .setErrorCode(errorOpt.get().code()));
        } else if (group.isInState(PREPARING_REBALANCE)) {
            responseFuture.complete(new SyncGroupResponseData()
                .setErrorCode(Errors.REBALANCE_IN_PROGRESS.code()));
        } else if (group.isInState(COMPLETING_REBALANCE)) {
            group.member(memberId).setAwaitingSyncFuture(responseFuture);
            removePendingSyncMember(group, request.memberId());

            // If this is the leader, then we can attempt to persist state and transition to stable
            if (group.isLeader(memberId)) {
                log.info("Assignment received from leader {} for group {} for generation {}. " +
                    "The group has {} members, {} of which are static.",
                    memberId, groupId, group.generationId(), group.numMembers(), group.allStaticMemberIds().size());

                // Fill all members with corresponding member assignment. If the member assignment
                // does not exist, fill with an empty assignment.
                Map<String, byte[]> assignment = new HashMap<>();
                request.assignments().forEach(memberAssignment ->
                    assignment.put(memberAssignment.memberId(), memberAssignment.assignment())
                );

                Map<String, byte[]> membersWithMissingAssignment = new HashMap<>();
                group.allMembers().forEach(member -> {
                    if (!assignment.containsKey(member.memberId())) {
                        membersWithMissingAssignment.put(member.memberId(), EMPTY_ASSIGNMENT);
                    }
                });
                assignment.putAll(membersWithMissingAssignment);

                if (!membersWithMissingAssignment.isEmpty()) {
                    log.warn("Setting empty assignments for members {} of {} for generation {}.",
                        membersWithMissingAssignment, groupId, group.generationId());
                }

                CompletableFuture<Void> appendFuture = new CompletableFuture<>();
                appendFuture.whenComplete((__, t) -> {
                    // Another member may have joined the group while we were awaiting this callback,
                    // so we must ensure we are still in the CompletingRebalance state and the same generation
                    // when it gets invoked. if we have transitioned to another state, then do nothing
                    if (group.isInState(COMPLETING_REBALANCE) && request.generationId() == group.generationId()) {
                        if (t != null) {
                            Errors error = appendGroupMetadataErrorToResponseError(Errors.forException(t));
                            resetAndPropagateAssignmentWithError(group, error);
                            maybePrepareRebalanceOrCompleteJoin(group, "Error " + error + " when storing group assignment" +
                                "during SyncGroup (member: " + memberId + ").");
                        } else {
                            // Update group's assignment and propagate to all members.
                            setAndPropagateAssignment(group, assignment);
                            group.transitionTo(STABLE);
                            metrics.record(CLASSIC_GROUP_COMPLETED_REBALANCES_SENSOR_NAME);
                        }
                    }
                });

                List<CoordinatorRecord> records = Collections.singletonList(
                    CoordinatorRecordHelpers.newGroupMetadataRecord(group, assignment, metadataImage.features().metadataVersion())
                );
                return new CoordinatorResult<>(records, appendFuture, false);
            }
        } else if (group.isInState(STABLE)) {
            removePendingSyncMember(group, memberId);

            // If the group is stable, we just return the current assignment
            ClassicGroupMember member = group.member(memberId);
            responseFuture.complete(new SyncGroupResponseData()
                .setProtocolType(group.protocolType().orElse(null))
                .setProtocolName(group.protocolName().orElse(null))
                .setAssignment(member.assignment())
                .setErrorCode(Errors.NONE.code()));
        } else if (group.isInState(DEAD)) {
            throw new IllegalStateException("Reached unexpected condition for Dead group " + groupId);
        }

        return EMPTY_RESULT;
    }

    /**
     * Handle a SyncGroupRequest to a ConsumerGroup.
     *
     * @param group          The ConsumerGroup.
     * @param context        The request context.
     * @param request        The actual SyncGroup request.
     * @param responseFuture The sync group response future.
     *
     * @return The result that contains the appendFuture to return the response.
     */
    private CoordinatorResult<Void, CoordinatorRecord> classicGroupSyncToConsumerGroup(
        ConsumerGroup group,
        RequestContext context,
        SyncGroupRequestData request,
        CompletableFuture<SyncGroupResponseData> responseFuture
    ) throws UnknownMemberIdException, FencedInstanceIdException, IllegalGenerationException,
        InconsistentGroupProtocolException, RebalanceInProgressException, IllegalStateException {
        String groupId = request.groupId();
        String memberId = request.memberId();
        String instanceId = request.groupInstanceId();
        ConsumerGroupMember member = validateConsumerGroupMember(group, memberId, instanceId);

        throwIfMemberDoesNotUseClassicProtocol(member);
        throwIfGenerationIdUnmatched(member.memberId(), member.memberEpoch(), request.generationId());
        throwIfClassicProtocolUnmatched(member, request.protocolType(), request.protocolName());
        throwIfRebalanceInProgress(group, member);

        CompletableFuture<Void> appendFuture = new CompletableFuture<>();
        appendFuture.whenComplete((__, t) -> {
            if (t == null) {
                cancelConsumerGroupSyncTimeout(groupId, memberId);
                scheduleConsumerGroupSessionTimeout(groupId, memberId, member.classicProtocolSessionTimeout().get());

                responseFuture.complete(new SyncGroupResponseData()
                    .setProtocolType(request.protocolType())
                    .setProtocolName(request.protocolName())
                    .setAssignment(prepareAssignment(member)));
            }
        });

        return new CoordinatorResult<>(Collections.emptyList(), appendFuture, false);
    }

    /**
     * Serializes the member's assigned partitions with ConsumerProtocol.
     *
     * @param member The ConsumerGroupMember.
     * @return The serialized assigned partitions.
     */
    private byte[] prepareAssignment(ConsumerGroupMember member) {
        try {
            return ConsumerProtocol.serializeAssignment(
                new ConsumerPartitionAssignor.Assignment(toTopicPartitionList(member.assignedPartitions(), metadataImage.topics())),
                ConsumerProtocol.deserializeVersion(
                    ByteBuffer.wrap(member.classicMemberMetadata().get().supportedProtocols().iterator().next().metadata())
                )
            ).array();
        } catch (SchemaException e) {
            throw new IllegalStateException("Malformed embedded consumer protocol in version deserialization.");
        }
    }

    // Visible for testing
    static Errors appendGroupMetadataErrorToResponseError(Errors appendError) {
        switch (appendError) {
            case UNKNOWN_TOPIC_OR_PARTITION:
            case NOT_ENOUGH_REPLICAS:
            case REQUEST_TIMED_OUT:
                return COORDINATOR_NOT_AVAILABLE;

            case NOT_LEADER_OR_FOLLOWER:
            case KAFKA_STORAGE_ERROR:
                return NOT_COORDINATOR;

            case MESSAGE_TOO_LARGE:
            case RECORD_LIST_TOO_LARGE:
            case INVALID_FETCH_SIZE:
                return UNKNOWN_SERVER_ERROR;

            default:
                return appendError;
        }
    }

    private Optional<Errors> validateSyncGroup(
        ClassicGroup group,
        SyncGroupRequestData request
    ) {
        if (group.isInState(DEAD)) {
            // If the group is marked as dead, it means some other thread has just removed the group
            // from the coordinator metadata; this is likely that the group has migrated to some other
            // coordinator OR the group is in a transient unstable phase. Let the member retry
            // finding the correct coordinator and rejoin.
            return Optional.of(COORDINATOR_NOT_AVAILABLE);
        } else {
            try {
                group.validateMember(
                    request.memberId(),
                    request.groupInstanceId(),
                    "sync-group"
                );
            } catch (KafkaException ex) {
                return Optional.of(Errors.forException(ex));
            }

            if (request.generationId() != group.generationId()) {
                return Optional.of(Errors.ILLEGAL_GENERATION);
            } else if (isProtocolInconsistent(request.protocolType(), group.protocolType().orElse(null)) ||
                       isProtocolInconsistent(request.protocolName(), group.protocolName().orElse(null))) {
                return Optional.of(Errors.INCONSISTENT_GROUP_PROTOCOL);
            } else {
                return Optional.empty();
            }
        }
    }

    private void removePendingSyncMember(
        ClassicGroup group,
        String memberId
    ) {
        group.removePendingSyncMember(memberId);
        String syncKey = classicGroupSyncKey(group.groupId());
        switch (group.currentState()) {
            case DEAD:
            case EMPTY:
            case PREPARING_REBALANCE:
                timer.cancel(syncKey);
                break;
            case COMPLETING_REBALANCE:
            case STABLE:
                if (group.hasReceivedSyncFromAllMembers()) {
                    timer.cancel(syncKey);
                }
                break;
            default:
                throw new IllegalStateException("Unknown group state: " + group.stateAsString());
        }
    }

    /**
     * Handle a classic group HeartbeatRequest.
     *
     * @param context        The request context.
     * @param request        The actual Heartbeat request.
     *
     * @return The coordinator result that contains the heartbeat response.
     */
    public CoordinatorResult<HeartbeatResponseData, CoordinatorRecord> classicGroupHeartbeat(
        RequestContext context,
        HeartbeatRequestData request
    ) {
        Group group;
        try {
            group = group(request.groupId());
        } catch (GroupIdNotFoundException e) {
            throw new UnknownMemberIdException(
                String.format("Group %s not found.", request.groupId())
            );
        }

        if (group.type() == CLASSIC) {
            return classicGroupHeartbeatToClassicGroup((ClassicGroup) group, context, request);
        } else {
            return classicGroupHeartbeatToConsumerGroup((ConsumerGroup) group, context, request);
        }
    }

    /**
     * Handle a classic group HeartbeatRequest to a classic group.
     *
     * @param group          The ClassicGroup.
     * @param context        The request context.
     * @param request        The actual Heartbeat request.
     *
     * @return The coordinator result that contains the heartbeat response.
     */
    private CoordinatorResult<HeartbeatResponseData, CoordinatorRecord> classicGroupHeartbeatToClassicGroup(
        ClassicGroup group,
        RequestContext context,
        HeartbeatRequestData request
    ) {
        validateClassicGroupHeartbeat(group, request.memberId(), request.groupInstanceId(), request.generationId());

        switch (group.currentState()) {
            case EMPTY:
                return new CoordinatorResult<>(
                    Collections.emptyList(),
                    new HeartbeatResponseData().setErrorCode(Errors.UNKNOWN_MEMBER_ID.code())
                );

            case PREPARING_REBALANCE:
                rescheduleClassicGroupMemberHeartbeat(group, group.member(request.memberId()));
                return new CoordinatorResult<>(
                    Collections.emptyList(),
                    new HeartbeatResponseData().setErrorCode(Errors.REBALANCE_IN_PROGRESS.code())
                );

            case COMPLETING_REBALANCE:
            case STABLE:
                // Consumers may start sending heartbeats after join-group response, while the group
                // is in CompletingRebalance state. In this case, we should treat them as
                // normal heartbeat requests and reset the timer
                rescheduleClassicGroupMemberHeartbeat(group, group.member(request.memberId()));
                return new CoordinatorResult<>(
                    Collections.emptyList(),
                    new HeartbeatResponseData()
                );

            default:
                throw new IllegalStateException("Reached unexpected state " +
                    group.currentState() + " for group " + group.groupId());
        }
    }

    /**
     * Validates a classic group heartbeat request.
     *
     * @param group              The group.
     * @param memberId           The member id.
     * @param groupInstanceId    The group instance id.
     * @param generationId       The generation id.
     *
     * @throws CoordinatorNotAvailableException If group is Dead.
     * @throws IllegalGenerationException       If the generation id in the request and the generation id of the
     *                                          group does not match.
     */
    private void validateClassicGroupHeartbeat(
        ClassicGroup group,
        String memberId,
        String groupInstanceId,
        int generationId
    ) throws CoordinatorNotAvailableException, IllegalGenerationException {
        if (group.isInState(DEAD)) {
            throw COORDINATOR_NOT_AVAILABLE.exception();
        } else {
            group.validateMember(
                memberId,
                groupInstanceId,
                "heartbeat"
            );

            if (generationId != group.generationId()) {
                throw ILLEGAL_GENERATION.exception();
            }
        }
    }

    /**
     * Handle a classic group HeartbeatRequest to a consumer group. A response with
     * REBALANCE_IN_PROGRESS is returned if 1) the member epoch is smaller than the
     * group epoch, 2) the member is in UNREVOKED_PARTITIONS, or 3) the member is in
     * UNRELEASED_PARTITIONS and all its partitions pending assignment are free.
     *
     * @param group          The ConsumerGroup.
     * @param context        The request context.
     * @param request        The actual Heartbeat request.
     *
     * @return The coordinator result that contains the heartbeat response.
     */
    private CoordinatorResult<HeartbeatResponseData, CoordinatorRecord> classicGroupHeartbeatToConsumerGroup(
        ConsumerGroup group,
        RequestContext context,
        HeartbeatRequestData request
    ) throws UnknownMemberIdException, FencedInstanceIdException, IllegalGenerationException {
        String groupId = request.groupId();
        String memberId = request.memberId();
        String instanceId = request.groupInstanceId();
        ConsumerGroupMember member = validateConsumerGroupMember(group, memberId, instanceId);

        throwIfMemberDoesNotUseClassicProtocol(member);
        throwIfGenerationIdUnmatched(memberId, member.memberEpoch(), request.generationId());

        scheduleConsumerGroupSessionTimeout(groupId, memberId, member.classicProtocolSessionTimeout().get());

        Errors error = Errors.NONE;
        // The member should rejoin if any of the following conditions is met.
        // 1) The group epoch is bumped so the member need to rejoin to catch up.
        // 2) The member needs to revoke some partitions and rejoin to reconcile with the new epoch.
        // 3) The member's partitions pending assignment are free, so it can rejoin to get the complete assignment.
        if (member.memberEpoch() < group.groupEpoch() ||
            member.state() == MemberState.UNREVOKED_PARTITIONS ||
            (member.state() == MemberState.UNRELEASED_PARTITIONS && !group.waitingOnUnreleasedPartition(member))) {
            error = Errors.REBALANCE_IN_PROGRESS;
            scheduleConsumerGroupJoinTimeoutIfAbsent(groupId, memberId, member.rebalanceTimeoutMs());
        }

        return new CoordinatorResult<>(
            Collections.emptyList(),
            new HeartbeatResponseData().setErrorCode(error.code())
        );
    }

    /**
     * Validates that (1) the instance id exists and is mapped to the member id
     * if the group instance id is provided; and (2) the member id exists in the group.
     *
     * @param group             The consumer group.
     * @param memberId          The member id.
     * @param instanceId        The instance id.
     *
     * @return The ConsumerGroupMember.
     */
    private ConsumerGroupMember validateConsumerGroupMember(
        ConsumerGroup group,
        String memberId,
        String instanceId
    ) throws UnknownMemberIdException, FencedInstanceIdException {
        ConsumerGroupMember member;
        if (instanceId == null) {
            member = group.getOrMaybeCreateMember(memberId, false);
        } else {
            member = group.staticMember(instanceId);
            if (member == null) {
                throw new UnknownMemberIdException(
                    String.format("Member with instance id %s is not a member of group %s.", instanceId, group.groupId())
                );
            }
            throwIfInstanceIdIsFenced(member, group.groupId(), memberId, instanceId);
        }
        return member;
    }

    /**
     * Handle a classic LeaveGroupRequest.
     *
     * @param context        The request context.
     * @param request        The actual LeaveGroup request.
     *
     * @return The LeaveGroup response and the records to append.
     */
    public CoordinatorResult<LeaveGroupResponseData, CoordinatorRecord> classicGroupLeave(
        RequestContext context,
        LeaveGroupRequestData request
    ) throws UnknownMemberIdException {
        Group group;
        try {
            group = group(request.groupId());
        } catch (GroupIdNotFoundException e) {
            throw new UnknownMemberIdException(String.format("Group %s not found.", request.groupId()));
        }

        if (group.type() == CLASSIC) {
            return classicGroupLeaveToClassicGroup((ClassicGroup) group, context, request);
        } else {
            return classicGroupLeaveToConsumerGroup((ConsumerGroup) group, context, request);
        }
    }

    /**
     * Handle a classic LeaveGroupRequest to a ConsumerGroup.
     *
     * @param group          The ConsumerGroup.
     * @param context        The request context.
     * @param request        The actual LeaveGroup request.
     *
     * @return The LeaveGroup response and the records to append.
     */
    private CoordinatorResult<LeaveGroupResponseData, CoordinatorRecord> classicGroupLeaveToConsumerGroup(
        ConsumerGroup group,
        RequestContext context,
        LeaveGroupRequestData request
    ) throws UnknownMemberIdException {
        String groupId = group.groupId();
        List<MemberResponse> memberResponses = new ArrayList<>();
        Set<ConsumerGroupMember> validLeaveGroupMembers = new HashSet<>();
        List<CoordinatorRecord> records = new ArrayList<>();

        for (MemberIdentity memberIdentity : request.members()) {
            String memberId = memberIdentity.memberId();
            String instanceId = memberIdentity.groupInstanceId();
            String reason = memberIdentity.reason() != null ? memberIdentity.reason() : "not provided";

            ConsumerGroupMember member;
            try {
                if (instanceId == null) {
                    member = group.getOrMaybeCreateMember(memberId, false);
                    throwIfMemberDoesNotUseClassicProtocol(member);

                    log.info("[Group {}] Dynamic Member {} has left group " +
                            "through explicit `LeaveGroup` request; client reason: {}",
                        groupId, memberId, reason);
                } else {
                    member = group.staticMember(instanceId);
                    throwIfStaticMemberIsUnknown(member, instanceId);
                    // The LeaveGroup API allows administrative removal of members by GroupInstanceId
                    // in which case we expect the MemberId to be undefined.
                    if (!UNKNOWN_MEMBER_ID.equals(memberId)) {
                        throwIfInstanceIdIsFenced(member, groupId, memberId, instanceId);
                    }
                    throwIfMemberDoesNotUseClassicProtocol(member);

                    memberId = member.memberId();
                    log.info("[Group {}] Static Member {} with instance id {} has left group " +
                            "through explicit `LeaveGroup` request; client reason: {}",
                        groupId, memberId, instanceId, reason);
                }

                removeMember(records, groupId, memberId);
                cancelTimers(groupId, memberId);
                memberResponses.add(
                    new MemberResponse()
                        .setMemberId(memberId)
                        .setGroupInstanceId(instanceId)
                );
                validLeaveGroupMembers.add(member);
            } catch (KafkaException e) {
                memberResponses.add(
                    new MemberResponse()
                        .setMemberId(memberId)
                        .setGroupInstanceId(instanceId)
                        .setErrorCode(Errors.forException(e).code())
                );
            }
        }

        if (!records.isEmpty()) {
            // Maybe update the subscription metadata.
            Map<String, TopicMetadata> subscriptionMetadata = group.computeSubscriptionMetadata(
                group.computeSubscribedTopicNames(validLeaveGroupMembers),
                metadataImage.topics(),
                metadataImage.cluster()
            );

            if (!subscriptionMetadata.equals(group.subscriptionMetadata())) {
                log.info("[GroupId {}] Computed new subscription metadata: {}.",
                    group.groupId(), subscriptionMetadata);
                records.add(newGroupSubscriptionMetadataRecord(group.groupId(), subscriptionMetadata));
            }

            // Bump the group epoch.
            records.add(newGroupEpochRecord(groupId, group.groupEpoch() + 1));
        }

        return new CoordinatorResult<>(records, new LeaveGroupResponseData().setMembers(memberResponses));
    }

    /**
     * Handle a classic LeaveGroupRequest to a ClassicGroup.
     *
     * @param group          The ClassicGroup.
     * @param context        The request context.
     * @param request        The actual LeaveGroup request.
     *
     * @return The LeaveGroup response and the GroupMetadata record to append if the group
     *         no longer has any members.
     */
    private CoordinatorResult<LeaveGroupResponseData, CoordinatorRecord> classicGroupLeaveToClassicGroup(
        ClassicGroup group,
        RequestContext context,
        LeaveGroupRequestData request
    ) throws UnknownMemberIdException {
        if (group.isInState(DEAD)) {
            return new CoordinatorResult<>(
                Collections.emptyList(),
                new LeaveGroupResponseData()
                    .setErrorCode(COORDINATOR_NOT_AVAILABLE.code())
            );
        }

        List<MemberResponse> memberResponses = new ArrayList<>();

        for (MemberIdentity member: request.members()) {
            String reason = member.reason() != null ? member.reason() : "not provided";
            // The LeaveGroup API allows administrative removal of members by GroupInstanceId
            // in which case we expect the MemberId to be undefined.
            if (UNKNOWN_MEMBER_ID.equals(member.memberId())) {
                if (member.groupInstanceId() != null && group.hasStaticMember(member.groupInstanceId())) {
                    removeCurrentMemberFromClassicGroup(
                        group,
                        group.staticMemberId(member.groupInstanceId()),
                        reason
                    );
                    memberResponses.add(
                        new MemberResponse()
                            .setMemberId(member.memberId())
                            .setGroupInstanceId(member.groupInstanceId())
                    );
                } else {
                    memberResponses.add(
                        new MemberResponse()
                            .setMemberId(member.memberId())
                            .setGroupInstanceId(member.groupInstanceId())
                            .setErrorCode(Errors.UNKNOWN_MEMBER_ID.code())
                    );
                }
            } else if (group.isPendingMember(member.memberId())) {
                group.remove(member.memberId());
                timer.cancel(classicGroupHeartbeatKey(group.groupId(), member.memberId()));
                log.info("[Group {}] Pending member {} has left group through explicit `LeaveGroup` request; client reason: {}",
                    group.groupId(), member.memberId(), reason);

                memberResponses.add(
                    new MemberResponse()
                        .setMemberId(member.memberId())
                        .setGroupInstanceId(member.groupInstanceId())
                );
            } else {
                try {
                    group.validateMember(member.memberId(), member.groupInstanceId(), "leave-group");
                    removeCurrentMemberFromClassicGroup(
                        group,
                        member.memberId(),
                        reason
                    );
                    memberResponses.add(
                        new MemberResponse()
                            .setMemberId(member.memberId())
                            .setGroupInstanceId(member.groupInstanceId())
                    );
                } catch (KafkaException e) {
                    memberResponses.add(
                        new MemberResponse()
                            .setMemberId(member.memberId())
                            .setGroupInstanceId(member.groupInstanceId())
                            .setErrorCode(Errors.forException(e).code())
                    );
                }
            }
        }

        List<String> validLeaveGroupMembers = memberResponses.stream()
            .filter(response -> response.errorCode() == Errors.NONE.code())
            .map(MemberResponse::memberId)
            .collect(Collectors.toList());

        String reason = "explicit `LeaveGroup` request for (" + String.join(", ", validLeaveGroupMembers) + ") members.";
        CoordinatorResult<Void, CoordinatorRecord> coordinatorResult = EMPTY_RESULT;

        if (!validLeaveGroupMembers.isEmpty()) {
            switch (group.currentState()) {
                case STABLE:
                case COMPLETING_REBALANCE:
                    coordinatorResult = maybePrepareRebalanceOrCompleteJoin(group, reason);
                    break;
                case PREPARING_REBALANCE:
                    coordinatorResult = maybeCompleteJoinPhase(group);
                    break;
                default:
            }
        }

        return new CoordinatorResult<>(
            coordinatorResult.records(),
            new LeaveGroupResponseData()
                .setMembers(memberResponses),
            coordinatorResult.appendFuture(),
            coordinatorResult.replayRecords()
        );
    }

    /**
     * Remove a member from the group. Cancel member's heartbeat, and prepare rebalance
     * or complete the join phase if necessary.
     *
     * @param group     The classic group.
     * @param memberId  The member id.
     * @param reason    The reason for the LeaveGroup request.
     *
     */
    private void removeCurrentMemberFromClassicGroup(
        ClassicGroup group,
        String memberId,
        String reason
    ) {
        ClassicGroupMember member = group.member(memberId);
        timer.cancel(classicGroupHeartbeatKey(group.groupId(), memberId));
        log.info("[Group {}] Member {} has left group through explicit `LeaveGroup` request; client reason: {}",
            group.groupId(), memberId, reason);

        // New members may timeout with a pending JoinGroup while the group is still rebalancing, so we have
        // to invoke the callback before removing the member. We return UNKNOWN_MEMBER_ID so that the consumer
        // will retry the JoinGroup request if is still active.
        group.completeJoinFuture(
            member,
            new JoinGroupResponseData()
                .setMemberId(UNKNOWN_MEMBER_ID)
                .setErrorCode(Errors.UNKNOWN_MEMBER_ID.code())
        );
        group.remove(member.memberId());
    }

    /**
     * Handles a DeleteGroups request.
     * Populates the record list passed in with record to update the state machine.
     * Validations are done in {@link GroupCoordinatorShard#deleteGroups(RequestContext, List)} by
     * calling {@link GroupMetadataManager#validateDeleteGroup(String)}.
     *
     * @param groupId The id of the group to be deleted. It has been checked in {@link GroupMetadataManager#validateDeleteGroup}.
     * @param records The record list to populate.
     */
    public void createGroupTombstoneRecords(
        String groupId,
        List<CoordinatorRecord> records
    ) {
        // At this point, we have already validated the group id, so we know that the group exists and that no exception will be thrown.
        createGroupTombstoneRecords(group(groupId), records);
    }

    /**
     * Populates the record list passed in with record to update the state machine.
     *
     * @param group The group to be deleted.
     * @param records The record list to populate.
     */
    public void createGroupTombstoneRecords(
        Group group,
        List<CoordinatorRecord> records
    ) {
        group.createGroupTombstoneRecords(records);
    }

    /**
     * Validates the DeleteGroups request.
     *
     * @param groupId The id of the group to be deleted.
     */
    void validateDeleteGroup(String groupId) throws ApiException {
        Group group = group(groupId);
        group.validateDeleteGroup();
    }

    /**
     * Delete the group if it exists and is in Empty state.
     *
     * @param groupId The group id.
     * @param records The list of records to append the group metadata tombstone records.
     */
    public void maybeDeleteGroup(String groupId, List<CoordinatorRecord> records) {
        Group group = groups.get(groupId);
        if (group != null && group.isEmpty()) {
            createGroupTombstoneRecords(groupId, records);
        }
    }

    /**
     * @return true if the group is an empty classic group.
     */
    private static boolean isEmptyClassicGroup(Group group) {
        return group != null && group.type() == CLASSIC && group.isEmpty();
    }

    /**
     * @return true if the group is an empty consumer group.
     */
    private static boolean isEmptyConsumerGroup(Group group) {
        return group != null && group.type() == CONSUMER && group.isEmpty();
    }

    /**
     * Write tombstones for the group if it's empty and is a classic group.
     *
     * @param group     The group to be deleted.
     * @param records   The list of records to delete the group.
     *
     * @return true if the group is empty
     */
    private boolean maybeDeleteEmptyClassicGroup(Group group, List<CoordinatorRecord> records) {
        if (isEmptyClassicGroup(group)) {
            // Delete the classic group by adding tombstones.
            // There's no need to remove the group as the replay of tombstones removes it.
            if (group != null) createGroupTombstoneRecords(group, records);
            return true;
        }
        return false;
    }

    /**
     * Delete and write tombstones for the group if it's empty and is a consumer group.
     *
     * @param groupId The group id to be deleted.
     * @param records The list of records to delete the group.
     */
    private void maybeDeleteEmptyConsumerGroup(String groupId, List<CoordinatorRecord> records) {
        Group group = groups.get(groupId, Long.MAX_VALUE);
        if (isEmptyConsumerGroup(group)) {
            // Add tombstones for the previous consumer group. The tombstones won't actually be
            // replayed because its coordinator result has a non-null appendFuture.
            createGroupTombstoneRecords(group, records);
            removeGroup(groupId);
        }
    }

    /**
     * Checks whether the given protocol type or name in the request is inconsistent with the group's.
     *
     * @param protocolTypeOrName       The request's protocol type or name.
     * @param groupProtocolTypeOrName  The group's protoocl type or name.
     *
     * @return  True if protocol is inconsistent, false otherwise.
     */
    private boolean isProtocolInconsistent(
        String protocolTypeOrName,
        String groupProtocolTypeOrName
    ) {
        return protocolTypeOrName != null
            && groupProtocolTypeOrName != null
            && !groupProtocolTypeOrName.equals(protocolTypeOrName);
    }

    /**
     * @return The set of all groups' ids.
     */
    public Set<String> groupIds() {
        return Collections.unmodifiableSet(this.groups.keySet());
    }

    /**
     * Generate a classic group heartbeat key for the timer.
     *
     * Package private for testing.
     *
     * @param groupId   The group id.
     * @param memberId  The member id.
     *
     * @return the heartbeat key.
     */
    static String classicGroupHeartbeatKey(String groupId, String memberId) {
        return "heartbeat-" + groupId + "-" + memberId;
    }

    /**
     * Generate a classic group join key for the timer.
     *
     * Package private for testing.
     *
     * @param groupId   The group id.
     *
     * @return the join key.
     */
    static String classicGroupJoinKey(String groupId) {
        return "join-" + groupId;
    }

    /**
     * Generate a classic group sync key for the timer.
     *
     * Package private for testing.
     *
     * @param groupId   The group id.
     *
     * @return the sync key.
     */
    static String classicGroupSyncKey(String groupId) {
        return "sync-" + groupId;
    }

    /**
     * Generate a consumer group join key for the timer.
     *
     * Package private for testing.
     *
     * @param groupId   The group id.
     * @param memberId  The member id.
     *
     * @return the sync key.
     */
    static String consumerGroupJoinKey(String groupId, String memberId) {
        return "join-" + groupId + "-" + memberId;
    }

    /**
     * Generate a consumer group sync key for the timer.
     *
     * Package private for testing.
     *
     * @param groupId   The group id.
     * @param memberId  The member id.
     *
     * @return the sync key.
     */
    static String consumerGroupSyncKey(String groupId, String memberId) {
        return "sync-" + groupId + "-" + memberId;
    }
}<|MERGE_RESOLUTION|>--- conflicted
+++ resolved
@@ -1894,13 +1894,8 @@
             updatedMember
         ).orElse(defaultConsumerGroupAssignor.name());
         try {
-<<<<<<< HEAD
             TargetAssignmentBuilder<ConsumerGroupMember> assignmentResultBuilder =
-                new TargetAssignmentBuilder<ConsumerGroupMember>(group.groupId(), groupEpoch, assignors.get(preferredServerAssignor))
-=======
-            TargetAssignmentBuilder assignmentResultBuilder =
-                new TargetAssignmentBuilder(group.groupId(), groupEpoch, consumerGroupAssignors.get(preferredServerAssignor))
->>>>>>> 0971924e
+                new TargetAssignmentBuilder<ConsumerGroupMember>(group.groupId(), groupEpoch, consumerGroupAssignors.get(preferredServerAssignor))
                     .withMembers(group.members())
                     .withStaticMembers(group.staticMembers())
                     .withSubscriptionMetadata(subscriptionMetadata)
