--- conflicted
+++ resolved
@@ -658,11 +658,7 @@
 
 
     @Test
-<<<<<<< HEAD
-    public void testMaybeClean() throws IOException {
-=======
     public void testMaybeClean() throws IOException, InterruptedException, java.nio.file.NoSuchFileException {
->>>>>>> cf94b188
         final File baseDir = Files.createTempDirectory("test").toFile();
         try {
             final long cleanupDelay = 1000L;
@@ -806,11 +802,7 @@
     }
 
     @Test
-<<<<<<< HEAD
-    public void testMaybeCommit() throws IOException {
-=======
     public void testMaybeCommit() throws IOException, InterruptedException {
->>>>>>> cf94b188
         final File baseDir = Files.createTempDirectory("test").toFile();
         try {
             final long commitInterval = 1000L;
@@ -1050,11 +1042,7 @@
     }
 
     @Test
-<<<<<<< HEAD
-    public void shouldNotNullPointerWhenStandbyTasksAssignedAndNoStateStoresForTopology() {
-=======
     public void shouldNotNullPointerWhenStandbyTasksAssignedAndNoStateStoresForTopology() throws InterruptedException {
->>>>>>> cf94b188
         builder.addSource("name", "topic").addSink("out", "output");
 
         final StreamThread thread = new StreamThread(
@@ -1143,12 +1131,8 @@
         assertTrue(testStreamTask.closed);
     }
 
-<<<<<<< HEAD
-    public void shouldInitializeRestoreConsumerWithOffsetsFromStandbyTasks() {
-=======
     @Test
     public void shouldInitializeRestoreConsumerWithOffsetsFromStandbyTasks()  {
->>>>>>> cf94b188
         final KStreamBuilder builder = new KStreamBuilder();
         builder.setApplicationId(applicationId);
         builder.stream("t1").groupByKey().count("count-one");
