--- conflicted
+++ resolved
@@ -195,13 +195,10 @@
                      delayedDeleteRecordsPurgatoryParam: Option[DelayedOperationPurgatory[DelayedDeleteRecords]] = None,
                      delayedElectLeaderPurgatoryParam: Option[DelayedOperationPurgatory[DelayedElectLeader]] = None,
                      threadNamePrefix: Option[String] = None,
-<<<<<<< HEAD
-                     addPartitionsToTxnManager: Option[AddPartitionsToTxnManager] = None) extends Logging with KafkaMetricsGroup {
-=======
-                     brokerEpochSupplier: () => Long = () => -1
+                     brokerEpochSupplier: () => Long = () => -1,
+                     addPartitionsToTxnManager: Option[AddPartitionsToTxnManager] = None
                      ) extends Logging {
   private val metricsGroup = new KafkaMetricsGroup(this.getClass)
->>>>>>> 55c238b1
 
   val delayedProducePurgatory = delayedProducePurgatoryParam.getOrElse(
     DelayedOperationPurgatory[DelayedProduce](
