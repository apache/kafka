/*
 * Licensed to the Apache Software Foundation (ASF) under one or more
 * contributor license agreements. See the NOTICE file distributed with
 * this work for additional information regarding copyright ownership.
 * The ASF licenses this file to You under the Apache License, Version 2.0
 * (the "License"); you may not use this file except in compliance with
 * the License. You may obtain a copy of the License at
 *
 *    http://www.apache.org/licenses/LICENSE-2.0
 *
 * Unless required by applicable law or agreed to in writing, software
 * distributed under the License is distributed on an "AS IS" BASIS,
 * WITHOUT WARRANTIES OR CONDITIONS OF ANY KIND, either express or implied.
 * See the License for the specific language governing permissions and
 * limitations under the License.
 */
package org.apache.kafka.clients.consumer.internals;

import org.apache.kafka.clients.CommonClientConfigs;
import org.apache.kafka.clients.consumer.ConsumerConfig;
import org.apache.kafka.clients.consumer.internals.NetworkClientDelegate.PollResult;
import org.apache.kafka.clients.consumer.internals.events.BackgroundEventHandler;
import org.apache.kafka.clients.consumer.internals.events.ErrorBackgroundEvent;
import org.apache.kafka.common.TopicIdPartition;
import org.apache.kafka.common.errors.GroupAuthorizationException;
import org.apache.kafka.common.errors.RetriableException;
import org.apache.kafka.common.message.ConsumerGroupHeartbeatRequestData;
import org.apache.kafka.common.protocol.Errors;
import org.apache.kafka.common.requests.ConsumerGroupHeartbeatRequest;
import org.apache.kafka.common.requests.ConsumerGroupHeartbeatResponse;
import org.apache.kafka.common.utils.LogContext;
import org.apache.kafka.common.utils.Time;
import org.apache.kafka.common.utils.Timer;
import org.slf4j.Logger;

import java.util.ArrayList;
import java.util.Collections;
import java.util.HashMap;
import java.util.List;
import java.util.Map;
import java.util.Set;
import java.util.TreeSet;
import java.util.stream.Collectors;

/**
 * <p>Manages the request creation and response handling for the heartbeat. The module creates a
 * {@link ConsumerGroupHeartbeatRequest} using the state stored in the {@link MembershipManager} and enqueue it to
 * the network queue to be sent out. Once the response is received, the module will update the state in the
 * {@link MembershipManager} and handle any errors.</p>
 *
 * <p>The manager will try to send a heartbeat when the member is in {@link MemberState#STABLE},
 * {@link MemberState#JOINING}, or {@link MemberState#RECONCILING}. Which mean the member is either in a stable
 * group, is trying to join a group, or is in the process of reconciling the assignment changes.</p>
 *
 * <p>If the member got kick out of a group, it will try to give up the current assignment by invoking {@code
 * OnPartitionsLost} because reattempting to join again with a zero epoch.</p>
 *
 * <p>If the member does not have groupId configured or encountering fatal exceptions, a heartbeat will not be sent.</p>
 *
 * <p>If the coordinator not is not found, we will skip sending the heartbeat and try to find a coordinator first.</p>
 *
 * <p>If the heartbeat failed due to retriable errors, such as, TimeoutException. The subsequent attempt will be
 * backoff exponentially.</p>
 *
 * <p>When the member completes the assignment reconciliation, the {@link HeartbeatRequestState} will be reset so
 * that a heartbeat will be sent in the next event loop.</p>
 *
 * <p>See {@link HeartbeatRequestState} for more details.</p>
 */
public class HeartbeatRequestManager implements RequestManager {

    private final Logger logger;

    /**
     * Time that the group coordinator will wait on member to revoke its partitions. This is provided by the group
     * coordinator in the heartbeat
     */
    private final int rebalanceTimeoutMs;

    /**
     * CoordinatorRequestManager manages the connection to the group coordinator
     */
    private final CoordinatorRequestManager coordinatorRequestManager;

    /**
     * HeartbeatRequestState manages heartbeat request timing and retries
     */
    private final HeartbeatRequestState heartbeatRequestState;

    /*
     * HeartbeatState manages building the heartbeat requests correctly
     */
    private final HeartbeatState heartbeatState;

    /**
     * MembershipManager manages member's essential attributes like epoch and id, and its rebalance state
     */
    private final MembershipManager membershipManager;

    /**
     * ErrorEventHandler allows the background thread to propagate errors back to the user
     */
    private final BackgroundEventHandler backgroundEventHandler;

    public HeartbeatRequestManager(
        final LogContext logContext,
        final Time time,
        final ConsumerConfig config,
        final CoordinatorRequestManager coordinatorRequestManager,
        final SubscriptionState subscriptions,
        final MembershipManager membershipManager,
        final BackgroundEventHandler backgroundEventHandler) {
        this.coordinatorRequestManager = coordinatorRequestManager;
        this.logger = logContext.logger(getClass());
        this.membershipManager = membershipManager;
        this.backgroundEventHandler = backgroundEventHandler;
        this.rebalanceTimeoutMs = config.getInt(CommonClientConfigs.MAX_POLL_INTERVAL_MS_CONFIG);
        long retryBackoffMs = config.getLong(ConsumerConfig.RETRY_BACKOFF_MS_CONFIG);
        long retryBackoffMaxMs = config.getLong(ConsumerConfig.RETRY_BACKOFF_MAX_MS_CONFIG);
        this.heartbeatState = new HeartbeatState(subscriptions, membershipManager, rebalanceTimeoutMs);
        this.heartbeatRequestState = new HeartbeatRequestState(logContext, time, 0, retryBackoffMs,
            retryBackoffMaxMs, rebalanceTimeoutMs);
    }

    // Visible for testing
    HeartbeatRequestManager(
        final LogContext logContext,
        final ConsumerConfig config,
        final CoordinatorRequestManager coordinatorRequestManager,
        final MembershipManager membershipManager,
        final HeartbeatState heartbeatState,
        final HeartbeatRequestState heartbeatRequestState,
        final BackgroundEventHandler backgroundEventHandler) {
        this.logger = logContext.logger(this.getClass());
        this.rebalanceTimeoutMs = config.getInt(CommonClientConfigs.MAX_POLL_INTERVAL_MS_CONFIG);
        this.coordinatorRequestManager = coordinatorRequestManager;
        this.heartbeatRequestState = heartbeatRequestState;
        this.heartbeatState = heartbeatState;
        this.membershipManager = membershipManager;
        this.backgroundEventHandler = backgroundEventHandler;
    }

    /**
     * This will build a heartbeat request if one must be sent, determined based on the member
     * state. A heartbeat is sent in the following situations:
     * <ol>
     *     <li>Member is part of the consumer group or wants to join it.</li>
     *     <li>The heartbeat interval has expired, or the member is in a state that indicates
     *     that it should heartbeat without waiting for the interval.</li>
     * </ol>
     * This will also determine the maximum wait time until the next poll based on the member's
     * state.
     * <ol>
     *     <li>If the member is without a coordinator or is in a failed state, the timer is set
     *     to Long.MAX_VALUE, as there's no need to send a heartbeat.</li>
     *     <li>If the member cannot send a heartbeat due to either exponential backoff, it will
     *     return the remaining time left on the backoff timer.</li>
     *     <li>If the member's heartbeat timer has not expired, It will return the remaining time
     *     left on the heartbeat timer.</li>
     *     <li>If the member can send a heartbeat, the timer is set to the current heartbeat interval.</li>
     * </ol>
     *
     * @return {@link PollResult} that includes a heartbeat request if one must be sent, and the
     * time to wait until the next poll.
     */
    @Override
    public NetworkClientDelegate.PollResult poll(long currentTimeMs) {
        if (!coordinatorRequestManager.coordinator().isPresent() || membershipManager.shouldSkipHeartbeat()) {
            membershipManager.onHeartbeatRequestSkipped();
            return NetworkClientDelegate.PollResult.EMPTY;
        }

        boolean heartbeatNow = membershipManager.shouldHeartbeatNow() && !heartbeatRequestState.requestInFlight();

        if (!heartbeatRequestState.canSendRequest(currentTimeMs) && !heartbeatNow) {
            return new NetworkClientDelegate.PollResult(heartbeatRequestState.nextHeartbeatMs(currentTimeMs));
        }

        heartbeatRequestState.onSendAttempt(currentTimeMs);
        membershipManager.onHeartbeatRequestSent();
        NetworkClientDelegate.UnsentRequest request = makeHeartbeatRequest();
        return new NetworkClientDelegate.PollResult(heartbeatRequestState.heartbeatIntervalMs, Collections.singletonList(request));
    }

    /**
     * Returns the delay for which the application thread can safely wait before it should be responsive
     * to results from the request managers. For example, the subscription state can change when heartbeats
     * are sent, so blocking for longer than the heartbeat interval might mean the application thread is not
     * responsive to changes.
     *
     * <p>In the event that heartbeats are currently being skipped, this still returns the next heartbeat
     * delay rather than {@code Long.MAX_VALUE} so that the application thread remains responsive.
     */
    @Override
    public long maximumTimeToWait(long currentTimeMs) {
        boolean heartbeatNow = membershipManager.shouldHeartbeatNow() && !heartbeatRequestState.requestInFlight();
        return heartbeatNow ? 0L : heartbeatRequestState.nextHeartbeatMs(currentTimeMs);
    }

    private NetworkClientDelegate.UnsentRequest makeHeartbeatRequest() {
        NetworkClientDelegate.UnsentRequest request = new NetworkClientDelegate.UnsentRequest(
            new ConsumerGroupHeartbeatRequest.Builder(this.heartbeatState.buildRequestData()),
            coordinatorRequestManager.coordinator());
        return request.whenComplete((response, exception) -> {
            if (response != null) {
                onResponse((ConsumerGroupHeartbeatResponse) response.responseBody(), request.handler().completionTimeMs());
            } else {
                onFailure(exception, request.handler().completionTimeMs());
            }
        });
    }

<<<<<<< HEAD
    private List<ConsumerGroupHeartbeatRequestData.TopicPartitions> buildTopicPartitionsList(
            Set<TopicIdPartition> topicIdPartitions) {
        Map<ConsumerGroupHeartbeatRequestData.TopicPartitions, List<Integer>> topicPartitions =
                new HashMap<>();
        for (TopicIdPartition topicIdPartition : topicIdPartitions) {
            ConsumerGroupHeartbeatRequestData.TopicPartitions emptyTopicPartitions =
                    new ConsumerGroupHeartbeatRequestData.TopicPartitions()
                            .setTopicId(topicIdPartition.topicId());
            topicPartitions.computeIfAbsent(emptyTopicPartitions, k -> new ArrayList<>())
                    .add(topicIdPartition.partition());
        }
        topicPartitions.keySet().forEach(tp -> tp.setPartitions(topicPartitions.get(tp)));
        return new ArrayList<>(topicPartitions.keySet());
    }

=======
>>>>>>> 21edb707
    private void onFailure(final Throwable exception, final long responseTimeMs) {
        this.heartbeatRequestState.onFailedAttempt(responseTimeMs);
        this.heartbeatState.reset();
        if (exception instanceof RetriableException) {
            String message = String.format("GroupHeartbeatRequest failed because of the retriable exception. " +
                    "Will retry in %s ms: %s",
                heartbeatRequestState.remainingBackoffMs(responseTimeMs),
                exception.getMessage());
            logger.debug(message);
        } else {
            logger.error("GroupHeartbeatRequest failed due to fatal error: " + exception.getMessage());
            handleFatalFailure(exception);
        }
    }

    private void onResponse(final ConsumerGroupHeartbeatResponse response, long currentTimeMs) {
        if (Errors.forCode(response.data().errorCode()) == Errors.NONE) {
            this.heartbeatRequestState.updateHeartbeatIntervalMs(response.data().heartbeatIntervalMs());
            this.heartbeatRequestState.onSuccessfulAttempt(currentTimeMs);
            this.heartbeatRequestState.resetTimer();
            this.membershipManager.onHeartbeatResponseReceived(response.data());
            return;
        }
        onErrorResponse(response, currentTimeMs);
    }

    private void onErrorResponse(final ConsumerGroupHeartbeatResponse response,
                                 final long currentTimeMs) {
        Errors error = Errors.forCode(response.data().errorCode());
        String errorMessage = response.data().errorMessage();
        String message;
<<<<<<< HEAD
=======

        this.heartbeatState.reset();

        // TODO: upon encountering a fatal/fenced error, trigger onPartitionLost logic to give up the current
        //  assignments.
>>>>>>> 21edb707
        switch (error) {
            case NOT_COORDINATOR:
                // the manager should retry immediately when the coordinator node becomes available again
                message = String.format("GroupHeartbeatRequest failed because the group coordinator %s is incorrect. " +
                                "Will attempt to find the coordinator again and retry",
                        coordinatorRequestManager.coordinator());
                logInfo(message, response, currentTimeMs);
                coordinatorRequestManager.markCoordinatorUnknown(errorMessage, currentTimeMs);
                break;

            case COORDINATOR_NOT_AVAILABLE:
                message = String.format("GroupHeartbeatRequest failed because the group coordinator %s is not available. " +
                                "Will attempt to find the coordinator again and retry",
                        coordinatorRequestManager.coordinator());
                logInfo(message, response, currentTimeMs);
                coordinatorRequestManager.markCoordinatorUnknown(errorMessage, currentTimeMs);
                break;

            case COORDINATOR_LOAD_IN_PROGRESS:
                // the manager will backoff and retry
                message = String.format("GroupHeartbeatRequest failed because the group coordinator %s is still loading." +
                                "Will retry",
                        coordinatorRequestManager.coordinator());
                logInfo(message, response, currentTimeMs);
                heartbeatRequestState.onFailedAttempt(currentTimeMs);
                break;

            case GROUP_AUTHORIZATION_FAILED:
                GroupAuthorizationException exception =
                        GroupAuthorizationException.forGroupId(membershipManager.groupId());
                logger.error("GroupHeartbeatRequest failed due to group authorization failure: {}", exception.getMessage());
                handleFatalFailure(error.exception(exception.getMessage()));
                break;

            case UNRELEASED_INSTANCE_ID:
                logger.error("GroupHeartbeatRequest failed due to the instance id {} was not released: {}",
                        membershipManager.groupInstanceId().orElse("null"), errorMessage);
                handleFatalFailure(Errors.UNRELEASED_INSTANCE_ID.exception(errorMessage));
                break;

            case INVALID_REQUEST:
            case GROUP_MAX_SIZE_REACHED:
            case UNSUPPORTED_ASSIGNOR:
            case UNSUPPORTED_VERSION:
                logger.error("GroupHeartbeatRequest failed due to error: {}", error);
                handleFatalFailure(error.exception(errorMessage));
                break;

            case FENCED_MEMBER_EPOCH:
                message = String.format("GroupHeartbeatRequest failed for member %s because epoch %s is fenced.",
                        membershipManager.memberId(), membershipManager.memberEpoch());
                logInfo(message, response, currentTimeMs);
                membershipManager.transitionToFenced();
                break;

            case UNKNOWN_MEMBER_ID:
                message = String.format("GroupHeartbeatRequest failed because member %s is unknown.",
                        membershipManager.memberId());
                logInfo(message, response, currentTimeMs);
                membershipManager.transitionToFenced();
                break;

            default:
                // If the manager receives an unknown error - there could be a bug in the code or a new error code
                logger.error("GroupHeartbeatRequest failed due to unexpected error: {}", error);
                handleFatalFailure(error.exception(errorMessage));
                break;
        }
    }

    private void logInfo(final String message,
                         final ConsumerGroupHeartbeatResponse response,
                         final long currentTimeMs) {
        logger.info("{} in {}ms: {}",
            message,
            heartbeatRequestState.remainingBackoffMs(currentTimeMs),
            response.data().errorMessage());
    }

    private void handleFatalFailure(Throwable error) {
        backgroundEventHandler.add(new ErrorBackgroundEvent(error));
        membershipManager.transitionToFatal();
    }

    /**
     * Represents the state of a heartbeat request, including logic for timing, retries, and exponential backoff. The
     * object extends {@link RequestState} to enable exponential backoff and duplicated request handling. The two fields
     * that it holds are:
     */
    static class HeartbeatRequestState extends RequestState {
        /**
         *  heartbeatTimer tracks the time since the last heartbeat was sent
         */
        private final Timer heartbeatTimer;

        /**
         * The heartbeat interval which is acquired/updated through the heartbeat request
         */
        private long heartbeatIntervalMs;

        public HeartbeatRequestState(
            final LogContext logContext,
            final Time time,
            final long heartbeatIntervalMs,
            final long retryBackoffMs,
            final long retryBackoffMaxMs,
            final double jitter) {
            super(logContext, HeartbeatRequestState.class.getName(), retryBackoffMs, 2, retryBackoffMaxMs, jitter);
            this.heartbeatIntervalMs = heartbeatIntervalMs;
            this.heartbeatTimer = time.timer(heartbeatIntervalMs);
        }

        private void update(final long currentTimeMs) {
            this.heartbeatTimer.update(currentTimeMs);
        }

        public void resetTimer() {
            this.heartbeatTimer.reset(heartbeatIntervalMs);
        }

        @Override
        public boolean canSendRequest(final long currentTimeMs) {
            update(currentTimeMs);
            return heartbeatTimer.isExpired() && super.canSendRequest(currentTimeMs);
        }

        public long nextHeartbeatMs(final long currentTimeMs) {
            if (heartbeatTimer.remainingMs() == 0) {
                return this.remainingBackoffMs(currentTimeMs);
            }
            return heartbeatTimer.remainingMs();
        }

        private void updateHeartbeatIntervalMs(final long heartbeatIntervalMs) {
            if (this.heartbeatIntervalMs == heartbeatIntervalMs) {
                // no need to update the timer if the interval hasn't changed
                return;
            }
            this.heartbeatIntervalMs = heartbeatIntervalMs;
            this.heartbeatTimer.updateAndReset(heartbeatIntervalMs);
        }
    }

    /**
     * Builds the heartbeat requests correctly, ensuring that all information is sent according to
     * the protocol, but subsequent requests do not send information which has not changed. This
     * is important to ensure that reconciliation completes successfully.
     */
    static class HeartbeatState {
        private final SubscriptionState subscriptions;
        private final MembershipManager membershipManager;
        private final int rebalanceTimeoutMs;
        private final SentFields sentFields;

        public HeartbeatState(
            final SubscriptionState subscriptions,
            final MembershipManager membershipManager,
            final int rebalanceTimeoutMs) {
            this.subscriptions = subscriptions;
            this.membershipManager = membershipManager;
            this.rebalanceTimeoutMs = rebalanceTimeoutMs;
            this.sentFields = new SentFields();
        }


        public void reset() {
            sentFields.reset();
        }

        public ConsumerGroupHeartbeatRequestData buildRequestData() {
            ConsumerGroupHeartbeatRequestData data = new ConsumerGroupHeartbeatRequestData();

            // GroupId - always sent
            data.setGroupId(membershipManager.groupId());

            // MemberId - always sent, empty until it has been received from the coordinator
            data.setMemberId(membershipManager.memberId());

            // MemberEpoch - always sent
            data.setMemberEpoch(membershipManager.memberEpoch());

            // InstanceId - only sent if has changed since the last heartbeat
            membershipManager.groupInstanceId().ifPresent(groupInstanceId -> {
                if (!groupInstanceId.equals(sentFields.instanceId)) {
                    data.setInstanceId(groupInstanceId);
                    sentFields.instanceId = groupInstanceId;
                }
            });

            // RebalanceTimeoutMs - only sent if has changed since the last heartbeat
            if (sentFields.rebalanceTimeoutMs != rebalanceTimeoutMs) {
                data.setRebalanceTimeoutMs(rebalanceTimeoutMs);
                sentFields.rebalanceTimeoutMs = rebalanceTimeoutMs;
            }

            if (!this.subscriptions.hasPatternSubscription()) {
                // SubscribedTopicNames - only sent if has changed since the last heartbeat
                TreeSet<String> subscribedTopicNames = new TreeSet<>(this.subscriptions.subscription());
                if (!subscribedTopicNames.equals(sentFields.subscribedTopicNames)) {
                    data.setSubscribedTopicNames(new ArrayList<>(this.subscriptions.subscription()));
                    sentFields.subscribedTopicNames = subscribedTopicNames;
                }
            } else {
                // SubscribedTopicRegex - only sent if has changed since the last heartbeat
                //                      - not supported yet
            }

            // ServerAssignor - only sent if has changed since the last heartbeat
            this.membershipManager.serverAssignor().ifPresent(serverAssignor -> {
                if (!serverAssignor.equals(sentFields.serverAssignor)) {
                    data.setServerAssignor(serverAssignor);
                    sentFields.serverAssignor = serverAssignor;
                }
            });

            // ClientAssignors - not supported yet

            // TopicPartitions - only sent if has changed since the last heartbeat
            //   Note that TopicIdPartition.toString is being avoided here so that
            //   the string consists of just the topic ID and the partition. 
            //   When an assignment is received, we might not yet know the topic name
            //   and then it is learnt subsequently by a metadata update.
            TreeSet<String> assignedPartitions = membershipManager.currentAssignment().stream()
                    .map(tp -> tp.topicId() + "-" + tp.partition())
                    .collect(Collectors.toCollection(TreeSet::new));
            if (!assignedPartitions.equals(sentFields.topicPartitions)) {
                List<ConsumerGroupHeartbeatRequestData.TopicPartitions> topicPartitions =
                        buildTopicPartitionsList(membershipManager.currentAssignment());
                data.setTopicPartitions(topicPartitions);
                sentFields.topicPartitions = assignedPartitions;
            }

            return data;
        }

        private List<ConsumerGroupHeartbeatRequestData.TopicPartitions> buildTopicPartitionsList(Set<TopicIdPartition> topicIdPartitions) {
            List<ConsumerGroupHeartbeatRequestData.TopicPartitions> result = new ArrayList<>();
            Map<Uuid, List<Integer>> partitionsPerTopicId = new HashMap<>();
            for (TopicIdPartition topicIdPartition : topicIdPartitions) {
                Uuid topicId = topicIdPartition.topicId();
                partitionsPerTopicId.computeIfAbsent(topicId, __ -> new ArrayList<>()).add(topicIdPartition.partition());
            }
            for (Map.Entry<Uuid, List<Integer>> entry : partitionsPerTopicId.entrySet()) {
                Uuid topicId = entry.getKey();
                List<Integer> partitions = entry.getValue();
                result.add(new ConsumerGroupHeartbeatRequestData.TopicPartitions()
                        .setTopicId(topicId)
                        .setPartitions(partitions));
            }
            return result;
        }

        // Fields of ConsumerHeartbeatRequest sent in the most recent request
        static class SentFields {
            private String instanceId = null;
            private int rebalanceTimeoutMs = -1;
            private TreeSet<String> subscribedTopicNames = null;
            private String serverAssignor = null;
            private TreeSet<String> topicPartitions = null;

            SentFields() {}

            void reset() {
                instanceId = null;
                rebalanceTimeoutMs = -1;
                subscribedTopicNames = null;
                serverAssignor = null;
                topicPartitions = null;
            }
        }
    }
}<|MERGE_RESOLUTION|>--- conflicted
+++ resolved
@@ -210,24 +210,6 @@
         });
     }
 
-<<<<<<< HEAD
-    private List<ConsumerGroupHeartbeatRequestData.TopicPartitions> buildTopicPartitionsList(
-            Set<TopicIdPartition> topicIdPartitions) {
-        Map<ConsumerGroupHeartbeatRequestData.TopicPartitions, List<Integer>> topicPartitions =
-                new HashMap<>();
-        for (TopicIdPartition topicIdPartition : topicIdPartitions) {
-            ConsumerGroupHeartbeatRequestData.TopicPartitions emptyTopicPartitions =
-                    new ConsumerGroupHeartbeatRequestData.TopicPartitions()
-                            .setTopicId(topicIdPartition.topicId());
-            topicPartitions.computeIfAbsent(emptyTopicPartitions, k -> new ArrayList<>())
-                    .add(topicIdPartition.partition());
-        }
-        topicPartitions.keySet().forEach(tp -> tp.setPartitions(topicPartitions.get(tp)));
-        return new ArrayList<>(topicPartitions.keySet());
-    }
-
-=======
->>>>>>> 21edb707
     private void onFailure(final Throwable exception, final long responseTimeMs) {
         this.heartbeatRequestState.onFailedAttempt(responseTimeMs);
         this.heartbeatState.reset();
@@ -259,14 +241,11 @@
         Errors error = Errors.forCode(response.data().errorCode());
         String errorMessage = response.data().errorMessage();
         String message;
-<<<<<<< HEAD
-=======
 
         this.heartbeatState.reset();
 
         // TODO: upon encountering a fatal/fenced error, trigger onPartitionLost logic to give up the current
         //  assignments.
->>>>>>> 21edb707
         switch (error) {
             case NOT_COORDINATOR:
                 // the manager should retry immediately when the coordinator node becomes available again
@@ -484,11 +463,10 @@
 
             // ClientAssignors - not supported yet
 
-            // TopicPartitions - only sent if has changed since the last heartbeat
-            //   Note that TopicIdPartition.toString is being avoided here so that
-            //   the string consists of just the topic ID and the partition. 
-            //   When an assignment is received, we might not yet know the topic name
-            //   and then it is learnt subsequently by a metadata update.
+            // TopicPartitions - only sent if it has changed since the last heartbeat. Note that
+            // TopicIdPartition.toString is being avoided here so that the string consists of
+            // just the topic ID and the partition. When an assignment is received, we might not
+            // yet know the topic name, and then it is learnt subsequently by a metadata update.
             TreeSet<String> assignedPartitions = membershipManager.currentAssignment().stream()
                     .map(tp -> tp.topicId() + "-" + tp.partition())
                     .collect(Collectors.toCollection(TreeSet::new));
@@ -503,20 +481,17 @@
         }
 
         private List<ConsumerGroupHeartbeatRequestData.TopicPartitions> buildTopicPartitionsList(Set<TopicIdPartition> topicIdPartitions) {
-            List<ConsumerGroupHeartbeatRequestData.TopicPartitions> result = new ArrayList<>();
-            Map<Uuid, List<Integer>> partitionsPerTopicId = new HashMap<>();
+            Map<ConsumerGroupHeartbeatRequestData.TopicPartitions, List<Integer>> topicPartitions =
+                new HashMap<>();
             for (TopicIdPartition topicIdPartition : topicIdPartitions) {
-                Uuid topicId = topicIdPartition.topicId();
-                partitionsPerTopicId.computeIfAbsent(topicId, __ -> new ArrayList<>()).add(topicIdPartition.partition());
-            }
-            for (Map.Entry<Uuid, List<Integer>> entry : partitionsPerTopicId.entrySet()) {
-                Uuid topicId = entry.getKey();
-                List<Integer> partitions = entry.getValue();
-                result.add(new ConsumerGroupHeartbeatRequestData.TopicPartitions()
-                        .setTopicId(topicId)
-                        .setPartitions(partitions));
-            }
-            return result;
+                ConsumerGroupHeartbeatRequestData.TopicPartitions emptyTopicPartitions =
+                    new ConsumerGroupHeartbeatRequestData.TopicPartitions()
+                        .setTopicId(topicIdPartition.topicId());
+                topicPartitions.computeIfAbsent(emptyTopicPartitions, k -> new ArrayList<>())
+                    .add(topicIdPartition.partition());
+            }
+            topicPartitions.keySet().forEach(tp -> tp.setPartitions(topicPartitions.get(tp)));
+            return new ArrayList<>(topicPartitions.keySet());
         }
 
         // Fields of ConsumerHeartbeatRequest sent in the most recent request
