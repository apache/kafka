<!--
 Licensed to the Apache Software Foundation (ASF) under one or more
 contributor license agreements.  See the NOTICE file distributed with
 this work for additional information regarding copyright ownership.
 The ASF licenses this file to You under the Apache License, Version 2.0
 (the "License"); you may not use this file except in compliance with
 the License.  You may obtain a copy of the License at

    http://www.apache.org/licenses/LICENSE-2.0

 Unless required by applicable law or agreed to in writing, software
 distributed under the License is distributed on an "AS IS" BASIS,
 WITHOUT WARRANTIES OR CONDITIONS OF ANY KIND, either express or implied.
 See the License for the specific language governing permissions and
 limitations under the License.
-->



<h3><a id="upgrade" href="#upgrade">1.5 Upgrading From Previous Versions</a></h3>

<h4><a id="upgrade_10_1" href="#upgrade_10_1">Upgrading from 0.10.0.X to 0.10.1.0</a></h4>
0.10.1.0 has wire protocol changes. By following the recommended rolling upgrade plan below, you guarantee no downtime during the upgrade.
However, please notice the <a href="#upgrade_10_1_breaking">Potential breaking changes in 0.10.1.0</a> before upgrade.
<br>
Note: Because new protocols are introduced, it is important to upgrade your Kafka clusters before upgrading your clients.

<p><b>For a rolling upgrade:</b></p>

<ol>
    <li> Update server.properties file on all brokers and add the following properties:
        <ul>
            <li>inter.broker.protocol.version=CURRENT_KAFKA_VERSION (e.g. 0.8.2 or 0.9.0.0).</li>
            <li>log.message.format.version=CURRENT_KAFKA_VERSION  (See <a href="#upgrade_10_performance_impact">potential performance impact following the upgrade</a> for the details on what this configuration does.)
        </ul>
    </li>
    <li> Upgrade the brokers. This can be done a broker at a time by simply bringing it down, updating the code, and restarting it. </li>
    <li> Once the entire cluster is upgraded, bump the protocol version by editing inter.broker.protocol.version and setting it to 0.10.1.0. NOTE: If your previous message format version is before 0.10.0, you shouldn't touch log.message.format.version yet - this parameter should only change once all consumers have been upgraded to on or above 0.10.0.0 </li>
    <li> Restart the brokers one by one for the new protocol version to take effect. </li>
    <li> Once all consumers have been upgraded to 0.10.0, change log.message.format.version to 0.10.1 on each broker and restart them one by one.
    </li>
</ol>

<p><b>Note:</b> If you are willing to accept downtime, you can simply take all the brokers down, update the code and start all of them. They will start with the new protocol by default.

<p><b>Note:</b> Bumping the protocol version and restarting can be done any time after the brokers were upgraded. It does not have to be immediately after.

<h5><a id="upgrade_10_1_breaking" href="#upgrade_10_1_breaking">Potential breaking changes in 0.10.1.0</a></h5>
<ul>
    <li> The log retention time is no longer based on last modified time of the log segments. Instead it will be based on the largest timestamp of the messages in a log segment.</li>
    <li> The log rolling time is no longer depending on log segment create time. Instead it is now based on the timestamp in the messages. More specifically. if the timestamp of the first message in the segment is T, the log will be rolled out when a new message has a timestamp greater than or equal to T + log.roll.ms </li>
    <li> The open file handlers of 0.10.0 will increase by ~33% because of the addition of time index files for each segment.</li>
    <li> The time index and offset index share the same index size configuration. Since each time index entry is 1.5x the size of offset index entry. User may need to increase log.index.size.max.bytes to avoid potential frequent log rolling. </li>
    <li> Due to the increased number of index files, on some brokers with large amount the log segments (e.g. >15K), the log loading process during the broker startup could be longer. Based on our experiment, setting the num.recovery.threads.per.data.dir to one may reduce the log loading time. </li>
    <li> ListOffsetRequest v1 is introduced and used by default to support accurate offset search based on timestamp.
</ul>

<h5><a id="upgrade_1010_notable" href="#upgrade_1010_notable">Notable changes in 0.10.1.0</a></h5>
<ul>
    <li> The new Java consumer is no longer in beta and we recommend it for all new development. The old Scala consumers are still supported, but they will be deprecated in the next release
         and will be removed in a future major release. </li>
    <li> The BrokerState "RunningAsController" (value 4) has been removed. Due to a bug, a broker would only be in this state briefly before transitioning out of it and hence the impact of the removal should be minimal. The recommended way to detect if a given broker is the controller is via the kafka.controller:type=KafkaController,name=ActiveControllerCount metric. </li>
<<<<<<< HEAD
    <li> Cluster Id has been added. It will be generated automatically on upgrading and restarting the brokers. It is available as kafka.server:type=KafkaServer,name=ClusterId metric and is also part of the Metadata response. Any class can get access to cluster id by implementing the ClusterResourceListener interface. </li>
=======
    <li> The new Java Consumer now allows users to search offsets by timestamp on partitions.
>>>>>>> 4f821830
</ul>

<h4><a id="upgrade_10" href="#upgrade_10">Upgrading from 0.8.x or 0.9.x to 0.10.0.0</a></h4>
0.10.0.0 has <a href="#upgrade_10_breaking">potential breaking changes</a> (please review before upgrading) and possible <a href="#upgrade_10_performance_impact">  performance impact following the upgrade</a>. By following the recommended rolling upgrade plan below, you guarantee no downtime and no performance impact during and following the upgrade.
<br>
Note: Because new protocols are introduced, it is important to upgrade your Kafka clusters before upgrading your clients.
<p/>
<b>Notes to clients with version 0.9.0.0: </b>Due to a bug introduced in 0.9.0.0,
clients that depend on ZooKeeper (old Scala high-level Consumer and MirrorMaker if used with the old consumer) will not
work with 0.10.0.x brokers. Therefore, 0.9.0.0 clients should be upgraded to 0.9.0.1 <b>before</b> brokers are upgraded to
0.10.0.x. This step is not necessary for 0.8.X or 0.9.0.1 clients.

<p><b>For a rolling upgrade:</b></p>

<ol>
    <li> Update server.properties file on all brokers and add the following properties:
         <ul>
         <li>inter.broker.protocol.version=CURRENT_KAFKA_VERSION (e.g. 0.8.2 or 0.9.0.0).</li>
         <li>log.message.format.version=CURRENT_KAFKA_VERSION  (See <a href="#upgrade_10_performance_impact">potential performance impact following the upgrade</a> for the details on what this configuration does.)
         </ul>
    </li>
    <li> Upgrade the brokers. This can be done a broker at a time by simply bringing it down, updating the code, and restarting it. </li>
    <li> Once the entire cluster is upgraded, bump the protocol version by editing inter.broker.protocol.version and setting it to 0.10.0.0. NOTE: You shouldn't touch log.message.format.version yet - this parameter should only change once all consumers have been upgraded to 0.10.0.0 </li>
    <li> Restart the brokers one by one for the new protocol version to take effect. </li>
    <li> Once all consumers have been upgraded to 0.10.0, change log.message.format.version to 0.10.0 on each broker and restart them one by one.
    </li>
</ol>

<p><b>Note:</b> If you are willing to accept downtime, you can simply take all the brokers down, update the code and start all of them. They will start with the new protocol by default.

<p><b>Note:</b> Bumping the protocol version and restarting can be done any time after the brokers were upgraded. It does not have to be immediately after.

<h5><a id="upgrade_10_performance_impact" href="#upgrade_10_performance_impact">Potential performance impact following upgrade to 0.10.0.0</a></h5>
<p>
    The message format in 0.10.0 includes a new timestamp field and uses relative offsets for compressed messages.
    The on disk message format can be configured through log.message.format.version in the server.properties file.
    The default on-disk message format is 0.10.0. If a consumer client is on a version before 0.10.0.0, it only understands
    message formats before 0.10.0. In this case, the broker is able to convert messages from the 0.10.0 format to an earlier format
    before sending the response to the consumer on an older version. However, the broker can't use zero-copy transfer in this case.

    Reports from the Kafka community on the performance impact have shown CPU utilization going from 20% before to 100% after an upgrade, which forced an immediate upgrade of all clients to bring performance back to normal.

    To avoid such message conversion before consumers are upgraded to 0.10.0.0, one can set log.message.format.version to 0.8.2 or 0.9.0 when upgrading the broker to 0.10.0.0. This way, the broker can still use zero-copy transfer to send the data to the old consumers. Once consumers are upgraded, one can change the message format to 0.10.0 on the broker and enjoy the new message format that includes new timestamp and improved compression.

    The conversion is supported to ensure compatibility and can be useful to support a few apps that have not updated to newer clients yet, but is impractical to support all consumer traffic on even an overprovisioned cluster. Therefore it is critical to avoid the message conversion as much as possible when brokers have been upgraded but the majority of clients have not.
</p>
<p>
    For clients that are upgraded to 0.10.0.0, there is no performance impact.
</p>
<p>
    <b>Note:</b> By setting the message format version, one certifies that all existing messages are on or below that
    message format version. Otherwise consumers before 0.10.0.0 might break. In particular, after the message format
    is set to 0.10.0, one should not change it back to an earlier format as it may break consumers on versions before 0.10.0.0.
</p>
<p>
    <b>Note:</b> Due to the additional timestamp introduced in each message, producers sending small messages may see a
    message throughput degradation because of the increased overhead.
    Likewise, replication now transmits an additional 8 bytes per message.
    If you're running close to the network capacity of your cluster, it's possible that you'll overwhelm the network cards
    and see failures and performance issues due to the overload.
</p>
    <b>Note:</b> If you have enabled compression on producers, you may notice reduced producer throughput and/or
    lower compression rate on the broker in some cases. When receiving compressed messages, 0.10.0
    brokers avoid recompressing the messages, which in general reduces the latency and improves the throughput. In
    certain cases, however, this may reduce the batching size on the producer, which could lead to worse throughput. If this
    happens, users can tune linger.ms and batch.size of the producer for better throughput. In addition, the producer buffer
    used for compressing messages with snappy is smaller than the one used by the broker, which may have a negative
    impact on the compression ratio for the messages on disk. We intend to make this configurable in a future Kafka
    release.
<p>

</p>

<h5><a id="upgrade_10_breaking" href="#upgrade_10_breaking">Potential breaking changes in 0.10.0.0</a></h5>
<ul>
    <li> Starting from Kafka 0.10.0.0, the message format version in Kafka is represented as the Kafka version. For example, message format 0.9.0 refers to the highest message version supported by Kafka 0.9.0. </li>
    <li> Message format 0.10.0 has been introduced and it is used by default. It includes a timestamp field in the messages and relative offsets are used for compressed messages. </li>
    <li> ProduceRequest/Response v2 has been introduced and it is used by default to support message format 0.10.0 </li>
    <li> FetchRequest/Response v2 has been introduced and it is used by default to support message format 0.10.0 </li>
    <li> MessageFormatter interface was changed from <code>def writeTo(key: Array[Byte], value: Array[Byte], output: PrintStream)</code> to
        <code>def writeTo(consumerRecord: ConsumerRecord[Array[Byte], Array[Byte]], output: PrintStream)</code> </li>
    <li> MessageReader interface was changed from <code>def readMessage(): KeyedMessage[Array[Byte], Array[Byte]]</code> to
        <code>def readMessage(): ProducerRecord[Array[Byte], Array[Byte]]</code> </li>
    </li>
    <li> MessageFormatter's package was changed from <code>kafka.tools</code> to <code>kafka.common</code> </li>
    <li> MessageReader's package was changed from <code>kafka.tools</code> to <code>kafka.common</code> </li>
    <li> MirrorMakerMessageHandler no longer exposes the <code>handle(record: MessageAndMetadata[Array[Byte], Array[Byte]])</code> method as it was never called. </li>
    <li> The 0.7 KafkaMigrationTool is no longer packaged with Kafka. If you need to migrate from 0.7 to 0.10.0, please migrate to 0.8 first and then follow the documented upgrade process to upgrade from 0.8 to 0.10.0. </li>
    <li> The new consumer has standardized its APIs to accept <code>java.util.Collection</code> as the sequence type for method parameters. Existing code may have to be updated to work with the 0.10.0 client library. </li>
    <li> LZ4-compressed message handling was changed to use an interoperable framing specification (LZ4f v1.5.1).
         To maintain compatibility with old clients, this change only applies to Message format 0.10.0 and later.
         Clients that Produce/Fetch LZ4-compressed messages using v0/v1 (Message format 0.9.0) should continue
         to use the 0.9.0 framing implementation. Clients that use Produce/Fetch protocols v2 or later
         should use interoperable LZ4f framing. A list of interoperable LZ4 libraries is available at http://www.lz4.org/
</ul>

<h5><a id="upgrade_10_notable" href="#upgrade_10_notable">Notable changes in 0.10.0.0</a></h5>

<ul>
    <li> Starting from Kafka 0.10.0.0, a new client library named <b>Kafka Streams</b> is available for stream processing on data stored in Kafka topics. This new client library only works with 0.10.x and upward versioned brokers due to message format changes mentioned above. For more information please read <a href="#streams_overview">this section</a>.</li>
    <li> The default value of the configuration parameter <code>receive.buffer.bytes</code> is now 64K for the new consumer.</li>
    <li> The new consumer now exposes the configuration parameter <code>exclude.internal.topics</code> to restrict internal topics (such as the consumer offsets topic) from accidentally being included in regular expression subscriptions. By default, it is enabled.</li>
    <li> The old Scala producer has been deprecated. Users should migrate their code to the Java producer included in the kafka-clients JAR as soon as possible. </li>
    <li> The new consumer API has been marked stable. </li>
</ul>

<h4><a id="upgrade_9" href="#upgrade_9">Upgrading from 0.8.0, 0.8.1.X or 0.8.2.X to 0.9.0.0</a></h4>

0.9.0.0 has <a href="#upgrade_9_breaking">potential breaking changes</a> (please review before upgrading) and an inter-broker protocol change from previous versions. This means that upgraded brokers and clients may not be compatible with older versions. It is important that you upgrade your Kafka cluster before upgrading your clients. If you are using MirrorMaker downstream clusters should be upgraded first as well.

<p><b>For a rolling upgrade:</b></p>

<ol>
	<li> Update server.properties file on all brokers and add the following property: inter.broker.protocol.version=0.8.2.X </li>
	<li> Upgrade the brokers. This can be done a broker at a time by simply bringing it down, updating the code, and restarting it. </li>
	<li> Once the entire cluster is upgraded, bump the protocol version by editing inter.broker.protocol.version and setting it to 0.9.0.0.</li>
	<li> Restart the brokers one by one for the new protocol version to take effect </li>
</ol>

<p><b>Note:</b> If you are willing to accept downtime, you can simply take all the brokers down, update the code and start all of them. They will start with the new protocol by default.

<p><b>Note:</b> Bumping the protocol version and restarting can be done any time after the brokers were upgraded. It does not have to be immediately after.

<h5><a id="upgrade_9_breaking" href="#upgrade_9_breaking">Potential breaking changes in 0.9.0.0</a></h5>

<ul>
    <li> Java 1.6 is no longer supported. </li>
    <li> Scala 2.9 is no longer supported. </li>
    <li> Broker IDs above 1000 are now reserved by default to automatically assigned broker IDs. If your cluster has existing broker IDs above that threshold make sure to increase the reserved.broker.max.id broker configuration property accordingly. </li>
    <li> Configuration parameter replica.lag.max.messages was removed. Partition leaders will no longer consider the number of lagging messages when deciding which replicas are in sync. </li>
    <li> Configuration parameter replica.lag.time.max.ms now refers not just to the time passed since last fetch request from replica, but also to time since the replica last caught up. Replicas that are still fetching messages from leaders but did not catch up to the latest messages in replica.lag.time.max.ms will be considered out of sync. </li>
    <li> Compacted topics no longer accept messages without key and an exception is thrown by the producer if this is attempted. In 0.8.x, a message without key would cause the log compaction thread to subsequently complain and quit (and stop compacting all compacted topics). </li>
    <li> MirrorMaker no longer supports multiple target clusters. As a result it will only accept a single --consumer.config parameter. To mirror multiple source clusters, you will need at least one MirrorMaker instance per source cluster, each with its own consumer configuration. </li>
    <li> Tools packaged under <em>org.apache.kafka.clients.tools.*</em> have been moved to <em>org.apache.kafka.tools.*</em>. All included scripts will still function as usual, only custom code directly importing these classes will be affected. </li>
    <li> The default Kafka JVM performance options (KAFKA_JVM_PERFORMANCE_OPTS) have been changed in kafka-run-class.sh. </li>
    <li> The kafka-topics.sh script (kafka.admin.TopicCommand) now exits with non-zero exit code on failure. </li>
    <li> The kafka-topics.sh script (kafka.admin.TopicCommand) will now print a warning when topic names risk metric collisions due to the use of a '.' or '_' in the topic name, and error in the case of an actual collision. </li>
    <li> The kafka-console-producer.sh script (kafka.tools.ConsoleProducer) will use the new producer instead of the old producer be default, and users have to specify 'old-producer' to use the old producer. </li>
    <li> By default all command line tools will print all logging messages to stderr instead of stdout. </li>
</ul>

<h5><a id="upgrade_901_notable" href="#upgrade_901_notable">Notable changes in 0.9.0.1</a></h5>

<ul>
    <li> The new broker id generation feature can be disabled by setting broker.id.generation.enable to false. </li>
    <li> Configuration parameter log.cleaner.enable is now true by default. This means topics with a cleanup.policy=compact will now be compacted by default, and 128 MB of heap will be allocated to the cleaner process via log.cleaner.dedupe.buffer.size. You may want to review log.cleaner.dedupe.buffer.size and the other log.cleaner configuration values based on your usage of compacted topics. </li>
    <li> Default value of configuration parameter fetch.min.bytes for the new consumer is now 1 by default. </li>
</ul>

<h5>Deprecations in 0.9.0.0</h5>

<ul>
    <li> Altering topic configuration from the kafka-topics.sh script (kafka.admin.TopicCommand) has been deprecated. Going forward, please use the kafka-configs.sh script (kafka.admin.ConfigCommand) for this functionality. </li>
    <li> The kafka-consumer-offset-checker.sh (kafka.tools.ConsumerOffsetChecker) has been deprecated. Going forward, please use kafka-consumer-groups.sh (kafka.admin.ConsumerGroupCommand) for this functionality. </li>
    <li> The kafka.tools.ProducerPerformance class has been deprecated. Going forward, please use org.apache.kafka.tools.ProducerPerformance for this functionality (kafka-producer-perf-test.sh will also be changed to use the new class). </li>
    <li> The producer config block.on.buffer.full has been deprecated and will be removed in future release. Currently its default value has been changed to false. The KafkaProducer will no longer throw BufferExhaustedException but instead will use max.block.ms value to block, after which it will throw a TimeoutException. If block.on.buffer.full property is set to true explicitly, it will set the max.block.ms to Long.MAX_VALUE and metadata.fetch.timeout.ms will not be honoured</li>
</ul>

<h4><a id="upgrade_82" href="#upgrade_82">Upgrading from 0.8.1 to 0.8.2</a></h4>

0.8.2 is fully compatible with 0.8.1. The upgrade can be done one broker at a time by simply bringing it down, updating the code, and restarting it.

<h4><a id="upgrade_81" href="#upgrade_81">Upgrading from 0.8.0 to 0.8.1</a></h4>

0.8.1 is fully compatible with 0.8. The upgrade can be done one broker at a time by simply bringing it down, updating the code, and restarting it.

<h4><a id="upgrade_7" href="#upgrade_7">Upgrading from 0.7</a></h4>

Release 0.7 is incompatible with newer releases. Major changes were made to the API, ZooKeeper data structures, and protocol, and configuration in order to add replication (Which was missing in 0.7). The upgrade from 0.7 to later versions requires a <a href="https://cwiki.apache.org/confluence/display/KAFKA/Migrating+from+0.7+to+0.8">special tool</a> for migration. This migration can be done without downtime.<|MERGE_RESOLUTION|>--- conflicted
+++ resolved
@@ -60,11 +60,8 @@
     <li> The new Java consumer is no longer in beta and we recommend it for all new development. The old Scala consumers are still supported, but they will be deprecated in the next release
          and will be removed in a future major release. </li>
     <li> The BrokerState "RunningAsController" (value 4) has been removed. Due to a bug, a broker would only be in this state briefly before transitioning out of it and hence the impact of the removal should be minimal. The recommended way to detect if a given broker is the controller is via the kafka.controller:type=KafkaController,name=ActiveControllerCount metric. </li>
-<<<<<<< HEAD
     <li> Cluster Id has been added. It will be generated automatically on upgrading and restarting the brokers. It is available as kafka.server:type=KafkaServer,name=ClusterId metric and is also part of the Metadata response. Any class can get access to cluster id by implementing the ClusterResourceListener interface. </li>
-=======
     <li> The new Java Consumer now allows users to search offsets by timestamp on partitions.
->>>>>>> 4f821830
 </ul>
 
 <h4><a id="upgrade_10" href="#upgrade_10">Upgrading from 0.8.x or 0.9.x to 0.10.0.0</a></h4>
