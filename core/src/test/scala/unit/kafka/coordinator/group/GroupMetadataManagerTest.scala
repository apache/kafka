/**
  * Licensed to the Apache Software Foundation (ASF) under one or more
  * contributor license agreements.  See the NOTICE file distributed with
  * this work for additional information regarding copyright ownership.
  * The ASF licenses this file to You under the Apache License, Version 2.0
  * (the "License"); you may not use this file except in compliance with
  * the License.  You may obtain a copy of the License at
  *
  * http://www.apache.org/licenses/LICENSE-2.0
  *
  * Unless required by applicable law or agreed to in writing, software
  * distributed under the License is distributed on an "AS IS" BASIS,
  * WITHOUT WARRANTIES OR CONDITIONS OF ANY KIND, either express or implied.
  * See the License for the specific language governing permissions and
  * limitations under the License.
  */

package kafka.coordinator.group

import kafka.api._
import kafka.cluster.Partition
import kafka.common.OffsetAndMetadata
import kafka.log.{Log, LogAppendInfo}
import kafka.server.{FetchDataInfo, KafkaConfig, LogOffsetMetadata, ReplicaManager}
import kafka.utils.TestUtils.fail
import kafka.utils.{KafkaScheduler, MockTime, TestUtils}
import org.apache.kafka.clients.consumer.internals.ConsumerProtocol
import org.apache.kafka.clients.consumer.internals.PartitionAssignor.Subscription
import org.apache.kafka.common.TopicPartition
import org.apache.kafka.common.protocol.Errors
import org.apache.kafka.common.record._
import org.apache.kafka.common.requests.{IsolationLevel, OffsetFetchResponse}
import org.apache.kafka.common.requests.ProduceResponse.PartitionResponse
import org.easymock.{Capture, EasyMock, IAnswer}
import org.junit.Assert.{assertEquals, assertFalse, assertNull, assertTrue}
import org.junit.{Before, Test}
import java.nio.ByteBuffer
<<<<<<< HEAD
import java.util.Collections
=======
import java.util.Optional
>>>>>>> 5ba9cade

import com.yammer.metrics.Metrics
import com.yammer.metrics.core.Gauge
import org.apache.kafka.common.internals.Topic

import scala.collection.JavaConverters._
import scala.collection._
import java.util.concurrent.locks.ReentrantLock

import kafka.zk.KafkaZkClient

class GroupMetadataManagerTest {

  var time: MockTime = null
  var replicaManager: ReplicaManager = null
  var groupMetadataManager: GroupMetadataManager = null
  var scheduler: KafkaScheduler = null
  var zkClient: KafkaZkClient = null
  var partition: Partition = null
  var defaultOffsetRetentionMs = Long.MaxValue

  val groupId = "foo"
  val groupPartitionId = 0
  val groupTopicPartition = new TopicPartition(Topic.GROUP_METADATA_TOPIC_NAME, groupPartitionId)
  val protocolType = "protocolType"
  val rebalanceTimeout = 60000
  val sessionTimeout = 10000

  @Before
  def setUp() {
    val config = KafkaConfig.fromProps(TestUtils.createBrokerConfig(nodeId = 0, zkConnect = ""))

    val offsetConfig = OffsetConfig(maxMetadataSize = config.offsetMetadataMaxSize,
      loadBufferSize = config.offsetsLoadBufferSize,
      offsetsRetentionMs = config.offsetsRetentionMinutes * 60 * 1000L,
      offsetsRetentionCheckIntervalMs = config.offsetsRetentionCheckIntervalMs,
      offsetsTopicNumPartitions = config.offsetsTopicPartitions,
      offsetsTopicSegmentBytes = config.offsetsTopicSegmentBytes,
      offsetsTopicReplicationFactor = config.offsetsTopicReplicationFactor,
      offsetsTopicCompressionCodec = config.offsetsTopicCompressionCodec,
      offsetCommitTimeoutMs = config.offsetCommitTimeoutMs,
      offsetCommitRequiredAcks = config.offsetCommitRequiredAcks)

    defaultOffsetRetentionMs = offsetConfig.offsetsRetentionMs

    // make two partitions of the group topic to make sure some partitions are not owned by the coordinator
    zkClient = EasyMock.createNiceMock(classOf[KafkaZkClient])
    EasyMock.expect(zkClient.getTopicPartitionCount(Topic.GROUP_METADATA_TOPIC_NAME)).andReturn(Some(2))
    EasyMock.replay(zkClient)

    time = new MockTime
    replicaManager = EasyMock.createNiceMock(classOf[ReplicaManager])
    groupMetadataManager = new GroupMetadataManager(0, ApiVersion.latestVersion, offsetConfig, replicaManager, zkClient, time)
    partition = EasyMock.niceMock(classOf[Partition])
  }

  @Test
  def testLoadOffsetsWithoutGroup() {
    val groupMetadataTopicPartition = groupTopicPartition
    val startOffset = 15L

    val committedOffsets = Map(
      new TopicPartition("foo", 0) -> 23L,
      new TopicPartition("foo", 1) -> 455L,
      new TopicPartition("bar", 0) -> 8992L
    )

    val offsetCommitRecords = createCommittedOffsetRecords(committedOffsets)
    val records = MemoryRecords.withRecords(startOffset, CompressionType.NONE, offsetCommitRecords: _*)
    expectGroupMetadataLoad(groupMetadataTopicPartition, startOffset, records)

    EasyMock.replay(replicaManager)

    groupMetadataManager.loadGroupsAndOffsets(groupMetadataTopicPartition, _ => ())

    val group = groupMetadataManager.getGroup(groupId).getOrElse(fail("Group was not loaded into the cache"))
    assertEquals(groupId, group.groupId)
    assertEquals(Empty, group.currentState)
    assertEquals(committedOffsets.size, group.allOffsets.size)
    committedOffsets.foreach { case (topicPartition, offset) =>
      assertEquals(Some(offset), group.offset(topicPartition).map(_.offset))
    }
  }

  @Test
  def testLoadEmptyGroupWithOffsets() {
    val groupMetadataTopicPartition = groupTopicPartition
    val generation = 15
    val protocolType = "consumer"
    val startOffset = 15L
    val committedOffsets = Map(
      new TopicPartition("foo", 0) -> 23L,
      new TopicPartition("foo", 1) -> 455L,
      new TopicPartition("bar", 0) -> 8992L
    )

    val offsetCommitRecords = createCommittedOffsetRecords(committedOffsets)
    val groupMetadataRecord = buildEmptyGroupRecord(generation, protocolType)
    val records = MemoryRecords.withRecords(startOffset, CompressionType.NONE,
      offsetCommitRecords ++ Seq(groupMetadataRecord): _*)

    expectGroupMetadataLoad(groupMetadataTopicPartition, startOffset, records)

    EasyMock.replay(replicaManager)

    groupMetadataManager.loadGroupsAndOffsets(groupMetadataTopicPartition, _ => ())

    val group = groupMetadataManager.getGroup(groupId).getOrElse(fail("Group was not loaded into the cache"))
    assertEquals(groupId, group.groupId)
    assertEquals(Empty, group.currentState)
    assertEquals(generation, group.generationId)
    assertEquals(Some(protocolType), group.protocolType)
    assertNull(group.leaderOrNull)
    assertNull(group.protocolOrNull)
    committedOffsets.foreach { case (topicPartition, offset) =>
      assertEquals(Some(offset), group.offset(topicPartition).map(_.offset))
    }
  }

  @Test
  def testLoadTransactionalOffsetsWithoutGroup() {
    val groupMetadataTopicPartition = groupTopicPartition
    val producerId = 1000L
    val producerEpoch: Short = 2

    val committedOffsets = Map(
      new TopicPartition("foo", 0) -> 23L,
      new TopicPartition("foo", 1) -> 455L,
      new TopicPartition("bar", 0) -> 8992L
    )

    val buffer = ByteBuffer.allocate(1024)
    var nextOffset = 0
    nextOffset += appendTransactionalOffsetCommits(buffer, producerId, producerEpoch, nextOffset, committedOffsets)
    nextOffset += completeTransactionalOffsetCommit(buffer, producerId, producerEpoch, nextOffset, isCommit = true)
    buffer.flip()

    val records = MemoryRecords.readableRecords(buffer)
    expectGroupMetadataLoad(groupMetadataTopicPartition, 0, records)

    EasyMock.replay(replicaManager)

    groupMetadataManager.loadGroupsAndOffsets(groupMetadataTopicPartition, _ => ())

    val group = groupMetadataManager.getGroup(groupId).getOrElse(fail("Group was not loaded into the cache"))
    assertEquals(groupId, group.groupId)
    assertEquals(Empty, group.currentState)
    assertEquals(committedOffsets.size, group.allOffsets.size)
    committedOffsets.foreach { case (topicPartition, offset) =>
      assertEquals(Some(offset), group.offset(topicPartition).map(_.offset))
    }
  }

  @Test
  def testDoNotLoadAbortedTransactionalOffsetCommits() {
    val groupMetadataTopicPartition = groupTopicPartition
    val producerId = 1000L
    val producerEpoch: Short = 2

    val abortedOffsets = Map(
      new TopicPartition("foo", 0) -> 23L,
      new TopicPartition("foo", 1) -> 455L,
      new TopicPartition("bar", 0) -> 8992L
    )

    val buffer = ByteBuffer.allocate(1024)
    var nextOffset = 0
    nextOffset += appendTransactionalOffsetCommits(buffer, producerId, producerEpoch, nextOffset, abortedOffsets)
    nextOffset += completeTransactionalOffsetCommit(buffer, producerId, producerEpoch, nextOffset, isCommit = false)
    buffer.flip()

    val records = MemoryRecords.readableRecords(buffer)
    expectGroupMetadataLoad(groupMetadataTopicPartition, 0, records)

    EasyMock.replay(replicaManager)

    groupMetadataManager.loadGroupsAndOffsets(groupMetadataTopicPartition, _ => ())

    // Since there are no committed offsets for the group, and there is no other group metadata, we don't expect the
    // group to be loaded.
    assertEquals(None, groupMetadataManager.getGroup(groupId))
  }

  @Test
  def testGroupLoadedWithPendingCommits(): Unit = {
    val groupMetadataTopicPartition = groupTopicPartition
    val producerId = 1000L
    val producerEpoch: Short = 2

    val pendingOffsets = Map(
      new TopicPartition("foo", 0) -> 23L,
      new TopicPartition("foo", 1) -> 455L,
      new TopicPartition("bar", 0) -> 8992L
    )

    val buffer = ByteBuffer.allocate(1024)
    var nextOffset = 0
    nextOffset += appendTransactionalOffsetCommits(buffer, producerId, producerEpoch, nextOffset, pendingOffsets)
    buffer.flip()

    val records = MemoryRecords.readableRecords(buffer)
    expectGroupMetadataLoad(groupMetadataTopicPartition, 0, records)

    EasyMock.replay(replicaManager)

    groupMetadataManager.loadGroupsAndOffsets(groupMetadataTopicPartition, _ => ())

    // The group should be loaded with pending offsets.
    val group = groupMetadataManager.getGroup(groupId).getOrElse(fail("Group was not loaded into the cache"))
    assertEquals(groupId, group.groupId)
    assertEquals(Empty, group.currentState)
    // Ensure that no offsets are materialized, but that we have offsets pending.
    assertEquals(0, group.allOffsets.size)
    assertTrue(group.hasOffsets)
    assertTrue(group.hasPendingOffsetCommitsFromProducer(producerId))
  }

  @Test
  def testLoadWithCommittedAndAbortedTransactionalOffsetCommits() {
    // A test which loads a log with a mix of committed and aborted transactional offset committed messages.
    val groupMetadataTopicPartition = groupTopicPartition
    val producerId = 1000L
    val producerEpoch: Short = 2

    val committedOffsets = Map(
      new TopicPartition("foo", 0) -> 23L,
      new TopicPartition("foo", 1) -> 455L,
      new TopicPartition("bar", 0) -> 8992L
    )

    val abortedOffsets = Map(
      new TopicPartition("foo", 2) -> 231L,
      new TopicPartition("foo", 3) -> 4551L,
      new TopicPartition("bar", 1) -> 89921L
    )

    val buffer = ByteBuffer.allocate(1024)
    var nextOffset = 0
    nextOffset += appendTransactionalOffsetCommits(buffer, producerId, producerEpoch, nextOffset, abortedOffsets)
    nextOffset += completeTransactionalOffsetCommit(buffer, producerId, producerEpoch, nextOffset, isCommit = false)
    nextOffset += appendTransactionalOffsetCommits(buffer, producerId, producerEpoch, nextOffset, committedOffsets)
    nextOffset += completeTransactionalOffsetCommit(buffer, producerId, producerEpoch, nextOffset, isCommit = true)
    buffer.flip()

    val records = MemoryRecords.readableRecords(buffer)
    expectGroupMetadataLoad(groupMetadataTopicPartition, 0, records)

    EasyMock.replay(replicaManager)

    groupMetadataManager.loadGroupsAndOffsets(groupMetadataTopicPartition, _ => ())

    val group = groupMetadataManager.getGroup(groupId).getOrElse(fail("Group was not loaded into the cache"))
    assertEquals(groupId, group.groupId)
    assertEquals(Empty, group.currentState)
    // Ensure that only the committed offsets are materialized, and that there are no pending commits for the producer.
    // This allows us to be certain that the aborted offset commits are truly discarded.
    assertEquals(committedOffsets.size, group.allOffsets.size)
    committedOffsets.foreach { case (topicPartition, offset) =>
      assertEquals(Some(offset), group.offset(topicPartition).map(_.offset))
    }
    assertFalse(group.hasPendingOffsetCommitsFromProducer(producerId))
  }

  @Test
  def testLoadWithCommittedAndAbortedAndPendingTransactionalOffsetCommits() {
    val groupMetadataTopicPartition = groupTopicPartition
    val producerId = 1000L
    val producerEpoch: Short = 2

    val committedOffsets = Map(
      new TopicPartition("foo", 0) -> 23L,
      new TopicPartition("foo", 1) -> 455L,
      new TopicPartition("bar", 0) -> 8992L
    )

    val abortedOffsets = Map(
      new TopicPartition("foo", 2) -> 231L,
      new TopicPartition("foo", 3) -> 4551L,
      new TopicPartition("bar", 1) -> 89921L
    )

    val pendingOffsets = Map(
      new TopicPartition("foo", 3) -> 2312L,
      new TopicPartition("foo", 4) -> 45512L,
      new TopicPartition("bar", 2) -> 899212L
    )

    val buffer = ByteBuffer.allocate(1024)
    var nextOffset = 0
    val commitOffsetsLogPosition = nextOffset
    nextOffset += appendTransactionalOffsetCommits(buffer, producerId, producerEpoch, nextOffset, committedOffsets)
    nextOffset += completeTransactionalOffsetCommit(buffer, producerId, producerEpoch, nextOffset, isCommit = true)
    nextOffset += appendTransactionalOffsetCommits(buffer, producerId, producerEpoch, nextOffset, abortedOffsets)
    nextOffset += completeTransactionalOffsetCommit(buffer, producerId, producerEpoch, nextOffset, isCommit = false)
    nextOffset += appendTransactionalOffsetCommits(buffer, producerId, producerEpoch, nextOffset, pendingOffsets)
    buffer.flip()

    val records = MemoryRecords.readableRecords(buffer)
    expectGroupMetadataLoad(groupMetadataTopicPartition, 0, records)

    EasyMock.replay(replicaManager)

    groupMetadataManager.loadGroupsAndOffsets(groupMetadataTopicPartition, _ => ())

    val group = groupMetadataManager.getGroup(groupId).getOrElse(fail("Group was not loaded into the cache"))
    assertEquals(groupId, group.groupId)
    assertEquals(Empty, group.currentState)

    // Ensure that only the committed offsets are materialized, and that there are no pending commits for the producer.
    // This allows us to be certain that the aborted offset commits are truly discarded.
    assertEquals(committedOffsets.size, group.allOffsets.size)
    committedOffsets.foreach { case (topicPartition, offset) =>
      assertEquals(Some(offset), group.offset(topicPartition).map(_.offset))
      assertEquals(Some(commitOffsetsLogPosition), group.offsetWithRecordMetadata(topicPartition).head.appendedBatchOffset)
    }

    // We should have pending commits.
    assertTrue(group.hasPendingOffsetCommitsFromProducer(producerId))

    // The loaded pending commits should materialize after a commit marker comes in.
    groupMetadataManager.handleTxnCompletion(producerId, List(groupMetadataTopicPartition.partition).toSet, isCommit = true)
    assertFalse(group.hasPendingOffsetCommitsFromProducer(producerId))
    pendingOffsets.foreach { case (topicPartition, offset) =>
      assertEquals(Some(offset), group.offset(topicPartition).map(_.offset))
    }
  }

  @Test
  def testLoadTransactionalOffsetCommitsFromMultipleProducers(): Unit = {
    val groupMetadataTopicPartition = groupTopicPartition
    val firstProducerId = 1000L
    val firstProducerEpoch: Short = 2
    val secondProducerId = 1001L
    val secondProducerEpoch: Short = 3

    val committedOffsetsFirstProducer = Map(
      new TopicPartition("foo", 0) -> 23L,
      new TopicPartition("foo", 1) -> 455L,
      new TopicPartition("bar", 0) -> 8992L
    )

    val committedOffsetsSecondProducer = Map(
      new TopicPartition("foo", 2) -> 231L,
      new TopicPartition("foo", 3) -> 4551L,
      new TopicPartition("bar", 1) -> 89921L
    )

    val buffer = ByteBuffer.allocate(1024)
    var nextOffset = 0L

    val firstProduceRecordOffset = nextOffset
    nextOffset += appendTransactionalOffsetCommits(buffer, firstProducerId, firstProducerEpoch, nextOffset, committedOffsetsFirstProducer)
    nextOffset += completeTransactionalOffsetCommit(buffer, firstProducerId, firstProducerEpoch, nextOffset, isCommit = true)

    val secondProducerRecordOffset = nextOffset
    nextOffset += appendTransactionalOffsetCommits(buffer, secondProducerId, secondProducerEpoch, nextOffset, committedOffsetsSecondProducer)
    nextOffset += completeTransactionalOffsetCommit(buffer, secondProducerId, secondProducerEpoch, nextOffset, isCommit = true)
    buffer.flip()

    val records = MemoryRecords.readableRecords(buffer)
    expectGroupMetadataLoad(groupMetadataTopicPartition, 0, records)

    EasyMock.replay(replicaManager)

    groupMetadataManager.loadGroupsAndOffsets(groupMetadataTopicPartition, _ => ())

    val group = groupMetadataManager.getGroup(groupId).getOrElse(fail("Group was not loaded into the cache"))
    assertEquals(groupId, group.groupId)
    assertEquals(Empty, group.currentState)

    // Ensure that only the committed offsets are materialized, and that there are no pending commits for the producer.
    // This allows us to be certain that the aborted offset commits are truly discarded.
    assertEquals(committedOffsetsFirstProducer.size + committedOffsetsSecondProducer.size, group.allOffsets.size)
    committedOffsetsFirstProducer.foreach { case (topicPartition, offset) =>
      assertEquals(Some(offset), group.offset(topicPartition).map(_.offset))
      assertEquals(Some(firstProduceRecordOffset), group.offsetWithRecordMetadata(topicPartition).head.appendedBatchOffset)
    }
    committedOffsetsSecondProducer.foreach { case (topicPartition, offset) =>
      assertEquals(Some(offset), group.offset(topicPartition).map(_.offset))
      assertEquals(Some(secondProducerRecordOffset), group.offsetWithRecordMetadata(topicPartition).head.appendedBatchOffset)
    }
  }

  @Test
  def testGroupLoadWithConsumerAndTransactionalOffsetCommitsConsumerWins(): Unit = {
    val groupMetadataTopicPartition = groupTopicPartition
    val producerId = 1000L
    val producerEpoch: Short = 2

    val transactionalOffsetCommits = Map(
      new TopicPartition("foo", 0) -> 23L
    )

    val consumerOffsetCommits = Map(
      new TopicPartition("foo", 0) -> 24L
    )

    val buffer = ByteBuffer.allocate(1024)
    var nextOffset = 0
    nextOffset += appendTransactionalOffsetCommits(buffer, producerId, producerEpoch, nextOffset, transactionalOffsetCommits)
    val consumerRecordOffset = nextOffset
    nextOffset += appendConsumerOffsetCommit(buffer, nextOffset, consumerOffsetCommits)
    nextOffset += completeTransactionalOffsetCommit(buffer, producerId, producerEpoch, nextOffset, isCommit = true)
    buffer.flip()

    val records = MemoryRecords.readableRecords(buffer)
    expectGroupMetadataLoad(groupMetadataTopicPartition, 0, records)

    EasyMock.replay(replicaManager)

    groupMetadataManager.loadGroupsAndOffsets(groupMetadataTopicPartition, _ => ())

    // The group should be loaded with pending offsets.
    val group = groupMetadataManager.getGroup(groupId).getOrElse(fail("Group was not loaded into the cache"))
    assertEquals(groupId, group.groupId)
    assertEquals(Empty, group.currentState)
    assertEquals(1, group.allOffsets.size)
    assertTrue(group.hasOffsets)
    assertFalse(group.hasPendingOffsetCommitsFromProducer(producerId))
    assertEquals(consumerOffsetCommits.size, group.allOffsets.size)
    consumerOffsetCommits.foreach { case (topicPartition, offset) =>
      assertEquals(Some(offset), group.offset(topicPartition).map(_.offset))
      assertEquals(Some(consumerRecordOffset), group.offsetWithRecordMetadata(topicPartition).head.appendedBatchOffset)
    }
  }

  @Test
  def testGroupLoadWithConsumerAndTransactionalOffsetCommitsTransactionWins(): Unit = {
    val groupMetadataTopicPartition = groupTopicPartition
    val producerId = 1000L
    val producerEpoch: Short = 2

    val transactionalOffsetCommits = Map(
      new TopicPartition("foo", 0) -> 23L
    )

    val consumerOffsetCommits = Map(
      new TopicPartition("foo", 0) -> 24L
    )

    val buffer = ByteBuffer.allocate(1024)
    var nextOffset = 0
    nextOffset += appendConsumerOffsetCommit(buffer, nextOffset, consumerOffsetCommits)
    nextOffset += appendTransactionalOffsetCommits(buffer, producerId, producerEpoch, nextOffset, transactionalOffsetCommits)
    nextOffset += completeTransactionalOffsetCommit(buffer, producerId, producerEpoch, nextOffset, isCommit = true)
    buffer.flip()

    val records = MemoryRecords.readableRecords(buffer)
    expectGroupMetadataLoad(groupMetadataTopicPartition, 0, records)

    EasyMock.replay(replicaManager)

    groupMetadataManager.loadGroupsAndOffsets(groupMetadataTopicPartition, _ => ())

    // The group should be loaded with pending offsets.
    val group = groupMetadataManager.getGroup(groupId).getOrElse(fail("Group was not loaded into the cache"))
    assertEquals(groupId, group.groupId)
    assertEquals(Empty, group.currentState)
    assertEquals(1, group.allOffsets.size)
    assertTrue(group.hasOffsets)
    assertFalse(group.hasPendingOffsetCommitsFromProducer(producerId))
    assertEquals(consumerOffsetCommits.size, group.allOffsets.size)
    transactionalOffsetCommits.foreach { case (topicPartition, offset) =>
      assertEquals(Some(offset), group.offset(topicPartition).map(_.offset))
    }
  }

  @Test
  def testGroupNotExists() {
    // group is not owned
    assertFalse(groupMetadataManager.groupNotExists(groupId))

    groupMetadataManager.addPartitionOwnership(groupPartitionId)
    // group is owned but does not exist yet
    assertTrue(groupMetadataManager.groupNotExists(groupId))

    val group = new GroupMetadata(groupId, Empty, time)
    groupMetadataManager.addGroup(group)

    // group is owned but not Dead
    assertFalse(groupMetadataManager.groupNotExists(groupId))

    group.transitionTo(Dead)
    // group is owned and Dead
    assertTrue(groupMetadataManager.groupNotExists(groupId))
  }

  private def appendConsumerOffsetCommit(buffer: ByteBuffer, baseOffset: Long, offsets: Map[TopicPartition, Long]) = {
    val builder = MemoryRecords.builder(buffer, CompressionType.NONE, TimestampType.LOG_APPEND_TIME, baseOffset)
    val commitRecords = createCommittedOffsetRecords(offsets)
    commitRecords.foreach(builder.append)
    builder.build()
    offsets.size
  }

  private def appendTransactionalOffsetCommits(buffer: ByteBuffer, producerId: Long, producerEpoch: Short,
                                               baseOffset: Long, offsets: Map[TopicPartition, Long]): Int = {
    val builder = MemoryRecords.builder(buffer, CompressionType.NONE, baseOffset, producerId, producerEpoch, 0, true)
    val commitRecords = createCommittedOffsetRecords(offsets)
    commitRecords.foreach(builder.append)
    builder.build()
    offsets.size
  }

  private def completeTransactionalOffsetCommit(buffer: ByteBuffer, producerId: Long, producerEpoch: Short, baseOffset: Long,
                                                isCommit: Boolean): Int = {
    val builder = MemoryRecords.builder(buffer, RecordBatch.MAGIC_VALUE_V2, CompressionType.NONE,
      TimestampType.LOG_APPEND_TIME, baseOffset, time.milliseconds(), producerId, producerEpoch, 0, true, true,
      RecordBatch.NO_PARTITION_LEADER_EPOCH)
    val controlRecordType = if (isCommit) ControlRecordType.COMMIT else ControlRecordType.ABORT
    builder.appendEndTxnMarker(time.milliseconds(), new EndTransactionMarker(controlRecordType, 0))
    builder.build()
    1
  }

  @Test
  def testLoadOffsetsWithTombstones() {
    val groupMetadataTopicPartition = groupTopicPartition
    val startOffset = 15L

    val tombstonePartition = new TopicPartition("foo", 1)
    val committedOffsets = Map(
      new TopicPartition("foo", 0) -> 23L,
      tombstonePartition -> 455L,
      new TopicPartition("bar", 0) -> 8992L
    )

    val offsetCommitRecords = createCommittedOffsetRecords(committedOffsets)
    val tombstone = new SimpleRecord(GroupMetadataManager.offsetCommitKey(groupId, tombstonePartition), null)
    val records = MemoryRecords.withRecords(startOffset, CompressionType.NONE,
      offsetCommitRecords ++ Seq(tombstone): _*)

    expectGroupMetadataLoad(groupMetadataTopicPartition, startOffset, records)

    EasyMock.replay(replicaManager)

    groupMetadataManager.loadGroupsAndOffsets(groupMetadataTopicPartition, _ => ())

    val group = groupMetadataManager.getGroup(groupId).getOrElse(fail("Group was not loaded into the cache"))
    assertEquals(groupId, group.groupId)
    assertEquals(Empty, group.currentState)
    assertEquals(committedOffsets.size - 1, group.allOffsets.size)
    committedOffsets.foreach { case (topicPartition, offset) =>
      if (topicPartition == tombstonePartition)
        assertEquals(None, group.offset(topicPartition))
      else
        assertEquals(Some(offset), group.offset(topicPartition).map(_.offset))
    }
  }

  @Test
  def testLoadOffsetsAndGroup() {
    val groupMetadataTopicPartition = groupTopicPartition
    val generation = 935
    val protocolType = "consumer"
    val protocol = "range"
    val startOffset = 15L
    val committedOffsets = Map(
      new TopicPartition("foo", 0) -> 23L,
      new TopicPartition("foo", 1) -> 455L,
      new TopicPartition("bar", 0) -> 8992L
    )

    val offsetCommitRecords = createCommittedOffsetRecords(committedOffsets)
    val memberId = "98098230493"
    val groupMetadataRecord = buildStableGroupRecordWithMember(generation, protocolType, protocol, memberId)
    val records = MemoryRecords.withRecords(startOffset, CompressionType.NONE,
      offsetCommitRecords ++ Seq(groupMetadataRecord): _*)

    expectGroupMetadataLoad(groupMetadataTopicPartition, startOffset, records)

    EasyMock.replay(replicaManager)

    groupMetadataManager.loadGroupsAndOffsets(groupMetadataTopicPartition, _ => ())

    val group = groupMetadataManager.getGroup(groupId).getOrElse(fail("Group was not loaded into the cache"))
    assertEquals(groupId, group.groupId)
    assertEquals(Stable, group.currentState)
    assertEquals(memberId, group.leaderOrNull)
    assertEquals(generation, group.generationId)
    assertEquals(Some(protocolType), group.protocolType)
    assertEquals(protocol, group.protocolOrNull)
    assertEquals(Set(memberId), group.allMembers)
    assertEquals(committedOffsets.size, group.allOffsets.size)
    committedOffsets.foreach { case (topicPartition, offset) =>
      assertEquals(Some(offset), group.offset(topicPartition).map(_.offset))
      assertTrue(group.offset(topicPartition).map(_.expireTimestamp).contains(None))
    }
  }

  @Test
  def testLoadGroupWithTombstone() {
    val groupMetadataTopicPartition = groupTopicPartition
    val startOffset = 15L
    val memberId = "98098230493"
    val groupMetadataRecord = buildStableGroupRecordWithMember(generation = 15,
      protocolType = "consumer", protocol = "range", memberId)
    val groupMetadataTombstone = new SimpleRecord(GroupMetadataManager.groupMetadataKey(groupId), null)
    val records = MemoryRecords.withRecords(startOffset, CompressionType.NONE,
      Seq(groupMetadataRecord, groupMetadataTombstone): _*)

    expectGroupMetadataLoad(groupMetadataTopicPartition, startOffset, records)

    EasyMock.replay(replicaManager)

    groupMetadataManager.loadGroupsAndOffsets(groupMetadataTopicPartition, _ => ())

    assertEquals(None, groupMetadataManager.getGroup(groupId))
  }

  @Test
  def testLoadGroupWithLargeGroupMetadataRecord() {
    val groupMetadataTopicPartition = groupTopicPartition
    val startOffset = 15L
    val committedOffsets = Map(
      new TopicPartition("foo", 0) -> 23L,
      new TopicPartition("foo", 1) -> 455L,
      new TopicPartition("bar", 0) -> 8992L
    )

    // create a GroupMetadata record larger then offsets.load.buffer.size (here at least 16 bytes larger)
    val assignmentSize = OffsetConfig.DefaultLoadBufferSize + 16
    val memberId = "98098230493"

    val offsetCommitRecords = createCommittedOffsetRecords(committedOffsets)
    val groupMetadataRecord = buildStableGroupRecordWithMember(generation = 15,
      protocolType = "consumer", protocol = "range", memberId, assignmentSize)
    val records = MemoryRecords.withRecords(startOffset, CompressionType.NONE,
      offsetCommitRecords ++ Seq(groupMetadataRecord): _*)

    expectGroupMetadataLoad(groupMetadataTopicPartition, startOffset, records)

    EasyMock.replay(replicaManager)

    groupMetadataManager.loadGroupsAndOffsets(groupMetadataTopicPartition, _ => ())

    val group = groupMetadataManager.getGroup(groupId).getOrElse(fail("Group was not loaded into the cache"))
    committedOffsets.foreach { case (topicPartition, offset) =>
      assertEquals(Some(offset), group.offset(topicPartition).map(_.offset))
    }
  }

  @Test
  def testOffsetWriteAfterGroupRemoved(): Unit = {
    // this test case checks the following scenario:
    // 1. the group exists at some point in time, but is later removed (because all members left)
    // 2. a "simple" consumer (i.e. not a consumer group) then uses the same groupId to commit some offsets

    val groupMetadataTopicPartition = groupTopicPartition
    val generation = 293
    val protocolType = "consumer"
    val protocol = "range"
    val startOffset = 15L

    val committedOffsets = Map(
      new TopicPartition("foo", 0) -> 23L,
      new TopicPartition("foo", 1) -> 455L,
      new TopicPartition("bar", 0) -> 8992L
    )
    val offsetCommitRecords = createCommittedOffsetRecords(committedOffsets)
    val memberId = "98098230493"
    val groupMetadataRecord = buildStableGroupRecordWithMember(generation, protocolType, protocol, memberId)
    val groupMetadataTombstone = new SimpleRecord(GroupMetadataManager.groupMetadataKey(groupId), null)
    val records = MemoryRecords.withRecords(startOffset, CompressionType.NONE,
      Seq(groupMetadataRecord, groupMetadataTombstone) ++ offsetCommitRecords: _*)

    expectGroupMetadataLoad(groupMetadataTopicPartition, startOffset, records)

    EasyMock.replay(replicaManager)

    groupMetadataManager.loadGroupsAndOffsets(groupMetadataTopicPartition, _ => ())

    val group = groupMetadataManager.getGroup(groupId).getOrElse(TestUtils.fail("Group was not loaded into the cache"))
    assertEquals(groupId, group.groupId)
    assertEquals(Empty, group.currentState)
    assertEquals(committedOffsets.size, group.allOffsets.size)
    committedOffsets.foreach { case (topicPartition, offset) =>
      assertEquals(Some(offset), group.offset(topicPartition).map(_.offset))
    }
  }

  @Test
  def testLoadGroupAndOffsetsFromDifferentSegments(): Unit = {
    val generation = 293
    val protocolType = "consumer"
    val protocol = "range"
    val startOffset = 15L
    val tp0 = new TopicPartition("foo", 0)
    val tp1 = new TopicPartition("foo", 1)
    val tp2 = new TopicPartition("bar", 0)
    val tp3 = new TopicPartition("xxx", 0)

    val logMock =  EasyMock.mock(classOf[Log])
    EasyMock.expect(replicaManager.getLog(groupTopicPartition)).andStubReturn(Some(logMock))

    val segment1MemberId = "a"
    val segment1Offsets = Map(tp0 -> 23L, tp1 -> 455L, tp3 -> 42L)
    val segment1Records = MemoryRecords.withRecords(startOffset, CompressionType.NONE,
      createCommittedOffsetRecords(segment1Offsets) ++ Seq(buildStableGroupRecordWithMember(
        generation, protocolType, protocol, segment1MemberId)): _*)
    val segment1End = expectGroupMetadataLoad(logMock, startOffset, segment1Records)

    val segment2MemberId = "b"
    val segment2Offsets = Map(tp0 -> 33L, tp2 -> 8992L, tp3 -> 10L)
    val segment2Records = MemoryRecords.withRecords(segment1End, CompressionType.NONE,
      createCommittedOffsetRecords(segment2Offsets) ++ Seq(buildStableGroupRecordWithMember(
        generation, protocolType, protocol, segment2MemberId)): _*)
    val segment2End = expectGroupMetadataLoad(logMock, segment1End, segment2Records)

    EasyMock.expect(replicaManager.getLogEndOffset(groupTopicPartition)).andStubReturn(Some(segment2End))

    EasyMock.replay(logMock, replicaManager)

    groupMetadataManager.loadGroupsAndOffsets(groupTopicPartition, _ => ())

    val group = groupMetadataManager.getGroup(groupId).getOrElse(fail("Group was not loaded into the cache"))
    assertEquals(groupId, group.groupId)
    assertEquals(Stable, group.currentState)

    assertEquals("segment2 group record member should be elected", segment2MemberId, group.leaderOrNull)
    assertEquals("segment2 group record member should be only member", Set(segment2MemberId), group.allMembers)

    // offsets of segment1 should be overridden by segment2 offsets of the same topic partitions
    val committedOffsets = segment1Offsets ++ segment2Offsets
    assertEquals(committedOffsets.size, group.allOffsets.size)
    committedOffsets.foreach { case (topicPartition, offset) =>
      assertEquals(Some(offset), group.offset(topicPartition).map(_.offset))
    }
  }

  @Test
  def testAddGroup() {
    val group = new GroupMetadata("foo", Empty, time)
    assertEquals(group, groupMetadataManager.addGroup(group))
    assertEquals(group, groupMetadataManager.addGroup(new GroupMetadata("foo", Empty, time)))
  }

  @Test
  def testStoreEmptyGroup() {
    val generation = 27
    val protocolType = "consumer"

    val group = GroupMetadata.loadGroup(groupId, Empty, generation, protocolType, null, null, None, Seq.empty, time)
    groupMetadataManager.addGroup(group)

    val capturedRecords = expectAppendMessage(Errors.NONE)
    EasyMock.replay(replicaManager)

    var maybeError: Option[Errors] = None
    def callback(error: Errors) {
      maybeError = Some(error)
    }

    groupMetadataManager.storeGroup(group, Map.empty, callback)
    assertEquals(Some(Errors.NONE), maybeError)
    assertTrue(capturedRecords.hasCaptured)
    val records = capturedRecords.getValue()(new TopicPartition(Topic.GROUP_METADATA_TOPIC_NAME, groupPartitionId))
        .records.asScala.toList
    assertEquals(1, records.size)

    val record = records.head
    val groupMetadata = GroupMetadataManager.readGroupMessageValue(groupId, record.value, time)
    assertTrue(groupMetadata.is(Empty))
    assertEquals(generation, groupMetadata.generationId)
    assertEquals(Some(protocolType), groupMetadata.protocolType)
  }

  @Test
  def testStoreEmptySimpleGroup() {
    val group = new GroupMetadata(groupId, Empty, time)
    groupMetadataManager.addGroup(group)

    val capturedRecords = expectAppendMessage(Errors.NONE)
    EasyMock.replay(replicaManager)

    var maybeError: Option[Errors] = None
    def callback(error: Errors) {
      maybeError = Some(error)
    }

    groupMetadataManager.storeGroup(group, Map.empty, callback)
    assertEquals(Some(Errors.NONE), maybeError)
    assertTrue(capturedRecords.hasCaptured)

    assertTrue(capturedRecords.hasCaptured)
    val records = capturedRecords.getValue()(new TopicPartition(Topic.GROUP_METADATA_TOPIC_NAME, groupPartitionId))
      .records.asScala.toList
    assertEquals(1, records.size)

    val record = records.head
    val groupMetadata = GroupMetadataManager.readGroupMessageValue(groupId, record.value, time)
    assertTrue(groupMetadata.is(Empty))
    assertEquals(0, groupMetadata.generationId)
    assertEquals(None, groupMetadata.protocolType)
  }

  @Test
  def testStoreGroupErrorMapping() {
    assertStoreGroupErrorMapping(Errors.NONE, Errors.NONE)
    assertStoreGroupErrorMapping(Errors.UNKNOWN_TOPIC_OR_PARTITION, Errors.COORDINATOR_NOT_AVAILABLE)
    assertStoreGroupErrorMapping(Errors.NOT_ENOUGH_REPLICAS, Errors.COORDINATOR_NOT_AVAILABLE)
    assertStoreGroupErrorMapping(Errors.NOT_ENOUGH_REPLICAS_AFTER_APPEND, Errors.COORDINATOR_NOT_AVAILABLE)
    assertStoreGroupErrorMapping(Errors.NOT_LEADER_FOR_PARTITION, Errors.NOT_COORDINATOR)
    assertStoreGroupErrorMapping(Errors.MESSAGE_TOO_LARGE, Errors.UNKNOWN_SERVER_ERROR)
    assertStoreGroupErrorMapping(Errors.RECORD_LIST_TOO_LARGE, Errors.UNKNOWN_SERVER_ERROR)
    assertStoreGroupErrorMapping(Errors.INVALID_FETCH_SIZE, Errors.UNKNOWN_SERVER_ERROR)
    assertStoreGroupErrorMapping(Errors.CORRUPT_MESSAGE, Errors.CORRUPT_MESSAGE)
  }

  private def assertStoreGroupErrorMapping(appendError: Errors, expectedError: Errors) {
    EasyMock.reset(replicaManager)

    val group = new GroupMetadata(groupId, Empty, time)
    groupMetadataManager.addGroup(group)

    expectAppendMessage(appendError)
    EasyMock.replay(replicaManager)

    var maybeError: Option[Errors] = None
    def callback(error: Errors) {
      maybeError = Some(error)
    }

    groupMetadataManager.storeGroup(group, Map.empty, callback)
    assertEquals(Some(expectedError), maybeError)

    EasyMock.verify(replicaManager)
  }

  @Test
  def testStoreNonEmptyGroup() {
    val memberId = "memberId"
    val clientId = "clientId"
    val clientHost = "localhost"

    val group = new GroupMetadata(groupId, Empty, time)
    groupMetadataManager.addGroup(group)

    val member = new MemberMetadata(memberId, groupId, clientId, clientHost, rebalanceTimeout, sessionTimeout,
      protocolType, List(("protocol", Array[Byte]())))
    group.add(member, _ => ())
    group.transitionTo(PreparingRebalance)
    group.initNextGeneration()

    expectAppendMessage(Errors.NONE)
    EasyMock.replay(replicaManager)

    var maybeError: Option[Errors] = None
    def callback(error: Errors) {
      maybeError = Some(error)
    }

    groupMetadataManager.storeGroup(group, Map(memberId -> Array[Byte]()), callback)
    assertEquals(Some(Errors.NONE), maybeError)

    EasyMock.verify(replicaManager)
  }

  @Test
  def testStoreNonEmptyGroupWhenCoordinatorHasMoved() {
    EasyMock.expect(replicaManager.getMagic(EasyMock.anyObject())).andReturn(None)
    val memberId = "memberId"
    val clientId = "clientId"
    val clientHost = "localhost"

    val group = new GroupMetadata(groupId, Empty, time)

    val member = new MemberMetadata(memberId, groupId, clientId, clientHost, rebalanceTimeout, sessionTimeout,
      protocolType, List(("protocol", Array[Byte]())))
    group.add(member, _ => ())
    group.transitionTo(PreparingRebalance)
    group.initNextGeneration()

    EasyMock.replay(replicaManager)

    var maybeError: Option[Errors] = None
    def callback(error: Errors) {
      maybeError = Some(error)
    }

    groupMetadataManager.storeGroup(group, Map(memberId -> Array[Byte]()), callback)
    assertEquals(Some(Errors.NOT_COORDINATOR), maybeError)

    EasyMock.verify(replicaManager)
  }

  @Test
  def testCommitOffset() {
    val memberId = ""
    val topicPartition = new TopicPartition("foo", 0)
    val offset = 37

    groupMetadataManager.addPartitionOwnership(groupPartitionId)

    val group = new GroupMetadata(groupId, Empty, time)
    groupMetadataManager.addGroup(group)

    val offsets = immutable.Map(topicPartition -> OffsetAndMetadata(offset, "", time.milliseconds()))

    expectAppendMessage(Errors.NONE)
    EasyMock.replay(replicaManager)

    var commitErrors: Option[immutable.Map[TopicPartition, Errors]] = None
    def callback(errors: immutable.Map[TopicPartition, Errors]) {
      commitErrors = Some(errors)
    }

    groupMetadataManager.storeOffsets(group, memberId, offsets, callback)
    assertTrue(group.hasOffsets)

    assertFalse(commitErrors.isEmpty)
    val maybeError = commitErrors.get.get(topicPartition)
    assertEquals(Some(Errors.NONE), maybeError)
    assertTrue(group.hasOffsets)

    val cachedOffsets = groupMetadataManager.getOffsets(groupId, Some(Seq(topicPartition)))
    val maybePartitionResponse = cachedOffsets.get(topicPartition)
    assertFalse(maybePartitionResponse.isEmpty)

    val partitionResponse = maybePartitionResponse.get
    assertEquals(Errors.NONE, partitionResponse.error)
    assertEquals(offset, partitionResponse.offset)

    EasyMock.verify(replicaManager)
  }

  @Test
  def testTransactionalCommitOffsetCommitted() {
    val memberId = ""
    val topicPartition = new TopicPartition("foo", 0)
    val offset = 37
    val producerId = 232L
    val producerEpoch = 0.toShort

    groupMetadataManager.addPartitionOwnership(groupPartitionId)

    val group = new GroupMetadata(groupId, Empty, time)
    groupMetadataManager.addGroup(group)

    val offsetAndMetadata = OffsetAndMetadata(offset, "", time.milliseconds())
    val offsets = immutable.Map(topicPartition -> offsetAndMetadata)

    val capturedResponseCallback = appendAndCaptureCallback()
    EasyMock.replay(replicaManager)

    var commitErrors: Option[immutable.Map[TopicPartition, Errors]] = None
    def callback(errors: immutable.Map[TopicPartition, Errors]) {
      commitErrors = Some(errors)
    }

    groupMetadataManager.storeOffsets(group, memberId, offsets, callback, producerId, producerEpoch)
    assertTrue(group.hasOffsets)
    assertTrue(group.allOffsets.isEmpty)
    capturedResponseCallback.getValue.apply(Map(groupTopicPartition ->
      new PartitionResponse(Errors.NONE, 0L, RecordBatch.NO_TIMESTAMP, 0L)))

    assertTrue(group.hasOffsets)
    assertTrue(group.allOffsets.isEmpty)

    group.completePendingTxnOffsetCommit(producerId, isCommit = true)
    assertTrue(group.hasOffsets)
    assertFalse(group.allOffsets.isEmpty)
    assertEquals(Some(offsetAndMetadata), group.offset(topicPartition))

    EasyMock.verify(replicaManager)
  }

  @Test
  def testTransactionalCommitOffsetAppendFailure() {
    val memberId = ""
    val topicPartition = new TopicPartition("foo", 0)
    val offset = 37
    val producerId = 232L
    val producerEpoch = 0.toShort

    groupMetadataManager.addPartitionOwnership(groupPartitionId)

    val group = new GroupMetadata(groupId, Empty, time)
    groupMetadataManager.addGroup(group)

    val offsets = immutable.Map(topicPartition -> OffsetAndMetadata(offset, "", time.milliseconds()))

    val capturedResponseCallback = appendAndCaptureCallback()
    EasyMock.replay(replicaManager)

    var commitErrors: Option[immutable.Map[TopicPartition, Errors]] = None
    def callback(errors: immutable.Map[TopicPartition, Errors]) {
      commitErrors = Some(errors)
    }

    groupMetadataManager.storeOffsets(group, memberId, offsets, callback, producerId, producerEpoch)
    assertTrue(group.hasOffsets)
    assertTrue(group.allOffsets.isEmpty)
    capturedResponseCallback.getValue.apply(Map(groupTopicPartition ->
      new PartitionResponse(Errors.NOT_ENOUGH_REPLICAS, 0L, RecordBatch.NO_TIMESTAMP, 0L)))

    assertFalse(group.hasOffsets)
    assertTrue(group.allOffsets.isEmpty)

    group.completePendingTxnOffsetCommit(producerId, isCommit = false)
    assertFalse(group.hasOffsets)
    assertTrue(group.allOffsets.isEmpty)

    EasyMock.verify(replicaManager)
  }

  @Test
  def testTransactionalCommitOffsetAborted() {
    val memberId = ""
    val topicPartition = new TopicPartition("foo", 0)
    val offset = 37
    val producerId = 232L
    val producerEpoch = 0.toShort

    groupMetadataManager.addPartitionOwnership(groupPartitionId)

    val group = new GroupMetadata(groupId, Empty, time)
    groupMetadataManager.addGroup(group)

    val offsets = immutable.Map(topicPartition -> OffsetAndMetadata(offset, "", time.milliseconds()))

    val capturedResponseCallback = appendAndCaptureCallback()
    EasyMock.replay(replicaManager)

    var commitErrors: Option[immutable.Map[TopicPartition, Errors]] = None
    def callback(errors: immutable.Map[TopicPartition, Errors]) {
      commitErrors = Some(errors)
    }

    groupMetadataManager.storeOffsets(group, memberId, offsets, callback, producerId, producerEpoch)
    assertTrue(group.hasOffsets)
    assertTrue(group.allOffsets.isEmpty)
    capturedResponseCallback.getValue.apply(Map(groupTopicPartition ->
      new PartitionResponse(Errors.NONE, 0L, RecordBatch.NO_TIMESTAMP, 0L)))

    assertTrue(group.hasOffsets)
    assertTrue(group.allOffsets.isEmpty)

    group.completePendingTxnOffsetCommit(producerId, isCommit = false)
    assertFalse(group.hasOffsets)
    assertTrue(group.allOffsets.isEmpty)

    EasyMock.verify(replicaManager)
  }

  @Test
  def testCommitOffsetWhenCoordinatorHasMoved() {
    EasyMock.expect(replicaManager.getMagic(EasyMock.anyObject())).andReturn(None)
    val memberId = ""
    val topicPartition = new TopicPartition("foo", 0)
    val offset = 37

    groupMetadataManager.addPartitionOwnership(groupPartitionId)

    val group = new GroupMetadata(groupId, Empty, time)
    groupMetadataManager.addGroup(group)

    val offsets = immutable.Map(topicPartition -> OffsetAndMetadata(offset, "", time.milliseconds()))

    EasyMock.replay(replicaManager)

    var commitErrors: Option[immutable.Map[TopicPartition, Errors]] = None
    def callback(errors: immutable.Map[TopicPartition, Errors]) {
      commitErrors = Some(errors)
    }

    groupMetadataManager.storeOffsets(group, memberId, offsets, callback)

    assertFalse(commitErrors.isEmpty)
    val maybeError = commitErrors.get.get(topicPartition)
    assertEquals(Some(Errors.NOT_COORDINATOR), maybeError)

    EasyMock.verify(replicaManager)
  }

  @Test
  def testCommitOffsetFailure() {
    assertCommitOffsetErrorMapping(Errors.UNKNOWN_TOPIC_OR_PARTITION, Errors.COORDINATOR_NOT_AVAILABLE)
    assertCommitOffsetErrorMapping(Errors.NOT_ENOUGH_REPLICAS, Errors.COORDINATOR_NOT_AVAILABLE)
    assertCommitOffsetErrorMapping(Errors.NOT_ENOUGH_REPLICAS_AFTER_APPEND, Errors.COORDINATOR_NOT_AVAILABLE)
    assertCommitOffsetErrorMapping(Errors.NOT_LEADER_FOR_PARTITION, Errors.NOT_COORDINATOR)
    assertCommitOffsetErrorMapping(Errors.MESSAGE_TOO_LARGE, Errors.INVALID_COMMIT_OFFSET_SIZE)
    assertCommitOffsetErrorMapping(Errors.RECORD_LIST_TOO_LARGE, Errors.INVALID_COMMIT_OFFSET_SIZE)
    assertCommitOffsetErrorMapping(Errors.INVALID_FETCH_SIZE, Errors.INVALID_COMMIT_OFFSET_SIZE)
    assertCommitOffsetErrorMapping(Errors.CORRUPT_MESSAGE, Errors.CORRUPT_MESSAGE)
  }

  private def assertCommitOffsetErrorMapping(appendError: Errors, expectedError: Errors): Unit = {
    EasyMock.reset(replicaManager)

    val memberId = ""
    val topicPartition = new TopicPartition("foo", 0)
    val offset = 37

    groupMetadataManager.addPartitionOwnership(groupPartitionId)

    val group = new GroupMetadata(groupId, Empty, time)
    groupMetadataManager.addGroup(group)

    val offsets = immutable.Map(topicPartition -> OffsetAndMetadata(offset, "", time.milliseconds()))

    val capturedResponseCallback = appendAndCaptureCallback()
    EasyMock.replay(replicaManager)

    var commitErrors: Option[immutable.Map[TopicPartition, Errors]] = None
    def callback(errors: immutable.Map[TopicPartition, Errors]) {
      commitErrors = Some(errors)
    }

    groupMetadataManager.storeOffsets(group, memberId, offsets, callback)
    assertTrue(group.hasOffsets)
    capturedResponseCallback.getValue.apply(Map(groupTopicPartition ->
      new PartitionResponse(appendError, 0L, RecordBatch.NO_TIMESTAMP, 0L)))

    assertFalse(commitErrors.isEmpty)
    val maybeError = commitErrors.get.get(topicPartition)
    assertEquals(Some(expectedError), maybeError)
    assertFalse(group.hasOffsets)

    val cachedOffsets = groupMetadataManager.getOffsets(groupId, Some(Seq(topicPartition)))
    assertEquals(Some(OffsetFetchResponse.INVALID_OFFSET), cachedOffsets.get(topicPartition).map(_.offset))

    EasyMock.verify(replicaManager)
  }

  @Test
  def testExpireOffset() {
    val memberId = ""
    val topicPartition1 = new TopicPartition("foo", 0)
    val topicPartition2 = new TopicPartition("foo", 1)
    val offset = 37

    groupMetadataManager.addPartitionOwnership(groupPartitionId)

    val group = new GroupMetadata(groupId, Empty, time)
    groupMetadataManager.addGroup(group)

    // expire the offset after 1 millisecond
    val startMs = time.milliseconds
    val offsets = immutable.Map(
      topicPartition1 -> OffsetAndMetadata(offset, "", startMs, startMs + 1),
      topicPartition2 -> OffsetAndMetadata(offset, "", startMs, startMs + 3))

    mockGetPartition()
    expectAppendMessage(Errors.NONE)
    EasyMock.replay(replicaManager)

    var commitErrors: Option[immutable.Map[TopicPartition, Errors]] = None
    def callback(errors: immutable.Map[TopicPartition, Errors]) {
      commitErrors = Some(errors)
    }

    groupMetadataManager.storeOffsets(group, memberId, offsets, callback)
    assertTrue(group.hasOffsets)

    assertFalse(commitErrors.isEmpty)
    assertEquals(Some(Errors.NONE), commitErrors.get.get(topicPartition1))

    // expire only one of the offsets
    time.sleep(2)

    EasyMock.reset(partition)
    EasyMock.expect(partition.appendRecordsToLeader(EasyMock.anyObject(classOf[MemoryRecords]),
      isFromClient = EasyMock.eq(false), requiredAcks = EasyMock.anyInt()))
      .andReturn(LogAppendInfo.UnknownLogAppendInfo)
    EasyMock.replay(partition)

    groupMetadataManager.cleanupGroupMetadata()

    assertEquals(Some(group), groupMetadataManager.getGroup(groupId))
    assertEquals(None, group.offset(topicPartition1))
    assertEquals(Some(offset), group.offset(topicPartition2).map(_.offset))

    val cachedOffsets = groupMetadataManager.getOffsets(groupId, Some(Seq(topicPartition1, topicPartition2)))
    assertEquals(Some(OffsetFetchResponse.INVALID_OFFSET), cachedOffsets.get(topicPartition1).map(_.offset))
    assertEquals(Some(offset), cachedOffsets.get(topicPartition2).map(_.offset))

    EasyMock.verify(replicaManager)
  }

  @Test
  def testGroupMetadataRemoval() {
    val topicPartition1 = new TopicPartition("foo", 0)
    val topicPartition2 = new TopicPartition("foo", 1)

    groupMetadataManager.addPartitionOwnership(groupPartitionId)

    val group = new GroupMetadata(groupId, Empty, time)
    groupMetadataManager.addGroup(group)
    group.generationId = 5

    // expect the group metadata tombstone
    EasyMock.reset(partition)
    val recordsCapture: Capture[MemoryRecords] = EasyMock.newCapture()

    EasyMock.expect(replicaManager.getMagic(EasyMock.anyObject())).andStubReturn(Some(RecordBatch.CURRENT_MAGIC_VALUE))
    mockGetPartition()
    EasyMock.expect(partition.appendRecordsToLeader(EasyMock.capture(recordsCapture),
      isFromClient = EasyMock.eq(false), requiredAcks = EasyMock.anyInt()))
      .andReturn(LogAppendInfo.UnknownLogAppendInfo)
    EasyMock.replay(replicaManager, partition)

    groupMetadataManager.cleanupGroupMetadata()

    assertTrue(recordsCapture.hasCaptured)

    val records = recordsCapture.getValue.records.asScala.toList
    recordsCapture.getValue.batches.asScala.foreach { batch =>
      assertEquals(RecordBatch.CURRENT_MAGIC_VALUE, batch.magic)
      assertEquals(TimestampType.CREATE_TIME, batch.timestampType)
    }
    assertEquals(1, records.size)

    val metadataTombstone = records.head
    assertTrue(metadataTombstone.hasKey)
    assertFalse(metadataTombstone.hasValue)
    assertTrue(metadataTombstone.timestamp > 0)

    val groupKey = GroupMetadataManager.readMessageKey(metadataTombstone.key).asInstanceOf[GroupMetadataKey]
    assertEquals(groupId, groupKey.key)

    // the full group should be gone since all offsets were removed
    assertEquals(None, groupMetadataManager.getGroup(groupId))
    val cachedOffsets = groupMetadataManager.getOffsets(groupId, Some(Seq(topicPartition1, topicPartition2)))
    assertEquals(Some(OffsetFetchResponse.INVALID_OFFSET), cachedOffsets.get(topicPartition1).map(_.offset))
    assertEquals(Some(OffsetFetchResponse.INVALID_OFFSET), cachedOffsets.get(topicPartition2).map(_.offset))
  }

  @Test
  def testGroupMetadataRemovalWithLogAppendTime() {
    val topicPartition1 = new TopicPartition("foo", 0)
    val topicPartition2 = new TopicPartition("foo", 1)

    groupMetadataManager.addPartitionOwnership(groupPartitionId)

    val group = new GroupMetadata(groupId, Empty, time)
    groupMetadataManager.addGroup(group)
    group.generationId = 5

    // expect the group metadata tombstone
    EasyMock.reset(partition)
    val recordsCapture: Capture[MemoryRecords] = EasyMock.newCapture()

    EasyMock.expect(replicaManager.getMagic(EasyMock.anyObject())).andStubReturn(Some(RecordBatch.CURRENT_MAGIC_VALUE))
    mockGetPartition()
    EasyMock.expect(partition.appendRecordsToLeader(EasyMock.capture(recordsCapture),
      isFromClient = EasyMock.eq(false), requiredAcks = EasyMock.anyInt()))
      .andReturn(LogAppendInfo.UnknownLogAppendInfo)
    EasyMock.replay(replicaManager, partition)

    groupMetadataManager.cleanupGroupMetadata()

    assertTrue(recordsCapture.hasCaptured)

    val records = recordsCapture.getValue.records.asScala.toList
    recordsCapture.getValue.batches.asScala.foreach { batch =>
      assertEquals(RecordBatch.CURRENT_MAGIC_VALUE, batch.magic)
      // Use CREATE_TIME, like the producer. The conversion to LOG_APPEND_TIME (if necessary) happens automatically.
      assertEquals(TimestampType.CREATE_TIME, batch.timestampType)
    }
    assertEquals(1, records.size)

    val metadataTombstone = records.head
    assertTrue(metadataTombstone.hasKey)
    assertFalse(metadataTombstone.hasValue)
    assertTrue(metadataTombstone.timestamp > 0)

    val groupKey = GroupMetadataManager.readMessageKey(metadataTombstone.key).asInstanceOf[GroupMetadataKey]
    assertEquals(groupId, groupKey.key)

    // the full group should be gone since all offsets were removed
    assertEquals(None, groupMetadataManager.getGroup(groupId))
    val cachedOffsets = groupMetadataManager.getOffsets(groupId, Some(Seq(topicPartition1, topicPartition2)))
    assertEquals(Some(OffsetFetchResponse.INVALID_OFFSET), cachedOffsets.get(topicPartition1).map(_.offset))
    assertEquals(Some(OffsetFetchResponse.INVALID_OFFSET), cachedOffsets.get(topicPartition2).map(_.offset))
  }

  @Test
  def testExpireGroupWithOffsetsOnly() {
    // verify that the group is removed properly, but no tombstone is written if
    // this is a group which is only using kafka for offset storage

    val memberId = ""
    val topicPartition1 = new TopicPartition("foo", 0)
    val topicPartition2 = new TopicPartition("foo", 1)
    val offset = 37

    groupMetadataManager.addPartitionOwnership(groupPartitionId)

    val group = new GroupMetadata(groupId, Empty, time)
    groupMetadataManager.addGroup(group)

    // expire the offset after 1 millisecond
    val startMs = time.milliseconds
    val offsets = immutable.Map(
      topicPartition1 -> OffsetAndMetadata(offset, Optional.empty(), "", startMs, Some(startMs + 1)),
      topicPartition2 -> OffsetAndMetadata(offset, "", startMs, startMs + 3))

    mockGetPartition()
    expectAppendMessage(Errors.NONE)
    EasyMock.replay(replicaManager)

    var commitErrors: Option[immutable.Map[TopicPartition, Errors]] = None
    def callback(errors: immutable.Map[TopicPartition, Errors]) {
      commitErrors = Some(errors)
    }

    groupMetadataManager.storeOffsets(group, memberId, offsets, callback)
    assertTrue(group.hasOffsets)

    assertFalse(commitErrors.isEmpty)
    assertEquals(Some(Errors.NONE), commitErrors.get.get(topicPartition1))

    // expire all of the offsets
    time.sleep(4)

    // expect the offset tombstone
    EasyMock.reset(partition)
    val recordsCapture: Capture[MemoryRecords] = EasyMock.newCapture()

    EasyMock.expect(partition.appendRecordsToLeader(EasyMock.capture(recordsCapture),
      isFromClient = EasyMock.eq(false), requiredAcks = EasyMock.anyInt()))
      .andReturn(LogAppendInfo.UnknownLogAppendInfo)
    EasyMock.replay(partition)

    groupMetadataManager.cleanupGroupMetadata()

    assertTrue(recordsCapture.hasCaptured)

    // verify the tombstones are correct and only for the expired offsets
    val records = recordsCapture.getValue.records.asScala.toList
    assertEquals(2, records.size)
    records.foreach { message =>
      assertTrue(message.hasKey)
      assertFalse(message.hasValue)
      val offsetKey = GroupMetadataManager.readMessageKey(message.key).asInstanceOf[OffsetKey]
      assertEquals(groupId, offsetKey.key.group)
      assertEquals("foo", offsetKey.key.topicPartition.topic)
    }

    // the full group should be gone since all offsets were removed
    assertEquals(None, groupMetadataManager.getGroup(groupId))
    val cachedOffsets = groupMetadataManager.getOffsets(groupId, Some(Seq(topicPartition1, topicPartition2)))
    assertEquals(Some(OffsetFetchResponse.INVALID_OFFSET), cachedOffsets.get(topicPartition1).map(_.offset))
    assertEquals(Some(OffsetFetchResponse.INVALID_OFFSET), cachedOffsets.get(topicPartition2).map(_.offset))

    EasyMock.verify(replicaManager)
  }

  @Test
  def testOffsetExpirationSemantics() {
    val memberId = "memberId"
    val clientId = "clientId"
    val clientHost = "localhost"
    val topic = "foo"
    val topicPartition1 = new TopicPartition(topic, 0)
    val topicPartition2 = new TopicPartition(topic, 1)
    val topicPartition3 = new TopicPartition(topic, 2)
    val offset = 37

    groupMetadataManager.addPartitionOwnership(groupPartitionId)

    val group = new GroupMetadata(groupId, Empty, time)
    groupMetadataManager.addGroup(group)

    val subscription = new Subscription(List(topic).asJava)
    val member = new MemberMetadata(memberId, groupId, clientId, clientHost, rebalanceTimeout, sessionTimeout,
      protocolType, List(("protocol", ConsumerProtocol.serializeSubscription(subscription).array())))
    group.add(member, _ => ())
    group.transitionTo(PreparingRebalance)
    group.initNextGeneration()

    val startMs = time.milliseconds
    // old clients, expiry timestamp is explicitly set
    val tp1OffsetAndMetadata = OffsetAndMetadata(offset, "", startMs, startMs + 1)
    val tp2OffsetAndMetadata = OffsetAndMetadata(offset, "", startMs, startMs + 3)
    // new clients, no per-partition expiry timestamp, offsets of group expire together
    val tp3OffsetAndMetadata = OffsetAndMetadata(offset, "", startMs)
    val offsets = immutable.Map(
      topicPartition1 -> tp1OffsetAndMetadata,
      topicPartition2 -> tp2OffsetAndMetadata,
      topicPartition3 -> tp3OffsetAndMetadata)

    mockGetPartition()
    expectAppendMessage(Errors.NONE)
    EasyMock.replay(replicaManager)

    var commitErrors: Option[immutable.Map[TopicPartition, Errors]] = None
    def callback(errors: immutable.Map[TopicPartition, Errors]) {
      commitErrors = Some(errors)
    }

    groupMetadataManager.storeOffsets(group, memberId, offsets, callback)
    assertTrue(group.hasOffsets)

    assertFalse(commitErrors.isEmpty)
    assertEquals(Some(Errors.NONE), commitErrors.get.get(topicPartition1))

    // do not expire any offset even though expiration timestamp is reached for one (due to group still being active)
    time.sleep(2)

    groupMetadataManager.cleanupGroupMetadata()

    // group and offsets should still be there
    assertEquals(Some(group), groupMetadataManager.getGroup(groupId))
    assertEquals(Some(tp1OffsetAndMetadata), group.offset(topicPartition1))
    assertEquals(Some(tp2OffsetAndMetadata), group.offset(topicPartition2))
    assertEquals(Some(tp3OffsetAndMetadata), group.offset(topicPartition3))

    var cachedOffsets = groupMetadataManager.getOffsets(groupId, Some(Seq(topicPartition1, topicPartition2, topicPartition3)))
    assertEquals(Some(offset), cachedOffsets.get(topicPartition1).map(_.offset))
    assertEquals(Some(offset), cachedOffsets.get(topicPartition2).map(_.offset))
    assertEquals(Some(offset), cachedOffsets.get(topicPartition3).map(_.offset))

    EasyMock.verify(replicaManager)

    group.transitionTo(PreparingRebalance)
    group.transitionTo(Empty)

    // expect the offset tombstone
    EasyMock.reset(partition)
    EasyMock.expect(partition.appendRecordsToLeader(EasyMock.anyObject(classOf[MemoryRecords]),
      isFromClient = EasyMock.eq(false), requiredAcks = EasyMock.anyInt()))
      .andReturn(LogAppendInfo.UnknownLogAppendInfo)
    EasyMock.replay(partition)

    groupMetadataManager.cleanupGroupMetadata()

    // group is empty now, only one offset should expire
    assertEquals(Some(group), groupMetadataManager.getGroup(groupId))
    assertEquals(None, group.offset(topicPartition1))
    assertEquals(Some(tp2OffsetAndMetadata), group.offset(topicPartition2))
    assertEquals(Some(tp3OffsetAndMetadata), group.offset(topicPartition3))

    cachedOffsets = groupMetadataManager.getOffsets(groupId, Some(Seq(topicPartition1, topicPartition2, topicPartition3)))
    assertEquals(Some(OffsetFetchResponse.INVALID_OFFSET), cachedOffsets.get(topicPartition1).map(_.offset))
    assertEquals(Some(offset), cachedOffsets.get(topicPartition2).map(_.offset))
    assertEquals(Some(offset), cachedOffsets.get(topicPartition3).map(_.offset))

    EasyMock.verify(replicaManager)

    time.sleep(2)

    // expect the offset tombstone
    EasyMock.reset(partition)
    EasyMock.expect(partition.appendRecordsToLeader(EasyMock.anyObject(classOf[MemoryRecords]),
      isFromClient = EasyMock.eq(false), requiredAcks = EasyMock.anyInt()))
      .andReturn(LogAppendInfo.UnknownLogAppendInfo)
    EasyMock.replay(partition)

    groupMetadataManager.cleanupGroupMetadata()

    // one more offset should expire
    assertEquals(Some(group), groupMetadataManager.getGroup(groupId))
    assertEquals(None, group.offset(topicPartition1))
    assertEquals(None, group.offset(topicPartition2))
    assertEquals(Some(tp3OffsetAndMetadata), group.offset(topicPartition3))

    cachedOffsets = groupMetadataManager.getOffsets(groupId, Some(Seq(topicPartition1, topicPartition2, topicPartition3)))
    assertEquals(Some(OffsetFetchResponse.INVALID_OFFSET), cachedOffsets.get(topicPartition1).map(_.offset))
    assertEquals(Some(OffsetFetchResponse.INVALID_OFFSET), cachedOffsets.get(topicPartition2).map(_.offset))
    assertEquals(Some(offset), cachedOffsets.get(topicPartition3).map(_.offset))

    EasyMock.verify(replicaManager)

    // advance time to just before the offset of last partition is to be expired, no offset should expire
    time.sleep(group.currentStateTimestamp.get + defaultOffsetRetentionMs - time.milliseconds() - 1)

    groupMetadataManager.cleanupGroupMetadata()

    // one more offset should expire
    assertEquals(Some(group), groupMetadataManager.getGroup(groupId))
    assertEquals(None, group.offset(topicPartition1))
    assertEquals(None, group.offset(topicPartition2))
    assertEquals(Some(tp3OffsetAndMetadata), group.offset(topicPartition3))

    cachedOffsets = groupMetadataManager.getOffsets(groupId, Some(Seq(topicPartition1, topicPartition2, topicPartition3)))
    assertEquals(Some(OffsetFetchResponse.INVALID_OFFSET), cachedOffsets.get(topicPartition1).map(_.offset))
    assertEquals(Some(OffsetFetchResponse.INVALID_OFFSET), cachedOffsets.get(topicPartition2).map(_.offset))
    assertEquals(Some(offset), cachedOffsets.get(topicPartition3).map(_.offset))

    EasyMock.verify(replicaManager)

    // advance time enough for that last offset to expire
    time.sleep(2)

    // expect the offset tombstone
    EasyMock.reset(partition)
    EasyMock.expect(partition.appendRecordsToLeader(EasyMock.anyObject(classOf[MemoryRecords]),
      isFromClient = EasyMock.eq(false), requiredAcks = EasyMock.anyInt()))
      .andReturn(LogAppendInfo.UnknownLogAppendInfo)
    EasyMock.replay(partition)

    groupMetadataManager.cleanupGroupMetadata()

    // group and all its offsets should be gone now
    assertEquals(None, groupMetadataManager.getGroup(groupId))
    assertEquals(None, group.offset(topicPartition1))
    assertEquals(None, group.offset(topicPartition2))
    assertEquals(None, group.offset(topicPartition3))

    cachedOffsets = groupMetadataManager.getOffsets(groupId, Some(Seq(topicPartition1, topicPartition2, topicPartition3)))
    assertEquals(Some(OffsetFetchResponse.INVALID_OFFSET), cachedOffsets.get(topicPartition1).map(_.offset))
    assertEquals(Some(OffsetFetchResponse.INVALID_OFFSET), cachedOffsets.get(topicPartition2).map(_.offset))
    assertEquals(Some(OffsetFetchResponse.INVALID_OFFSET), cachedOffsets.get(topicPartition3).map(_.offset))

    EasyMock.verify(replicaManager)

    assert(group.is(Dead))
  }

  @Test
  def testOffsetExpirationOfSimpleConsumer() {
    val memberId = "memberId"
    val topic = "foo"
    val topicPartition1 = new TopicPartition(topic, 0)
    val offset = 37

    groupMetadataManager.addPartitionOwnership(groupPartitionId)

    val group = new GroupMetadata(groupId, Empty, time)
    groupMetadataManager.addGroup(group)

    // expire the offset after 1 and 3 milliseconds (old clients) and after default retention (new clients)
    val startMs = time.milliseconds
    // old clients, expiry timestamp is explicitly set
    val tp1OffsetAndMetadata = OffsetAndMetadata(offset, "", startMs)
    // new clients, no per-partition expiry timestamp, offsets of group expire together
    val offsets = immutable.Map(
      topicPartition1 -> tp1OffsetAndMetadata)

    mockGetPartition()
    expectAppendMessage(Errors.NONE)
    EasyMock.replay(replicaManager)

    var commitErrors: Option[immutable.Map[TopicPartition, Errors]] = None
    def callback(errors: immutable.Map[TopicPartition, Errors]) {
      commitErrors = Some(errors)
    }

    groupMetadataManager.storeOffsets(group, memberId, offsets, callback)
    assertTrue(group.hasOffsets)

    assertFalse(commitErrors.isEmpty)
    assertEquals(Some(Errors.NONE), commitErrors.get.get(topicPartition1))

    // do not expire offsets while within retention period since commit timestamp
    val expiryTimestamp = offsets.get(topicPartition1).get.commitTimestamp + defaultOffsetRetentionMs
    time.sleep(expiryTimestamp - time.milliseconds() - 1)

    groupMetadataManager.cleanupGroupMetadata()

    // group and offsets should still be there
    assertEquals(Some(group), groupMetadataManager.getGroup(groupId))
    assertEquals(Some(tp1OffsetAndMetadata), group.offset(topicPartition1))

    var cachedOffsets = groupMetadataManager.getOffsets(groupId, Some(Seq(topicPartition1)))
    assertEquals(Some(offset), cachedOffsets.get(topicPartition1).map(_.offset))

    EasyMock.verify(replicaManager)

    // advance time to enough for offsets to expire
    time.sleep(2)

    // expect the offset tombstone
    EasyMock.reset(partition)
    EasyMock.expect(partition.appendRecordsToLeader(EasyMock.anyObject(classOf[MemoryRecords]),
      isFromClient = EasyMock.eq(false), requiredAcks = EasyMock.anyInt()))
      .andReturn(LogAppendInfo.UnknownLogAppendInfo)
    EasyMock.replay(partition)

    groupMetadataManager.cleanupGroupMetadata()

    // group and all its offsets should be gone now
    assertEquals(None, groupMetadataManager.getGroup(groupId))
    assertEquals(None, group.offset(topicPartition1))

    cachedOffsets = groupMetadataManager.getOffsets(groupId, Some(Seq(topicPartition1)))
    assertEquals(Some(OffsetFetchResponse.INVALID_OFFSET), cachedOffsets.get(topicPartition1).map(_.offset))

    EasyMock.verify(replicaManager)

    assert(group.is(Dead))
  }

  @Test
  def testLoadOffsetFromOldCommit() = {
    val groupMetadataTopicPartition = groupTopicPartition
    val generation = 935
    val protocolType = "consumer"
    val protocol = "range"
    val startOffset = 15L
    val committedOffsets = Map(
      new TopicPartition("foo", 0) -> 23L,
      new TopicPartition("foo", 1) -> 455L,
      new TopicPartition("bar", 0) -> 8992L
    )

    val apiVersion = KAFKA_1_1_IV0
    val offsetCommitRecords = createCommittedOffsetRecords(committedOffsets, apiVersion = apiVersion, retentionTimeOpt = Some(100))
    val memberId = "98098230493"
    val groupMetadataRecord = buildStableGroupRecordWithMember(generation, protocolType, protocol, memberId, apiVersion = apiVersion)
    val records = MemoryRecords.withRecords(startOffset, CompressionType.NONE,
      offsetCommitRecords ++ Seq(groupMetadataRecord): _*)

    expectGroupMetadataLoad(groupMetadataTopicPartition, startOffset, records)

    EasyMock.replay(replicaManager)

    groupMetadataManager.loadGroupsAndOffsets(groupMetadataTopicPartition, _ => ())

    val group = groupMetadataManager.getGroup(groupId).getOrElse(fail("Group was not loaded into the cache"))
    assertEquals(groupId, group.groupId)
    assertEquals(Stable, group.currentState)
    assertEquals(memberId, group.leaderOrNull)
    assertEquals(generation, group.generationId)
    assertEquals(Some(protocolType), group.protocolType)
    assertEquals(protocol, group.protocolOrNull)
    assertEquals(Set(memberId), group.allMembers)
    assertEquals(committedOffsets.size, group.allOffsets.size)
    committedOffsets.foreach { case (topicPartition, offset) =>
      assertEquals(Some(offset), group.offset(topicPartition).map(_.offset))
      assertTrue(group.offset(topicPartition).map(_.expireTimestamp).get.nonEmpty)
    }
  }

  @Test
  def testLoadOffsetWithExplicitRetention() = {
    val groupMetadataTopicPartition = groupTopicPartition
    val generation = 935
    val protocolType = "consumer"
    val protocol = "range"
    val startOffset = 15L
    val committedOffsets = Map(
      new TopicPartition("foo", 0) -> 23L,
      new TopicPartition("foo", 1) -> 455L,
      new TopicPartition("bar", 0) -> 8992L
    )

    val offsetCommitRecords = createCommittedOffsetRecords(committedOffsets, retentionTimeOpt = Some(100))
    val memberId = "98098230493"
    val groupMetadataRecord = buildStableGroupRecordWithMember(generation, protocolType, protocol, memberId)
    val records = MemoryRecords.withRecords(startOffset, CompressionType.NONE,
      offsetCommitRecords ++ Seq(groupMetadataRecord): _*)

    expectGroupMetadataLoad(groupMetadataTopicPartition, startOffset, records)

    EasyMock.replay(replicaManager)

    groupMetadataManager.loadGroupsAndOffsets(groupMetadataTopicPartition, _ => ())

    val group = groupMetadataManager.getGroup(groupId).getOrElse(fail("Group was not loaded into the cache"))
    assertEquals(groupId, group.groupId)
    assertEquals(Stable, group.currentState)
    assertEquals(memberId, group.leaderOrNull)
    assertEquals(generation, group.generationId)
    assertEquals(Some(protocolType), group.protocolType)
    assertEquals(protocol, group.protocolOrNull)
    assertEquals(Set(memberId), group.allMembers)
    assertEquals(committedOffsets.size, group.allOffsets.size)
    committedOffsets.foreach { case (topicPartition, offset) =>
      assertEquals(Some(offset), group.offset(topicPartition).map(_.offset))
      assertTrue(group.offset(topicPartition).map(_.expireTimestamp).get.nonEmpty)
    }
  }

  @Test
<<<<<<< HEAD
  def testLoadOffsetsWithEmptyControlBatch() {
    val groupMetadataTopicPartition = groupTopicPartition
    val startOffset = 15L
    val generation = 15

    val committedOffsets = Map(
      new TopicPartition("foo", 0) -> 23L,
      new TopicPartition("foo", 1) -> 455L,
      new TopicPartition("bar", 0) -> 8992L
    )

    val offsetCommitRecords = createCommittedOffsetRecords(committedOffsets)
    val groupMetadataRecord = buildEmptyGroupRecord(generation, protocolType)
    val records = MemoryRecords.withRecords(startOffset, CompressionType.NONE,
      offsetCommitRecords ++ Seq(groupMetadataRecord): _*)

    // Prepend empty control batch to valid records
    val mockBatch = EasyMock.createMock(classOf[MutableRecordBatch])
    EasyMock.expect(mockBatch.iterator).andReturn(Collections.emptyIterator[Record])
    EasyMock.expect(mockBatch.isControlBatch).andReturn(true)
    EasyMock.expect(mockBatch.isTransactional).andReturn(true)
    EasyMock.expect(mockBatch.nextOffset).andReturn(16L)
    EasyMock.replay(mockBatch)
    val mockRecords = EasyMock.createMock(classOf[MemoryRecords])
    EasyMock.expect(mockRecords.batches).andReturn((Iterable[MutableRecordBatch](mockBatch) ++ records.batches.asScala).asJava).anyTimes()
    EasyMock.expect(mockRecords.records).andReturn(records.records()).anyTimes()
    EasyMock.expect(mockRecords.sizeInBytes()).andReturn(DefaultRecordBatch.RECORD_BATCH_OVERHEAD + records.sizeInBytes()).anyTimes()
    EasyMock.replay(mockRecords)

    val logMock = EasyMock.mock(classOf[Log])
    EasyMock.expect(logMock.logStartOffset).andReturn(startOffset).anyTimes()
    EasyMock.expect(logMock.read(EasyMock.eq(startOffset), EasyMock.anyInt(), EasyMock.eq(None),
      EasyMock.eq(true), EasyMock.eq(IsolationLevel.READ_UNCOMMITTED)))
      .andReturn(FetchDataInfo(LogOffsetMetadata(startOffset), mockRecords))
    EasyMock.expect(replicaManager.getLog(groupMetadataTopicPartition)).andStubReturn(Some(logMock))
    EasyMock.expect(replicaManager.getLogEndOffset(groupMetadataTopicPartition)).andStubReturn(Some(18))
    EasyMock.replay(logMock)
    EasyMock.replay(replicaManager)

    groupMetadataManager.loadGroupsAndOffsets(groupMetadataTopicPartition, _ => ())

    // Empty control batch should not have caused the load to fail
    val group = groupMetadataManager.getGroup(groupId).getOrElse(fail("Group was not loaded into the cache"))
    assertEquals(groupId, group.groupId)
    assertEquals(Empty, group.currentState)
    assertEquals(generation, group.generationId)
    assertEquals(Some(protocolType), group.protocolType)
    assertNull(group.leaderOrNull)
    assertNull(group.protocolOrNull)
    committedOffsets.foreach { case (topicPartition, offset) =>
      assertEquals(Some(offset), group.offset(topicPartition).map(_.offset))
    }
  }

=======
  def testSerdeOffsetCommitValue(): Unit = {
    val offsetAndMetadata = OffsetAndMetadata(
      offset = 537L,
      leaderEpoch = Optional.of(15),
      metadata = "metadata",
      commitTimestamp = time.milliseconds(),
      expireTimestamp = None)

    def verifySerde(apiVersion: ApiVersion, expectedOffsetCommitValueVersion: Int): Unit = {
      val bytes = GroupMetadataManager.offsetCommitValue(offsetAndMetadata, apiVersion)
      val buffer = ByteBuffer.wrap(bytes)

      assertEquals(expectedOffsetCommitValueVersion, buffer.getShort(0).toInt)

      val deserializedOffsetAndMetadata = GroupMetadataManager.readOffsetMessageValue(buffer)
      assertEquals(offsetAndMetadata.offset, deserializedOffsetAndMetadata.offset)
      assertEquals(offsetAndMetadata.metadata, deserializedOffsetAndMetadata.metadata)
      assertEquals(offsetAndMetadata.commitTimestamp, deserializedOffsetAndMetadata.commitTimestamp)

      // Serialization drops the leader epoch silently if an older inter-broker protocol is in use
      val expectedLeaderEpoch = if (expectedOffsetCommitValueVersion >= 3)
        offsetAndMetadata.leaderEpoch
      else
        Optional.empty()

      assertEquals(expectedLeaderEpoch, deserializedOffsetAndMetadata.leaderEpoch)
    }

    for (version <- ApiVersion.allVersions) {
      val expectedSchemaVersion = version match {
        case v if v < KAFKA_2_1_IV0 => 1
        case v if v < KAFKA_2_1_IV1 => 2
        case _ => 3
      }
      verifySerde(version, expectedSchemaVersion)
    }
  }

  @Test
  def testSerdeOffsetCommitValueWithExpireTimestamp(): Unit = {
    // If expire timestamp is set, we should always use version 1 of the offset commit
    // value schema since later versions do not support it

    val offsetAndMetadata = OffsetAndMetadata(
      offset = 537L,
      leaderEpoch = Optional.empty(),
      metadata = "metadata",
      commitTimestamp = time.milliseconds(),
      expireTimestamp = Some(time.milliseconds() + 1000))

    def verifySerde(apiVersion: ApiVersion): Unit = {
      val bytes = GroupMetadataManager.offsetCommitValue(offsetAndMetadata, apiVersion)
      val buffer = ByteBuffer.wrap(bytes)
      assertEquals(1, buffer.getShort(0).toInt)

      val deserializedOffsetAndMetadata = GroupMetadataManager.readOffsetMessageValue(buffer)
      assertEquals(offsetAndMetadata, deserializedOffsetAndMetadata)
    }

    for (version <- ApiVersion.allVersions)
      verifySerde(version)
  }

>>>>>>> 5ba9cade
  private def appendAndCaptureCallback(): Capture[Map[TopicPartition, PartitionResponse] => Unit] = {
    val capturedArgument: Capture[Map[TopicPartition, PartitionResponse] => Unit] = EasyMock.newCapture()
    EasyMock.expect(replicaManager.appendRecords(EasyMock.anyLong(),
      EasyMock.anyShort(),
      internalTopicsAllowed = EasyMock.eq(true),
      isFromClient = EasyMock.eq(false),
      EasyMock.anyObject().asInstanceOf[Map[TopicPartition, MemoryRecords]],
      EasyMock.capture(capturedArgument),
      EasyMock.anyObject().asInstanceOf[Option[ReentrantLock]],
      EasyMock.anyObject())
    )
    EasyMock.expect(replicaManager.getMagic(EasyMock.anyObject())).andStubReturn(Some(RecordBatch.CURRENT_MAGIC_VALUE))
    capturedArgument
  }

  private def expectAppendMessage(error: Errors): Capture[Map[TopicPartition, MemoryRecords]] = {
    val capturedCallback: Capture[Map[TopicPartition, PartitionResponse] => Unit] = EasyMock.newCapture()
    val capturedRecords: Capture[Map[TopicPartition, MemoryRecords]] = EasyMock.newCapture()
    EasyMock.expect(replicaManager.appendRecords(EasyMock.anyLong(),
      EasyMock.anyShort(),
      internalTopicsAllowed = EasyMock.eq(true),
      isFromClient = EasyMock.eq(false),
      EasyMock.capture(capturedRecords),
      EasyMock.capture(capturedCallback),
      EasyMock.anyObject().asInstanceOf[Option[ReentrantLock]],
      EasyMock.anyObject())
    ).andAnswer(new IAnswer[Unit] {
      override def answer = capturedCallback.getValue.apply(
        Map(groupTopicPartition ->
          new PartitionResponse(error, 0L, RecordBatch.NO_TIMESTAMP, 0L)
        )
      )})
    EasyMock.expect(replicaManager.getMagic(EasyMock.anyObject())).andStubReturn(Some(RecordBatch.CURRENT_MAGIC_VALUE))
    capturedRecords
  }

  private def buildStableGroupRecordWithMember(generation: Int,
                                               protocolType: String,
                                               protocol: String,
                                               memberId: String,
                                               assignmentSize: Int = 0,
                                               apiVersion: ApiVersion = ApiVersion.latestVersion): SimpleRecord = {
    val memberProtocols = List((protocol, Array.emptyByteArray))
    val member = new MemberMetadata(memberId, groupId, "clientId", "clientHost", 30000, 10000, protocolType, memberProtocols)
    val group = GroupMetadata.loadGroup(groupId, Stable, generation, protocolType, protocol, memberId,
      if (apiVersion >= KAFKA_2_1_IV0) Some(time.milliseconds()) else None, Seq(member), time)
    val groupMetadataKey = GroupMetadataManager.groupMetadataKey(groupId)
    val groupMetadataValue = GroupMetadataManager.groupMetadataValue(group, Map(memberId -> new Array[Byte](assignmentSize)), apiVersion)
    new SimpleRecord(groupMetadataKey, groupMetadataValue)
  }

  private def buildEmptyGroupRecord(generation: Int, protocolType: String): SimpleRecord = {
    val group = GroupMetadata.loadGroup(groupId, Empty, generation, protocolType, null, null, None, Seq.empty, time)
    val groupMetadataKey = GroupMetadataManager.groupMetadataKey(groupId)
    val groupMetadataValue = GroupMetadataManager.groupMetadataValue(group, Map.empty, ApiVersion.latestVersion)
    new SimpleRecord(groupMetadataKey, groupMetadataValue)
  }

  private def expectGroupMetadataLoad(groupMetadataTopicPartition: TopicPartition,
                                      startOffset: Long,
                                      records: MemoryRecords): Unit = {
    val logMock =  EasyMock.mock(classOf[Log])
    EasyMock.expect(replicaManager.getLog(groupMetadataTopicPartition)).andStubReturn(Some(logMock))
    val endOffset = expectGroupMetadataLoad(logMock, startOffset, records)
    EasyMock.expect(replicaManager.getLogEndOffset(groupMetadataTopicPartition)).andStubReturn(Some(endOffset))
    EasyMock.replay(logMock)
  }

  /**
   * mock records into a mocked log
   *
   * @return the calculated end offset to be mocked into [[ReplicaManager.getLogEndOffset]]
   */
  private def expectGroupMetadataLoad(logMock: Log,
                                      startOffset: Long,
                                      records: MemoryRecords): Long = {
    val endOffset = startOffset + records.records.asScala.size
    val fileRecordsMock = EasyMock.mock(classOf[FileRecords])

    EasyMock.expect(logMock.logStartOffset).andStubReturn(startOffset)
    EasyMock.expect(logMock.read(EasyMock.eq(startOffset), EasyMock.anyInt(), EasyMock.eq(None),
      EasyMock.eq(true), EasyMock.eq(IsolationLevel.READ_UNCOMMITTED)))
      .andReturn(FetchDataInfo(LogOffsetMetadata(startOffset), fileRecordsMock))

    EasyMock.expect(fileRecordsMock.sizeInBytes()).andStubReturn(records.sizeInBytes)

    val bufferCapture = EasyMock.newCapture[ByteBuffer]
    fileRecordsMock.readInto(EasyMock.capture(bufferCapture), EasyMock.anyInt())
    EasyMock.expectLastCall().andAnswer(new IAnswer[Unit] {
      override def answer: Unit = {
        val buffer = bufferCapture.getValue
        buffer.put(records.buffer.duplicate)
        buffer.flip()
      }
    })

    EasyMock.replay(fileRecordsMock)

    endOffset
  }

  private def createCommittedOffsetRecords(committedOffsets: Map[TopicPartition, Long],
                                           groupId: String = groupId,
                                           apiVersion: ApiVersion = ApiVersion.latestVersion,
                                           retentionTimeOpt: Option[Long] = None): Seq[SimpleRecord] = {
    committedOffsets.map { case (topicPartition, offset) =>
      val commitTimestamp = time.milliseconds()
      val offsetAndMetadata = retentionTimeOpt match {
        case Some(retentionTimeMs) =>
          val expirationTime = commitTimestamp + retentionTimeMs
          OffsetAndMetadata(offset, "", commitTimestamp, expirationTime)
        case None =>
          OffsetAndMetadata(offset, "", commitTimestamp)
      }
      val offsetCommitKey = GroupMetadataManager.offsetCommitKey(groupId, topicPartition)
      val offsetCommitValue = GroupMetadataManager.offsetCommitValue(offsetAndMetadata, apiVersion)
      new SimpleRecord(offsetCommitKey, offsetCommitValue)
    }.toSeq
  }

  private def mockGetPartition(): Unit = {
    EasyMock.expect(replicaManager.getPartition(groupTopicPartition)).andStubReturn(Some(partition))
    EasyMock.expect(replicaManager.nonOfflinePartition(groupTopicPartition)).andStubReturn(Some(partition))
  }

  private def getGauge(manager: GroupMetadataManager, name: String): Gauge[Int]  = {
    Metrics.defaultRegistry().allMetrics().get(manager.metricName(name, Map.empty)).asInstanceOf[Gauge[Int]]
  }

  private def expectMetrics(manager: GroupMetadataManager,
                            expectedNumGroups: Int,
                            expectedNumGroupsPreparingRebalance: Int,
                            expectedNumGroupsCompletingRebalance: Int): Unit = {
    assertEquals(expectedNumGroups, getGauge(manager, "NumGroups").value)
    assertEquals(expectedNumGroupsPreparingRebalance, getGauge(manager, "NumGroupsPreparingRebalance").value)
    assertEquals(expectedNumGroupsCompletingRebalance, getGauge(manager, "NumGroupsCompletingRebalance").value)
  }

  @Test
  def testMetrics() {
    groupMetadataManager.cleanupGroupMetadata()
    expectMetrics(groupMetadataManager, 0, 0, 0)
    val group = new GroupMetadata("foo2", Stable, time)
    groupMetadataManager.addGroup(group)
    expectMetrics(groupMetadataManager, 1, 0, 0)
    group.transitionTo(PreparingRebalance)
    expectMetrics(groupMetadataManager, 1, 1, 0)
    group.transitionTo(CompletingRebalance)
    expectMetrics(groupMetadataManager, 1, 0, 1)
  }
}<|MERGE_RESOLUTION|>--- conflicted
+++ resolved
@@ -35,11 +35,8 @@
 import org.junit.Assert.{assertEquals, assertFalse, assertNull, assertTrue}
 import org.junit.{Before, Test}
 import java.nio.ByteBuffer
-<<<<<<< HEAD
 import java.util.Collections
-=======
 import java.util.Optional
->>>>>>> 5ba9cade
 
 import com.yammer.metrics.Metrics
 import com.yammer.metrics.core.Gauge
@@ -1707,7 +1704,70 @@
   }
 
   @Test
-<<<<<<< HEAD
+  def testSerdeOffsetCommitValue(): Unit = {
+    val offsetAndMetadata = OffsetAndMetadata(
+      offset = 537L,
+      leaderEpoch = Optional.of(15),
+      metadata = "metadata",
+      commitTimestamp = time.milliseconds(),
+      expireTimestamp = None)
+
+    def verifySerde(apiVersion: ApiVersion, expectedOffsetCommitValueVersion: Int): Unit = {
+      val bytes = GroupMetadataManager.offsetCommitValue(offsetAndMetadata, apiVersion)
+      val buffer = ByteBuffer.wrap(bytes)
+
+      assertEquals(expectedOffsetCommitValueVersion, buffer.getShort(0).toInt)
+
+      val deserializedOffsetAndMetadata = GroupMetadataManager.readOffsetMessageValue(buffer)
+      assertEquals(offsetAndMetadata.offset, deserializedOffsetAndMetadata.offset)
+      assertEquals(offsetAndMetadata.metadata, deserializedOffsetAndMetadata.metadata)
+      assertEquals(offsetAndMetadata.commitTimestamp, deserializedOffsetAndMetadata.commitTimestamp)
+
+      // Serialization drops the leader epoch silently if an older inter-broker protocol is in use
+      val expectedLeaderEpoch = if (expectedOffsetCommitValueVersion >= 3)
+        offsetAndMetadata.leaderEpoch
+      else
+        Optional.empty()
+
+      assertEquals(expectedLeaderEpoch, deserializedOffsetAndMetadata.leaderEpoch)
+    }
+
+    for (version <- ApiVersion.allVersions) {
+      val expectedSchemaVersion = version match {
+        case v if v < KAFKA_2_1_IV0 => 1
+        case v if v < KAFKA_2_1_IV1 => 2
+        case _ => 3
+      }
+      verifySerde(version, expectedSchemaVersion)
+    }
+  }
+
+  @Test
+  def testSerdeOffsetCommitValueWithExpireTimestamp(): Unit = {
+    // If expire timestamp is set, we should always use version 1 of the offset commit
+    // value schema since later versions do not support it
+
+    val offsetAndMetadata = OffsetAndMetadata(
+      offset = 537L,
+      leaderEpoch = Optional.empty(),
+      metadata = "metadata",
+      commitTimestamp = time.milliseconds(),
+      expireTimestamp = Some(time.milliseconds() + 1000))
+
+    def verifySerde(apiVersion: ApiVersion): Unit = {
+      val bytes = GroupMetadataManager.offsetCommitValue(offsetAndMetadata, apiVersion)
+      val buffer = ByteBuffer.wrap(bytes)
+      assertEquals(1, buffer.getShort(0).toInt)
+
+      val deserializedOffsetAndMetadata = GroupMetadataManager.readOffsetMessageValue(buffer)
+      assertEquals(offsetAndMetadata, deserializedOffsetAndMetadata)
+    }
+
+    for (version <- ApiVersion.allVersions)
+      verifySerde(version)
+  }
+
+  @Test
   def testLoadOffsetsWithEmptyControlBatch() {
     val groupMetadataTopicPartition = groupTopicPartition
     val startOffset = 15L
@@ -1762,71 +1822,6 @@
     }
   }
 
-=======
-  def testSerdeOffsetCommitValue(): Unit = {
-    val offsetAndMetadata = OffsetAndMetadata(
-      offset = 537L,
-      leaderEpoch = Optional.of(15),
-      metadata = "metadata",
-      commitTimestamp = time.milliseconds(),
-      expireTimestamp = None)
-
-    def verifySerde(apiVersion: ApiVersion, expectedOffsetCommitValueVersion: Int): Unit = {
-      val bytes = GroupMetadataManager.offsetCommitValue(offsetAndMetadata, apiVersion)
-      val buffer = ByteBuffer.wrap(bytes)
-
-      assertEquals(expectedOffsetCommitValueVersion, buffer.getShort(0).toInt)
-
-      val deserializedOffsetAndMetadata = GroupMetadataManager.readOffsetMessageValue(buffer)
-      assertEquals(offsetAndMetadata.offset, deserializedOffsetAndMetadata.offset)
-      assertEquals(offsetAndMetadata.metadata, deserializedOffsetAndMetadata.metadata)
-      assertEquals(offsetAndMetadata.commitTimestamp, deserializedOffsetAndMetadata.commitTimestamp)
-
-      // Serialization drops the leader epoch silently if an older inter-broker protocol is in use
-      val expectedLeaderEpoch = if (expectedOffsetCommitValueVersion >= 3)
-        offsetAndMetadata.leaderEpoch
-      else
-        Optional.empty()
-
-      assertEquals(expectedLeaderEpoch, deserializedOffsetAndMetadata.leaderEpoch)
-    }
-
-    for (version <- ApiVersion.allVersions) {
-      val expectedSchemaVersion = version match {
-        case v if v < KAFKA_2_1_IV0 => 1
-        case v if v < KAFKA_2_1_IV1 => 2
-        case _ => 3
-      }
-      verifySerde(version, expectedSchemaVersion)
-    }
-  }
-
-  @Test
-  def testSerdeOffsetCommitValueWithExpireTimestamp(): Unit = {
-    // If expire timestamp is set, we should always use version 1 of the offset commit
-    // value schema since later versions do not support it
-
-    val offsetAndMetadata = OffsetAndMetadata(
-      offset = 537L,
-      leaderEpoch = Optional.empty(),
-      metadata = "metadata",
-      commitTimestamp = time.milliseconds(),
-      expireTimestamp = Some(time.milliseconds() + 1000))
-
-    def verifySerde(apiVersion: ApiVersion): Unit = {
-      val bytes = GroupMetadataManager.offsetCommitValue(offsetAndMetadata, apiVersion)
-      val buffer = ByteBuffer.wrap(bytes)
-      assertEquals(1, buffer.getShort(0).toInt)
-
-      val deserializedOffsetAndMetadata = GroupMetadataManager.readOffsetMessageValue(buffer)
-      assertEquals(offsetAndMetadata, deserializedOffsetAndMetadata)
-    }
-
-    for (version <- ApiVersion.allVersions)
-      verifySerde(version)
-  }
-
->>>>>>> 5ba9cade
   private def appendAndCaptureCallback(): Capture[Map[TopicPartition, PartitionResponse] => Unit] = {
     val capturedArgument: Capture[Map[TopicPartition, PartitionResponse] => Unit] = EasyMock.newCapture()
     EasyMock.expect(replicaManager.appendRecords(EasyMock.anyLong(),
