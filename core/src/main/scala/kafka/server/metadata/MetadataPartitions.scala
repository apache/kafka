--- conflicted
+++ resolved
@@ -126,13 +126,6 @@
   def topicNameToId(name: String): Option[Uuid] = Option(newReverseIdMap.get(name))
 
   def removeTopicById(id: Uuid): Iterable[MetadataPartition] = {
-<<<<<<< HEAD
-    Option(newIdMap.remove(id)) match {
-      case None => throw new RuntimeException(s"Unable to locate topic with ID $id")
-      case Some(name) =>
-        newReverseIdMap.remove(name)
-        newNameMap.remove(name).values().asScala
-=======
     val name = Option(newIdMap.remove(id)).getOrElse {
       throw new RuntimeException(s"Unable to locate topic with ID $id")
     }
@@ -160,7 +153,6 @@
         }
       }
       removedPartitions.asScala
->>>>>>> 6b432e48
     }
   }
 
@@ -183,15 +175,9 @@
   }
 
   def removeUuidMapping(id: Uuid): Unit = {
-<<<<<<< HEAD
-    Option(newIdMap.remove(id)) match {
-      case Some(name) => newReverseIdMap.remove(name)
-      case None =>
-=======
     val topicName = newIdMap.remove(id)
     if (topicName != null) {
       newReverseIdMap.remove(topicName)
->>>>>>> 6b432e48
     }
   }
 
@@ -264,11 +250,7 @@
   }
 
   def build(): MetadataPartitions = {
-<<<<<<< HEAD
-    val result = MetadataPartitions(newNameMap, newIdMap, newReverseIdMap)
-=======
     val result = new MetadataPartitions(newNameMap, newIdMap, newReverseIdMap)
->>>>>>> 6b432e48
     newNameMap = Collections.unmodifiableMap(newNameMap)
     newIdMap = Collections.unmodifiableMap(newIdMap)
     newReverseIdMap = Collections.unmodifiableMap(newReverseIdMap)
@@ -308,12 +290,6 @@
     new util.HashMap(reverseIdMap)
   }
 
-  def copyReverseIdMap(): util.Map[String, Uuid] = {
-    val copy = new util.HashMap[String, Uuid](reverseIdMap.size())
-    copy.putAll(reverseIdMap)
-    copy
-  }
-
   def allPartitions(): Iterator[MetadataPartition] = new AllPartitionsIterator(nameMap).asScala
 
   def allTopicNames(): collection.Set[String] = nameMap.keySet().asScala
