--- conflicted
+++ resolved
@@ -32,22 +32,15 @@
 LABEL ducker.creator=$ducker_creator
 
 # Update Linux and install necessary utilities.
-<<<<<<< HEAD
 RUN apt update && apt install -y \
   sudo \
   # iproute2 is required by DegradedNetworkFaultWorker (round_trip_fault_test.py) and it is not in openjdk:11
   iproute2 \
   # we have to install git since it is included in openjdk:8 but not openjdk:11
   git \
-  netcat iptables rsync unzip wget curl jq coreutils openssh-server net-tools vim python-pip python-dev libffi-dev libssl-dev cmake pkg-config libfuse-dev iperf traceroute && apt-get -y clean
-RUN python -m pip install -U pip==9.0.3;
-RUN pip install --upgrade cffi virtualenv pyasn1 boto3 pycrypto pywinrm ipaddress enum34 && pip install --upgrade ducktape==0.7.9
-=======
-# we have to install git since it is included in openjdk:8 but not openjdk:11
-RUN apt update && apt install -y sudo git netcat iptables rsync unzip wget curl jq coreutils openssh-server net-tools vim python3-pip python3-dev libffi-dev libssl-dev cmake pkg-config libfuse-dev iperf traceroute && apt-get -y clean
+  netcat iptables rsync unzip wget curl jq coreutils openssh-server net-tools vim python3-pip python3-dev libffi-dev libssl-dev cmake pkg-config libfuse-dev iperf traceroute && apt-get -y clean
 RUN python3 -m pip install -U pip==20.2.2;
 RUN pip3 install --upgrade cffi virtualenv pyasn1 boto3 pycrypto pywinrm ipaddress enum34 && pip3 install --upgrade ducktape==0.8.0
->>>>>>> fc4710e2
 
 # Set up ssh
 COPY ./ssh-config /root/.ssh/config
