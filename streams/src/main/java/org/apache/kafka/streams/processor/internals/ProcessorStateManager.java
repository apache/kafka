/*
 * Licensed to the Apache Software Foundation (ASF) under one or more
 * contributor license agreements. See the NOTICE file distributed with
 * this work for additional information regarding copyright ownership.
 * The ASF licenses this file to You under the Apache License, Version 2.0
 * (the "License"); you may not use this file except in compliance with
 * the License. You may obtain a copy of the License at
 *
 *    http://www.apache.org/licenses/LICENSE-2.0
 *
 * Unless required by applicable law or agreed to in writing, software
 * distributed under the License is distributed on an "AS IS" BASIS,
 * WITHOUT WARRANTIES OR CONDITIONS OF ANY KIND, either express or implied.
 * See the License for the specific language governing permissions and
 * limitations under the License.
 */
package org.apache.kafka.streams.processor.internals;

import java.util.Collections;
import java.util.concurrent.ConcurrentHashMap;
import org.apache.kafka.clients.consumer.ConsumerRecord;
import org.apache.kafka.common.TopicPartition;
import org.apache.kafka.common.utils.FixedOrderMap;
import org.apache.kafka.common.utils.LogContext;
import org.apache.kafka.streams.errors.ProcessorStateException;
import org.apache.kafka.streams.errors.StreamsException;
import org.apache.kafka.streams.errors.TaskMigratedException;
import org.apache.kafka.streams.processor.internals.AbstractTask.TaskType;
import org.apache.kafka.streams.processor.StateRestoreCallback;
import org.apache.kafka.streams.processor.StateStore;
import org.apache.kafka.streams.processor.TaskId;
import org.apache.kafka.streams.state.internals.OffsetCheckpoint;
import org.apache.kafka.streams.state.internals.RecordConverter;
import org.slf4j.Logger;

import java.io.File;
import java.io.IOException;
import java.util.Collection;
import java.util.HashMap;
import java.util.List;
import java.util.Map;
import java.util.stream.Collectors;

import static java.lang.String.format;
import static org.apache.kafka.streams.processor.internals.StateManagerUtil.CHECKPOINT_FILE_NAME;
import static org.apache.kafka.streams.processor.internals.StateManagerUtil.converterForStore;
import static org.apache.kafka.streams.processor.internals.StateRestoreCallbackAdapter.adapt;

/**
 * ProcessorStateManager is the source of truth for the current offset for each state store,
 * which is either the read offset during restoring, or the written offset during normal processing.
 *
 * The offset is initialized as null when the state store is registered, and then it can be updated by
 * loading checkpoint file, restore state stores, or passing from the record collector's written offsets.
 *
 * When checkpointing, if the offset is not null it would be written to the file.
 *
 * The manager is also responsible for restoring state stores via their registered restore callback,
 * which is used for both updating standby tasks as well as restoring active tasks.
 */
public class ProcessorStateManager implements StateManager {

    public static class StateStoreMetadata {
        private final StateStore stateStore;

        // corresponding changelog partition of the store, this and the following two fields
        // will only be not-null if the state store is logged (i.e. changelog partition and restorer provided)
        private final TopicPartition changelogPartition;

        // could be used for both active restoration and standby
        private final StateRestoreCallback restoreCallback;

        // record converters used for restoration and standby
        private final RecordConverter recordConverter;

        // indicating the current snapshot of the store as the offset of last changelog record that has been
        // applied to the store used for both restoration (active and standby tasks restored offset) and
        // normal processing that update stores (written offset); could be null (when initialized)
        //
        // the offset is updated in three ways:
        //   1. when loading from the checkpoint file, when the corresponding task has acquired the state
        //      directory lock and have registered all the state store; it is only one-time
        //   2. when updating with restore records (by both restoring active and standby),
        //      update to the last restore record's offset
        //   3. when checkpointing with the given written offsets from record collector,
        //      update blindly with the given offset
        private Long offset;

        private StateStoreMetadata(final StateStore stateStore) {
            this.stateStore = stateStore;
            this.restoreCallback = null;
            this.recordConverter = null;
            this.changelogPartition = null;
            this.offset = null;
        }

        private StateStoreMetadata(final StateStore stateStore,
                                   final TopicPartition changelogPartition,
                                   final StateRestoreCallback restoreCallback,
                                   final RecordConverter recordConverter) {
            if (restoreCallback == null) {
                throw new IllegalStateException("Log enabled store should always provide a restore callback upon registration");
            }

            this.stateStore = stateStore;
            this.changelogPartition = changelogPartition;
            this.restoreCallback = restoreCallback;
            this.recordConverter = recordConverter;
            this.offset = null;
        }

        private void setOffset(final Long offset) {
            this.offset = offset;
        }

        // the offset is exposed to the changelog reader to determine if restoration is completed
        Long offset() {
            return this.offset;
        }

        TopicPartition changelogPartition() {
            return this.changelogPartition;
        }

        StateStore store() {
            return this.stateStore;
        }

        @Override
        public String toString() {
            return "StateStoreMetadata (" + stateStore.name() + " : " + changelogPartition + " @ " + offset;
        }
    }

    private static final String STATE_CHANGELOG_TOPIC_SUFFIX = "-changelog";

    private final Logger log;
    private final TaskId taskId;
    private final String logPrefix;
    private final TaskType taskType;
    private final ChangelogRegister changelogReader;
    private final Map<String, String> storeToChangelogTopic;
    private final Collection<TopicPartition> sourcePartitions;

    // must be maintained in topological order
    private final FixedOrderMap<String, StateStoreMetadata> stores = new FixedOrderMap<>();

    private final File baseDir;
    private final OffsetCheckpoint checkpointFile;

    public static String storeChangelogTopic(final String applicationId,
                                             final String storeName) {
        return applicationId + "-" + storeName + STATE_CHANGELOG_TOPIC_SUFFIX;
    }

    /**
     * @throws ProcessorStateException if the task directory does not exist and could not be created
     */
    public ProcessorStateManager(final TaskId taskId,
                                 final Collection<TopicPartition> sources,
                                 final TaskType taskType,
                                 final StateDirectory stateDirectory,
                                 final Map<String, String> storeToChangelogTopic,
                                 final ChangelogRegister changelogReader,
                                 final LogContext logContext) throws ProcessorStateException {
        this.logPrefix = format("task [%s] ", taskId);
        this.log = logContext.logger(ProcessorStateManager.class);

        this.taskId = taskId;
        this.taskType = taskType;
        this.sourcePartitions = sources;
        this.changelogReader = changelogReader;
        this.storeToChangelogTopic = storeToChangelogTopic;

<<<<<<< HEAD
        this.baseDir = stateDirectory.directoryForTask(taskId);
        this.checkpointFile = new OffsetCheckpoint(new File(baseDir, CHECKPOINT_FILE_NAME));
=======
        partitionForTopic = new HashMap<>();
        for (final TopicPartition source : sources) {
            partitionForTopic.put(source.topic(), source);
        }
        offsetLimits = new HashMap<>();
        standbyRestoredOffsets = new ConcurrentHashMap<>();
        this.isStandby = isStandby;
        restoreCallbacks = isStandby ? new ConcurrentHashMap<>() : null;
        recordConverters = isStandby ? new HashMap<>() : null;
        this.storeToChangelogTopic = new HashMap<>(storeToChangelogTopic);

        baseDir = stateDirectory.directoryForTask(taskId);
        checkpointFile = new OffsetCheckpoint(new File(baseDir, CHECKPOINT_FILE_NAME));
        initialLoadedCheckpoints = checkpointFile.read();

        log.trace("Checkpointable offsets read from checkpoint: {}", initialLoadedCheckpoints);

        if (eosEnabled) {
            // with EOS enabled, there should never be a checkpoint file _during_ processing.
            // delete the checkpoint file after loading its stored offsets.
            checkpointFile.delete();
            checkpointFile = null;
        }
>>>>>>> df13fc93

        log.debug("Created state store manager for task {}", taskId);
    }

    public void initStoresFromCheckpointedOffsets() {
        try {
            final Map<TopicPartition, Long> loadedCheckpoints = checkpointFile.read();

            log.trace("Loaded offsets from the checkpoint file: {}", loadedCheckpoints);

            for (final StateStoreMetadata store : stores.values()) {
                if (store.changelogPartition == null) {
                    log.info("State store {} is not logged and hence would not be restored", store.stateStore.name());
                } else {
                    if (loadedCheckpoints.containsKey(store.changelogPartition)) {
                        store.setOffset(loadedCheckpoints.remove(store.changelogPartition));

                        log.debug("State store {} initialized from checkpoint with offset {} at changelog {}",
                            store.stateStore.name(), store.offset, store.changelogPartition);
                    } else {
                        log.info("State store {} did not find checkpoint offset, hence would " +
                                "default to the starting offset at changelog {}",
                            store.stateStore.name(), store.changelogPartition);
                    }
                }
            }

            if (!loadedCheckpoints.isEmpty()) {
                log.warn("Some loaded checkpoint offsets cannot find their corresponding state stores: {}", loadedCheckpoints);
            }

            checkpointFile.delete();
        } catch (final IOException | RuntimeException e) {
            // both IOException or runtime exception like number parsing can throw
            throw new ProcessorStateException(format("%sError loading and deleting checkpoint file when creating the state manager",
                logPrefix), e);
        }
    }

    @Override
    public File baseDir() {
        return baseDir;
    }

    @Override
    public void registerStore(final StateStore store, final StateRestoreCallback stateRestoreCallback) {
        final String storeName = store.name();

        if (CHECKPOINT_FILE_NAME.equals(storeName)) {
            throw new IllegalArgumentException(format("%sIllegal store name: %s, which collides with the pre-defined " +
                "checkpoint file name", logPrefix, storeName));
        }

        if (stores.containsKey(storeName)) {
            throw new IllegalArgumentException(format("%sStore %s has already been registered.", logPrefix, storeName));
        }

        final String topic = storeToChangelogTopic.get(storeName);

        // if the store name does not exist in the changelog map, it means the underlying store
        // is not log enabled (including global stores), and hence it does not need to be restored
        if (topic != null) {
            // NOTE we assume the partition of the topic can always be inferred from the task id;
            // if user ever use a default partition grouper (deprecated in KIP-528) this would break and
            // it is not a regression (it would always break anyways)
            final TopicPartition storePartition = new TopicPartition(topic, taskId.partition);
            final StateStoreMetadata storeMetadata = new StateStoreMetadata(
                store,
                storePartition,
                stateRestoreCallback,
                converterForStore(store));
            stores.put(storeName, storeMetadata);

            changelogReader.register(storePartition, this);
        } else {
            stores.put(storeName, new StateStoreMetadata(store));
        }

        log.debug("Registered state store {} to its state manager", storeName);
    }

    @Override
    public StateStore getStore(final String name) {
        if (stores.containsKey(name)) {
            return stores.get(name).stateStore;
        } else {
            return null;
        }
    }

    Collection<TopicPartition> changelogPartitions() {
        return changelogOffsets().keySet();
    }

    @Override
    public Map<TopicPartition, Long> changelogOffsets() {
        // return the current offsets for those logged stores
        final Map<TopicPartition, Long> changelogOffsets = new HashMap<>();
        for (final StateStoreMetadata storeMetadata : stores.values()) {
            if (storeMetadata.changelogPartition != null) {
                changelogOffsets.put(storeMetadata.changelogPartition, storeMetadata.offset);
            }
        }
        return changelogOffsets;
    }

    // used by the changelog reader only
    boolean changelogAsSource(final TopicPartition partition) {
        return sourcePartitions.contains(partition);
    }

    // used by the changelog reader only
    TaskType taskType() {
        return taskType;
    }

    // used by the changelog reader only
    StateStoreMetadata storeMetadata(final TopicPartition partition) {
        for (final StateStoreMetadata storeMetadata : stores.values()) {
            if (partition.equals(storeMetadata.changelogPartition)) {
                return storeMetadata;
            }
        }
        return null;
    }

    // used by the changelog reader only
    void restore(final StateStoreMetadata storeMetadata, final List<ConsumerRecord<byte[], byte[]>> restoreRecords) {
        if (!stores.values().contains(storeMetadata)) {
            throw new IllegalStateException("Restoring " + storeMetadata + " which is not registered in this state manager, " +
                "this should not happen.");
        }

        if (!restoreRecords.isEmpty()) {
            // restore states from changelog records and update the snapshot offset as the batch end record's offset
            final Long batchEndOffset = restoreRecords.get(restoreRecords.size() - 1).offset();
            final RecordBatchingStateRestoreCallback restoreCallback = adapt(storeMetadata.restoreCallback);
            final List<ConsumerRecord<byte[], byte[]>> convertedRecords = restoreRecords.stream()
                .map(storeMetadata.recordConverter::convert)
                .collect(Collectors.toList());

            try {
                restoreCallback.restoreBatch(convertedRecords);
            } catch (final RuntimeException e) {
                throw new ProcessorStateException(
                    format("%sException caught while trying to restore state from %s", logPrefix, storeMetadata.changelogPartition),
                    e
                );
            }

<<<<<<< HEAD
            storeMetadata.setOffset(batchEndOffset);
        }
=======
    ChangelogReader changelogReader() {
        return changelogReader;
    }

    @Override
    public StateStore getStore(final String name) {
        return registeredStores.getOrDefault(name, Optional.empty()).orElse(null);
>>>>>>> df13fc93
    }

    /**
     * @throws TaskMigratedException recoverable error sending changelog records that would cause the task to be removed
     * @throws StreamsException fatal error when flushing the state store, for example sending changelog records failed
     *                          or flushing state store get IO errors; such error should cause the thread to die
     */
    @Override
    public void flush() {
        RuntimeException firstException = null;
        // attempting to flush the stores
        if (!stores.isEmpty()) {
            log.debug("Flushing all stores registered in the state manager: {}", stores);
            for (final Map.Entry<String, StateStoreMetadata> entry : stores.entrySet()) {
                final StateStore store = entry.getValue().stateStore;
                log.trace("Flushing store {}", store.name());
                try {
                    store.flush();
                } catch (final RuntimeException exception) {
                    if (firstException == null) {
                        // do NOT wrap the error if it is actually caused by Streams itself
                        if (exception instanceof StreamsException)
                            firstException = exception;
                        else
                            firstException = new ProcessorStateException(
                                format("%sFailed to flush state store %s", logPrefix, store.name()), exception);
                    }
                    log.error("Failed to flush state store {}: ", store.name(), exception);
                }
            }
        }

        if (firstException != null) {
            throw firstException;
        }
    }

    /**
     * {@link StateStore#close() Close} all stores (even in case of failure).
     * Log all exception and re-throw the first exception that did occur at the end.
     *
     * @throws ProcessorStateException if any error happens when closing the state stores
     */
    @Override
    public void close(final boolean clean) throws ProcessorStateException {
        RuntimeException firstException = null;
        // attempting to close the stores, just in case they
        // are not closed by a ProcessorNode yet
        if (!stores.isEmpty()) {
            log.debug("Closing its state manager and all the registered state stores: {}", stores);
            for (final Map.Entry<String, StateStoreMetadata> entry : stores.entrySet()) {
                final StateStore store = entry.getValue().stateStore;
                log.trace("Closing store {}", store.name());
                try {
                    store.close();
                } catch (final RuntimeException exception) {
                    if (firstException == null) {
                        // do NOT wrap the error if it is actually caused by Streams itself
                        if (exception instanceof StreamsException)
                            firstException = exception;
                        else
                            firstException = new ProcessorStateException(
                                format("%sFailed to close state store %s", logPrefix, store.name()), exception);
                    }
                    log.error("Failed to close state store {}: ", store.name(), exception);
                }
            }
        }

        if (firstException != null) {
            throw firstException;
        }
    }

    @Override
    public void checkpoint(final Map<TopicPartition, Long> writtenOffsets) {
        // first update each state store's current offset, then checkpoint
        // those stores that are only logged and persistent to the checkpoint file
        for (final Map.Entry<TopicPartition, Long> entry : writtenOffsets.entrySet()) {
            final StateStoreMetadata store = findStore(entry.getKey());

            if (store != null) {
                store.setOffset(entry.getValue());

                log.debug("State store {} updated to written offset {} at changelog {}",
                    store.stateStore.name(), store.offset, store.changelogPartition);
            }
        }

        final Map<TopicPartition, Long> checkpointingOffsets = new HashMap<>();
        for (final StateStoreMetadata storeMetadata : stores.values()) {
            // store is logged, persistent, and has a valid current offset
            if (storeMetadata.changelogPartition != null &&
                storeMetadata.stateStore.persistent() &&
                storeMetadata.offset != null
            ) {
                checkpointingOffsets.put(storeMetadata.changelogPartition, storeMetadata.offset);
            }
        }

        log.debug("Writing checkpoint: {}", checkpointingOffsets);
        try {
            checkpointFile.write(checkpointingOffsets);
        } catch (final IOException e) {
            log.warn("Failed to write offset checkpoint file to [{}]", checkpointFile, e);
        }
    }

    private StateStoreMetadata findStore(final TopicPartition changelogPartition) {
        final List<StateStoreMetadata> found = stores.values().stream()
            .filter(metadata -> changelogPartition.equals(metadata.changelogPartition))
            .collect(Collectors.toList());

        if (found.size() > 1) {
            throw new IllegalStateException("Multiple state stores are found for changelog partition " + changelogPartition +
                ", this should never happen: " + found);
        }

        return found.isEmpty() ? null : found.get(0);
    }

<<<<<<< HEAD
=======
    Map<TopicPartition, Long> standbyRestoredOffsets() {
        return Collections.unmodifiableMap(standbyRestoredOffsets);
    }
>>>>>>> df13fc93
}<|MERGE_RESOLUTION|>--- conflicted
+++ resolved
@@ -16,8 +16,6 @@
  */
 package org.apache.kafka.streams.processor.internals;
 
-import java.util.Collections;
-import java.util.concurrent.ConcurrentHashMap;
 import org.apache.kafka.clients.consumer.ConsumerRecord;
 import org.apache.kafka.common.TopicPartition;
 import org.apache.kafka.common.utils.FixedOrderMap;
@@ -172,34 +170,8 @@
         this.changelogReader = changelogReader;
         this.storeToChangelogTopic = storeToChangelogTopic;
 
-<<<<<<< HEAD
         this.baseDir = stateDirectory.directoryForTask(taskId);
         this.checkpointFile = new OffsetCheckpoint(new File(baseDir, CHECKPOINT_FILE_NAME));
-=======
-        partitionForTopic = new HashMap<>();
-        for (final TopicPartition source : sources) {
-            partitionForTopic.put(source.topic(), source);
-        }
-        offsetLimits = new HashMap<>();
-        standbyRestoredOffsets = new ConcurrentHashMap<>();
-        this.isStandby = isStandby;
-        restoreCallbacks = isStandby ? new ConcurrentHashMap<>() : null;
-        recordConverters = isStandby ? new HashMap<>() : null;
-        this.storeToChangelogTopic = new HashMap<>(storeToChangelogTopic);
-
-        baseDir = stateDirectory.directoryForTask(taskId);
-        checkpointFile = new OffsetCheckpoint(new File(baseDir, CHECKPOINT_FILE_NAME));
-        initialLoadedCheckpoints = checkpointFile.read();
-
-        log.trace("Checkpointable offsets read from checkpoint: {}", initialLoadedCheckpoints);
-
-        if (eosEnabled) {
-            // with EOS enabled, there should never be a checkpoint file _during_ processing.
-            // delete the checkpoint file after loading its stored offsets.
-            checkpointFile.delete();
-            checkpointFile = null;
-        }
->>>>>>> df13fc93
 
         log.debug("Created state store manager for task {}", taskId);
     }
@@ -350,18 +322,8 @@
                 );
             }
 
-<<<<<<< HEAD
             storeMetadata.setOffset(batchEndOffset);
         }
-=======
-    ChangelogReader changelogReader() {
-        return changelogReader;
-    }
-
-    @Override
-    public StateStore getStore(final String name) {
-        return registeredStores.getOrDefault(name, Optional.empty()).orElse(null);
->>>>>>> df13fc93
     }
 
     /**
@@ -482,11 +444,4 @@
 
         return found.isEmpty() ? null : found.get(0);
     }
-
-<<<<<<< HEAD
-=======
-    Map<TopicPartition, Long> standbyRestoredOffsets() {
-        return Collections.unmodifiableMap(standbyRestoredOffsets);
-    }
->>>>>>> df13fc93
 }