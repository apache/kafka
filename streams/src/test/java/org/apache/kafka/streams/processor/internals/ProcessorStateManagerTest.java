--- conflicted
+++ resolved
@@ -461,8 +461,6 @@
         assertEquals(1, checkpointedOffsets.size());
         assertEquals(new Long(123L + 1L), checkpointedOffsets.get(new TopicPartition(persistentStoreTopicName, 1)));
     }
-<<<<<<< HEAD
-=======
 
     @Test
     public void shouldRegisterStoreWithoutLoggingEnabledAndNotBackedByATopic() throws Exception {
@@ -472,5 +470,4 @@
         assertNotNull(stateMgr.getStore(nonPersistentStoreName));
     }
 
->>>>>>> c526c0c3
 }