/**
 * Licensed to the Apache Software Foundation (ASF) under one or more
 * contributor license agreements.  See the NOTICE file distributed with
 * this work for additional information regarding copyright ownership.
 * The ASF licenses this file to You under the Apache License, Version 2.0
 * (the "License"); you may not use this file except in compliance with
 * the License.  You may obtain a copy of the License at
 *
 *    http://www.apache.org/licenses/LICENSE-2.0
 *
 * Unless required by applicable law or agreed to in writing, software
 * distributed under the License is distributed on an "AS IS" BASIS,
 * WITHOUT WARRANTIES OR CONDITIONS OF ANY KIND, either express or implied.
 * See the License for the specific language governing permissions and
 * limitations under the License.
 */

package kafka.tools

import joptsimple.OptionParser
import kafka.api._
import kafka.utils.{IncludeList, _}
import org.apache.kafka.clients._
import org.apache.kafka.clients.admin.{Admin, ListTopicsOptions, TopicDescription}
import org.apache.kafka.clients.consumer.{ConsumerConfig, KafkaConsumer}
import org.apache.kafka.common.message.FetchResponseData
import org.apache.kafka.common.metrics.Metrics
import org.apache.kafka.common.network.{NetworkReceive, Selectable, Selector}
import org.apache.kafka.common.protocol.{ApiKeys, Errors}
import org.apache.kafka.common.requests.AbstractRequest.Builder
import org.apache.kafka.common.requests.{AbstractRequest, FetchResponse, ListOffsetsRequest, FetchRequest => JFetchRequest}
import org.apache.kafka.common.serialization.StringDeserializer
import org.apache.kafka.common.utils.{LogContext, Time}
import org.apache.kafka.common.{Node, TopicIdPartition, TopicPartition, Uuid}
import java.net.SocketTimeoutException
import java.text.SimpleDateFormat
import java.util
import java.util.concurrent.CountDownLatch
import java.util.concurrent.atomic.{AtomicInteger, AtomicReference}
import java.util.regex.{Pattern, PatternSyntaxException}
import java.util.{Date, Optional, Properties}

import scala.collection.Seq
import scala.jdk.CollectionConverters._

/**
 * For verifying the consistency among replicas.
 *
 *  1. start a fetcher on every broker.
 *  2. each fetcher does the following
 *    2.1 issues fetch request
 *    2.2 puts the fetched result in a shared buffer
 *    2.3 waits for all other fetchers to finish step 2.2
 *    2.4 one of the fetchers verifies the consistency of fetched results among replicas
 *
 * The consistency verification is up to the high watermark. The tool reports the
 * max lag between the verified offset and the high watermark among all partitions.
 *
 * If a broker goes down, the verification of the partitions on that broker is delayed
 * until the broker is up again.
 *
 * Caveats:
 * 1. The tools needs all brokers to be up at startup time.
 * 2. The tool doesn't handle out of range offsets.
 */

object ReplicaVerificationTool extends Logging {
  val clientId = "replicaVerificationTool"
  val dateFormatString = "yyyy-MM-dd HH:mm:ss,SSS"
  val dateFormat = new SimpleDateFormat(dateFormatString)

  def getCurrentTimeString() = {
    ReplicaVerificationTool.dateFormat.format(new Date(Time.SYSTEM.milliseconds))
  }

  def main(args: Array[String]): Unit = {
    val parser = new OptionParser(false)
    val brokerListOpt = parser.accepts("broker-list", "REQUIRED: The list of hostname and port of the server to connect to.")
                         .withRequiredArg
                         .describedAs("hostname:port,...,hostname:port")
                         .ofType(classOf[String])
    val fetchSizeOpt = parser.accepts("fetch-size", "The fetch size of each request.")
                         .withRequiredArg
                         .describedAs("bytes")
                         .ofType(classOf[java.lang.Integer])
                         .defaultsTo(ConsumerConfig.DEFAULT_MAX_PARTITION_FETCH_BYTES)
    val maxWaitMsOpt = parser.accepts("max-wait-ms", "The max amount of time each fetch request waits.")
                         .withRequiredArg
                         .describedAs("ms")
                         .ofType(classOf[java.lang.Integer])
                         .defaultsTo(1000)
    val topicWhiteListOpt = parser.accepts("topic-white-list", "DEPRECATED use --topics-include instead; ignored if --topics-include specified. List of topics to verify replica consistency. Defaults to '.*' (all topics)")
                         .withRequiredArg
                         .describedAs("Java regex (String)")
                         .ofType(classOf[String])
                         .defaultsTo(".*")
    val topicsIncludeOpt = parser.accepts("topics-include", "List of topics to verify replica consistency. Defaults to '.*' (all topics)")
                        .withRequiredArg
                        .describedAs("Java regex (String)")
                        .ofType(classOf[String])
                        .defaultsTo(".*")
    val initialOffsetTimeOpt = parser.accepts("time", "Timestamp for getting the initial offsets.")
                           .withRequiredArg
                           .describedAs("timestamp/-1(latest)/-2(earliest)")
                           .ofType(classOf[java.lang.Long])
                           .defaultsTo(-1L)
    val reportIntervalOpt = parser.accepts("report-interval-ms", "The reporting interval.")
                         .withRequiredArg
                         .describedAs("ms")
                         .ofType(classOf[java.lang.Long])
                         .defaultsTo(30 * 1000L)
    val helpOpt = parser.accepts("help", "Print usage information.").forHelp()
    val versionOpt = parser.accepts("version", "Print version information and exit.").forHelp()

    val options = parser.parse(args: _*)

    if (args.length == 0 || options.has(helpOpt)) {
      CommandLineUtils.printUsageAndDie(parser, "Validate that all replicas for a set of topics have the same data.")
    }

    if (options.has(versionOpt)) {
      CommandLineUtils.printVersionAndDie()
    }
    CommandLineUtils.checkRequiredArgs(parser, options, brokerListOpt)

    val regex = if (options.has(topicsIncludeOpt))
      options.valueOf(topicsIncludeOpt)
    else
      options.valueOf(topicWhiteListOpt)

    val topicsIncludeFilter = new IncludeList(regex)

    try Pattern.compile(regex)
    catch {
      case _: PatternSyntaxException =>
        throw new RuntimeException(s"$regex is an invalid regex.")
    }

    val fetchSize = options.valueOf(fetchSizeOpt).intValue
    val maxWaitMs = options.valueOf(maxWaitMsOpt).intValue
    val initialOffsetTime = options.valueOf(initialOffsetTimeOpt).longValue
    val reportInterval = options.valueOf(reportIntervalOpt).longValue
    // getting topic metadata
    info("Getting topic metadata...")
    val brokerList = options.valueOf(brokerListOpt)
    ToolsUtils.validatePortOrDie(parser, brokerList)

    val (topicsMetadata, brokerInfo) = {
      val adminClient = createAdminClient(brokerList)
      try ((listTopicsMetadata(adminClient), brokerDetails(adminClient)))
      finally CoreUtils.swallow(adminClient.close(), this)
    }

    val topicIds = topicsMetadata.map( metadata => metadata.name() -> metadata.topicId()).toMap

    val filteredTopicMetadata = topicsMetadata.filter { topicMetaData =>
      topicsIncludeFilter.isTopicAllowed(topicMetaData.name, excludeInternalTopics = false)
    }

    if (filteredTopicMetadata.isEmpty) {
      error(s"No topics found. $topicsIncludeOpt if specified, is either filtering out all topics or there is no topic.")
      Exit.exit(1)
    }

    val topicPartitionReplicas = filteredTopicMetadata.flatMap { topicMetadata =>
      topicMetadata.partitions.asScala.flatMap { partitionMetadata =>
        partitionMetadata.replicas.asScala.map { node =>
          TopicPartitionReplica(topic = topicMetadata.name, partitionId = partitionMetadata.partition, replicaId = node.id)
        }
      }
    }
    debug(s"Selected topic partitions: $topicPartitionReplicas")
    val brokerToTopicPartitions = topicPartitionReplicas.groupBy(_.replicaId).map { case (brokerId, partitions) =>
      brokerId -> partitions.map { partition => new TopicPartition(partition.topic, partition.partitionId) }
    }
    debug(s"Topic partitions per broker: $brokerToTopicPartitions")
    val expectedReplicasPerTopicPartition = topicPartitionReplicas.groupBy { replica =>
      new TopicPartition(replica.topic, replica.partitionId)
    }.map { case (topicAndPartition, replicaSet) => topicAndPartition -> replicaSet.size }
    debug(s"Expected replicas per topic partition: $expectedReplicasPerTopicPartition")

    val topicPartitions = filteredTopicMetadata.flatMap { topicMetaData =>
      topicMetaData.partitions.asScala.map { partitionMetadata =>
        new TopicPartition(topicMetaData.name, partitionMetadata.partition)
      }
    }

    val consumerProps = consumerConfig(brokerList)

    val replicaBuffer = new ReplicaBuffer(expectedReplicasPerTopicPartition,
      initialOffsets(topicPartitions, consumerProps, initialOffsetTime),
      brokerToTopicPartitions.size,
      reportInterval)
    // create all replica fetcher threads
    val verificationBrokerId = brokerToTopicPartitions.head._1
    val counter = new AtomicInteger(0)
    val fetcherThreads = brokerToTopicPartitions.map { case (brokerId, topicPartitions) =>
      new ReplicaFetcher(name = s"ReplicaFetcher-$brokerId",
        sourceBroker = brokerInfo(brokerId),
        topicPartitions = topicPartitions,
        topicIds = topicIds,
        replicaBuffer = replicaBuffer,
        socketTimeout = 30000,
        socketBufferSize = 256000,
        fetchSize = fetchSize,
        maxWait = maxWaitMs,
        minBytes = 1,
        doVerification = brokerId == verificationBrokerId,
        consumerProps,
        fetcherId = counter.incrementAndGet())
    }

    Exit.addShutdownHook("ReplicaVerificationToolShutdownHook", {
        info("Stopping all fetchers")
        fetcherThreads.foreach(_.shutdown())
    })
    fetcherThreads.foreach(_.start())
    println(s"${ReplicaVerificationTool.getCurrentTimeString()}: verification process is started.")

  }

  private def listTopicsMetadata(adminClient: Admin): Seq[TopicDescription] = {
    val topics = adminClient.listTopics(new ListTopicsOptions().listInternal(true)).names.get
    adminClient.describeTopics(topics).allTopicNames.get.values.asScala.toBuffer
  }

  private def brokerDetails(adminClient: Admin): Map[Int, Node] = {
    adminClient.describeCluster.nodes.get.asScala.map(n => (n.id, n)).toMap
  }

  private def createAdminClient(brokerUrl: String): Admin = {
    val props = new Properties()
    props.put(CommonClientConfigs.BOOTSTRAP_SERVERS_CONFIG, brokerUrl)
    Admin.create(props)
  }

  private def initialOffsets(topicPartitions: Seq[TopicPartition], consumerConfig: Properties,
                             initialOffsetTime: Long): collection.Map[TopicPartition, Long] = {
    val consumer = createConsumer(consumerConfig)
    try {
      if (ListOffsetsRequest.LATEST_TIMESTAMP == initialOffsetTime)
        consumer.endOffsets(topicPartitions.asJava).asScala.map { case (k, v) => k -> v.longValue }
      else if (ListOffsetsRequest.EARLIEST_TIMESTAMP == initialOffsetTime)
        consumer.beginningOffsets(topicPartitions.asJava).asScala.map { case (k, v) => k -> v.longValue }
      else {
        val timestampsToSearch = topicPartitions.map(tp => tp -> (initialOffsetTime: java.lang.Long)).toMap
        consumer.offsetsForTimes(timestampsToSearch.asJava).asScala.map { case (k, v) => k -> v.offset }
      }
    } finally consumer.close()
  }

  private def consumerConfig(brokerUrl: String): Properties = {
    val properties = new Properties()
    properties.put(ConsumerConfig.BOOTSTRAP_SERVERS_CONFIG, brokerUrl)
    properties.put(ConsumerConfig.GROUP_ID_CONFIG, "ReplicaVerification")
    properties.put(ConsumerConfig.KEY_DESERIALIZER_CLASS_CONFIG, classOf[StringDeserializer])
    properties.put(ConsumerConfig.VALUE_DESERIALIZER_CLASS_CONFIG, classOf[StringDeserializer])
    properties
  }

  private def createConsumer(consumerConfig: Properties): KafkaConsumer[String, String] =
    new KafkaConsumer(consumerConfig)
}

private case class TopicPartitionReplica(topic: String, partitionId: Int, replicaId: Int)

private case class MessageInfo(replicaId: Int, offset: Long, nextOffset: Long, checksum: Long)

private class ReplicaBuffer(expectedReplicasPerTopicPartition: collection.Map[TopicPartition, Int],
                            initialOffsets: collection.Map[TopicPartition, Long],
                            expectedNumFetchers: Int,
                            reportInterval: Long) extends Logging {
  private val fetchOffsetMap = new Pool[TopicPartition, Long]
  private val recordsCache = new Pool[TopicPartition, Pool[Int, FetchResponseData.PartitionData]]
  private val fetcherBarrier = new AtomicReference(new CountDownLatch(expectedNumFetchers))
  private val verificationBarrier = new AtomicReference(new CountDownLatch(1))
  @volatile private var lastReportTime = Time.SYSTEM.milliseconds
  private var maxLag: Long = -1L
  private var offsetWithMaxLag: Long = -1L
  private var maxLagTopicAndPartition: TopicPartition = null
  initialize()

  def createNewFetcherBarrier(): Unit = {
    fetcherBarrier.set(new CountDownLatch(expectedNumFetchers))
  }

  def getFetcherBarrier() = fetcherBarrier.get

  def createNewVerificationBarrier(): Unit = {
    verificationBarrier.set(new CountDownLatch(1))
  }

  def getVerificationBarrier() = verificationBarrier.get

  private def initialize(): Unit = {
    for (topicPartition <- expectedReplicasPerTopicPartition.keySet)
      recordsCache.put(topicPartition, new Pool[Int, FetchResponseData.PartitionData])
    setInitialOffsets()
  }


  private def setInitialOffsets(): Unit = {
    for ((tp, offset) <- initialOffsets)
      fetchOffsetMap.put(tp, offset)
  }

  def addFetchedData(topicAndPartition: TopicPartition, replicaId: Int, partitionData: FetchResponseData.PartitionData): Unit = {
    recordsCache.get(topicAndPartition).put(replicaId, partitionData)
  }

  def getOffset(topicAndPartition: TopicPartition) = {
    fetchOffsetMap.get(topicAndPartition)
  }

  def verifyCheckSum(println: String => Unit): Unit = {
    debug("Begin verification")
    maxLag = -1L
    for ((topicPartition, fetchResponsePerReplica) <- recordsCache) {
      debug(s"Verifying $topicPartition")
      assert(fetchResponsePerReplica.size == expectedReplicasPerTopicPartition(topicPartition),
        "fetched " + fetchResponsePerReplica.size + " replicas for " + topicPartition + ", but expected "
          + expectedReplicasPerTopicPartition(topicPartition) + " replicas")
      val recordBatchIteratorMap = fetchResponsePerReplica.map { case (replicaId, fetchResponse) =>
        replicaId -> FetchResponse.recordsOrFail(fetchResponse).batches.iterator
      }
      val maxHw = fetchResponsePerReplica.values.map(_.highWatermark).max

      // Iterate one message at a time from every replica, until high watermark is reached.
      var isMessageInAllReplicas = true
      while (isMessageInAllReplicas) {
        var messageInfoFromFirstReplicaOpt: Option[MessageInfo] = None
        for ((replicaId, recordBatchIterator) <- recordBatchIteratorMap) {
          try {
            if (recordBatchIterator.hasNext) {
              val batch = recordBatchIterator.next()

              // only verify up to the high watermark
              if (batch.lastOffset >= fetchResponsePerReplica.get(replicaId).highWatermark)
                isMessageInAllReplicas = false
              else {
                messageInfoFromFirstReplicaOpt match {
                  case None =>
                    messageInfoFromFirstReplicaOpt = Some(
                      MessageInfo(replicaId, batch.lastOffset, batch.nextOffset, batch.checksum))
                  case Some(messageInfoFromFirstReplica) =>
                    if (messageInfoFromFirstReplica.offset != batch.lastOffset) {
                      println(ReplicaVerificationTool.getCurrentTimeString() + ": partition " + topicPartition
                        + ": replica " + messageInfoFromFirstReplica.replicaId + "'s offset "
                        + messageInfoFromFirstReplica.offset + " doesn't match replica "
                        + replicaId + "'s offset " + batch.lastOffset)
                      Exit.exit(1)
                    }
                    if (messageInfoFromFirstReplica.checksum != batch.checksum)
                      println(ReplicaVerificationTool.getCurrentTimeString() + ": partition "
                        + topicPartition + " has unmatched checksum at offset " + batch.lastOffset + "; replica "
                        + messageInfoFromFirstReplica.replicaId + "'s checksum " + messageInfoFromFirstReplica.checksum
                        + "; replica " + replicaId + "'s checksum " + batch.checksum)
                }
              }
            } else
              isMessageInAllReplicas = false
          } catch {
            case t: Throwable =>
              throw new RuntimeException("Error in processing replica %d in partition %s at offset %d."
                .format(replicaId, topicPartition, fetchOffsetMap.get(topicPartition)), t)
          }
        }
        if (isMessageInAllReplicas) {
          val nextOffset = messageInfoFromFirstReplicaOpt.get.nextOffset
          fetchOffsetMap.put(topicPartition, nextOffset)
          debug(s"${expectedReplicasPerTopicPartition(topicPartition)} replicas match at offset " +
            s"$nextOffset for $topicPartition")
        }
      }
      if (maxHw - fetchOffsetMap.get(topicPartition) > maxLag) {
        offsetWithMaxLag = fetchOffsetMap.get(topicPartition)
        maxLag = maxHw - offsetWithMaxLag
        maxLagTopicAndPartition = topicPartition
      }
      fetchResponsePerReplica.clear()
    }
    val currentTimeMs = Time.SYSTEM.milliseconds
    if (currentTimeMs - lastReportTime > reportInterval) {
      println(ReplicaVerificationTool.dateFormat.format(new Date(currentTimeMs)) + ": max lag is "
        + maxLag + " for partition " + maxLagTopicAndPartition + " at offset " + offsetWithMaxLag
        + " among " + recordsCache.size + " partitions")
      lastReportTime = currentTimeMs
    }
  }
}

private class ReplicaFetcher(name: String, sourceBroker: Node, topicPartitions: Iterable[TopicPartition],
                             topicIds: Map[String, Uuid], replicaBuffer: ReplicaBuffer, socketTimeout: Int, socketBufferSize: Int,
                             fetchSize: Int, maxWait: Int, minBytes: Int, doVerification: Boolean, consumerConfig: Properties,
                             fetcherId: Int)
  extends ShutdownableThread(name) {

  private val fetchEndpoint = new ReplicaFetcherBlockingSend(sourceBroker, new ConsumerConfig(consumerConfig), new Metrics(), Time.SYSTEM, fetcherId,
    s"broker-${Request.DebuggingConsumerId}-fetcher-$fetcherId")

  private val topicNames = topicIds.map(_.swap)

  override def doWork(): Unit = {

    val fetcherBarrier = replicaBuffer.getFetcherBarrier()
    val verificationBarrier = replicaBuffer.getVerificationBarrier()

    val requestMap = new util.LinkedHashMap[TopicIdPartition, JFetchRequest.PartitionData]
    for (topicPartition <- topicPartitions)
<<<<<<< HEAD
      requestMap.put(new TopicIdPartition(topicIds.getOrElse(topicPartition.topic, Uuid.ZERO_UUID), topicPartition), new JFetchRequest.PartitionData(replicaBuffer.getOffset(topicPartition),
=======
      requestMap.put(topicPartition, new JFetchRequest.PartitionData(
        topicIds.getOrElse(topicPartition.topic(), Uuid.ZERO_UUID),
        replicaBuffer.getOffset(topicPartition),
>>>>>>> 2708655f
        0L, fetchSize, Optional.empty()))

    val fetchRequestBuilder = JFetchRequest.Builder.
      forReplica(ApiKeys.FETCH.latestVersion, Request.DebuggingConsumerId, maxWait, minBytes, requestMap)

    debug("Issuing fetch request ")

    var fetchResponse: FetchResponse = null
    try {
      val clientResponse = fetchEndpoint.sendRequest(fetchRequestBuilder)
      fetchResponse = clientResponse.responseBody.asInstanceOf[FetchResponse]
    } catch {
      case t: Throwable =>
        if (!isRunning)
          throw t
    }

    if (fetchResponse != null) {
      fetchResponse.responseData(topicNames.asJava, ApiKeys.FETCH.latestVersion()).forEach { (tp, partitionData) =>
        replicaBuffer.addFetchedData(tp.topicPartition, sourceBroker.id, partitionData)
      }
    } else {
      for (topicAndPartition <- topicPartitions)
        replicaBuffer.addFetchedData(topicAndPartition, sourceBroker.id, FetchResponse.partitionResponse(topicAndPartition.partition, Errors.NONE))
    }

    fetcherBarrier.countDown()
    debug("Done fetching")

    // wait for all fetchers to finish
    fetcherBarrier.await()
    debug("Ready for verification")

    // one of the fetchers will do the verification
    if (doVerification) {
      debug("Do verification")
      replicaBuffer.verifyCheckSum(println)
      replicaBuffer.createNewFetcherBarrier()
      replicaBuffer.createNewVerificationBarrier()
      debug("Created new barrier")
      verificationBarrier.countDown()
    }

    verificationBarrier.await()
    debug("Done verification")
  }
}

private class ReplicaFetcherBlockingSend(sourceNode: Node,
                                         consumerConfig: ConsumerConfig,
                                         metrics: Metrics,
                                         time: Time,
                                         fetcherId: Int,
                                         clientId: String) {

  private val socketTimeout: Int = consumerConfig.getInt(ConsumerConfig.REQUEST_TIMEOUT_MS_CONFIG)

  private val networkClient = {
    val logContext = new LogContext()
    val channelBuilder = org.apache.kafka.clients.ClientUtils.createChannelBuilder(consumerConfig, time, logContext)
    val selector = new Selector(
      NetworkReceive.UNLIMITED,
      consumerConfig.getLong(ConsumerConfig.CONNECTIONS_MAX_IDLE_MS_CONFIG),
      metrics,
      time,
      "replica-fetcher",
      Map("broker-id" -> sourceNode.id.toString, "fetcher-id" -> fetcherId.toString).asJava,
      false,
      channelBuilder,
      logContext
    )
    new NetworkClient(
      selector,
      new ManualMetadataUpdater(),
      clientId,
      1,
      0,
      0,
      Selectable.USE_DEFAULT_BUFFER_SIZE,
      consumerConfig.getInt(ConsumerConfig.RECEIVE_BUFFER_CONFIG),
      consumerConfig.getInt(ConsumerConfig.REQUEST_TIMEOUT_MS_CONFIG),
      consumerConfig.getLong(ConsumerConfig.SOCKET_CONNECTION_SETUP_TIMEOUT_MS_CONFIG),
      consumerConfig.getLong(ConsumerConfig.SOCKET_CONNECTION_SETUP_TIMEOUT_MAX_MS_CONFIG),
      time,
      false,
      new ApiVersions,
      logContext
    )
  }

  def sendRequest(requestBuilder: Builder[_ <: AbstractRequest]): ClientResponse = {
    try {
      if (!NetworkClientUtils.awaitReady(networkClient, sourceNode, time, socketTimeout))
        throw new SocketTimeoutException(s"Failed to connect within $socketTimeout ms")
      else {
        val clientRequest = networkClient.newClientRequest(sourceNode.id.toString, requestBuilder,
          time.milliseconds(), true)
        NetworkClientUtils.sendAndReceive(networkClient, clientRequest, time)
      }
    }
    catch {
      case e: Throwable =>
        networkClient.close(sourceNode.id.toString)
        throw e
    }
  }

  def close(): Unit = {
    networkClient.close()
  }
}<|MERGE_RESOLUTION|>--- conflicted
+++ resolved
@@ -31,7 +31,7 @@
 import org.apache.kafka.common.requests.{AbstractRequest, FetchResponse, ListOffsetsRequest, FetchRequest => JFetchRequest}
 import org.apache.kafka.common.serialization.StringDeserializer
 import org.apache.kafka.common.utils.{LogContext, Time}
-import org.apache.kafka.common.{Node, TopicIdPartition, TopicPartition, Uuid}
+import org.apache.kafka.common.{Node, TopicPartition, Uuid}
 import java.net.SocketTimeoutException
 import java.text.SimpleDateFormat
 import java.util
@@ -405,15 +405,9 @@
     val fetcherBarrier = replicaBuffer.getFetcherBarrier()
     val verificationBarrier = replicaBuffer.getVerificationBarrier()
 
-    val requestMap = new util.LinkedHashMap[TopicIdPartition, JFetchRequest.PartitionData]
+    val requestMap = new util.LinkedHashMap[TopicPartition, JFetchRequest.PartitionData]
     for (topicPartition <- topicPartitions)
-<<<<<<< HEAD
-      requestMap.put(new TopicIdPartition(topicIds.getOrElse(topicPartition.topic, Uuid.ZERO_UUID), topicPartition), new JFetchRequest.PartitionData(replicaBuffer.getOffset(topicPartition),
-=======
-      requestMap.put(topicPartition, new JFetchRequest.PartitionData(
-        topicIds.getOrElse(topicPartition.topic(), Uuid.ZERO_UUID),
-        replicaBuffer.getOffset(topicPartition),
->>>>>>> 2708655f
+      requestMap.put(topicPartition, new JFetchRequest.PartitionData(topicIds.getOrElse(topicPartition.topic, Uuid.ZERO_UUID), replicaBuffer.getOffset(topicPartition),
         0L, fetchSize, Optional.empty()))
 
     val fetchRequestBuilder = JFetchRequest.Builder.
@@ -433,7 +427,7 @@
 
     if (fetchResponse != null) {
       fetchResponse.responseData(topicNames.asJava, ApiKeys.FETCH.latestVersion()).forEach { (tp, partitionData) =>
-        replicaBuffer.addFetchedData(tp.topicPartition, sourceBroker.id, partitionData)
+        replicaBuffer.addFetchedData(tp, sourceBroker.id, partitionData)
       }
     } else {
       for (topicAndPartition <- topicPartitions)
