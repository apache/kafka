--- conflicted
+++ resolved
@@ -16,12 +16,9 @@
 
 from ducktape.services.service import Service
 
-<<<<<<< HEAD
 from kafkatest.services.kafka.directory import kafka_dir
 from kafkatest.services.security.security_config import SecurityConfig
-=======
 from kafkatest.services.kafka.directory import kafka_dir, KAFKA_TRUNK
->>>>>>> 5b5f6bbe
 
 import subprocess
 import time
@@ -109,7 +106,6 @@
     def connect_setting(self):
         return ','.join([node.account.hostname + ':2181' for node in self.nodes])
 
-<<<<<<< HEAD
     #
     # This call is used to simulate a rolling upgrade to enable/disable
     # the use of ZooKeeper ACLs.
@@ -117,7 +113,7 @@
     def zookeeper_migration(self, node, zk_acl):
         la_migra_cmd = "/opt/%s/bin/zookeeper-security-migration.sh --zookeeper.acl=%s --zookeeper.connect=%s" % (kafka_dir(node), zk_acl, self.connect_setting())
         node.account.ssh(la_migra_cmd)
-=======
+
     def query(self, path):
         """
         Queries zookeeper for data associated with 'path' and returns all fields in the schema
@@ -135,5 +131,4 @@
                 match = re.match("^({.+})$", line)
                 if match is not None:
                     result = match.groups()[0]
-        return result
->>>>>>> 5b5f6bbe
+        return result