/*
 * Licensed to the Apache Software Foundation (ASF) under one or more
 * contributor license agreements. See the NOTICE file distributed with
 * this work for additional information regarding copyright ownership.
 * The ASF licenses this file to You under the Apache License, Version 2.0
 * (the "License"); you may not use this file except in compliance with
 * the License. You may obtain a copy of the License at
 *
 *    http://www.apache.org/licenses/LICENSE-2.0
 *
 * Unless required by applicable law or agreed to in writing, software
 * distributed under the License is distributed on an "AS IS" BASIS,
 * WITHOUT WARRANTIES OR CONDITIONS OF ANY KIND, either express or implied.
 * See the License for the specific language governing permissions and
 * limitations under the License.
 */
package org.apache.kafka.streams.integration;

import org.apache.kafka.clients.consumer.Consumer;
import org.apache.kafka.clients.consumer.ConsumerConfig;
import org.apache.kafka.clients.consumer.KafkaConsumer;
import org.apache.kafka.clients.producer.KafkaProducer;
import org.apache.kafka.clients.producer.ProducerConfig;
import org.apache.kafka.clients.producer.ProducerRecord;
import org.apache.kafka.common.TopicPartition;
import org.apache.kafka.common.serialization.IntegerDeserializer;
import org.apache.kafka.common.serialization.IntegerSerializer;
import org.apache.kafka.common.serialization.Serdes;
import org.apache.kafka.common.utils.Bytes;
import org.apache.kafka.common.utils.MockTime;
import org.apache.kafka.streams.kstream.Consumed;
import org.apache.kafka.streams.KafkaStreams;
import org.apache.kafka.streams.KeyValue;
import org.apache.kafka.streams.StreamsBuilder;
import org.apache.kafka.streams.StreamsConfig;
import org.apache.kafka.streams.Topology;
import org.apache.kafka.streams.integration.utils.EmbeddedKafkaCluster;
import org.apache.kafka.streams.integration.utils.IntegrationTestUtils;
import org.apache.kafka.streams.kstream.ForeachAction;
import org.apache.kafka.streams.kstream.KStream;
import org.apache.kafka.streams.kstream.Materialized;
import org.apache.kafka.streams.kstream.Reducer;
import org.apache.kafka.streams.processor.Processor;
import org.apache.kafka.streams.processor.ProcessorContext;
import org.apache.kafka.streams.processor.ProcessorSupplier;
import org.apache.kafka.streams.processor.StateRestoreListener;
import org.apache.kafka.streams.processor.TaskId;
import org.apache.kafka.streams.processor.internals.StateDirectory;
import org.apache.kafka.streams.state.KeyValueBytesStoreSupplier;
import org.apache.kafka.streams.state.KeyValueStore;
import org.apache.kafka.streams.state.StoreBuilder;
import org.apache.kafka.streams.state.Stores;
import org.apache.kafka.streams.state.internals.KeyValueStoreBuilder;
import org.apache.kafka.streams.state.internals.OffsetCheckpoint;
import org.apache.kafka.test.IntegrationTest;
import org.apache.kafka.test.TestUtils;
import org.junit.After;
import org.junit.BeforeClass;
import org.junit.ClassRule;
import org.junit.Test;
import org.junit.experimental.categories.Category;

import java.io.File;
import java.util.Arrays;
import java.util.Collections;
import java.util.List;
import java.util.Properties;
import java.util.concurrent.CountDownLatch;
import java.util.concurrent.ExecutionException;
import java.util.concurrent.TimeUnit;
import java.util.concurrent.atomic.AtomicInteger;
import java.util.concurrent.atomic.AtomicLong;

import static org.hamcrest.MatcherAssert.assertThat;
import static org.hamcrest.core.IsEqual.equalTo;
import static org.junit.Assert.assertTrue;

@Category({IntegrationTest.class})
public class RestoreIntegrationTest {
    private static final int NUM_BROKERS = 1;

    private static final String APPID = "restore-test";

    @ClassRule
    public static final EmbeddedKafkaCluster CLUSTER =
            new EmbeddedKafkaCluster(NUM_BROKERS);
    private static final String INPUT_STREAM = "input-stream";
    private static final String INPUT_STREAM_2 = "input-stream-2";
    private final int numberOfKeys = 10000;
    private KafkaStreams kafkaStreams;

    @BeforeClass
    public static void createTopics() throws InterruptedException {
        CLUSTER.createTopic(INPUT_STREAM, 2, 1);
        CLUSTER.createTopic(INPUT_STREAM_2, 2, 1);
        CLUSTER.createTopic(APPID + "-store-changelog", 2, 1);
    }

    private Properties props(final String applicationId) {
        Properties streamsConfiguration = new Properties();
        streamsConfiguration.put(StreamsConfig.APPLICATION_ID_CONFIG, applicationId);
        streamsConfiguration.put(StreamsConfig.BOOTSTRAP_SERVERS_CONFIG, CLUSTER.bootstrapServers());
        streamsConfiguration.put(StreamsConfig.CACHE_MAX_BYTES_BUFFERING_CONFIG, 0);
        streamsConfiguration.put(StreamsConfig.STATE_DIR_CONFIG, TestUtils.tempDirectory(applicationId).getPath());
        streamsConfiguration.put(StreamsConfig.DEFAULT_KEY_SERDE_CLASS_CONFIG, Serdes.Integer().getClass());
        streamsConfiguration.put(StreamsConfig.DEFAULT_VALUE_SERDE_CLASS_CONFIG, Serdes.Integer().getClass());
        streamsConfiguration.put(StreamsConfig.COMMIT_INTERVAL_MS_CONFIG, 1000);
        streamsConfiguration.put(ConsumerConfig.AUTO_OFFSET_RESET_CONFIG, "earliest");
        return streamsConfiguration;
    }

    @After
    public void shutdown() {
        if (kafkaStreams != null) {
            kafkaStreams.close(30, TimeUnit.SECONDS);
        }
    }

    @Test
    public void shouldRestoreStateFromSourceTopic() throws Exception {
        final AtomicInteger numReceived = new AtomicInteger(0);
        final StreamsBuilder builder = new StreamsBuilder();

        final Properties props = props(APPID);
        props.put(StreamsConfig.TOPOLOGY_OPTIMIZATION, StreamsConfig.OPTIMIZE);

        // restoring from 1000 to 4000 (committed), and then process from 4000 to 5000 on each of the two partitions
        final int offsetLimitDelta = 1000;
        final int offsetCheckpointed = 1000;
        createStateForRestoration(INPUT_STREAM);
        setCommittedOffset(INPUT_STREAM, offsetLimitDelta);

        final StateDirectory stateDirectory = new StateDirectory(new StreamsConfig(props), new MockTime());
        new OffsetCheckpoint(new File(stateDirectory.directoryForTask(new TaskId(0, 0)), ".checkpoint"))
                .write(Collections.singletonMap(new TopicPartition(INPUT_STREAM, 0), (long) offsetCheckpointed));
        new OffsetCheckpoint(new File(stateDirectory.directoryForTask(new TaskId(0, 1)), ".checkpoint"))
                .write(Collections.singletonMap(new TopicPartition(INPUT_STREAM, 1), (long) offsetCheckpointed));

        final CountDownLatch startupLatch = new CountDownLatch(1);
        final CountDownLatch shutdownLatch = new CountDownLatch(1);

        builder.table(INPUT_STREAM, Consumed.with(Serdes.Integer(), Serdes.Integer()))
                .toStream()
                .foreach(new ForeachAction<Integer, Integer>() {
                    @Override
                    public void apply(final Integer key, final Integer value) {
                        if (numReceived.incrementAndGet() == 2 * offsetLimitDelta)
                            shutdownLatch.countDown();
                    }
                });

        kafkaStreams = new KafkaStreams(builder.build(), props);
        kafkaStreams.setStateListener(new KafkaStreams.StateListener() {
            @Override
            public void onChange(final KafkaStreams.State newState, final KafkaStreams.State oldState) {
                if (newState == KafkaStreams.State.RUNNING && oldState == KafkaStreams.State.REBALANCING) {
                    startupLatch.countDown();
                }
            }
        });

        final AtomicLong restored = new AtomicLong(0);
        kafkaStreams.setGlobalStateRestoreListener(new StateRestoreListener() {
            @Override
            public void onRestoreStart(final TopicPartition topicPartition, final String storeName, final long startingOffset, final long endingOffset) {

            }

            @Override
            public void onBatchRestored(final TopicPartition topicPartition, final String storeName, final long batchEndOffset, final long numRestored) {

            }

            @Override
            public void onRestoreEnd(final TopicPartition topicPartition, final String storeName, final long totalRestored) {
                restored.addAndGet(totalRestored);
            }
        });
        kafkaStreams.start();

        assertTrue(startupLatch.await(30, TimeUnit.SECONDS));
        assertThat(restored.get(), equalTo((long) numberOfKeys - offsetLimitDelta * 2 - offsetCheckpointed * 2));

        assertTrue(shutdownLatch.await(30, TimeUnit.SECONDS));
        assertThat(numReceived.get(), equalTo(offsetLimitDelta * 2));
    }

    @Test
    public void shouldRestoreStateFromChangelogTopic() throws Exception {
        final AtomicInteger numReceived = new AtomicInteger(0);
        final StreamsBuilder builder = new StreamsBuilder();

        final Properties props = props(APPID);

        // restoring from 1000 to 5000, and then process from 5000 to 10000 on each of the two partitions
        final int offsetCheckpointed = 1000;
        createStateForRestoration(APPID + "-store-changelog");
        createStateForRestoration(INPUT_STREAM);

        final StateDirectory stateDirectory = new StateDirectory(new StreamsConfig(props), new MockTime());
        new OffsetCheckpoint(new File(stateDirectory.directoryForTask(new TaskId(0, 0)), ".checkpoint"))
                .write(Collections.singletonMap(new TopicPartition(APPID + "-store-changelog", 0), (long) offsetCheckpointed));
        new OffsetCheckpoint(new File(stateDirectory.directoryForTask(new TaskId(0, 1)), ".checkpoint"))
                .write(Collections.singletonMap(new TopicPartition(APPID + "-store-changelog", 1), (long) offsetCheckpointed));

        final CountDownLatch startupLatch = new CountDownLatch(1);
        final CountDownLatch shutdownLatch = new CountDownLatch(1);

        builder.table(INPUT_STREAM, Consumed.with(Serdes.Integer(), Serdes.Integer()), Materialized.as("store"))
                .toStream()
                .foreach(new ForeachAction<Integer, Integer>() {
                    @Override
                    public void apply(final Integer key, final Integer value) {
                        if (numReceived.incrementAndGet() == numberOfKeys)
                            shutdownLatch.countDown();
                    }
                });

        kafkaStreams = new KafkaStreams(builder.build(), props);
        kafkaStreams.setStateListener(new KafkaStreams.StateListener() {
            @Override
            public void onChange(final KafkaStreams.State newState, final KafkaStreams.State oldState) {
                if (newState == KafkaStreams.State.RUNNING && oldState == KafkaStreams.State.REBALANCING) {
                    startupLatch.countDown();
                }
            }
        });

        final AtomicLong restored = new AtomicLong(0);
        kafkaStreams.setGlobalStateRestoreListener(new StateRestoreListener() {
            @Override
            public void onRestoreStart(final TopicPartition topicPartition, final String storeName, final long startingOffset, final long endingOffset) {

            }

            @Override
            public void onBatchRestored(final TopicPartition topicPartition, final String storeName, final long batchEndOffset, final long numRestored) {

            }

            @Override
            public void onRestoreEnd(final TopicPartition topicPartition, final String storeName, final long totalRestored) {
                restored.addAndGet(totalRestored);
            }
        });
        kafkaStreams.start();

        assertTrue(startupLatch.await(30, TimeUnit.SECONDS));
        assertThat(restored.get(), equalTo((long) numberOfKeys - 2 * offsetCheckpointed));

        assertTrue(shutdownLatch.await(30, TimeUnit.SECONDS));
        assertThat(numReceived.get(), equalTo(numberOfKeys));
    }


    @Test
    public void shouldSuccessfullyStartWhenLoggingDisabled() throws InterruptedException {
        final StreamsBuilder builder = new StreamsBuilder();

        final KStream<Integer, Integer> stream = builder.stream(INPUT_STREAM);
        stream.groupByKey()
                .reduce(new Reducer<Integer>() {
                    @Override
                    public Integer apply(final Integer value1, final Integer value2) {
                        return value1 + value2;
                    }
                }, Materialized.<Integer, Integer, KeyValueStore<Bytes, byte[]>>as("reduce-store").withLoggingDisabled());

        final CountDownLatch startupLatch = new CountDownLatch(1);
        kafkaStreams = new KafkaStreams(builder.build(), props(APPID));
        kafkaStreams.setStateListener(new KafkaStreams.StateListener() {
            @Override
            public void onChange(final KafkaStreams.State newState, final KafkaStreams.State oldState) {
                if (newState == KafkaStreams.State.RUNNING && oldState == KafkaStreams.State.REBALANCING) {
                    startupLatch.countDown();
                }
            }
        });

        kafkaStreams.start();

        assertTrue(startupLatch.await(30, TimeUnit.SECONDS));
    }

    @Test
    public void shouldProcessDataFromStoresWithLoggingDisabled() throws InterruptedException, ExecutionException {

        IntegrationTestUtils.produceKeyValuesSynchronously(INPUT_STREAM_2,
                                                           Arrays.asList(KeyValue.pair(1, 1),
                                                                         KeyValue.pair(2, 2),
                                                                         KeyValue.pair(3, 3)),
                                                           TestUtils.producerConfig(CLUSTER.bootstrapServers(),
                                                                                    IntegerSerializer.class,
                                                                                    IntegerSerializer.class),
                                                           CLUSTER.time);

        final KeyValueBytesStoreSupplier lruMapSupplier = Stores.lruMap(INPUT_STREAM_2, 10);

        final StoreBuilder<KeyValueStore<Integer, Integer>> storeBuilder = new KeyValueStoreBuilder<>(lruMapSupplier,
                                                                                                      Serdes.Integer(),
                                                                                                      Serdes.Integer(),
                                                                                                      CLUSTER.time)
                .withLoggingDisabled();

        final StreamsBuilder streamsBuilder = new StreamsBuilder();

        streamsBuilder.addStateStore(storeBuilder);

        final KStream<Integer, Integer> stream = streamsBuilder.stream(INPUT_STREAM_2);
        final CountDownLatch processorLatch = new CountDownLatch(3);
        stream.process(new ProcessorSupplier<Integer, Integer>() {
            @Override
            public Processor<Integer, Integer> get() {
                return new KeyValueStoreProcessor(INPUT_STREAM_2, processorLatch);
            }
        }, INPUT_STREAM_2);

        final Topology topology = streamsBuilder.build();

        kafkaStreams = new KafkaStreams(topology, props(APPID + "-logging-disabled"));

        final CountDownLatch latch = new CountDownLatch(1);
        kafkaStreams.setStateListener(new KafkaStreams.StateListener() {
            @Override
            public void onChange(final KafkaStreams.State newState, final KafkaStreams.State oldState) {
                if (newState == KafkaStreams.State.RUNNING && oldState == KafkaStreams.State.REBALANCING) {
                    latch.countDown();
                }
            }
        });
        kafkaStreams.start();

        latch.await(30, TimeUnit.SECONDS);

        assertTrue(processorLatch.await(30, TimeUnit.SECONDS));

    }


    public static class KeyValueStoreProcessor implements Processor<Integer, Integer> {

        private String topic;
        private final CountDownLatch processorLatch;

        private KeyValueStore<Integer, Integer> store;

        public KeyValueStoreProcessor(final String topic, final CountDownLatch processorLatch) {
            this.topic = topic;
            this.processorLatch = processorLatch;
        }

        @Override
        public void init(final ProcessorContext context) {
            this.store = (KeyValueStore<Integer, Integer>) context.getStateStore(topic);
        }

        @Override
        public void process(final Integer key, final Integer value) {
            if (key != null) {
                store.put(key, value);
                processorLatch.countDown();
            }
        }

        @Override
        public void close() {

        }
    }
    
    private void createStateForRestoration(final String changelogTopic) {
        final Properties producerConfig = new Properties();
        producerConfig.put(ProducerConfig.BOOTSTRAP_SERVERS_CONFIG, CLUSTER.bootstrapServers());

        try (final KafkaProducer<Integer, Integer> producer =
                     new KafkaProducer<>(producerConfig, new IntegerSerializer(), new IntegerSerializer())) {

            for (int i = 0; i < numberOfKeys; i++) {
                producer.send(new ProducerRecord<>(changelogTopic, i, i));
            }
        }
    }

    private void setCommittedOffset(final String topic, final int limitDelta) {
        final Properties consumerConfig = new Properties();
        consumerConfig.put(ConsumerConfig.BOOTSTRAP_SERVERS_CONFIG, CLUSTER.bootstrapServers());
        consumerConfig.put(ConsumerConfig.GROUP_ID_CONFIG, APPID);
        consumerConfig.put(ConsumerConfig.CLIENT_ID_CONFIG, "commit-consumer");
        consumerConfig.put(ConsumerConfig.KEY_DESERIALIZER_CLASS_CONFIG, IntegerDeserializer.class);
        consumerConfig.put(ConsumerConfig.VALUE_DESERIALIZER_CLASS_CONFIG, IntegerDeserializer.class);

        final Consumer consumer = new KafkaConsumer(consumerConfig);
        final List<TopicPartition> partitions = Arrays.asList(
            new TopicPartition(topic, 0),
            new TopicPartition(topic, 1));

        consumer.assign(partitions);
        consumer.seekToEnd(partitions);

        for (TopicPartition partition : partitions) {
<<<<<<< HEAD
            final long position = consumer.position(partition, 2000L, TimeUnit.MILLISECONDS);
            offsets.put(partition, new OffsetAndMetadata(position + 1));
=======
            final long position = consumer.position(partition);
            consumer.seek(partition, position - limitDelta);
>>>>>>> 37a4d5ea
        }

        consumer.commitSync();
        consumer.close();
    }

}<|MERGE_RESOLUTION|>--- conflicted
+++ resolved
@@ -398,13 +398,8 @@
         consumer.seekToEnd(partitions);
 
         for (TopicPartition partition : partitions) {
-<<<<<<< HEAD
-            final long position = consumer.position(partition, 2000L, TimeUnit.MILLISECONDS);
-            offsets.put(partition, new OffsetAndMetadata(position + 1));
-=======
             final long position = consumer.position(partition);
-            consumer.seek(partition, position - limitDelta);
->>>>>>> 37a4d5ea
+
         }
 
         consumer.commitSync();
