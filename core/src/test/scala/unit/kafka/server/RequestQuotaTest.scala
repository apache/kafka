--- conflicted
+++ resolved
@@ -620,19 +620,17 @@
         case ApiKeys.DESCRIBE_CLUSTER =>
           new DescribeClusterRequest.Builder(new DescribeClusterRequestData())
 
-<<<<<<< HEAD
-        case ApiKeys.BROKER_REGISTRATION =>
-          new BrokerRegistrationRequest.Builder(new BrokerRegistrationRequestData())
-
-        case ApiKeys.BROKER_HEARTBEAT =>
-          new BrokerHeartbeatRequest.Builder(new BrokerHeartbeatRequestData())
-=======
         case ApiKeys.DESCRIBE_PRODUCERS =>
           new DescribeProducersRequest.Builder(new DescribeProducersRequestData()
             .setTopics(List(new DescribeProducersRequestData.TopicRequest()
               .setName("test-topic")
               .setPartitionIndexes(List(1, 2, 3).map(Int.box).asJava)).asJava))
->>>>>>> 7feb5573
+
+        case ApiKeys.BROKER_REGISTRATION =>
+          new BrokerRegistrationRequest.Builder(new BrokerRegistrationRequestData())
+
+        case ApiKeys.BROKER_HEARTBEAT =>
+          new BrokerHeartbeatRequest.Builder(new BrokerHeartbeatRequestData())
 
         case _ =>
           throw new IllegalArgumentException("Unsupported API key " + apiKey)
