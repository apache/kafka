--- conflicted
+++ resolved
@@ -160,7 +160,6 @@
       alterConfigPolicy = Option(config.
         getConfiguredInstance(AlterConfigPolicyClassNameProp, classOf[AlterConfigPolicy]))
 
-<<<<<<< HEAD
       val controllerBuilder = {
         val leaderImbalanceCheckIntervalNs = if (config.autoLeaderRebalanceEnable) {
           OptionalLong.of(TimeUnit.NANOSECONDS.convert(config.leaderImbalanceCheckIntervalSeconds, TimeUnit.SECONDS))
@@ -175,6 +174,7 @@
           setRaftClient(raftManager.client).
           setDefaultReplicationFactor(config.defaultReplicationFactor.toShort).
           setDefaultNumPartitions(config.numPartitions.intValue()).
+          setIsLeaderRecoverySupported(config.interBrokerProtocolVersion >= KAFKA_3_2_IV0).
           setSessionTimeoutNs(TimeUnit.NANOSECONDS.convert(config.brokerSessionTimeoutMs.longValue(),
             TimeUnit.MILLISECONDS)).
           setSnapshotMaxNewRecordBytes(config.metadataSnapshotMaxNewRecordBytes).
@@ -184,23 +184,6 @@
           setAlterConfigPolicy(alterConfigPolicy.asJava).
           setConfigurationValidator(new ControllerConfigurationValidator())
       }
-=======
-      val controllerBuilder = new QuorumController.Builder(config.nodeId, metaProperties.clusterId).
-        setTime(time).
-        setThreadNamePrefix(threadNamePrefixAsString).
-        setConfigSchema(configSchema).
-        setRaftClient(raftManager.client).
-        setDefaultReplicationFactor(config.defaultReplicationFactor.toShort).
-        setDefaultNumPartitions(config.numPartitions.intValue()).
-        setIsLeaderRecoverySupported(config.interBrokerProtocolVersion >= KAFKA_3_2_IV0).
-        setSessionTimeoutNs(TimeUnit.NANOSECONDS.convert(config.brokerSessionTimeoutMs.longValue(),
-          TimeUnit.MILLISECONDS)).
-        setSnapshotMaxNewRecordBytes(config.metadataSnapshotMaxNewRecordBytes).
-        setMetrics(new QuorumControllerMetrics(KafkaYammerMetrics.defaultRegistry())).
-        setCreateTopicPolicy(createTopicPolicy.asJava).
-        setAlterConfigPolicy(alterConfigPolicy.asJava).
-        setConfigurationValidator(new ControllerConfigurationValidator())
->>>>>>> 52621613
       authorizer match {
         case Some(a: ClusterMetadataAuthorizer) => controllerBuilder.setAuthorizer(a)
         case _ => // nothing to do
