/**
  * Licensed to the Apache Software Foundation (ASF) under one or more
  * contributor license agreements.  See the NOTICE file distributed with
  * this work for additional information regarding copyright ownership.
  * The ASF licenses this file to You under the Apache License, Version 2.0
  * (the "License"); you may not use this file except in compliance with
  * the License.  You may obtain a copy of the License at
  *
  *    http://www.apache.org/licenses/LICENSE-2.0
  *
  * Unless required by applicable law or agreed to in writing, software
  * distributed under the License is distributed on an "AS IS" BASIS,
  * WITHOUT WARRANTIES OR CONDITIONS OF ANY KIND, either express or implied.
  * See the License for the specific language governing permissions and
  * limitations under the License.
  */
package kafka.server

import java.nio.charset.StandardCharsets
import java.util.Properties

import kafka.log.LogConfig._
import kafka.server.Constants._
import org.junit.Assert._
import org.apache.kafka.common.metrics.Quota
import org.easymock.EasyMock
import org.junit.Test
import kafka.integration.KafkaServerTestHarness
import kafka.utils._
import kafka.admin.AdminOperationException
import org.apache.kafka.common.TopicPartition

import scala.collection.Map

class DynamicConfigChangeTest extends KafkaServerTestHarness {
  def generateConfigs = List(KafkaConfig.fromProps(TestUtils.createBrokerConfig(0, zkConnect)))

  @Test
  def testConfigChange() {
    assertTrue("Should contain a ConfigHandler for topics",
      this.servers.head.dynamicConfigHandlers.contains(ConfigType.Topic))
    val oldVal: java.lang.Long = 100000L
    val newVal: java.lang.Long = 200000L
    val tp = new TopicPartition("test", 0)
    val logProps = new Properties()
    logProps.put(FlushMessagesProp, oldVal.toString)
    adminZkClient.createTopic(tp.topic, 1, 1, logProps)
    TestUtils.retry(10000) {
      val logOpt = this.servers.head.logManager.getLog(tp)
      assertTrue(logOpt.isDefined)
      assertEquals(oldVal, logOpt.get.config.flushInterval)
    }
    logProps.put(FlushMessagesProp, newVal.toString)
    adminZkClient.changeTopicConfig(tp.topic, logProps)
    TestUtils.retry(10000) {
      assertEquals(newVal, this.servers.head.logManager.getLog(tp).get.config.flushInterval)
    }
  }

  private def testQuotaConfigChange(user: String, clientId: String, rootEntityType: String, configEntityName: String) {
    assertTrue("Should contain a ConfigHandler for " + rootEntityType ,
               this.servers.head.dynamicConfigHandlers.contains(rootEntityType))
    val props = new Properties()
    props.put(DynamicConfig.Client.ProducerByteRateOverrideProp, "1000")
    props.put(DynamicConfig.Client.ConsumerByteRateOverrideProp, "2000")

    val quotaManagers = servers.head.apis.quotas
    rootEntityType match {
      case ConfigType.Client => adminZkClient.changeClientIdConfig(configEntityName, props)
      case _ => adminZkClient.changeUserOrUserClientIdConfig(configEntityName, props)
    }

    TestUtils.retry(10000) {
      val overrideProducerQuota = quotaManagers.produce.quota(user, clientId)
      val overrideConsumerQuota = quotaManagers.fetch.quota(user, clientId)

      assertEquals(s"User $user clientId $clientId must have overridden producer quota of 1000",
        Quota.upperBound(1000), overrideProducerQuota)
      assertEquals(s"User $user clientId $clientId must have overridden consumer quota of 2000",
        Quota.upperBound(2000), overrideConsumerQuota)
    }

    val defaultProducerQuota = Long.MaxValue.asInstanceOf[Double]
    val defaultConsumerQuota = Long.MaxValue.asInstanceOf[Double]

    val emptyProps = new Properties()
    rootEntityType match {
      case ConfigType.Client => adminZkClient.changeClientIdConfig(configEntityName, emptyProps)
      case _ => adminZkClient.changeUserOrUserClientIdConfig(configEntityName, emptyProps)
    }
    TestUtils.retry(10000) {
      val producerQuota = quotaManagers.produce.quota(user, clientId)
      val consumerQuota = quotaManagers.fetch.quota(user, clientId)

      assertEquals(s"User $user clientId $clientId must have reset producer quota to " + defaultProducerQuota,
        Quota.upperBound(defaultProducerQuota), producerQuota)
      assertEquals(s"User $user clientId $clientId must have reset consumer quota to " + defaultConsumerQuota,
        Quota.upperBound(defaultConsumerQuota), consumerQuota)
    }
  }

  @Test
  def testClientIdQuotaConfigChange() {
    testQuotaConfigChange("ANONYMOUS", "testClient", ConfigType.Client, "testClient")
  }

  @Test
  def testUserQuotaConfigChange() {
    testQuotaConfigChange("ANONYMOUS", "testClient", ConfigType.User, "ANONYMOUS")
  }

  @Test
  def testUserClientIdQuotaChange() {
    testQuotaConfigChange("ANONYMOUS", "testClient", ConfigType.User, "ANONYMOUS/clients/testClient")
  }

  @Test
  def testDefaultClientIdQuotaConfigChange() {
    testQuotaConfigChange("ANONYMOUS", "testClient", ConfigType.Client, "<default>")
  }

  @Test
  def testDefaultUserQuotaConfigChange() {
    testQuotaConfigChange("ANONYMOUS", "testClient", ConfigType.User, "<default>")
  }

  @Test
  def testDefaultUserClientIdQuotaConfigChange() {
    testQuotaConfigChange("ANONYMOUS", "testClient", ConfigType.User, "<default>/clients/<default>")
  }

  @Test
  def testQuotaInitialization() {
    val server = servers.head
    val clientIdProps = new Properties()
    server.shutdown()
    clientIdProps.put(DynamicConfig.Client.ProducerByteRateOverrideProp, "1000")
    clientIdProps.put(DynamicConfig.Client.ConsumerByteRateOverrideProp, "2000")
    val userProps = new Properties()
    userProps.put(DynamicConfig.Client.ProducerByteRateOverrideProp, "10000")
    userProps.put(DynamicConfig.Client.ConsumerByteRateOverrideProp, "20000")
    val userClientIdProps = new Properties()
    userClientIdProps.put(DynamicConfig.Client.ProducerByteRateOverrideProp, "100000")
    userClientIdProps.put(DynamicConfig.Client.ConsumerByteRateOverrideProp, "200000")

    adminZkClient.changeClientIdConfig("overriddenClientId", clientIdProps)
    adminZkClient.changeUserOrUserClientIdConfig("overriddenUser", userProps)
    adminZkClient.changeUserOrUserClientIdConfig("ANONYMOUS/clients/overriddenUserClientId", userClientIdProps)

    // Remove config change znodes to force quota initialization only through loading of user/client quotas
    zkUtils.getChildren(ZkUtils.ConfigChangesPath).foreach { p => zkUtils.deletePath(ZkUtils.ConfigChangesPath + "/" + p) }
    server.startup()
    val quotaManagers = server.apis.quotas

    assertEquals(Quota.upperBound(1000),  quotaManagers.produce.quota("someuser", "overriddenClientId"))
    assertEquals(Quota.upperBound(2000),  quotaManagers.fetch.quota("someuser", "overriddenClientId"))
    assertEquals(Quota.upperBound(10000),  quotaManagers.produce.quota("overriddenUser", "someclientId"))
    assertEquals(Quota.upperBound(20000),  quotaManagers.fetch.quota("overriddenUser", "someclientId"))
    assertEquals(Quota.upperBound(100000),  quotaManagers.produce.quota("ANONYMOUS", "overriddenUserClientId"))
    assertEquals(Quota.upperBound(200000),  quotaManagers.fetch.quota("ANONYMOUS", "overriddenUserClientId"))
  }

  @Test
  def testConfigChangeOnNonExistingTopic() {
    val topic = TestUtils.tempTopic
    try {
      val logProps = new Properties()
      logProps.put(FlushMessagesProp, 10000: java.lang.Integer)
      adminZkClient.changeTopicConfig(topic, logProps)
      fail("Should fail with AdminOperationException for topic doesn't exist")
    } catch {
      case _: AdminOperationException => // expected
    }
  }

  @Test
  def testProcessNotification(): Unit = {
    val props = new Properties()
    props.put("a.b", "10")

    // Create a mock ConfigHandler to record config changes it is asked to process
    val entityArgument = EasyMock.newCapture[String]
    val propertiesArgument = EasyMock.newCapture[Properties]
    val handler = EasyMock.createNiceMock(classOf[ConfigHandler])
    handler.processConfigChanges(
      EasyMock.and(EasyMock.capture(entityArgument), EasyMock.isA(classOf[String])),
      EasyMock.and(EasyMock.capture(propertiesArgument), EasyMock.isA(classOf[Properties])))
    EasyMock.expectLastCall().once()
    EasyMock.replay(handler)

    val configManager = new DynamicConfigManager(zkClient, Map(ConfigType.Topic -> handler))
    // Notifications created using the old TopicConfigManager are ignored.
    configManager.ConfigChangedNotificationHandler.processNotification("not json".getBytes(StandardCharsets.UTF_8))

    // Incorrect Map. No version
    try {
      val jsonMap = Map("v" -> 1, "x" -> 2)
<<<<<<< HEAD
      configManager.ConfigChangedNotificationHandler.processNotification(Json.encodeToJsonString(jsonMap))
=======
      configManager.ConfigChangedNotificationHandler.processNotification(Json.encodeAsBytes(jsonMap))
>>>>>>> b73c765d
      fail("Should have thrown an Exception while parsing incorrect notification " + jsonMap)
    }
    catch {
      case _: Throwable =>
    }
    // Version is provided. EntityType is incorrect
    try {
      val jsonMap = Map("version" -> 1, "entity_type" -> "garbage", "entity_name" -> "x")
<<<<<<< HEAD
      configManager.ConfigChangedNotificationHandler.processNotification(Json.encodeToJsonString(jsonMap))
=======
      configManager.ConfigChangedNotificationHandler.processNotification(Json.encodeAsBytes(jsonMap))
>>>>>>> b73c765d
      fail("Should have thrown an Exception while parsing incorrect notification " + jsonMap)
    }
    catch {
      case _: Throwable =>
    }

    // EntityName isn't provided
    try {
      val jsonMap = Map("version" -> 1, "entity_type" -> ConfigType.Topic)
<<<<<<< HEAD
      configManager.ConfigChangedNotificationHandler.processNotification(Json.encodeToJsonString(jsonMap))
=======
      configManager.ConfigChangedNotificationHandler.processNotification(Json.encodeAsBytes(jsonMap))
>>>>>>> b73c765d
      fail("Should have thrown an Exception while parsing incorrect notification " + jsonMap)
    }
    catch {
      case _: Throwable =>
    }

    // Everything is provided
    val jsonMap = Map("version" -> 1, "entity_type" -> ConfigType.Topic, "entity_name" -> "x")
<<<<<<< HEAD
    configManager.ConfigChangedNotificationHandler.processNotification(Json.encodeToJsonString(jsonMap))
=======
    configManager.ConfigChangedNotificationHandler.processNotification(Json.encodeAsBytes(jsonMap))
>>>>>>> b73c765d

    // Verify that processConfigChanges was only called once
    EasyMock.verify(handler)
  }

  @Test
  def shouldParseReplicationQuotaProperties(): Unit = {
    val configHandler: TopicConfigHandler = new TopicConfigHandler(null, null, null)
    val props: Properties = new Properties()

    //Given
    props.put(LeaderReplicationThrottledReplicasProp, "0:101,0:102,1:101,1:102")

    //When/Then
    assertEquals(Seq(0,1), configHandler.parseThrottledPartitions(props, 102, LeaderReplicationThrottledReplicasProp))
    assertEquals(Seq(), configHandler.parseThrottledPartitions(props, 103, LeaderReplicationThrottledReplicasProp))
  }

  @Test
  def shouldParseWildcardReplicationQuotaProperties(): Unit = {
    val configHandler: TopicConfigHandler = new TopicConfigHandler(null, null, null)
    val props: Properties = new Properties()

    //Given
    props.put(LeaderReplicationThrottledReplicasProp, "*")

    //When
    val result = configHandler.parseThrottledPartitions(props, 102, LeaderReplicationThrottledReplicasProp)

    //Then
    assertEquals(AllReplicas, result)
  }

  @Test
  def shouldParseReplicationQuotaReset(): Unit = {
    val configHandler: TopicConfigHandler = new TopicConfigHandler(null, null, null)
    val props: Properties = new Properties()

    //Given
    props.put(FollowerReplicationThrottledReplicasProp, "")

    //When
    val result = configHandler.parseThrottledPartitions(props, 102, FollowerReplicationThrottledReplicasProp)

    //Then
    assertEquals(Seq(), result)
  }

  @Test
  def shouldParseRegardlessOfWhitespaceAroundValues() {
    val configHandler: TopicConfigHandler = new TopicConfigHandler(null, null, null)
    assertEquals(AllReplicas, parse(configHandler, "* "))
    assertEquals(Seq(), parse(configHandler, " "))
    assertEquals(Seq(6), parse(configHandler, "6:102"))
    assertEquals(Seq(6), parse(configHandler, "6:102 "))
    assertEquals(Seq(6), parse(configHandler, " 6:102"))
  }

  def parse(configHandler: TopicConfigHandler, value: String): Seq[Int] = {
    configHandler.parseThrottledPartitions(CoreUtils.propsWith(LeaderReplicationThrottledReplicasProp, value), 102, LeaderReplicationThrottledReplicasProp)
  }
}<|MERGE_RESOLUTION|>--- conflicted
+++ resolved
@@ -195,11 +195,7 @@
     // Incorrect Map. No version
     try {
       val jsonMap = Map("v" -> 1, "x" -> 2)
-<<<<<<< HEAD
-      configManager.ConfigChangedNotificationHandler.processNotification(Json.encodeToJsonString(jsonMap))
-=======
-      configManager.ConfigChangedNotificationHandler.processNotification(Json.encodeAsBytes(jsonMap))
->>>>>>> b73c765d
+      configManager.ConfigChangedNotificationHandler.processNotification(Json.encodeToJsonBytes(jsonMap))
       fail("Should have thrown an Exception while parsing incorrect notification " + jsonMap)
     }
     catch {
@@ -208,11 +204,7 @@
     // Version is provided. EntityType is incorrect
     try {
       val jsonMap = Map("version" -> 1, "entity_type" -> "garbage", "entity_name" -> "x")
-<<<<<<< HEAD
-      configManager.ConfigChangedNotificationHandler.processNotification(Json.encodeToJsonString(jsonMap))
-=======
-      configManager.ConfigChangedNotificationHandler.processNotification(Json.encodeAsBytes(jsonMap))
->>>>>>> b73c765d
+      configManager.ConfigChangedNotificationHandler.processNotification(Json.encodeToJsonBytes(jsonMap))
       fail("Should have thrown an Exception while parsing incorrect notification " + jsonMap)
     }
     catch {
@@ -222,11 +214,7 @@
     // EntityName isn't provided
     try {
       val jsonMap = Map("version" -> 1, "entity_type" -> ConfigType.Topic)
-<<<<<<< HEAD
-      configManager.ConfigChangedNotificationHandler.processNotification(Json.encodeToJsonString(jsonMap))
-=======
-      configManager.ConfigChangedNotificationHandler.processNotification(Json.encodeAsBytes(jsonMap))
->>>>>>> b73c765d
+      configManager.ConfigChangedNotificationHandler.processNotification(Json.encodeToJsonBytes(jsonMap))
       fail("Should have thrown an Exception while parsing incorrect notification " + jsonMap)
     }
     catch {
@@ -235,11 +223,7 @@
 
     // Everything is provided
     val jsonMap = Map("version" -> 1, "entity_type" -> ConfigType.Topic, "entity_name" -> "x")
-<<<<<<< HEAD
-    configManager.ConfigChangedNotificationHandler.processNotification(Json.encodeToJsonString(jsonMap))
-=======
-    configManager.ConfigChangedNotificationHandler.processNotification(Json.encodeAsBytes(jsonMap))
->>>>>>> b73c765d
+    configManager.ConfigChangedNotificationHandler.processNotification(Json.encodeToJsonBytes(jsonMap))
 
     // Verify that processConfigChanges was only called once
     EasyMock.verify(handler)
