--- conflicted
+++ resolved
@@ -617,15 +617,9 @@
   }
 
   @Test
-<<<<<<< HEAD
   def testZooKeeperStateChangeRateMetrics() {
     def checkMeterCount(name: String, expected: Long) {
       val meter = kafka.metrics.getKafkaMetrics.collectFirst {
-=======
-  def testZooKeeperStateChangeRateMetrics(): Unit = {
-    def checkMeterCount(name: String, expected: Long): Unit = {
-      val meter = Metrics.defaultRegistry.allMetrics.asScala.collectFirst {
->>>>>>> 09ad6b84
         case (metricName, meter: Meter) if isExpectedMetricName(metricName, name) => meter
       }.getOrElse(sys.error(s"Unable to find meter with name $name"))
       assertEquals(s"Unexpected meter count for $name", expected, meter.getCount)
@@ -662,15 +656,9 @@
     assertEquals(States.CLOSED, zooKeeperClient.connectionState)
   }
 
-<<<<<<< HEAD
   private def cleanMetricsRegistry() {
     val metrics = kafka.metrics.getKafkaMetrics
     metrics.keySet.foreach(kafka.metrics.removeMetric)
-=======
-  private def cleanMetricsRegistry(): Unit = {
-    val metrics = Metrics.defaultRegistry
-    metrics.allMetrics.keySet.asScala.foreach(metrics.removeMetric)
->>>>>>> 09ad6b84
   }
 
   private def bytes = UUID.randomUUID().toString.getBytes(StandardCharsets.UTF_8)
