/*
 * Licensed to the Apache Software Foundation (ASF) under one or more
 * contributor license agreements. See the NOTICE file distributed with
 * this work for additional information regarding copyright ownership.
 * The ASF licenses this file to You under the Apache License, Version 2.0
 * (the "License"); you may not use this file except in compliance with
 * the License. You may obtain a copy of the License at
 *
 *    http://www.apache.org/licenses/LICENSE-2.0
 *
 * Unless required by applicable law or agreed to in writing, software
 * distributed under the License is distributed on an "AS IS" BASIS,
 * WITHOUT WARRANTIES OR CONDITIONS OF ANY KIND, either express or implied.
 * See the License for the specific language governing permissions and
 * limitations under the License.
 */
package org.apache.kafka.streams.processor.internals;

import static java.lang.String.format;
import static java.util.Collections.singleton;
import static org.apache.kafka.streams.kstream.internals.metrics.Sensors.recordLatenessSensor;

import java.io.IOException;
import java.io.PrintWriter;
import java.io.StringWriter;
import java.util.Collection;
import java.util.HashMap;
import java.util.HashSet;
import java.util.Map;
import java.util.Set;
import java.util.concurrent.TimeUnit;
import org.apache.kafka.clients.consumer.CommitFailedException;
import org.apache.kafka.clients.consumer.Consumer;
import org.apache.kafka.clients.consumer.ConsumerRecord;
import org.apache.kafka.clients.consumer.OffsetAndMetadata;
import org.apache.kafka.clients.producer.Producer;
import org.apache.kafka.common.KafkaException;
import org.apache.kafka.common.MetricName;
import org.apache.kafka.common.TopicPartition;
import org.apache.kafka.common.errors.ProducerFencedException;
import org.apache.kafka.common.errors.TimeoutException;
import org.apache.kafka.common.metrics.Sensor;
import org.apache.kafka.common.metrics.stats.Avg;
import org.apache.kafka.common.metrics.stats.CumulativeCount;
import org.apache.kafka.common.metrics.stats.Max;
import org.apache.kafka.common.metrics.stats.Rate;
import org.apache.kafka.common.metrics.stats.WindowedCount;
import org.apache.kafka.common.utils.Time;
import org.apache.kafka.streams.StreamsConfig;
import org.apache.kafka.streams.errors.DeserializationExceptionHandler;
import org.apache.kafka.streams.errors.ProcessorStateException;
import org.apache.kafka.streams.errors.ProductionExceptionHandler;
import org.apache.kafka.streams.errors.StreamsException;
import org.apache.kafka.streams.errors.TaskMigratedException;
import org.apache.kafka.streams.processor.Cancellable;
import org.apache.kafka.streams.processor.PunctuationType;
import org.apache.kafka.streams.processor.Punctuator;
import org.apache.kafka.streams.processor.TaskId;
import org.apache.kafka.streams.processor.TimestampExtractor;
import org.apache.kafka.streams.processor.internals.metrics.StreamsMetricsImpl;
import org.apache.kafka.streams.processor.internals.metrics.ThreadMetrics;
import org.apache.kafka.streams.state.internals.ThreadCache;

<<<<<<< HEAD
import java.io.IOException;
import java.io.PrintWriter;
import java.io.StringWriter;
import java.nio.ByteBuffer;
import java.util.Collection;
import java.util.HashMap;
import java.util.Map;
import java.util.Base64;
import java.util.concurrent.TimeUnit;

import static java.lang.String.format;
import static java.util.Collections.singleton;
import static org.apache.kafka.streams.kstream.internals.metrics.Sensors.recordLatenessSensor;

=======
>>>>>>> e24d0e22
/**
 * A StreamTask is associated with a {@link PartitionGroup}, and is assigned to a StreamThread for processing.
 */
public class StreamTask extends AbstractTask implements ProcessorNodePunctuator {

    private static final ConsumerRecord<Object, Object> DUMMY_RECORD = new ConsumerRecord<>(ProcessorContextImpl.NONEXIST_TOPIC, -1, -1L, null, null);
    // visible for testing
    static final byte LATEST_MAGIC_BYTE = 1;

    private final Time time;
    private final long maxTaskIdleMs;
    private final int maxBufferedSize;
    private final TaskMetrics taskMetrics;
    private final PartitionGroup partitionGroup;
    private final RecordCollector recordCollector;
    private final PartitionGroup.RecordInfo recordInfo;
    private final Map<TopicPartition, Long> consumedOffsets;
    private final PunctuationQueue streamTimePunctuationQueue;
    private final PunctuationQueue systemTimePunctuationQueue;
    private final ProducerSupplier producerSupplier;

    private Sensor closeTaskSensor;
    private long idleStartTime;
    private Producer<byte[], byte[]> producer;
    private boolean commitRequested = false;
    private boolean transactionInFlight = false;

    protected static final class TaskMetrics {
        final StreamsMetricsImpl metrics;
        final Sensor taskCommitTimeSensor;
        final Sensor taskEnforcedProcessSensor;
        private final String taskName;

        TaskMetrics(final TaskId id, final StreamsMetricsImpl metrics) {
            taskName = id.toString();
            this.metrics = metrics;
            final String group = "stream-task-metrics";

            // first add the global operation metrics if not yet, with the global tags only
            final Sensor parent = ThreadMetrics.commitOverTasksSensor(metrics);

            // add the operation metrics with additional tags
            final Map<String, String> tagMap = metrics.tagMap("task-id", taskName);
            taskCommitTimeSensor = metrics.taskLevelSensor(taskName, "commit", Sensor.RecordingLevel.DEBUG, parent);
            taskCommitTimeSensor.add(
                new MetricName("commit-latency-avg", group, "The average latency of commit operation.", tagMap),
                new Avg()
            );
            taskCommitTimeSensor.add(
                new MetricName("commit-latency-max", group, "The max latency of commit operation.", tagMap),
                new Max()
            );
            taskCommitTimeSensor.add(
                new MetricName("commit-rate", group, "The average number of occurrence of commit operation per second.", tagMap),
                new Rate(TimeUnit.SECONDS, new WindowedCount())
            );
            taskCommitTimeSensor.add(
                new MetricName("commit-total", group, "The total number of occurrence of commit operations.", tagMap),
                new CumulativeCount()
            );

            // add the metrics for enforced processing
            taskEnforcedProcessSensor = metrics.taskLevelSensor(taskName, "enforced-processing", Sensor.RecordingLevel.DEBUG, parent);
            taskEnforcedProcessSensor.add(
                    new MetricName("enforced-processing-rate", group, "The average number of occurrence of enforced-processing operation per second.", tagMap),
                    new Rate(TimeUnit.SECONDS, new WindowedCount())
            );
            taskEnforcedProcessSensor.add(
                    new MetricName("enforced-processing-total", group, "The total number of occurrence of enforced-processing operations.", tagMap),
                    new CumulativeCount()
            );

        }

        void removeAllSensors() {
            metrics.removeAllTaskLevelSensors(taskName);
        }
    }

    public interface ProducerSupplier {
        Producer<byte[], byte[]> get();
    }

    public StreamTask(final TaskId id,
                      final Collection<TopicPartition> partitions,
                      final ProcessorTopology topology,
                      final Consumer<byte[], byte[]> consumer,
                      final ChangelogReader changelogReader,
                      final StreamsConfig config,
                      final StreamsMetricsImpl metrics,
                      final StateDirectory stateDirectory,
                      final ThreadCache cache,
                      final Time time,
                      final ProducerSupplier producerSupplier) {
        this(id, partitions, topology, consumer, changelogReader, config, metrics, stateDirectory, cache, time, producerSupplier, null);
    }

    public StreamTask(final TaskId id,
                      final Collection<TopicPartition> partitions,
                      final ProcessorTopology topology,
                      final Consumer<byte[], byte[]> consumer,
                      final ChangelogReader changelogReader,
                      final StreamsConfig config,
                      final StreamsMetricsImpl streamsMetrics,
                      final StateDirectory stateDirectory,
                      final ThreadCache cache,
                      final Time time,
                      final ProducerSupplier producerSupplier,
                      final RecordCollector recordCollector) {
        super(id, partitions, topology, consumer, changelogReader, false, stateDirectory, config);

        this.time = time;
        this.producerSupplier = producerSupplier;
        this.producer = producerSupplier.get();
        this.taskMetrics = new TaskMetrics(id, streamsMetrics);

        closeTaskSensor = ThreadMetrics.closeTaskSensor(streamsMetrics);

        final ProductionExceptionHandler productionExceptionHandler = config.defaultProductionExceptionHandler();

        if (recordCollector == null) {
            this.recordCollector = new RecordCollectorImpl(
                id.toString(),
                logContext,
                productionExceptionHandler,
                ThreadMetrics.skipRecordSensor(streamsMetrics));
        } else {
            this.recordCollector = recordCollector;
        }
        this.recordCollector.init(this.producer);

        streamTimePunctuationQueue = new PunctuationQueue();
        systemTimePunctuationQueue = new PunctuationQueue();
        maxTaskIdleMs = config.getLong(StreamsConfig.MAX_TASK_IDLE_MS_CONFIG);
        maxBufferedSize = config.getInt(StreamsConfig.BUFFERED_RECORDS_PER_PARTITION_CONFIG);

        // initialize the consumed and committed offset cache
        consumedOffsets = new HashMap<>();

        // create queues for each assigned partition and associate them
        // to corresponding source nodes in the processor topology
        final Map<TopicPartition, RecordQueue> partitionQueues = new HashMap<>();

        // initialize the topology with its own context
        final ProcessorContextImpl processorContextImpl = new ProcessorContextImpl(id, this, config, this.recordCollector, stateMgr, streamsMetrics, cache);
        processorContext = processorContextImpl;

        final TimestampExtractor defaultTimestampExtractor = config.defaultTimestampExtractor();
        final DeserializationExceptionHandler defaultDeserializationExceptionHandler = config.defaultDeserializationExceptionHandler();
        for (final TopicPartition partition : partitions) {
            final SourceNode source = topology.source(partition.topic());
            final TimestampExtractor sourceTimestampExtractor = source.getTimestampExtractor() != null ? source.getTimestampExtractor() : defaultTimestampExtractor;
            final RecordQueue queue = new RecordQueue(
                partition,
                source,
                sourceTimestampExtractor,
                defaultDeserializationExceptionHandler,
                processorContext,
                logContext
            );
            partitionQueues.put(partition, queue);
        }

        recordInfo = new PartitionGroup.RecordInfo();
        partitionGroup = new PartitionGroup(partitionQueues, recordLatenessSensor(processorContextImpl));

        stateMgr.registerGlobalStateStores(topology.globalStateStores());

        // initialize transactions if eos is turned on, which will block if the previous transaction has not
        // completed yet; do not start the first transaction until the topology has been initialized later
        if (eosEnabled) {
            initializeTransactions();
        }
    }

    @Override
    public boolean initializeStateStores() {
        log.trace("Initializing state stores");

        // Currently there is no easy way to tell the ProcessorStateManager to only restore up to
        // a specific offset. In most cases this is fine. However, in optimized topologies we can
        // have a source topic that also serves as a changelog, and in this case we want our active
        // stream task to only play records up to the last consumer committed offset. Here we find
        // partitions of topics that are both sources and changelogs and set the consumer committed
        // offset via stateMgr as there is not a more direct route.
        final Set<String> changelogTopicNames = new HashSet<>(topology.storeToChangelogTopic().values());
        partitions.stream()
            .filter(tp -> changelogTopicNames.contains(tp.topic()))
            .forEach(tp -> {
                final long offset = committedOffsetForPartition(tp);
                stateMgr.putOffsetLimit(tp, offset);
                log.trace("Updating store offset limits {} for changelog {}", offset, tp);
            });

        registerStateStores();

        return changelogPartitions().isEmpty();
    }

    /**
     * <pre>
     * - (re-)initialize the topology of the task
     * </pre>
     *
     * @throws TaskMigratedException if the task producer got fenced (EOS only)
     */
    @Override
    public void initializeTopology() {
        initTopology();

        if (eosEnabled) {
            try {
                this.producer.beginTransaction();
            } catch (final ProducerFencedException fatal) {
                throw new TaskMigratedException(this, fatal);
            }
            transactionInFlight = true;
        }

        processorContext.initialize();

        taskInitialized = true;

        idleStartTime = RecordQueue.UNKNOWN;

        stateMgr.ensureStoresRegistered();
    }

    /**
     * <pre>
     * - resume the task
     * </pre>
     */
    @Override
    public void resume() {
        log.debug("Resuming");
        if (eosEnabled) {
            if (producer != null) {
                throw new IllegalStateException("Task producer should be null.");
            }
            producer = producerSupplier.get();
            initializeTransactions();
            recordCollector.init(producer);

            try {
                stateMgr.clearCheckpoints();
            } catch (final IOException e) {
                throw new ProcessorStateException(format("%sError while deleting the checkpoint file", logPrefix), e);
            }
        }
    }

    /**
     * An active task is processable if its buffer contains data for all of its input
     * source topic partitions, or if it is enforced to be processable
     */
    boolean isProcessable(final long now) {
        if (partitionGroup.allPartitionsBuffered()) {
            idleStartTime = RecordQueue.UNKNOWN;
            return true;
        } else if (partitionGroup.numBuffered() > 0) {
            if (idleStartTime == RecordQueue.UNKNOWN) {
                idleStartTime = now;
            }

            if (now - idleStartTime >= maxTaskIdleMs) {
                taskMetrics.taskEnforcedProcessSensor.record();
                return true;
            } else {
                return false;
            }
        } else {
            return false;
        }
    }

    /**
     * Process one record.
     *
     * @return true if this method processes a record, false if it does not process a record.
     * @throws TaskMigratedException if the task producer got fenced (EOS only)
     */
    @SuppressWarnings("unchecked")
    public boolean process() {
        // get the next record to process
        final StampedRecord record = partitionGroup.nextRecord(recordInfo);

        // if there is no record to process, return immediately
        if (record == null) {
            return false;
        }

        try {
            // process the record by passing to the source node of the topology
            final ProcessorNode currNode = recordInfo.node();
            final TopicPartition partition = recordInfo.partition();

            log.trace("Start processing one record [{}]", record);

            updateProcessorContext(record, currNode);
            currNode.process(record.key(), record.value());

            log.trace("Completed processing one record [{}]", record);

            // update the consumed offset map after processing is done
            consumedOffsets.put(partition, record.offset());
            commitNeeded = true;

            // after processing this record, if its partition queue's buffered size has been
            // decreased to the threshold, we can then resume the consumption on this partition
            if (recordInfo.queue().size() == maxBufferedSize) {
                consumer.resume(singleton(partition));
            }
        } catch (final ProducerFencedException fatal) {
            throw new TaskMigratedException(this, fatal);
        } catch (final KafkaException e) {
            final String stackTrace = getStacktraceString(e);
            throw new StreamsException(format("Exception caught in process. taskId=%s, " +
                    "processor=%s, topic=%s, partition=%d, offset=%d, stacktrace=%s",
                id(),
                processorContext.currentNode().name(),
                record.topic(),
                record.partition(),
                record.offset(),
                stackTrace
            ), e);
        } finally {
            processorContext.setCurrentNode(null);
        }

        return true;
    }

    private String getStacktraceString(final KafkaException e) {
        String stacktrace = null;
        try (final StringWriter stringWriter = new StringWriter();
             final PrintWriter printWriter = new PrintWriter(stringWriter)) {
            e.printStackTrace(printWriter);
            stacktrace = stringWriter.toString();
        } catch (final IOException ioe) {
            log.error("Encountered error extracting stacktrace from this exception", ioe);
        }
        return stacktrace;
    }

    /**
     * @throws IllegalStateException if the current node is not null
     * @throws TaskMigratedException if the task producer got fenced (EOS only)
     */
    @Override
    public void punctuate(final ProcessorNode node, final long timestamp, final PunctuationType type, final Punctuator punctuator) {
        if (processorContext.currentNode() != null) {
            throw new IllegalStateException(String.format("%sCurrent node is not null", logPrefix));
        }

        updateProcessorContext(new StampedRecord(DUMMY_RECORD, timestamp), node);

        if (log.isTraceEnabled()) {
            log.trace("Punctuating processor {} with timestamp {} and punctuation type {}", node.name(), timestamp, type);
        }

        try {
            node.punctuate(timestamp, punctuator);
        } catch (final ProducerFencedException fatal) {
            throw new TaskMigratedException(this, fatal);
        } catch (final KafkaException e) {
            throw new StreamsException(String.format("%sException caught while punctuating processor '%s'", logPrefix, node.name()), e);
        } finally {
            processorContext.setCurrentNode(null);
        }
    }

    private void updateProcessorContext(final StampedRecord record, final ProcessorNode currNode) {
        processorContext.setRecordContext(
            new ProcessorRecordContext(
                record.timestamp,
                record.offset(),
                record.partition(),
                record.topic(),
                record.headers()));
        processorContext.setCurrentNode(currNode);
    }

    /**
     * <pre>
     * - flush state and producer
     * - if(!eos) write checkpoint
     * - commit offsets and start new transaction
     * </pre>
     *
     * @throws TaskMigratedException if committing offsets failed (non-EOS)
     *                               or if the task producer got fenced (EOS)
     */
    @Override
    public void commit() {
        commit(true, extractPartitionTimes());
    }

    /**
     * @throws TaskMigratedException if committing offsets failed (non-EOS)
     *                               or if the task producer got fenced (EOS)
     */
    // visible for testing
    void commit(final boolean startNewTransaction, final Map<TopicPartition, Long> partitionTimes) {
        final long startNs = time.nanoseconds();
        log.debug("Committing");

        flushState();

        if (!eosEnabled) {
            stateMgr.checkpoint(activeTaskCheckpointableOffsets());
        }

        final Map<TopicPartition, OffsetAndMetadata> consumedOffsetsAndMetadata = new HashMap<>(consumedOffsets.size());
        for (final Map.Entry<TopicPartition, Long> entry : consumedOffsets.entrySet()) {
            final TopicPartition partition = entry.getKey();
            final long offset = entry.getValue() + 1;
<<<<<<< HEAD
            final long partitionTime = partitionTimes.get(partition);
            consumedOffsetsAndMetadata.put(partition, new OffsetAndMetadata(offset, encodeTimestamp(partitionTime)));
            stateMgr.putOffsetLimit(partition, offset);
=======
            consumedOffsetsAndMetadata.put(partition, new OffsetAndMetadata(offset));
>>>>>>> e24d0e22
        }

        try {
            if (eosEnabled) {
                producer.sendOffsetsToTransaction(consumedOffsetsAndMetadata, applicationId);
                producer.commitTransaction();
                transactionInFlight = false;
                if (startNewTransaction) {
                    producer.beginTransaction();
                    transactionInFlight = true;
                }
            } else {
                consumer.commitSync(consumedOffsetsAndMetadata);
            }
        } catch (final CommitFailedException | ProducerFencedException error) {
            throw new TaskMigratedException(this, error);
        }

        commitNeeded = false;
        commitRequested = false;
        taskMetrics.taskCommitTimeSensor.record(time.nanoseconds() - startNs);
    }

    private Map<TopicPartition, Long> activeTaskCheckpointableOffsets() {
        final Map<TopicPartition, Long> checkpointableOffsets = new HashMap<>(recordCollector.offsets());
        for (final Map.Entry<TopicPartition, Long> entry : consumedOffsets.entrySet()) {
            checkpointableOffsets.putIfAbsent(entry.getKey(), entry.getValue());
        }
        return checkpointableOffsets;
    }

    @Override
    protected void flushState() {
        log.trace("Flushing state and producer");
        super.flushState();
        try {
            recordCollector.flush();
        } catch (final ProducerFencedException fatal) {
            throw new TaskMigratedException(this, fatal);
        }
    }

    Map<TopicPartition, Long> purgableOffsets() {
        final Map<TopicPartition, Long> purgableConsumedOffsets = new HashMap<>();
        for (final Map.Entry<TopicPartition, Long> entry : consumedOffsets.entrySet()) {
            final TopicPartition tp = entry.getKey();
            if (topology.isRepartitionTopic(tp.topic())) {
                purgableConsumedOffsets.put(tp, entry.getValue() + 1);
            }
        }

        return purgableConsumedOffsets;
    }

    private void initTopology() {
        // initialize the task by initializing all its processor nodes in the topology
        log.trace("Initializing processor nodes of the topology");
        for (final ProcessorNode node : topology.processors()) {
            processorContext.setCurrentNode(node);
            try {
                node.init(processorContext);
            } finally {
                processorContext.setCurrentNode(null);
            }
        }
    }

    /**
     * <pre>
     * - close topology
     * - {@link #commit()}
     *   - flush state and producer
     *   - if (!eos) write checkpoint
     *   - commit offsets
     * </pre>
     *
     * @throws TaskMigratedException if committing offsets failed (non-EOS)
     *                               or if the task producer got fenced (EOS)
     */
    @Override
    public void suspend() {
        log.debug("Suspending");
        suspend(true, false);
    }

    /**
     * <pre>
     * - close topology
     * - if (clean) {@link #commit()}
     *   - flush state and producer
     *   - if (!eos) write checkpoint
     *   - commit offsets
     * </pre>
     *
     * @throws TaskMigratedException if committing offsets failed (non-EOS)
     *                               or if the task producer got fenced (EOS)
     */
    // visible for testing
    void suspend(final boolean clean,
                 final boolean isZombie) {
        final Map<TopicPartition, Long> partitionTimes = extractPartitionTimes();
        try {
            closeTopology(); // should we call this only on clean suspend?
        } catch (final RuntimeException fatal) {
            if (clean) {
                throw fatal;
            }
        }

        if (clean) {
            TaskMigratedException taskMigratedException = null;
            try {
                commit(false, partitionTimes);
            } finally {
                if (eosEnabled) {
                    stateMgr.checkpoint(activeTaskCheckpointableOffsets());

                    try {
                        recordCollector.close();
                    } catch (final ProducerFencedException e) {
                        taskMigratedException = new TaskMigratedException(this, e);
                    } finally {
                        producer = null;
                    }
                }
            }
            if (taskMigratedException != null) {
                throw taskMigratedException;
            }
        } else {
            maybeAbortTransactionAndCloseRecordCollector(isZombie);
        }
    }

    private void maybeAbortTransactionAndCloseRecordCollector(final boolean isZombie) {
        if (eosEnabled && !isZombie) {
            try {
                if (transactionInFlight) {
                    producer.abortTransaction();
                }
                transactionInFlight = false;
            } catch (final ProducerFencedException ignore) {
                /* TODO
                 * this should actually never happen atm as we guard the call to #abortTransaction
                 * -> the reason for the guard is a "bug" in the Producer -- it throws IllegalStateException
                 * instead of ProducerFencedException atm. We can remove the isZombie flag after KAFKA-5604 got
                 * fixed and fall-back to this catch-and-swallow code
                 */

                // can be ignored: transaction got already aborted by brokers/transactional-coordinator if this happens
            }
        }

        if (eosEnabled) {
            try {
                recordCollector.close();
            } catch (final Throwable e) {
                log.error("Failed to close producer due to the following error:", e);
            } finally {
                producer = null;
            }
        }
    }

    private void closeTopology() {
        log.trace("Closing processor topology");

        partitionGroup.clear();

        // close the processors
        // make sure close() is called for each node even when there is a RuntimeException
        RuntimeException exception = null;
        if (taskInitialized) {
            for (final ProcessorNode node : topology.processors()) {
                processorContext.setCurrentNode(node);
                try {
                    node.close();
                } catch (final RuntimeException e) {
                    exception = e;
                } finally {
                    processorContext.setCurrentNode(null);
                }
            }
        }

        if (exception != null) {
            throw exception;
        }
    }

    // helper to avoid calling suspend() twice if a suspended task is not reassigned and closed
    @Override
    public void closeSuspended(final boolean clean,
                               final boolean isZombie,
                               RuntimeException firstException) {
        try {
            closeStateManager(clean);
        } catch (final RuntimeException e) {
            if (firstException == null) {
                firstException = e;
            }
            log.error("Could not close state manager due to the following error:", e);
        }

        partitionGroup.close();
        taskMetrics.removeAllSensors();

        closeTaskSensor.record();

        if (firstException != null) {
            throw firstException;
        }
    }

    /**
     * <pre>
     * - {@link #suspend(boolean, boolean) suspend(clean)}
     *   - close topology
     *   - if (clean) {@link #commit()}
     *     - flush state and producer
     *     - commit offsets
     * - close state
     *   - if (clean) write checkpoint
     * - if (eos) close producer
     * </pre>
     *
     * @param clean    shut down cleanly (ie, incl. flush and commit) if {@code true} --
     *                 otherwise, just close open resources
     * @param isZombie {@code true} is this task is a zombie or not (this will repress {@link TaskMigratedException}
     * @throws TaskMigratedException if committing offsets failed (non-EOS)
     *                               or if the task producer got fenced (EOS)
     */
    @Override
    public void close(boolean clean,
                      final boolean isZombie) {
        log.debug("Closing");

        RuntimeException firstException = null;
        try {
            suspend(clean, isZombie);
        } catch (final RuntimeException e) {
            clean = false;
            firstException = e;
            log.error("Could not close task due to the following error:", e);
        }

        closeSuspended(clean, isZombie, firstException);

        taskClosed = true;
    }

    private void initializeCommittedTimestamp(final TopicPartition partition) {
        final OffsetAndMetadata metadata = consumer.committed(partition);

        if (metadata != null) {
            final long committedTimestamp = decodeTimestamp(metadata.metadata());
            partitionGroup.setPartitionTime(partition, committedTimestamp);
            log.debug("A committed timestamp was detected: setting the partition time of partition {}"
                      + " to {} in stream task {}", partition, committedTimestamp, this);
        } else {
            log.debug("No committed timestamp was found in metadata for partition {}", partition);
        }
    }

    /**
     * Retrieves formerly committed timestamps and updates the local queue's partition time.
     */
    public void initializeTaskTime() {
        for (final TopicPartition partition : partitionGroup.partitions()) {
            initializeCommittedTimestamp(partition);
        }
    }

    /**
     * Adds records to queues. If a record has an invalid (i.e., negative) timestamp, the record is skipped
     * and not added to the queue for processing
     *
     * @param partition the partition
     * @param records   the records
     */
    public void addRecords(final TopicPartition partition, final Iterable<ConsumerRecord<byte[], byte[]>> records) {
        final int newQueueSize = partitionGroup.addRawRecords(partition, records);

        if (log.isTraceEnabled()) {
            log.trace("Added records into the buffered queue of partition {}, new queue size is {}", partition, newQueueSize);
        }

        // if after adding these records, its partition queue's buffered size has been
        // increased beyond the threshold, we can then pause the consumption for this partition
        if (newQueueSize > maxBufferedSize) {
            consumer.pause(singleton(partition));
        }
    }

    /**
     * Schedules a punctuation for the processor
     *
     * @param interval the interval in milliseconds
     * @param type     the punctuation type
     * @throws IllegalStateException if the current node is not null
     */
    public Cancellable schedule(final long interval, final PunctuationType type, final Punctuator punctuator) {
        switch (type) {
            case STREAM_TIME:
                // align punctuation to 0L, punctuate as soon as we have data
                return schedule(0L, interval, type, punctuator);
            case WALL_CLOCK_TIME:
                // align punctuation to now, punctuate after interval has elapsed
                return schedule(time.milliseconds() + interval, interval, type, punctuator);
            default:
                throw new IllegalArgumentException("Unrecognized PunctuationType: " + type);
        }
    }

    /**
     * Schedules a punctuation for the processor
     *
     * @param startTime time of the first punctuation
     * @param interval  the interval in milliseconds
     * @param type      the punctuation type
     * @throws IllegalStateException if the current node is not null
     */
    Cancellable schedule(final long startTime, final long interval, final PunctuationType type, final Punctuator punctuator) {
        if (processorContext.currentNode() == null) {
            throw new IllegalStateException(String.format("%sCurrent node is null", logPrefix));
        }

        final PunctuationSchedule schedule = new PunctuationSchedule(processorContext.currentNode(), startTime, interval, punctuator);

        switch (type) {
            case STREAM_TIME:
                // STREAM_TIME punctuation is data driven, will first punctuate as soon as stream-time is known and >= time,
                // stream-time is known when we have received at least one record from each input topic
                return streamTimePunctuationQueue.schedule(schedule);
            case WALL_CLOCK_TIME:
                // WALL_CLOCK_TIME is driven by the wall clock time, will first punctuate when now >= time
                return systemTimePunctuationQueue.schedule(schedule);
            default:
                throw new IllegalArgumentException("Unrecognized PunctuationType: " + type);
        }
    }

    /**
     * @return The number of records left in the buffer of this task's partition group
     */
    int numBuffered() {
        return partitionGroup.numBuffered();
    }

    /**
     * Possibly trigger registered stream-time punctuation functions if
     * current partition group timestamp has reached the defined stamp
     * Note, this is only called in the presence of new records
     *
     * @throws TaskMigratedException if the task producer got fenced (EOS only)
     */
    public boolean maybePunctuateStreamTime() {
        final long streamTime = partitionGroup.streamTime();

        // if the timestamp is not known yet, meaning there is not enough data accumulated
        // to reason stream partition time, then skip.
        if (streamTime == RecordQueue.UNKNOWN) {
            return false;
        } else {
            final boolean punctuated = streamTimePunctuationQueue.mayPunctuate(streamTime, PunctuationType.STREAM_TIME, this);

            if (punctuated) {
                commitNeeded = true;
            }

            return punctuated;
        }
    }

    /**
     * Possibly trigger registered system-time punctuation functions if
     * current system timestamp has reached the defined stamp
     * Note, this is called irrespective of the presence of new records
     *
     * @throws TaskMigratedException if the task producer got fenced (EOS only)
     */
    public boolean maybePunctuateSystemTime() {
        final long systemTime = time.milliseconds();

        final boolean punctuated = systemTimePunctuationQueue.mayPunctuate(systemTime, PunctuationType.WALL_CLOCK_TIME, this);

        if (punctuated) {
            commitNeeded = true;
        }

        return punctuated;
    }

    /**
     * Request committing the current task's state
     */
    void requestCommit() {
        commitRequested = true;
    }

    /**
     * Whether or not a request has been made to commit the current state
     */
    boolean commitRequested() {
        return commitRequested;
    }

    // visible for testing only
    RecordCollector recordCollector() {
        return recordCollector;
    }

    // used for testing
    long streamTime() {
        return partitionGroup.streamTime();
    }

    // used for testing
    long partitionTime(final TopicPartition partition) {
        return partitionGroup.partitionTimestamp(partition);
    }

    Producer<byte[], byte[]> getProducer() {
        return producer;
    }

    private void initializeTransactions() {
        try {
            producer.initTransactions();
        } catch (final TimeoutException retriable) {
            log.error(
                "Timeout exception caught when initializing transactions for task {}. " +
                    "This might happen if the broker is slow to respond, if the network connection to " +
                    "the broker was interrupted, or if similar circumstances arise. " +
                    "You can increase producer parameter `max.block.ms` to increase this timeout.",
                id,
                retriable
            );
            throw new StreamsException(
                format("%sFailed to initialize task %s due to timeout.", logPrefix, id),
                retriable
            );
        }
    }

    // visible for testing
    String encodeTimestamp(final long partitionTime) {
        final ByteBuffer buffer = ByteBuffer.allocate(9);
        buffer.put(LATEST_MAGIC_BYTE);
        buffer.putLong(partitionTime);
        return Base64.getEncoder().encodeToString(buffer.array());
    }

    // visible for testing
    long decodeTimestamp(final String encryptedString) {
        if (encryptedString.length() == 0) {
            return RecordQueue.UNKNOWN;
        }
        final ByteBuffer buffer = ByteBuffer.wrap(Base64.getDecoder().decode(encryptedString));
        final byte version = buffer.get();
        switch (version) {
            case LATEST_MAGIC_BYTE:
                return buffer.getLong();
            default: 
                log.warn("Unsupported offset metadata version found. Supported version {}. Found version {}.", 
                         LATEST_MAGIC_BYTE, version);
                return RecordQueue.UNKNOWN;
        }
    }

    private Map<TopicPartition, Long> extractPartitionTimes() {
        final Map<TopicPartition, Long> partitionTimes = new HashMap<>();
        for (final TopicPartition partition : partitionGroup.partitions()) {
            partitionTimes.put(partition, partitionTime(partition));
        }
        return partitionTimes;
    }
}<|MERGE_RESOLUTION|>--- conflicted
+++ resolved
@@ -61,7 +61,6 @@
 import org.apache.kafka.streams.processor.internals.metrics.ThreadMetrics;
 import org.apache.kafka.streams.state.internals.ThreadCache;
 
-<<<<<<< HEAD
 import java.io.IOException;
 import java.io.PrintWriter;
 import java.io.StringWriter;
@@ -76,8 +75,6 @@
 import static java.util.Collections.singleton;
 import static org.apache.kafka.streams.kstream.internals.metrics.Sensors.recordLatenessSensor;
 
-=======
->>>>>>> e24d0e22
 /**
  * A StreamTask is associated with a {@link PartitionGroup}, and is assigned to a StreamThread for processing.
  */
@@ -495,13 +492,9 @@
         for (final Map.Entry<TopicPartition, Long> entry : consumedOffsets.entrySet()) {
             final TopicPartition partition = entry.getKey();
             final long offset = entry.getValue() + 1;
-<<<<<<< HEAD
             final long partitionTime = partitionTimes.get(partition);
             consumedOffsetsAndMetadata.put(partition, new OffsetAndMetadata(offset, encodeTimestamp(partitionTime)));
             stateMgr.putOffsetLimit(partition, offset);
-=======
-            consumedOffsetsAndMetadata.put(partition, new OffsetAndMetadata(offset));
->>>>>>> e24d0e22
         }
 
         try {
