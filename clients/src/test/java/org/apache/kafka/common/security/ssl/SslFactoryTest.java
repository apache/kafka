/*
 * Licensed to the Apache Software Foundation (ASF) under one or more
 * contributor license agreements. See the NOTICE file distributed with
 * this work for additional information regarding copyright ownership.
 * The ASF licenses this file to You under the Apache License, Version 2.0
 * (the "License"); you may not use this file except in compliance with
 * the License. You may obtain a copy of the License at
 *
 *    http://www.apache.org/licenses/LICENSE-2.0
 *
 * Unless required by applicable law or agreed to in writing, software
 * distributed under the License is distributed on an "AS IS" BASIS,
 * WITHOUT WARRANTIES OR CONDITIONS OF ANY KIND, either express or implied.
 * See the License for the specific language governing permissions and
 * limitations under the License.
 */
package org.apache.kafka.common.security.ssl;

import org.apache.kafka.common.KafkaException;
import org.apache.kafka.common.config.ConfigException;
import org.apache.kafka.common.config.SecurityConfig;
import org.apache.kafka.common.config.SslConfigs;
import org.apache.kafka.common.config.types.Password;
import org.apache.kafka.common.network.ConnectionMode;
import org.apache.kafka.common.security.TestSecurityConfig;
import org.apache.kafka.common.security.auth.SslEngineFactory;
import org.apache.kafka.common.security.ssl.DefaultSslEngineFactory.FileBasedStore;
import org.apache.kafka.common.security.ssl.DefaultSslEngineFactory.PemStore;
import org.apache.kafka.common.security.ssl.DefaultSslEngineFactory.SecurityStore;
import org.apache.kafka.common.security.ssl.mock.TestKeyManagerFactory;
import org.apache.kafka.common.security.ssl.mock.TestProviderCreator;
import org.apache.kafka.common.security.ssl.mock.TestTrustManagerFactory;
import org.apache.kafka.common.utils.Utils;
import org.apache.kafka.test.TestSslUtils;
import org.apache.kafka.test.TestUtils;

import org.junit.jupiter.api.Test;

import java.io.File;
import java.io.IOException;
import java.nio.file.Files;
import java.security.GeneralSecurityException;
import java.security.KeyPair;
import java.security.KeyStore;
import java.security.Security;
import java.security.cert.X509Certificate;
import java.util.Arrays;
import java.util.Map;
import java.util.Properties;

import javax.net.ssl.SSLContext;
import javax.net.ssl.SSLEngine;

import static org.apache.kafka.common.security.ssl.SslFactory.CertificateEntries.ensureCompatible;
import static org.junit.jupiter.api.Assertions.assertEquals;
import static org.junit.jupiter.api.Assertions.assertFalse;
import static org.junit.jupiter.api.Assertions.assertInstanceOf;
import static org.junit.jupiter.api.Assertions.assertNotEquals;
import static org.junit.jupiter.api.Assertions.assertNotNull;
import static org.junit.jupiter.api.Assertions.assertNotSame;
import static org.junit.jupiter.api.Assertions.assertSame;
import static org.junit.jupiter.api.Assertions.assertThrows;
import static org.junit.jupiter.api.Assertions.assertTrue;
import static org.junit.jupiter.api.Assertions.fail;

public abstract class SslFactoryTest {
    private final String tlsProtocol;

    public SslFactoryTest(String tlsProtocol) {
        this.tlsProtocol = tlsProtocol;
    }

    @Test
    public void testSslFactoryConfiguration() throws Exception {
        File trustStoreFile = TestUtils.tempFile("truststore", ".jks");
        Map<String, Object> serverSslConfig = sslConfigsBuilder(ConnectionMode.SERVER)
                .createNewTrustStore(trustStoreFile)
                .build();
        try (SslFactory sslFactory = new SslFactory(ConnectionMode.SERVER, null, true)) {
            sslFactory.configure(serverSslConfig);
            //host and port are hints
            SSLEngine engine = sslFactory.createSslEngine("localhost", 0);
            assertNotNull(engine);
            assertEquals(Utils.mkSet(tlsProtocol), Utils.mkSet(engine.getEnabledProtocols()));
            assertFalse(engine.getUseClientMode());
        }
    }

    @Test
    public void testSslFactoryConfigWithManyKeyStoreEntries() throws Exception {
        //generate server configs for keystore with multiple certificate chain
        Map<String, Object> serverSslConfig = TestSslUtils.generateConfigsWithCertificateChains(tlsProtocol);

        try (SslFactory sslFactory = new SslFactory(ConnectionMode.SERVER, null, true)) {
            sslFactory.configure(serverSslConfig);
            SSLEngine engine = sslFactory.createSslEngine("localhost", 0);
            assertNotNull(engine);
            assertEquals(Utils.mkSet(tlsProtocol), Utils.mkSet(engine.getEnabledProtocols()));
            assertFalse(engine.getUseClientMode());
        }
    }

    @Test
    public void testSslFactoryWithCustomKeyManagerConfiguration() {
        TestProviderCreator testProviderCreator = new TestProviderCreator();
        Map<String, Object> serverSslConfig = TestSslUtils.createSslConfig(
                TestKeyManagerFactory.ALGORITHM,
                TestTrustManagerFactory.ALGORITHM,
                tlsProtocol
        );
        serverSslConfig.put(SecurityConfig.SECURITY_PROVIDERS_CONFIG, testProviderCreator.getClass().getName());
        SslFactory sslFactory = new SslFactory(ConnectionMode.SERVER);
        sslFactory.configure(serverSslConfig);
        assertNotNull(sslFactory.sslEngineFactory(), "SslEngineFactory not created");
        Security.removeProvider(testProviderCreator.getProvider().getName());
    }

    @Test
    public void testSslFactoryWithoutProviderClassConfiguration() {
        // An exception is thrown as the algorithm is not registered through a provider
        Map<String, Object> serverSslConfig = TestSslUtils.createSslConfig(
                TestKeyManagerFactory.ALGORITHM,
                TestTrustManagerFactory.ALGORITHM,
                tlsProtocol
        );
        SslFactory sslFactory = new SslFactory(ConnectionMode.SERVER);
        assertThrows(KafkaException.class, () -> sslFactory.configure(serverSslConfig));
    }

    @Test
    public void testSslFactoryWithIncorrectProviderClassConfiguration() {
        // An exception is thrown as the algorithm is not registered through a provider
        Map<String, Object> serverSslConfig = TestSslUtils.createSslConfig(
                TestKeyManagerFactory.ALGORITHM,
                TestTrustManagerFactory.ALGORITHM,
                tlsProtocol
        );
        serverSslConfig.put(SecurityConfig.SECURITY_PROVIDERS_CONFIG,
                "com.fake.ProviderClass1,com.fake.ProviderClass2");
        SslFactory sslFactory = new SslFactory(ConnectionMode.SERVER);
        assertThrows(KafkaException.class, () -> sslFactory.configure(serverSslConfig));
    }

    @Test
    public void testSslFactoryWithoutPasswordConfiguration() throws Exception {
        File trustStoreFile = TestUtils.tempFile("truststore", ".jks");
        Map<String, Object> serverSslConfig = sslConfigsBuilder(ConnectionMode.SERVER)
                .createNewTrustStore(trustStoreFile)
                .build();
        // unset the password
        serverSslConfig.remove(SslConfigs.SSL_TRUSTSTORE_PASSWORD_CONFIG);
        SslFactory sslFactory = new SslFactory(ConnectionMode.SERVER);
        try {
            sslFactory.configure(serverSslConfig);
        } catch (Exception e) {
            fail("An exception was thrown when configuring the truststore without a password: " + e);
        }
    }

    @Test
    public void testClientMode() throws Exception {
        File trustStoreFile = TestUtils.tempFile("truststore", ".jks");
        Map<String, Object> clientSslConfig = sslConfigsBuilder(ConnectionMode.CLIENT)
                .createNewTrustStore(trustStoreFile)
                .useClientCert(false)
                .build();
        SslFactory sslFactory = new SslFactory(ConnectionMode.CLIENT);
        sslFactory.configure(clientSslConfig);
        //host and port are hints
        SSLEngine engine = sslFactory.createSslEngine("localhost", 0);
        assertTrue(engine.getUseClientMode());
    }

    @Test
    public void staleSslEngineFactoryShouldBeClosed() throws IOException, GeneralSecurityException {
        File trustStoreFile = TestUtils.tempFile("truststore", ".jks");
        Map<String, Object> clientSslConfig = sslConfigsBuilder(ConnectionMode.SERVER)
                .createNewTrustStore(trustStoreFile)
                .useClientCert(false)
                .build();
        clientSslConfig.put(SslConfigs.SSL_ENGINE_FACTORY_CLASS_CONFIG, TestSslUtils.TestSslEngineFactory.class);
        SslFactory sslFactory = new SslFactory(ConnectionMode.SERVER);
        sslFactory.configure(clientSslConfig);
        TestSslUtils.TestSslEngineFactory sslEngineFactory = (TestSslUtils.TestSslEngineFactory) sslFactory.sslEngineFactory();
        assertNotNull(sslEngineFactory);
        assertFalse(sslEngineFactory.closed);

        trustStoreFile = TestUtils.tempFile("truststore", ".jks");
        clientSslConfig = sslConfigsBuilder(ConnectionMode.SERVER)
                .createNewTrustStore(trustStoreFile)
                .build();
        clientSslConfig.put(SslConfigs.SSL_ENGINE_FACTORY_CLASS_CONFIG, TestSslUtils.TestSslEngineFactory.class);
        sslFactory.reconfigure(clientSslConfig);
        TestSslUtils.TestSslEngineFactory newSslEngineFactory = (TestSslUtils.TestSslEngineFactory) sslFactory.sslEngineFactory();
        assertNotEquals(sslEngineFactory, newSslEngineFactory);
        // the older one should be closed
        assertTrue(sslEngineFactory.closed);
    }

    @Test
    public void testReconfiguration() throws Exception {
        File trustStoreFile = TestUtils.tempFile("truststore", ".jks");
        Map<String, Object> sslConfig = sslConfigsBuilder(ConnectionMode.SERVER)
                .createNewTrustStore(trustStoreFile)
                .build();
<<<<<<< HEAD
        SslFactory sslFactory = new SslFactory(Mode.SERVER);

        // Verify that we'll throw an exception if validateReconfiguration is called before sslFactory is configured
        Exception e = assertThrows(ConfigException.class, () -> sslFactory.validateReconfiguration(sslConfig));
        assertEquals("SSL reconfiguration failed due to java.lang.IllegalStateException: SslFactory has not been configured.", e.getMessage());

=======
        SslFactory sslFactory = new SslFactory(ConnectionMode.SERVER);
>>>>>>> a533e246
        sslFactory.configure(sslConfig);
        SslEngineFactory sslEngineFactory = sslFactory.sslEngineFactory();
        assertNotNull(sslEngineFactory, "SslEngineFactory not created");

        // Verify that SslEngineFactory is not recreated on reconfigure() if config and
        // file are not changed
        sslFactory.reconfigure(sslConfig);
        assertSame(sslEngineFactory, sslFactory.sslEngineFactory(), "SslEngineFactory recreated unnecessarily");

        // Verify that the SslEngineFactory is recreated on reconfigure() if config is changed
        trustStoreFile = TestUtils.tempFile("truststore", ".jks");
<<<<<<< HEAD
        Map<String, Object> newSslConfig = sslConfigsBuilder(Mode.SERVER)
=======
        sslConfig = sslConfigsBuilder(ConnectionMode.SERVER)
>>>>>>> a533e246
                .createNewTrustStore(trustStoreFile)
                .build();
        sslFactory.reconfigure(newSslConfig);
        assertNotSame(sslEngineFactory, sslFactory.sslEngineFactory(), "SslEngineFactory not recreated");
        sslEngineFactory = sslFactory.sslEngineFactory();

        // Verify that builder is recreated on reconfigure() if config is not changed, but truststore file was modified
        trustStoreFile.setLastModified(System.currentTimeMillis() + 10000);
        sslFactory.reconfigure(newSslConfig);
        assertNotSame(sslEngineFactory, sslFactory.sslEngineFactory(), "SslEngineFactory not recreated");
        sslEngineFactory = sslFactory.sslEngineFactory();

        // Verify that builder is recreated on reconfigure() if config is not changed, but keystore file was modified
        File keyStoreFile = new File((String) newSslConfig.get(SslConfigs.SSL_KEYSTORE_LOCATION_CONFIG));
        keyStoreFile.setLastModified(System.currentTimeMillis() + 10000);
        sslFactory.reconfigure(newSslConfig);
        assertNotSame(sslEngineFactory, sslFactory.sslEngineFactory(), "SslEngineFactory not recreated");
        sslEngineFactory = sslFactory.sslEngineFactory();

        // Verify that builder is recreated after validation on reconfigure() if config is not changed, but keystore file was modified
        keyStoreFile.setLastModified(System.currentTimeMillis() + 15000);
        sslFactory.validateReconfiguration(newSslConfig);
        sslFactory.reconfigure(newSslConfig);
        assertNotSame(sslEngineFactory, sslFactory.sslEngineFactory(), "SslEngineFactory not recreated");
        sslEngineFactory = sslFactory.sslEngineFactory();

        // Verify that the builder is not recreated if modification time cannot be determined
        keyStoreFile.setLastModified(System.currentTimeMillis() + 20000);
        Files.delete(keyStoreFile.toPath());
        sslFactory.reconfigure(newSslConfig);
        assertSame(sslEngineFactory, sslFactory.sslEngineFactory(), "SslEngineFactory recreated unnecessarily");
    }

    @Test
    public void testReconfigurationWithoutTruststore() throws Exception {
        File trustStoreFile = TestUtils.tempFile("truststore", ".jks");
        Map<String, Object> sslConfig = sslConfigsBuilder(ConnectionMode.SERVER)
                .createNewTrustStore(trustStoreFile)
                .build();
        sslConfig.remove(SslConfigs.SSL_TRUSTSTORE_LOCATION_CONFIG);
        sslConfig.remove(SslConfigs.SSL_TRUSTSTORE_PASSWORD_CONFIG);
        sslConfig.remove(SslConfigs.SSL_TRUSTSTORE_TYPE_CONFIG);
        SslFactory sslFactory = new SslFactory(ConnectionMode.SERVER);
        sslFactory.configure(sslConfig);
        SSLContext sslContext = ((DefaultSslEngineFactory) sslFactory.sslEngineFactory()).sslContext();
        assertNotNull(sslContext, "SSL context not created");
        assertSame(sslContext, ((DefaultSslEngineFactory) sslFactory.sslEngineFactory()).sslContext(),
                "SSL context recreated unnecessarily");
        assertFalse(sslFactory.createSslEngine("localhost", 0).getUseClientMode());

        Map<String, Object> sslConfig2 = sslConfigsBuilder(ConnectionMode.SERVER)
                .createNewTrustStore(trustStoreFile)
                .build();
        try {
            sslFactory.validateReconfiguration(sslConfig2);
            fail("Truststore configured dynamically for listener without previous truststore");
        } catch (ConfigException e) {
            // Expected exception
        }
    }

    @Test
    public void testReconfigurationWithoutKeystore() throws Exception {
        File trustStoreFile = TestUtils.tempFile("truststore", ".jks");
        Map<String, Object> sslConfig = sslConfigsBuilder(ConnectionMode.SERVER)
                .createNewTrustStore(trustStoreFile)
                .build();
        sslConfig.remove(SslConfigs.SSL_KEYSTORE_LOCATION_CONFIG);
        sslConfig.remove(SslConfigs.SSL_KEYSTORE_PASSWORD_CONFIG);
        sslConfig.remove(SslConfigs.SSL_KEYSTORE_TYPE_CONFIG);
        SslFactory sslFactory = new SslFactory(ConnectionMode.SERVER);
        sslFactory.configure(sslConfig);
        SSLContext sslContext = ((DefaultSslEngineFactory) sslFactory.sslEngineFactory()).sslContext();
        assertNotNull(sslContext, "SSL context not created");
        assertSame(sslContext, ((DefaultSslEngineFactory) sslFactory.sslEngineFactory()).sslContext(),
                "SSL context recreated unnecessarily");
        assertFalse(sslFactory.createSslEngine("localhost", 0).getUseClientMode());

        File newTrustStoreFile = TestUtils.tempFile("truststore", ".jks");
        sslConfig = sslConfigsBuilder(ConnectionMode.SERVER)
                .createNewTrustStore(newTrustStoreFile)
                .build();
        sslConfig.remove(SslConfigs.SSL_KEYSTORE_LOCATION_CONFIG);
        sslConfig.remove(SslConfigs.SSL_KEYSTORE_PASSWORD_CONFIG);
        sslConfig.remove(SslConfigs.SSL_KEYSTORE_TYPE_CONFIG);
        sslFactory.reconfigure(sslConfig);
        assertNotSame(sslContext, ((DefaultSslEngineFactory) sslFactory.sslEngineFactory()).sslContext(),
                "SSL context not recreated");

        sslConfig = sslConfigsBuilder(ConnectionMode.SERVER)
                .createNewTrustStore(newTrustStoreFile)
                .build();
        try {
            sslFactory.validateReconfiguration(sslConfig);
            fail("Keystore configured dynamically for listener without previous keystore");
        } catch (ConfigException e) {
            // Expected exception
        }
    }

    @Test
    public void testPemReconfiguration() throws Exception {
        Properties props = new Properties();
        props.putAll(sslConfigsBuilder(ConnectionMode.SERVER)
                .createNewTrustStore(null)
                .usePem(true)
                .build());
        TestSecurityConfig sslConfig = new TestSecurityConfig(props);

        SslFactory sslFactory = new SslFactory(ConnectionMode.SERVER);
        sslFactory.configure(sslConfig.values());
        SslEngineFactory sslEngineFactory = sslFactory.sslEngineFactory();
        assertNotNull(sslEngineFactory, "SslEngineFactory not created");

        props.put("some.config", "some.value");
        sslConfig = new TestSecurityConfig(props);
        sslFactory.reconfigure(sslConfig.values());
        assertSame(sslEngineFactory, sslFactory.sslEngineFactory(), "SslEngineFactory recreated unnecessarily");

        props.put(SslConfigs.SSL_KEYSTORE_KEY_CONFIG,
                new Password(((Password) props.get(SslConfigs.SSL_KEYSTORE_KEY_CONFIG)).value() + " "));
        sslConfig = new TestSecurityConfig(props);
        sslFactory.reconfigure(sslConfig.values());
        assertNotSame(sslEngineFactory, sslFactory.sslEngineFactory(), "SslEngineFactory not recreated");
        sslEngineFactory = sslFactory.sslEngineFactory();

        props.put(SslConfigs.SSL_KEYSTORE_CERTIFICATE_CHAIN_CONFIG,
                new Password(((Password) props.get(SslConfigs.SSL_KEYSTORE_CERTIFICATE_CHAIN_CONFIG)).value() + " "));
        sslConfig = new TestSecurityConfig(props);
        sslFactory.reconfigure(sslConfig.values());
        assertNotSame(sslEngineFactory, sslFactory.sslEngineFactory(), "SslEngineFactory not recreated");
        sslEngineFactory = sslFactory.sslEngineFactory();

        props.put(SslConfigs.SSL_TRUSTSTORE_CERTIFICATES_CONFIG,
                new Password(((Password) props.get(SslConfigs.SSL_TRUSTSTORE_CERTIFICATES_CONFIG)).value() + " "));
        sslConfig = new TestSecurityConfig(props);
        sslFactory.reconfigure(sslConfig.values());
        assertNotSame(sslEngineFactory, sslFactory.sslEngineFactory(), "SslEngineFactory not recreated");
        sslEngineFactory = sslFactory.sslEngineFactory();
    }

    @Test
    public void testKeyStoreTrustStoreValidation() throws Exception {
        File trustStoreFile = TestUtils.tempFile("truststore", ".jks");
        Map<String, Object> serverSslConfig = sslConfigsBuilder(ConnectionMode.SERVER)
                .createNewTrustStore(trustStoreFile)
                .build();
        SslFactory sslFactory = new SslFactory(ConnectionMode.SERVER);
        sslFactory.configure(serverSslConfig);
        assertNotNull(sslFactory.sslEngineFactory(), "SslEngineFactory not created");
    }

    @Test
    public void testUntrustedKeyStoreValidationFails() throws Exception {
        File trustStoreFile1 = TestUtils.tempFile("truststore1", ".jks");
        File trustStoreFile2 = TestUtils.tempFile("truststore2", ".jks");
        Map<String, Object> sslConfig1 = sslConfigsBuilder(ConnectionMode.SERVER)
                .createNewTrustStore(trustStoreFile1)
                .build();
        Map<String, Object> sslConfig2 = sslConfigsBuilder(ConnectionMode.SERVER)
                .createNewTrustStore(trustStoreFile2)
                .build();
        SslFactory sslFactory = new SslFactory(ConnectionMode.SERVER, null, true);
        for (String key : Arrays.asList(SslConfigs.SSL_TRUSTSTORE_LOCATION_CONFIG,
                SslConfigs.SSL_TRUSTSTORE_PASSWORD_CONFIG,
                SslConfigs.SSL_TRUSTSTORE_TYPE_CONFIG,
                SslConfigs.SSL_TRUSTMANAGER_ALGORITHM_CONFIG)) {
            sslConfig1.put(key, sslConfig2.get(key));
        }
        try {
            sslFactory.configure(sslConfig1);
            fail("Validation did not fail with untrusted truststore");
        } catch (ConfigException e) {
            // Expected exception
        }
    }

    @Test
    public void testKeystoreVerifiableUsingTruststore() throws Exception {
        verifyKeystoreVerifiableUsingTruststore(false, tlsProtocol);
    }

    @Test
    public void testPemKeystoreVerifiableUsingTruststore() throws Exception {
        verifyKeystoreVerifiableUsingTruststore(true, tlsProtocol);
    }

    private void verifyKeystoreVerifiableUsingTruststore(boolean usePem, String tlsProtocol) throws Exception {
        File trustStoreFile1 = usePem ? null : TestUtils.tempFile("truststore1", ".jks");
        Map<String, Object> sslConfig1 = sslConfigsBuilder(ConnectionMode.SERVER)
                .createNewTrustStore(trustStoreFile1)
                .usePem(usePem)
                .build();
        SslFactory sslFactory = new SslFactory(ConnectionMode.SERVER, null, true);
        sslFactory.configure(sslConfig1);

        File trustStoreFile2 = usePem ? null : TestUtils.tempFile("truststore2", ".jks");
        Map<String, Object> sslConfig2 = sslConfigsBuilder(ConnectionMode.SERVER)
                .createNewTrustStore(trustStoreFile2)
                .usePem(usePem)
                .build();
        // Verify that `createSSLContext` fails even if certificate from new keystore is trusted by
        // the new truststore, if certificate is not trusted by the existing truststore on the `SslFactory`.
        // This is to prevent both keystores and truststores to be modified simultaneously on an inter-broker
        // listener to stores that may not work with other brokers where the update hasn't yet been performed.
        try {
            sslFactory.validateReconfiguration(sslConfig2);
            fail("ValidateReconfiguration did not fail as expected");
        } catch (ConfigException e) {
            // Expected exception
        }
    }

    @Test
    public void testCertificateEntriesValidation() throws Exception {
        verifyCertificateEntriesValidation(false, tlsProtocol);
    }

    @Test
    public void testPemCertificateEntriesValidation() throws Exception {
        verifyCertificateEntriesValidation(true, tlsProtocol);
    }

    private void verifyCertificateEntriesValidation(boolean usePem, String tlsProtocol) throws Exception {
        File trustStoreFile = usePem ? null : TestUtils.tempFile("truststore", ".jks");
        Map<String, Object> serverSslConfig = sslConfigsBuilder(ConnectionMode.SERVER)
                .createNewTrustStore(trustStoreFile)
                .usePem(usePem)
                .build();
        File newTrustStoreFile = usePem ? null : TestUtils.tempFile("truststore", ".jks");
        Map<String, Object> newCnConfig = sslConfigsBuilder(ConnectionMode.SERVER)
                .createNewTrustStore(newTrustStoreFile)
                .cn("Another CN")
                .usePem(usePem)
                .build();
        KeyStore ks1 = sslKeyStore(serverSslConfig);
        KeyStore ks2 = sslKeyStore(serverSslConfig);
        assertEquals(SslFactory.CertificateEntries.create(ks1), SslFactory.CertificateEntries.create(ks2));

        // Use different alias name, validation should succeed
        ks2.setCertificateEntry("another", ks1.getCertificate("localhost"));
        assertEquals(SslFactory.CertificateEntries.create(ks1), SslFactory.CertificateEntries.create(ks2));

        KeyStore ks3 = sslKeyStore(newCnConfig);
        assertNotEquals(SslFactory.CertificateEntries.create(ks1), SslFactory.CertificateEntries.create(ks3));
    }

    /**
     * Tests client side ssl.engine.factory configuration is used when specified
     */
    @Test
    public void testClientSpecifiedSslEngineFactoryUsed() throws Exception {
        File trustStoreFile = TestUtils.tempFile("truststore", ".jks");
        Map<String, Object> clientSslConfig = sslConfigsBuilder(ConnectionMode.CLIENT)
                .createNewTrustStore(trustStoreFile)
                .useClientCert(false)
                .build();
        clientSslConfig.put(SslConfigs.SSL_ENGINE_FACTORY_CLASS_CONFIG, TestSslUtils.TestSslEngineFactory.class);
        SslFactory sslFactory = new SslFactory(ConnectionMode.CLIENT);
        sslFactory.configure(clientSslConfig);
        assertInstanceOf(TestSslUtils.TestSslEngineFactory.class, sslFactory.sslEngineFactory(),
            "SslEngineFactory must be of expected type");
    }

    @Test
    public void testEngineFactoryClosed() throws Exception {
        File trustStoreFile = TestUtils.tempFile("truststore", ".jks");
        Map<String, Object> clientSslConfig = sslConfigsBuilder(ConnectionMode.CLIENT)
                .createNewTrustStore(trustStoreFile)
                .useClientCert(false)
                .build();
        clientSslConfig.put(SslConfigs.SSL_ENGINE_FACTORY_CLASS_CONFIG, TestSslUtils.TestSslEngineFactory.class);
        SslFactory sslFactory = new SslFactory(ConnectionMode.CLIENT);
        sslFactory.configure(clientSslConfig);
        TestSslUtils.TestSslEngineFactory engine = (TestSslUtils.TestSslEngineFactory) sslFactory.sslEngineFactory();
        assertFalse(engine.closed);
        sslFactory.close();
        assertTrue(engine.closed);
    }

    /**
     * Tests server side ssl.engine.factory configuration is used when specified
     */
    @Test
    public void testServerSpecifiedSslEngineFactoryUsed() throws Exception {
        File trustStoreFile = TestUtils.tempFile("truststore", ".jks");
        Map<String, Object> serverSslConfig = sslConfigsBuilder(ConnectionMode.SERVER)
                .createNewTrustStore(trustStoreFile)
                .useClientCert(false)
                .build();
        serverSslConfig.put(SslConfigs.SSL_ENGINE_FACTORY_CLASS_CONFIG, TestSslUtils.TestSslEngineFactory.class);
        SslFactory sslFactory = new SslFactory(ConnectionMode.SERVER);
        sslFactory.configure(serverSslConfig);
        assertInstanceOf(TestSslUtils.TestSslEngineFactory.class, sslFactory.sslEngineFactory(),
            "SslEngineFactory must be of expected type");
    }

    /**
     * Tests invalid ssl.engine.factory configuration
     */
    @Test
    public void testInvalidSslEngineFactory() throws Exception {
        File trustStoreFile = TestUtils.tempFile("truststore", ".jks");
        Map<String, Object> clientSslConfig = sslConfigsBuilder(ConnectionMode.CLIENT)
                .createNewTrustStore(trustStoreFile)
                .useClientCert(false)
                .build();
        clientSslConfig.put(SslConfigs.SSL_ENGINE_FACTORY_CLASS_CONFIG, String.class);
        SslFactory sslFactory = new SslFactory(ConnectionMode.CLIENT);
        assertThrows(ClassCastException.class, () -> sslFactory.configure(clientSslConfig));
    }

    @Test
    public void testUsedConfigs() throws IOException, GeneralSecurityException {
        Map<String, Object> serverSslConfig = sslConfigsBuilder(ConnectionMode.SERVER)
                .createNewTrustStore(TestUtils.tempFile("truststore", ".jks"))
                .useClientCert(false)
                .build();
        serverSslConfig.put(SslConfigs.SSL_ENGINE_FACTORY_CLASS_CONFIG, TestSslUtils.TestSslEngineFactory.class);
        TestSecurityConfig securityConfig = new TestSecurityConfig(serverSslConfig);
        SslFactory sslFactory = new SslFactory(ConnectionMode.SERVER);
        sslFactory.configure(securityConfig.values());
        assertFalse(securityConfig.unused().contains(SslConfigs.SSL_ENGINE_FACTORY_CLASS_CONFIG));
    }

    @Test
    public void testDynamicUpdateCompatibility() throws Exception {
        KeyPair keyPair = TestSslUtils.generateKeyPair("RSA");
        KeyStore ks = createKeyStore(keyPair, "*.example.com", "Kafka", true, "localhost", "*.example.com");
        ensureCompatible(ks, ks, false, false);
        ensureCompatible(ks, createKeyStore(keyPair, "*.example.com", "Kafka", true, "localhost", "*.example.com"), false, false);
        ensureCompatible(ks, createKeyStore(keyPair, " *.example.com", " Kafka ", true, "localhost", "*.example.com"), false, false);
        ensureCompatible(ks, createKeyStore(keyPair, "*.example.COM", "Kafka", true, "localhost", "*.example.com"), false, false);
        ensureCompatible(ks, createKeyStore(keyPair, "*.EXAMPLE.COM", "KAFKA", true, "localhost", "*.example.com"), false, false);
        ensureCompatible(ks, createKeyStore(keyPair, "*.EXAMPLE.COM", "Kafka", true, "*.example.com"), false, false);
        ensureCompatible(ks, createKeyStore(keyPair, "*.EXAMPLE.COM", "Kafka", true, "localhost"), false, false);

        ensureCompatible(ks, createKeyStore(keyPair, "*.example.com", "Kafka", false, "localhost", "*.example.com"), false, false);
        ensureCompatible(ks, createKeyStore(keyPair, "*.example.COM", "Kafka", false, "localhost", "*.example.com"), false, false);
        ensureCompatible(ks, createKeyStore(keyPair, "*.EXAMPLE.COM", "KAFKA", false, "localhost", "*.example.com"), false, false);
        ensureCompatible(ks, createKeyStore(keyPair, "*.EXAMPLE.COM", "Kafka", false, "*.example.com"), false, false);
        ensureCompatible(ks, createKeyStore(keyPair, "*.EXAMPLE.COM", "Kafka", false, "localhost"), false, false);

        assertThrows(ConfigException.class, () ->
                ensureCompatible(ks, createKeyStore(keyPair, " *.example.com", " Kafka ", false, "localhost", "*.example.com"), false, false));
        assertThrows(ConfigException.class, () ->
                ensureCompatible(ks, createKeyStore(keyPair, "*.another.example.com", "Kafka", true, "*.example.com"), false, false));
        assertThrows(ConfigException.class, () ->
                ensureCompatible(ks, createKeyStore(keyPair, "*.EXAMPLE.COM", "Kafka", true, "*.another.example.com"), false, false));

        // Test disabling of validation
        ensureCompatible(ks, createKeyStore(keyPair, " *.another.example.com", "Kafka ", true, "localhost", "*.another.example.com"), true, true);
        ensureCompatible(ks, createKeyStore(keyPair, "*.example.com", "Kafka", true, "localhost", "*.another.example.com"), false, true);
        assertThrows(ConfigException.class, () -> ensureCompatible(ks, createKeyStore(keyPair, "*.example.com", "Kafka", true, "localhost", "*.another.example.com"), true, false));
        ensureCompatible(ks, createKeyStore(keyPair, "*.another.example.com", "Kafka", true, "localhost", "*.example.com"), true, false);
        assertThrows(ConfigException.class, () -> ensureCompatible(ks, createKeyStore(keyPair, "*.another.example.com", "Kafka", true, "localhost", "*.example.com"), false, true));
    }

    private KeyStore createKeyStore(KeyPair keyPair, String commonName, String org, boolean utf8, String... dnsNames) throws Exception {
        X509Certificate cert = new TestSslUtils.CertificateBuilder().sanDnsNames(dnsNames)
                .generate(commonName, org, utf8, keyPair);
        KeyStore ks = KeyStore.getInstance("PKCS12");
        ks.load(null, null);
        ks.setKeyEntry("kafka", keyPair.getPrivate(), null, new X509Certificate[] {cert});
        return ks;
    }

    private KeyStore sslKeyStore(Map<String, Object> sslConfig) {
        SecurityStore store;
        if (sslConfig.get(SslConfigs.SSL_KEYSTORE_LOCATION_CONFIG) != null) {
            store = new FileBasedStore(
                    (String) sslConfig.get(SslConfigs.SSL_KEYSTORE_TYPE_CONFIG),
                    (String) sslConfig.get(SslConfigs.SSL_KEYSTORE_LOCATION_CONFIG),
                    (Password) sslConfig.get(SslConfigs.SSL_KEYSTORE_PASSWORD_CONFIG),
                    (Password) sslConfig.get(SslConfigs.SSL_KEY_PASSWORD_CONFIG),
                    true
            );
        } else {
            store = new PemStore(
                    (Password) sslConfig.get(SslConfigs.SSL_KEYSTORE_CERTIFICATE_CHAIN_CONFIG),
                    (Password) sslConfig.get(SslConfigs.SSL_KEYSTORE_KEY_CONFIG),
                    (Password) sslConfig.get(SslConfigs.SSL_KEY_PASSWORD_CONFIG)
            );
        }
        return store.get();
    }

    private TestSslUtils.SslConfigsBuilder sslConfigsBuilder(ConnectionMode connectionMode) {
        return new TestSslUtils.SslConfigsBuilder(connectionMode).tlsProtocol(tlsProtocol);
    }
}<|MERGE_RESOLUTION|>--- conflicted
+++ resolved
@@ -203,16 +203,12 @@
         Map<String, Object> sslConfig = sslConfigsBuilder(ConnectionMode.SERVER)
                 .createNewTrustStore(trustStoreFile)
                 .build();
-<<<<<<< HEAD
-        SslFactory sslFactory = new SslFactory(Mode.SERVER);
+        SslFactory sslFactory = new SslFactory(ConnectionMode.SERVER);
 
         // Verify that we'll throw an exception if validateReconfiguration is called before sslFactory is configured
         Exception e = assertThrows(ConfigException.class, () -> sslFactory.validateReconfiguration(sslConfig));
         assertEquals("SSL reconfiguration failed due to java.lang.IllegalStateException: SslFactory has not been configured.", e.getMessage());
 
-=======
-        SslFactory sslFactory = new SslFactory(ConnectionMode.SERVER);
->>>>>>> a533e246
         sslFactory.configure(sslConfig);
         SslEngineFactory sslEngineFactory = sslFactory.sslEngineFactory();
         assertNotNull(sslEngineFactory, "SslEngineFactory not created");
@@ -224,11 +220,7 @@
 
         // Verify that the SslEngineFactory is recreated on reconfigure() if config is changed
         trustStoreFile = TestUtils.tempFile("truststore", ".jks");
-<<<<<<< HEAD
-        Map<String, Object> newSslConfig = sslConfigsBuilder(Mode.SERVER)
-=======
-        sslConfig = sslConfigsBuilder(ConnectionMode.SERVER)
->>>>>>> a533e246
+        Map<String, Object> newSslConfig = sslConfigsBuilder(ConnectionMode.SERVER)
                 .createNewTrustStore(trustStoreFile)
                 .build();
         sslFactory.reconfigure(newSslConfig);
