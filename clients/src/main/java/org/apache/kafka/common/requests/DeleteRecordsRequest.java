--- conflicted
+++ resolved
@@ -22,19 +22,13 @@
 import org.apache.kafka.common.message.DeleteRecordsResponseData;
 import org.apache.kafka.common.message.DeleteRecordsResponseData.DeleteRecordsTopicResult;
 import org.apache.kafka.common.protocol.ApiKeys;
+import org.apache.kafka.common.protocol.ByteBufferAccessor;
 import org.apache.kafka.common.protocol.Errors;
-<<<<<<< HEAD
-import org.apache.kafka.common.protocol.Message;
-import org.apache.kafka.common.protocol.types.ArrayOf;
-import org.apache.kafka.common.protocol.types.Field;
-import org.apache.kafka.common.protocol.types.Schema;
-=======
->>>>>>> 2eb0ccfa
 import org.apache.kafka.common.protocol.types.Struct;
 
 import java.nio.ByteBuffer;
 
-public class DeleteRecordsRequest extends LegacyAbstractRequest {
+public class DeleteRecordsRequest extends AbstractRequest {
 
     public static final long HIGH_WATERMARK = -1L;
 
@@ -70,17 +64,8 @@
     }
 
     @Override
-    protected Struct toStruct() {
-        return data.toStruct(version());
-    }
-
     public DeleteRecordsRequestData data() {
         return data;
-    }
-
-    @Override
-    protected Message data() {
-        return null;
     }
 
     @Override
@@ -101,6 +86,6 @@
     }
 
     public static DeleteRecordsRequest parse(ByteBuffer buffer, short version) {
-        return new DeleteRecordsRequest(ApiKeys.DELETE_RECORDS.parseRequest(version, buffer), version);
+        return new DeleteRecordsRequest(new DeleteRecordsRequestData(new ByteBufferAccessor(buffer), version), version);
     }
 }