--- conflicted
+++ resolved
@@ -30,18 +30,10 @@
     enum State {
         CREATED, RESTORING, RUNNING, REVOKED, CLOSED;
 
-<<<<<<< HEAD
         static void validateTransition(final State oldState, final State newState) {
             if (oldState == CREATED && newState == RESTORING) {
                 return;
             } else if (oldState == RESTORING && (newState == RESTORING || newState == RUNNING || newState == REVOKED)) {
-=======
-
-        static void validateTransition(final State oldState, final State newState) {
-            if (oldState == CREATED && newState == RESTORING ) {
-                return;
-            } else if (oldState == RESTORING && (newState == RESTORING || newState == RUNNING || newState == REVOKED) ) {
->>>>>>> 34b195cd
                 return;
             } else if (oldState == RUNNING && (newState == RESTORING || newState == RUNNING || newState == REVOKED)) {
                 return;
@@ -52,12 +44,10 @@
             }
         }
     }
-<<<<<<< HEAD
-=======
 
     State state();
+
     void transitionTo(State newState);
->>>>>>> 34b195cd
 
     void initializeMetadata();
 
