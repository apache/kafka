--- conflicted
+++ resolved
@@ -697,29 +697,6 @@
         verify(transformationChain, times(2)).apply(any(), eq(record3));
     }
 
-<<<<<<< HEAD
-    @Test
-    public void testErrorReportersConfigured() {
-        RetryWithToleranceOperator retryWithToleranceOperator = mock(RetryWithToleranceOperator.class);
-        List<ErrorReporter> errorReporters = Collections.singletonList(mock(ErrorReporter.class));
-        createWorkerTask(keyConverter, valueConverter, headerConverter, retryWithToleranceOperator, () -> errorReporters);
-        workerTask.initializeAndStart();
-
-        ArgumentCaptor<List<ErrorReporter>> errorReportersCapture = ArgumentCaptor.forClass(List.class);
-        verify(retryWithToleranceOperator).reporters(errorReportersCapture.capture());
-        assertEquals(errorReporters, errorReportersCapture.getValue());
-    }
-
-    @Test
-    public void testErrorReporterConfigurationExceptionPropagation() {
-        createWorkerTask(keyConverter, valueConverter, headerConverter, RetryWithToleranceOperatorTest.NOOP_OPERATOR,
-                () -> {
-                    throw new ConnectException("Failed to create error reporters");
-                }
-        );
-        assertThrows(ConnectException.class, () -> workerTask.initializeAndStart());
-    }
-
     @Test
     public void testCancelInterruptsPollThread() {
         createWorkerTask();
@@ -742,8 +719,6 @@
         awaitLatch(interrupted, "Task poll thread should be interrupted when task is cancelled");
     }
 
-=======
->>>>>>> 4d6a422e
     private void expectSendRecord(Headers headers) {
         if (headers != null)
             expectConvertHeadersAndKeyValue(headers, TOPIC);
