<!--
 Licensed to the Apache Software Foundation (ASF) under one or more
 contributor license agreements.  See the NOTICE file distributed with
 this work for additional information regarding copyright ownership.
 The ASF licenses this file to You under the Apache License, Version 2.0
 (the "License"); you may not use this file except in compliance with
 the License.  You may obtain a copy of the License at

    http://www.apache.org/licenses/LICENSE-2.0

 Unless required by applicable law or agreed to in writing, software
 distributed under the License is distributed on an "AS IS" BASIS,
 WITHOUT WARRANTIES OR CONDITIONS OF ANY KIND, either express or implied.
 See the License for the specific language governing permissions and
 limitations under the License.
-->

<script><!--#include virtual="js/templateData.js" --></script>

<script id="upgrade-template" type="text/x-handlebars-template">

<h4><a id="upgrade_4_0_0" href="#upgrade_4_0_0">Upgrading to 4.0.0 from any version 0.8.x through 3.9.x</a></h4>
    <h5><a id="upgrade_400_notable" href="#upgrade_400_notable">Notable changes in 4.0.0</a></h5>
    <ul>
        <li>A number of deprecated classes, methods,configurations and tools have been removed from the <code>clients</code>, <code>connect</code>, <code>core</code> and <code>tools</code> modules:</li>
        <ul>
            <li> The original MirrorMaker (MM1) and related classes have been removed. Please use the Connect-based
                MirrorMaker (MM2), as described in the
                <a href="/{{version}}/documentation/#georeplication">Geo-Replication section</a>.
            </li>
<<<<<<< HEAD
            <li> Remove <code>use.incremental.alter.configs</code>. The modified behavior is identical to the previous <code>required</code> configuration </li>
=======
            <li>
                The <code>kafka.common.MessageReader</code> class has been removed. Please use the
                <a href="/{{version}}/javadoc/org/apache/kafka/tools/api/RecordReader.html"><code>org.apache.kafka.tools.api.RecordReader</code></a>
                interface to build custom readers for the <code>kafka-console-producer</code> tool.
            </li>
>>>>>>> 50ca2c8c
        </ul>
    </ul>

<h4><a id="upgrade_3_9_0" href="#upgrade_3_9_0">Upgrading to 3.9.0 from any version 0.8.x through 3.8.x</a></h4>
    <h5><a id="upgrade_390_notable" href="#upgrade_390_notable">Notable changes in 3.9.0</a></h5>
    <ul>
        <li>In case you run your Kafka clusters with no execution permission for the <code>/tmp</code> partition, Kafka will not work properly. It might either refuse to start or fail
            when producing and consuming messages. This is due to the compression libraries <code>zstd-jni</code> and <code>snappy</code>.
            To remediate this problem you need to pass the following JVM flags to Kafka <code>ZstdTempFolder</code> and <code>org.xerial.snappy.tempdir</code> pointing to a directory with execution permissions.
            For example, this could be done via the <code>KAFKA_OPTS</code> environment variable like follows: <code>export KAFKA_OPTS="-DZstdTempFolder=/opt/kafka/tmp -Dorg.xerial.snappy.tempdir=/opt/kafka/tmp"</code>.
	    This is a known issue for version 3.8.0 as well.
        </li>
        <li><code>unclean.leader.election.enable</code> config is supported in KRaft. Compared with ZK mode, there is one behavior change in KRaft mode
            when dynamically enabling <code>unclean.leader.election.enable</code> config. Please check
            <a href="https://kafka.apache.org/documentation/#brokerconfigs_unclean.leader.election.enable">here</a> for more details.</li>
        <li>Tiered storage is now a production ready feature. You can check
            <a href="https://cwiki.apache.org/confluence/display/KAFKA/Kafka+Tiered+Storage+GA+Release+Notes">Kafka Tiered Storage GA Release Notes</a> for more details.
            The below enhancements are added in this release.
            <ul>
                <li>In KRaft mode, the tiered storage feature can be dynamically disabled and then re-enabled on topic level.
                    See <a href="https://cwiki.apache.org/confluence/display/KAFKA/KIP-950%3A++Tiered+Storage+Disablement">KIP-950</a> for more details.</li>
                <li>With the tiered storage quota feature, users can define a maximum limit on the rate at which log segments are transferred to or retrieved from the remote storage.
                    See <a href="https://cwiki.apache.org/confluence/display/KAFKA/KIP-956+Tiered+Storage+Quotas">KIP-956</a> for more details.</li>
            </ul>
        </li>
    </ul>

<h4><a id="upgrade_3_8_0" href="#upgrade_3_8_0">Upgrading to 3.8.0 from any version 0.8.x through 3.7.x</a></h4>

    <h5><a id="upgrade_380_notable" href="#upgrade_380_notable">Notable changes in 3.8.0</a></h5>
    <ul>
        <li>MirrorMaker 2 can now emit checkpoints for offsets mirrored before the start of the Checkpoint task for improved offset translation.
            This requires MirrorMaker 2 to have READ authorization to the Checkpoint topic.
            If READ is not authorized, checkpointing is limited to offsets mirrorred after the start of the task.
            See <a href="https://issues.apache.org/jira/browse/KAFKA-15905">KAFKA-15905</a> for more details.
        </li>
        <li>JBOD in KRaft is no longer in early access.</li>
        <li>Tiered Storage, which is still in early access, now supports clusters configured with multiple log directories (i.e. JBOD feature).</li>
    </ul>

<h4><a id="upgrade_3_7_1" href="#upgrade_3_7_1">Upgrading to 3.7.1 from any version 0.8.x through 3.6.x</a></h4>


    <h5><a id="upgrade_371_zk" href="#upgrade_371_zk">Upgrading ZooKeeper-based clusters</a></h5>
    <p><b>If you are upgrading from a version prior to 2.1.x, please see the note in step 5 below about the change to the schema used to store consumer offsets.
        Once you have changed the inter.broker.protocol.version to the latest version, it will not be possible to downgrade to a version prior to 2.1.</b></p>

    <p><b>For a rolling upgrade:</b></p>

    <ol>
        <li>Update server.properties on all brokers and add the following properties. CURRENT_KAFKA_VERSION refers to the version you
            are upgrading from. CURRENT_MESSAGE_FORMAT_VERSION refers to the message format version currently in use. If you have previously
            overridden the message format version, you should keep its current value. Alternatively, if you are upgrading from a version prior
            to 0.11.0.x, then CURRENT_MESSAGE_FORMAT_VERSION should be set to match CURRENT_KAFKA_VERSION.
            <ul>
                <li>inter.broker.protocol.version=CURRENT_KAFKA_VERSION (e.g. <code>3.6</code>, <code>3.5</code>, etc.)</li>
                <li>log.message.format.version=CURRENT_MESSAGE_FORMAT_VERSION  (See <a href="#upgrade_10_performance_impact">potential performance impact
                    following the upgrade</a> for the details on what this configuration does.)</li>
            </ul>
            If you are upgrading from version 0.11.0.x or above, and you have not overridden the message format, then you only need to override
            the inter-broker protocol version.
            <ul>
                <li>inter.broker.protocol.version=CURRENT_KAFKA_VERSION (e.g. <code>3.6</code>, <code>3.5</code>, etc.)</li>
            </ul>
        </li>
        <li>Upgrade the brokers one at a time: shut down the broker, update the code, and restart it. Once you have done so, the
            brokers will be running the latest version and you can verify that the cluster's behavior and performance meets expectations.
            It is still possible to downgrade at this point if there are any problems.
        </li>
        <li>Once the cluster's behavior and performance has been verified, bump the protocol version by editing
            <code>inter.broker.protocol.version</code> and setting it to <code>3.7</code>.
        </li>
        <li>Restart the brokers one by one for the new protocol version to take effect. Once the brokers begin using the latest
            protocol version, it will no longer be possible to downgrade the cluster to an older version.
        </li>
        <li>If you have overridden the message format version as instructed above, then you need to do one more rolling restart to
            upgrade it to its latest version. Once all (or most) consumers have been upgraded to 0.11.0 or later,
            change log.message.format.version to 3.7 on each broker and restart them one by one. Note that the older Scala clients,
            which are no longer maintained, do not support the message format introduced in 0.11, so to avoid conversion costs
            (or to take advantage of <a href="#upgrade_11_exactly_once_semantics">exactly once semantics</a>),
            the newer Java clients must be used.
        </li>
    </ol>

    <h5><a id="upgrade_371_kraft" href="#upgrade_371_kraft">Upgrading KRaft-based clusters</a></h5>
    <p><b>If you are upgrading from a version prior to 3.3.0, please see the note in step 3 below. Once you have changed the metadata.version to the latest version, it will not be possible to downgrade to a version prior to 3.3-IV0.</b></p>

    <p><b>For a rolling upgrade:</b></p>

    <ol>
        <li>Upgrade the brokers one at a time: shut down the broker, update the code, and restart it. Once you have done so, the
            brokers will be running the latest version and you can verify that the cluster's behavior and performance meets expectations.
        </li>
        <li>Once the cluster's behavior and performance has been verified, bump the metadata.version by running
            <code>
                bin/kafka-features.sh upgrade --metadata 3.7
            </code>
        </li>
        <li>Note that cluster metadata downgrade is not supported in this version since it has metadata changes.
            Every <a href="https://github.com/apache/kafka/blob/trunk/server-common/src/main/java/org/apache/kafka/server/common/MetadataVersion.java">MetadataVersion</a>
            after 3.2.x has a boolean parameter that indicates if there are metadata changes (i.e. <code>IBP_3_3_IV3(7, "3.3", "IV3", true)</code> means this version has metadata changes).
            Given your current and target versions, a downgrade is only possible if there are no metadata changes in the versions between.</li>
    </ol>

    <h5><a id="upgrade_371_notable" href="#upgrade_371_notable">Notable changes in 3.7.1</a></h5>
    <ul>
        <li>MirrorMaker 2 can now emit checkpoints for offsets mirrored before the start of the Checkpoint task for improved offset translation.
            This requires MirrorMaker 2 to have READ authorization to the Checkpoint topic.
            If READ is not authorized, checkpointing is limited to offsets mirrorred after the start of the task.
            See <a href="https://issues.apache.org/jira/browse/KAFKA-15905">KAFKA-15905</a> for more details.
        </li>
        <li>
            JBOD support in KRaft was introduced from Metadata Version (MV) 3.7-IV2.
            Configuring Brokers with multiple log directories can lead to indefinite unavailability.
            Brokers will now detect this situation and log an error.
            See <a href="https://issues.apache.org/jira/browse/KAFKA-16606">KAFKA-16606</a> for more details.
        </li>
    </ul>

    <h5><a id="upgrade_370_notable" href="#upgrade_370_notable">Notable changes in 3.7.0</a></h5>
    <ul>
        <li>Java 11 support for the broker and tools has been deprecated and will be removed in Apache Kafka 4.0. This complements
            the previous deprecation of Java 8 for all components. Please refer to
            <a href="https://cwiki.apache.org/confluence/pages/viewpage.action?pageId=284789510">KIP-1013</a> for more details.
        </li>
        <li>Client APIs released prior to Apache Kafka 2.1 are now marked deprecated in 3.7 and will be removed in Apache Kafka 4.0. See <a href="https://cwiki.apache.org/confluence/display/KAFKA/KIP-896%3A+Remove+old+client+protocol+API+versions+in+Kafka+4.0">KIP-896</a> for details and RPC versions that are now deprecated.
        </li>
        <li>Early access of the new simplified Consumer Rebalance Protocol is available, and it is not recommended for use in production environments.
            You are encouraged to test it and provide feedback!
            For more information about the early access feature, please check <a href="https://cwiki.apache.org/confluence/display/KAFKA/KIP-848%3A+The+Next+Generation+of+the+Consumer+Rebalance+Protocol">KIP-848</a> and the <a href="https://cwiki.apache.org/confluence/display/KAFKA/The+Next+Generation+of+the+Consumer+Rebalance+Protocol+%28KIP-848%29+-+Early+Access+Release+Notes">Early Access Release Notes</a>.
        </li>
        <li>More metrics related to Tiered Storage have been introduced. They should improve the operational experience
            of running Tiered Storage in production.
            For more detailed information, please refer to <a href="https://cwiki.apache.org/confluence/display/KAFKA/KIP-963%3A+Additional+metrics+in+Tiered+Storage">KIP-963</a>.
        </li>
        <li>Kafka Streams ships multiple KIPs for IQv2 support.
            See the <a href="/{{version}}/documentation/streams/upgrade-guide#streams_api_changes_370">Kafka Streams upgrade section</a> for more details.
        </li>
        <li>
            In versions 3.5.0, 3.5.1, 3.5.2, 3.6.0, and 3.6.1, MirrorMaker 2 offset translation may not reach the end
            of a replicated topic after the upstream consumers commit at the end of the source topic.
            This was addressed in <a href="https://issues.apache.org/jira/browse/KAFKA-15906">KAFKA-15906</a>.
        </li>
        <li>All the notable changes are present in the <a href="https://kafka.apache.org/blog#apache_kafka_370_release_announcement">blog post announcing the 3.7.0 release.</a>
        </li>
    </ul>

<h4><a id="upgrade_3_6_2" href="#upgrade_3_6_2">Upgrading to 3.6.2 from any version 0.8.x through 3.5.x</a></h4>

    <h5><a id="upgrade_362_zk" href="#upgrade_362_zk">Upgrading ZooKeeper-based clusters</a></h5>
    <p><b>If you are upgrading from a version prior to 2.1.x, please see the note in step 5 below about the change to the schema used to store consumer offsets.
        Once you have changed the inter.broker.protocol.version to the latest version, it will not be possible to downgrade to a version prior to 2.1.</b></p>

    <p><b>For a rolling upgrade:</b></p>

    <ol>
        <li>Update server.properties on all brokers and add the following properties. CURRENT_KAFKA_VERSION refers to the version you
            are upgrading from. CURRENT_MESSAGE_FORMAT_VERSION refers to the message format version currently in use. If you have previously
            overridden the message format version, you should keep its current value. Alternatively, if you are upgrading from a version prior
            to 0.11.0.x, then CURRENT_MESSAGE_FORMAT_VERSION should be set to match CURRENT_KAFKA_VERSION.
            <ul>
                <li>inter.broker.protocol.version=CURRENT_KAFKA_VERSION (e.g. <code>3.5</code>, <code>3.4</code>, etc.)</li>
                <li>log.message.format.version=CURRENT_MESSAGE_FORMAT_VERSION  (See <a href="#upgrade_10_performance_impact">potential performance impact
                    following the upgrade</a> for the details on what this configuration does.)</li>
            </ul>
            If you are upgrading from version 0.11.0.x or above, and you have not overridden the message format, then you only need to override
            the inter-broker protocol version.
            <ul>
                <li>inter.broker.protocol.version=CURRENT_KAFKA_VERSION (e.g. <code>3.5</code>, <code>3.4</code>, etc.)</li>
            </ul>
        </li>
        <li>Upgrade the brokers one at a time: shut down the broker, update the code, and restart it. Once you have done so, the
            brokers will be running the latest version and you can verify that the cluster's behavior and performance meets expectations.
            It is still possible to downgrade at this point if there are any problems.
        </li>
        <li>Once the cluster's behavior and performance has been verified, bump the protocol version by editing
            <code>inter.broker.protocol.version</code> and setting it to <code>3.6</code>.
        </li>
        <li>Restart the brokers one by one for the new protocol version to take effect. Once the brokers begin using the latest
            protocol version, it will no longer be possible to downgrade the cluster to an older version.
        </li>
        <li>If you have overridden the message format version as instructed above, then you need to do one more rolling restart to
            upgrade it to its latest version. Once all (or most) consumers have been upgraded to 0.11.0 or later,
            change log.message.format.version to 3.6 on each broker and restart them one by one. Note that the older Scala clients,
            which are no longer maintained, do not support the message format introduced in 0.11, so to avoid conversion costs
            (or to take advantage of <a href="#upgrade_11_exactly_once_semantics">exactly once semantics</a>),
            the newer Java clients must be used.
        </li>
    </ol>

    <h5><a id="upgrade_362_kraft" href="#upgrade_362_kraft">Upgrading KRaft-based clusters</a></h5>
    <p><b>If you are upgrading from a version prior to 3.3.0, please see the note in step 3 below. Once you have changed the metadata.version to the latest version, it will not be possible to downgrade to a version prior to 3.3-IV0.</b></p>

    <p><b>For a rolling upgrade:</b></p>

    <ol>
        <li>Upgrade the brokers one at a time: shut down the broker, update the code, and restart it. Once you have done so, the
            brokers will be running the latest version and you can verify that the cluster's behavior and performance meets expectations.
        </li>
        <li>Once the cluster's behavior and performance has been verified, bump the metadata.version by running
            <code>
                bin/kafka-features.sh upgrade --metadata 3.6
            </code>
        </li>
        <li>Note that cluster metadata downgrade is not supported in this version since it has metadata changes.
            Every <a href="https://github.com/apache/kafka/blob/trunk/server-common/src/main/java/org/apache/kafka/server/common/MetadataVersion.java">MetadataVersion</a>
            after 3.2.x has a boolean parameter that indicates if there are metadata changes (i.e. <code>IBP_3_3_IV3(7, "3.3", "IV3", true)</code> means this version has metadata changes).
            Given your current and target versions, a downgrade is only possible if there are no metadata changes in the versions between.</li>
    </ol>

    <h5><a id="upgrade_360_notable" href="#upgrade_360_notable">Notable changes in 3.6.0</a></h5>
    <ul>
        <li>Apache Kafka now supports having both an IPv4 and an IPv6 listener on the same port. This change only applies to
            non advertised listeners (advertised listeners already have this feature)</li>
        <li>The Apache Zookeeper dependency has been upgraded to 3.8.1 due to 3.6 reaching end-of-life. To bring both your
            Kafka and Zookeeper clusters to the latest versions:
            <ul>
                <li><b>>=2.4</b> Kafka clusters can be updated directly.
                    Zookeeper clusters which are running binaries bundled with Kafka versions 2.4 or above can be updated directly.</li>
                <li><b><2.4</b> Kafka clusters first need to be updated to a version greater than 2.4 and smaller than 3.6.
                Zookeeper clusters which are running binaries bundled with Kafka versions below 2.4 need to be updated to any
                binaries bundled with Kafka versions greater than 2.4 and smaller than 3.6. You can then follow the first bullet-point.</li>
            </ul>
            For more detailed information please refer to the Compatibility, Deprecation, and Migration Plan section in
            <a href="https://cwiki.apache.org/confluence/display/KAFKA/KIP-902%3A+Upgrade+Zookeeper+to+3.8.1">KIP-902</a>.
        </li>
        <li>The configuration <code>log.message.timestamp.difference.max.ms</code> is deprecated.
            Two new configurations, <code>log.message.timestamp.before.max.ms</code> and <code>log.message.timestamp.after.max.ms</code>, have been added.
            For more detailed information, please refer to <a href="https://cwiki.apache.org/confluence/display/KAFKA/KIP-937%3A+Improve+Message+Timestamp+Validation">KIP-937</a>.
        <li>
            Kafka Streams has introduced a new task assignor, <code>RackAwareTaskAssignor</code>, for computing task assignments which can minimize
            cross rack traffic under certain conditions. It works with existing <code>StickyTaskAssignor</code> and <code>HighAvailabilityTaskAssignor</code>.
            See <a href="https://cwiki.apache.org/confluence/display/KAFKA/KIP-925%3A+Rack+aware+task+assignment+in+Kafka+Streams">KIP-925</a>
            and <a href="/{{version}}/documentation/streams/developer-guide/config-streams.html#rack-aware-assignment-strategy"><b>Kafka Streams Developer Guide</b></a> for more details.
        </li>
        <li>To account for a break in compatibility introduced in version 3.1.0, MirrorMaker 2 has added a new
            <code>replication.policy.internal.topic.separator.enabled</code>
            property. If upgrading from 3.0.x or earlier, it may be necessary to set this property to <code>false</code>; see the property's
            <a href="#mirror_connector_replication.policy.internal.topic.separator.enabled">documentation</a> for more details.</li>
        <li>Early access of tiered storage feature is available, and it is not recommended for use in production environments.
            Welcome to test it and provide any feedback to us.
            For more information about the early access tiered storage feature, please check <a href="https://cwiki.apache.org/confluence/display/KAFKA/KIP-405%3A+Kafka+Tiered+Storage">KIP-405</a> and
            <a href="https://cwiki.apache.org/confluence/display/KAFKA/Kafka+Tiered+Storage+Early+Access+Release+Notes">Tiered Storage Early Access Release Note</a>.
        </li>
        <li>Transaction partition verification (<a href="https://cwiki.apache.org/confluence/display/KAFKA/KIP-890%3A+Transactions+Server-Side+Defense">KIP-890</a>)
            has been added to data partitions to prevent hanging transactions. This feature is enabled by default and can be disabled by setting <code>transaction.partition.verification.enable</code> to false.
            The configuration can also be updated dynamically and is applied to the broker. Workloads running on version 3.6.0 with compression can experience
            InvalidRecordExceptions and UnknownServerExceptions. Upgrading to 3.6.1 or newer or disabling the feature fixes the issue.
        </li>
    </ul>

<h4><a id="upgrade_3_5_2" href="#upgrade_3_5_2">Upgrading to 3.5.2 from any version 0.8.x through 3.4.x</a></h4>
    All upgrade steps remain same as <a href="#upgrade_3_5_0">upgrading to 3.5.0</a>
    <h5><a id="upgrade_352_notable" href="#upgrade_352_notable">Notable changes in 3.5.2</a></h5>
    <ul>
    <li>
        When migrating producer ID blocks from ZK to KRaft, there could be duplicate producer IDs being given to
        transactional or idempotent producers. This can cause long term problems since the producer IDs are
        persisted and reused for a long time.
        See <a href="https://issues.apache.org/jira/browse/KAFKA-15552">KAFKA-15552</a> for more details.
    </li>
    <li>
        In 3.5.0 and 3.5.1, there could be an issue that the empty ISR is returned from controller after AlterPartition request
        during rolling upgrade. This issue will impact the availability of the topic partition.
        See <a href="https://issues.apache.org/jira/browse/KAFKA-15353">KAFKA-15353</a> for more details.
    </li>
    <li>
        In 3.5.0 and 3.5.1, there was an issue where MirrorMaker 2 offset translation produced an earlier offset than needed,
        substantially increasing the re-delivery of data when starting a consumer from the downstream consumer offsets.
        See <a href="https://issues.apache.org/jira/browse/KAFKA-15202">KAFKA-15202</a> for more details.
    </li>
</ul>

<h4><a id="upgrade_3_5_1" href="#upgrade_3_5_1">Upgrading to 3.5.1 from any version 0.8.x through 3.4.x</a></h4>
    All upgrade steps remain same as <a href="#upgrade_3_5_0">upgrading to 3.5.0</a>
    <h5><a id="upgrade_351_notable" href="#upgrade_351_notable">Notable changes in 3.5.1</a></h5>
    <ul>
    <li>
        Upgraded the dependency, snappy-java, to a version which is not vulnerable to
        <a href="https://nvd.nist.gov/vuln/detail/CVE-2023-34455">CVE-2023-34455.</a>
        You can find more information about the CVE at <a href="https://kafka.apache.org/cve-list#CVE-2023-34455">Kafka CVE list.</a>
    </li>
    <li>
        Fixed a regression introduced in 3.3.0, which caused <code>security.protocol</code> configuration values to be restricted to
        upper case only. After the fix, <code>security.protocol</code> values are case insensitive.
        See <a href="https://issues.apache.org/jira/browse/KAFKA-15053">KAFKA-15053</a> for details.
    </li>
</ul>

<h4><a id="upgrade_3_5_0" href="#upgrade_3_5_0">Upgrading to 3.5.0 from any version 0.8.x through 3.4.x</a></h4>

    <h5><a id="upgrade_350_zk" href="#upgrade_350_zk">Upgrading ZooKeeper-based clusters</a></h5>
    <p><b>If you are upgrading from a version prior to 2.1.x, please see the note in step 5 below about the change to the schema used to store consumer offsets.
        Once you have changed the inter.broker.protocol.version to the latest version, it will not be possible to downgrade to a version prior to 2.1.</b></p>

    <p><b>For a rolling upgrade:</b></p>

    <ol>
        <li>Update server.properties on all brokers and add the following properties. CURRENT_KAFKA_VERSION refers to the version you
            are upgrading from. CURRENT_MESSAGE_FORMAT_VERSION refers to the message format version currently in use. If you have previously
            overridden the message format version, you should keep its current value. Alternatively, if you are upgrading from a version prior
            to 0.11.0.x, then CURRENT_MESSAGE_FORMAT_VERSION should be set to match CURRENT_KAFKA_VERSION.
            <ul>
                <li>inter.broker.protocol.version=CURRENT_KAFKA_VERSION (e.g. <code>3.4</code>, <code>3.3</code>, etc.)</li>
                <li>log.message.format.version=CURRENT_MESSAGE_FORMAT_VERSION  (See <a href="#upgrade_10_performance_impact">potential performance impact
                    following the upgrade</a> for the details on what this configuration does.)</li>
            </ul>
            If you are upgrading from version 0.11.0.x or above, and you have not overridden the message format, then you only need to override
            the inter-broker protocol version.
            <ul>
                <li>inter.broker.protocol.version=CURRENT_KAFKA_VERSION (e.g. <code>3.4</code>, <code>3.3</code>, etc.)</li>
            </ul>
        </li>
        <li>Upgrade the brokers one at a time: shut down the broker, update the code, and restart it. Once you have done so, the
            brokers will be running the latest version and you can verify that the cluster's behavior and performance meets expectations.
            It is still possible to downgrade at this point if there are any problems.
        </li>
        <li>Once the cluster's behavior and performance has been verified, bump the protocol version by editing
            <code>inter.broker.protocol.version</code> and setting it to <code>3.5</code>.
        </li>
        <li>Restart the brokers one by one for the new protocol version to take effect. Once the brokers begin using the latest
            protocol version, it will no longer be possible to downgrade the cluster to an older version.
        </li>
        <li>If you have overridden the message format version as instructed above, then you need to do one more rolling restart to
            upgrade it to its latest version. Once all (or most) consumers have been upgraded to 0.11.0 or later,
            change log.message.format.version to 3.5 on each broker and restart them one by one. Note that the older Scala clients,
            which are no longer maintained, do not support the message format introduced in 0.11, so to avoid conversion costs
            (or to take advantage of <a href="#upgrade_11_exactly_once_semantics">exactly once semantics</a>),
            the newer Java clients must be used.
        </li>
    </ol>

    <h5><a id="upgrade_350_kraft" href="#upgrade_350_kraft">Upgrading KRaft-based clusters</a></h5>
    <p><b>If you are upgrading from a version prior to 3.3.0, please see the note in step 3 below. Once you have changed the metadata.version to the latest version, it will not be possible to downgrade to a version prior to 3.3-IV0.</b></p>

    <p><b>For a rolling upgrade:</b></p>

    <ol>
        <li>Upgrade the brokers one at a time: shut down the broker, update the code, and restart it. Once you have done so, the
            brokers will be running the latest version and you can verify that the cluster's behavior and performance meets expectations.
        </li>
        <li>Once the cluster's behavior and performance has been verified, bump the metadata.version by running
            <code>
                bin/kafka-features.sh upgrade --metadata 3.5
            </code>
        </li>
        <li>Note that cluster metadata downgrade is not supported in this version since it has metadata changes.
            Every <a href="https://github.com/apache/kafka/blob/trunk/server-common/src/main/java/org/apache/kafka/server/common/MetadataVersion.java">MetadataVersion</a>
            after 3.2.x has a boolean parameter that indicates if there are metadata changes (i.e. <code>IBP_3_3_IV3(7, "3.3", "IV3", true)</code> means this version has metadata changes).
            Given your current and target versions, a downgrade is only possible if there are no metadata changes in the versions between.</li>
    </ol>

    <h5><a id="upgrade_350_notable" href="#upgrade_350_notable">Notable changes in 3.5.0</a></h5>
    <ul>
        <li>Kafka Streams has introduced a new state store type, versioned key-value stores,
            for storing multiple record versions per key, thereby enabling timestamped retrieval
            operations to return the latest record (per key) as of a specified timestamp.
            See <a href="https://cwiki.apache.org/confluence/display/KAFKA/KIP-889%3A+Versioned+State+Stores">KIP-889</a>
            and <a href="https://cwiki.apache.org/confluence/display/KAFKA/KIP-914%3A+DSL+Processor+Semantics+for+Versioned+Stores">KIP-914</a>
            for more details.
            If the new store typed is used in the DSL, improved processing semantics are applied as described in
            <a href="https://cwiki.apache.org/confluence/display/KAFKA/KIP-914%3A+DSL+Processor+Semantics+for+Versioned+Stores">KIP-914</a>.
        </li>
        <li>KTable aggregation semantics got further improved via
            <a href="https://cwiki.apache.org/confluence/display/KAFKA/KIP-904%3A+Kafka+Streams+-+Guarantee+subtractor+is+called+before+adder+if+key+has+not+changed">KIP-904</a>,
            now avoiding spurious intermediate results.
        </li>
        <li>Kafka Streams' <code>ProductionExceptionHandler</code> is improved via
            <a href="https://cwiki.apache.org/confluence/display/KAFKA/KIP-399%3A+Extend+ProductionExceptionHandler+to+cover+serialization+exceptions">KIP-399</a>,
            now also covering serialization errors.
        </li>
        <li>MirrorMaker now uses incrementalAlterConfigs API by default to synchronize topic configurations instead of the deprecated alterConfigs API.
            A new settings called <code>use.incremental.alter.configs</code> is introduced to allow users to control which API to use.
            This new setting is marked deprecated and will be removed in the next major release when incrementalAlterConfigs API is always used.
            See <a href="https://cwiki.apache.org/confluence/display/KAFKA/KIP-894%3A+Use+incrementalAlterConfigs+API+for+syncing+topic+configurations">KIP-894</a> for more details.
        </li>
        <li>The JmxTool, EndToEndLatency, StreamsResetter, ConsumerPerformance and ClusterTool have been migrated to the tools module.
            The 'kafka.tools' package is deprecated and will change to 'org.apache.kafka.tools' in the next major release.
            See <a href="https://issues.apache.org/jira/browse/KAFKA-14525">KAFKA-14525</a> for more details.
        </li>
        <li>In versions earlier than 3.5.0 and 3.4.1, MirrorMaker 2 offset translation could incorrectly translate offsets for topics using compaction, transactional producers, and filter SMTs.
            In 3.5.0 and 3.4.1, offset translation has changed for all topics in order to ensure at-least-once delivery when a consumer is failed-over to the translated offsets.
            Translated offsets will be earlier than in previous versions, so consumers using downstream offsets may initially have more lag, and re-deliver more data after failing-over.
            See <a href="https://issues.apache.org/jira/browse/KAFKA-12468">KAFKA-12468</a> and linked tickets, and <a href="https://github.com/apache/kafka/pull/13178">PR #13178</a> for more details.
            Further improvements to the offset translation  are included in later releases to reduce the lag introduced by this change, so consider upgrading MM2 to the latest version available.
        </li>
    </ul>

<h4><a id="upgrade_3_4_0" href="#upgrade_3_4_0">Upgrading to 3.4.0 from any version 0.8.x through 3.3.x</a></h4>

    <p><b>If you are upgrading from a version prior to 2.1.x, please see the note below about the change to the schema used to store consumer offsets.
        Once you have changed the inter.broker.protocol.version to the latest version, it will not be possible to downgrade to a version prior to 2.1.</b></p>

    <p><b>For a rolling upgrade:</b></p>

    <ol>
        <li>Update server.properties on all brokers and add the following properties. CURRENT_KAFKA_VERSION refers to the version you
            are upgrading from. CURRENT_MESSAGE_FORMAT_VERSION refers to the message format version currently in use. If you have previously
            overridden the message format version, you should keep its current value. Alternatively, if you are upgrading from a version prior
            to 0.11.0.x, then CURRENT_MESSAGE_FORMAT_VERSION should be set to match CURRENT_KAFKA_VERSION.
            <ul>
                <li>inter.broker.protocol.version=CURRENT_KAFKA_VERSION (e.g. <code>3.3</code>, <code>3.2</code>, etc.)</li>
                <li>log.message.format.version=CURRENT_MESSAGE_FORMAT_VERSION  (See <a href="#upgrade_10_performance_impact">potential performance impact
                    following the upgrade</a> for the details on what this configuration does.)</li>
            </ul>
            If you are upgrading from version 0.11.0.x or above, and you have not overridden the message format, then you only need to override
            the inter-broker protocol version.
            <ul>
                <li>inter.broker.protocol.version=CURRENT_KAFKA_VERSION (e.g. <code>3.3</code>, <code>3.2</code>, etc.)</li>
            </ul>
        </li>
        <li>Upgrade the brokers one at a time: shut down the broker, update the code, and restart it. Once you have done so, the
            brokers will be running the latest version and you can verify that the cluster's behavior and performance meets expectations.
            It is still possible to downgrade at this point if there are any problems.
        </li>
        <li>Once the cluster's behavior and performance has been verified, bump the protocol version by editing
            <code>inter.broker.protocol.version</code> and setting it to <code>3.4</code>.
        </li>
        <li>Restart the brokers one by one for the new protocol version to take effect. Once the brokers begin using the latest
            protocol version, it will no longer be possible to downgrade the cluster to an older version.
        </li>
        <li>If you have overridden the message format version as instructed above, then you need to do one more rolling restart to
            upgrade it to its latest version. Once all (or most) consumers have been upgraded to 0.11.0 or later,
            change log.message.format.version to 3.4 on each broker and restart them one by one. Note that the older Scala clients,
            which are no longer maintained, do not support the message format introduced in 0.11, so to avoid conversion costs
            (or to take advantage of <a href="#upgrade_11_exactly_once_semantics">exactly once semantics</a>),
            the newer Java clients must be used.
        </li>
    </ol>

<h4><a id="upgrade_kraft_3_4_0" href="#upgrade_kraft_3_4_0">Upgrading a KRaft-based cluster to 3.4.0 from any version 3.0.x through 3.3.x</a></h4>

    <p><b>If you are upgrading from a version prior to 3.3.0, please see the note below. Once you have changed the metadata.version to the latest version, it will not be possible to downgrade to a version prior to 3.3-IV0.</b></p>

    <p><b>For a rolling upgrade:</b></p>

    <ol>
        <li>Upgrade the brokers one at a time: shut down the broker, update the code, and restart it. Once you have done so, the
            brokers will be running the latest version and you can verify that the cluster's behavior and performance meets expectations.
        </li>
        <li>Once the cluster's behavior and performance has been verified, bump the metadata.version by running
            <code>
                bin/kafka-features.sh upgrade --metadata 3.4
            </code>
        </li>
        <li>Note that cluster metadata downgrade is not supported in this version since it has metadata changes.
            Every <a href="https://github.com/apache/kafka/blob/trunk/server-common/src/main/java/org/apache/kafka/server/common/MetadataVersion.java">MetadataVersion</a>
            after 3.2.x has a boolean parameter that indicates if there are metadata changes (i.e. <code>IBP_3_3_IV3(7, "3.3", "IV3", true)</code> means this version has metadata changes).
            Given your current and target versions, a downgrade is only possible if there are no metadata changes in the versions between.</li>
    </ol>

<h5><a id="upgrade_340_notable" href="#upgrade_340_notable">Notable changes in 3.4.0</a></h5>
<ul>
    <li>Since Apache Kafka 3.4.0, we have added a system property ("org.apache.kafka.disallowed.login.modules") to disable the problematic
        login modules usage in SASL JAAS configuration. Also by default "com.sun.security.auth.module.JndiLoginModule" is disabled from Apache Kafka 3.4.0.
    </li>
</ul>

<h4><a id="upgrade_3_3_1" href="#upgrade_3_3_1">Upgrading to 3.3.1 from any version 0.8.x through 3.2.x</a></h4>

<p><b>If you are upgrading from a version prior to 2.1.x, please see the note below about the change to the schema used to store consumer offsets.
    Once you have changed the inter.broker.protocol.version to the latest version, it will not be possible to downgrade to a version prior to 2.1.</b></p>

<p><b>For a rolling upgrade:</b></p>

<ol>
    <li>Update server.properties on all brokers and add the following properties. CURRENT_KAFKA_VERSION refers to the version you
        are upgrading from. CURRENT_MESSAGE_FORMAT_VERSION refers to the message format version currently in use. If you have previously
        overridden the message format version, you should keep its current value. Alternatively, if you are upgrading from a version prior
        to 0.11.0.x, then CURRENT_MESSAGE_FORMAT_VERSION should be set to match CURRENT_KAFKA_VERSION.
        <ul>
            <li>inter.broker.protocol.version=CURRENT_KAFKA_VERSION (e.g. <code>3.2</code>, <code>3.1</code>, etc.)</li>
            <li>log.message.format.version=CURRENT_MESSAGE_FORMAT_VERSION  (See <a href="#upgrade_10_performance_impact">potential performance impact
                following the upgrade</a> for the details on what this configuration does.)</li>
        </ul>
        If you are upgrading from version 0.11.0.x or above, and you have not overridden the message format, then you only need to override
        the inter-broker protocol version.
        <ul>
            <li>inter.broker.protocol.version=CURRENT_KAFKA_VERSION (e.g. <code>3.2</code>, <code>3.1</code>, etc.)</li>
        </ul>
    </li>
    <li>Upgrade the brokers one at a time: shut down the broker, update the code, and restart it. Once you have done so, the
        brokers will be running the latest version and you can verify that the cluster's behavior and performance meets expectations.
        It is still possible to downgrade at this point if there are any problems.
    </li>
    <li>Once the cluster's behavior and performance has been verified, bump the protocol version by editing
        <code>inter.broker.protocol.version</code> and setting it to <code>3.3</code>.
    </li>
    <li>Restart the brokers one by one for the new protocol version to take effect. Once the brokers begin using the latest
        protocol version, it will no longer be possible to downgrade the cluster to an older version.
    </li>
    <li>If you have overridden the message format version as instructed above, then you need to do one more rolling restart to
        upgrade it to its latest version. Once all (or most) consumers have been upgraded to 0.11.0 or later,
        change log.message.format.version to 3.3 on each broker and restart them one by one. Note that the older Scala clients,
        which are no longer maintained, do not support the message format introduced in 0.11, so to avoid conversion costs
        (or to take advantage of <a href="#upgrade_11_exactly_once_semantics">exactly once semantics</a>),
        the newer Java clients must be used.
    </li>
</ol>

<h4><a id="upgrade_kraft_3_3_1" href="#upgrade_kraft_3_3_1">Upgrading a KRaft-based cluster to 3.3.1 from any version 3.0.x through 3.2.x</a></h4>

<p><b>If you are upgrading from a version prior to 3.3.1, please see the note below. Once you have changed the metadata.version to the latest version, it will not be possible to downgrade to a version prior to 3.3-IV0.</b></p>

<p><b>For a rolling upgrade:</b></p>

<ol>
    <li>Upgrade the brokers one at a time: shut down the broker, update the code, and restart it. Once you have done so, the
        brokers will be running the latest version and you can verify that the cluster's behavior and performance meets expectations.
    </li>
    <li>Once the cluster's behavior and performance has been verified, bump the metadata.version by running
        <code>
            bin/kafka-features.sh upgrade --metadata 3.3
        </code>
    </li>
    <li>Note that cluster metadata downgrade is not supported in this version since it has metadata changes.
        Every <a href="https://github.com/apache/kafka/blob/trunk/server-common/src/main/java/org/apache/kafka/server/common/MetadataVersion.java">MetadataVersion</a>
        after 3.2.x has a boolean parameter that indicates if there are metadata changes (i.e. <code>IBP_3_3_IV3(7, "3.3", "IV3", true)</code> means this version has metadata changes).
        Given your current and target versions, a downgrade is only possible if there are no metadata changes in the versions between.</li>
</ol>

<h5><a id="upgrade_331_notable" href="#upgrade_331_notable">Notable changes in 3.3.1</a></h5>
    <ul>
        <li>KRaft mode is production ready for new clusters. See <a href="https://cwiki.apache.org/confluence/display/KAFKA/KIP-833%3A+Mark+KRaft+as+Production+Ready">KIP-833</a>
	    for more details (including limitations).
	</li>
        <li>The partitioner used by default for records with no keys has been improved to avoid pathological behavior when one or more brokers are slow.
            The new logic may affect the batching behavior, which can be tuned using the <code>batch.size</code> and/or <code>linger.ms</code> configuration settings.
            The previous behavior can be restored by setting <code>partitioner.class=org.apache.kafka.clients.producer.internals.DefaultPartitioner</code>.
            See <a href="https://cwiki.apache.org/confluence/display/KAFKA/KIP-794%3A+Strictly+Uniform+Sticky+Partitioner">KIP-794</a> for more details.
        </li>
        <li>There is now a slightly different upgrade process for KRaft clusters than for ZK-based clusters, as described above.</li>
        <li>Introduced a new API <code>addMetricIfAbsent</code> to <code>Metrics</code> which would create a new Metric if not existing or return the same metric
            if already registered. Note that this behaviour is different from <code>addMetric</code> API which throws an <code>IllegalArgumentException</code> when
            trying to create an already existing metric. (See <a href="https://cwiki.apache.org/confluence/display/KAFKA/KIP-843%3A+Adding+addMetricIfAbsent+method+to+Metrics">KIP-843</a>
            for more details).
        </li>
    </ul>

<h4><a id="upgrade_3_2_0" href="#upgrade_3_2_0">Upgrading to 3.2.0 from any version 0.8.x through 3.1.x</a></h4>

<p><b>If you are upgrading from a version prior to 2.1.x, please see the note below about the change to the schema used to store consumer offsets.
    Once you have changed the inter.broker.protocol.version to the latest version, it will not be possible to downgrade to a version prior to 2.1.</b></p>

<p><b>For a rolling upgrade:</b></p>

<ol>
    <li>Update server.properties on all brokers and add the following properties. CURRENT_KAFKA_VERSION refers to the version you
        are upgrading from. CURRENT_MESSAGE_FORMAT_VERSION refers to the message format version currently in use. If you have previously
        overridden the message format version, you should keep its current value. Alternatively, if you are upgrading from a version prior
        to 0.11.0.x, then CURRENT_MESSAGE_FORMAT_VERSION should be set to match CURRENT_KAFKA_VERSION.
        <ul>
            <li>inter.broker.protocol.version=CURRENT_KAFKA_VERSION (e.g. <code>3.1</code>, <code>3.0</code>, etc.)</li>
            <li>log.message.format.version=CURRENT_MESSAGE_FORMAT_VERSION  (See <a href="#upgrade_10_performance_impact">potential performance impact
                following the upgrade</a> for the details on what this configuration does.)</li>
        </ul>
        If you are upgrading from version 0.11.0.x or above, and you have not overridden the message format, then you only need to override
        the inter-broker protocol version.
        <ul>
            <li>inter.broker.protocol.version=CURRENT_KAFKA_VERSION (e.g. <code>3.1</code>, <code>3.0</code>, etc.)</li>
        </ul>
    </li>
    <li>Upgrade the brokers one at a time: shut down the broker, update the code, and restart it. Once you have done so, the
        brokers will be running the latest version and you can verify that the cluster's behavior and performance meets expectations.
        It is still possible to downgrade at this point if there are any problems.
    </li>
    <li>Once the cluster's behavior and performance has been verified, bump the protocol version by editing
        <code>inter.broker.protocol.version</code> and setting it to <code>3.2</code>.
    </li>
    <li>Restart the brokers one by one for the new protocol version to take effect. Once the brokers begin using the latest
        protocol version, it will no longer be possible to downgrade the cluster to an older version.
    </li>
    <li>If you have overridden the message format version as instructed above, then you need to do one more rolling restart to
        upgrade it to its latest version. Once all (or most) consumers have been upgraded to 0.11.0 or later,
        change log.message.format.version to 3.2 on each broker and restart them one by one. Note that the older Scala clients,
        which are no longer maintained, do not support the message format introduced in 0.11, so to avoid conversion costs
        (or to take advantage of <a href="#upgrade_11_exactly_once_semantics">exactly once semantics</a>),
        the newer Java clients must be used.
    </li>
</ol>

<h5><a id="upgrade_320_notable" href="#upgrade_320_notable">Notable changes in 3.2.0</a></h5>
    <ul>
        <li>Idempotence for the producer is enabled by default if no conflicting configurations are set. When producing to brokers older than 2.8.0,
            the <code>IDEMPOTENT_WRITE</code> permission is required. Check the compatibility
	    section of <a href="https://cwiki.apache.org/confluence/display/KAFKA/KIP-679%3A+Producer+will+enable+the+strongest+delivery+guarantee+by+default#KIP679:Producerwillenablethestrongestdeliveryguaranteebydefault-Compatibility,Deprecation,andMigrationPlan">KIP-679</a>
	    for details. In 3.0.0 and 3.1.0, a bug prevented this default from being applied,
            which meant that idempotence remained disabled unless the user had explicitly set <code>enable.idempotence</code> to true
            (See <a href="https://issues.apache.org/jira/browse/KAFKA-13598">KAFKA-13598</a> for more details).
            This issue was fixed and the default is properly applied in 3.0.1, 3.1.1, and 3.2.0.</li>
        <li>A notable exception is Connect that by default disables idempotent behavior for all of its
            producers in order to uniformly support using a wide range of Kafka broker versions.
            Users can change this behavior to enable idempotence for some or all producers
            via Connect worker and/or connector configuration. Connect may enable idempotent producers
            by default in a future major release.</li>
        <li>Kafka has replaced log4j with reload4j due to security concerns.
            This only affects modules that specify a logging backend (<code>connect-runtime</code> and <code>kafka-tools</code> are two such examples).
            A number of modules, including <code>kafka-clients</code>, leave it to the application to specify the logging backend.
            More information can be found at <a href="https://reload4j.qos.ch">reload4j</a>.
            Projects that depend on the affected modules from the Kafka project should use
            <a href="https://www.slf4j.org/manual.html#swapping">slf4j-log4j12 version 1.7.35 or above</a> or
            slf4j-reload4j to avoid
            <a href="https://www.slf4j.org/codes.html#no_tlm">possible compatibility issues originating from the logging framework</a>.</li>
        <li>The example connectors, <code>FileStreamSourceConnector</code> and <code>FileStreamSinkConnector</code>, have been
            removed from the default classpath. To use them in Kafka Connect standalone or distributed mode they need to be
            explicitly added, for example <code>CLASSPATH=./libs/connect-file-3.2.0.jar bin/connect-distributed.sh</code>.</li>
    </ul>

<h4><a id="upgrade_3_1_0" href="#upgrade_3_1_0">Upgrading to 3.1.0 from any version 0.8.x through 3.0.x</a></h4>

<p><b>If you are upgrading from a version prior to 2.1.x, please see the note below about the change to the schema used to store consumer offsets.
    Once you have changed the inter.broker.protocol.version to the latest version, it will not be possible to downgrade to a version prior to 2.1.</b></p>

<p><b>For a rolling upgrade:</b></p>

<ol>
    <li>Update server.properties on all brokers and add the following properties. CURRENT_KAFKA_VERSION refers to the version you
        are upgrading from. CURRENT_MESSAGE_FORMAT_VERSION refers to the message format version currently in use. If you have previously
        overridden the message format version, you should keep its current value. Alternatively, if you are upgrading from a version prior
        to 0.11.0.x, then CURRENT_MESSAGE_FORMAT_VERSION should be set to match CURRENT_KAFKA_VERSION.
        <ul>
            <li>inter.broker.protocol.version=CURRENT_KAFKA_VERSION (e.g. <code>3.0</code>, <code>2.8</code>, etc.)</li>
            <li>log.message.format.version=CURRENT_MESSAGE_FORMAT_VERSION  (See <a href="#upgrade_10_performance_impact">potential performance impact
                following the upgrade</a> for the details on what this configuration does.)</li>
        </ul>
        If you are upgrading from version 0.11.0.x or above, and you have not overridden the message format, then you only need to override
        the inter-broker protocol version.
        <ul>
            <li>inter.broker.protocol.version=CURRENT_KAFKA_VERSION (e.g. <code>3.0</code>, <code>2.8</code>, etc.)</li>
        </ul>
    </li>
    <li>Upgrade the brokers one at a time: shut down the broker, update the code, and restart it. Once you have done so, the
        brokers will be running the latest version and you can verify that the cluster's behavior and performance meets expectations.
        It is still possible to downgrade at this point if there are any problems.
    </li>
    <li>Once the cluster's behavior and performance has been verified, bump the protocol version by editing
        <code>inter.broker.protocol.version</code> and setting it to <code>3.1</code>.
    </li>
    <li>Restart the brokers one by one for the new protocol version to take effect. Once the brokers begin using the latest
        protocol version, it will no longer be possible to downgrade the cluster to an older version.
    </li>
    <li>If you have overridden the message format version as instructed above, then you need to do one more rolling restart to
        upgrade it to its latest version. Once all (or most) consumers have been upgraded to 0.11.0 or later,
        change log.message.format.version to 3.1 on each broker and restart them one by one. Note that the older Scala clients,
        which are no longer maintained, do not support the message format introduced in 0.11, so to avoid conversion costs
        (or to take advantage of <a href="#upgrade_11_exactly_once_semantics">exactly once semantics</a>),
        the newer Java clients must be used.
    </li>
</ol>

<h5><a id="upgrade_311_notable" href="#upgrade_311_notable">Notable changes in 3.1.1</a></h5>
<ul>
    <li>Idempotence for the producer is enabled by default if no conflicting configurations are set. When producing to brokers older than 2.8.0,
        the <code>IDEMPOTENT_WRITE</code> permission is required. Check the compatibility
        section of <a href="https://cwiki.apache.org/confluence/display/KAFKA/KIP-679%3A+Producer+will+enable+the+strongest+delivery+guarantee+by+default#KIP679:Producerwillenablethestrongestdeliveryguaranteebydefault-Compatibility,Deprecation,andMigrationPlan">KIP-679</a>
        for details. A bug prevented the producer idempotence default from being applied which meant that it remained disabled unless the user had
        explicitly set <code>enable.idempotence</code> to true. See <a href="https://issues.apache.org/jira/browse/KAFKA-13598">KAFKA-13598</a> for
        more details. This issue was fixed and the default is properly applied.</li>
    <li>A notable exception is Connect that by default disables idempotent behavior for all of its
        producers in order to uniformly support using a wide range of Kafka broker versions.
        Users can change this behavior to enable idempotence for some or all producers
        via Connect worker and/or connector configuration. Connect may enable idempotent producers
        by default in a future major release.</li>
    <li>Kafka has replaced log4j with reload4j due to security concerns.
        This only affects modules that specify a logging backend (<code>connect-runtime</code> and <code>kafka-tools</code> are two such examples).
        A number of modules, including <code>kafka-clients</code>, leave it to the application to specify the logging backend.
        More information can be found at <a href="https://reload4j.qos.ch">reload4j</a>.
        Projects that depend on the affected modules from the Kafka project should use
        <a href="https://www.slf4j.org/manual.html#swapping">slf4j-log4j12 version 1.7.35 or above</a> or
        slf4j-reload4j to avoid
        <a href="https://www.slf4j.org/codes.html#no_tlm">possible compatibility issues originating from the logging framework</a>.</li>
</ul>

<h5><a id="upgrade_310_notable" href="#upgrade_310_notable">Notable changes in 3.1.0</a></h5>
<ul>
    <li>Apache Kafka supports Java 17.</li>
    <li>The following metrics have been deprecated: <code>bufferpool-wait-time-total</code>, <code>io-waittime-total</code>,
        and <code>iotime-total</code>. Please use <code>bufferpool-wait-time-ns-total</code>, <code>io-wait-time-ns-total</code>,
        and <code>io-time-ns-total</code> instead. See <a href="https://cwiki.apache.org/confluence/display/KAFKA/KIP-773%3A+Differentiate+consistently+metric+latency+measured+in+millis+and+nanos">KIP-773</a>
        for more details.</li>
    <li>IBP 3.1 introduces topic IDs to FetchRequest as a part of
        <a href="https://cwiki.apache.org/confluence/display/KAFKA/KIP-516%3A+Topic+Identifiers">KIP-516</a>.</li>
</ul>

<h4><a id="upgrade_3_0_1" href="#upgrade_3_0_1">Upgrading to 3.0.1 from any version 0.8.x through 2.8.x</a></h4>

<p><b>If you are upgrading from a version prior to 2.1.x, please see the note below about the change to the schema used to store consumer offsets.
    Once you have changed the inter.broker.protocol.version to the latest version, it will not be possible to downgrade to a version prior to 2.1.</b></p>

<p><b>For a rolling upgrade:</b></p>

<ol>
    <li>Update server.properties on all brokers and add the following properties. CURRENT_KAFKA_VERSION refers to the version you
        are upgrading from. CURRENT_MESSAGE_FORMAT_VERSION refers to the message format version currently in use. If you have previously
        overridden the message format version, you should keep its current value. Alternatively, if you are upgrading from a version prior
        to 0.11.0.x, then CURRENT_MESSAGE_FORMAT_VERSION should be set to match CURRENT_KAFKA_VERSION.
        <ul>
            <li>inter.broker.protocol.version=CURRENT_KAFKA_VERSION (e.g. <code>2.8</code>, <code>2.7</code>, etc.)</li>
            <li>log.message.format.version=CURRENT_MESSAGE_FORMAT_VERSION  (See <a href="#upgrade_10_performance_impact">potential performance impact
                following the upgrade</a> for the details on what this configuration does.)</li>
        </ul>
        If you are upgrading from version 0.11.0.x or above, and you have not overridden the message format, then you only need to override
        the inter-broker protocol version.
        <ul>
            <li>inter.broker.protocol.version=CURRENT_KAFKA_VERSION (e.g. <code>2.8</code>, <code>2.7</code>, etc.)</li>
        </ul>
    </li>
    <li>Upgrade the brokers one at a time: shut down the broker, update the code, and restart it. Once you have done so, the
        brokers will be running the latest version and you can verify that the cluster's behavior and performance meets expectations.
        It is still possible to downgrade at this point if there are any problems.
    </li>
    <li>Once the cluster's behavior and performance has been verified, bump the protocol version by editing
        <code>inter.broker.protocol.version</code> and setting it to <code>3.0</code>.
    </li>
    <li>Restart the brokers one by one for the new protocol version to take effect. Once the brokers begin using the latest
        protocol version, it will no longer be possible to downgrade the cluster to an older version.
    </li>
    <li>If you have overridden the message format version as instructed above, then you need to do one more rolling restart to
        upgrade it to its latest version. Once all (or most) consumers have been upgraded to 0.11.0 or later,
        change log.message.format.version to 3.0 on each broker and restart them one by one. Note that the older Scala clients,
        which are no longer maintained, do not support the message format introduced in 0.11, so to avoid conversion costs
        (or to take advantage of <a href="#upgrade_11_exactly_once_semantics">exactly once semantics</a>),
        the newer Java clients must be used.
    </li>
</ol>

<h5><a id="upgrade_301_notable" href="#upgrade_301_notable">Notable changes in 3.0.1</a></h5>
<ul>

    <li>Idempotence for the producer is enabled by default if no conflicting configurations are set. When producing to brokers older than 2.8.0,
        the <code>IDEMPOTENT_WRITE</code> permission is required. Check the compatibility
        section of <a href="https://cwiki.apache.org/confluence/display/KAFKA/KIP-679%3A+Producer+will+enable+the+strongest+delivery+guarantee+by+default#KIP679:Producerwillenablethestrongestdeliveryguaranteebydefault-Compatibility,Deprecation,andMigrationPlan">KIP-679</a>
        for details. A bug prevented the producer idempotence default from being applied which meant that it remained disabled unless the user had
        explicitly set <code>enable.idempotence</code> to true. See <a href="https://issues.apache.org/jira/browse/KAFKA-13598">KAFKA-13598</a> for
        more details. This issue was fixed and the default is properly applied.</li>
</ul>

<h5><a id="upgrade_300_notable" href="#upgrade_300_notable">Notable changes in 3.0.0</a></h5>
<ul>
    <li>The producer has stronger delivery guarantees by default: <code>idempotence</code> is enabled and <code>acks</code> is set to <code>all</code> instead of <code>1</code>.
        See <a href="https://cwiki.apache.org/confluence/display/KAFKA/KIP-679%3A+Producer+will+enable+the+strongest+delivery+guarantee+by+default">KIP-679</a> for details.
        In 3.0.0 and 3.1.0, a bug prevented the idempotence default from being applied which meant that it remained disabled unless the user had explicitly set
        <code>enable.idempotence</code> to true. Note that the bug did not affect the <code>acks=all</code> change. See <a href="https://issues.apache.org/jira/browse/KAFKA-13598">KAFKA-13598</a> for more details.
        This issue was fixed and the default is properly applied in 3.0.1, 3.1.1, and 3.2.0.</li>
    <li>Java 8 and Scala 2.12 support have been deprecated since Apache Kafka 3.0 and will be removed in Apache Kafka 4.0.
        See <a href="https://cwiki.apache.org/confluence/pages/viewpage.action?pageId=181308223">KIP-750</a>
        and <a href="https://cwiki.apache.org/confluence/pages/viewpage.action?pageId=181308218">KIP-751</a> for more details.</li>
    <li>ZooKeeper has been upgraded to version 3.6.3.</li>
    <li>A preview of KRaft mode is available, though upgrading to it from the 2.8 Early Access release is not possible. See
        the <a href="#kraft">KRaft section</a> for details.</li>
    <li>The release tarball no longer includes test, sources, javadoc and test sources jars. These are still published to the Maven Central repository. </li>
    <li>A number of implementation dependency jars are <a href="https://github.com/apache/kafka/pull/10203">now available in the runtime classpath
        instead of compile and runtime classpaths</a>. Compilation errors after the upgrade can be fixed by adding the missing dependency jar(s) explicitly
        or updating the application not to use internal classes.</li>
    <li>The default value for the consumer configuration <code>session.timeout.ms</code> was increased from 10s to 45s. See
        <a href="https://cwiki.apache.org/confluence/display/KAFKA/KIP-735%3A+Increase+default+consumer+session+timeout">KIP-735</a> for more details.</li>
    <li>The broker configuration <code>log.message.format.version</code> and topic configuration <code>message.format.version</code> have been deprecated.
        The value of both configurations is always assumed to be <code>3.0</code> if <code>inter.broker.protocol.version</code> is <code>3.0</code> or higher.
        If <code>log.message.format.version</code> or <code>message.format.version</code> are set, we recommend clearing them at the same time as the
        <code>inter.broker.protocol.version</code> upgrade to 3.0. This will avoid potential compatibility issues if the <code>inter.broker.protocol.version</code>
        is downgraded. See <a href="https://cwiki.apache.org/confluence/display/KAFKA/KIP-724%3A+Drop+support+for+message+formats+v0+and+v1">KIP-724</a> for more details.</li>
    <li>The Streams API removed all deprecated APIs that were deprecated in version 2.5.0 or earlier.
        For a complete list of removed APIs compare the detailed Kafka Streams upgrade notes.</li>
    <li>Kafka Streams no longer has a compile time dependency on "connect:json" module (<a href="https://issues.apache.org/jira/browse/KAFKA-5146">KAFKA-5146</a>).
        Projects that were relying on this transitive dependency will have to explicitly declare it.</li>
    <li>Custom principal builder implementations specified through <code>principal.builder.class</code> must now implement the 
        <code>KafkaPrincipalSerde</code> interface to allow for forwarding between brokers. See <a href="https://cwiki.apache.org/confluence/display/KAFKA/KIP-590%3A+Redirect+Zookeeper+Mutation+Protocols+to+The+Controller">KIP-590</a> for more details about the usage of KafkaPrincipalSerde.</li>
    <li>A number of deprecated classes, methods and tools have been removed from the <code>clients</code>, <code>connect</code>, <code>core</code> and <code>tools</code> modules:</li>
    <ul>
        <li>The Scala <code>Authorizer</code>, <code>SimpleAclAuthorizer</code> and related classes have been removed. Please use the Java <code>Authorizer</code>
            and <code>AclAuthorizer</code> instead.</li>
        <li>The <code>Metric#value()</code> method was removed (<a href="https://issues.apache.org/jira/browse/KAFKA-12573">KAFKA-12573</a>).</li>
        <li>The <code>Sum</code> and <code>Total</code> classes were removed (<a href="https://issues.apache.org/jira/browse/KAFKA-12584">KAFKA-12584</a>).
            Please use <code>WindowedSum</code> and <code>CumulativeSum</code> instead.</li>
        <li>The <code>Count</code> and <code>SampledTotal</code> classes were removed. Please use <code>WindowedCount</code> and <code>WindowedSum</code>
            respectively instead.</li>
        <li>The <code>PrincipalBuilder</code>, <code>DefaultPrincipalBuilder</code> and <code>ResourceFilter</code> classes were removed.
        <li>Various constants and constructors were removed from <code>SslConfigs</code>, <code>SaslConfigs</code>, <code>AclBinding</code> and
            <code>AclBindingFilter</code>.</li>
        <li>The <code>Admin.electedPreferredLeaders()</code> methods were removed. Please use <code>Admin.electLeaders</code> instead.</li>
        <li>The <code>kafka-preferred-replica-election</code> command line tool was removed. Please use <code>kafka-leader-election</code> instead.</li>
        <li>The <code>--zookeeper</code> option was removed from the <code>kafka-topics</code> and <code>kafka-reassign-partitions</code> command line tools.
            Please use <code>--bootstrap-server</code> instead.</li>
        <li>In the <code>kafka-configs</code> command line tool, the <code>--zookeeper</code> option is only supported for updating <a href="#security_sasl_scram_credentials">SCRAM Credentials configuration</a>
            and <a href="#dynamicbrokerconfigs">describing/updating dynamic broker configs when brokers are not running</a>. Please use <code>--bootstrap-server</code>
            for other configuration operations.</li>
        <li>The <code>ConfigEntry</code> constructor was removed (<a href="https://issues.apache.org/jira/browse/KAFKA-12577">KAFKA-12577</a>).
            Please use the remaining public constructor instead.</li>
        <li>The config value <code>default</code> for the client config <code>client.dns.lookup</code> has been removed. In the unlikely
            event that you set this config explicitly, we recommend leaving the config unset (<code>use_all_dns_ips</code> is used by default).</li>
        <li>The <code>ExtendedDeserializer</code> and <code>ExtendedSerializer</code> classes have been removed. Please use <code>Deserializer</code>
            and <code>Serializer</code> instead.</li>
        <li>The <code>close(long, TimeUnit)</code> method was removed from the producer, consumer and admin client. Please use
            <code>close(Duration)</code>.</li>
        <li>The <code>ConsumerConfig.addDeserializerToConfig</code> and <code>ProducerConfig.addSerializerToConfig</code> methods
            were removed. These methods were not intended to be public API and there is no replacement.</li>
        <li>The <code>NoOffsetForPartitionException.partition()</code> method was removed. Please use <code>partitions()</code>
            instead.</li>
        <li>The default <code>partition.assignment.strategy</code> is changed to "[RangeAssignor, CooperativeStickyAssignor]",
            which will use the RangeAssignor by default, but allows upgrading to the CooperativeStickyAssignor with just a single rolling bounce that removes the RangeAssignor from the list.
            Please check the client upgrade path guide <a href="https://cwiki.apache.org/confluence/display/KAFKA/KIP-429:+Kafka+Consumer+Incremental+Rebalance+Protocol#KIP429:KafkaConsumerIncrementalRebalanceProtocol-Consumer">here</a> for more detail.</li>
        <li>The Scala <code>kafka.common.MessageFormatter</code> was removed. Please use the Java <code>org.apache.kafka.common.MessageFormatter</code>.</li>
        <li>The <code>MessageFormatter.init(Properties)</code> method was removed. Please use <code>configure(Map)</code> instead.</li>
        <li>The <code>checksum()</code> method has been removed from <code>ConsumerRecord</code> and <code>RecordMetadata</code>. The message
            format v2, which has been the default since 0.11, moved the checksum from the record to the record batch. As such, these methods
            don't make sense and no replacements exist.</li>
        <li>The <code>ChecksumMessageFormatter</code> class was removed. It is not part of the public API, but it may have been used
            with <code>kafka-console-consumer.sh</code>. It reported the checksum of each record, which has not been supported
            since message format v2.</li>
        <li>The <code>org.apache.kafka.clients.consumer.internals.PartitionAssignor</code> class has been removed. Please use
            <code>org.apache.kafka.clients.consumer.ConsumerPartitionAssignor</code> instead.</li>
        <li>The <code>quota.producer.default</code> and <code>quota.consumer.default</code> configurations were removed (<a href="https://issues.apache.org/jira/browse/KAFKA-12591">KAFKA-12591</a>).
            Dynamic quota defaults must be used instead.</li>
        <li>The <code>port</code> and <code>host.name</code> configurations were removed. Please use <code>listeners</code> instead.</li>
        <li>The <code>advertised.port</code> and <code>advertised.host.name</code> configurations were removed. Please use <code>advertised.listeners</code> instead.</li>
        <li>The deprecated worker configurations <code>rest.host.name</code> and <code>rest.port</code> were removed (<a href="https://issues.apache.org/jira/browse/KAFKA-12482">KAFKA-12482</a>) from the Kafka Connect worker configuration.
            Please use <code>listeners</code> instead.</li>
    </ul>
    <li> The <code>Producer#sendOffsetsToTransaction(Map offsets, String consumerGroupId)</code> method has been deprecated. Please use
        <code>Producer#sendOffsetsToTransaction(Map offsets, ConsumerGroupMetadata metadata)</code> instead, where the <code>ConsumerGroupMetadata</code>
        can be retrieved via <code>KafkaConsumer#groupMetadata()</code> for stronger semantics. Note that the full set of consumer group metadata is only
        understood by brokers or version 2.5 or higher, so you must upgrade your kafka cluster to get the stronger semantics. Otherwise, you can just pass
        in <code>new ConsumerGroupMetadata(consumerGroupId)</code> to work with older brokers. See <a href="https://cwiki.apache.org/confluence/x/zJONCg">KIP-732</a> for more details.
    </li>
    <li>
        The Connect <code>internal.key.converter</code> and <code>internal.value.converter</code> properties have been completely <a href="https://cwiki.apache.org/confluence/x/2YDOCg">removed</a>.
        The use of these Connect worker properties has been deprecated since version 2.0.0. 
        Workers are now hardcoded to use the JSON converter with <code>schemas.enable</code> set to <code>false</code>. If your cluster has been using
        a different internal key or value converter, you can follow the migration steps outlined in <a href="https://cwiki.apache.org/confluence/x/2YDOCg">KIP-738</a>
        to safely upgrade your Connect cluster to 3.0.
    </li>
    <li> The Connect-based MirrorMaker (MM2) includes changes to support <code>IdentityReplicationPolicy</code>, enabling replication without renaming topics.
        The existing <code>DefaultReplicationPolicy</code> is still used by default, but identity replication can be enabled via the
        <code>replication.policy</code> configuration property. This is especially useful for users migrating from the older MirrorMaker (MM1), or for
        use-cases with simple one-way replication topologies where topic renaming is undesirable. Note that <code>IdentityReplicationPolicy</code>, unlike
        <code>DefaultReplicationPolicy</code>, cannot prevent replication cycles based on topic names, so take care to avoid cycles when constructing your
        replication topology.
    </li>
    <li> The original MirrorMaker (MM1) and related classes have been deprecated. Please use the Connect-based
        MirrorMaker (MM2), as described in the
        <a href="/{{version}}/documentation/#georeplication">Geo-Replication section</a>.
    </li>
</ul>

<h4><a id="upgrade_2_8_1" href="#upgrade_2_8_1">Upgrading to 2.8.1 from any version 0.8.x through 2.7.x</a></h4>

<p><b>If you are upgrading from a version prior to 2.1.x, please see the note below about the change to the schema used to store consumer offsets.
    Once you have changed the inter.broker.protocol.version to the latest version, it will not be possible to downgrade to a version prior to 2.1.</b></p>

<p><b>For a rolling upgrade:</b></p>

<ol>
    <li> Update server.properties on all brokers and add the following properties. CURRENT_KAFKA_VERSION refers to the version you
        are upgrading from. CURRENT_MESSAGE_FORMAT_VERSION refers to the message format version currently in use. If you have previously
        overridden the message format version, you should keep its current value. Alternatively, if you are upgrading from a version prior
        to 0.11.0.x, then CURRENT_MESSAGE_FORMAT_VERSION should be set to match CURRENT_KAFKA_VERSION.
        <ul>
            <li>inter.broker.protocol.version=CURRENT_KAFKA_VERSION (e.g. <code>2.7</code>, <code>2.6</code>, etc.)</li>
            <li>log.message.format.version=CURRENT_MESSAGE_FORMAT_VERSION  (See <a href="#upgrade_10_performance_impact">potential performance impact
                following the upgrade</a> for the details on what this configuration does.)</li>
        </ul>
        If you are upgrading from version 0.11.0.x or above, and you have not overridden the message format, then you only need to override
        the inter-broker protocol version.
        <ul>
            <li>inter.broker.protocol.version=CURRENT_KAFKA_VERSION (e.g. <code>2.7</code>, <code>2.6</code>, etc.)</li>
        </ul>
    </li>
    <li> Upgrade the brokers one at a time: shut down the broker, update the code, and restart it. Once you have done so, the
        brokers will be running the latest version and you can verify that the cluster's behavior and performance meets expectations.
        It is still possible to downgrade at this point if there are any problems.
    </li>
    <li> Once the cluster's behavior and performance has been verified, bump the protocol version by editing
        <code>inter.broker.protocol.version</code> and setting it to <code>2.8</code>.
    </li>
    <li> Restart the brokers one by one for the new protocol version to take effect. Once the brokers begin using the latest
        protocol version, it will no longer be possible to downgrade the cluster to an older version.
    </li>
    <li> If you have overridden the message format version as instructed above, then you need to do one more rolling restart to
        upgrade it to its latest version. Once all (or most) consumers have been upgraded to 0.11.0 or later,
        change log.message.format.version to 2.8 on each broker and restart them one by one. Note that the older Scala clients,
        which are no longer maintained, do not support the message format introduced in 0.11, so to avoid conversion costs
        (or to take advantage of <a href="#upgrade_11_exactly_once_semantics">exactly once semantics</a>),
        the newer Java clients must be used.
    </li>
</ol>

<h5><a id="upgrade_280_notable" href="#upgrade_280_notable">Notable changes in 2.8.0</a></h5>
<ul>
    <li>
        The 2.8.0 release added a new method to the Authorizer Interface introduced in
            <a href="https://cwiki.apache.org/confluence/display/KAFKA/KIP-679%3A+Producer+will+enable+the+strongest+delivery+guarantee+by+default">KIP-679</a>.
        The motivation is to unblock our future plan to enable the strongest message delivery guarantee by default.
        Custom authorizer should consider providing a more efficient implementation that supports audit logging and any custom configs or access rules.
    </li>
    <li>
        IBP 2.8 introduces topic IDs to topics as a part of
        <a href="https://cwiki.apache.org/confluence/display/KAFKA/KIP-516%3A+Topic+Identifiers">KIP-516</a>.
        When using ZooKeeper, this information is stored in the TopicZNode. If the cluster is downgraded to a previous IBP or version,
        future topics will not get topic IDs and it is not guaranteed that topics will retain their topic IDs in ZooKeeper.
        This means that upon upgrading again, some topics or all topics will be assigned new IDs.
    </li>
    <li>Kafka Streams introduce a type-safe <code>split()</code> operator as a substitution for deprecated <code>KStream#branch()</code> method
        (cf. <a href="https://cwiki.apache.org/confluence/display/KAFKA/KIP-418%3A+A+method-chaining+way+to+branch+KStream">KIP-418</a>).
    </li>
</ul>

<h4><a id="upgrade_2_7_0" href="#upgrade_2_7_0">Upgrading to 2.7.0 from any version 0.8.x through 2.6.x</a></h4>

<p><b>If you are upgrading from a version prior to 2.1.x, please see the note below about the change to the schema used to store consumer offsets.
    Once you have changed the inter.broker.protocol.version to the latest version, it will not be possible to downgrade to a version prior to 2.1.</b></p>

<p><b>For a rolling upgrade:</b></p>

<ol>
    <li> Update server.properties on all brokers and add the following properties. CURRENT_KAFKA_VERSION refers to the version you
        are upgrading from. CURRENT_MESSAGE_FORMAT_VERSION refers to the message format version currently in use. If you have previously
        overridden the message format version, you should keep its current value. Alternatively, if you are upgrading from a version prior
        to 0.11.0.x, then CURRENT_MESSAGE_FORMAT_VERSION should be set to match CURRENT_KAFKA_VERSION.
        <ul>
            <li>inter.broker.protocol.version=CURRENT_KAFKA_VERSION (e.g. <code>2.6</code>, <code>2.5</code>, etc.)</li>
            <li>log.message.format.version=CURRENT_MESSAGE_FORMAT_VERSION  (See <a href="#upgrade_10_performance_impact">potential performance impact
                following the upgrade</a> for the details on what this configuration does.)</li>
        </ul>
        If you are upgrading from version 0.11.0.x or above, and you have not overridden the message format, then you only need to override
        the inter-broker protocol version.
        <ul>
            <li>inter.broker.protocol.version=CURRENT_KAFKA_VERSION (e.g. <code>2.6</code>, <code>2.5</code>, etc.)</li>
        </ul>
    </li>
    <li> Upgrade the brokers one at a time: shut down the broker, update the code, and restart it. Once you have done so, the
        brokers will be running the latest version and you can verify that the cluster's behavior and performance meets expectations.
        It is still possible to downgrade at this point if there are any problems.
    </li>
    <li> Once the cluster's behavior and performance has been verified, bump the protocol version by editing
        <code>inter.broker.protocol.version</code> and setting it to <code>2.7</code>.
    </li>
    <li> Restart the brokers one by one for the new protocol version to take effect. Once the brokers begin using the latest
        protocol version, it will no longer be possible to downgrade the cluster to an older version.
    </li>
    <li> If you have overridden the message format version as instructed above, then you need to do one more rolling restart to
        upgrade it to its latest version. Once all (or most) consumers have been upgraded to 0.11.0 or later,
        change log.message.format.version to 2.7 on each broker and restart them one by one. Note that the older Scala clients,
        which are no longer maintained, do not support the message format introduced in 0.11, so to avoid conversion costs
        (or to take advantage of <a href="#upgrade_11_exactly_once_semantics">exactly once semantics</a>),
        the newer Java clients must be used.
    </li>
</ol>

<h5><a id="upgrade_270_notable" href="#upgrade_270_notable">Notable changes in 2.7.0</a></h5>
<ul>
    <li>
        The 2.7.0 release includes the core Raft implementation specified in
        <a href="https://cwiki.apache.org/confluence/display/KAFKA/KIP-595%3A+A+Raft+Protocol+for+the+Metadata+Quorum">KIP-595</a>.
        There is a separate "raft" module containing most of the logic. Until integration with the
        controller is complete, there is a standalone server that users can use for testing the
        performance of the Raft implementation.  See the README.md in the raft module for details
    </li>
    <li>
        KIP-651 <a href="https://cwiki.apache.org/confluence/display/KAFKA/KIP-651+-+Support+PEM+format+for+SSL+certificates+and+private+key">adds support</a>
        for using PEM files for key and trust stores.
    </li>
    <li>
        KIP-612 <a href="https://cwiki.apache.org/confluence/display/KAFKA/KIP-612%3A+Ability+to+Limit+Connection+Creation+Rate+on+Brokers">adds support</a>
        for enforcing broker-wide and per-listener connection create rates.  The 2.7.0 release contains
        the first part of KIP-612 with dynamic configuration coming in the 2.8.0 release.
    </li>
    <li>
        The ability to throttle topic and partition creations or
        topics deletions to prevent a cluster from being harmed via
        <a href="https://cwiki.apache.org/confluence/display/KAFKA/KIP-599%3A+Throttle+Create+Topic%2C+Create+Partition+and+Delete+Topic+Operations">KIP-599</a>
    </li>
    <li>
        When new features become available in Kafka there are two main issues:
        <ol>
            <li>How do Kafka clients become aware of broker capabilities?</li>
            <li>How does the broker decide which features to enable?</li>
        </ol>
        <a href="https://cwiki.apache.org/confluence/display/KAFKA/KIP-584%3A+Versioning+scheme+for+features">KIP-584</a>
        provides a flexible and operationally easy solution for client discovery, feature gating and rolling upgrades using a single restart.
    </li>
    <li>
        The ability to print record offsets and headers with the <code>ConsoleConsumer</code> is now possible
        via <a href="https://cwiki.apache.org/confluence/display/KAFKA/KIP-431%3A+Support+of+printing+additional+ConsumerRecord+fields+in+DefaultMessageFormatter">KIP-431</a>
    </li>
    <li>
      The addition of <a href="https://cwiki.apache.org/confluence/display/KAFKA/KIP-554%3A+Add+Broker-side+SCRAM+Config+API">KIP-554</a>
        continues progress towards the goal of Zookeeper removal from Kafka. The addition of KIP-554
        means you don't have to connect directly to ZooKeeper anymore for managing SCRAM credentials.
    </li>
    <li>Altering non-reconfigurable configs of existent listeners causes <code>InvalidRequestException</code>.
        By contrast, the previous (unintended) behavior would have caused the updated configuration to be persisted,
        but it wouldn't
        take effect until the broker was restarted. See <a href="https://github.com/apache/kafka/pull/9284">KAFKA-10479</a> for more discussion.
        See <code>DynamicBrokerConfig.DynamicSecurityConfigs</code> and <code>SocketServer.ListenerReconfigurableConfigs</code>
        for the supported reconfigurable configs of existent listeners.
    </li>

    <li>
        Kafka Streams adds support for
        <a href="https://cwiki.apache.org/confluence/display/KAFKA/KIP-450%3A+Sliding+Window+Aggregations+in+the+DSL">Sliding Windows Aggregations</a>
        in the KStreams DSL.
    </li>
    <li>
        Reverse iteration over state stores enabling more efficient most recent update searches with
        <a href="https://cwiki.apache.org/confluence/display/KAFKA/KIP-617%3A+Allow+Kafka+Streams+State+Stores+to+be+iterated+backwards">KIP-617</a>
    </li>
    <li>
        End-to-End latency metrics in Kafka Steams see
        <a href="https://cwiki.apache.org/confluence/display/KAFKA/KIP-613%3A+Add+end-to-end+latency+metrics+to+Streams">KIP-613</a>
        for more details
    </li>
    <li>
        Kafka Streams added metrics reporting default RocksDB properties with
        <a href="https://cwiki.apache.org/confluence/display/KAFKA/KIP-607%3A+Add+Metrics+to+Kafka+Streams+to+Report+Properties+of+RocksDB">KIP-607</a>
    </li>
    <li>
        Better Scala implicit Serdes support from
        <a href="https://cwiki.apache.org/confluence/display/KAFKA/KIP-616%3A+Rename+implicit+Serdes+instances+in+kafka-streams-scala">KIP-616</a>
    </li>
</ul>
<h4><a id="upgrade_2_6_0" href="#upgrade_2_6_0">Upgrading to 2.6.0 from any version 0.8.x through 2.5.x</a></h4>

<p><b>If you are upgrading from a version prior to 2.1.x, please see the note below about the change to the schema used to store consumer offsets.
    Once you have changed the inter.broker.protocol.version to the latest version, it will not be possible to downgrade to a version prior to 2.1.</b></p>

<p><b>For a rolling upgrade:</b></p>

<ol>
    <li> Update server.properties on all brokers and add the following properties. CURRENT_KAFKA_VERSION refers to the version you
        are upgrading from. CURRENT_MESSAGE_FORMAT_VERSION refers to the message format version currently in use. If you have previously
        overridden the message format version, you should keep its current value. Alternatively, if you are upgrading from a version prior
        to 0.11.0.x, then CURRENT_MESSAGE_FORMAT_VERSION should be set to match CURRENT_KAFKA_VERSION.
        <ul>
            <li>inter.broker.protocol.version=CURRENT_KAFKA_VERSION (e.g. <code>2.5</code>, <code>2.4</code>, etc.)</li>
            <li>log.message.format.version=CURRENT_MESSAGE_FORMAT_VERSION  (See <a href="#upgrade_10_performance_impact">potential performance impact
                following the upgrade</a> for the details on what this configuration does.)</li>
        </ul>
        If you are upgrading from version 0.11.0.x or above, and you have not overridden the message format, then you only need to override
        the inter-broker protocol version.
        <ul>
            <li>inter.broker.protocol.version=CURRENT_KAFKA_VERSION (e.g. <code>2.5</code>, <code>2.4</code>, etc.)</li>
        </ul>
    </li>
    <li> Upgrade the brokers one at a time: shut down the broker, update the code, and restart it. Once you have done so, the
        brokers will be running the latest version and you can verify that the cluster's behavior and performance meets expectations.
        It is still possible to downgrade at this point if there are any problems.
    </li>
    <li> Once the cluster's behavior and performance has been verified, bump the protocol version by editing
        <code>inter.broker.protocol.version</code> and setting it to <code>2.6</code>.
    </li>
    <li> Restart the brokers one by one for the new protocol version to take effect. Once the brokers begin using the latest
        protocol version, it will no longer be possible to downgrade the cluster to an older version.
    </li>
    <li> If you have overridden the message format version as instructed above, then you need to do one more rolling restart to
        upgrade it to its latest version. Once all (or most) consumers have been upgraded to 0.11.0 or later,
        change log.message.format.version to 2.6 on each broker and restart them one by one. Note that the older Scala clients,
        which are no longer maintained, do not support the message format introduced in 0.11, so to avoid conversion costs
        (or to take advantage of <a href="#upgrade_11_exactly_once_semantics">exactly once semantics</a>),
        the newer Java clients must be used.
    </li>
</ol>

<h5 class="anchor-heading"><a id="upgrade_260_notable" class="anchor-link"></a><a href="#upgrade_260_notable">Notable changes in 2.6.0</a></h5>
<ul>
    <li>Kafka Streams adds a new processing mode (requires broker 2.5 or newer) that improves application
        scalability using exactly-once guarantees
        (cf. <a href="https://cwiki.apache.org/confluence/display/KAFKA/KIP-447%3A+Producer+scalability+for+exactly+once+semantics">KIP-447</a>)
    </li>
    <li>TLSv1.3 has been enabled by default for Java 11 or newer. The client and server will negotiate TLSv1.3 if
        both support it and fallback to TLSv1.2 otherwise. See
        <a href="https://cwiki.apache.org/confluence/display/KAFKA/KIP-573%3A+Enable+TLSv1.3+by+default">KIP-573</a> for more details.
    </li>
    <li>The default value for the <code>client.dns.lookup</code> configuration has been changed from <code>default</code>
        to <code>use_all_dns_ips</code>. If a hostname resolves to multiple IP addresses, clients and brokers will now
        attempt to connect to each IP in sequence until the connection is successfully established. See
        <a href="https://cwiki.apache.org/confluence/display/KAFKA/KIP-602%3A+Change+default+value+for+client.dns.lookup">KIP-602</a>
        for more details.
    </li>
    <li><code>NotLeaderForPartitionException</code> has been deprecated and replaced with <code>NotLeaderOrFollowerException</code>.
        Fetch requests and other requests intended only for the leader or follower return NOT_LEADER_OR_FOLLOWER(6) instead of REPLICA_NOT_AVAILABLE(9)
        if the broker is not a replica, ensuring that this transient error during reassignments is handled by all clients as a retriable exception.
    </li>
</ul>

<h4><a id="upgrade_2_5_0" href="#upgrade_2_5_0">Upgrading to 2.5.0 from any version 0.8.x through 2.4.x</a></h4>

<p><b>If you are upgrading from a version prior to 2.1.x, please see the note below about the change to the schema used to store consumer offsets.
    Once you have changed the inter.broker.protocol.version to the latest version, it will not be possible to downgrade to a version prior to 2.1.</b></p>

<p><b>For a rolling upgrade:</b></p>

<ol>
    <li> Update server.properties on all brokers and add the following properties. CURRENT_KAFKA_VERSION refers to the version you
        are upgrading from. CURRENT_MESSAGE_FORMAT_VERSION refers to the message format version currently in use. If you have previously
        overridden the message format version, you should keep its current value. Alternatively, if you are upgrading from a version prior
        to 0.11.0.x, then CURRENT_MESSAGE_FORMAT_VERSION should be set to match CURRENT_KAFKA_VERSION.
        <ul>
            <li>inter.broker.protocol.version=CURRENT_KAFKA_VERSION (e.g. <code>2.4</code>, <code>2.3</code>, etc.)</li>
            <li>log.message.format.version=CURRENT_MESSAGE_FORMAT_VERSION  (See <a href="#upgrade_10_performance_impact">potential performance impact
                following the upgrade</a> for the details on what this configuration does.)</li>
        </ul>
        If you are upgrading from version 0.11.0.x or above, and you have not overridden the message format, then you only need to override
        the inter-broker protocol version.
        <ul>
            <li>inter.broker.protocol.version=CURRENT_KAFKA_VERSION (e.g. <code>2.4</code>, <code>2.3</code>, etc.)</li>
        </ul>
    </li>
    <li> Upgrade the brokers one at a time: shut down the broker, update the code, and restart it. Once you have done so, the
        brokers will be running the latest version and you can verify that the cluster's behavior and performance meets expectations.
        It is still possible to downgrade at this point if there are any problems.
    </li>
    <li> Once the cluster's behavior and performance has been verified, bump the protocol version by editing
        <code>inter.broker.protocol.version</code> and setting it to <code>2.5</code>.
    </li>
    <li> Restart the brokers one by one for the new protocol version to take effect. Once the brokers begin using the latest
        protocol version, it will no longer be possible to downgrade the cluster to an older version.
    </li>
    <li> If you have overridden the message format version as instructed above, then you need to do one more rolling restart to
        upgrade it to its latest version. Once all (or most) consumers have been upgraded to 0.11.0 or later,
        change log.message.format.version to 2.5 on each broker and restart them one by one. Note that the older Scala clients,
        which are no longer maintained, do not support the message format introduced in 0.11, so to avoid conversion costs
        (or to take advantage of <a href="#upgrade_11_exactly_once_semantics">exactly once semantics</a>),
        the newer Java clients must be used.
    </li>

    <li>There are several notable changes to the reassignment tool <code>kafka-reassign-partitions.sh</code>
        following the completion of
        <a href="https://cwiki.apache.org/confluence/display/KAFKA/KIP-455%3A+Create+an+Administrative+API+for+Replica+Reassignment">KIP-455</a>.
        This tool now requires the <code>--additional</code> flag to be provided when changing the throttle of an
        active reassignment. Reassignment cancellation is now possible using the
        <code>--cancel</code> command. Finally, reassignment with <code>--zookeeper</code>
        has been deprecated in favor of <code>--bootstrap-server</code>. See the KIP for more detail.
    </li>
</ol>

<h5 class="anchor-heading"><a id="upgrade_250_notable" class="anchor-link"></a><a href="#upgrade_250_notable">Notable changes in 2.5.0</a></h5>
<ul>
    <li>When <code>RebalanceProtocol#COOPERATIVE</code> is used, <code>Consumer#poll</code> can still return data
        while it is in the middle of a rebalance for those partitions still owned by the consumer; in addition
        <code>Consumer#commitSync</code> now may throw a non-fatal <code>RebalanceInProgressException</code> to notify
        users of such an event, in order to distinguish from the fatal <code>CommitFailedException</code> and allow
        users to complete the ongoing rebalance and then reattempt committing offsets for those still-owned partitions.</li>
    <li>For improved resiliency in typical network environments, the default value of
        <code>zookeeper.session.timeout.ms</code> has been increased from 6s to 18s and
        <code>replica.lag.time.max.ms</code> from 10s to 30s.</li>
    <li>New DSL operator <code>cogroup()</code> has been added for aggregating multiple streams together at once.</li>
    <li>Added a new <code>KStream.toTable()</code> API to translate an input event stream into a KTable.</li>
    <li>Added a new Serde type <code>Void</code> to represent null keys or null values from input topic.</li>
    <li>Deprecated <code>UsePreviousTimeOnInvalidTimestamp</code> and replaced it with <code>UsePartitionTimeOnInvalidTimeStamp</code>.</li>
    <li>Improved exactly-once semantics by adding a pending offset fencing mechanism and stronger transactional commit
        consistency check, which greatly simplifies the implementation of a scalable exactly-once application.
        We also added a new exactly-once semantics code example under
        <a href="https://github.com/apache/kafka/tree/2.5/examples">examples</a> folder. Check out
        <a href="https://cwiki.apache.org/confluence/display/KAFKA/KIP-447%3A+Producer+scalability+for+exactly+once+semantics">KIP-447</a>
        for the full details.</li>
    <li>Added a new public api <code>KafkaStreams.queryMetadataForKey(String, K, Serializer) to get detailed information on the key being queried.
        It provides information about the partition number where the key resides in addition to hosts containing the active and standby partitions for the key.</code></li>
    <li>Provided support to query stale stores (for high availability) and the stores belonging to a specific partition by deprecating <code>KafkaStreams.store(String, QueryableStoreType)</code> and replacing it with <code>KafkaStreams.store(StoreQueryParameters)</code>.</li>
    <li>Added a new public api to access lag information for stores local to an instance with <code>KafkaStreams.allLocalStorePartitionLags()</code>.</li>
    <li>Scala 2.11 is no longer supported. See
        <a href="https://cwiki.apache.org/confluence/display/KAFKA/KIP-531%3A+Drop+support+for+Scala+2.11+in+Kafka+2.5">KIP-531</a>
        for details.</li>
    <li>All Scala classes from the package <code>kafka.security.auth</code> have been deprecated. See
        <a href="https://cwiki.apache.org/confluence/display/KAFKA/KIP-504+-+Add+new+Java+Authorizer+Interface">KIP-504</a>
        for details of the new Java authorizer API added in 2.4.0.  Note that <code>kafka.security.auth.Authorizer</code>
        and <code>kafka.security.auth.SimpleAclAuthorizer</code> were deprecated in 2.4.0.
    </li>
    <li>TLSv1 and TLSv1.1 have been disabled by default since these have known security vulnerabilities. Only TLSv1.2 is now
        enabled by default. You can continue to use TLSv1 and TLSv1.1 by explicitly enabling these in the configuration options
        <code>ssl.protocol</code> and <code>ssl.enabled.protocols</code>.
    </li>
    <li>ZooKeeper has been upgraded to 3.5.7, and a ZooKeeper upgrade from 3.4.X to 3.5.7 can fail if there are no snapshot files in the 3.4 data directory.
        This usually happens in test upgrades where ZooKeeper 3.5.7 is trying to load an existing 3.4 data dir in which no snapshot file has been created.
        For more details about the issue please refer to <a href="https://issues.apache.org/jira/browse/ZOOKEEPER-3056">ZOOKEEPER-3056</a>.
        A fix is given in <a href="https://issues.apache.org/jira/browse/ZOOKEEPER-3056">ZOOKEEPER-3056</a>, which is to set <code>snapshot.trust.empty=true</code>
        config in <code>zookeeper.properties</code> before the upgrade.
    </li>
    <li>ZooKeeper version 3.5.7 supports TLS-encrypted connectivity to ZooKeeper both with or without client certificates,
        and additional Kafka configurations are available to take advantage of this.
        See <a href="https://cwiki.apache.org/confluence/display/KAFKA/KIP-515%3A+Enable+ZK+client+to+use+the+new+TLS+supported+authentication">KIP-515</a> for details.
    </li>
</ul>

<h4><a id="upgrade_2_4_0" href="#upgrade_2_4_0">Upgrading from 0.8.x, 0.9.x, 0.10.0.x, 0.10.1.x, 0.10.2.x, 0.11.0.x, 1.0.x, 1.1.x, 2.0.x or 2.1.x or 2.2.x or 2.3.x to 2.4.0</a></h4>

<p><b>If you are upgrading from a version prior to 2.1.x, please see the note below about the change to the schema used to store consumer offsets.
    Once you have changed the inter.broker.protocol.version to the latest version, it will not be possible to downgrade to a version prior to 2.1.</b></p>

<p><b>For a rolling upgrade:</b></p>

<ol>
    <li> Update server.properties on all brokers and add the following properties. CURRENT_KAFKA_VERSION refers to the version you
        are upgrading from. CURRENT_MESSAGE_FORMAT_VERSION refers to the message format version currently in use. If you have previously
        overridden the message format version, you should keep its current value. Alternatively, if you are upgrading from a version prior
        to 0.11.0.x, then CURRENT_MESSAGE_FORMAT_VERSION should be set to match CURRENT_KAFKA_VERSION.
        <ul>
            <li>inter.broker.protocol.version=CURRENT_KAFKA_VERSION (e.g. 0.10.0, 0.11.0, 1.0, 2.0, 2.2).</li>
            <li>log.message.format.version=CURRENT_MESSAGE_FORMAT_VERSION  (See <a href="#upgrade_10_performance_impact">potential performance impact
                following the upgrade</a> for the details on what this configuration does.)</li>
        </ul>
        If you are upgrading from version 0.11.0.x or above, and you have not overridden the message format, then you only need to override
        the inter-broker protocol version.
        <ul>
            <li>inter.broker.protocol.version=CURRENT_KAFKA_VERSION (0.11.0, 1.0, 1.1, 2.0, 2.1, 2.2, 2.3).</li>
        </ul>
    </li>
    <li> Upgrade the brokers one at a time: shut down the broker, update the code, and restart it. Once you have done so, the
        brokers will be running the latest version and you can verify that the cluster's behavior and performance meets expectations.
        It is still possible to downgrade at this point if there are any problems.
    </li>
    <li> Once the cluster's behavior and performance has been verified, bump the protocol version by editing
        <code>inter.broker.protocol.version</code> and setting it to 2.4.
    </li>
    <li> Restart the brokers one by one for the new protocol version to take effect. Once the brokers begin using the latest
        protocol version, it will no longer be possible to downgrade the cluster to an older version.
    </li>
    <li> If you have overridden the message format version as instructed above, then you need to do one more rolling restart to
        upgrade it to its latest version. Once all (or most) consumers have been upgraded to 0.11.0 or later,
        change log.message.format.version to 2.4 on each broker and restart them one by one. Note that the older Scala clients,
        which are no longer maintained, do not support the message format introduced in 0.11, so to avoid conversion costs
        (or to take advantage of <a href="#upgrade_11_exactly_once_semantics">exactly once semantics</a>),
        the newer Java clients must be used.
    </li>
</ol>

<p><b>Additional Upgrade Notes:</b></p>

<ol>
    <li>ZooKeeper has been upgraded to 3.5.6. ZooKeeper upgrade from 3.4.X to 3.5.6 can fail if there are no snapshot files in 3.4 data directory.
        This usually happens in test upgrades where ZooKeeper 3.5.6 is trying to load an existing 3.4 data dir in which no snapshot file has been created.
        For more details about the issue please refer to <a href="https://issues.apache.org/jira/browse/ZOOKEEPER-3056">ZOOKEEPER-3056</a>.
        A fix is given in <a href="https://issues.apache.org/jira/browse/ZOOKEEPER-3056">ZOOKEEPER-3056</a>, which is to set <code>snapshot.trust.empty=true</code>
        config in <code>zookeeper.properties</code> before the upgrade. But we have observed data loss in standalone cluster upgrades when using
        <code>snapshot.trust.empty=true</code> config. For more details about the issue please refer to <a href="https://issues.apache.org/jira/browse/ZOOKEEPER-3644">ZOOKEEPER-3644</a>.
        So we recommend the safe workaround of copying empty <a href="https://issues.apache.org/jira/secure/attachment/12928686/snapshot.0">snapshot</a> file to the 3.4 data directory,
        if there are no snapshot files in 3.4 data directory. For more details about the workaround please refer to <a href="https://cwiki.apache.org/confluence/display/ZOOKEEPER/Upgrade+FAQ">ZooKeeper Upgrade FAQ</a>.
    </li>
    <li>
        An embedded Jetty based <a href="https://zookeeper.apache.org/doc/r3.5.6/zookeeperAdmin.html#sc_adminserver">AdminServer</a> added in ZooKeeper 3.5.
        AdminServer is enabled by default in ZooKeeper and is started on port 8080.
        AdminServer is disabled by default in the ZooKeeper config (<code>zookeeper.properties</code>) provided by the Apache Kafka distribution.
        Make sure to update your local <code>zookeeper.properties</code> file with <code>admin.enableServer=false</code> if you wish to disable the AdminServer.
        Please refer <a href="https://zookeeper.apache.org/doc/r3.5.6/zookeeperAdmin.html#sc_adminserver">AdminServer config</a> to configure the AdminServer.
    </li>
</ol>

<h5><a id="upgrade_240_notable" href="#upgrade_240_notable">Notable changes in 2.4.0</a></h5>
<ul>
    <li>A new Admin API has been added for partition reassignments. Due to changing the way Kafka propagates reassignment information,
        it is possible to lose reassignment state in failure edge cases while upgrading to the new version. It is not recommended to start reassignments while upgrading.</li>
    <li>ZooKeeper has been upgraded from 3.4.14 to 3.5.6. TLS and dynamic reconfiguration are supported by the new version.</li>
    <li>The <code>bin/kafka-preferred-replica-election.sh</code> command line tool has been deprecated. It has been replaced by <code>bin/kafka-leader-election.sh</code>.</li>
    <li>The methods <code>electPreferredLeaders</code> in the Java <code>AdminClient</code> class have been deprecated in favor of the methods <code>electLeaders</code>.</li>
    <li>Scala code leveraging the <code>NewTopic(String, int, short)</code> constructor with literal values will need to explicitly call <code>toShort</code> on the second literal.</li>
    <li>The argument in the constructor <code>GroupAuthorizationException(String)</code> is now used to specify an exception message.
        Previously it referred to the group that failed authorization. This was done for consistency with other exception types and to
        avoid potential misuse. The constructor <code>TopicAuthorizationException(String)</code> which was previously used for a single
        unauthorized topic was changed similarly.
    </li>
    <li>The internal <code>PartitionAssignor</code> interface has been deprecated and replaced with a new <code>ConsumerPartitionAssignor</code> in the public API. Some
        methods/signatures are slightly different between the two interfaces. Users implementing a custom PartitionAssignor should migrate to the new interface as soon as possible.
    </li>
    <li>The <code>DefaultPartitioner</code> now uses a sticky partitioning strategy. This means that records for specific topic with null keys and no assigned partition 
        will be sent to the same partition until the batch is ready to be sent. When a new batch is created, a new partition is chosen. This decreases latency to produce, but
        it may result in uneven distribution of records across partitions in edge cases. Generally users will not be impacted, but this difference may be noticeable in tests and
        other situations producing records for a very short amount of time.
    </li>
    <li>The blocking <code>KafkaConsumer#committed</code> methods have been extended to allow a list of partitions as input parameters rather than a single partition.
        It enables fewer request/response iterations between clients and brokers fetching for the committed offsets for the consumer group.
        The old overloaded functions are deprecated and we would recommend users to make their code changes to leverage the new methods (details
        can be found in <a href="https://cwiki.apache.org/confluence/display/KAFKA/KIP-520%3A+Add+overloaded+Consumer%23committed+for+batching+partitions">KIP-520</a>).
    </li>
    <li>We've introduced a new <code>INVALID_RECORD</code> error in the produce response to distinguish from the <code>CORRUPT_MESSAGE</code> error.
        To be more concrete, previously when a batch of records was sent as part of a single request to the broker and one or more of the records failed
        the validation due to various causes (mismatch magic bytes, crc checksum errors, null key for log compacted topics, etc), the whole batch would be rejected
        with the same and misleading <code>CORRUPT_MESSAGE</code>, and the caller of the producer client would see the corresponding exception from either
        the future object of <code>RecordMetadata</code> returned from the <code>send</code> call as well as in the <code>Callback#onCompletion(RecordMetadata metadata, Exception exception)</code>
        Now with the new error code and improved error messages of the exception, producer callers would be better informed about the root cause why their sent records were failed.
    </li>
    <li>We are introducing incremental cooperative rebalancing to the clients' group protocol, which allows consumers to keep all of their assigned partitions during a rebalance
        and at the end revoke only those which must be migrated to another consumer for overall cluster balance. The <code>ConsumerCoordinator</code> will choose the latest <code>RebalanceProtocol</code>
        that is commonly supported by all of the consumer's supported assignors. You can use the new built-in <code>CooperativeStickyAssignor</code> or plug in your own custom cooperative assignor. To do
        so you must implement the <code>ConsumerPartitionAssignor</code> interface and include <code>RebalanceProtocol.COOPERATIVE</code> in the list returned by <code>ConsumerPartitionAssignor#supportedProtocols</code>.
        Your custom assignor can then leverage the <code>ownedPartitions</code> field in each consumer's <code>Subscription</code> to give partitions back to their previous owners whenever possible. Note that when
        a partition is to be reassigned to another consumer, it <em>must</em> be removed from the new assignment until it has been revoked from its original owner. Any consumer that has to revoke a partition will trigger
        a followup rebalance to allow the revoked partition to safely be assigned to its new owner. See the
        <a href="https://kafka.apache.org/24/javadoc/index.html?org/apache/kafka/clients/consumer/ConsumerPartitionAssignor.RebalanceProtocol.html">ConsumerPartitionAssignor RebalanceProtocol javadocs</a> for more information.
        <br>
        To upgrade from the old (eager) protocol, which always revokes all partitions before rebalancing, to cooperative rebalancing, you must follow a specific upgrade path to get all clients on the same <code>ConsumerPartitionAssignor</code>
        that supports the cooperative protocol. This can be done with two rolling bounces, using the <code>CooperativeStickyAssignor</code> for the example: during the first one, add "cooperative-sticky" to the list of supported assignors
        for each member (without removing the previous assignor -- note that if previously using the default, you must include that explicitly as well). You then bounce and/or upgrade it.
        Once the entire group is on 2.4+ and all members have the "cooperative-sticky" among their supported assignors, remove the other assignor(s) and perform a second rolling bounce so that by the end all members support only the
        cooperative protocol. For further details on the cooperative rebalancing protocol and upgrade path, see <a href="https://cwiki.apache.org/confluence/x/vAclBg">KIP-429</a>.
    </li>
    <li>There are some behavioral changes to the <code>ConsumerRebalanceListener</code>, as well as a new API. Exceptions thrown during any of the listener's three callbacks will no longer be swallowed, and will instead be re-thrown
        all the way up to the <code>Consumer.poll()</code> call. The <code>onPartitionsLost</code> method has been added to allow users to react to abnormal circumstances where a consumer may have lost ownership of its partitions
        (such as a missed rebalance) and cannot commit offsets. By default, this will simply call the existing <code>onPartitionsRevoked</code> API to align with previous behavior. Note however that <code>onPartitionsLost</code> will not
        be called when the set of lost partitions is empty. This means that no callback will be invoked at the beginning of the first rebalance of a new consumer joining the group.
        <br>
        The semantics of the <code>ConsumerRebalanceListener's</code> callbacks are further changed when following the cooperative rebalancing protocol described above. In addition to <code>onPartitionsLost</code>, <code>onPartitionsRevoked</code>
        will also never be called when the set of revoked partitions is empty. The callback will generally be invoked only at the end of a rebalance, and only on the set of partitions that are being moved to another consumer. The
        <code>onPartitionsAssigned</code> callback will however always be called, even with an empty set of partitions, as a way to notify users of a rebalance event (this is true for both cooperative and eager). For details on
        the new callback semantics, see the <a href="https://kafka.apache.org/24/javadoc/index.html?org/apache/kafka/clients/consumer/ConsumerRebalanceListener.html">ConsumerRebalanceListener javadocs</a>.
    </li>
    <li>The Scala trait <code>kafka.security.auth.Authorizer</code> has been deprecated and replaced with a new Java API
        <code>org.apache.kafka.server.authorizer.Authorizer</code>. The authorizer implementation class
        <code>kafka.security.auth.SimpleAclAuthorizer</code> has also been deprecated and replaced with a new
        implementation <code>kafka.security.authorizer.AclAuthorizer</code>. <code>AclAuthorizer</code> uses features
        supported by the new API to improve authorization logging and is compatible with <code>SimpleAclAuthorizer</code>.
        For more details, see <a href="https://cwiki.apache.org/confluence/display/KAFKA/KIP-504+-+Add+new+Java+Authorizer+Interface">KIP-504</a>.
    </li>
</ul>

<h4><a id="upgrade_2_3_0" href="#upgrade_2_3_0">Upgrading from 0.8.x, 0.9.x, 0.10.0.x, 0.10.1.x, 0.10.2.x, 0.11.0.x, 1.0.x, 1.1.x, 2.0.x or 2.1.x or 2.2.x to 2.3.0</a></h4>

<p><b>If you are upgrading from a version prior to 2.1.x, please see the note below about the change to the schema used to store consumer offsets.
    Once you have changed the inter.broker.protocol.version to the latest version, it will not be possible to downgrade to a version prior to 2.1.</b></p>

<p><b>For a rolling upgrade:</b></p>

<ol>
    <li> Update server.properties on all brokers and add the following properties. CURRENT_KAFKA_VERSION refers to the version you
        are upgrading from. CURRENT_MESSAGE_FORMAT_VERSION refers to the message format version currently in use. If you have previously
        overridden the message format version, you should keep its current value. Alternatively, if you are upgrading from a version prior
        to 0.11.0.x, then CURRENT_MESSAGE_FORMAT_VERSION should be set to match CURRENT_KAFKA_VERSION.
        <ul>
            <li>inter.broker.protocol.version=CURRENT_KAFKA_VERSION (e.g. 0.8.2, 0.9.0, 0.10.0, 0.10.1, 0.10.2, 0.11.0, 1.0, 1.1).</li>
            <li>log.message.format.version=CURRENT_MESSAGE_FORMAT_VERSION  (See <a href="#upgrade_10_performance_impact">potential performance impact
                following the upgrade</a> for the details on what this configuration does.)</li>
        </ul>
        If you are upgrading from 0.11.0.x, 1.0.x, 1.1.x, 2.0.x, or 2.1.x, and you have not overridden the message format, then you only need to override
        the inter-broker protocol version.
        <ul>
            <li>inter.broker.protocol.version=CURRENT_KAFKA_VERSION (0.11.0, 1.0, 1.1, 2.0, 2.1, 2.2).</li>
        </ul>
    </li>
    <li> Upgrade the brokers one at a time: shut down the broker, update the code, and restart it. Once you have done so, the
        brokers will be running the latest version and you can verify that the cluster's behavior and performance meets expectations.
        It is still possible to downgrade at this point if there are any problems.
    </li>
    <li> Once the cluster's behavior and performance has been verified, bump the protocol version by editing
        <code>inter.broker.protocol.version</code> and setting it to 2.3.
    </li>
    <li> Restart the brokers one by one for the new protocol version to take effect. Once the brokers begin using the latest
        protocol version, it will no longer be possible to downgrade the cluster to an older version.
    </li>
    <li> If you have overridden the message format version as instructed above, then you need to do one more rolling restart to
        upgrade it to its latest version. Once all (or most) consumers have been upgraded to 0.11.0 or later,
        change log.message.format.version to 2.3 on each broker and restart them one by one. Note that the older Scala clients,
        which are no longer maintained, do not support the message format introduced in 0.11, so to avoid conversion costs
        (or to take advantage of <a href="#upgrade_11_exactly_once_semantics">exactly once semantics</a>),
        the newer Java clients must be used.
    </li>
</ol>

<h5><a id="upgrade_230_notable" href="#upgrade_230_notable">Notable changes in 2.3.0</a></h5>
<ul>
    <li> We are introducing a new rebalancing protocol for Kafka Connect based on
        <a href="https://cwiki.apache.org/confluence/display/KAFKA/KIP-415%3A+Incremental+Cooperative+Rebalancing+in+Kafka+Connect">incremental cooperative rebalancing</a>.
        The new protocol does not require stopping all the tasks during a rebalancing phase between Connect workers. Instead, only the tasks that need to be exchanged
        between workers are stopped and they are started in a follow up rebalance. The new Connect protocol is enabled by default beginning with 2.3.0.
        For more details on how it works and how to enable the old behavior of eager rebalancing, checkout
        <a href="/{{version}}/documentation/#connect_administration">incremental cooperative rebalancing design</a>.
    </li>
    <li> We are introducing static membership towards consumer user. This feature reduces unnecessary rebalances during normal application upgrades or rolling bounces.
        For more details on how to use it, checkout <a href="/{{version}}/documentation/#static_membership">static membership design</a>.
    </li>
    <li> Kafka Streams DSL switches its used store types. While this change is mainly transparent to users, there are some corner cases that may require code changes.
        See the <a href="/{{version}}/documentation/streams/upgrade-guide#streams_api_changes_230">Kafka Streams upgrade section</a> for more details.
    </li>
    <li>Kafka Streams 2.3.0 requires 0.11 message format or higher and does not work with older message format.</li>
</ul>

<h4><a id="upgrade_2_2_0" href="#upgrade_2_2_0">Upgrading from 0.8.x, 0.9.x, 0.10.0.x, 0.10.1.x, 0.10.2.x, 0.11.0.x, 1.0.x, 1.1.x, 2.0.x or 2.1.x to 2.2.0</a></h4>

<p><b>If you are upgrading from a version prior to 2.1.x, please see the note below about the change to the schema used to store consumer offsets.
    Once you have changed the inter.broker.protocol.version to the latest version, it will not be possible to downgrade to a version prior to 2.1.</b></p>

<p><b>For a rolling upgrade:</b></p>

<ol>
    <li> Update server.properties on all brokers and add the following properties. CURRENT_KAFKA_VERSION refers to the version you
        are upgrading from. CURRENT_MESSAGE_FORMAT_VERSION refers to the message format version currently in use. If you have previously
        overridden the message format version, you should keep its current value. Alternatively, if you are upgrading from a version prior
        to 0.11.0.x, then CURRENT_MESSAGE_FORMAT_VERSION should be set to match CURRENT_KAFKA_VERSION.
        <ul>
            <li>inter.broker.protocol.version=CURRENT_KAFKA_VERSION (e.g. 0.8.2, 0.9.0, 0.10.0, 0.10.1, 0.10.2, 0.11.0, 1.0, 1.1).</li>
            <li>log.message.format.version=CURRENT_MESSAGE_FORMAT_VERSION  (See <a href="#upgrade_10_performance_impact">potential performance impact
                following the upgrade</a> for the details on what this configuration does.)</li>
        </ul>
        If you are upgrading from 0.11.0.x, 1.0.x, 1.1.x, or 2.0.x and you have not overridden the message format, then you only need to override
        the inter-broker protocol version.
        <ul>
            <li>inter.broker.protocol.version=CURRENT_KAFKA_VERSION (0.11.0, 1.0, 1.1, 2.0).</li>
        </ul>
    </li>
    <li> Upgrade the brokers one at a time: shut down the broker, update the code, and restart it. Once you have done so, the
        brokers will be running the latest version and you can verify that the cluster's behavior and performance meets expectations.
        It is still possible to downgrade at this point if there are any problems.
    </li>
    <li> Once the cluster's behavior and performance has been verified, bump the protocol version by editing
        <code>inter.broker.protocol.version</code> and setting it to 2.2.
    </li>
    <li> Restart the brokers one by one for the new protocol version to take effect. Once the brokers begin using the latest
        protocol version, it will no longer be possible to downgrade the cluster to an older version.
    </li>
    <li> If you have overridden the message format version as instructed above, then you need to do one more rolling restart to
        upgrade it to its latest version. Once all (or most) consumers have been upgraded to 0.11.0 or later,
        change log.message.format.version to 2.2 on each broker and restart them one by one. Note that the older Scala clients,
        which are no longer maintained, do not support the message format introduced in 0.11, so to avoid conversion costs
        (or to take advantage of <a href="#upgrade_11_exactly_once_semantics">exactly once semantics</a>),
        the newer Java clients must be used.
    </li>
</ol>

<h5><a id="upgrade_221_notable" href="#upgrade_221_notable">Notable changes in 2.2.1</a></h5>
<ul>
    <li>Kafka Streams 2.2.1 requires 0.11 message format or higher and does not work with older message format.</li>
</ul>

<h5><a id="upgrade_220_notable" href="#upgrade_220_notable">Notable changes in 2.2.0</a></h5>
<ul>
    <li>The default consumer group id has been changed from the empty string (<code>""</code>) to <code>null</code>. Consumers who use the new default group id will not be able to subscribe to topics,
        and fetch or commit offsets. The empty string as consumer group id is deprecated but will be supported until a future major release. Old clients that rely on the empty string group id will now
        have to explicitly provide it as part of their consumer config. For more information see
        <a href="https://cwiki.apache.org/confluence/display/KAFKA/KIP-289%3A+Improve+the+default+group+id+behavior+in+KafkaConsumer">KIP-289</a>.</li>
    <li>The <code>bin/kafka-topics.sh</code> command line tool is now able to connect directly to brokers with <code>--bootstrap-server</code> instead of zookeeper. The old <code>--zookeeper</code>
        option is still available for now. Please read <a href="https://cwiki.apache.org/confluence/display/KAFKA/KIP-377%3A+TopicCommand+to+use+AdminClient">KIP-377</a> for more information.</li>
    <li>Kafka Streams depends on a newer version of RocksDBs that requires MacOS 10.13 or higher.</li>
</ul>

<h4><a id="upgrade_2_1_0" href="#upgrade_2_1_0">Upgrading from 0.8.x, 0.9.x, 0.10.0.x, 0.10.1.x, 0.10.2.x, 0.11.0.x, 1.0.x, 1.1.x, or 2.0.0 to 2.1.0</a></h4>

<p><b>Note that 2.1.x contains a change to the internal schema used to store consumer offsets. Once the upgrade is
  complete, it will not be possible to downgrade to previous versions. See the rolling upgrade notes below for more detail.</b></p>

<p><b>For a rolling upgrade:</b></p>

<ol>
    <li> Update server.properties on all brokers and add the following properties. CURRENT_KAFKA_VERSION refers to the version you
        are upgrading from. CURRENT_MESSAGE_FORMAT_VERSION refers to the message format version currently in use. If you have previously
        overridden the message format version, you should keep its current value. Alternatively, if you are upgrading from a version prior
        to 0.11.0.x, then CURRENT_MESSAGE_FORMAT_VERSION should be set to match CURRENT_KAFKA_VERSION.
        <ul>
            <li>inter.broker.protocol.version=CURRENT_KAFKA_VERSION (e.g. 0.8.2, 0.9.0, 0.10.0, 0.10.1, 0.10.2, 0.11.0, 1.0, 1.1).</li>
            <li>log.message.format.version=CURRENT_MESSAGE_FORMAT_VERSION  (See <a href="#upgrade_10_performance_impact">potential performance impact
                following the upgrade</a> for the details on what this configuration does.)</li>
        </ul>
        If you are upgrading from 0.11.0.x, 1.0.x, 1.1.x, or 2.0.x and you have not overridden the message format, then you only need to override
        the inter-broker protocol version.
        <ul>
            <li>inter.broker.protocol.version=CURRENT_KAFKA_VERSION (0.11.0, 1.0, 1.1, 2.0).</li>
        </ul>
    </li>
    <li> Upgrade the brokers one at a time: shut down the broker, update the code, and restart it. Once you have done so, the
        brokers will be running the latest version and you can verify that the cluster's behavior and performance meets expectations.
        It is still possible to downgrade at this point if there are any problems. 
    </li>
    <li> Once the cluster's behavior and performance has been verified, bump the protocol version by editing
        <code>inter.broker.protocol.version</code> and setting it to 2.1.
    </li>
    <li> Restart the brokers one by one for the new protocol version to take effect. Once the brokers begin using the latest
        protocol version, it will no longer be possible to downgrade the cluster to an older version.
    </li>
    <li> If you have overridden the message format version as instructed above, then you need to do one more rolling restart to
        upgrade it to its latest version. Once all (or most) consumers have been upgraded to 0.11.0 or later,
        change log.message.format.version to 2.1 on each broker and restart them one by one. Note that the older Scala clients,
        which are no longer maintained, do not support the message format introduced in 0.11, so to avoid conversion costs 
        (or to take advantage of <a href="#upgrade_11_exactly_once_semantics">exactly once semantics</a>),
        the newer Java clients must be used.
    </li>
</ol>

<p><b>Additional Upgrade Notes:</b></p>

<ol>
    <li>Offset expiration semantics has slightly changed in this version. According to the new semantics, offsets of partitions in a group will
        not be removed while the group is subscribed to the corresponding topic and is still active (has active consumers). If group becomes
        empty all its offsets will be removed after default offset retention period (or the one set by broker) has passed (unless the group becomes
        active again). Offsets associated with standalone (simple) consumers, that do not use Kafka group management, will be removed after default
        offset retention period (or the one set by broker) has passed since their last commit.</li>
    <li>The default for console consumer's <code>enable.auto.commit</code> property when no <code>group.id</code> is provided is now set to <code>false</code>.
        This is to avoid polluting the consumer coordinator cache as the auto-generated group is not likely to be used by other consumers.</li>
    <li>The default value for the producer's <code>retries</code> config was changed to <code>Integer.MAX_VALUE</code>, as we introduced <code>delivery.timeout.ms</code>
        in <a href="https://cwiki.apache.org/confluence/display/KAFKA/KIP-91+Provide+Intuitive+User+Timeouts+in+The+Producer">KIP-91</a>,
        which sets an upper bound on the total time between sending a record and receiving acknowledgement from the broker. By default,
        the delivery timeout is set to 2 minutes.</li>
    <li>By default, MirrorMaker now overrides <code>delivery.timeout.ms</code> to <code>Integer.MAX_VALUE</code> when
        configuring the producer. If you have overridden the value of <code>retries</code> in order to fail faster,
        you will instead need to override <code>delivery.timeout.ms</code>.</li>
    <li>The <code>ListGroup</code> API now expects, as a recommended alternative, <code>Describe Group</code> access to the groups a user should be able to list.
        Even though the old <code>Describe Cluster</code> access is still supported for backward compatibility, using it for this API is not advised.</li>
    <li><a href="https://cwiki.apache.org/confluence/pages/viewpage.action?pageId=87298242">KIP-336</a> deprecates the ExtendedSerializer and ExtendedDeserializer interfaces and
        propagates the usage of Serializer and Deserializer. ExtendedSerializer and ExtendedDeserializer were introduced with
        <a href="https://cwiki.apache.org/confluence/display/KAFKA/KIP-82+-+Add+Record+Headers">KIP-82</a> to provide record headers for serializers and deserializers
        in a Java 7 compatible fashion. Now we consolidated these interfaces as Java 7 support has been dropped since.</li>
</ol>

<h5><a id="upgrade_210_notable" href="#upgrade_210_notable">Notable changes in 2.1.0</a></h5>
<ul>
    <li>Jetty has been upgraded to 9.4.12, which excludes TLS_RSA_* ciphers by default because they do not support forward
        secrecy, see https://github.com/eclipse/jetty.project/issues/2807 for more information.</li>
    <li>Unclean leader election is automatically enabled by the controller when <code>unclean.leader.election.enable</code> config is dynamically updated by using per-topic config override.</li>
    <li>The <code>AdminClient</code> has added a method <code>AdminClient#metrics()</code>. Now any application using the <code>AdminClient</code> can gain more information
        and insight by viewing the metrics captured from the <code>AdminClient</code>. For more information
        see <a href="https://cwiki.apache.org/confluence/display/KAFKA/KIP-324%3A+Add+method+to+get+metrics%28%29+in+AdminClient">KIP-324</a>
    </li>
    <li>Kafka now supports Zstandard compression from <a href="https://cwiki.apache.org/confluence/display/KAFKA/KIP-110%3A+Add+Codec+for+ZStandard+Compression">KIP-110</a>.
        You must upgrade the broker as well as clients to make use of it. Consumers prior to 2.1.0 will not be able to read from topics which use
        Zstandard compression, so you should not enable it for a topic until all downstream consumers are upgraded. See the KIP for more detail.
    </li>
</ul>

<h4><a id="upgrade_2_0_0" href="#upgrade_2_0_0">Upgrading from 0.8.x, 0.9.x, 0.10.0.x, 0.10.1.x, 0.10.2.x, 0.11.0.x, 1.0.x, or 1.1.x to 2.0.0</a></h4>
<p>Kafka 2.0.0 introduces wire protocol changes. By following the recommended rolling upgrade plan below,
    you guarantee no downtime during the upgrade. However, please review the <a href="#upgrade_200_notable">notable changes in 2.0.0</a> before upgrading.
</p>

<p><b>For a rolling upgrade:</b></p>

<ol>
    <li> Update server.properties on all brokers and add the following properties. CURRENT_KAFKA_VERSION refers to the version you
        are upgrading from. CURRENT_MESSAGE_FORMAT_VERSION refers to the message format version currently in use. If you have previously
        overridden the message format version, you should keep its current value. Alternatively, if you are upgrading from a version prior
        to 0.11.0.x, then CURRENT_MESSAGE_FORMAT_VERSION should be set to match CURRENT_KAFKA_VERSION.
        <ul>
            <li>inter.broker.protocol.version=CURRENT_KAFKA_VERSION (e.g. 0.8.2, 0.9.0, 0.10.0, 0.10.1, 0.10.2, 0.11.0, 1.0, 1.1).</li>
            <li>log.message.format.version=CURRENT_MESSAGE_FORMAT_VERSION  (See <a href="#upgrade_10_performance_impact">potential performance impact
                following the upgrade</a> for the details on what this configuration does.)</li>
        </ul>
        If you are upgrading from 0.11.0.x, 1.0.x, or 1.1.x and you have not overridden the message format, then you only need to override
        the inter-broker protocol format.
        <ul>
            <li>inter.broker.protocol.version=CURRENT_KAFKA_VERSION (0.11.0, 1.0, 1.1).</li>
        </ul>
    </li>
    <li> Upgrade the brokers one at a time: shut down the broker, update the code, and restart it. </li>
    <li> Once the entire cluster is upgraded, bump the protocol version by editing <code>inter.broker.protocol.version</code> and setting it to 2.0.
    <li> Restart the brokers one by one for the new protocol version to take effect.</li>
    <li> If you have overridden the message format version as instructed above, then you need to do one more rolling restart to
        upgrade it to its latest version. Once all (or most) consumers have been upgraded to 0.11.0 or later,
        change log.message.format.version to 2.0 on each broker and restart them one by one. Note that the older Scala consumer
        does not support the new message format introduced in 0.11, so to avoid the performance cost of down-conversion (or to
        take advantage of <a href="#upgrade_11_exactly_once_semantics">exactly once semantics</a>), the newer Java consumer must be used.</li>
</ol>

<p><b>Additional Upgrade Notes:</b></p>

<ol>
    <li>If you are willing to accept downtime, you can simply take all the brokers down, update the code and start them back up. They will start
        with the new protocol by default.</li>
    <li>Bumping the protocol version and restarting can be done any time after the brokers are upgraded. It does not have to be immediately after.
        Similarly for the message format version.</li>
    <li>If you are using Java8 method references in your Kafka Streams code you might need to update your code to resolve method ambiguities.
        Hot-swapping the jar-file only might not work.</li>
    <li>ACLs should not be added to prefixed resources,
        (added in <a href="https://cwiki.apache.org/confluence/display/KAFKA/KIP-290%3A+Support+for+Prefixed+ACLs">KIP-290</a>),
        until all brokers in the cluster have been updated.
        <p><b>NOTE:</b> any prefixed ACLs added to a cluster, even after the cluster is fully upgraded, will be ignored should the cluster be downgraded again.
    </li>
</ol>

<h5><a id="upgrade_200_notable" href="#upgrade_200_notable">Notable changes in 2.0.0</a></h5>
<ul>
    <li><a href="https://cwiki.apache.org/confluence/x/oYtjB">KIP-186</a> increases the default offset retention time from 1 day to 7 days. This makes it less likely to "lose" offsets in an application that commits infrequently. It also increases the active set of offsets and therefore can increase memory usage on the broker. Note that the console consumer currently enables offset commit by default and can be the source of a large number of offsets which this change will now preserve for 7 days instead of 1. You can preserve the existing behavior by setting the broker config <code>offsets.retention.minutes</code> to 1440.</li>
    <li>Support for Java 7 has been dropped, Java 8 is now the minimum version required.</li>
    <li> The default value for <code>ssl.endpoint.identification.algorithm</code> was changed to <code>https</code>, which performs hostname verification (man-in-the-middle attacks are possible otherwise). Set <code>ssl.endpoint.identification.algorithm</code> to an empty string to restore the previous behaviour. </li>
    <li><a href="https://issues.apache.org/jira/browse/KAFKA-5674">KAFKA-5674</a> extends the lower interval of <code>max.connections.per.ip</code> minimum to zero and therefore allows IP-based filtering of inbound connections.</li>
    <li><a href="https://cwiki.apache.org/confluence/display/KAFKA/KIP-272%3A+Add+API+version+tag+to+broker%27s+RequestsPerSec+metric">KIP-272</a>
        added API version tag to the metric <code>kafka.network:type=RequestMetrics,name=RequestsPerSec,request={Produce|FetchConsumer|FetchFollower|...}</code>.
        This metric now becomes <code>kafka.network:type=RequestMetrics,name=RequestsPerSec,request={Produce|FetchConsumer|FetchFollower|...},version={0|1|2|3|...}</code>. This will impact
        JMX monitoring tools that do not automatically aggregate. To get the total count for a specific request type, the tool needs to be
        updated to aggregate across different versions.
    </li>
    <li><a href="https://cwiki.apache.org/confluence/x/uaBzB">KIP-225</a> changed the metric "records.lag" to use tags for topic and partition. The original version with the name format "{topic}-{partition}.records-lag" has been removed.</li>
    <li>The Scala consumers, which have been deprecated since 0.11.0.0, have been removed. The Java consumer has been the recommended option
        since 0.10.0.0. Note that the Scala consumers in 1.1.0 (and older) will continue to work even if the brokers are upgraded to 2.0.0.</li>
    <li>The Scala producers, which have been deprecated since 0.10.0.0, have been removed. The Java producer has been the recommended option
        since 0.9.0.0. Note that the behaviour of the default partitioner in the Java producer differs from the default partitioner
        in the Scala producers. Users migrating should consider configuring a custom partitioner that retains the previous behaviour.
        Note that the Scala producers in 1.1.0 (and older) will continue to work even if the brokers are upgraded to 2.0.0.</li>
    <li>MirrorMaker and ConsoleConsumer no longer support the Scala consumer, they always use the Java consumer.</li>
    <li>The ConsoleProducer no longer supports the Scala producer, it always uses the Java producer.</li>
    <li>A number of deprecated tools that rely on the Scala clients have been removed: ReplayLogProducer, SimpleConsumerPerformance, SimpleConsumerShell, ExportZkOffsets, ImportZkOffsets, UpdateOffsetsInZK, VerifyConsumerRebalance.</li>
    <li>The deprecated kafka.tools.ProducerPerformance has been removed, please use org.apache.kafka.tools.ProducerPerformance.</li>
    <li>New Kafka Streams configuration parameter <code>upgrade.from</code> added that allows rolling bounce upgrade from older version. </li>
    <li><a href="https://cwiki.apache.org/confluence/x/DVyHB">KIP-284</a> changed the retention time for Kafka Streams repartition topics by setting its default value to <code>Long.MAX_VALUE</code>.</li>
    <li>Updated <code>ProcessorStateManager</code> APIs in Kafka Streams for registering state stores to the processor topology. For more details please read the Streams <a href="/{{version}}/documentation/streams/upgrade-guide#streams_api_changes_200">Upgrade Guide</a>.</li>
    <li>
        In earlier releases, Connect's worker configuration required the <code>internal.key.converter</code> and <code>internal.value.converter</code> properties.
        In 2.0, these are <a href="https://cwiki.apache.org/confluence/x/AZQ7B">no longer required</a> and default to the JSON converter.
        You may safely remove these properties from your Connect standalone and distributed worker configurations:<br />
        <code>internal.key.converter=org.apache.kafka.connect.json.JsonConverter</code>
        <code>internal.key.converter.schemas.enable=false</code>
        <code>internal.value.converter=org.apache.kafka.connect.json.JsonConverter</code>
        <code>internal.value.converter.schemas.enable=false</code>
    </li>
    <li><a href="https://cwiki.apache.org/confluence/x/5kiHB">KIP-266</a> adds a new consumer configuration <code>default.api.timeout.ms</code>
        to specify the default timeout to use for <code>KafkaConsumer</code> APIs that could block. The KIP also adds overloads for such blocking
        APIs to support specifying a specific timeout to use for each of them instead of using the default timeout set by <code>default.api.timeout.ms</code>.
        In particular, a new <code>poll(Duration)</code> API has been added which does not block for dynamic partition assignment.
        The old <code>poll(long)</code> API has been deprecated and will be removed in a future version. Overloads have also been added
        for other <code>KafkaConsumer</code> methods like <code>partitionsFor</code>, <code>listTopics</code>, <code>offsetsForTimes</code>,
        <code>beginningOffsets</code>, <code>endOffsets</code> and <code>close</code> that take in a <code>Duration</code>.</li>
    <li>Also as part of KIP-266, the default value of <code>request.timeout.ms</code> has been changed to 30 seconds.
        The previous value was a little higher than 5 minutes to account for maximum time that a rebalance would take.
        Now we treat the JoinGroup request in the rebalance as a special case and use a value derived from
        <code>max.poll.interval.ms</code> for the request timeout. All other request types use the timeout defined
        by <code>request.timeout.ms</code></li>
    <li>The internal method <code>kafka.admin.AdminClient.deleteRecordsBefore</code> has been removed. Users are encouraged to migrate to <code>org.apache.kafka.clients.admin.AdminClient.deleteRecords</code>.</li>
    <li>The AclCommand tool <code>--producer</code> convenience option uses the <a href="https://cwiki.apache.org/confluence/display/KAFKA/KIP-277+-+Fine+Grained+ACL+for+CreateTopics+API">KIP-277</a> finer grained ACL on the given topic. </li>
    <li><a href="https://cwiki.apache.org/confluence/display/KAFKA/KIP-176%3A+Remove+deprecated+new-consumer+option+for+tools">KIP-176</a> removes
        the <code>--new-consumer</code> option for all consumer based tools. This option is redundant since the new consumer is automatically
        used if --bootstrap-server is defined.
    </li>
    <li><a href="https://cwiki.apache.org/confluence/display/KAFKA/KIP-290%3A+Support+for+Prefixed+ACLs">KIP-290</a> adds the ability
        to define ACLs on prefixed resources, e.g. any topic starting with 'foo'.</li>
    <li><a href="https://cwiki.apache.org/confluence/display/KAFKA/KIP-283%3A+Efficient+Memory+Usage+for+Down-Conversion">KIP-283</a> improves message down-conversion
        handling on Kafka broker, which has typically been a memory-intensive operation. The KIP adds a mechanism by which the operation becomes less memory intensive
        by down-converting chunks of partition data at a time which helps put an upper bound on memory consumption. With this improvement, there is a change in
        <code>FetchResponse</code> protocol behavior where the broker could send an oversized message batch towards the end of the response with an invalid offset.
        Such oversized messages must be ignored by consumer clients, as is done by <code>KafkaConsumer</code>.
    <p>KIP-283 also adds new topic and broker configurations <code>message.downconversion.enable</code> and <code>log.message.downconversion.enable</code> respectively
       to control whether down-conversion is enabled. When disabled, broker does not perform any down-conversion and instead sends an <code>UNSUPPORTED_VERSION</code>
       error to the client.</p></li>
    <li>Dynamic broker configuration options can be stored in ZooKeeper using kafka-configs.sh before brokers are started.
        This option can be used to avoid storing clear passwords in server.properties as all password configs may be stored encrypted in ZooKeeper.</li>
    <li>ZooKeeper hosts are now re-resolved if connection attempt fails. But if your ZooKeeper host names resolve
    to multiple addresses and some of them are not reachable, then you may need to increase the connection timeout
    <code>zookeeper.connection.timeout.ms</code>.</li>
</ul>

<h5><a id="upgrade_200_new_protocols" href="#upgrade_200_new_protocols">New Protocol Versions</a></h5>
<ul>
    <li> <a href="https://cwiki.apache.org/confluence/display/KAFKA/KIP-279%3A+Fix+log+divergence+between+leader+and+follower+after+fast+leader+fail+over">KIP-279</a>: OffsetsForLeaderEpochResponse v1 introduces a partition-level <code>leader_epoch</code> field. </li>
    <li> <a href="https://cwiki.apache.org/confluence/display/KAFKA/KIP-219+-+Improve+quota+communication">KIP-219</a>: Bump up the protocol versions of non-cluster action requests and responses that are throttled on quota violation.</li>
    <li> <a href="https://cwiki.apache.org/confluence/display/KAFKA/KIP-290%3A+Support+for+Prefixed+ACLs">KIP-290</a>: Bump up the protocol versions ACL create, describe and delete requests and responses.</li>
</ul>


<h5><a id="upgrade_200_streams_from_11" href="#upgrade_200_streams_from_11">Upgrading a 1.1 Kafka Streams Application</a></h5>
<ul>
    <li> Upgrading your Streams application from 1.1 to 2.0 does not require a broker upgrade.
         A Kafka Streams 2.0 application can connect to 2.0, 1.1, 1.0, 0.11.0, 0.10.2 and 0.10.1 brokers (it is not possible to connect to 0.10.0 brokers though). </li>
    <li> Note that in 2.0 we have removed the public APIs that are deprecated prior to 1.0; users leveraging on those deprecated APIs need to make code changes accordingly.
         See <a href="/{{version}}/documentation/streams/upgrade-guide#streams_api_changes_200">Streams API changes in 2.0.0</a> for more details. </li>
</ul>

<h4><a id="upgrade_1_1_0" href="#upgrade_1_1_0">Upgrading from 0.8.x, 0.9.x, 0.10.0.x, 0.10.1.x, 0.10.2.x, 0.11.0.x, or 1.0.x to 1.1.x</a></h4>
<p>Kafka 1.1.0 introduces wire protocol changes. By following the recommended rolling upgrade plan below,
    you guarantee no downtime during the upgrade. However, please review the <a href="#upgrade_110_notable">notable changes in 1.1.0</a> before upgrading.
</p>

<p><b>For a rolling upgrade:</b></p>

<ol>
    <li> Update server.properties on all brokers and add the following properties. CURRENT_KAFKA_VERSION refers to the version you
        are upgrading from. CURRENT_MESSAGE_FORMAT_VERSION refers to the message format version currently in use. If you have previously
        overridden the message format version, you should keep its current value. Alternatively, if you are upgrading from a version prior
        to 0.11.0.x, then CURRENT_MESSAGE_FORMAT_VERSION should be set to match CURRENT_KAFKA_VERSION.
        <ul>
            <li>inter.broker.protocol.version=CURRENT_KAFKA_VERSION (e.g. 0.8.2, 0.9.0, 0.10.0, 0.10.1, 0.10.2, 0.11.0, 1.0).</li>
            <li>log.message.format.version=CURRENT_MESSAGE_FORMAT_VERSION  (See <a href="#upgrade_10_performance_impact">potential performance impact
                following the upgrade</a> for the details on what this configuration does.)</li>
        </ul>
        If you are upgrading from 0.11.0.x or 1.0.x and you have not overridden the message format, then you only need to override
        the inter-broker protocol format.
        <ul>
            <li>inter.broker.protocol.version=CURRENT_KAFKA_VERSION (0.11.0 or 1.0).</li>
        </ul>
    </li>
    <li> Upgrade the brokers one at a time: shut down the broker, update the code, and restart it. </li>
    <li> Once the entire cluster is upgraded, bump the protocol version by editing <code>inter.broker.protocol.version</code> and setting it to 1.1.
    <li> Restart the brokers one by one for the new protocol version to take effect. </li>
    <li> If you have overridden the message format version as instructed above, then you need to do one more rolling restart to
        upgrade it to its latest version. Once all (or most) consumers have been upgraded to 0.11.0 or later,
        change log.message.format.version to 1.1 on each broker and restart them one by one. Note that the older Scala consumer
        does not support the new message format introduced in 0.11, so to avoid the performance cost of down-conversion (or to
        take advantage of <a href="#upgrade_11_exactly_once_semantics">exactly once semantics</a>), the newer Java consumer must be used.</li>
</ol>

<p><b>Additional Upgrade Notes:</b></p>

<ol>
    <li>If you are willing to accept downtime, you can simply take all the brokers down, update the code and start them back up. They will start
        with the new protocol by default.</li>
    <li>Bumping the protocol version and restarting can be done any time after the brokers are upgraded. It does not have to be immediately after.
        Similarly for the message format version.</li>
    <li>If you are using Java8 method references in your Kafka Streams code you might need to update your code to resolve method ambiguties.
        Hot-swapping the jar-file only might not work.</li>
</ol>

<h5><a id="upgrade_111_notable" href="#upgrade_111_notable">Notable changes in 1.1.1</a></h5>
<ul>
    <li> New Kafka Streams configuration parameter <code>upgrade.from</code> added that allows rolling bounce upgrade from version 0.10.0.x </li>
    <li> See the <a href="/{{version}}/documentation/streams/upgrade-guide.html"><b>Kafka Streams upgrade guide</b></a> for details about this new config.
</ul>

<h5><a id="upgrade_110_notable" href="#upgrade_110_notable">Notable changes in 1.1.0</a></h5>
<ul>
    <li>The kafka artifact in Maven no longer depends on log4j or slf4j-log4j12. Similarly to the kafka-clients artifact, users
        can now choose the logging back-end by including the appropriate slf4j module (slf4j-log4j12, logback, etc.). The release
        tarball still includes log4j and slf4j-log4j12.</li>
    <li><a href="https://cwiki.apache.org/confluence/x/uaBzB">KIP-225</a> changed the metric "records.lag" to use tags for topic and partition. The original version with the name format "{topic}-{partition}.records-lag" is deprecated and will be removed in 2.0.0.</li>
    <li>Kafka Streams is more robust against broker communication errors. Instead of stopping the Kafka Streams client with a fatal exception,
	Kafka Streams tries to self-heal and reconnect to the cluster. Using the new <code>AdminClient</code> you have better control of how often
	Kafka Streams retries and can <a href="/{{version}}/documentation/streams/developer-guide/config-streams">configure</a>
	fine-grained timeouts (instead of hard coded retries as in older version).</li>
    <li>Kafka Streams rebalance time was reduced further making Kafka Streams more responsive.</li>
    <li>Kafka Connect now supports message headers in both sink and source connectors, and to manipulate them via simple message transforms. Connectors must be changed to explicitly use them. A new <code>HeaderConverter</code> is introduced to control how headers are (de)serialized, and the new "SimpleHeaderConverter" is used by default to use string representations of values.</li>
    <li>kafka.tools.DumpLogSegments now automatically sets deep-iteration option if print-data-log is enabled
        explicitly or implicitly due to any of the other options like decoder.</li>
</ul>

<h5><a id="upgrade_110_new_protocols" href="#upgrade_110_new_protocols">New Protocol Versions</a></h5>
<ul>
    <li> <a href="https://cwiki.apache.org/confluence/display/KAFKA/KIP-226+-+Dynamic+Broker+Configuration">KIP-226</a> introduced DescribeConfigs Request/Response v1.</li>
    <li> <a href="https://cwiki.apache.org/confluence/display/KAFKA/KIP-227%3A+Introduce+Incremental+FetchRequests+to+Increase+Partition+Scalability">KIP-227</a> introduced Fetch Request/Response v7.</li>
</ul>

<h5><a id="upgrade_110_streams_from_10" href="#upgrade_110_streams_from_10">Upgrading a 1.0 Kafka Streams Application</a></h5>
<ul>
    <li> Upgrading your Streams application from 1.0 to 1.1 does not require a broker upgrade.
        A Kafka Streams 1.1 application can connect to 1.0, 0.11.0, 0.10.2 and 0.10.1 brokers (it is not possible to connect to 0.10.0 brokers though). </li>
    <li> See <a href="/{{version}}/documentation/streams/upgrade-guide#streams_api_changes_110">Streams API changes in 1.1.0</a> for more details. </li>
</ul>

<h4><a id="upgrade_1_0_0" href="#upgrade_1_0_0">Upgrading from 0.8.x, 0.9.x, 0.10.0.x, 0.10.1.x, 0.10.2.x or 0.11.0.x to 1.0.0</a></h4>
<p>Kafka 1.0.0 introduces wire protocol changes. By following the recommended rolling upgrade plan below,
    you guarantee no downtime during the upgrade. However, please review the <a href="#upgrade_100_notable">notable changes in 1.0.0</a> before upgrading.
</p>

<p><b>For a rolling upgrade:</b></p>

<ol>
    <li> Update server.properties on all brokers and add the following properties. CURRENT_KAFKA_VERSION refers to the version you
        are upgrading from. CURRENT_MESSAGE_FORMAT_VERSION refers to the message format version currently in use. If you have previously
        overridden the message format version, you should keep its current value. Alternatively, if you are upgrading from a version prior
        to 0.11.0.x, then CURRENT_MESSAGE_FORMAT_VERSION should be set to match CURRENT_KAFKA_VERSION.
        <ul>
            <li>inter.broker.protocol.version=CURRENT_KAFKA_VERSION (e.g. 0.8.2, 0.9.0, 0.10.0, 0.10.1, 0.10.2, 0.11.0).</li>
            <li>log.message.format.version=CURRENT_MESSAGE_FORMAT_VERSION  (See <a href="#upgrade_10_performance_impact">potential performance impact
		following the upgrade</a> for the details on what this configuration does.)</li>
        </ul>
	If you are upgrading from 0.11.0.x and you have not overridden the message format, you must set
	both the message format version and the inter-broker protocol version to 0.11.0.
        <ul>
            <li>inter.broker.protocol.version=0.11.0</li>
            <li>log.message.format.version=0.11.0</li>
        </ul>
    </li>
    <li> Upgrade the brokers one at a time: shut down the broker, update the code, and restart it. </li>
    <li> Once the entire cluster is upgraded, bump the protocol version by editing <code>inter.broker.protocol.version</code> and setting it to 1.0.
    <li> Restart the brokers one by one for the new protocol version to take effect. </li>
    <li> If you have overridden the message format version as instructed above, then you need to do one more rolling restart to
        upgrade it to its latest version. Once all (or most) consumers have been upgraded to 0.11.0 or later,
        change log.message.format.version to 1.0 on each broker and restart them one by one. If you are upgrading from
        0.11.0 and log.message.format.version is set to 0.11.0, you can update the config and skip the rolling restart.
        Note that the older Scala consumer does not support the new message format introduced in 0.11, so to avoid the
        performance cost of down-conversion (or to take advantage of <a href="#upgrade_11_exactly_once_semantics">exactly once semantics</a>),
        the newer Java consumer must be used.</li>
</ol>

<p><b>Additional Upgrade Notes:</b></p>

<ol>
    <li>If you are willing to accept downtime, you can simply take all the brokers down, update the code and start them back up. They will start
        with the new protocol by default.</li>
    <li>Bumping the protocol version and restarting can be done any time after the brokers are upgraded. It does not have to be immediately after.
        Similarly for the message format version.</li>
</ol>

<h5><a id="upgrade_102_notable" href="#upgrade_102_notable">Notable changes in 1.0.2</a></h5>
<ul>
    <li> New Kafka Streams configuration parameter <code>upgrade.from</code> added that allows rolling bounce upgrade from version 0.10.0.x </li>
    <li> See the <a href="/{{version}}/documentation/streams/upgrade-guide.html"><b>Kafka Streams upgrade guide</b></a> for details about this new config.
</ul>

<h5><a id="upgrade_101_notable" href="#upgrade_101_notable">Notable changes in 1.0.1</a></h5>
<ul>
    <li>Restored binary compatibility of AdminClient's Options classes (e.g. CreateTopicsOptions, DeleteTopicsOptions, etc.) with
        0.11.0.x. Binary (but not source) compatibility had been broken inadvertently in 1.0.0.</li>
</ul>

<h5><a id="upgrade_100_notable" href="#upgrade_100_notable">Notable changes in 1.0.0</a></h5>
<ul>
    <li>Topic deletion is now enabled by default, since the functionality is now stable. Users who wish to
        to retain the previous behavior should set the broker config <code>delete.topic.enable</code> to <code>false</code>. Keep in mind that topic deletion removes data and the operation is not reversible (i.e. there is no "undelete" operation)</li>
    <li>For topics that support timestamp search if no offset can be found for a partition, that partition is now included in the search result with a null offset value. Previously, the partition was not included in the map.
        This change was made to make the search behavior consistent with the case of topics not supporting timestamp search.
    <li>If the <code>inter.broker.protocol.version</code> is 1.0 or later, a broker will now stay online to serve replicas
        on live log directories even if there are offline log directories. A log directory may become offline due to IOException
        caused by hardware failure. Users need to monitor the per-broker metric <code>offlineLogDirectoryCount</code> to check
        whether there is offline log directory. </li>
    <li>Added KafkaStorageException which is a retriable exception. KafkaStorageException will be converted to NotLeaderForPartitionException in the response
        if the version of the client's FetchRequest or ProducerRequest does not support KafkaStorageException. </li>
    <li>-XX:+DisableExplicitGC was replaced by -XX:+ExplicitGCInvokesConcurrent in the default JVM settings. This helps
        avoid out of memory exceptions during allocation of native memory by direct buffers in some cases.</li>
    <li>The overridden <code>handleError</code> method implementations have been removed from the following deprecated classes in
        the <code>kafka.api</code> package: <code>FetchRequest</code>, <code>GroupCoordinatorRequest</code>, <code>OffsetCommitRequest</code>,
        <code>OffsetFetchRequest</code>, <code>OffsetRequest</code>, <code>ProducerRequest</code>, and <code>TopicMetadataRequest</code>.
        This was only intended for use on the broker, but it is no longer in use and the implementations have not been maintained.
        A stub implementation has been retained for binary compatibility.</li>
    <li>The Java clients and tools now accept any string as a client-id.</li>
    <li>The deprecated tool <code>kafka-consumer-offset-checker.sh</code> has been removed. Use <code>kafka-consumer-groups.sh</code> to get consumer group details.</li>
    <li>SimpleAclAuthorizer now logs access denials to the authorizer log by default.</li>
    <li>Authentication failures are now reported to clients as one of the subclasses of <code>AuthenticationException</code>.
        No retries will be performed if a client connection fails authentication.</li>
    <li>Custom <code>SaslServer</code> implementations may throw <code>SaslAuthenticationException</code> to provide an error
        message to return to clients indicating the reason for authentication failure. Implementors should take care not to include
        any security-critical information in the exception message that should not be leaked to unauthenticated clients.</li>
    <li>The <code>app-info</code> mbean registered with JMX to provide version and commit id will be deprecated and replaced with
        metrics providing these attributes.</li>
    <li>Kafka metrics may now contain non-numeric values. <code>org.apache.kafka.common.Metric#value()</code> has been deprecated and
        will return <code>0.0</code> in such cases to minimise the probability of breaking users who read the value of every client
        metric (via a <code>MetricsReporter</code> implementation or by calling the <code>metrics()</code> method).
        <code>org.apache.kafka.common.Metric#metricValue()</code> can be used to retrieve numeric and non-numeric metric values.</li>
    <li>Every Kafka rate metric now has a corresponding cumulative count metric with the suffix <code>-total</code>
        to simplify downstream processing. For example, <code>records-consumed-rate</code> has a corresponding
        metric named <code>records-consumed-total</code>.</li>
    <li>Mx4j will only be enabled if the system property <code>kafka_mx4jenable</code> is set to <code>true</code>. Due to a logic
        inversion bug, it was previously enabled by default and disabled if <code>kafka_mx4jenable</code> was set to <code>true</code>.</li>
    <li>The package <code>org.apache.kafka.common.security.auth</code> in the clients jar has been made public and added to the javadocs.
        Internal classes which had previously been located in this package have been moved elsewhere.</li>
    <li>When using an Authorizer and a user doesn't have required permissions on a topic, the broker
        will return TOPIC_AUTHORIZATION_FAILED errors to requests irrespective of topic existence on broker.
        If the user have required permissions and the topic doesn't exists, then the UNKNOWN_TOPIC_OR_PARTITION
        error code will be returned. </li>
    <li>config/consumer.properties file updated to use new consumer config properties.</li>
</ul>

<h5><a id="upgrade_100_new_protocols" href="#upgrade_100_new_protocols">New Protocol Versions</a></h5>
<ul>
    <li> <a href="https://cwiki.apache.org/confluence/display/KAFKA/KIP-112%3A+Handle+disk+failure+for+JBOD">KIP-112</a>: LeaderAndIsrRequest v1 introduces a partition-level <code>is_new</code> field. </li>
    <li> <a href="https://cwiki.apache.org/confluence/display/KAFKA/KIP-112%3A+Handle+disk+failure+for+JBOD">KIP-112</a>: UpdateMetadataRequest v4 introduces a partition-level <code>offline_replicas</code> field. </li>
    <li> <a href="https://cwiki.apache.org/confluence/display/KAFKA/KIP-112%3A+Handle+disk+failure+for+JBOD">KIP-112</a>: MetadataResponse v5 introduces a partition-level <code>offline_replicas</code> field. </li>
    <li> <a href="https://cwiki.apache.org/confluence/display/KAFKA/KIP-112%3A+Handle+disk+failure+for+JBOD">KIP-112</a>: ProduceResponse v4 introduces error code for KafkaStorageException. </li>
    <li> <a href="https://cwiki.apache.org/confluence/display/KAFKA/KIP-112%3A+Handle+disk+failure+for+JBOD">KIP-112</a>: FetchResponse v6 introduces error code for KafkaStorageException. </li>
    <li> <a href="https://cwiki.apache.org/confluence/display/KAFKA/KIP-152+-+Improve+diagnostics+for+SASL+authentication+failures">KIP-152</a>:
         SaslAuthenticate request has been added to enable reporting of authentication failures. This request will
         be used if the SaslHandshake request version is greater than 0. </li>
</ul>

<h5><a id="upgrade_100_streams_from_0110" href="#upgrade_100_streams_from_0110">Upgrading a 0.11.0 Kafka Streams Application</a></h5>
<ul>
    <li> Upgrading your Streams application from 0.11.0 to 1.0 does not require a broker upgrade.
         A Kafka Streams 1.0 application can connect to 0.11.0, 0.10.2 and 0.10.1 brokers (it is not possible to connect to 0.10.0 brokers though).
         However, Kafka Streams 1.0 requires 0.10 message format or newer and does not work with older message formats. </li>
    <li> If you are monitoring on streams metrics, you will need make some changes to the metrics names in your reporting and monitoring code, because the metrics sensor hierarchy was changed. </li>
    <li> There are a few public APIs including <code>ProcessorContext#schedule()</code>, <code>Processor#punctuate()</code> and <code>KStreamBuilder</code>, <code>TopologyBuilder</code> are being deprecated by new APIs.
         We recommend making corresponding code changes, which should be very minor since the new APIs look quite similar, when you upgrade.
    <li> See <a href="/{{version}}/documentation/streams/upgrade-guide#streams_api_changes_100">Streams API changes in 1.0.0</a> for more details. </li>
</ul>

<h5><a id="upgrade_100_streams_from_0102" href="#upgrade_100_streams_from_0102">Upgrading a 0.10.2 Kafka Streams Application</a></h5>
<ul>
    <li> Upgrading your Streams application from 0.10.2 to 1.0 does not require a broker upgrade.
         A Kafka Streams 1.0 application can connect to 1.0, 0.11.0, 0.10.2 and 0.10.1 brokers (it is not possible to connect to 0.10.0 brokers though). </li>
    <li> If you are monitoring on streams metrics, you will need make some changes to the metrics names in your reporting and monitoring code, because the metrics sensor hierarchy was changed. </li>
    <li> There are a few public APIs including <code>ProcessorContext#schedule()</code>, <code>Processor#punctuate()</code> and <code>KStreamBuilder</code>, <code>TopologyBuilder</code> are being deprecated by new APIs.
         We recommend making corresponding code changes, which should be very minor since the new APIs look quite similar, when you upgrade.
    <li> If you specify customized <code>key.serde</code>, <code>value.serde</code> and <code>timestamp.extractor</code> in configs, it is recommended to use their replaced configure parameter as these configs are deprecated. </li>
    <li> See <a href="/{{version}}/documentation/streams/upgrade-guide#streams_api_changes_0110">Streams API changes in 0.11.0</a> for more details. </li>
</ul>

<h5><a id="upgrade_100_streams_from_0101" href="#upgrade_1100_streams_from_0101">Upgrading a 0.10.1 Kafka Streams Application</a></h5>
<ul>
    <li> Upgrading your Streams application from 0.10.1 to 1.0 does not require a broker upgrade.
         A Kafka Streams 1.0 application can connect to 1.0, 0.11.0, 0.10.2 and 0.10.1 brokers (it is not possible to connect to 0.10.0 brokers though). </li>
    <li> You need to recompile your code. Just swapping the Kafka Streams library jar file will not work and will break your application. </li>
    <li> If you are monitoring on streams metrics, you will need make some changes to the metrics names in your reporting and monitoring code, because the metrics sensor hierarchy was changed. </li>
    <li> There are a few public APIs including <code>ProcessorContext#schedule()</code>, <code>Processor#punctuate()</code> and <code>KStreamBuilder</code>, <code>TopologyBuilder</code> are being deprecated by new APIs.
         We recommend making corresponding code changes, which should be very minor since the new APIs look quite similar, when you upgrade.
    <li> If you specify customized <code>key.serde</code>, <code>value.serde</code> and <code>timestamp.extractor</code> in configs, it is recommended to use their replaced configure parameter as these configs are deprecated. </li>
    <li> If you use a custom (i.e., user implemented) timestamp extractor, you will need to update this code, because the <code>TimestampExtractor</code> interface was changed. </li>
    <li> If you register custom metrics, you will need to update this code, because the <code>StreamsMetric</code> interface was changed. </li>
    <li> See <a href="/{{version}}/documentation/streams/upgrade-guide#streams_api_changes_100">Streams API changes in 1.0.0</a>,
         <a href="/{{version}}/documentation/streams/upgrade-guide#streams_api_changes_0110">Streams API changes in 0.11.0</a> and
         <a href="/{{version}}/documentation/streams/upgrade-guide#streams_api_changes_0102">Streams API changes in 0.10.2</a> for more details. </li>
</ul>

<h5><a id="upgrade_100_streams_from_0100" href="#upgrade_100_streams_from_0100">Upgrading a 0.10.0 Kafka Streams Application</a></h5>
<ul>
    <li> Upgrading your Streams application from 0.10.0 to 1.0 does require a <a href="#upgrade_10_1">broker upgrade</a> because a Kafka Streams 1.0 application can only connect to 0.1, 0.11.0, 0.10.2, or 0.10.1 brokers. </li>
    <li> There are couple of API changes, that are not backward compatible (cf. <a href="/{{version}}/documentation/streams/upgrade-guide#streams_api_changes_100">Streams API changes in 1.0.0</a>,
         <a href="/{{version}}/documentation/streams#streams_api_changes_0110">Streams API changes in 0.11.0</a>,
         <a href="/{{version}}/documentation/streams#streams_api_changes_0102">Streams API changes in 0.10.2</a>, and
         <a href="/{{version}}/documentation/streams#streams_api_changes_0101">Streams API changes in 0.10.1</a> for more details).
         Thus, you need to update and recompile your code. Just swapping the Kafka Streams library jar file will not work and will break your application. </li>
    <li> Upgrading from 0.10.0.x to 1.0.2 requires two rolling bounces with config <code>upgrade.from="0.10.0"</code> set for first upgrade phase
        (cf. <a href="https://cwiki.apache.org/confluence/display/KAFKA/KIP-268%3A+Simplify+Kafka+Streams+Rebalance+Metadata+Upgrade">KIP-268</a>).
        As an alternative, an offline upgrade is also possible.
        <ul>
            <li> prepare your application instances for a rolling bounce and make sure that config <code>upgrade.from</code> is set to <code>"0.10.0"</code> for new version 0.11.0.3 </li>
            <li> bounce each instance of your application once </li>
            <li> prepare your newly deployed 1.0.2 application instances for a second round of rolling bounces; make sure to remove the value for config <code>upgrade.from</code> </li>
            <li> bounce each instance of your application once more to complete the upgrade </li>
        </ul>
    </li>
    <li> Upgrading from 0.10.0.x to 1.0.0 or 1.0.1 requires an offline upgrade (rolling bounce upgrade is not supported)

        <ul>
            <li> stop all old (0.10.0.x) application instances </li>
            <li> update your code and swap old code and jar file with new code and new jar file </li>
            <li> restart all new (1.0.0 or 1.0.1) application instances </li>
        </ul>
    </li>
</ul>

<h4><a id="upgrade_11_0_0" href="#upgrade_11_0_0">Upgrading from 0.8.x, 0.9.x, 0.10.0.x, 0.10.1.x or 0.10.2.x to 0.11.0.0</a></h4>
<p>Kafka 0.11.0.0 introduces a new message format version as well as wire protocol changes. By following the recommended rolling upgrade plan below,
  you guarantee no downtime during the upgrade. However, please review the <a href="#upgrade_1100_notable">notable changes in 0.11.0.0</a> before upgrading.
</p>

<p>Starting with version 0.10.2, Java clients (producer and consumer) have acquired the ability to communicate with older brokers. Version 0.11.0
    clients can talk to version 0.10.0 or newer brokers. However, if your brokers are older than 0.10.0, you must upgrade all the brokers in the
    Kafka cluster before upgrading your clients. Version 0.11.0 brokers support 0.8.x and newer clients.
</p>

<p><b>For a rolling upgrade:</b></p>

<ol>
    <li> Update server.properties on all brokers and add the following properties. CURRENT_KAFKA_VERSION refers to the version you
      are upgrading from. CURRENT_MESSAGE_FORMAT_VERSION refers to the current message format version currently in use. If you have
      not overridden the message format previously, then CURRENT_MESSAGE_FORMAT_VERSION should be set to match CURRENT_KAFKA_VERSION.
        <ul>
            <li>inter.broker.protocol.version=CURRENT_KAFKA_VERSION (e.g. 0.8.2, 0.9.0, 0.10.0, 0.10.1 or 0.10.2).</li>
            <li>log.message.format.version=CURRENT_MESSAGE_FORMAT_VERSION  (See <a href="#upgrade_10_performance_impact">potential performance impact
        following the upgrade</a> for the details on what this configuration does.)</li>
        </ul>
    </li>
    <li> Upgrade the brokers one at a time: shut down the broker, update the code, and restart it. </li>
    <li> Once the entire cluster is upgraded, bump the protocol version by editing <code>inter.broker.protocol.version</code> and setting it to 0.11.0, but
      do not change <code>log.message.format.version</code> yet. </li>
    <li> Restart the brokers one by one for the new protocol version to take effect. </li>
    <li> Once all (or most) consumers have been upgraded to 0.11.0 or later, then change log.message.format.version to 0.11.0 on each
      broker and restart them one by one. Note that the older Scala consumer does not support the new message format, so to avoid
      the performance cost of down-conversion (or to take advantage of <a href="#upgrade_11_exactly_once_semantics">exactly once semantics</a>),
      the new Java consumer must be used.</li>
</ol>

<p><b>Additional Upgrade Notes:</b></p>

<ol>
  <li>If you are willing to accept downtime, you can simply take all the brokers down, update the code and start them back up. They will start
    with the new protocol by default.</li>
  <li>Bumping the protocol version and restarting can be done any time after the brokers are upgraded. It does not have to be immediately after.
    Similarly for the message format version.</li>
  <li>It is also possible to enable the 0.11.0 message format on individual topics using the topic admin tool (<code>bin/kafka-topics.sh</code>)
    prior to updating the global setting <code>log.message.format.version</code>.</li>
  <li>If you are upgrading from a version prior to 0.10.0, it is NOT necessary to first update the message format to 0.10.0
    before you switch to 0.11.0.</li>
</ol>

<h5><a id="upgrade_1100_streams_from_0102" href="#upgrade_1100_streams_from_0102">Upgrading a 0.10.2 Kafka Streams Application</a></h5>
<ul>
    <li> Upgrading your Streams application from 0.10.2 to 0.11.0 does not require a broker upgrade.
         A Kafka Streams 0.11.0 application can connect to 0.11.0, 0.10.2 and 0.10.1 brokers (it is not possible to connect to 0.10.0 brokers though). </li>
    <li> If you specify customized <code>key.serde</code>, <code>value.serde</code> and <code>timestamp.extractor</code> in configs, it is recommended to use their replaced configure parameter as these configs are deprecated. </li>
    <li> See <a href="/{{version}}/documentation/streams/upgrade-guide#streams_api_changes_0110">Streams API changes in 0.11.0</a> for more details. </li>
</ul>

<h5><a id="upgrade_1100_streams_from_0101" href="#upgrade_1100_streams_from_0101">Upgrading a 0.10.1 Kafka Streams Application</a></h5>
<ul>
    <li> Upgrading your Streams application from 0.10.1 to 0.11.0 does not require a broker upgrade.
         A Kafka Streams 0.11.0 application can connect to 0.11.0, 0.10.2 and 0.10.1 brokers (it is not possible to connect to 0.10.0 brokers though). </li>
    <li> You need to recompile your code. Just swapping the Kafka Streams library jar file will not work and will break your application. </li>
    <li> If you specify customized <code>key.serde</code>, <code>value.serde</code> and <code>timestamp.extractor</code> in configs, it is recommended to use their replaced configure parameter as these configs are deprecated. </li>
    <li> If you use a custom (i.e., user implemented) timestamp extractor, you will need to update this code, because the <code>TimestampExtractor</code> interface was changed. </li>
    <li> If you register custom metrics, you will need to update this code, because the <code>StreamsMetric</code> interface was changed. </li>
    <li> See <a href="/{{version}}/documentation/streams/upgrade-guide#streams_api_changes_0110">Streams API changes in 0.11.0</a> and
         <a href="/{{version}}/documentation/streams/upgrade-guide#streams_api_changes_0102">Streams API changes in 0.10.2</a> for more details. </li>
</ul>

<h5><a id="upgrade_1100_streams_from_0100" href="#upgrade_1100_streams_from_0100">Upgrading a 0.10.0 Kafka Streams Application</a></h5>
<ul>
    <li> Upgrading your Streams application from 0.10.0 to 0.11.0 does require a <a href="#upgrade_10_1">broker upgrade</a> because a Kafka Streams 0.11.0 application can only connect to 0.11.0, 0.10.2, or 0.10.1 brokers. </li>
    <li> There are couple of API changes, that are not backward compatible (cf. <a href="/{{version}}/documentation/streams#streams_api_changes_0110">Streams API changes in 0.11.0</a>,
         <a href="/{{version}}/documentation/streams#streams_api_changes_0102">Streams API changes in 0.10.2</a>, and
         <a href="/{{version}}/documentation/streams#streams_api_changes_0101">Streams API changes in 0.10.1</a> for more details).
         Thus, you need to update and recompile your code. Just swapping the Kafka Streams library jar file will not work and will break your application. </li>
    <li> Upgrading from 0.10.0.x to 0.11.0.3 requires two rolling bounces with config <code>upgrade.from="0.10.0"</code> set for first upgrade phase
        (cf. <a href="https://cwiki.apache.org/confluence/display/KAFKA/KIP-268%3A+Simplify+Kafka+Streams+Rebalance+Metadata+Upgrade">KIP-268</a>).
        As an alternative, an offline upgrade is also possible.
        <ul>
            <li> prepare your application instances for a rolling bounce and make sure that config <code>upgrade.from</code> is set to <code>"0.10.0"</code> for new version 0.11.0.3 </li>
            <li> bounce each instance of your application once </li>
            <li> prepare your newly deployed 0.11.0.3 application instances for a second round of rolling bounces; make sure to remove the value for config <code>upgrade.from</code> </li>
            <li> bounce each instance of your application once more to complete the upgrade </li>
        </ul>
    </li>
    <li> Upgrading from 0.10.0.x to 0.11.0.0, 0.11.0.1, or 0.11.0.2 requires an offline upgrade (rolling bounce upgrade is not supported)
        <ul>
            <li> stop all old (0.10.0.x) application instances </li>
            <li> update your code and swap old code and jar file with new code and new jar file </li>
            <li> restart all new (0.11.0.0 , 0.11.0.1, or 0.11.0.2) application instances </li>
        </ul>
    </li>
</ul>

<h5><a id="upgrade_1103_notable" href="#upgrade_1103_notable">Notable changes in 0.11.0.3</a></h5>
<ul>
<li> New Kafka Streams configuration parameter <code>upgrade.from</code> added that allows rolling bounce upgrade from version 0.10.0.x </li>
<li> See the <a href="/{{version}}/documentation/streams/upgrade-guide.html"><b>Kafka Streams upgrade guide</b></a> for details about this new config.
</ul>

<h5><a id="upgrade_1100_notable" href="#upgrade_1100_notable">Notable changes in 0.11.0.0</a></h5>
<ul>
    <li>Unclean leader election is now disabled by default. The new default favors durability over availability. Users who wish to
        to retain the previous behavior should set the broker config <code>unclean.leader.election.enable</code> to <code>true</code>.</li>
    <li>Producer configs <code>block.on.buffer.full</code>, <code>metadata.fetch.timeout.ms</code> and <code>timeout.ms</code> have been
        removed. They were initially deprecated in Kafka 0.9.0.0.</li>
    <li>The <code>offsets.topic.replication.factor</code> broker config is now enforced upon auto topic creation. Internal
        auto topic creation will fail with a GROUP_COORDINATOR_NOT_AVAILABLE error until the cluster size meets this
        replication factor requirement.</li>
    <li> When compressing data with snappy, the producer and broker will use the compression scheme's default block size (2 x 32 KB)
         instead of 1 KB in order to improve the compression ratio. There have been reports of data compressed with the smaller
         block size being 50% larger than when compressed with the larger block size. For the snappy case, a producer with 5000
         partitions will require an additional 315 MB of JVM heap.</li>
    <li> Similarly, when compressing data with gzip, the producer and broker will use 8 KB instead of 1 KB as the buffer size. The default
         for gzip is excessively low (512 bytes). </li>
    <li>The broker configuration <code>max.message.bytes</code> now applies to the total size of a batch of messages.
        Previously the setting applied to batches of compressed messages, or to non-compressed messages individually.
        A message batch may consist of only a single message, so in most cases, the limitation on the size of
        individual messages is only reduced by the overhead of the batch format. However, there are some subtle implications
        for message format conversion (see <a href="#upgrade_11_message_format">below</a> for more detail). Note also
        that while previously the broker would ensure that at least one message is returned in each fetch request (regardless of the
        total and partition-level fetch sizes), the same behavior now applies to one message batch.</li>
    <li>GC log rotation is enabled by default, see KAFKA-3754 for details.</li>
    <li>Deprecated constructors of RecordMetadata, MetricName and Cluster classes have been removed.</li>
    <li>Added user headers support through a new Headers interface providing user headers read and write access.</li>
    <li>ProducerRecord and ConsumerRecord expose the new Headers API via <code>Headers headers()</code> method call.</li>
    <li>ExtendedSerializer and ExtendedDeserializer interfaces are introduced to support serialization and deserialization for headers. Headers will be ignored if the configured serializer and deserializer are not the above classes.</li>
    <li>A new config, <code>group.initial.rebalance.delay.ms</code>, was introduced.
        This config specifies the time, in milliseconds, that the <code>GroupCoordinator</code> will delay the initial consumer rebalance.
        The rebalance will be further delayed by the value of <code>group.initial.rebalance.delay.ms</code> as new members join the group, up to a maximum of <code>max.poll.interval.ms</code>.
        The default value for this is 3 seconds.
        During development and testing it might be desirable to set this to 0 in order to not delay test execution time.
    </li>
    <li><code>org.apache.kafka.common.Cluster#partitionsForTopic</code>, <code>partitionsForNode</code> and <code>availablePartitionsForTopic</code> methods
        will return an empty list instead of <code>null</code> (which is considered a bad practice) in case the metadata for the required topic does not exist.
    </li>
    <li>Streams API configuration parameters <code>timestamp.extractor</code>, <code>key.serde</code>, and <code>value.serde</code> were deprecated and
        replaced by <code>default.timestamp.extractor</code>, <code>default.key.serde</code>, and <code>default.value.serde</code>, respectively.
    </li>
    <li>For offset commit failures in the Java consumer's <code>commitAsync</code> APIs, we no longer expose the underlying
        cause when instances of <code>RetriableCommitFailedException</code> are passed to the commit callback. See
        <a href="https://issues.apache.org/jira/browse/KAFKA-5052">KAFKA-5052</a>  for more detail.
    </li>
</ul>

<h5><a id="upgrade_1100_new_protocols" href="#upgrade_1100_new_protocols">New Protocol Versions</a></h5>
<ul>
    <li> <a href="https://cwiki.apache.org/confluence/display/KAFKA/KIP-107%3A+Add+purgeDataBefore()+API+in+AdminClient">KIP-107</a>: FetchRequest v5 introduces a partition-level <code>log_start_offset</code> field. </li>
    <li> <a href="https://cwiki.apache.org/confluence/display/KAFKA/KIP-107%3A+Add+purgeDataBefore()+API+in+AdminClient">KIP-107</a>: FetchResponse v5 introduces a partition-level <code>log_start_offset</code> field. </li>
    <li> <a href="https://cwiki.apache.org/confluence/display/KAFKA/KIP-82+-+Add+Record+Headers">KIP-82</a>: ProduceRequest v3 introduces an array of <code>header</code> in the message protocol, containing <code>key</code> field and <code>value</code> field.</li>
    <li> <a href="https://cwiki.apache.org/confluence/display/KAFKA/KIP-82+-+Add+Record+Headers">KIP-82</a>: FetchResponse v5 introduces an array of <code>header</code> in the message protocol, containing <code>key</code> field and <code>value</code> field.</li>
</ul>

<h5><a id="upgrade_11_exactly_once_semantics" href="#upgrade_11_exactly_once_semantics">Notes on Exactly Once Semantics</a></h5>
<p>Kafka 0.11.0 includes support for idempotent and transactional capabilities in the producer. Idempotent delivery
  ensures that messages are delivered exactly once to a particular topic partition during the lifetime of a single producer.
  Transactional delivery allows producers to send data to multiple partitions such that either all messages are successfully
  delivered, or none of them are. Together, these capabilities enable "exactly once semantics" in Kafka. More details on these
  features are available in the user guide, but below we add a few specific notes on enabling them in an upgraded cluster.
  Note that enabling EoS is not required and there is no impact on the broker's behavior if unused.</p>

<ol>
  <li>Only the new Java producer and consumer support exactly once semantics.</li>
  <li>These features depend crucially on the <a href="#upgrade_11_message_format">0.11.0 message format</a>. Attempting to use them
    on an older format will result in unsupported version errors.</li>
  <li>Transaction state is stored in a new internal topic <code>__transaction_state</code>. This topic is not created until the
    the first attempt to use a transactional request API. Similar to the consumer offsets topic, there are several settings
    to control the topic's configuration. For example, <code>transaction.state.log.min.isr</code> controls the minimum ISR for
    this topic. See the configuration section in the user guide for a full list of options.</li>
  <li>For secure clusters, the transactional APIs require new ACLs which can be turned on with the <code>bin/kafka-acls.sh</code>.
    tool.</li>
  <li>EoS in Kafka introduces new request APIs and modifies several existing ones. See
    <a href="https://cwiki.apache.org/confluence/display/KAFKA/KIP-98+-+Exactly+Once+Delivery+and+Transactional+Messaging#KIP-98-ExactlyOnceDeliveryandTransactionalMessaging-RPCProtocolSummary">KIP-98</a>
    for the full details</li>
</ol>

<h5><a id="upgrade_11_message_format" href="#upgrade_11_message_format">Notes on the new message format in 0.11.0</a></h5>
<p>The 0.11.0 message format includes several major enhancements in order to support better delivery semantics for the producer
  (see <a href="https://cwiki.apache.org/confluence/display/KAFKA/KIP-98+-+Exactly+Once+Delivery+and+Transactional+Messaging">KIP-98</a>)
  and improved replication fault tolerance
  (see <a href="https://cwiki.apache.org/confluence/display/KAFKA/KIP-101+-+Alter+Replication+Protocol+to+use+Leader+Epoch+rather+than+High+Watermark+for+Truncation">KIP-101</a>).
  Although the new format contains more information to make these improvements possible, we have made the batch format much
  more efficient. As long as the number of messages per batch is more than 2, you can expect lower overall overhead. For smaller
  batches, however, there may be a small performance impact. See <a href="bit.ly/kafka-eos-perf">here</a> for the results of our
  initial performance analysis of the new message format. You can also find more detail on the message format in the
  <a href="https://cwiki.apache.org/confluence/display/KAFKA/KIP-98+-+Exactly+Once+Delivery+and+Transactional+Messaging#KIP-98-ExactlyOnceDeliveryandTransactionalMessaging-MessageFormat">KIP-98</a> proposal.
</p>
<p>One of the notable differences in the new message format is that even uncompressed messages are stored together as a single batch.
  This has a few implications for the broker configuration <code>max.message.bytes</code>, which limits the size of a single batch. First,
  if an older client produces messages to a topic partition using the old format, and the messages are individually smaller than
  <code>max.message.bytes</code>, the broker may still reject them after they are merged into a single batch during the up-conversion process.
  Generally this can happen when the aggregate size of the individual messages is larger than <code>max.message.bytes</code>. There is a similar
  effect for older consumers reading messages down-converted from the new format: if the fetch size is not set at least as large as
  <code>max.message.bytes</code>, the consumer may not be able to make progress even if the individual uncompressed messages are smaller
  than the configured fetch size. This behavior does not impact the Java client for 0.10.1.0 and later since it uses an updated fetch protocol
  which ensures that at least one message can be returned even if it exceeds the fetch size. To get around these problems, you should ensure
  1) that the producer's batch size is not set larger than <code>max.message.bytes</code>, and 2) that the consumer's fetch size is set at
  least as large as <code>max.message.bytes</code>.
</p>
<p>Most of the discussion on the performance impact of <a href="#upgrade_10_performance_impact">upgrading to the 0.10.0 message format</a>
  remains pertinent to the 0.11.0 upgrade. This mainly affects clusters that are not secured with TLS since "zero-copy" transfer
  is already not possible in that case. In order to avoid the cost of down-conversion, you should ensure that consumer applications
  are upgraded to the latest 0.11.0 client. Significantly, since the old consumer has been deprecated in 0.11.0.0, it does not support
  the new message format. You must upgrade to use the new consumer to use the new message format without the cost of down-conversion.
  Note that 0.11.0 consumers support backwards compatibility with 0.10.0 brokers and upward, so it is possible to upgrade the
  clients first before the brokers.
</p>

<h4><a id="upgrade_10_2_0" href="#upgrade_10_2_0">Upgrading from 0.8.x, 0.9.x, 0.10.0.x or 0.10.1.x to 0.10.2.0</a></h4>
<p>0.10.2.0 has wire protocol changes. By following the recommended rolling upgrade plan below, you guarantee no downtime during the upgrade.
However, please review the <a href="#upgrade_1020_notable">notable changes in 0.10.2.0</a> before upgrading.
</p>

<p>Starting with version 0.10.2, Java clients (producer and consumer) have acquired the ability to communicate with older brokers. Version 0.10.2
clients can talk to version 0.10.0 or newer brokers. However, if your brokers are older than 0.10.0, you must upgrade all the brokers in the
Kafka cluster before upgrading your clients. Version 0.10.2 brokers support 0.8.x and newer clients.
</p>

<p><b>For a rolling upgrade:</b></p>

<ol>
    <li> Update server.properties file on all brokers and add the following properties:
        <ul>
            <li>inter.broker.protocol.version=CURRENT_KAFKA_VERSION (e.g. 0.8.2, 0.9.0, 0.10.0 or 0.10.1).</li>
            <li>log.message.format.version=CURRENT_KAFKA_VERSION  (See <a href="#upgrade_10_performance_impact">potential performance impact following the upgrade</a> for the details on what this configuration does.)
        </ul>
    </li>
    <li> Upgrade the brokers one at a time: shut down the broker, update the code, and restart it. </li>
    <li> Once the entire cluster is upgraded, bump the protocol version by editing inter.broker.protocol.version and setting it to 0.10.2. </li>
    <li> If your previous message format is 0.10.0, change log.message.format.version to 0.10.2 (this is a no-op as the message format is the same for 0.10.0, 0.10.1 and 0.10.2).
        If your previous message format version is lower than 0.10.0, do not change log.message.format.version yet - this parameter should only change once all consumers have been upgraded to 0.10.0.0 or later.</li>
    <li> Restart the brokers one by one for the new protocol version to take effect. </li>
    <li> If log.message.format.version is still lower than 0.10.0 at this point, wait until all consumers have been upgraded to 0.10.0 or later,
        then change log.message.format.version to 0.10.2 on each broker and restart them one by one. </li>
</ol>

<p><b>Note:</b> If you are willing to accept downtime, you can simply take all the brokers down, update the code and start all of them. They will start with the new protocol by default.

<p><b>Note:</b> Bumping the protocol version and restarting can be done any time after the brokers were upgraded. It does not have to be immediately after.

<h5><a id="upgrade_1020_streams_from_0101" href="#upgrade_1020_streams_from_0101">Upgrading a 0.10.1 Kafka Streams Application</a></h5>
<ul>
    <li> Upgrading your Streams application from 0.10.1 to 0.10.2 does not require a broker upgrade.
         A Kafka Streams 0.10.2 application can connect to 0.10.2 and 0.10.1 brokers (it is not possible to connect to 0.10.0 brokers though). </li>
    <li> You need to recompile your code. Just swapping the Kafka Streams library jar file will not work and will break your application. </li>
    <li> If you use a custom (i.e., user implemented) timestamp extractor, you will need to update this code, because the <code>TimestampExtractor</code> interface was changed. </li>
    <li> If you register custom metrics, you will need to update this code, because the <code>StreamsMetric</code> interface was changed. </li>
    <li> See <a href="/{{version}}/documentation/streams/upgrade-guide#streams_api_changes_0102">Streams API changes in 0.10.2</a> for more details. </li>
</ul>

<h5><a id="upgrade_1020_streams_from_0100" href="#upgrade_1020_streams_from_0100">Upgrading a 0.10.0 Kafka Streams Application</a></h5>
<ul>
    <li> Upgrading your Streams application from 0.10.0 to 0.10.2 does require a <a href="#upgrade_10_1">broker upgrade</a> because a Kafka Streams 0.10.2 application can only connect to 0.10.2 or 0.10.1 brokers. </li>
    <li> There are couple of API changes, that are not backward compatible (cf. <a href="/{{version}}/documentation/streams#streams_api_changes_0102">Streams API changes in 0.10.2</a> for more details).
         Thus, you need to update and recompile your code. Just swapping the Kafka Streams library jar file will not work and will break your application. </li>
    <li> Upgrading from 0.10.0.x to 0.10.2.2 requires two rolling bounces with config <code>upgrade.from="0.10.0"</code> set for first upgrade phase
         (cf. <a href="https://cwiki.apache.org/confluence/display/KAFKA/KIP-268%3A+Simplify+Kafka+Streams+Rebalance+Metadata+Upgrade">KIP-268</a>).
         As an alternative, an offline upgrade is also possible.
        <ul>
            <li> prepare your application instances for a rolling bounce and make sure that config <code>upgrade.from</code> is set to <code>"0.10.0"</code> for new version 0.10.2.2 </li>
            <li> bounce each instance of your application once </li>
            <li> prepare your newly deployed 0.10.2.2 application instances for a second round of rolling bounces; make sure to remove the value for config <code>upgrade.from</code> </li>
            <li> bounce each instance of your application once more to complete the upgrade </li>
        </ul>
    </li>
    <li> Upgrading from 0.10.0.x to 0.10.2.0 or 0.10.2.1 requires an offline upgrade (rolling bounce upgrade is not supported)
        <ul>
            <li> stop all old (0.10.0.x) application instances </li>
            <li> update your code and swap old code and jar file with new code and new jar file </li>
            <li> restart all new (0.10.2.0 or 0.10.2.1) application instances </li>
        </ul>
    </li>
</ul>

<h5><a id="upgrade_10202_notable" href="#upgrade_10202_notable">Notable changes in 0.10.2.2</a></h5>
<ul>
<li> New configuration parameter <code>upgrade.from</code> added that allows rolling bounce upgrade from version 0.10.0.x </li>
</ul>

<h5><a id="upgrade_10201_notable" href="#upgrade_10201_notable">Notable changes in 0.10.2.1</a></h5>
<ul>
  <li> The default values for two configurations of the StreamsConfig class were changed to improve the resiliency of Kafka Streams applications. The internal Kafka Streams producer <code>retries</code> default value was changed from 0 to 10. The internal Kafka Streams consumer <code>max.poll.interval.ms</code>  default value was changed from 300000 to <code>Integer.MAX_VALUE</code>.
  </li>
</ul>

<h5><a id="upgrade_1020_notable" href="#upgrade_1020_notable">Notable changes in 0.10.2.0</a></h5>
<ul>
    <li>The Java clients (producer and consumer) have acquired the ability to communicate with older brokers. Version 0.10.2 clients
        can talk to version 0.10.0 or newer brokers. Note that some features are not available or are limited when older brokers
        are used. </li>
    <li>Several methods on the Java consumer may now throw <code>InterruptException</code> if the calling thread is interrupted.
        Please refer to the <code>KafkaConsumer</code> Javadoc for a more in-depth explanation of this change.</li>
    <li>Java consumer now shuts down gracefully. By default, the consumer waits up to 30 seconds to complete pending requests.
        A new close API with timeout has been added to <code>KafkaConsumer</code> to control the maximum wait time.</li>
    <li>Multiple regular expressions separated by commas can be passed to MirrorMaker with the new Java consumer via the --whitelist option. This
        makes the behaviour consistent with MirrorMaker when used the old Scala consumer.</li>
    <li>Upgrading your Streams application from 0.10.1 to 0.10.2 does not require a broker upgrade.
        A Kafka Streams 0.10.2 application can connect to 0.10.2 and 0.10.1 brokers (it is not possible to connect to 0.10.0 brokers though).</li>
    <li>The Zookeeper dependency was removed from the Streams API. The Streams API now uses the Kafka protocol to manage internal topics instead of
        modifying Zookeeper directly. This eliminates the need for privileges to access Zookeeper directly and "StreamsConfig.ZOOKEEPER_CONFIG"
        should not be set in the Streams app any more. If the Kafka cluster is secured, Streams apps must have the required security privileges to create new topics.</li>
    <li>Several new fields including "security.protocol", "connections.max.idle.ms", "retry.backoff.ms", "reconnect.backoff.ms" and "request.timeout.ms" were added to
        StreamsConfig class. User should pay attention to the default values and set these if needed. For more details please refer to <a href="/{{version}}/documentation/#streamsconfigs">3.5 Kafka Streams Configs</a>.</li>
</ul>

<h5><a id="upgrade_1020_new_protocols" href="#upgrade_1020_new_protocols">New Protocol Versions</a></h5>
<ul>
    <li> <a href="https://cwiki.apache.org/confluence/display/KAFKA/KIP-88%3A+OffsetFetch+Protocol+Update">KIP-88</a>: OffsetFetchRequest v2 supports retrieval of offsets for all topics if the <code>topics</code> array is set to <code>null</code>. </li>
    <li> <a href="https://cwiki.apache.org/confluence/display/KAFKA/KIP-88%3A+OffsetFetch+Protocol+Update">KIP-88</a>: OffsetFetchResponse v2 introduces a top-level <code>error_code</code> field. </li>
    <li> <a href="https://cwiki.apache.org/confluence/display/KAFKA/KIP-103%3A+Separation+of+Internal+and+External+traffic">KIP-103</a>: UpdateMetadataRequest v3 introduces a <code>listener_name</code> field to the elements of the <code>end_points</code> array. </li>
    <li> <a href="https://cwiki.apache.org/confluence/display/KAFKA/KIP-108%3A+Create+Topic+Policy">KIP-108</a>: CreateTopicsRequest v1 introduces a <code>validate_only</code> field. </li>
    <li> <a href="https://cwiki.apache.org/confluence/display/KAFKA/KIP-108%3A+Create+Topic+Policy">KIP-108</a>: CreateTopicsResponse v1 introduces an <code>error_message</code> field to the elements of the <code>topic_errors</code> array. </li>
</ul>

<h4><a id="upgrade_10_1" href="#upgrade_10_1">Upgrading from 0.8.x, 0.9.x or 0.10.0.X to 0.10.1.0</a></h4>
0.10.1.0 has wire protocol changes. By following the recommended rolling upgrade plan below, you guarantee no downtime during the upgrade.
However, please notice the <a href="#upgrade_10_1_breaking">Potential breaking changes in 0.10.1.0</a> before upgrade.
<br>
Note: Because new protocols are introduced, it is important to upgrade your Kafka clusters before upgrading your clients (i.e. 0.10.1.x clients
only support 0.10.1.x or later brokers while 0.10.1.x brokers also support older clients).

<p><b>For a rolling upgrade:</b></p>

<ol>
    <li> Update server.properties file on all brokers and add the following properties:
        <ul>
            <li>inter.broker.protocol.version=CURRENT_KAFKA_VERSION (e.g. 0.8.2.0, 0.9.0.0 or 0.10.0.0).</li>
            <li>log.message.format.version=CURRENT_KAFKA_VERSION  (See <a href="#upgrade_10_performance_impact">potential performance impact following the upgrade</a> for the details on what this configuration does.)
        </ul>
    </li>
    <li> Upgrade the brokers one at a time: shut down the broker, update the code, and restart it. </li>
    <li> Once the entire cluster is upgraded, bump the protocol version by editing inter.broker.protocol.version and setting it to 0.10.1.0. </li>
    <li> If your previous message format is 0.10.0, change log.message.format.version to 0.10.1 (this is a no-op as the message format is the same for both 0.10.0 and 0.10.1).
         If your previous message format version is lower than 0.10.0, do not change log.message.format.version yet - this parameter should only change once all consumers have been upgraded to 0.10.0.0 or later.</li>
    <li> Restart the brokers one by one for the new protocol version to take effect. </li>
    <li> If log.message.format.version is still lower than 0.10.0 at this point, wait until all consumers have been upgraded to 0.10.0 or later,
         then change log.message.format.version to 0.10.1 on each broker and restart them one by one. </li>
</ol>

<p><b>Note:</b> If you are willing to accept downtime, you can simply take all the brokers down, update the code and start all of them. They will start with the new protocol by default.

<p><b>Note:</b> Bumping the protocol version and restarting can be done any time after the brokers were upgraded. It does not have to be immediately after.

<h5><a id="upgrade_1012_notable" href="#upgrade_1012_notable">Notable changes in 0.10.1.2</a></h5>
<ul>
    <li> New configuration parameter <code>upgrade.from</code> added that allows rolling bounce upgrade from version 0.10.0.x </li>
</ul>

<h5><a id="upgrade_10_1_breaking" href="#upgrade_10_1_breaking">Potential breaking changes in 0.10.1.0</a></h5>
<ul>
    <li> The log retention time is no longer based on last modified time of the log segments. Instead it will be based on the largest timestamp of the messages in a log segment.</li>
    <li> The log rolling time is no longer depending on log segment create time. Instead it is now based on the timestamp in the messages. More specifically. if the timestamp of the first message in the segment is T, the log will be rolled out when a new message has a timestamp greater than or equal to T + log.roll.ms </li>
    <li> The open file handlers of 0.10.0 will increase by ~33% because of the addition of time index files for each segment.</li>
    <li> The time index and offset index share the same index size configuration. Since each time index entry is 1.5x the size of offset index entry. User may need to increase log.index.size.max.bytes to avoid potential frequent log rolling. </li>
    <li> Due to the increased number of index files, on some brokers with large amount the log segments (e.g. >15K), the log loading process during the broker startup could be longer. Based on our experiment, setting the num.recovery.threads.per.data.dir to one may reduce the log loading time. </li>
</ul>

<h5><a id="upgrade_1010_streams_from_0100" href="#upgrade_1010_streams_from_0100">Upgrading a 0.10.0 Kafka Streams Application</a></h5>
<ul>
    <li> Upgrading your Streams application from 0.10.0 to 0.10.1 does require a <a href="#upgrade_10_1">broker upgrade</a> because a Kafka Streams 0.10.1 application can only connect to 0.10.1 brokers. </li>
    <li> There are couple of API changes, that are not backward compatible (cf. <a href="/{{version}}/documentation/streams/upgrade-guide#streams_api_changes_0101">Streams API changes in 0.10.1</a> for more details).
         Thus, you need to update and recompile your code. Just swapping the Kafka Streams library jar file will not work and will break your application. </li>
    <li> Upgrading from 0.10.0.x to 0.10.1.2 requires two rolling bounces with config <code>upgrade.from="0.10.0"</code> set for first upgrade phase
         (cf. <a href="https://cwiki.apache.org/confluence/display/KAFKA/KIP-268%3A+Simplify+Kafka+Streams+Rebalance+Metadata+Upgrade">KIP-268</a>).
         As an alternative, an offline upgrade is also possible.
        <ul>
            <li> prepare your application instances for a rolling bounce and make sure that config <code>upgrade.from</code> is set to <code>"0.10.0"</code> for new version 0.10.1.2 </li>
            <li> bounce each instance of your application once </li>
            <li> prepare your newly deployed 0.10.1.2 application instances for a second round of rolling bounces; make sure to remove the value for config <code>upgrade.from</code> </li>
            <li> bounce each instance of your application once more to complete the upgrade </li>
        </ul>
    </li>
    <li> Upgrading from 0.10.0.x to 0.10.1.0 or 0.10.1.1 requires an offline upgrade (rolling bounce upgrade is not supported)
    <ul>
        <li> stop all old (0.10.0.x) application instances </li>
        <li> update your code and swap old code and jar file with new code and new jar file </li>
        <li> restart all new (0.10.1.0 or 0.10.1.1) application instances </li>
    </ul>
    </li>
</ul>

<h5><a id="upgrade_1010_notable" href="#upgrade_1010_notable">Notable changes in 0.10.1.0</a></h5>
<ul>
    <li> The new Java consumer is no longer in beta and we recommend it for all new development. The old Scala consumers are still supported, but they will be deprecated in the next release
         and will be removed in a future major release. </li>
    <li> The <code>--new-consumer</code>/<code>--new.consumer</code> switch is no longer required to use tools like MirrorMaker and the Console Consumer with the new consumer; one simply
         needs to pass a Kafka broker to connect to instead of the ZooKeeper ensemble. In addition, usage of the Console Consumer with the old consumer has been deprecated and it will be
         removed in a future major release. </li>
    <li> Kafka clusters can now be uniquely identified by a cluster id. It will be automatically generated when a broker is upgraded to 0.10.1.0. The cluster id is available via the kafka.server:type=KafkaServer,name=ClusterId metric and it is part of the Metadata response. Serializers, client interceptors and metric reporters can receive the cluster id by implementing the ClusterResourceListener interface. </li>
    <li> The BrokerState "RunningAsController" (value 4) has been removed. Due to a bug, a broker would only be in this state briefly before transitioning out of it and hence the impact of the removal should be minimal. The recommended way to detect if a given broker is the controller is via the kafka.controller:type=KafkaController,name=ActiveControllerCount metric. </li>
    <li> The new Java Consumer now allows users to search offsets by timestamp on partitions. </li>
    <li> The new Java Consumer now supports heartbeating from a background thread. There is a new configuration
         <code>max.poll.interval.ms</code> which controls the maximum time between poll invocations before the consumer
         will proactively leave the group (5 minutes by default). The value of the configuration
         <code>request.timeout.ms</code> (default to 30 seconds) must always be smaller than <code>max.poll.interval.ms</code>(default to 5 minutes),
         since that is the maximum time that a JoinGroup request can block on the server while the consumer is rebalance.
         Finally, the default value of <code>session.timeout.ms</code> has been adjusted down to
         10 seconds, and the default value of <code>max.poll.records</code> has been changed to 500.</li>
    <li> When using an Authorizer and a user doesn't have <b>Describe</b> authorization on a topic, the broker will no
         longer return TOPIC_AUTHORIZATION_FAILED errors to requests since this leaks topic names. Instead, the UNKNOWN_TOPIC_OR_PARTITION
         error code will be returned. This may cause unexpected timeouts or delays when using the producer and consumer since
         Kafka clients will typically retry automatically on unknown topic errors. You should consult the client logs if you
         suspect this could be happening.</li>
    <li> Fetch responses have a size limit by default (50 MB for consumers and 10 MB for replication). The existing per partition limits also apply (1 MB for consumers
         and replication). Note that neither of these limits is an absolute maximum as explained in the next point. </li>
    <li> Consumers and replicas can make progress if a message larger than the response/partition size limit is found. More concretely, if the first message in the
         first non-empty partition of the fetch is larger than either or both limits, the message will still be returned. </li>
    <li> Overloaded constructors were added to <code>kafka.api.FetchRequest</code> and <code>kafka.javaapi.FetchRequest</code> to allow the caller to specify the
         order of the partitions (since order is significant in v3). The previously existing constructors were deprecated and the partitions are shuffled before
         the request is sent to avoid starvation issues. </li>
</ul>

<h5><a id="upgrade_1010_new_protocols" href="#upgrade_1010_new_protocols">New Protocol Versions</a></h5>
<ul>
    <li> ListOffsetRequest v1 supports accurate offset search based on timestamps. </li>
    <li> MetadataResponse v2 introduces a new field: "cluster_id". </li>
    <li> FetchRequest v3 supports limiting the response size (in addition to the existing per partition limit), it returns messages
         bigger than the limits if required to make progress and the order of partitions in the request is now significant. </li>
    <li> JoinGroup v1 introduces a new field: "rebalance_timeout". </li>
</ul>

<h4><a id="upgrade_10" href="#upgrade_10">Upgrading from 0.8.x or 0.9.x to 0.10.0.0</a></h4>
<p>
0.10.0.0 has <a href="#upgrade_10_breaking">potential breaking changes</a> (please review before upgrading) and possible <a href="#upgrade_10_performance_impact">  performance impact following the upgrade</a>. By following the recommended rolling upgrade plan below, you guarantee no downtime and no performance impact during and following the upgrade.
<br>
Note: Because new protocols are introduced, it is important to upgrade your Kafka clusters before upgrading your clients.
</p>
<p>
<b>Notes to clients with version 0.9.0.0: </b>Due to a bug introduced in 0.9.0.0,
clients that depend on ZooKeeper (old Scala high-level Consumer and MirrorMaker if used with the old consumer) will not
work with 0.10.0.x brokers. Therefore, 0.9.0.0 clients should be upgraded to 0.9.0.1 <b>before</b> brokers are upgraded to
0.10.0.x. This step is not necessary for 0.8.X or 0.9.0.1 clients.
</p>

<p><b>For a rolling upgrade:</b></p>

<ol>
    <li> Update server.properties file on all brokers and add the following properties:
         <ul>
         <li>inter.broker.protocol.version=CURRENT_KAFKA_VERSION (e.g. 0.8.2 or 0.9.0.0).</li>
         <li>log.message.format.version=CURRENT_KAFKA_VERSION  (See <a href="#upgrade_10_performance_impact">potential performance impact following the upgrade</a> for the details on what this configuration does.)
         </ul>
    </li>
    <li> Upgrade the brokers. This can be done a broker at a time by simply bringing it down, updating the code, and restarting it. </li>
    <li> Once the entire cluster is upgraded, bump the protocol version by editing inter.broker.protocol.version and setting it to 0.10.0.0. NOTE: You shouldn't touch log.message.format.version yet - this parameter should only change once all consumers have been upgraded to 0.10.0.0 </li>
    <li> Restart the brokers one by one for the new protocol version to take effect. </li>
    <li> Once all consumers have been upgraded to 0.10.0, change log.message.format.version to 0.10.0 on each broker and restart them one by one.
    </li>
</ol>

<p><b>Note:</b> If you are willing to accept downtime, you can simply take all the brokers down, update the code and start all of them. They will start with the new protocol by default.

<p><b>Note:</b> Bumping the protocol version and restarting can be done any time after the brokers were upgraded. It does not have to be immediately after.

<h5><a id="upgrade_10_performance_impact" href="#upgrade_10_performance_impact">Potential performance impact following upgrade to 0.10.0.0</a></h5>
<p>
    The message format in 0.10.0 includes a new timestamp field and uses relative offsets for compressed messages.
    The on disk message format can be configured through log.message.format.version in the server.properties file.
    The default on-disk message format is 0.10.0. If a consumer client is on a version before 0.10.0.0, it only understands
    message formats before 0.10.0. In this case, the broker is able to convert messages from the 0.10.0 format to an earlier format
    before sending the response to the consumer on an older version. However, the broker can't use zero-copy transfer in this case.

    Reports from the Kafka community on the performance impact have shown CPU utilization going from 20% before to 100% after an upgrade, which forced an immediate upgrade of all clients to bring performance back to normal.

    To avoid such message conversion before consumers are upgraded to 0.10.0.0, one can set log.message.format.version to 0.8.2 or 0.9.0 when upgrading the broker to 0.10.0.0. This way, the broker can still use zero-copy transfer to send the data to the old consumers. Once consumers are upgraded, one can change the message format to 0.10.0 on the broker and enjoy the new message format that includes new timestamp and improved compression.

    The conversion is supported to ensure compatibility and can be useful to support a few apps that have not updated to newer clients yet, but is impractical to support all consumer traffic on even an overprovisioned cluster. Therefore, it is critical to avoid the message conversion as much as possible when brokers have been upgraded but the majority of clients have not.
</p>
<p>
    For clients that are upgraded to 0.10.0.0, there is no performance impact.
</p>
<p>
    <b>Note:</b> By setting the message format version, one certifies that all existing messages are on or below that
    message format version. Otherwise consumers before 0.10.0.0 might break. In particular, after the message format
    is set to 0.10.0, one should not change it back to an earlier format as it may break consumers on versions before 0.10.0.0.
</p>
<p>
    <b>Note:</b> Due to the additional timestamp introduced in each message, producers sending small messages may see a
    message throughput degradation because of the increased overhead.
    Likewise, replication now transmits an additional 8 bytes per message.
    If you're running close to the network capacity of your cluster, it's possible that you'll overwhelm the network cards
    and see failures and performance issues due to the overload.
</p>
    <b>Note:</b> If you have enabled compression on producers, you may notice reduced producer throughput and/or
    lower compression rate on the broker in some cases. When receiving compressed messages, 0.10.0
    brokers avoid recompressing the messages, which in general reduces the latency and improves the throughput. In
    certain cases, however, this may reduce the batching size on the producer, which could lead to worse throughput. If this
    happens, users can tune linger.ms and batch.size of the producer for better throughput. In addition, the producer buffer
    used for compressing messages with snappy is smaller than the one used by the broker, which may have a negative
    impact on the compression ratio for the messages on disk. We intend to make this configurable in a future Kafka
    release.
<p>

</p>

<h5><a id="upgrade_10_breaking" href="#upgrade_10_breaking">Potential breaking changes in 0.10.0.0</a></h5>
<ul>
    <li> Starting from Kafka 0.10.0.0, the message format version in Kafka is represented as the Kafka version. For example, message format 0.9.0 refers to the highest message version supported by Kafka 0.9.0. </li>
    <li> Message format 0.10.0 has been introduced and it is used by default. It includes a timestamp field in the messages and relative offsets are used for compressed messages. </li>
    <li> ProduceRequest/Response v2 has been introduced and it is used by default to support message format 0.10.0 </li>
    <li> FetchRequest/Response v2 has been introduced and it is used by default to support message format 0.10.0 </li>
    <li> MessageFormatter interface was changed from <code>def writeTo(key: Array[Byte], value: Array[Byte], output: PrintStream)</code> to
        <code>def writeTo(consumerRecord: ConsumerRecord[Array[Byte], Array[Byte]], output: PrintStream)</code> </li>
    <li> MessageReader interface was changed from <code>def readMessage(): KeyedMessage[Array[Byte], Array[Byte]]</code> to
        <code>def readMessage(): ProducerRecord[Array[Byte], Array[Byte]]</code> </li>
    <li> MessageFormatter's package was changed from <code>kafka.tools</code> to <code>kafka.common</code> </li>
    <li> MessageReader's package was changed from <code>kafka.tools</code> to <code>kafka.common</code> </li>
    <li> MirrorMakerMessageHandler no longer exposes the <code>handle(record: MessageAndMetadata[Array[Byte], Array[Byte]])</code> method as it was never called. </li>
    <li> The 0.7 KafkaMigrationTool is no longer packaged with Kafka. If you need to migrate from 0.7 to 0.10.0, please migrate to 0.8 first and then follow the documented upgrade process to upgrade from 0.8 to 0.10.0. </li>
    <li> The new consumer has standardized its APIs to accept <code>java.util.Collection</code> as the sequence type for method parameters. Existing code may have to be updated to work with the 0.10.0 client library. </li>
    <li> LZ4-compressed message handling was changed to use an interoperable framing specification (LZ4f v1.5.1).
         To maintain compatibility with old clients, this change only applies to Message format 0.10.0 and later.
         Clients that Produce/Fetch LZ4-compressed messages using v0/v1 (Message format 0.9.0) should continue
         to use the 0.9.0 framing implementation. Clients that use Produce/Fetch protocols v2 or later
         should use interoperable LZ4f framing. A list of interoperable LZ4 libraries is available at <a href="https://www.lz4.org/">https://www.lz4.org/</a>
</ul>

<h5><a id="upgrade_10_notable" href="#upgrade_10_notable">Notable changes in 0.10.0.0</a></h5>

<ul>
    <li> Starting from Kafka 0.10.0.0, a new client library named <b>Kafka Streams</b> is available for stream processing on data stored in Kafka topics. This new client library only works with 0.10.x and upward versioned brokers due to message format changes mentioned above. For more information please read <a href="/{{version}}/documentation/streams">Streams documentation</a>.</li>
    <li> The default value of the configuration parameter <code>receive.buffer.bytes</code> is now 64K for the new consumer.</li>
    <li> The new consumer now exposes the configuration parameter <code>exclude.internal.topics</code> to restrict internal topics (such as the consumer offsets topic) from accidentally being included in regular expression subscriptions. By default, it is enabled.</li>
    <li> The old Scala producer has been deprecated. Users should migrate their code to the Java producer included in the kafka-clients JAR as soon as possible. </li>
    <li> The new consumer API has been marked stable. </li>
</ul>

<h4><a id="upgrade_9" href="#upgrade_9">Upgrading from 0.8.0, 0.8.1.X, or 0.8.2.X to 0.9.0.0</a></h4>

0.9.0.0 has <a href="#upgrade_9_breaking">potential breaking changes</a> (please review before upgrading) and an inter-broker protocol change from previous versions. This means that upgraded brokers and clients may not be compatible with older versions. It is important that you upgrade your Kafka cluster before upgrading your clients. If you are using MirrorMaker downstream clusters should be upgraded first as well.

<p><b>For a rolling upgrade:</b></p>

<ol>
	<li> Update server.properties file on all brokers and add the following property: inter.broker.protocol.version=0.8.2.X </li>
	<li> Upgrade the brokers. This can be done a broker at a time by simply bringing it down, updating the code, and restarting it. </li>
	<li> Once the entire cluster is upgraded, bump the protocol version by editing inter.broker.protocol.version and setting it to 0.9.0.0.</li>
	<li> Restart the brokers one by one for the new protocol version to take effect </li>
</ol>

<p><b>Note:</b> If you are willing to accept downtime, you can simply take all the brokers down, update the code and start all of them. They will start with the new protocol by default.

<p><b>Note:</b> Bumping the protocol version and restarting can be done any time after the brokers were upgraded. It does not have to be immediately after.

<h5><a id="upgrade_9_breaking" href="#upgrade_9_breaking">Potential breaking changes in 0.9.0.0</a></h5>

<ul>
    <li> Java 1.6 is no longer supported. </li>
    <li> Scala 2.9 is no longer supported. </li>
    <li> Broker IDs above 1000 are now reserved by default to automatically assigned broker IDs. If your cluster has existing broker IDs above that threshold make sure to increase the reserved.broker.max.id broker configuration property accordingly. </li>
    <li> Configuration parameter replica.lag.max.messages was removed. Partition leaders will no longer consider the number of lagging messages when deciding which replicas are in sync. </li>
    <li> Configuration parameter replica.lag.time.max.ms now refers not just to the time passed since last fetch request from replica, but also to time since the replica last caught up. Replicas that are still fetching messages from leaders but did not catch up to the latest messages in replica.lag.time.max.ms will be considered out of sync. </li>
    <li> Compacted topics no longer accept messages without key and an exception is thrown by the producer if this is attempted. In 0.8.x, a message without key would cause the log compaction thread to subsequently complain and quit (and stop compacting all compacted topics). </li>
    <li> MirrorMaker no longer supports multiple target clusters. As a result it will only accept a single --consumer.config parameter. To mirror multiple source clusters, you will need at least one MirrorMaker instance per source cluster, each with its own consumer configuration. </li>
    <li> Tools packaged under <em>org.apache.kafka.clients.tools.*</em> have been moved to <em>org.apache.kafka.tools.*</em>. All included scripts will still function as usual, only custom code directly importing these classes will be affected. </li>
    <li> The default Kafka JVM performance options (KAFKA_JVM_PERFORMANCE_OPTS) have been changed in kafka-run-class.sh. </li>
    <li> The kafka-topics.sh script (kafka.admin.TopicCommand) now exits with non-zero exit code on failure. </li>
    <li> The kafka-topics.sh script (kafka.admin.TopicCommand) will now print a warning when topic names risk metric collisions due to the use of a '.' or '_' in the topic name, and error in the case of an actual collision. </li>
    <li> The kafka-console-producer.sh script (kafka.tools.ConsoleProducer) will use the Java producer instead of the old Scala producer be default, and users have to specify 'old-producer' to use the old producer. </li>
    <li> By default, all command line tools will print all logging messages to stderr instead of stdout. </li>
</ul>

<h5><a id="upgrade_901_notable" href="#upgrade_901_notable">Notable changes in 0.9.0.1</a></h5>

<ul>
    <li> The new broker id generation feature can be disabled by setting broker.id.generation.enable to false. </li>
    <li> Configuration parameter log.cleaner.enable is now true by default. This means topics with a cleanup.policy=compact will now be compacted by default, and 128 MB of heap will be allocated to the cleaner process via log.cleaner.dedupe.buffer.size. You may want to review log.cleaner.dedupe.buffer.size and the other log.cleaner configuration values based on your usage of compacted topics. </li>
    <li> Default value of configuration parameter fetch.min.bytes for the new consumer is now 1 by default. </li>
</ul>

<h5>Deprecations in 0.9.0.0</h5>

<ul>
    <li> Altering topic configuration from the kafka-topics.sh script (kafka.admin.TopicCommand) has been deprecated. Going forward, please use the kafka-configs.sh script (kafka.admin.ConfigCommand) for this functionality. </li>
    <li> The kafka-consumer-offset-checker.sh (kafka.tools.ConsumerOffsetChecker) has been deprecated. Going forward, please use kafka-consumer-groups.sh (kafka.admin.ConsumerGroupCommand) for this functionality. </li>
    <li> The kafka.tools.ProducerPerformance class has been deprecated. Going forward, please use org.apache.kafka.tools.ProducerPerformance for this functionality (kafka-producer-perf-test.sh will also be changed to use the new class). </li>
    <li> The producer config block.on.buffer.full has been deprecated and will be removed in future release. Currently its default value has been changed to false. The KafkaProducer will no longer throw BufferExhaustedException but instead will use max.block.ms value to block, after which it will throw a TimeoutException. If block.on.buffer.full property is set to true explicitly, it will set the max.block.ms to Long.MAX_VALUE and metadata.fetch.timeout.ms will not be honoured</li>
</ul>

<h4><a id="upgrade_82" href="#upgrade_82">Upgrading from 0.8.1 to 0.8.2</a></h4>

0.8.2 is fully compatible with 0.8.1. The upgrade can be done one broker at a time by simply bringing it down, updating the code, and restarting it.

<h4><a id="upgrade_81" href="#upgrade_81">Upgrading from 0.8.0 to 0.8.1</a></h4>

0.8.1 is fully compatible with 0.8. The upgrade can be done one broker at a time by simply bringing it down, updating the code, and restarting it.

<h4><a id="upgrade_7" href="#upgrade_7">Upgrading from 0.7</a></h4>

Release 0.7 is incompatible with newer releases. Major changes were made to the API, ZooKeeper data structures, and protocol, and configuration in order to add replication (Which was missing in 0.7). The upgrade from 0.7 to later versions requires a <a href="https://cwiki.apache.org/confluence/display/KAFKA/Migrating+from+0.7+to+0.8">special tool</a> for migration. This migration can be done without downtime.

</script>

<div class="p-upgrade"></div><|MERGE_RESOLUTION|>--- conflicted
+++ resolved
@@ -28,15 +28,12 @@
                 MirrorMaker (MM2), as described in the
                 <a href="/{{version}}/documentation/#georeplication">Geo-Replication section</a>.
             </li>
-<<<<<<< HEAD
-            <li> Remove <code>use.incremental.alter.configs</code>. The modified behavior is identical to the previous <code>required</code> configuration </li>
-=======
             <li>
                 The <code>kafka.common.MessageReader</code> class has been removed. Please use the
                 <a href="/{{version}}/javadoc/org/apache/kafka/tools/api/RecordReader.html"><code>org.apache.kafka.tools.api.RecordReader</code></a>
                 interface to build custom readers for the <code>kafka-console-producer</code> tool.
             </li>
->>>>>>> 50ca2c8c
+            <li> Remove <code>use.incremental.alter.configs</code>. The modified behavior is identical to the previous <code>required</code> configuration </li>
         </ul>
     </ul>
 
