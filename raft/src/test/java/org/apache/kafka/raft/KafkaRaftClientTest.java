--- conflicted
+++ resolved
@@ -497,11 +497,7 @@
 
         // append some record, but the fetch in purgatory will still fail
         context.log.appendAsLeader(
-<<<<<<< HEAD
-            context.buildDataBatch(context.log.endOffset().offset, epoch, singletonList("raft")),
-=======
-            context.buildBatch(context.log.endOffset().offset(), epoch, singletonList("raft")),
->>>>>>> 79244fe2
+            context.buildDataBatch(context.log.endOffset().offset(), epoch, singletonList("raft")),
             epoch
         );
 
