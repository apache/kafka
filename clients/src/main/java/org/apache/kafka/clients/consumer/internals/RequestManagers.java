--- conflicted
+++ resolved
@@ -182,13 +182,9 @@
                             subscriptions,
                             commit,
                             metadata,
-<<<<<<< HEAD
-                            logContext);
+                            logContext,
+                            clientTelemetryReporter);
                     membershipManager.registerStateListener(commit);
-=======
-                            logContext,
-                            clientTelemetryReporter);
->>>>>>> fb5d45d2
                     heartbeatRequestManager = new HeartbeatRequestManager(
                             logContext,
                             time,
