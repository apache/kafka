--- conflicted
+++ resolved
@@ -612,11 +612,7 @@
       reassignedReplicas.toSet)
     reassignedPartitionContext.isrChangeListener = isrChangeListener
     // register listener on the leader and isr path to wait until they catch up with the current leader
-<<<<<<< HEAD
-    zkUtils.zkClient.subscribeDataChanges(zkUtils.getTopicPartitionLeaderAndIsrPath(topic, partition), isrChangeListener)
-=======
     zkUtils.zkClient.subscribeDataChanges(getTopicPartitionLeaderAndIsrPath(topic, partition), isrChangeListener)
->>>>>>> 241b9ab5
   }
 
   def initiateReassignReplicasForTopicPartition(topicAndPartition: TopicAndPartition,
@@ -960,11 +956,7 @@
   private def deregisterReassignedPartitionsIsrChangeListeners() {
     controllerContext.partitionsBeingReassigned.foreach {
       case (topicAndPartition, reassignedPartitionsContext) =>
-<<<<<<< HEAD
-        val zkPartitionPath = zkUtils.getTopicPartitionLeaderAndIsrPath(topicAndPartition.topic, topicAndPartition.partition)
-=======
         val zkPartitionPath = getTopicPartitionLeaderAndIsrPath(topicAndPartition.topic, topicAndPartition.partition)
->>>>>>> 241b9ab5
         zkUtils.zkClient.unsubscribeDataChanges(zkPartitionPath, reassignedPartitionsContext.isrChangeListener)
     }
   }
@@ -982,11 +974,7 @@
   def removePartitionFromReassignedPartitions(topicAndPartition: TopicAndPartition) {
     if(controllerContext.partitionsBeingReassigned.get(topicAndPartition).isDefined) {
       // stop watching the ISR changes for this partition
-<<<<<<< HEAD
-      zkUtils.zkClient.unsubscribeDataChanges(zkUtils.getTopicPartitionLeaderAndIsrPath(topicAndPartition.topic, topicAndPartition.partition),
-=======
       zkUtils.zkClient.unsubscribeDataChanges(getTopicPartitionLeaderAndIsrPath(topicAndPartition.topic, topicAndPartition.partition),
->>>>>>> 241b9ab5
         controllerContext.partitionsBeingReassigned(topicAndPartition).isrChangeListener)
     }
     // read the current list of reassigned partitions from zookeeper
@@ -1002,11 +990,7 @@
   def updateAssignedReplicasForPartition(topicAndPartition: TopicAndPartition,
                                          newReplicaAssignmentForTopic: Map[TopicAndPartition, Seq[Int]]) {
     try {
-<<<<<<< HEAD
-      val zkPath = zkUtils.getTopicPath(topicAndPartition.topic)
-=======
       val zkPath = getTopicPath(topicAndPartition.topic)
->>>>>>> 241b9ab5
       val jsonPartitionMap = zkUtils.replicaAssignmentZkData(newReplicaAssignmentForTopic.map(e => (e._1.partition.toString -> e._2)))
       zkUtils.updatePersistentPath(zkPath, jsonPartitionMap)
       debug("Updated path %s with %s for replica assignment".format(zkPath, jsonPartitionMap))
