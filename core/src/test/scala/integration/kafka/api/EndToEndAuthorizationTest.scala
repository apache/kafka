/**
 * Licensed to the Apache Software Foundation (ASF) under one or more
 * contributor license agreements.  See the NOTICE file distributed with
 * this work for additional information regarding copyright ownership.
 * The ASF licenses this file to You under the Apache License, Version 2.0
 * (the "License"); you may not use this file except in compliance with
 * the License.  You may obtain a copy of the License at
 * 
 *    http://www.apache.org/licenses/LICENSE-2.0
 *
 * Unless required by applicable law or agreed to in writing, software
 * distributed under the License is distributed on an "AS IS" BASIS,
 * WITHOUT WARRANTIES OR CONDITIONS OF ANY KIND, either express or implied.
 * See the License for the specific language governing permissions and
 * limitations under the License.
 */

package kafka.api

import java.io.File
import java.util.ArrayList
import java.util.concurrent.ExecutionException

import kafka.admin.AclCommand
import kafka.common.TopicAndPartition
import kafka.security.auth._
import kafka.server._
import kafka.utils._
import org.apache.kafka.clients.consumer.{Consumer, ConsumerConfig, ConsumerRecord}
import org.apache.kafka.clients.producer.{KafkaProducer, ProducerRecord}
import org.apache.kafka.common.security.auth.KafkaPrincipal
import org.apache.kafka.common.{KafkaException, TopicPartition}
import org.apache.kafka.common.errors.{GroupAuthorizationException, TimeoutException, TopicAuthorizationException}
import org.junit.Assert._
import org.junit.{After, Before, Test}

import scala.collection.JavaConverters._

/**
  * The test cases here verify that a producer authorized to publish to a topic
  * is able to, and that consumers in a group authorized to consume are able to
  * to do so.
  *
  * This test relies on a chain of test harness traits to set up. It directly
  * extends IntegrationTestHarness. IntegrationTestHarness creates producers and
  * consumers, and it extends KafkaServerTestHarness. KafkaServerTestHarness starts
  * brokers, but first it initializes a ZooKeeper server and client, which happens
  * in ZooKeeperTestHarness.
  *
  * To start brokers we need to set a cluster ACL, which happens optionally in KafkaServerTestHarness.
  * The remaining ACLs to enable access to producers and consumers are set here. To set ACLs, we use AclCommand directly.
  *
  * Finally, we rely on SaslSetup to bootstrap and setup Kerberos. We don't use
  * SaslTestHarness here directly because it extends ZooKeeperTestHarness, and we
  * would end up with ZooKeeperTestHarness twice.
  */
abstract class EndToEndAuthorizationTest extends IntegrationTestHarness with SaslSetup {
  override val producerCount = 1
  override val consumerCount = 2
  override val serverCount = 3

  override def configureSecurityBeforeServersStart() {
    AclCommand.main(clusterActionArgs)
    AclCommand.main(topicBrokerReadAclArgs)
  }

  val numRecords = 1
  val groupPrefix = "gr"
  val group = s"${groupPrefix}oup"
  val topicPrefix = "e2e"
  val topic = s"${topicPrefix}topic"
  val wildcard = "*"
  val part = 0
  val tp = new TopicPartition(topic, part)
  val topicAndPartition = TopicAndPartition(topic, part)
  val clientPrincipal: String
  val kafkaPrincipal: String

  override protected lazy val trustStoreFile = Some(File.createTempFile("truststore", ".jks"))

  val topicResource = new Resource(Topic, topic, Literal)
  val groupResource = new Resource(Group, group, Literal)
  val clusterResource = Resource.ClusterResource
  val prefixedTopicResource = new Resource(Topic, topicPrefix, Prefixed)
  val prefixedGroupResource = new Resource(Group, groupPrefix, Prefixed)
  val wildcardTopicResource = new Resource(Topic, wildcard, Literal)
  val wildcardGroupResource = new Resource(Group, wildcard, Literal)

  // Arguments to AclCommand to set ACLs.
  def clusterActionArgs: Array[String] = Array("--authorizer-properties",
                                          s"zookeeper.connect=$zkConnect",
                                          s"--add",
                                          s"--cluster",
                                          s"--operation=ClusterAction",
                                          s"--allow-principal=$kafkaPrincipalType:$kafkaPrincipal")
  def topicBrokerReadAclArgs: Array[String] = Array("--authorizer-properties",
                                          s"zookeeper.connect=$zkConnect",
                                          s"--add",
                                          s"--topic=$wildcard",
                                          s"--operation=Read",
                                          s"--allow-principal=$kafkaPrincipalType:$kafkaPrincipal")
  def produceAclArgs(topic: String): Array[String] = Array("--authorizer-properties",
                                          s"zookeeper.connect=$zkConnect",
                                          s"--add",
                                          s"--topic=$topic",
                                          s"--producer",
                                          s"--allow-principal=$kafkaPrincipalType:$clientPrincipal")
  def describeAclArgs: Array[String] = Array("--authorizer-properties",
                                          s"zookeeper.connect=$zkConnect",
                                          s"--add",
                                          s"--topic=$topic",
                                          s"--operation=Describe",
                                          s"--allow-principal=$kafkaPrincipalType:$clientPrincipal")
  def deleteDescribeAclArgs: Array[String] = Array("--authorizer-properties",
                                          s"zookeeper.connect=$zkConnect",
                                          s"--remove",
                                          s"--force",
                                          s"--topic=$topic",
                                          s"--operation=Describe",
                                          s"--allow-principal=$kafkaPrincipalType:$clientPrincipal")
  def deleteWriteAclArgs: Array[String] = Array("--authorizer-properties",
                                          s"zookeeper.connect=$zkConnect",
                                          s"--remove",
                                          s"--force",
                                          s"--topic=$topic",
                                          s"--operation=Write",
                                          s"--allow-principal=$kafkaPrincipalType:$clientPrincipal")
  def consumeAclArgs(topic: String): Array[String] = Array("--authorizer-properties",
                                          s"zookeeper.connect=$zkConnect",
                                          s"--add",
                                          s"--topic=$topic",
                                          s"--group=$group",
                                          s"--consumer",
                                          s"--allow-principal=$kafkaPrincipalType:$clientPrincipal")
  def groupAclArgs: Array[String] = Array("--authorizer-properties",
                                          s"zookeeper.connect=$zkConnect",
                                          s"--add",
                                          s"--group=$group",
                                          s"--operation=Read",
                                          s"--allow-principal=$kafkaPrincipalType:$clientPrincipal")
  def produceConsumeWildcardAclArgs: Array[String] = Array("--authorizer-properties",
<<<<<<< HEAD
                                            s"zookeeper.connect=$zkConnect",
                                            s"--add",
                                            s"--topic=$wildcard",
                                            s"--group=$wildcard",
                                            s"--consumer",
                                            s"--producer",
                                            s"--allow-principal=$kafkaPrincipalType:$clientPrincipal")
  def produceConsumePrefixedAclsArgs: Array[String] = Array("--authorizer-properties",
                                        s"zookeeper.connect=$zkConnect",
                                        s"--add",
                                        s"--topic=$topicPrefix",
                                        s"--group=$groupPrefix",
                                        s"--resource-name-type=prefixed",
                                        s"--consumer",
                                        s"--producer",
                                        s"--allow-principal=$kafkaPrincipalType:$clientPrincipal")
=======
                                          s"zookeeper.connect=$zkConnect",
                                          s"--add",
                                          s"--topic=$wildcard",
                                          s"--group=$wildcard",
                                          s"--consumer",
                                          s"--producer",
                                          s"--allow-principal=$kafkaPrincipalType:$clientPrincipal")
>>>>>>> 0c035c46

  def ClusterActionAcl = Set(new Acl(new KafkaPrincipal(kafkaPrincipalType, kafkaPrincipal), Allow, Acl.WildCardHost, ClusterAction))
  def TopicBrokerReadAcl = Set(new Acl(new KafkaPrincipal(kafkaPrincipalType, kafkaPrincipal), Allow, Acl.WildCardHost, Read))
  def GroupReadAcl = Set(new Acl(new KafkaPrincipal(kafkaPrincipalType, clientPrincipal), Allow, Acl.WildCardHost, Read))
  def TopicReadAcl = Set(new Acl(new KafkaPrincipal(kafkaPrincipalType, clientPrincipal), Allow, Acl.WildCardHost, Read))
  def TopicWriteAcl = Set(new Acl(new KafkaPrincipal(kafkaPrincipalType, clientPrincipal), Allow, Acl.WildCardHost, Write))
  def TopicDescribeAcl = Set(new Acl(new KafkaPrincipal(kafkaPrincipalType, clientPrincipal), Allow, Acl.WildCardHost, Describe))
  def TopicCreateAcl = Set(new Acl(new KafkaPrincipal(kafkaPrincipalType, clientPrincipal), Allow, Acl.WildCardHost, Create))
  // The next two configuration parameters enable ZooKeeper secure ACLs
  // and sets the Kafka authorizer, both necessary to enable security.
  this.serverConfig.setProperty(KafkaConfig.ZkEnableSecureAclsProp, "true")
  this.serverConfig.setProperty(KafkaConfig.AuthorizerClassNameProp, classOf[SimpleAclAuthorizer].getName)
  // Some needed configuration for brokers, producers, and consumers
  this.serverConfig.setProperty(KafkaConfig.OffsetsTopicPartitionsProp, "1")
  this.serverConfig.setProperty(KafkaConfig.OffsetsTopicReplicationFactorProp, "3")
  this.serverConfig.setProperty(KafkaConfig.MinInSyncReplicasProp, "3")
  this.serverConfig.setProperty(KafkaConfig.DefaultReplicationFactorProp, "3")
  this.consumerConfig.setProperty(ConsumerConfig.GROUP_ID_CONFIG, "group")

  /**
    * Starts MiniKDC and only then sets up the parent trait.
    */
  @Before
  override def setUp() {
    super.setUp()
    servers.foreach { s =>
      TestUtils.waitAndVerifyAcls(ClusterActionAcl, s.apis.authorizer.get, Resource.ClusterResource)
      TestUtils.waitAndVerifyAcls(TopicBrokerReadAcl, s.apis.authorizer.get, new Resource(Topic, "*", Literal))
    }
    // create the test topic with all the brokers as replicas
    createTopic(topic, 1, 3)
  }

  override def createNewProducer: KafkaProducer[Array[Byte], Array[Byte]] = {
    TestUtils.createNewProducer(brokerList,
                                maxBlockMs = 3000L,
                                securityProtocol = this.securityProtocol,
                                trustStoreFile = this.trustStoreFile,
                                saslProperties = this.clientSaslProperties,
                                props = Some(producerConfig))
  }

  /**
    * Closes MiniKDC last when tearing down.
    */
  @After
  override def tearDown() {
    consumers.foreach(_.wakeup())
    super.tearDown()
    closeSasl()
  }

  /**
    * Tests the ability of producing and consuming with the appropriate ACLs set.
    */
  @Test
  def testProduceConsumeViaAssign(): Unit = {
    setAclsAndProduce(tp)
    consumers.head.assign(List(tp).asJava)
    consumeRecords(this.consumers.head, numRecords)
  }

  @Test
  def testProduceConsumeViaSubscribe(): Unit = {
    setAclsAndProduce(tp)
    consumers.head.subscribe(List(topic).asJava)
    consumeRecords(this.consumers.head, numRecords)
  }

  @Test
  def testProduceConsumeWithWildcardAcls(): Unit = {
    setWildcardResourceAcls()
    sendRecords(numRecords, tp)
    consumers.head.subscribe(List(topic).asJava)
    consumeRecords(this.consumers.head, numRecords)
  }

  @Test
  def testProduceConsumeWithPrefixedAcls(): Unit = {
    setPrefixedResourceAcls()
    sendRecords(numRecords, tp)
    consumers.head.subscribe(List(topic).asJava)
    consumeRecords(this.consumers.head, numRecords)
  }

  private def setWildcardResourceAcls() {
    AclCommand.main(produceConsumeWildcardAclArgs)
    servers.foreach { s =>
      TestUtils.waitAndVerifyAcls(TopicReadAcl ++ TopicWriteAcl ++ TopicDescribeAcl ++ TopicCreateAcl ++ TopicBrokerReadAcl, s.apis.authorizer.get, wildcardTopicResource)
      TestUtils.waitAndVerifyAcls(GroupReadAcl, s.apis.authorizer.get, wildcardGroupResource)
    }
  }

<<<<<<< HEAD
  private def setPrefixedResourceAcls() {
    AclCommand.main(produceConsumePrefixedAclsArgs)
    servers.foreach { s =>
      TestUtils.waitAndVerifyAcls(TopicReadAcl ++ TopicWriteAcl ++ TopicDescribeAcl, s.apis.authorizer.get, prefixedTopicResource)
      TestUtils.waitAndVerifyAcls(GroupReadAcl, s.apis.authorizer.get, prefixedGroupResource)
    }
  }

  protected def setAclsAndProduce() {
    AclCommand.main(produceAclArgs)
    AclCommand.main(consumeAclArgs)
=======
  @Test
  def testProduceConsumeTopicAutoCreateTopicCreateAcl(): Unit = {
    // topic2 is not created on setup()
    val tp2 = new TopicPartition("topic2", 0)
    setAclsAndProduce(tp2)
    consumers.head.assign(List(tp2).asJava)
    consumeRecords(this.consumers.head, numRecords, topic = tp2.topic)
  }

  protected def setAclsAndProduce(tp: TopicPartition) {
    AclCommand.main(produceAclArgs(tp.topic))
    AclCommand.main(consumeAclArgs(tp.topic))
>>>>>>> 0c035c46
    servers.foreach { s =>
      TestUtils.waitAndVerifyAcls(TopicReadAcl ++ TopicWriteAcl ++ TopicDescribeAcl ++ TopicCreateAcl, s.apis.authorizer.get, new Resource(Topic, tp.topic))
      TestUtils.waitAndVerifyAcls(GroupReadAcl, s.apis.authorizer.get, groupResource)
    }
    sendRecords(numRecords, tp)
  }

  /**
    * Tests that a producer fails to publish messages when the appropriate ACL
    * isn't set.
    */
  @Test(expected = classOf[TopicAuthorizationException])
  def testNoProduceWithoutDescribeAcl(): Unit = {
    sendRecords(numRecords, tp)
  }

  @Test
  def testNoProduceWithDescribeAcl(): Unit = {
    AclCommand.main(describeAclArgs)
    servers.foreach { s =>
      TestUtils.waitAndVerifyAcls(TopicDescribeAcl, s.apis.authorizer.get, topicResource)
    }
    try{
      sendRecords(numRecords, tp)
      fail("exception expected")
    } catch {
      case e: TopicAuthorizationException =>
        assertEquals(Set(topic).asJava, e.unauthorizedTopics())
    }
  }
  
   /**
    * Tests that a consumer fails to consume messages without the appropriate
    * ACL set.
    */
  @Test(expected = classOf[KafkaException])
  def testNoConsumeWithoutDescribeAclViaAssign(): Unit = {
    noConsumeWithoutDescribeAclSetup()
    consumers.head.assign(List(tp).asJava)
    // the exception is expected when the consumer attempts to lookup offsets
    consumeRecords(this.consumers.head)
  }
  
  @Test(expected = classOf[TopicAuthorizationException])
  def testNoConsumeWithoutDescribeAclViaSubscribe(): Unit = {
    noConsumeWithoutDescribeAclSetup()
    consumers.head.subscribe(List(topic).asJava)
    // this should timeout since the consumer will not be able to fetch any metadata for the topic
    consumeRecords(this.consumers.head, timeout = 3000)
  }
  
  private def noConsumeWithoutDescribeAclSetup(): Unit = {
    AclCommand.main(produceAclArgs(tp.topic))
    AclCommand.main(groupAclArgs)
    servers.foreach { s =>
      TestUtils.waitAndVerifyAcls(TopicWriteAcl ++ TopicDescribeAcl ++ TopicCreateAcl, s.apis.authorizer.get, topicResource)
      TestUtils.waitAndVerifyAcls(GroupReadAcl, s.apis.authorizer.get, groupResource)
    }

    sendRecords(numRecords, tp)

    AclCommand.main(deleteDescribeAclArgs)
    AclCommand.main(deleteWriteAclArgs)
    servers.foreach { s =>
      TestUtils.waitAndVerifyAcls(GroupReadAcl, s.apis.authorizer.get, groupResource)
    }
  }
  
  @Test
  def testNoConsumeWithDescribeAclViaAssign(): Unit = {
    noConsumeWithDescribeAclSetup()
    consumers.head.assign(List(tp).asJava)

    try {
      consumeRecords(this.consumers.head)
      fail("Topic authorization exception expected")
    } catch {
      case e: TopicAuthorizationException =>
        assertEquals(Set(topic).asJava, e.unauthorizedTopics())
    }
  }
  
  @Test
  def testNoConsumeWithDescribeAclViaSubscribe(): Unit = {
    noConsumeWithDescribeAclSetup()
    consumers.head.subscribe(List(topic).asJava)

    try {
      consumeRecords(this.consumers.head)
      fail("Topic authorization exception expected")
    } catch {
      case e: TopicAuthorizationException =>
        assertEquals(Set(topic).asJava, e.unauthorizedTopics())
    }
  }
  
  private def noConsumeWithDescribeAclSetup(): Unit = {
    AclCommand.main(produceAclArgs(tp.topic))
    AclCommand.main(groupAclArgs)
    servers.foreach { s =>
      TestUtils.waitAndVerifyAcls(TopicWriteAcl ++ TopicDescribeAcl ++ TopicCreateAcl, s.apis.authorizer.get, topicResource)
      TestUtils.waitAndVerifyAcls(GroupReadAcl, s.apis.authorizer.get, groupResource)
    }
    sendRecords(numRecords, tp)
  }

  /**
    * Tests that a consumer fails to consume messages without the appropriate
    * ACL set.
    */
  @Test
  def testNoGroupAcl(): Unit = {
    AclCommand.main(produceAclArgs(tp.topic))
    servers.foreach { s =>
      TestUtils.waitAndVerifyAcls(TopicWriteAcl ++ TopicDescribeAcl ++ TopicCreateAcl, s.apis.authorizer.get, topicResource)
    }
    sendRecords(numRecords, tp)
    consumers.head.assign(List(tp).asJava)
    try {
      consumeRecords(this.consumers.head)
      fail("Topic authorization exception expected")
    } catch {
      case e: GroupAuthorizationException =>
        assertEquals(group, e.groupId())
    }
  }

  protected final def sendRecords(numRecords: Int, tp: TopicPartition) {
    val futures = (0 until numRecords).map { i =>
      val record = new ProducerRecord(tp.topic(), tp.partition(), s"$i".getBytes, s"$i".getBytes)
      debug(s"Sending this record: $record")
      this.producers.head.send(record)
    }
    try {
      futures.foreach(_.get)
    } catch {
      case e: ExecutionException => throw e.getCause
    }
  }

  protected final def consumeRecords(consumer: Consumer[Array[Byte], Array[Byte]],
                             numRecords: Int = 1,
                             startingOffset: Int = 0,
                             topic: String = topic,
                             part: Int = part,
                             timeout: Long = 10000) {
    val records = new ArrayList[ConsumerRecord[Array[Byte], Array[Byte]]]()

    val deadlineMs = System.currentTimeMillis() + timeout
    while (records.size < numRecords && System.currentTimeMillis() < deadlineMs) {
      for (record <- consumer.poll(50).asScala)
        records.add(record)
    }
    if (records.size < numRecords)
      throw new TimeoutException

    for (i <- 0 until numRecords) {
      val record = records.get(i)
      val offset = startingOffset + i
      assertEquals(topic, record.topic())
      assertEquals(part, record.partition())
      assertEquals(offset.toLong, record.offset())
    }
  }
}
<|MERGE_RESOLUTION|>--- conflicted
+++ resolved
@@ -139,24 +139,6 @@
                                           s"--operation=Read",
                                           s"--allow-principal=$kafkaPrincipalType:$clientPrincipal")
   def produceConsumeWildcardAclArgs: Array[String] = Array("--authorizer-properties",
-<<<<<<< HEAD
-                                            s"zookeeper.connect=$zkConnect",
-                                            s"--add",
-                                            s"--topic=$wildcard",
-                                            s"--group=$wildcard",
-                                            s"--consumer",
-                                            s"--producer",
-                                            s"--allow-principal=$kafkaPrincipalType:$clientPrincipal")
-  def produceConsumePrefixedAclsArgs: Array[String] = Array("--authorizer-properties",
-                                        s"zookeeper.connect=$zkConnect",
-                                        s"--add",
-                                        s"--topic=$topicPrefix",
-                                        s"--group=$groupPrefix",
-                                        s"--resource-name-type=prefixed",
-                                        s"--consumer",
-                                        s"--producer",
-                                        s"--allow-principal=$kafkaPrincipalType:$clientPrincipal")
-=======
                                           s"zookeeper.connect=$zkConnect",
                                           s"--add",
                                           s"--topic=$wildcard",
@@ -164,7 +146,15 @@
                                           s"--consumer",
                                           s"--producer",
                                           s"--allow-principal=$kafkaPrincipalType:$clientPrincipal")
->>>>>>> 0c035c46
+  def produceConsumePrefixedAclsArgs: Array[String] = Array("--authorizer-properties",
+                                          s"zookeeper.connect=$zkConnect",
+                                          s"--add",
+                                          s"--topic=$topicPrefix",
+                                          s"--group=$groupPrefix",
+                                          s"--resource-name-type=prefixed",
+                                          s"--consumer",
+                                          s"--producer",
+                                          s"--allow-principal=$kafkaPrincipalType:$clientPrincipal")
 
   def ClusterActionAcl = Set(new Acl(new KafkaPrincipal(kafkaPrincipalType, kafkaPrincipal), Allow, Acl.WildCardHost, ClusterAction))
   def TopicBrokerReadAcl = Set(new Acl(new KafkaPrincipal(kafkaPrincipalType, kafkaPrincipal), Allow, Acl.WildCardHost, Read))
@@ -250,27 +240,6 @@
     consumeRecords(this.consumers.head, numRecords)
   }
 
-  private def setWildcardResourceAcls() {
-    AclCommand.main(produceConsumeWildcardAclArgs)
-    servers.foreach { s =>
-      TestUtils.waitAndVerifyAcls(TopicReadAcl ++ TopicWriteAcl ++ TopicDescribeAcl ++ TopicCreateAcl ++ TopicBrokerReadAcl, s.apis.authorizer.get, wildcardTopicResource)
-      TestUtils.waitAndVerifyAcls(GroupReadAcl, s.apis.authorizer.get, wildcardGroupResource)
-    }
-  }
-
-<<<<<<< HEAD
-  private def setPrefixedResourceAcls() {
-    AclCommand.main(produceConsumePrefixedAclsArgs)
-    servers.foreach { s =>
-      TestUtils.waitAndVerifyAcls(TopicReadAcl ++ TopicWriteAcl ++ TopicDescribeAcl, s.apis.authorizer.get, prefixedTopicResource)
-      TestUtils.waitAndVerifyAcls(GroupReadAcl, s.apis.authorizer.get, prefixedGroupResource)
-    }
-  }
-
-  protected def setAclsAndProduce() {
-    AclCommand.main(produceAclArgs)
-    AclCommand.main(consumeAclArgs)
-=======
   @Test
   def testProduceConsumeTopicAutoCreateTopicCreateAcl(): Unit = {
     // topic2 is not created on setup()
@@ -280,10 +249,25 @@
     consumeRecords(this.consumers.head, numRecords, topic = tp2.topic)
   }
 
+  private def setWildcardResourceAcls() {
+    AclCommand.main(produceConsumeWildcardAclArgs)
+    servers.foreach { s =>
+      TestUtils.waitAndVerifyAcls(TopicReadAcl ++ TopicWriteAcl ++ TopicDescribeAcl ++ TopicCreateAcl ++ TopicBrokerReadAcl, s.apis.authorizer.get, wildcardTopicResource)
+      TestUtils.waitAndVerifyAcls(GroupReadAcl, s.apis.authorizer.get, wildcardGroupResource)
+    }
+  }
+
+  private def setPrefixedResourceAcls() {
+    AclCommand.main(produceConsumePrefixedAclsArgs)
+    servers.foreach { s =>
+      TestUtils.waitAndVerifyAcls(TopicReadAcl ++ TopicWriteAcl ++ TopicDescribeAcl ++ TopicCreateAcl, s.apis.authorizer.get, prefixedTopicResource)
+      TestUtils.waitAndVerifyAcls(GroupReadAcl, s.apis.authorizer.get, prefixedGroupResource)
+    }
+  }
+
   protected def setAclsAndProduce(tp: TopicPartition) {
     AclCommand.main(produceAclArgs(tp.topic))
     AclCommand.main(consumeAclArgs(tp.topic))
->>>>>>> 0c035c46
     servers.foreach { s =>
       TestUtils.waitAndVerifyAcls(TopicReadAcl ++ TopicWriteAcl ++ TopicDescribeAcl ++ TopicCreateAcl, s.apis.authorizer.get, new Resource(Topic, tp.topic))
       TestUtils.waitAndVerifyAcls(GroupReadAcl, s.apis.authorizer.get, groupResource)
