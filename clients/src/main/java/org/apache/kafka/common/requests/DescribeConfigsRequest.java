/*
 * Licensed to the Apache Software Foundation (ASF) under one or more
 * contributor license agreements. See the NOTICE file distributed with
 * this work for additional information regarding copyright ownership.
 * The ASF licenses this file to You under the Apache License, Version 2.0
 * (the "License"); you may not use this file except in compliance with
 * the License. You may obtain a copy of the License at
 *
 *    http://www.apache.org/licenses/LICENSE-2.0
 *
 * Unless required by applicable law or agreed to in writing, software
 * distributed under the License is distributed on an "AS IS" BASIS,
 * WITHOUT WARRANTIES OR CONDITIONS OF ANY KIND, either express or implied.
 * See the License for the specific language governing permissions and
 * limitations under the License.
 */
package org.apache.kafka.common.requests;

import org.apache.kafka.common.message.DescribeConfigsRequestData;
import org.apache.kafka.common.message.DescribeConfigsResponseData;
import org.apache.kafka.common.protocol.ApiKeys;
<<<<<<< HEAD
import org.apache.kafka.common.protocol.Message;
import org.apache.kafka.common.protocol.types.ArrayOf;
import org.apache.kafka.common.protocol.types.Field;
import org.apache.kafka.common.protocol.types.Schema;
=======
import org.apache.kafka.common.protocol.Errors;
>>>>>>> 659ca8f0
import org.apache.kafka.common.protocol.types.Struct;

import java.nio.ByteBuffer;
import java.util.stream.Collectors;

public class DescribeConfigsRequest extends LegacyAbstractRequest {

    public static class Builder extends AbstractRequest.Builder<DescribeConfigsRequest> {
        private final DescribeConfigsRequestData data;

        public Builder(DescribeConfigsRequestData data) {
            super(ApiKeys.DESCRIBE_CONFIGS);
            this.data = data;
        }

        @Override
        public DescribeConfigsRequest build(short version) {
            return new DescribeConfigsRequest(data, version);
        }
    }

    private final DescribeConfigsRequestData data;

    public DescribeConfigsRequest(DescribeConfigsRequestData data, short version) {
        super(ApiKeys.DESCRIBE_CONFIGS, version);
        this.data = data;
    }

    public DescribeConfigsRequest(Struct struct, short version) {
        super(ApiKeys.DESCRIBE_CONFIGS, version);
        this.data = new DescribeConfigsRequestData(struct, version);
    }

    public DescribeConfigsRequestData data() {
        return data;
    }

    @Override
    protected Struct toStruct() {
        return data.toStruct(version());
    }

    @Override
    protected Message data() {
        return null;
    }

    @Override
    public DescribeConfigsResponse getErrorResponse(int throttleTimeMs, Throwable e) {
        Errors error = Errors.forException(e);
        return new DescribeConfigsResponse(new DescribeConfigsResponseData()
                .setThrottleTimeMs(throttleTimeMs)
                .setResults(data.resources().stream().map(result -> {
                    return new DescribeConfigsResponseData.DescribeConfigsResult().setErrorCode(error.code())
                            .setErrorMessage(error.message())
                            .setResourceName(result.resourceName())
                            .setResourceType(result.resourceType());
                }).collect(Collectors.toList())
        ));
    }

    public static DescribeConfigsRequest parse(ByteBuffer buffer, short version) {
        return new DescribeConfigsRequest(ApiKeys.DESCRIBE_CONFIGS.parseRequest(version, buffer), version);
    }
}<|MERGE_RESOLUTION|>--- conflicted
+++ resolved
@@ -19,14 +19,7 @@
 import org.apache.kafka.common.message.DescribeConfigsRequestData;
 import org.apache.kafka.common.message.DescribeConfigsResponseData;
 import org.apache.kafka.common.protocol.ApiKeys;
-<<<<<<< HEAD
-import org.apache.kafka.common.protocol.Message;
-import org.apache.kafka.common.protocol.types.ArrayOf;
-import org.apache.kafka.common.protocol.types.Field;
-import org.apache.kafka.common.protocol.types.Schema;
-=======
 import org.apache.kafka.common.protocol.Errors;
->>>>>>> 659ca8f0
 import org.apache.kafka.common.protocol.types.Struct;
 
 import java.nio.ByteBuffer;
@@ -60,6 +53,7 @@
         this.data = new DescribeConfigsRequestData(struct, version);
     }
 
+    @Override
     public DescribeConfigsRequestData data() {
         return data;
     }
@@ -67,11 +61,6 @@
     @Override
     protected Struct toStruct() {
         return data.toStruct(version());
-    }
-
-    @Override
-    protected Message data() {
-        return null;
     }
 
     @Override
