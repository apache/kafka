--- conflicted
+++ resolved
@@ -220,10 +220,6 @@
 
     @Override
     protected Map<String, Object> postProcessParsedConfig(final Map<String, Object> parsedValues) {
-<<<<<<< HEAD
-        CommonClientConfigs.warnIfDeprecatedDnsLookupValue(this);
-=======
->>>>>>> 62e88657
         return CommonClientConfigs.postProcessReconnectBackoffConfigs(this, parsedValues);
     }
 
