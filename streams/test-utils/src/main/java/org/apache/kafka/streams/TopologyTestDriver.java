/*
 * Licensed to the Apache Software Foundation (ASF) under one or more
 * contributor license agreements. See the NOTICE file distributed with
 * this work for additional information regarding copyright ownership.
 * The ASF licenses this file to You under the Apache License, Version 2.0
 * (the "License"); you may not use this file except in compliance with
 * the License. You may obtain a copy of the License at
 *
 *    http://www.apache.org/licenses/LICENSE-2.0
 *
 * Unless required by applicable law or agreed to in writing, software
 * distributed under the License is distributed on an "AS IS" BASIS,
 * WITHOUT WARRANTIES OR CONDITIONS OF ANY KIND, either express or implied.
 * See the License for the specific language governing permissions and
 * limitations under the License.
 */
package org.apache.kafka.streams;

import org.apache.kafka.clients.consumer.Consumer;
import org.apache.kafka.clients.consumer.ConsumerGroupMetadata;
import org.apache.kafka.clients.consumer.ConsumerRecord;
import org.apache.kafka.clients.consumer.MockConsumer;
import org.apache.kafka.clients.consumer.OffsetAndMetadata;
import org.apache.kafka.clients.consumer.OffsetResetStrategy;
import org.apache.kafka.clients.producer.MockProducer;
import org.apache.kafka.clients.producer.Producer;
import org.apache.kafka.clients.producer.ProducerRecord;
import org.apache.kafka.common.Metric;
import org.apache.kafka.common.MetricName;
import org.apache.kafka.common.PartitionInfo;
import org.apache.kafka.common.TopicPartition;
import org.apache.kafka.common.errors.ProducerFencedException;
import org.apache.kafka.common.header.Headers;
import org.apache.kafka.common.metrics.MetricConfig;
import org.apache.kafka.common.metrics.Metrics;
import org.apache.kafka.common.metrics.Sensor;
import org.apache.kafka.common.record.TimestampType;
import org.apache.kafka.common.serialization.ByteArraySerializer;
import org.apache.kafka.common.serialization.Deserializer;
import org.apache.kafka.common.serialization.Serializer;
import org.apache.kafka.common.utils.LogContext;
import org.apache.kafka.common.utils.Time;
import org.apache.kafka.streams.errors.LogAndContinueExceptionHandler;
import org.apache.kafka.streams.errors.TopologyException;
import org.apache.kafka.streams.kstream.Windowed;
import org.apache.kafka.streams.processor.ProcessorContext;
import org.apache.kafka.streams.processor.PunctuationType;
import org.apache.kafka.streams.processor.Punctuator;
import org.apache.kafka.streams.processor.StateRestoreListener;
import org.apache.kafka.streams.processor.StateStore;
import org.apache.kafka.streams.processor.StateStoreContext;
import org.apache.kafka.streams.processor.TaskId;
import org.apache.kafka.streams.processor.internals.ChangelogRegister;
import org.apache.kafka.streams.processor.internals.ClientUtils;
import org.apache.kafka.streams.processor.internals.GlobalProcessorContextImpl;
import org.apache.kafka.streams.processor.internals.GlobalStateManager;
import org.apache.kafka.streams.processor.internals.GlobalStateManagerImpl;
import org.apache.kafka.streams.processor.internals.GlobalStateUpdateTask;
import org.apache.kafka.streams.processor.internals.InternalProcessorContext;
import org.apache.kafka.streams.processor.internals.InternalTopologyBuilder;
import org.apache.kafka.streams.processor.internals.ProcessorContextImpl;
import org.apache.kafka.streams.processor.internals.ProcessorStateManager;
import org.apache.kafka.streams.processor.internals.ProcessorTopology;
import org.apache.kafka.streams.processor.internals.RecordCollector;
import org.apache.kafka.streams.processor.internals.RecordCollectorImpl;
import org.apache.kafka.streams.processor.internals.StateDirectory;
import org.apache.kafka.streams.processor.internals.StreamTask;
import org.apache.kafka.streams.processor.internals.StreamThread;
import org.apache.kafka.streams.processor.internals.StreamsProducer;
import org.apache.kafka.streams.processor.internals.Task;
import org.apache.kafka.streams.processor.internals.TopologyMetadata;
import org.apache.kafka.streams.processor.internals.metrics.StreamsMetricsImpl;
import org.apache.kafka.streams.processor.internals.metrics.TaskMetrics;
import org.apache.kafka.streams.state.KeyValueIterator;
import org.apache.kafka.streams.state.KeyValueStore;
import org.apache.kafka.streams.state.ReadOnlyKeyValueStore;
import org.apache.kafka.streams.state.ReadOnlySessionStore;
import org.apache.kafka.streams.state.ReadOnlyWindowStore;
import org.apache.kafka.streams.state.SessionStore;
import org.apache.kafka.streams.state.TimestampedKeyValueStore;
import org.apache.kafka.streams.state.TimestampedWindowStore;
import org.apache.kafka.streams.state.ValueAndTimestamp;
import org.apache.kafka.streams.state.WindowStore;
import org.apache.kafka.streams.state.WindowStoreIterator;
import org.apache.kafka.streams.state.internals.ReadOnlyKeyValueStoreFacade;
import org.apache.kafka.streams.state.internals.ReadOnlyWindowStoreFacade;
import org.apache.kafka.streams.state.internals.ThreadCache;
import org.apache.kafka.streams.test.TestRecord;
import org.slf4j.Logger;
import org.slf4j.LoggerFactory;

import java.io.Closeable;
import java.io.IOException;
import java.time.Duration;
import java.time.Instant;
import java.util.Collection;
import java.util.Collections;
import java.util.HashMap;
import java.util.HashSet;
import java.util.LinkedList;
import java.util.List;
import java.util.Map;
import java.util.NoSuchElementException;
import java.util.Objects;
import java.util.Optional;
import java.util.Properties;
import java.util.Queue;
import java.util.Set;
import java.util.UUID;
import java.util.concurrent.ThreadLocalRandom;
import java.util.concurrent.TimeUnit;
import java.util.concurrent.atomic.AtomicLong;
import java.util.function.Supplier;
import java.util.regex.Pattern;

import static org.apache.kafka.streams.processor.internals.StreamThread.ProcessingMode.AT_LEAST_ONCE;
import static org.apache.kafka.streams.processor.internals.StreamThread.ProcessingMode.EXACTLY_ONCE_ALPHA;
import static org.apache.kafka.streams.processor.internals.StreamThread.ProcessingMode.EXACTLY_ONCE_V2;
import static org.apache.kafka.streams.state.ValueAndTimestamp.getValueOrNull;

/**
 * This class makes it easier to write tests to verify the behavior of topologies created with {@link Topology} or
 * {@link StreamsBuilder}.
 * You can test simple topologies that have a single processor, or very complex topologies that have multiple sources,
 * processors, sinks, or sub-topologies.
 * Best of all, the class works without a real Kafka broker, so the tests execute very quickly with very little overhead.
 * <p>
 * Using the {@code TopologyTestDriver} in tests is easy: simply instantiate the driver and provide a {@link Topology}
 * (cf. {@link StreamsBuilder#build()}) and {@link Properties config}, {@link #createInputTopic(String, Serializer, Serializer) create}
 * and use a {@link TestInputTopic} to supply an input records to the topology,
 * and then {@link #createOutputTopic(String, Deserializer, Deserializer) create} and use a {@link TestOutputTopic} to read and
 * verify any output records by the topology.
 * <p>
 * Although the driver doesn't use a real Kafka broker, it does simulate Kafka {@link Consumer consumers} and
 * {@link Producer producers} that read and write raw {@code byte[]} messages.
 * You can let {@link TestInputTopic} and {@link TestOutputTopic} to handle conversion
 * form regular Java objects to raw bytes.
 *
 * <h2>Driver setup</h2>
 * In order to create a {@code TopologyTestDriver} instance, you need a {@link Topology} and a {@link Properties config}.
 * The configuration needs to be representative of what you'd supply to the real topology, so that means including
 * several key properties (cf. {@link StreamsConfig}).
 * For example, the following code fragment creates a configuration that specifies a timestamp extractor,
 * default serializers and deserializers for string keys and values:
 *
 * <pre>{@code
 * Properties props = new Properties();
 * props.setProperty(StreamsConfig.DEFAULT_TIMESTAMP_EXTRACTOR_CLASS_CONFIG, CustomTimestampExtractor.class.getName());
 * props.setProperty(StreamsConfig.DEFAULT_KEY_SERDE_CLASS_CONFIG, Serdes.String().getClass().getName());
 * props.setProperty(StreamsConfig.DEFAULT_VALUE_SERDE_CLASS_CONFIG, Serdes.String().getClass().getName());
 * Topology topology = ...
 * TopologyTestDriver driver = new TopologyTestDriver(topology, props);
 * }</pre>
 *
 * <p> Note that the {@code TopologyTestDriver} processes input records synchronously.
 * This implies that {@link StreamsConfig#COMMIT_INTERVAL_MS_CONFIG commit.interval.ms} and
 * {@link StreamsConfig#CACHE_MAX_BYTES_BUFFERING_CONFIG cache.max.bytes.buffering} configuration have no effect.
 * The driver behaves as if both configs would be set to zero, i.e., as if a "commit" (and thus "flush") would happen
 * after each input record.
 *
 * <h2>Processing messages</h2>
 * <p>
 * Your test can supply new input records on any of the topics that the topology's sources consume.
 * This test driver simulates single-partitioned input topics.
 * Here's an example of an input message on the topic named {@code input-topic}:
 *
 * <pre>{@code
 * TestInputTopic<String, String> inputTopic = driver.createInputTopic("input-topic", stringSerdeSerializer, stringSerializer);
 * inputTopic.pipeInput("key1", "value1");
 * }</pre>
 *
 * When {@link TestInputTopic#pipeInput(Object, Object)} is called, the driver passes the input message through to the appropriate source that
 * consumes the named topic, and will invoke the processor(s) downstream of the source.
 * If your topology's processors forward messages to sinks, your test can then consume these output messages to verify
 * they match the expected outcome.
 * For example, if our topology should have generated 2 messages on {@code output-topic-1} and 1 message on
 * {@code output-topic-2}, then our test can obtain these messages using the
 * {@link TestOutputTopic#readKeyValue()}  method:
 *
 * <pre>{@code
 * TestOutputTopic<String, String> outputTopic1 = driver.createOutputTopic("output-topic-1", stringDeserializer, stringDeserializer);
 * TestOutputTopic<String, String> outputTopic2 = driver.createOutputTopic("output-topic-2", stringDeserializer, stringDeserializer);
 *
 * KeyValue<String, String> record1 = outputTopic1.readKeyValue();
 * KeyValue<String, String> record2 = outputTopic2.readKeyValue();
 * KeyValue<String, String> record3 = outputTopic1.readKeyValue();
 * }</pre>
 *
 * Again, our example topology generates messages with string keys and values, so we supply our string deserializer
 * instance for use on both the keys and values. Your test logic can then verify whether these output records are
 * correct.
 * <p>
 * Note, that calling {@code pipeInput()} will also trigger {@link PunctuationType#STREAM_TIME event-time} base
 * {@link ProcessorContext#schedule(Duration, PunctuationType, Punctuator) punctuation} callbacks.
 * However, you won't trigger {@link PunctuationType#WALL_CLOCK_TIME wall-clock} type punctuations that you must
 * trigger manually via {@link #advanceWallClockTime(Duration)}.
 * <p>
 * Finally, when completed, make sure your tests {@link #close()} the driver to release all resources and
 * {@link org.apache.kafka.streams.processor.Processor processors}.
 *
 * <h2>Processor state</h2>
 * <p>
 * Some processors use Kafka {@link StateStore state storage}, so this driver class provides the generic
 * {@link #getStateStore(String)} as well as store-type specific methods so that your tests can check the underlying
 * state store(s) used by your topology's processors.
 * In our previous example, after we supplied a single input message and checked the three output messages, our test
 * could also check the key value store to verify the processor correctly added, removed, or updated internal state.
 * Or, our test might have pre-populated some state <em>before</em> submitting the input message, and verified afterward
 * that the processor(s) correctly updated the state.
 *
 * @see TestInputTopic
 * @see TestOutputTopic
 */
public class TopologyTestDriver implements Closeable {

    private static final Logger log = LoggerFactory.getLogger(TopologyTestDriver.class);

    private final LogContext logContext;
    private final Time mockWallClockTime;
    private InternalTopologyBuilder internalTopologyBuilder;

    private final static int PARTITION_ID = 0;
    private final static TaskId TASK_ID = new TaskId(0, PARTITION_ID);
    StreamTask task;
    private GlobalStateUpdateTask globalStateTask;
    private GlobalStateManager globalStateManager;

    private StateDirectory stateDirectory;
    private Metrics metrics;
    ProcessorTopology processorTopology;
    ProcessorTopology globalTopology;

    private final MockConsumer<byte[], byte[]> consumer;
    private final MockProducer<byte[], byte[]> producer;
    private final TestDriverProducer testDriverProducer;

    private final Map<String, TopicPartition> partitionsByInputTopic = new HashMap<>();
    private final Map<String, TopicPartition> globalPartitionsByInputTopic = new HashMap<>();
    private final Map<TopicPartition, AtomicLong> offsetsByTopicOrPatternPartition = new HashMap<>();

    private final Map<String, Queue<ProducerRecord<byte[], byte[]>>> outputRecordsByTopic = new HashMap<>();
    private final StreamThread.ProcessingMode processingMode;

    private final StateRestoreListener stateRestoreListener = new StateRestoreListener() {
        @Override
        public void onRestoreStart(final TopicPartition topicPartition, final String storeName, final long startingOffset, final long endingOffset) {}

        @Override
        public void onBatchRestored(final TopicPartition topicPartition, final String storeName, final long batchEndOffset, final long numRestored) {}

        @Override
        public void onRestoreEnd(final TopicPartition topicPartition, final String storeName, final long totalRestored) {}
    };

    /**
     * Create a new test diver instance.
     * Default test properties are used to initialize the driver instance
     *
     * @param topology the topology to be tested
     */
    public TopologyTestDriver(final Topology topology) {
        this(topology, new Properties());
    }

    /**
     * Create a new test diver instance.
     * Initialized the internally mocked wall-clock time with {@link System#currentTimeMillis() current system time}.
     *
     * @param topology the topology to be tested
     * @param config   the configuration for the topology
     */
    public TopologyTestDriver(final Topology topology,
                              final Properties config) {
        this(topology, config, null);
    }

    /**
     * Create a new test diver instance.
     *
     * @param topology the topology to be tested
     * @param initialWallClockTimeMs the initial value of internally mocked wall-clock time
     */
    public TopologyTestDriver(final Topology topology,
                              final Instant initialWallClockTimeMs) {
        this(topology, new Properties(), initialWallClockTimeMs);
    }

    /**
     * Create a new test diver instance.
     *
     * @param topology               the topology to be tested
     * @param config                 the configuration for the topology
     * @param initialWallClockTime   the initial value of internally mocked wall-clock time
     */
    public TopologyTestDriver(final Topology topology,
                              final Properties config,
                              final Instant initialWallClockTime) {
        this(
            topology.internalTopologyBuilder,
            config,
            initialWallClockTime == null ? System.currentTimeMillis() : initialWallClockTime.toEpochMilli());
    }

    /**
     * Create a new test diver instance.
     *
     * @param builder builder for the topology to be tested
     * @param config the configuration for the topology
     * @param initialWallClockTimeMs the initial value of internally mocked wall-clock time
     */
    private TopologyTestDriver(final InternalTopologyBuilder builder,
                               final Properties config,
                               final long initialWallClockTimeMs) {
        final Properties configCopy = new Properties();
        configCopy.putAll(config);
        configCopy.putIfAbsent(StreamsConfig.BOOTSTRAP_SERVERS_CONFIG, "dummy-bootstrap-host:0");
        // provide randomized dummy app-id if it's not specified
        configCopy.putIfAbsent(StreamsConfig.APPLICATION_ID_CONFIG,  "dummy-topology-test-driver-app-id-" + ThreadLocalRandom.current().nextInt());
        final StreamsConfig streamsConfig = new ClientUtils.QuietStreamsConfig(configCopy);
        logIfTaskIdleEnabled(streamsConfig);

        logContext = new LogContext("topology-test-driver ");
        mockWallClockTime = new MockTime(initialWallClockTimeMs);
        processingMode = StreamThread.processingMode(streamsConfig);

        final StreamsMetricsImpl streamsMetrics = setupMetrics(streamsConfig);
        setupTopology(builder, streamsConfig);

        final ThreadCache cache = new ThreadCache(
            logContext,
            Math.max(0, streamsConfig.getLong(StreamsConfig.CACHE_MAX_BYTES_BUFFERING_CONFIG)),
            streamsMetrics
        );

        consumer = new MockConsumer<>(OffsetResetStrategy.EARLIEST);
        final Serializer<byte[]> bytesSerializer = new ByteArraySerializer();
        producer = new MockProducer<byte[], byte[]>(true, bytesSerializer, bytesSerializer) {
            @Override
            public List<PartitionInfo> partitionsFor(final String topic) {
                return Collections.singletonList(new PartitionInfo(topic, PARTITION_ID, null, null, null));
            }
        };
        testDriverProducer = new TestDriverProducer(
            streamsConfig,
            new KafkaClientSupplier() {
                @Override
                public Producer<byte[], byte[]> getProducer(final Map<String, Object> config) {
                    return producer;
                }

                @Override
                public Consumer<byte[], byte[]> getConsumer(final Map<String, Object> config) {
                    throw new IllegalStateException();
                }

                @Override
                public Consumer<byte[], byte[]> getRestoreConsumer(final Map<String, Object> config) {
                    throw new IllegalStateException();
                }

                @Override
                public Consumer<byte[], byte[]> getGlobalConsumer(final Map<String, Object> config) {
                    throw new IllegalStateException();
                }
            },
            logContext
        );

        setupGlobalTask(mockWallClockTime, streamsConfig, streamsMetrics, cache);
        setupTask(streamsConfig, streamsMetrics, cache);
    }

    private static void logIfTaskIdleEnabled(final StreamsConfig streamsConfig) {
        final Long taskIdleTime = streamsConfig.getLong(StreamsConfig.MAX_TASK_IDLE_MS_CONFIG);
        if (taskIdleTime > 0) {
            log.info("Detected {} config in use with TopologyTestDriver (set to {}ms)." +
                         " This means you might need to use TopologyTestDriver#advanceWallClockTime()" +
                         " or enqueue records on all partitions to allow Steams to make progress." +
                         " TopologyTestDriver will log a message each time it cannot process enqueued" +
                         " records due to {}.",
                     StreamsConfig.MAX_TASK_IDLE_MS_CONFIG,
                     taskIdleTime,
                     StreamsConfig.MAX_TASK_IDLE_MS_CONFIG);
        }
    }

    private StreamsMetricsImpl setupMetrics(final StreamsConfig streamsConfig) {
        final String threadId = Thread.currentThread().getName();

        final MetricConfig metricConfig = new MetricConfig()
            .samples(streamsConfig.getInt(StreamsConfig.METRICS_NUM_SAMPLES_CONFIG))
            .recordLevel(Sensor.RecordingLevel.forName(streamsConfig.getString(StreamsConfig.METRICS_RECORDING_LEVEL_CONFIG)))
            .timeWindow(streamsConfig.getLong(StreamsConfig.METRICS_SAMPLE_WINDOW_MS_CONFIG), TimeUnit.MILLISECONDS);
        metrics = new Metrics(metricConfig, mockWallClockTime);

        final StreamsMetricsImpl streamsMetrics = new StreamsMetricsImpl(
            metrics,
            "test-client",
            streamsConfig.getString(StreamsConfig.BUILT_IN_METRICS_VERSION_CONFIG),
            mockWallClockTime
        );
        TaskMetrics.droppedRecordsSensor(threadId, TASK_ID.toString(), streamsMetrics);

        return streamsMetrics;
    }

    private void setupTopology(final InternalTopologyBuilder builder,
                               final StreamsConfig streamsConfig) {
        internalTopologyBuilder = builder;
        internalTopologyBuilder.rewriteTopology(streamsConfig);

        processorTopology = internalTopologyBuilder.buildTopology();
        globalTopology = internalTopologyBuilder.buildGlobalStateTopology();

        for (final String topic : processorTopology.sourceTopics()) {
            final TopicPartition tp = new TopicPartition(topic, PARTITION_ID);
            partitionsByInputTopic.put(topic, tp);
            offsetsByTopicOrPatternPartition.put(tp, new AtomicLong());
        }

<<<<<<< HEAD
        stateDirectory = new StateDirectory(streamsConfig, mockWallClockTime, internalTopologyBuilder.hasPersistentStores(), internalTopologyBuilder.hasNamedTopology());
=======
        final boolean createStateDirectory = processorTopology.hasPersistentLocalStore() ||
            (globalTopology != null && globalTopology.hasPersistentGlobalStore());
        stateDirectory = new StateDirectory(streamsConfig, mockWallClockTime, createStateDirectory, builder.hasNamedTopologies());
>>>>>>> 48379bd6
    }

    private void setupGlobalTask(final Time mockWallClockTime,
                                 final StreamsConfig streamsConfig,
                                 final StreamsMetricsImpl streamsMetrics,
                                 final ThreadCache cache) {
        if (globalTopology != null) {
            final MockConsumer<byte[], byte[]> globalConsumer = new MockConsumer<>(OffsetResetStrategy.NONE);
            for (final String topicName : globalTopology.sourceTopics()) {
                final TopicPartition partition = new TopicPartition(topicName, 0);
                globalPartitionsByInputTopic.put(topicName, partition);
                offsetsByTopicOrPatternPartition.put(partition, new AtomicLong());
                globalConsumer.updatePartitions(topicName, Collections.singletonList(
                    new PartitionInfo(topicName, 0, null, null, null)));
                globalConsumer.updateBeginningOffsets(Collections.singletonMap(partition, 0L));
                globalConsumer.updateEndOffsets(Collections.singletonMap(partition, 0L));
            }

            globalStateManager = new GlobalStateManagerImpl(
                logContext,
                mockWallClockTime,
                globalTopology,
                globalConsumer,
                stateDirectory,
                stateRestoreListener,
                streamsConfig
            );

            final GlobalProcessorContextImpl globalProcessorContext =
                new GlobalProcessorContextImpl(streamsConfig, globalStateManager, streamsMetrics, cache, mockWallClockTime);
            globalStateManager.setGlobalProcessorContext(globalProcessorContext);

            globalStateTask = new GlobalStateUpdateTask(
                logContext,
                globalTopology,
                globalProcessorContext,
                globalStateManager,
                new LogAndContinueExceptionHandler()
            );
            globalStateTask.initialize();
            globalProcessorContext.setRecordContext(null);
        } else {
            globalStateManager = null;
            globalStateTask = null;
        }
    }

    @SuppressWarnings("deprecation")
    private void setupTask(final StreamsConfig streamsConfig,
                           final StreamsMetricsImpl streamsMetrics,
                           final ThreadCache cache) {
        if (!partitionsByInputTopic.isEmpty()) {
            consumer.assign(partitionsByInputTopic.values());
            final Map<TopicPartition, Long> startOffsets = new HashMap<>();
            for (final TopicPartition topicPartition : partitionsByInputTopic.values()) {
                startOffsets.put(topicPartition, 0L);
            }
            consumer.updateBeginningOffsets(startOffsets);

            final ProcessorStateManager stateManager = new ProcessorStateManager(
                TASK_ID,
                Task.TaskType.ACTIVE,
                StreamsConfig.EXACTLY_ONCE.equals(streamsConfig.getString(StreamsConfig.PROCESSING_GUARANTEE_CONFIG)),
                logContext,
                stateDirectory,
                new MockChangelogRegister(),
                processorTopology.storeToChangelogTopic(),
                new HashSet<>(partitionsByInputTopic.values())
            );
            final RecordCollector recordCollector = new RecordCollectorImpl(
                logContext,
                TASK_ID,
                testDriverProducer,
                streamsConfig.defaultProductionExceptionHandler(),
                streamsMetrics
            );

            final InternalProcessorContext context = new ProcessorContextImpl(
                TASK_ID,
                streamsConfig,
                stateManager,
                streamsMetrics,
                cache
            );

            task = new StreamTask(
                TASK_ID,
                new HashSet<>(partitionsByInputTopic.values()),
                processorTopology,
                consumer,
                streamsConfig,
                streamsMetrics,
                stateDirectory,
                cache,
                mockWallClockTime,
                stateManager,
                recordCollector,
                context,
                logContext);
            task.initializeIfNeeded();
            task.completeRestoration(noOpResetter -> { });
            task.processorContext().setRecordContext(null);

        } else {
            task = null;
        }
    }

    /**
     * Get read-only handle on global metrics registry.
     *
     * @return Map of all metrics.
     */
    public Map<MetricName, ? extends Metric> metrics() {
        return Collections.unmodifiableMap(metrics.metrics());
    }

    private void pipeRecord(final String topicName,
                            final long timestamp,
                            final byte[] key,
                            final byte[] value,
                            final Headers headers) {
        final TopicPartition inputTopicOrPatternPartition = getInputTopicOrPatternPartition(topicName);
        final TopicPartition globalInputTopicPartition = globalPartitionsByInputTopic.get(topicName);

        if (inputTopicOrPatternPartition == null && globalInputTopicPartition == null) {
            throw new IllegalArgumentException("Unknown topic: " + topicName);
        }

        if (inputTopicOrPatternPartition != null) {
            enqueueTaskRecord(topicName, inputTopicOrPatternPartition, timestamp, key, value, headers);
            completeAllProcessableWork();
        }

        if (globalInputTopicPartition != null) {
            processGlobalRecord(globalInputTopicPartition, timestamp, key, value, headers);
        }
    }

    private void enqueueTaskRecord(final String inputTopic,
                                   final TopicPartition topicOrPatternPartition,
                                   final long timestamp,
                                   final byte[] key,
                                   final byte[] value,
                                   final Headers headers) {
        final long offset = offsetsByTopicOrPatternPartition.get(topicOrPatternPartition).incrementAndGet() - 1;
        task.addRecords(topicOrPatternPartition, Collections.singleton(new ConsumerRecord<>(
            inputTopic,
            topicOrPatternPartition.partition(),
            offset,
            timestamp,
            TimestampType.CREATE_TIME,
            key == null ? ConsumerRecord.NULL_SIZE : key.length,
            value == null ? ConsumerRecord.NULL_SIZE : value.length,
            key,
            value,
            headers,
            Optional.empty()))
        );
    }

    private void completeAllProcessableWork() {
        // for internally triggered processing (like wall-clock punctuations),
        // we might have buffered some records to internal topics that need to
        // be piped back in to kick-start the processing loop. This is idempotent
        // and therefore harmless in the case where all we've done is enqueued an
        // input record from the user.
        captureOutputsAndReEnqueueInternalResults();

        // If the topology only has global tasks, then `task` would be null.
        // For this method, it just means there's nothing to do.
        if (task != null) {
            while (task.hasRecordsQueued() && task.isProcessable(mockWallClockTime.milliseconds())) {
                // Process the record ...
                task.process(mockWallClockTime.milliseconds());
                task.maybePunctuateStreamTime();
                commit(task.prepareCommit());
                task.postCommit(true);
                captureOutputsAndReEnqueueInternalResults();
            }
            if (task.hasRecordsQueued()) {
                log.info("Due to the {} configuration, there are currently some records" +
                             " that cannot be processed. Advancing wall-clock time or" +
                             " enqueuing records on the empty topics will allow" +
                             " Streams to process more.",
                         StreamsConfig.MAX_TASK_IDLE_MS_CONFIG);
            }
        }
    }

    private void commit(final Map<TopicPartition, OffsetAndMetadata> offsets) {
        if (processingMode == EXACTLY_ONCE_ALPHA || processingMode == EXACTLY_ONCE_V2) {
            testDriverProducer.commitTransaction(offsets, new ConsumerGroupMetadata("dummy-app-id"));
        } else {
            consumer.commitSync(offsets);
        }
    }

    private void processGlobalRecord(final TopicPartition globalInputTopicPartition,
                                     final long timestamp,
                                     final byte[] key,
                                     final byte[] value,
                                     final Headers headers) {
        globalStateTask.update(new ConsumerRecord<>(
            globalInputTopicPartition.topic(),
            globalInputTopicPartition.partition(),
            offsetsByTopicOrPatternPartition.get(globalInputTopicPartition).incrementAndGet() - 1,
            timestamp,
            TimestampType.CREATE_TIME,
            key == null ? ConsumerRecord.NULL_SIZE : key.length,
            value == null ? ConsumerRecord.NULL_SIZE : value.length,
            key,
            value,
            headers,
            Optional.empty())
        );
        globalStateTask.flushState();
    }

    private void validateSourceTopicNameRegexPattern(final String inputRecordTopic) {
        for (final String sourceTopicName : internalTopologyBuilder.sourceTopicNames()) {
            if (!sourceTopicName.equals(inputRecordTopic) && Pattern.compile(sourceTopicName).matcher(inputRecordTopic).matches()) {
                throw new TopologyException("Topology add source of type String for topic: " + sourceTopicName +
                                                " cannot contain regex pattern for input record topic: " + inputRecordTopic +
                                                " and hence cannot process the message.");
            }
        }
    }

    private TopicPartition getInputTopicOrPatternPartition(final String topicName) {
        if (!internalTopologyBuilder.sourceTopicNames().isEmpty()) {
            validateSourceTopicNameRegexPattern(topicName);
        }

        final TopicPartition topicPartition = partitionsByInputTopic.get(topicName);
        if (topicPartition == null) {
            for (final Map.Entry<String, TopicPartition> entry : partitionsByInputTopic.entrySet()) {
                if (Pattern.compile(entry.getKey()).matcher(topicName).matches()) {
                    return entry.getValue();
                }
            }
        }
        return topicPartition;
    }

    private void captureOutputsAndReEnqueueInternalResults() {
        // Capture all the records sent to the producer ...
        final List<ProducerRecord<byte[], byte[]>> output = producer.history();
        producer.clear();

        for (final ProducerRecord<byte[], byte[]> record : output) {
            outputRecordsByTopic.computeIfAbsent(record.topic(), k -> new LinkedList<>()).add(record);

            // Forward back into the topology if the produced record is to an internal or a source topic ...
            final String outputTopicName = record.topic();

            final TopicPartition inputTopicOrPatternPartition = getInputTopicOrPatternPartition(outputTopicName);
            final TopicPartition globalInputTopicPartition = globalPartitionsByInputTopic.get(outputTopicName);

            if (inputTopicOrPatternPartition != null) {
                enqueueTaskRecord(
                    outputTopicName,
                    inputTopicOrPatternPartition,
                    record.timestamp(),
                    record.key(),
                    record.value(),
                    record.headers()
                );
            }

            if (globalInputTopicPartition != null) {
                processGlobalRecord(
                    globalInputTopicPartition,
                    record.timestamp(),
                    record.key(),
                    record.value(),
                    record.headers()
                );
            }
        }
    }

    /**
     * Advances the internally mocked wall-clock time.
     * This might trigger a {@link PunctuationType#WALL_CLOCK_TIME wall-clock} type
     * {@link ProcessorContext#schedule(Duration, PunctuationType, Punctuator) punctuations}.
     *
     * @param advance the amount of time to advance wall-clock time
     */
    public void advanceWallClockTime(final Duration advance) {
        Objects.requireNonNull(advance, "advance cannot be null");
        mockWallClockTime.sleep(advance.toMillis());
        if (task != null) {
            task.maybePunctuateSystemTime();
            commit(task.prepareCommit());
            task.postCommit(true);
        }
        completeAllProcessableWork();
    }

    private Queue<ProducerRecord<byte[], byte[]>> getRecordsQueue(final String topicName) {
        final Queue<ProducerRecord<byte[], byte[]>> outputRecords = outputRecordsByTopic.get(topicName);
        if (outputRecords == null && !processorTopology.sinkTopics().contains(topicName)) {
            log.warn("Unrecognized topic: {}, this can occur if dynamic routing is used and no output has been "
                         + "sent to this topic yet. If not using a TopicNameExtractor, check that the output topic "
                         + "is correct.", topicName);
        }
        return outputRecords;
    }

    /**
     * Create {@link TestInputTopic} to be used for piping records to topic
     * Uses current system time as start timestamp for records.
     * Auto-advance is disabled.
     *
     * @param topicName             the name of the topic
     * @param keySerializer   the Serializer for the key type
     * @param valueSerializer the Serializer for the value type
     * @param <K> the key type
     * @param <V> the value type
     * @return {@link TestInputTopic} object
     */
    public final <K, V> TestInputTopic<K, V> createInputTopic(final String topicName,
                                                              final Serializer<K> keySerializer,
                                                              final Serializer<V> valueSerializer) {
        return new TestInputTopic<>(this, topicName, keySerializer, valueSerializer, Instant.now(), Duration.ZERO);
    }

    /**
     * Create {@link TestInputTopic} to be used for piping records to topic
     * Uses provided start timestamp and autoAdvance parameter for records
     *
     * @param topicName             the name of the topic
     * @param keySerializer   the Serializer for the key type
     * @param valueSerializer the Serializer for the value type
     * @param startTimestamp Start timestamp for auto-generated record time
     * @param autoAdvance autoAdvance duration for auto-generated record time
     * @param <K> the key type
     * @param <V> the value type
     * @return {@link TestInputTopic} object
     */
    public final <K, V> TestInputTopic<K, V> createInputTopic(final String topicName,
                                                              final Serializer<K> keySerializer,
                                                              final Serializer<V> valueSerializer,
                                                              final Instant startTimestamp,
                                                              final Duration autoAdvance) {
        return new TestInputTopic<>(this, topicName, keySerializer, valueSerializer, startTimestamp, autoAdvance);
    }

    /**
     * Create {@link TestOutputTopic} to be used for reading records from topic
     *
     * @param topicName             the name of the topic
     * @param keyDeserializer   the Deserializer for the key type
     * @param valueDeserializer the Deserializer for the value type
     * @param <K> the key type
     * @param <V> the value type
     * @return {@link TestOutputTopic} object
     */
    public final <K, V> TestOutputTopic<K, V> createOutputTopic(final String topicName,
                                                                final Deserializer<K> keyDeserializer,
                                                                final Deserializer<V> valueDeserializer) {
        return new TestOutputTopic<>(this, topicName, keyDeserializer, valueDeserializer);
    }

    /**
     * Get all the names of all the topics to which records have been produced during the test run.
     * <p>
     * Call this method after piping the input into the test driver to retrieve the full set of topic names the topology
     * produced records to.
     * <p>
     * The returned set of topic names may include user (e.g., output) and internal (e.g., changelog, repartition) topic
     * names.
     *
     * @return the set of topic names the topology has produced to
     */
    public final Set<String> producedTopicNames() {
        return Collections.unmodifiableSet(outputRecordsByTopic.keySet());
    }

    ProducerRecord<byte[], byte[]> readRecord(final String topic) {
        final Queue<? extends ProducerRecord<byte[], byte[]>> outputRecords = getRecordsQueue(topic);
        if (outputRecords == null) {
            return null;
        }
        return outputRecords.poll();
    }

    <K, V> TestRecord<K, V> readRecord(final String topic,
                                       final Deserializer<K> keyDeserializer,
                                       final Deserializer<V> valueDeserializer) {
        final Queue<? extends ProducerRecord<byte[], byte[]>> outputRecords = getRecordsQueue(topic);
        if (outputRecords == null) {
            throw new NoSuchElementException("Uninitialized topic: " + topic);
        }
        final ProducerRecord<byte[], byte[]> record = outputRecords.poll();
        if (record == null) {
            throw new NoSuchElementException("Empty topic: " + topic);
        }
        final K key = keyDeserializer.deserialize(record.topic(), record.headers(), record.key());
        final V value = valueDeserializer.deserialize(record.topic(), record.headers(), record.value());
        return new TestRecord<>(key, value, record.headers(), record.timestamp());
    }

    <K, V> void pipeRecord(final String topic,
                           final TestRecord<K, V> record,
                           final Serializer<K> keySerializer,
                           final Serializer<V> valueSerializer,
                           final Instant time) {
        final byte[] serializedKey = keySerializer.serialize(topic, record.headers(), record.key());
        final byte[] serializedValue = valueSerializer.serialize(topic, record.headers(), record.value());
        final long timestamp;
        if (time != null) {
            timestamp = time.toEpochMilli();
        } else if (record.timestamp() != null) {
            timestamp = record.timestamp();
        } else {
            throw new IllegalStateException("Provided `TestRecord` does not have a timestamp and no timestamp overwrite was provided via `time` parameter.");
        }

        pipeRecord(topic, timestamp, serializedKey, serializedValue, record.headers());
    }

    final long getQueueSize(final String topic) {
        final Queue<ProducerRecord<byte[], byte[]>> queue = getRecordsQueue(topic);
        if (queue == null) {
            //Return 0 if not initialized, getRecordsQueue throw exception if non existing topic
            return 0;
        }
        return queue.size();
    }

    final boolean isEmpty(final String topic) {
        return getQueueSize(topic) == 0;
    }

    /**
     * Get all {@link StateStore StateStores} from the topology.
     * The stores can be a "regular" or global stores.
     * <p>
     * This is often useful in test cases to pre-populate the store before the test case instructs the topology to
     * {@link TestInputTopic#pipeInput(TestRecord)}  process an input message}, and/or to check the store afterward.
     * <p>
     * Note, that {@code StateStore} might be {@code null} if a store is added but not connected to any processor.
     * <p>
     * <strong>Caution:</strong> Using this method to access stores that are added by the DSL is unsafe as the store
     * types may change. Stores added by the DSL should only be accessed via the corresponding typed methods
     * like {@link #getKeyValueStore(String)} etc.
     *
     * @return all stores my name
     * @see #getStateStore(String)
     * @see #getKeyValueStore(String)
     * @see #getTimestampedKeyValueStore(String)
     * @see #getWindowStore(String)
     * @see #getTimestampedWindowStore(String)
     * @see #getSessionStore(String)
     */
    public Map<String, StateStore> getAllStateStores() {
        final Map<String, StateStore> allStores = new HashMap<>();
        for (final String storeName : internalTopologyBuilder.allStateStoreNames()) {
            allStores.put(storeName, getStateStore(storeName, false));
        }
        return allStores;
    }

    /**
     * Get the {@link StateStore} with the given name.
     * The store can be a "regular" or global store.
     * <p>
     * Should be used for custom stores only.
     * For built-in stores, the corresponding typed methods like {@link #getKeyValueStore(String)} should be used.
     * <p>
     * This is often useful in test cases to pre-populate the store before the test case instructs the topology to
     * {@link TestInputTopic#pipeInput(TestRecord) process an input message}, and/or to check the store afterward.
     *
     * @param name the name of the store
     * @return the state store, or {@code null} if no store has been registered with the given name
     * @throws IllegalArgumentException if the store is a built-in store like {@link KeyValueStore},
     * {@link WindowStore}, or {@link SessionStore}
     *
     * @see #getAllStateStores()
     * @see #getKeyValueStore(String)
     * @see #getTimestampedKeyValueStore(String)
     * @see #getWindowStore(String)
     * @see #getTimestampedWindowStore(String)
     * @see #getSessionStore(String)
     */
    public StateStore getStateStore(final String name) throws IllegalArgumentException {
        return getStateStore(name, true);
    }

    private StateStore getStateStore(final String name,
                                     final boolean throwForBuiltInStores) {
        if (task != null) {
            final StateStore stateStore = ((ProcessorContextImpl) task.processorContext()).stateManager().getStore(name);
            if (stateStore != null) {
                if (throwForBuiltInStores) {
                    throwIfBuiltInStore(stateStore);
                }
                return stateStore;
            }
        }

        if (globalStateManager != null) {
            final StateStore stateStore = globalStateManager.getStore(name);
            if (stateStore != null) {
                if (throwForBuiltInStores) {
                    throwIfBuiltInStore(stateStore);
                }
                return stateStore;
            }

        }

        return null;
    }

    private void throwIfBuiltInStore(final StateStore stateStore) {
        if (stateStore instanceof TimestampedKeyValueStore) {
            throw new IllegalArgumentException("Store " + stateStore.name()
                                                   + " is a timestamped key-value store and should be accessed via `getTimestampedKeyValueStore()`");
        }
        if (stateStore instanceof ReadOnlyKeyValueStore) {
            throw new IllegalArgumentException("Store " + stateStore.name()
                                                   + " is a key-value store and should be accessed via `getKeyValueStore()`");
        }
        if (stateStore instanceof TimestampedWindowStore) {
            throw new IllegalArgumentException("Store " + stateStore.name()
                                                   + " is a timestamped window store and should be accessed via `getTimestampedWindowStore()`");
        }
        if (stateStore instanceof ReadOnlyWindowStore) {
            throw new IllegalArgumentException("Store " + stateStore.name()
                                                   + " is a window store and should be accessed via `getWindowStore()`");
        }
        if (stateStore instanceof ReadOnlySessionStore) {
            throw new IllegalArgumentException("Store " + stateStore.name()
                                                   + " is a session store and should be accessed via `getSessionStore()`");
        }
    }

    /**
     * Get the {@link KeyValueStore} or {@link TimestampedKeyValueStore} with the given name.
     * The store can be a "regular" or global store.
     * <p>
     * If the registered store is a {@link TimestampedKeyValueStore} this method will return a value-only query
     * interface. <strong>It is highly recommended to update the code for this case to avoid bugs and to use
     * {@link #getTimestampedKeyValueStore(String)} for full store access instead.</strong>
     * <p>
     * This is often useful in test cases to pre-populate the store before the test case instructs the topology to
     * {@link TestInputTopic#pipeInput(TestRecord) process an input message}, and/or to check the store afterward.
     *
     * @param name the name of the store
     * @return the key value store, or {@code null} if no {@link KeyValueStore} or {@link TimestampedKeyValueStore}
     * has been registered with the given name
     * @see #getAllStateStores()
     * @see #getStateStore(String)
     * @see #getTimestampedKeyValueStore(String)
     * @see #getWindowStore(String)
     * @see #getTimestampedWindowStore(String)
     * @see #getSessionStore(String)
     */
    @SuppressWarnings("unchecked")
    public <K, V> KeyValueStore<K, V> getKeyValueStore(final String name) {
        final StateStore store = getStateStore(name, false);
        if (store instanceof TimestampedKeyValueStore) {
            log.info("Method #getTimestampedKeyValueStore() should be used to access a TimestampedKeyValueStore.");
            return new KeyValueStoreFacade<>((TimestampedKeyValueStore<K, V>) store);
        }
        return store instanceof KeyValueStore ? (KeyValueStore<K, V>) store : null;
    }

    /**
     * Get the {@link TimestampedKeyValueStore} with the given name.
     * The store can be a "regular" or global store.
     * <p>
     * This is often useful in test cases to pre-populate the store before the test case instructs the topology to
     * {@link TestInputTopic#pipeInput(TestRecord) process an input message}, and/or to check the store afterward.
     *
     * @param name the name of the store
     * @return the key value store, or {@code null} if no {@link TimestampedKeyValueStore} has been registered with the given name
     * @see #getAllStateStores()
     * @see #getStateStore(String)
     * @see #getKeyValueStore(String)
     * @see #getWindowStore(String)
     * @see #getTimestampedWindowStore(String)
     * @see #getSessionStore(String)
     */
    @SuppressWarnings("unchecked")
    public <K, V> KeyValueStore<K, ValueAndTimestamp<V>> getTimestampedKeyValueStore(final String name) {
        final StateStore store = getStateStore(name, false);
        return store instanceof TimestampedKeyValueStore ? (TimestampedKeyValueStore<K, V>) store : null;
    }

    /**
     * Get the {@link WindowStore} or {@link TimestampedWindowStore} with the given name.
     * The store can be a "regular" or global store.
     * <p>
     * If the registered store is a {@link TimestampedWindowStore} this method will return a value-only query
     * interface. <strong>It is highly recommended to update the code for this case to avoid bugs and to use
     * {@link #getTimestampedWindowStore(String)} for full store access instead.</strong>
     * <p>
     * This is often useful in test cases to pre-populate the store before the test case instructs the topology to
     * {@link TestInputTopic#pipeInput(TestRecord) process an input message}, and/or to check the store afterward.
     *
     * @param name the name of the store
     * @return the key value store, or {@code null} if no {@link WindowStore} or {@link TimestampedWindowStore}
     * has been registered with the given name
     * @see #getAllStateStores()
     * @see #getStateStore(String)
     * @see #getKeyValueStore(String)
     * @see #getTimestampedKeyValueStore(String)
     * @see #getTimestampedWindowStore(String)
     * @see #getSessionStore(String)
     */
    @SuppressWarnings("unchecked")
    public <K, V> WindowStore<K, V> getWindowStore(final String name) {
        final StateStore store = getStateStore(name, false);
        if (store instanceof TimestampedWindowStore) {
            log.info("Method #getTimestampedWindowStore() should be used to access a TimestampedWindowStore.");
            return new WindowStoreFacade<>((TimestampedWindowStore<K, V>) store);
        }
        return store instanceof WindowStore ? (WindowStore<K, V>) store : null;
    }

    /**
     * Get the {@link TimestampedWindowStore} with the given name.
     * The store can be a "regular" or global store.
     * <p>
     * This is often useful in test cases to pre-populate the store before the test case instructs the topology to
     * {@link TestInputTopic#pipeInput(TestRecord) process an input message}, and/or to check the store afterward.
     *
     * @param name the name of the store
     * @return the key value store, or {@code null} if no {@link TimestampedWindowStore} has been registered with the given name
     * @see #getAllStateStores()
     * @see #getStateStore(String)
     * @see #getKeyValueStore(String)
     * @see #getTimestampedKeyValueStore(String)
     * @see #getWindowStore(String)
     * @see #getSessionStore(String)
     */
    @SuppressWarnings("unchecked")
    public <K, V> WindowStore<K, ValueAndTimestamp<V>> getTimestampedWindowStore(final String name) {
        final StateStore store = getStateStore(name, false);
        return store instanceof TimestampedWindowStore ? (TimestampedWindowStore<K, V>) store : null;
    }

    /**
     * Get the {@link SessionStore} with the given name.
     * The store can be a "regular" or global store.
     * <p>
     * This is often useful in test cases to pre-populate the store before the test case instructs the topology to
     * {@link TestInputTopic#pipeInput(TestRecord) process an input message}, and/or to check the store afterward.
     *
     * @param name the name of the store
     * @return the key value store, or {@code null} if no {@link SessionStore} has been registered with the given name
     * @see #getAllStateStores()
     * @see #getStateStore(String)
     * @see #getKeyValueStore(String)
     * @see #getTimestampedKeyValueStore(String)
     * @see #getWindowStore(String)
     * @see #getTimestampedWindowStore(String)
     */
    @SuppressWarnings("unchecked")
    public <K, V> SessionStore<K, V> getSessionStore(final String name) {
        final StateStore store = getStateStore(name, false);
        return store instanceof SessionStore ? (SessionStore<K, V>) store : null;
    }

    /**
     * Close the driver, its topology, and all processors.
     */
    public void close() {
        if (task != null) {
            task.suspend();
            task.prepareCommit();
            task.postCommit(true);
            task.closeClean();
        }
        if (globalStateTask != null) {
            try {
                globalStateTask.close(false);
            } catch (final IOException e) {
                // ignore
            }
        }
        completeAllProcessableWork();
        if (task != null && task.hasRecordsQueued()) {
            log.warn("Found some records that cannot be processed due to the" +
                         " {} configuration during TopologyTestDriver#close().",
                     StreamsConfig.MAX_TASK_IDLE_MS_CONFIG);
        }
        if (processingMode == AT_LEAST_ONCE) {
            producer.close();
        }
        stateDirectory.clean();
    }

    static class MockChangelogRegister implements ChangelogRegister {
        private final Set<TopicPartition> restoringPartitions = new HashSet<>();

        @Override
        public void register(final TopicPartition partition, final ProcessorStateManager stateManager) {
            restoringPartitions.add(partition);
        }

        @Override
        public void unregister(final Collection<TopicPartition> partitions) {
            restoringPartitions.removeAll(partitions);
        }
    }

    static class MockTime implements Time {
        private final AtomicLong timeMs;
        private final AtomicLong highResTimeNs;

        MockTime(final long startTimestampMs) {
            this.timeMs = new AtomicLong(startTimestampMs);
            this.highResTimeNs = new AtomicLong(startTimestampMs * 1000L * 1000L);
        }

        @Override
        public long milliseconds() {
            return timeMs.get();
        }

        @Override
        public long nanoseconds() {
            return highResTimeNs.get();
        }

        @Override
        public long hiResClockMs() {
            return TimeUnit.NANOSECONDS.toMillis(nanoseconds());
        }

        @Override
        public void sleep(final long ms) {
            if (ms < 0) {
                throw new IllegalArgumentException("Sleep ms cannot be negative.");
            }
            timeMs.addAndGet(ms);
            highResTimeNs.addAndGet(TimeUnit.MILLISECONDS.toNanos(ms));
        }

        @Override
        public void waitObject(final Object obj, final Supplier<Boolean> condition, final long timeoutMs) {
            throw new UnsupportedOperationException();
        }
    }

    static class KeyValueStoreFacade<K, V> extends ReadOnlyKeyValueStoreFacade<K, V> implements KeyValueStore<K, V> {

        public KeyValueStoreFacade(final TimestampedKeyValueStore<K, V> inner) {
            super(inner);
        }

        @Deprecated
        @Override
        public void init(final ProcessorContext context,
                         final StateStore root) {
            inner.init(context, root);
        }

        @Override
        public void init(final StateStoreContext context, final StateStore root) {
            inner.init(context, root);
        }

        @Override
        public void put(final K key,
                        final V value) {
            inner.put(key, ValueAndTimestamp.make(value, ConsumerRecord.NO_TIMESTAMP));
        }

        @Override
        public V putIfAbsent(final K key,
                             final V value) {
            return getValueOrNull(inner.putIfAbsent(key, ValueAndTimestamp.make(value, ConsumerRecord.NO_TIMESTAMP)));
        }

        @Override
        public void putAll(final List<KeyValue<K, V>> entries) {
            for (final KeyValue<K, V> entry : entries) {
                inner.put(entry.key, ValueAndTimestamp.make(entry.value, ConsumerRecord.NO_TIMESTAMP));
            }
        }

        @Override
        public V delete(final K key) {
            return getValueOrNull(inner.delete(key));
        }

        @Override
        public void flush() {
            inner.flush();
        }

        @Override
        public void close() {
            inner.close();
        }

        @Override
        public String name() {
            return inner.name();
        }

        @Override
        public boolean persistent() {
            return inner.persistent();
        }

        @Override
        public boolean isOpen() {
            return inner.isOpen();
        }
    }

    static class WindowStoreFacade<K, V> extends ReadOnlyWindowStoreFacade<K, V> implements WindowStore<K, V> {

        public WindowStoreFacade(final TimestampedWindowStore<K, V> store) {
            super(store);
        }

        @Deprecated
        @Override
        public void init(final ProcessorContext context,
                         final StateStore root) {
            inner.init(context, root);
        }

        @Override
        public void init(final StateStoreContext context, final StateStore root) {
            inner.init(context, root);
        }

        @Override
        public void put(final K key,
                        final V value,
                        final long windowStartTimestamp) {
            inner.put(key, ValueAndTimestamp.make(value, ConsumerRecord.NO_TIMESTAMP), windowStartTimestamp);
        }

        @Override
        public WindowStoreIterator<V> fetch(final K key,
                                            final long timeFrom,
                                            final long timeTo) {
            return fetch(key, Instant.ofEpochMilli(timeFrom), Instant.ofEpochMilli(timeTo));
        }

        @Override
        public WindowStoreIterator<V> backwardFetch(final K key,
                                                    final long timeFrom,
                                                    final long timeTo) {
            return backwardFetch(key, Instant.ofEpochMilli(timeFrom), Instant.ofEpochMilli(timeTo));
        }

        @Override
        public KeyValueIterator<Windowed<K>, V> fetch(final K keyFrom,
                                                      final K keyTo,
                                                      final long timeFrom,
                                                      final long timeTo) {
            return fetch(keyFrom, keyTo, Instant.ofEpochMilli(timeFrom),
                Instant.ofEpochMilli(timeTo));
        }

        @Override
        public KeyValueIterator<Windowed<K>, V> backwardFetch(final K keyFrom,
                                                              final K keyTo,
                                                              final long timeFrom,
                                                              final long timeTo) {
            return backwardFetch(keyFrom, keyTo, Instant.ofEpochMilli(timeFrom), Instant.ofEpochMilli(timeTo));
        }

        @Override
        public KeyValueIterator<Windowed<K>, V> fetchAll(final long timeFrom,
                                                         final long timeTo) {
            return fetchAll(Instant.ofEpochMilli(timeFrom), Instant.ofEpochMilli(timeTo));
        }

        @Override
        public KeyValueIterator<Windowed<K>, V> backwardFetchAll(final long timeFrom,
                                                                 final long timeTo) {
            return backwardFetchAll(Instant.ofEpochMilli(timeFrom), Instant.ofEpochMilli(timeTo));
        }

        @Override
        public void flush() {
            inner.flush();
        }

        @Override
        public void close() {
            inner.close();
        }

        @Override
        public String name() {
            return inner.name();
        }

        @Override
        public boolean persistent() {
            return inner.persistent();
        }

        @Override
        public boolean isOpen() {
            return inner.isOpen();
        }
    }

    private static class TestDriverProducer extends StreamsProducer {

        public TestDriverProducer(final StreamsConfig config,
                                  final KafkaClientSupplier clientSupplier,
                                  final LogContext logContext) {
            super(config, "TopologyTestDriver-StreamThread-1", clientSupplier, new TaskId(0, 0), UUID.randomUUID(), logContext);
        }

        @Override
        public void commitTransaction(final Map<TopicPartition, OffsetAndMetadata> offsets,
                                      final ConsumerGroupMetadata consumerGroupMetadata) throws ProducerFencedException {
            super.commitTransaction(offsets, consumerGroupMetadata);
        }
    }
}<|MERGE_RESOLUTION|>--- conflicted
+++ resolved
@@ -418,13 +418,8 @@
             offsetsByTopicOrPatternPartition.put(tp, new AtomicLong());
         }
 
-<<<<<<< HEAD
-        stateDirectory = new StateDirectory(streamsConfig, mockWallClockTime, internalTopologyBuilder.hasPersistentStores(), internalTopologyBuilder.hasNamedTopology());
-=======
-        final boolean createStateDirectory = processorTopology.hasPersistentLocalStore() ||
-            (globalTopology != null && globalTopology.hasPersistentGlobalStore());
-        stateDirectory = new StateDirectory(streamsConfig, mockWallClockTime, createStateDirectory, builder.hasNamedTopologies());
->>>>>>> 48379bd6
+        // TODO KAFKA-12648: The TTD does not yet work with NamedTopologies, so just pass in false
+        stateDirectory = new StateDirectory(streamsConfig, mockWallClockTime, internalTopologyBuilder.hasPersistentStores(), false);
     }
 
     private void setupGlobalTask(final Time mockWallClockTime,
