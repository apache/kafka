--- conflicted
+++ resolved
@@ -53,8 +53,8 @@
 import org.apache.kafka.connect.storage.OffsetStorageReader;
 import org.apache.kafka.connect.storage.OffsetStorageReaderImpl;
 import org.apache.kafka.connect.storage.OffsetStorageWriter;
+import org.apache.kafka.connect.util.Callback;
 import org.apache.kafka.connect.util.ConnectUtils;
-import org.apache.kafka.connect.util.Callback;
 import org.apache.kafka.connect.util.ConnectorTaskId;
 import org.apache.kafka.connect.util.LoggingContext;
 import org.apache.kafka.connect.util.SinkUtils;
@@ -263,15 +263,6 @@
                 // By the time we arrive here, CONNECTOR_CLASS_CONFIG has been validated already
                 // Getting this value from the unparsed map will allow us to instantiate the
                 // right config (source or sink)
-<<<<<<< HEAD
-                final String connClassProp = connProps.get(ConnectorConfig.CONNECTOR_CLASS_CONFIG);
-                log.info("Creating connector {} of type {}", connName, connClassProp);
-                final Connector connector = plugins.newConnector(connClassProp);
-                final OffsetStorageReader offsetReader = new OffsetStorageReaderImpl(
-                        offsetBackingStore, connName, internalKeyConverter, internalValueConverter);
-                workerConnector = new WorkerConnector(connName, connector, ctx, metrics, workerMetricsGroup.wrapConnectorStatusListener(statusListener), offsetReader);
-                final ConnectorConfig connConfig = workerConnector.isSinkConnector()
-=======
                 final String connClass = connProps.get(ConnectorConfig.CONNECTOR_CLASS_CONFIG);
                 ClassLoader connectorLoader = plugins.delegatingLoader().connectorLoader(connClass);
                 savedLoader = Plugins.compareAndSwapLoaders(connectorLoader);
@@ -279,14 +270,13 @@
                 log.info("Creating connector {} of type {}", connName, connClass);
                 final Connector connector = plugins.newConnector(connClass);
                 final ConnectorConfig connConfig = ConnectUtils.isSinkConnector(connector)
->>>>>>> 88fe466f
                         ? new SinkConnectorConfig(plugins, connProps)
                         : new SourceConnectorConfig(plugins, connProps, config.topicCreationEnable());
 
                 final OffsetStorageReader offsetReader = new OffsetStorageReaderImpl(
                         offsetBackingStore, connName, internalKeyConverter, internalValueConverter);
                 workerConnector = new WorkerConnector(
-                        connName, connector, connConfig, ctx, metrics, statusListener, offsetReader, connectorLoader);
+                        connName, connector, connConfig, ctx, metrics, workerMetricsGroup.wrapConnectorStatusListener(statusListener), offsetReader, connectorLoader);
                 log.info("Instantiated connector {} with version {} of type {}", connName, connector.version(), connector.getClass());
                 workerConnector.transitionTo(initialState, onConnectorStateChange);
                 Plugins.compareAndSwapLoaders(savedLoader);
