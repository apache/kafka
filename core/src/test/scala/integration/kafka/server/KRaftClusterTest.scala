--- conflicted
+++ resolved
@@ -392,19 +392,13 @@
 
   @Test
   def testCreateClusterWithAdvertisedPortZero(): Unit = {
-<<<<<<< HEAD
     val brokerPropertyOverrides: util.Map[Integer, util.Map[String, String]] = new util.HashMap[Integer, util.Map[String, String]]()
     Seq.range(0, 3).asJava.forEach(brokerId => {
       val props = new util.HashMap[String, String]()
-      props.put(KafkaConfig.ListenersProp, "EXTERNAL://localhost:0")
-      props.put(KafkaConfig.AdvertisedListenersProp, "EXTERNAL://localhost:0")
+      props.put(SocketServerConfigs.LISTENERS_CONFIG, "EXTERNAL://localhost:0")
+      props.put(SocketServerConfigs.ADVERTISED_LISTENERS_CONFIG, "EXTERNAL://localhost:0")
       brokerPropertyOverrides.put(brokerId, props)
     })
-=======
-    val brokerPropertyOverrides: (TestKitNodes, BrokerNode) => Map[String, String] = (nodes, _) => Map(
-      (SocketServerConfigs.LISTENERS_CONFIG, s"${nodes.externalListenerName.value}://localhost:0"),
-      (SocketServerConfigs.ADVERTISED_LISTENERS_CONFIG, s"${nodes.externalListenerName.value}://localhost:0"))
->>>>>>> 1b301b30
 
     val nodes = new TestKitNodes.Builder()
       .setNumControllerNodes(1)
@@ -425,19 +419,13 @@
 
   @Test
   def testCreateClusterWithAdvertisedHostAndPortDifferentFromSocketServer(): Unit = {
-<<<<<<< HEAD
     val brokerPropertyOverrides: util.Map[Integer, util.Map[String, String]] = new util.HashMap[Integer, util.Map[String, String]]()
     Seq.range(0, 3).asJava.forEach(brokerId => {
       val props = new util.HashMap[String, String]()
-      props.put(KafkaConfig.ListenersProp, "EXTERNAL://localhost:0")
-      props.put(KafkaConfig.AdvertisedListenersProp, s"EXTERNAL://advertised-host-$brokerId:${brokerId + 100}")
+      props.put(SocketServerConfigs.LISTENERS_CONFIG, "EXTERNAL://localhost:0")
+      props.put(SocketServerConfigs.ADVERTISED_LISTENERS_CONFIG, s"EXTERNAL://advertised-host-$brokerId:${brokerId + 100}")
       brokerPropertyOverrides.put(brokerId, props)
     })
-=======
-    val brokerPropertyOverrides: (TestKitNodes, BrokerNode) => Map[String, String] = (nodes, broker) => Map(
-      (SocketServerConfigs.LISTENERS_CONFIG, s"${nodes.externalListenerName.value}://localhost:0"),
-      (SocketServerConfigs.ADVERTISED_LISTENERS_CONFIG, s"${nodes.externalListenerName.value}://advertised-host-${broker.id}:${broker.id + 100}"))
->>>>>>> 1b301b30
 
     val nodes = new TestKitNodes.Builder()
       .setNumControllerNodes(1)
