--- conflicted
+++ resolved
@@ -205,10 +205,7 @@
                 .define(NAME_CONFIG, Type.STRING, ConfigDef.NO_DEFAULT_VALUE, nonEmptyStringWithoutControlChars(), Importance.HIGH, NAME_DOC, COMMON_GROUP, ++orderInGroup, Width.MEDIUM, NAME_DISPLAY)
                 .define(CONNECTOR_CLASS_CONFIG, Type.STRING, Importance.HIGH, CONNECTOR_CLASS_DOC, COMMON_GROUP, ++orderInGroup, Width.LONG, CONNECTOR_CLASS_DISPLAY)
                 .define(TASKS_MAX_CONFIG, Type.INT, TASKS_MAX_DEFAULT, atLeast(TASKS_MIN_CONFIG), Importance.HIGH, TASKS_MAX_DOC, COMMON_GROUP, ++orderInGroup, Width.SHORT, TASK_MAX_DISPLAY)
-<<<<<<< HEAD
-=======
                 .define(TASKS_MAX_ENFORCE_CONFIG, Type.BOOLEAN, TASKS_MAX_ENFORCE_DEFAULT, Importance.LOW, TASKS_MAX_ENFORCE_DOC, COMMON_GROUP, ++orderInGroup, Width.SHORT, TASKS_MAX_ENFORCE_DISPLAY)
->>>>>>> 3ad64824
                 .define(KEY_CONVERTER_CLASS_CONFIG, Type.CLASS, null, KEY_CONVERTER_CLASS_VALIDATOR, Importance.LOW, KEY_CONVERTER_CLASS_DOC, COMMON_GROUP, ++orderInGroup, Width.SHORT, KEY_CONVERTER_CLASS_DISPLAY)
                 .define(VALUE_CONVERTER_CLASS_CONFIG, Type.CLASS, null, VALUE_CONVERTER_CLASS_VALIDATOR, Importance.LOW, VALUE_CONVERTER_CLASS_DOC, COMMON_GROUP, ++orderInGroup, Width.SHORT, VALUE_CONVERTER_CLASS_DISPLAY)
                 .define(HEADER_CONVERTER_CLASS_CONFIG, Type.CLASS, HEADER_CONVERTER_CLASS_DEFAULT, HEADER_CONVERTER_CLASS_VALIDATOR, Importance.LOW, HEADER_CONVERTER_CLASS_DOC, COMMON_GROUP, ++orderInGroup, Width.SHORT, HEADER_CONVERTER_CLASS_DISPLAY)
@@ -532,11 +529,7 @@
             }
             Utils.ensureConcreteSubclass(baseClass, cls);
 
-<<<<<<< HEAD
             T pluginInstance;
-=======
-            T transformation;
->>>>>>> 3ad64824
             try {
                 pluginInstance = Utils.newInstance(cls, baseClass);
             } catch (Exception e) {
