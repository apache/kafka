--- conflicted
+++ resolved
@@ -52,6 +52,7 @@
 import java.util.Arrays;
 import java.util.Collections;
 import java.util.HashMap;
+import java.util.HashSet;
 import java.util.LinkedHashMap;
 import java.util.List;
 import java.util.Map;
@@ -430,43 +431,6 @@
     }
 
     @Test
-<<<<<<< HEAD
-    public void testBackgroundConnectorDeletion() throws Exception {
-        // verify that we handle connector deletions correctly when they come up through the log
-
-        expectConfigure();
-        List<ConsumerRecord<String, byte[]>> existingRecords = Arrays.asList(
-                new ConsumerRecord<>(TOPIC, 0, 0, 0L, TimestampType.CREATE_TIME, 0, 0, CONNECTOR_CONFIG_KEYS.get(0),
-                        CONFIGS_SERIALIZED.get(0), new RecordHeaders(), Optional.empty()),
-                new ConsumerRecord<>(TOPIC, 0, 1, 0L, TimestampType.CREATE_TIME, 0, 0, TASK_CONFIG_KEYS.get(0),
-                        CONFIGS_SERIALIZED.get(1), new RecordHeaders(), Optional.empty()),
-                new ConsumerRecord<>(TOPIC, 0, 2, 0L, TimestampType.CREATE_TIME, 0, 0, TASK_CONFIG_KEYS.get(1),
-                        CONFIGS_SERIALIZED.get(2), new RecordHeaders(), Optional.empty()),
-                new ConsumerRecord<>(TOPIC, 0, 3, 0L, TimestampType.CREATE_TIME, 0, 0, COMMIT_TASKS_CONFIG_KEYS.get(0),
-                        CONFIGS_SERIALIZED.get(3), new RecordHeaders(), Optional.empty()));
-        LinkedHashMap<byte[], Struct> deserialized = new LinkedHashMap<>();
-        deserialized.put(CONFIGS_SERIALIZED.get(0), CONNECTOR_CONFIG_STRUCTS.get(0));
-        deserialized.put(CONFIGS_SERIALIZED.get(1), TASK_CONFIG_STRUCTS.get(0));
-        deserialized.put(CONFIGS_SERIALIZED.get(2), TASK_CONFIG_STRUCTS.get(1));
-        deserialized.put(CONFIGS_SERIALIZED.get(3), TASKS_COMMIT_STRUCT_TWO_TASK_CONNECTOR);
-        logOffset = 5;
-
-        expectStart(existingRecords, deserialized);
-
-        LinkedHashMap<String, byte[]> serializedData = new LinkedHashMap<>();
-        serializedData.put(CONNECTOR_CONFIG_KEYS.get(0), CONFIGS_SERIALIZED.get(0));
-        serializedData.put(TARGET_STATE_KEYS.get(0), CONFIGS_SERIALIZED.get(1));
-
-        Map<String, Struct> deserializedData = new HashMap<>();
-        deserializedData.put(CONNECTOR_CONFIG_KEYS.get(0), null);
-        deserializedData.put(TARGET_STATE_KEYS.get(0), null);
-
-        expectRead(serializedData, deserializedData);
-
-        configUpdateListener.onConnectorConfigRemove(CONNECTOR_IDS.get(0));
-        EasyMock.expectLastCall();
-
-=======
     public void testPutTaskConfigsZeroTasks() throws Exception {
         expectConfigure();
         expectStart(Collections.emptyList(), Collections.emptyMap());
@@ -485,7 +449,6 @@
         serializedConfigs.put(COMMIT_TASKS_CONFIG_KEYS.get(0), CONFIGS_SERIALIZED.get(0));
         expectReadToEnd(serializedConfigs);
 
->>>>>>> b5a013e4
         expectPartitionCount(1);
         expectStop();
 
@@ -494,24 +457,6 @@
         configStorage.setupAndCreateKafkaBasedLog(TOPIC, config);
         configStorage.start();
 
-<<<<<<< HEAD
-        // Should see a single connector with initial state paused
-        ClusterConfigState configState = configStorage.snapshot();
-        assertEquals(TargetState.STARTED, configState.targetState(CONNECTOR_IDS.get(0)));
-        assertEquals(SAMPLE_CONFIGS.get(0), configState.connectorConfig(CONNECTOR_IDS.get(0)));
-        assertEquals(SAMPLE_CONFIGS.get(0), configState.taskConfig(new ConnectorTaskId(CONNECTOR_IDS.get(0), 0)));
-        assertEquals(SAMPLE_CONFIGS.get(1), configState.taskConfig(new ConnectorTaskId(CONNECTOR_IDS.get(0), 1)));
-        assertEquals(2, configState.taskCount(CONNECTOR_IDS.get(0)));
-
-        configStorage.refresh(0, TimeUnit.SECONDS);
-        configState = configStorage.snapshot();
-        // Connector should now be removed from the snapshot
-        assertFalse(configState.contains(CONNECTOR_IDS.get(0)));
-        assertEquals(0, configState.taskCount(CONNECTOR_IDS.get(0)));
-        // Ensure that the deleted connector's deferred task updates have been cleaned up
-        // in order to prevent unbounded growth of the map
-        assertEquals(Collections.emptyMap(), configStorage.deferredTaskUpdates);
-=======
         // Bootstrap as if we had already added the connector, but no tasks had been added yet
         whiteboxAddConnector(CONNECTOR_IDS.get(0), SAMPLE_CONFIGS.get(0), Collections.emptyList());
 
@@ -531,7 +476,6 @@
         assertEquals(Arrays.asList(connectorName), new ArrayList<>(configState.connectors()));
         assertEquals(Collections.emptyList(), configState.tasks(connectorName));
         assertEquals(Collections.EMPTY_SET, configState.inconsistentConnectors());
->>>>>>> b5a013e4
 
         configStorage.stop();
 
@@ -539,113 +483,13 @@
     }
 
     @Test
-<<<<<<< HEAD
-    public void testPutTaskConfigsDoesNotResolveAllInconsistencies() throws Exception {
-        // Test a case where a failure and compaction has left us in an inconsistent state when reading the log.
-        // We start out by loading an initial configuration where we started to write a task update, and then
-        // compaction cleaned up the earlier record.
-=======
     public void testBackgroundUpdateTargetState() throws Exception {
         // verify that we handle target state changes correctly when they come up through the log
->>>>>>> b5a013e4
 
         expectConfigure();
         List<ConsumerRecord<String, byte[]>> existingRecords = Arrays.asList(
                 new ConsumerRecord<>(TOPIC, 0, 0, 0L, TimestampType.CREATE_TIME, 0, 0, CONNECTOR_CONFIG_KEYS.get(0),
                         CONFIGS_SERIALIZED.get(0), new RecordHeaders(), Optional.empty()),
-<<<<<<< HEAD
-                // This is the record that has been compacted:
-                //new ConsumerRecord<>(TOPIC, 0, 1, TASK_CONFIG_KEYS.get(0), CONFIGS_SERIALIZED.get(1)),
-                new ConsumerRecord<>(TOPIC, 0, 2, 0L, TimestampType.CREATE_TIME, 0, 0, TASK_CONFIG_KEYS.get(1),
-                        CONFIGS_SERIALIZED.get(2), new RecordHeaders(), Optional.empty()),
-                new ConsumerRecord<>(TOPIC, 0, 4, 0L, TimestampType.CREATE_TIME, 0, 0, COMMIT_TASKS_CONFIG_KEYS.get(0),
-                        CONFIGS_SERIALIZED.get(4), new RecordHeaders(), Optional.empty()),
-                new ConsumerRecord<>(TOPIC, 0, 5, 0L, TimestampType.CREATE_TIME, 0, 0, TASK_CONFIG_KEYS.get(0),
-                        CONFIGS_SERIALIZED.get(5), new RecordHeaders(), Optional.empty()));
-        LinkedHashMap<byte[], Struct> deserialized = new LinkedHashMap<>();
-        deserialized.put(CONFIGS_SERIALIZED.get(0), CONNECTOR_CONFIG_STRUCTS.get(0));
-        deserialized.put(CONFIGS_SERIALIZED.get(2), TASK_CONFIG_STRUCTS.get(0));
-        deserialized.put(CONFIGS_SERIALIZED.get(4), TASKS_COMMIT_STRUCT_TWO_TASK_CONNECTOR);
-        deserialized.put(CONFIGS_SERIALIZED.get(5), TASK_CONFIG_STRUCTS.get(1));
-        logOffset = 6;
-        expectStart(existingRecords, deserialized);
-        expectPartitionCount(1);
-
-        // Successful attempt to write new task config
-        expectReadToEnd(new LinkedHashMap<>());
-        expectConvertWriteRead(
-                TASK_CONFIG_KEYS.get(0), KafkaConfigBackingStore.TASK_CONFIGURATION_V0, CONFIGS_SERIALIZED.get(0),
-                "properties", SAMPLE_CONFIGS.get(0));
-        expectReadToEnd(new LinkedHashMap<>());
-        expectConvertWriteRead(
-                COMMIT_TASKS_CONFIG_KEYS.get(0), KafkaConfigBackingStore.CONNECTOR_TASKS_COMMIT_V0, CONFIGS_SERIALIZED.get(2),
-                "tasks", 1); // Updated to just 1 task
-        // As soon as root is rewritten, we should see a callback notifying us that we reconfigured some tasks
-        configUpdateListener.onTaskConfigUpdate(Arrays.asList(TASK_IDS.get(0)));
-        EasyMock.expectLastCall();
-        // Records to be read by consumer as it reads to the end of the log
-        LinkedHashMap<String, byte[]> serializedConfigs = new LinkedHashMap<>();
-        serializedConfigs.put(TASK_CONFIG_KEYS.get(0), CONFIGS_SERIALIZED.get(0));
-        serializedConfigs.put(COMMIT_TASKS_CONFIG_KEYS.get(0), CONFIGS_SERIALIZED.get(2));
-        expectReadToEnd(serializedConfigs);
-
-        expectStop();
-
-        PowerMock.replayAll();
-
-        configStorage.setupAndCreateKafkaBasedLog(TOPIC, config);
-        configStorage.start();
-        // After reading the log, it should have been in an inconsistent state
-        ClusterConfigState configState = configStorage.snapshot();
-        assertEquals(6, configState.offset()); // Should always be next to be read, not last committed
-        assertEquals(Arrays.asList(CONNECTOR_IDS.get(0)), new ArrayList<>(configState.connectors()));
-        // Inconsistent data should leave us with no tasks listed for the connector and an entry in the inconsistent list
-        assertEquals(Collections.emptyList(), configState.tasks(CONNECTOR_IDS.get(0)));
-        // Both TASK_CONFIG_STRUCTS[0] -> SAMPLE_CONFIGS[0]
-        assertNull(configState.taskConfig(TASK_IDS.get(0)));
-        assertNull(configState.taskConfig(TASK_IDS.get(1)));
-        assertEquals(Collections.singleton(CONNECTOR_IDS.get(0)), configState.inconsistentConnectors());
-
-        // Next, issue a write that has everything that is needed and it should be accepted. Note that in this case
-        // we are going to shrink the number of tasks to 1
-        configStorage.putTaskConfigs("connector1", Collections.singletonList(SAMPLE_CONFIGS.get(0)));
-        // Validate updated config
-        configState = configStorage.snapshot();
-        // This is only two more ahead of the last one because multiple calls fail, and so their configs are not written
-        // to the topic. Only the last call with 1 task config + 1 commit actually gets written.
-        assertEquals(8, configState.offset());
-        assertEquals(Arrays.asList(CONNECTOR_IDS.get(0)), new ArrayList<>(configState.connectors()));
-        assertEquals(Arrays.asList(TASK_IDS.get(0)), configState.tasks(CONNECTOR_IDS.get(0)));
-        assertEquals(SAMPLE_CONFIGS.get(0), configState.taskConfig(TASK_IDS.get(0)));
-        assertEquals(Collections.EMPTY_SET, configState.inconsistentConnectors());
-
-        configStorage.stop();
-
-        PowerMock.verifyAll();
-    }
-
-    @Test
-    public void testPutRestartRequestOnlyFailed() throws Exception {
-        RestartRequest restartRequest = new RestartRequest(CONNECTOR_IDS.get(0), true, false);
-        testPutRestartRequest(restartRequest);
-    }
-
-    @Test
-    public void testPutRestartRequestOnlyFailedIncludingTasks() throws Exception {
-        RestartRequest restartRequest = new RestartRequest(CONNECTOR_IDS.get(0), true, true);
-        testPutRestartRequest(restartRequest);
-    }
-
-    private void testPutRestartRequest(RestartRequest restartRequest) throws Exception {
-        expectConfigure();
-        expectStart(Collections.emptyList(), Collections.emptyMap());
-
-        expectConvertWriteAndRead(
-                RESTART_CONNECTOR_KEYS.get(0), KafkaConfigBackingStore.RESTART_REQUEST_V0, CONFIGS_SERIALIZED.get(0),
-                ONLY_FAILED_FIELD_NAME, restartRequest.onlyFailed());
-        final Capture<RestartRequest> capturedRestartRequest = EasyMock.newCapture();
-        configUpdateListener.onRestartRequest(EasyMock.capture(capturedRestartRequest));
-=======
                 new ConsumerRecord<>(TOPIC, 0, 1, 0L, TimestampType.CREATE_TIME, 0, 0, TASK_CONFIG_KEYS.get(0),
                         CONFIGS_SERIALIZED.get(1), new RecordHeaders(), Optional.empty()),
                 new ConsumerRecord<>(TOPIC, 0, 2, 0L, TimestampType.CREATE_TIME, 0, 0, TASK_CONFIG_KEYS.get(1),
@@ -672,7 +516,6 @@
         expectRead(serializedAfterStartup, deserializedAfterStartup);
 
         configUpdateListener.onConnectorTargetStateChange(CONNECTOR_IDS.get(0));
->>>>>>> b5a013e4
         EasyMock.expectLastCall();
 
         expectPartitionCount(1);
@@ -683,14 +526,6 @@
         configStorage.setupAndCreateKafkaBasedLog(TOPIC, config);
         configStorage.start();
 
-<<<<<<< HEAD
-        // Writing should block until it is written and read back from Kafka
-        configStorage.putRestartRequest(restartRequest);
-
-        assertEquals(restartRequest.connectorName(), capturedRestartRequest.getValue().connectorName());
-        assertEquals(restartRequest.onlyFailed(), capturedRestartRequest.getValue().onlyFailed());
-        assertEquals(restartRequest.includeTasks(), capturedRestartRequest.getValue().includeTasks());
-=======
         // Should see a single connector with initial state started
         ClusterConfigState configState = configStorage.snapshot();
         assertEquals(Collections.singleton(CONNECTOR_IDS.get(0)), configStorage.connectorTargetStates.keySet());
@@ -702,7 +537,6 @@
         assertEquals(new HashSet<>(CONNECTOR_IDS), configStorage.connectorTargetStates.keySet());
         assertEquals(TargetState.PAUSED, configState.targetState(CONNECTOR_IDS.get(0)));
         assertEquals(TargetState.STOPPED, configState.targetState(CONNECTOR_IDS.get(1)));
->>>>>>> b5a013e4
 
         configStorage.stop();
 
@@ -710,97 +544,6 @@
     }
 
     @Test
-<<<<<<< HEAD
-    public void testRestoreRestartRequestInconsistentState() throws Exception {
-        // Restoring data should notify only of the latest values after loading is complete. This also validates
-        // that inconsistent state doesnt prevent startup.
-
-        expectConfigure();
-        // Overwrite each type at least once to ensure we see the latest data after loading
-        List<ConsumerRecord<String, byte[]>> existingRecords = Arrays.asList(
-                new ConsumerRecord<>(TOPIC, 0, 0, 0L, TimestampType.CREATE_TIME, 0, 0, RESTART_CONNECTOR_KEYS.get(0),
-                        CONFIGS_SERIALIZED.get(0), new RecordHeaders(), Optional.empty()),
-                new ConsumerRecord<>(TOPIC, 0, 1, 0L, TimestampType.CREATE_TIME, 0, 0, RESTART_CONNECTOR_KEYS.get(1),
-                        CONFIGS_SERIALIZED.get(1), new RecordHeaders(), Optional.empty()),
-                new ConsumerRecord<>(TOPIC, 0, 2, 0L, TimestampType.CREATE_TIME, 0, 0, RESTART_CONNECTOR_KEYS.get(1),
-                        CONFIGS_SERIALIZED.get(2), new RecordHeaders(), Optional.empty()),
-                new ConsumerRecord<>(TOPIC, 0, 3, 0L, TimestampType.CREATE_TIME, 0, 0, RESTART_CONNECTOR_KEYS.get(1),
-                        CONFIGS_SERIALIZED.get(3), new RecordHeaders(), Optional.empty()));
-        LinkedHashMap<byte[], Struct> deserialized = new LinkedHashMap<>();
-        deserialized.put(CONFIGS_SERIALIZED.get(0), RESTART_REQUEST_STRUCTS.get(0));
-        deserialized.put(CONFIGS_SERIALIZED.get(1), RESTART_REQUEST_STRUCTS.get(1));
-        deserialized.put(CONFIGS_SERIALIZED.get(2), RESTART_REQUEST_STRUCTS.get(2));
-        deserialized.put(CONFIGS_SERIALIZED.get(3), null);
-        logOffset = 4;
-        expectStart(existingRecords, deserialized);
-        expectPartitionCount(1);
-
-        // Shouldn't see any callbacks since this is during startup
-
-        expectStop();
-
-        PowerMock.replayAll();
-
-        configStorage.setupAndCreateKafkaBasedLog(TOPIC, config);
-        configStorage.start();
-
-        configStorage.stop();
-
-        PowerMock.verifyAll();
-    }
-
-    @Test
-    public void testPutLogLevel() throws Exception {
-        final String logger1 = "org.apache.zookeeper";
-        final String logger2 = "org.apache.cassandra";
-        final String logger3 = "org.apache.kafka.clients";
-        final String logger4 = "org.apache.kafka.connect";
-        final String level1 = "ERROR";
-        final String level3 = "WARN";
-        final String level4 = "DEBUG";
-
-        final Struct existingLogLevel = new Struct(KafkaConfigBackingStore.LOGGER_LEVEL_V0)
-                .put("level", level1);
-
-        // Pre-populate the config topic with a couple of logger level records; these should be ignored (i.e.,
-        // not reported to the update listener)
-        List<ConsumerRecord<String, byte[]>> existingRecords = Arrays.asList(
-                new ConsumerRecord<>(TOPIC, 0, 0, 0L, TimestampType.CREATE_TIME, 0, 0, "logger-cluster-" + logger1,
-                        CONFIGS_SERIALIZED.get(0), new RecordHeaders(), Optional.empty()
-                ),
-                new ConsumerRecord<>(TOPIC, 0, 1, 0L, TimestampType.CREATE_TIME, 0, 0, "logger-cluster-" + logger2,
-                        CONFIGS_SERIALIZED.get(1), new RecordHeaders(), Optional.empty()
-                )
-        );
-        LinkedHashMap<byte[], Struct> deserialized = new LinkedHashMap<>();
-        deserialized.put(CONFIGS_SERIALIZED.get(0), existingLogLevel);
-        // Make sure we gracefully handle tombstones
-        deserialized.put(CONFIGS_SERIALIZED.get(1), null);
-        logOffset = 2;
-
-        expectConfigure();
-        expectStart(existingRecords, deserialized);
-        expectPartitionCount(1);
-        expectStop();
-
-        expectConvertWriteRead(
-                "logger-cluster-" + logger3, KafkaConfigBackingStore.LOGGER_LEVEL_V0, CONFIGS_SERIALIZED.get(2),
-                "level", level3);
-        expectConvertWriteRead(
-                "logger-cluster-" + logger4, KafkaConfigBackingStore.LOGGER_LEVEL_V0, CONFIGS_SERIALIZED.get(3),
-                "level", level4);
-
-        LinkedHashMap<String, byte[]> newRecords = new LinkedHashMap<>();
-        newRecords.put("logger-cluster-" + logger3, CONFIGS_SERIALIZED.get(2));
-        newRecords.put("logger-cluster-" + logger4, CONFIGS_SERIALIZED.get(3));
-        expectReadToEnd(newRecords);
-
-        configUpdateListener.onLoggingLevelUpdate(logger3, level3);
-        EasyMock.expectLastCall();
-        configUpdateListener.onLoggingLevelUpdate(logger4, level4);
-        EasyMock.expectLastCall();
-
-=======
     public void testSameTargetState() throws Exception {
         // verify that we handle target state changes correctly when they come up through the log
 
@@ -832,21 +575,15 @@
         expectPartitionCount(1);
         expectStop();
 
->>>>>>> b5a013e4
         PowerMock.replayAll();
 
         configStorage.setupAndCreateKafkaBasedLog(TOPIC, config);
         configStorage.start();
 
-<<<<<<< HEAD
-        configStorage.putLoggerLevel(logger3, level3);
-        configStorage.putLoggerLevel(logger4, level4);
-=======
         // Should see a single connector with initial state paused
         ClusterConfigState configState = configStorage.snapshot();
         assertEquals(TargetState.STARTED, configState.targetState(CONNECTOR_IDS.get(0)));
 
->>>>>>> b5a013e4
         configStorage.refresh(0, TimeUnit.SECONDS);
 
         configStorage.stop();
