<!DOCTYPE import-control PUBLIC
"-//Puppy Crawl//DTD Import Control 1.1//EN"
"http://www.puppycrawl.com/dtds/import_control_1_1.dtd">
<!--
 Licensed to the Apache Software Foundation (ASF) under one or more
 contributor license agreements.  See the NOTICE file distributed with
 this work for additional information regarding copyright ownership.
 The ASF licenses this file to You under the Apache License, Version 2.0
 (the "License"); you may not use this file except in compliance with
 the License.  You may obtain a copy of the License at

    http://www.apache.org/licenses/LICENSE-2.0

 Unless required by applicable law or agreed to in writing, software
 distributed under the License is distributed on an "AS IS" BASIS,
 WITHOUT WARRANTIES OR CONDITIONS OF ANY KIND, either express or implied.
 See the License for the specific language governing permissions and
 limitations under the License.
-->

<import-control pkg="org.apache.kafka">

  <!-- THINK HARD ABOUT THE LAYERING OF THE PROJECT BEFORE CHANGING THIS FILE -->

  <!-- common library dependencies -->
  <allow pkg="java" />
  <allow pkg="javax.management" />
  <allow pkg="org.slf4j" />
  <allow pkg="org.junit" />
  <allow pkg="org.opentest4j" />
  <allow pkg="org.hamcrest" />
  <allow pkg="org.mockito" />
  <allow pkg="org.easymock" />
  <allow pkg="org.powermock" />
  <allow pkg="java.security" />
  <allow pkg="javax.net.ssl" />
  <allow pkg="javax.security" />
  <allow pkg="org.ietf.jgss" />
  <allow pkg="net.jqwik.api" />

  <!-- no one depends on the server -->
  <disallow pkg="kafka" />

  <!-- anyone can use public classes -->
  <allow pkg="org.apache.kafka.common" exact-match="true" />
  <allow pkg="org.apache.kafka.common.security" />
  <allow pkg="org.apache.kafka.common.serialization" />
  <allow pkg="org.apache.kafka.common.utils" />
  <allow pkg="org.apache.kafka.common.errors" exact-match="true" />
  <allow pkg="org.apache.kafka.common.memory" />

  <subpackage name="common">
    <allow class="org.apache.kafka.clients.consumer.ConsumerRecord" exact-match="true" />
    <allow class="org.apache.kafka.common.message.ApiMessageType" exact-match="true" />
    <disallow pkg="org.apache.kafka.clients" />
    <allow pkg="org.apache.kafka.common" exact-match="true" />
    <allow pkg="org.apache.kafka.common.annotation" />
    <allow pkg="org.apache.kafka.common.config" exact-match="true" />
    <allow pkg="org.apache.kafka.common.internals" exact-match="true" />
    <allow pkg="org.apache.kafka.test" />

    <subpackage name="acl">
      <allow pkg="org.apache.kafka.common.annotation" />
      <allow pkg="org.apache.kafka.common.acl" />
      <allow pkg="org.apache.kafka.common.resource" />
    </subpackage>

    <subpackage name="config">
      <allow pkg="org.apache.kafka.common.config" />
      <!-- for testing -->
      <allow pkg="org.apache.kafka.common.metrics" />
    </subpackage>

    <!-- Third-party compression libraries should only be references from this package -->
    <subpackage name="compress">
      <allow pkg="com.github.luben.zstd" />
      <allow pkg="net.jpountz.lz4" />
      <allow pkg="net.jpountz.xxhash" />
      <allow pkg="org.apache.kafka.common.compress" />
      <allow pkg="org.xerial.snappy" />
    </subpackage>

    <subpackage name="message">
      <allow pkg="com.fasterxml.jackson" />
      <allow pkg="org.apache.kafka.common.protocol" />
      <allow pkg="org.apache.kafka.common.protocol.types" />
      <allow pkg="org.apache.kafka.common.message" />
      <allow pkg="org.apache.kafka.common.record" />
    </subpackage>

    <subpackage name="metrics">
      <allow pkg="org.apache.kafka.common.metrics" />
    </subpackage>

    <subpackage name="memory">
      <allow pkg="org.apache.kafka.common.metrics" />
    </subpackage>

    <subpackage name="network">
      <allow pkg="org.apache.kafka.common.security.auth" />
      <allow pkg="org.apache.kafka.common.protocol" />
      <allow pkg="org.apache.kafka.common.config" />
      <allow pkg="org.apache.kafka.common.metrics" />
      <allow pkg="org.apache.kafka.common.security" />
      <allow class="org.apache.kafka.common.requests.ApiVersionsResponse" />
    </subpackage>

    <subpackage name="resource">
      <allow pkg="org.apache.kafka.common.annotation" />
      <allow pkg="org.apache.kafka.common.resource" />
    </subpackage>

    <subpackage name="security">
      <allow pkg="org.apache.kafka.common.annotation" />
      <allow pkg="org.apache.kafka.common.network" />
      <allow pkg="org.apache.kafka.common.config" />
      <allow pkg="org.apache.kafka.common.protocol" />
      <allow pkg="org.apache.kafka.common.errors" />
      <!-- To access DefaultPrincipalData -->
      <allow pkg="org.apache.kafka.common.message" />
      <subpackage name="authenticator">
        <allow pkg="org.apache.kafka.common.message" />
        <allow pkg="org.apache.kafka.common.protocol.types" />
        <allow pkg="org.apache.kafka.common.requests" />
        <allow pkg="org.apache.kafka.clients" />
      </subpackage>
      <subpackage name="ssl">
        <allow pkg="javax.crypto" />
      </subpackage>
      <subpackage name="scram">
        <allow pkg="javax.crypto" />
      </subpackage>
      <subpackage name="oauthbearer">
        <allow pkg="com.fasterxml.jackson.databind" />
        <allow pkg="org.jose4j" />
      </subpackage>
    </subpackage>

    <subpackage name="protocol">
      <allow pkg="org.apache.kafka.common.errors" />
      <allow pkg="org.apache.kafka.common.message" />
      <allow pkg="org.apache.kafka.common.network" />
      <allow pkg="org.apache.kafka.common.protocol" />
      <allow pkg="org.apache.kafka.common.protocol.types" />
      <allow pkg="org.apache.kafka.common.record" />
      <allow pkg="org.apache.kafka.common.requests" />
      <allow pkg="org.apache.kafka.common.resource" />
      <allow pkg="com.fasterxml.jackson" />
    </subpackage>

    <subpackage name="record">
      <allow pkg="org.apache.kafka.common.compress" />
      <allow pkg="org.apache.kafka.common.header" />
      <allow pkg="org.apache.kafka.common.record" />
      <allow pkg="org.apache.kafka.common.message" />
      <allow pkg="org.apache.kafka.common.network" />
      <allow pkg="org.apache.kafka.common.protocol" />
      <allow pkg="org.apache.kafka.common.protocol.types" />
      <allow pkg="org.apache.kafka.common.errors" />
    </subpackage>

    <subpackage name="header">
      <allow pkg="org.apache.kafka.common.header" />
      <allow pkg="org.apache.kafka.common.record" />
    </subpackage>

    <subpackage name="requests">
      <allow pkg="org.apache.kafka.common.acl" />
      <allow pkg="org.apache.kafka.common.feature" />
      <allow pkg="org.apache.kafka.common.protocol" />
      <allow pkg="org.apache.kafka.common.message" />
      <allow pkg="org.apache.kafka.common.network" />
      <allow pkg="org.apache.kafka.common.quota" />
      <allow pkg="org.apache.kafka.common.requests" />
      <allow pkg="org.apache.kafka.common.resource" />
      <allow pkg="org.apache.kafka.common.record" />
      <!-- for AuthorizableRequestContext interface -->
      <allow pkg="org.apache.kafka.server.authorizer" />
      <!-- for IncrementalAlterConfigsRequest Builder -->
      <allow pkg="org.apache.kafka.clients.admin" />
      <!-- for testing -->
      <allow pkg="org.apache.kafka.common.errors" />
      <!-- for testing -->
      <allow pkg="io.opentelemetry.proto"/>
      <!-- for testing -->
      <allow pkg="org.apache.kafka.common.telemetry" />
    </subpackage>

    <subpackage name="serialization">
      <allow pkg="org.apache.kafka.clients" />
      <allow class="org.apache.kafka.common.errors.SerializationException" />
      <allow class="org.apache.kafka.common.header.Headers" />
    </subpackage>

    <subpackage name="utils">
      <allow pkg="org.apache.kafka.common" />
      <allow pkg="org.apache.log4j" />
    </subpackage>

    <subpackage name="quotas">
      <allow pkg="org.apache.kafka.common" />
    </subpackage>

    <subpackage name="telemetry">
      <allow pkg="io.opentelemetry.proto"/>
      <allow pkg="org.apache.kafka.clients"/>
      <allow pkg="org.apache.kafka.common" />
    </subpackage>

  </subpackage>

  <subpackage name="clients">
    <allow pkg="org.apache.kafka.common" />
    <allow pkg="org.apache.kafka.clients" exact-match="true"/>
    <allow pkg="org.apache.kafka.test" />

    <subpackage name="consumer">
      <allow pkg="org.apache.kafka.clients.consumer" />

      <subpackage name="internals">
        <allow pkg="org.apache.kafka.clients" />
      </subpackage>
    </subpackage>

    <subpackage name="producer">
      <allow pkg="org.apache.kafka.clients.consumer" />
      <allow pkg="org.apache.kafka.clients.producer" />
    </subpackage>

    <subpackage name="admin">
      <allow pkg="org.apache.kafka.clients.admin" />
      <allow pkg="org.apache.kafka.clients.consumer.internals" />
      <allow pkg="org.apache.kafka.clients.consumer" />
    </subpackage>
  </subpackage>

  <subpackage name="coordinator">
    <subpackage name="group">
      <allow pkg="org.apache.kafka.clients.consumer" />
      <allow pkg="org.apache.kafka.common.annotation" />
      <allow pkg="org.apache.kafka.common.config" />
      <allow pkg="org.apache.kafka.common.internals" />
      <allow pkg="org.apache.kafka.common.message" />
      <allow pkg="org.apache.kafka.common.metadata" />
      <allow pkg="org.apache.kafka.common.network" />
      <allow pkg="org.apache.kafka.common.protocol" />
      <allow pkg="org.apache.kafka.common.record" />
      <allow pkg="org.apache.kafka.common.requests" />
      <allow pkg="org.apache.kafka.coordinator.group" />
      <allow pkg="org.apache.kafka.deferred" />
      <allow pkg="org.apache.kafka.image"/>
      <allow pkg="org.apache.kafka.server.common"/>
      <allow pkg="org.apache.kafka.server.record"/>
      <allow pkg="org.apache.kafka.server.util"/>
      <allow pkg="org.apache.kafka.storage.internals.log"/>
      <allow pkg="org.apache.kafka.test" />
      <allow pkg="org.apache.kafka.timeline" />
      <subpackage name="metrics">
        <allow pkg="com.yammer.metrics"/>
        <allow pkg="org.apache.kafka.common.metrics" />
        <allow pkg="org.apache.kafka.server.metrics" />
      </subpackage>
    </subpackage>
  </subpackage>

  <subpackage name="server">
    <allow pkg="org.apache.kafka.common" />

    <!-- This is required to make AlterConfigPolicyTest work. -->
    <allow pkg="org.apache.kafka.server.policy" />

    <subpackage name="telemetry">
      <allow class="org.apache.kafka.server.authorizer.AuthorizableRequestContext" />
    </subpackage>

  </subpackage>

  <subpackage name="shell">
    <allow pkg="com.fasterxml.jackson" />
    <allow pkg="kafka.raft"/>
    <allow pkg="kafka.server"/>
    <allow pkg="kafka.tools"/>
    <allow pkg="kafka.utils"/>
    <allow pkg="net.sourceforge.argparse4j" />
    <allow pkg="org.apache.kafka.common"/>
    <allow pkg="org.apache.kafka.metadata"/>
    <allow pkg="org.apache.kafka.controller.util"/>
    <allow pkg="org.apache.kafka.queue"/>
    <allow pkg="org.apache.kafka.raft"/>
    <allow pkg="org.apache.kafka.server.common" />
    <allow pkg="org.apache.kafka.server.fault" />
    <allow pkg="org.apache.kafka.shell"/>
    <allow pkg="org.apache.kafka.image"/>
    <allow pkg="org.apache.kafka.image.loader"/>
    <allow pkg="org.apache.kafka.snapshot"/>
    <allow pkg="org.jline"/>
    <allow pkg="scala.compat"/>
  </subpackage>

  <subpackage name="tools">
    <allow pkg="org.apache.kafka.common"/>
    <allow pkg="org.apache.kafka.server.util" />
    <allow pkg="kafka.admin" />
    <allow pkg="kafka.server" />
    <allow pkg="org.apache.kafka.storage.internals" />
    <allow pkg="org.apache.kafka.server.common" />
    <allow pkg="org.apache.kafka.clients" />
    <allow pkg="org.apache.kafka.clients.admin" />
    <allow pkg="org.apache.kafka.clients.producer" />
    <allow pkg="org.apache.kafka.clients.consumer" />
    <allow pkg="org.apache.kafka.test" />
    <allow pkg="org.apache.kafka.connect.runtime" />
    <allow pkg="org.apache.kafka.connect.runtime.isolation" />
    <allow pkg="com.fasterxml.jackson" />
    <allow pkg="org.jose4j" />
    <allow pkg="net.sourceforge.argparse4j" />
    <allow pkg="org.apache.log4j" />
    <allow pkg="kafka.test" />
    <allow pkg="joptsimple" />
    <allow pkg="javax.rmi.ssl"/>
    <allow pkg="kafka.utils" />
    <allow pkg="scala.collection" />

    <subpackage name="reassign">
      <allow pkg="org.apache.kafka.admin"/>
      <allow pkg="org.apache.kafka.tools"/>
      <allow pkg="kafka.admin" />
      <allow pkg="kafka.cluster" />
      <allow pkg="kafka.log" />
      <allow pkg="kafka.server" />
      <allow pkg="scala" />
    </subpackage>

<<<<<<< HEAD
    <subpackage name="consumergroup">
      <allow pkg="kafka.security"/>
      <allow pkg="org.apache.kafka.metadata.authorizer"/>
      <allow pkg="org.apache.kafka.tools"/>
      <allow pkg="org.apache.kafka.server.config" />
=======
    <subpackage name="consumer.group">
      <allow pkg="org.apache.kafka.tools"/>
>>>>>>> 4d6a422e
    </subpackage>

    <subpackage name="other">
      <allow pkg="org.apache.kafka.tools.reassign"/>
      <allow pkg="kafka.log" />
      <allow pkg="org.jfree"/>
      <allow pkg="javax.imageio" />
      <allow pkg="scala" />
    </subpackage>
  </subpackage>

  <subpackage name="trogdor">
    <allow pkg="com.fasterxml.jackson" />
    <allow pkg="javax.servlet" />
    <allow pkg="javax.ws.rs" />
    <allow pkg="net.sourceforge.argparse4j" />
    <allow pkg="org.apache.kafka.clients" />
    <allow pkg="org.apache.kafka.clients.admin" />
    <allow pkg="org.apache.kafka.clients.consumer" exact-match="true"/>
    <allow pkg="org.apache.kafka.clients.producer" exact-match="true"/>
    <allow pkg="org.apache.kafka.common" />
    <allow pkg="org.apache.kafka.test"/>
    <allow pkg="org.apache.kafka.trogdor" />
    <allow pkg="org.eclipse.jetty" />
    <allow pkg="org.glassfish.jersey" />
  </subpackage>

  <subpackage name="message">
    <allow pkg="com.fasterxml.jackson" />
    <allow pkg="com.fasterxml.jackson.annotation" />
    <allow pkg="net.sourceforge.argparse4j" />
    <allow pkg="org.apache.message" />
  </subpackage>

  <subpackage name="streams">
    <allow pkg="org.apache.kafka.common"/>
    <allow pkg="org.apache.kafka.test"/>
    <allow pkg="org.apache.kafka.clients"/>
    <allow pkg="org.apache.kafka.clients.producer" exact-match="true"/>
    <allow pkg="org.apache.kafka.clients.consumer" exact-match="true"/>
    <allow pkg="org.apache.kafka.server.util"/>

    <allow pkg="org.apache.kafka.streams"/>

    <subpackage name="examples">
      <allow pkg="com.fasterxml.jackson" />
      <allow pkg="org.apache.kafka.connect.json" />
    </subpackage>

    <subpackage name="internals">
      <allow pkg="com.fasterxml.jackson" />
    </subpackage>

    <subpackage name="perf">
      <allow pkg="com.fasterxml.jackson.databind" />
    </subpackage>

    <subpackage name="integration">
      <allow pkg="kafka.admin" />
      <allow pkg="kafka.api" />
      <allow pkg="kafka.cluster" />
      <allow pkg="kafka.server" />
      <allow pkg="kafka.tools" />
      <allow pkg="kafka.utils" />
      <allow pkg="kafka.log" />
      <allow pkg="scala" />
      <allow class="kafka.zk.EmbeddedZookeeper"/>
      <allow pkg="com.fasterxml.jackson" />
      <allow pkg="org.apache.kafka.tools" />
      <allow pkg="org.apache.kafka.server.config" />
    </subpackage>

    <subpackage name="test">
      <allow pkg="kafka.admin" />
    </subpackage>

    <subpackage name="state">
      <allow pkg="org.rocksdb" />
    </subpackage>

    <subpackage name="processor">
      <subpackage name="internals">
        <allow pkg="com.fasterxml.jackson" />
        <allow pkg="kafka.utils" />
        <allow pkg="org.apache.zookeeper" />
        <allow pkg="org.apache.log4j" />
      </subpackage>
    </subpackage>
  </subpackage>

  <subpackage name="log4jappender">
    <allow pkg="org.apache.log4j" />
    <allow pkg="org.apache.kafka.clients" />
    <allow pkg="org.apache.kafka.common" />
    <allow pkg="org.apache.kafka.test" />
  </subpackage>

  <subpackage name="test">
    <allow pkg="org.apache.kafka" />
    <allow pkg="org.bouncycastle" />
    <allow pkg="org.rocksdb" />
  </subpackage>

  <subpackage name="raft">
    <allow pkg="org.apache.kafka.raft" />
    <allow pkg="org.apache.kafka.metadata" />
    <allow pkg="org.apache.kafka.snapshot" />
    <allow pkg="org.apache.kafka.clients" />
    <allow pkg="org.apache.kafka.common.config" />
    <allow pkg="org.apache.kafka.common.message" />
    <allow pkg="org.apache.kafka.common.metadata" />
    <allow pkg="org.apache.kafka.common.metrics" />
    <allow pkg="org.apache.kafka.common.record" />
    <allow pkg="org.apache.kafka.common.requests" />
    <allow pkg="org.apache.kafka.common.protocol" />
    <allow pkg="org.apache.kafka.server.common" />
    <allow pkg="org.apache.kafka.server.common.serialization" />
    <allow pkg="org.apache.kafka.server.fault"/>
    <allow pkg="org.apache.kafka.server.util" />
    <allow pkg="org.apache.kafka.test"/>
    <allow pkg="com.fasterxml.jackson" />
    <allow pkg="net.jqwik"/>
  </subpackage>

  <subpackage name="snapshot">
    <allow pkg="org.apache.kafka.common.record" />
    <allow pkg="org.apache.kafka.common.message" />
    <allow pkg="org.apache.kafka.raft" />
    <allow pkg="org.apache.kafka.server.common" />
    <allow pkg="org.apache.kafka.test"/>
  </subpackage>

  <subpackage name="connect">
    <allow pkg="org.apache.kafka.common" />
    <allow pkg="org.apache.kafka.connect.data" />
    <allow pkg="org.apache.kafka.connect.errors" />
    <allow pkg="org.apache.kafka.connect.header" />
    <allow pkg="org.apache.kafka.connect.components"/>
    <allow pkg="org.apache.kafka.clients" />
    <allow pkg="org.apache.kafka.test"/>

    <subpackage name="source">
      <allow pkg="org.apache.kafka.connect.connector" />
      <allow pkg="org.apache.kafka.connect.storage" />
    </subpackage>

    <subpackage name="sink">
      <allow pkg="org.apache.kafka.clients.consumer" />
      <allow pkg="org.apache.kafka.connect.connector" />
      <allow pkg="org.apache.kafka.connect.transforms" />
      <allow pkg="org.apache.kafka.connect.storage" />
    </subpackage>

    <subpackage name="converters">
      <allow pkg="org.apache.kafka.connect.storage" />
    </subpackage>

    <subpackage name="connector.policy">
      <allow pkg="org.apache.kafka.connect.health" />
      <allow pkg="org.apache.kafka.connect.connector" />
      <!-- for testing -->
      <allow pkg="org.apache.kafka.connect.runtime" />
    </subpackage>

    <subpackage name="rest">
      <allow pkg="org.apache.kafka.connect.health" />
      <allow pkg="javax.ws.rs" />
      <allow pkg= "javax.security.auth"/>
      <subpackage name="basic">
        <allow pkg="org.apache.kafka.connect.rest"/>
        <allow pkg="javax.annotation"/>
      </subpackage>
    </subpackage>

    <subpackage name="mirror">
      <allow pkg="org.apache.kafka.clients.consumer" />
      <allow pkg="org.apache.kafka.connect.source" />
      <allow pkg="org.apache.kafka.connect.sink" />
      <allow pkg="org.apache.kafka.connect.storage" />
      <allow pkg="org.apache.kafka.connect.connector" />
      <allow pkg="org.apache.kafka.connect.runtime" />
      <allow pkg="org.apache.kafka.connect.runtime.distributed" />
      <allow pkg="org.apache.kafka.connect.util" />
      <allow pkg="org.apache.kafka.connect.converters" />
      <allow pkg="org.apache.kafka.connect.json" />
      <allow pkg="net.sourceforge.argparse4j" />
      <!-- for tests -->
      <allow pkg="org.apache.kafka.connect.integration" />
      <allow pkg="org.apache.kafka.connect.mirror" />
      <allow pkg="kafka.server" />
      <subpackage name="rest">
        <allow pkg="javax.ws.rs" />
        <allow pkg="javax.inject" />
        <allow pkg="org.glassfish.jersey" />
        <allow pkg="org.glassfish.hk2" />
      </subpackage>
    </subpackage>

    <subpackage name="runtime">
      <allow pkg="org.apache.kafka.connect" />
      <allow pkg="org.reflections"/>
      <allow pkg="org.reflections.util"/>
      <allow pkg="javax.crypto"/>
      <allow pkg="org.eclipse.jetty.util" />
      <allow pkg="org.apache.log4j" />

      <subpackage name="rest">
        <allow pkg="org.eclipse.jetty" />
        <allow pkg="javax.ws.rs" />
        <allow pkg="javax.inject" />
        <allow pkg="org.glassfish.hk2" />
        <allow pkg="javax.servlet" />
        <allow pkg="org.glassfish.jersey" />
        <allow pkg="com.fasterxml.jackson" />
        <allow pkg="org.apache.http"/>
        <allow pkg="io.swagger.v3.oas.annotations"/>
      </subpackage>

      <subpackage name="isolation">
        <allow pkg="com.fasterxml.jackson" />
        <allow pkg="org.apache.maven.artifact.versioning" />
        <allow pkg="javax.tools" />
      </subpackage>

      <subpackage name="distributed">
        <allow pkg="javax.ws.rs.core" />
      </subpackage>
    </subpackage>

    <subpackage name="cli">
      <allow pkg="com.fasterxml.jackson" />
      <allow pkg="org.apache.kafka.connect.runtime" />
      <allow pkg="org.apache.kafka.connect.storage" />
      <allow pkg="org.apache.kafka.connect.util" />
      <allow pkg="org.apache.kafka.common" />
      <allow pkg="org.apache.kafka.connect.connector.policy" />
      <allow pkg="org.apache.kafka.connect.json" />
    </subpackage>

    <subpackage name="storage">
      <allow pkg="org.apache.kafka.connect" />
      <allow pkg="org.apache.kafka.common.serialization" />
      <allow pkg="javax.crypto.spec"/>
    </subpackage>

    <subpackage name="util">
      <allow pkg="org.apache.kafka.connect" />
      <allow pkg="org.reflections.vfs" />
      <!-- for annotations to avoid code duplication -->
      <allow pkg="com.fasterxml.jackson.annotation" />
      <allow pkg="com.fasterxml.jackson.databind" />
      <subpackage name="clusters">
        <allow pkg="kafka.cluster" />
        <allow pkg="kafka.server" />
        <allow pkg="kafka.zk" />
        <allow pkg="kafka.utils" />
        <allow class="javax.servlet.http.HttpServletResponse" />
        <allow class="javax.ws.rs.core.Response" />
        <allow pkg="com.fasterxml.jackson.core.type" />
        <allow pkg="org.apache.kafka.metadata" />
        <allow pkg="org.eclipse.jetty.client"/>
      </subpackage>
    </subpackage>

    <subpackage name="integration">
      <allow pkg="org.apache.kafka.connect.util.clusters" />
      <allow pkg="org.apache.kafka.connect" />
      <allow pkg="javax.ws.rs" />
      <allow pkg="org.apache.http"/>
      <allow pkg="org.eclipse.jetty.util"/>
      <!-- for tests -->
      <allow pkg="org.apache.kafka.server.util" />
    </subpackage>

    <subpackage name="json">
      <allow pkg="com.fasterxml.jackson" />
      <allow pkg="org.apache.kafka.common.serialization" />
      <allow pkg="org.apache.kafka.common.errors" />
      <allow pkg="org.apache.kafka.connect.storage" />
    </subpackage>

    <subpackage name="file">
      <allow pkg="org.apache.kafka.connect" />
      <allow pkg="org.apache.kafka.clients.consumer" />
      <!-- for tests -->
      <allow pkg="org.easymock" />
      <allow pkg="org.powermock" />
    </subpackage>

    <subpackage name="tools">
      <allow pkg="org.apache.kafka.connect" />
      <allow pkg="org.apache.kafka.server.util" />
      <allow pkg="com.fasterxml.jackson" />
    </subpackage>

    <subpackage name="transforms">
      <allow class="org.apache.kafka.connect.connector.ConnectRecord" />
      <allow class="org.apache.kafka.connect.source.SourceRecord" />
      <allow class="org.apache.kafka.connect.sink.SinkRecord" />
      <allow pkg="org.apache.kafka.connect.transforms.util" />
    </subpackage>
  </subpackage>

</import-control><|MERGE_RESOLUTION|>--- conflicted
+++ resolved
@@ -331,16 +331,11 @@
       <allow pkg="scala" />
     </subpackage>
 
-<<<<<<< HEAD
-    <subpackage name="consumergroup">
+    <subpackage name="consumer.group">
       <allow pkg="kafka.security"/>
       <allow pkg="org.apache.kafka.metadata.authorizer"/>
       <allow pkg="org.apache.kafka.tools"/>
       <allow pkg="org.apache.kafka.server.config" />
-=======
-    <subpackage name="consumer.group">
-      <allow pkg="org.apache.kafka.tools"/>
->>>>>>> 4d6a422e
     </subpackage>
 
     <subpackage name="other">
