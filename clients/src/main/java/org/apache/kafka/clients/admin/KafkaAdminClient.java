/*
 * Licensed to the Apache Software Foundation (ASF) under one or more
 * contributor license agreements. See the NOTICE file distributed with
 * this work for additional information regarding copyright ownership.
 * The ASF licenses this file to You under the Apache License, Version 2.0
 * (the "License"); you may not use this file except in compliance with
 * the License. You may obtain a copy of the License at
 *
 *    http://www.apache.org/licenses/LICENSE-2.0
 *
 * Unless required by applicable law or agreed to in writing, software
 * distributed under the License is distributed on an "AS IS" BASIS,
 * WITHOUT WARRANTIES OR CONDITIONS OF ANY KIND, either express or implied.
 * See the License for the specific language governing permissions and
 * limitations under the License.
 */

package org.apache.kafka.clients.admin;

import org.apache.kafka.clients.ApiVersions;
import org.apache.kafka.clients.ClientDnsLookup;
import org.apache.kafka.clients.ClientRequest;
import org.apache.kafka.clients.ClientResponse;
import org.apache.kafka.clients.ClientUtils;
import org.apache.kafka.clients.CommonClientConfigs;
import org.apache.kafka.clients.KafkaClient;
import org.apache.kafka.clients.NetworkClient;
import org.apache.kafka.clients.StaleMetadataException;
import org.apache.kafka.clients.admin.CreateTopicsResult.TopicMetadataAndConfig;
import org.apache.kafka.clients.admin.DeleteAclsResult.FilterResult;
import org.apache.kafka.clients.admin.DeleteAclsResult.FilterResults;
import org.apache.kafka.clients.admin.DescribeReplicaLogDirsResult.ReplicaLogDirInfo;
import org.apache.kafka.clients.admin.ListOffsetsResult.ListOffsetsResultInfo;
import org.apache.kafka.clients.admin.OffsetSpec.TimestampSpec;
import org.apache.kafka.clients.admin.internals.AdminMetadataManager;
import org.apache.kafka.clients.admin.internals.ConsumerGroupOperationContext;
import org.apache.kafka.clients.admin.internals.MetadataOperationContext;
import org.apache.kafka.clients.consumer.ConsumerPartitionAssignor.Assignment;
import org.apache.kafka.clients.consumer.OffsetAndMetadata;
import org.apache.kafka.clients.consumer.internals.ConsumerProtocol;
import org.apache.kafka.common.Cluster;
import org.apache.kafka.common.ConsumerGroupState;
import org.apache.kafka.common.ElectionType;
import org.apache.kafka.common.KafkaException;
import org.apache.kafka.common.Metric;
import org.apache.kafka.common.MetricName;
import org.apache.kafka.common.Node;
import org.apache.kafka.common.PartitionInfo;
import org.apache.kafka.common.TopicPartition;
import org.apache.kafka.common.TopicPartitionInfo;
import org.apache.kafka.common.TopicPartitionReplica;
import org.apache.kafka.common.acl.AclBinding;
import org.apache.kafka.common.acl.AclBindingFilter;
import org.apache.kafka.common.acl.AclOperation;
import org.apache.kafka.common.annotation.InterfaceStability;
import org.apache.kafka.common.config.ConfigException;
import org.apache.kafka.common.config.ConfigResource;
import org.apache.kafka.common.errors.ApiException;
import org.apache.kafka.common.errors.AuthenticationException;
import org.apache.kafka.common.errors.DisconnectException;
import org.apache.kafka.common.errors.InvalidGroupIdException;
import org.apache.kafka.common.errors.InvalidRequestException;
import org.apache.kafka.common.errors.InvalidTopicException;
import org.apache.kafka.common.errors.KafkaStorageException;
import org.apache.kafka.common.errors.RetriableException;
import org.apache.kafka.common.errors.ThrottlingQuotaExceededException;
import org.apache.kafka.common.errors.TimeoutException;
import org.apache.kafka.common.errors.UnknownServerException;
import org.apache.kafka.common.errors.UnknownTopicOrPartitionException;
import org.apache.kafka.common.errors.UnsupportedVersionException;
import org.apache.kafka.common.internals.KafkaFutureImpl;
import org.apache.kafka.common.message.AlterPartitionReassignmentsRequestData;
import org.apache.kafka.common.message.AlterPartitionReassignmentsRequestData.ReassignableTopic;
import org.apache.kafka.common.message.AlterReplicaLogDirsRequestData;
import org.apache.kafka.common.message.AlterReplicaLogDirsRequestData.AlterReplicaLogDir;
import org.apache.kafka.common.message.AlterReplicaLogDirsRequestData.AlterReplicaLogDirTopic;
import org.apache.kafka.common.message.AlterReplicaLogDirsResponseData.AlterReplicaLogDirPartitionResult;
import org.apache.kafka.common.message.AlterReplicaLogDirsResponseData.AlterReplicaLogDirTopicResult;
import org.apache.kafka.common.message.CreateAclsRequestData;
import org.apache.kafka.common.message.CreateAclsRequestData.AclCreation;
import org.apache.kafka.common.message.CreateAclsResponseData.AclCreationResult;
import org.apache.kafka.common.message.CreateDelegationTokenRequestData;
import org.apache.kafka.common.message.CreateDelegationTokenRequestData.CreatableRenewers;
import org.apache.kafka.common.message.CreateDelegationTokenResponseData;
import org.apache.kafka.common.message.CreatePartitionsRequestData;
import org.apache.kafka.common.message.CreatePartitionsRequestData.CreatePartitionsAssignment;
import org.apache.kafka.common.message.CreatePartitionsRequestData.CreatePartitionsTopic;
import org.apache.kafka.common.message.CreatePartitionsRequestData.CreatePartitionsTopicCollection;
import org.apache.kafka.common.message.CreatePartitionsResponseData.CreatePartitionsTopicResult;
import org.apache.kafka.common.message.CreateTopicsRequestData;
import org.apache.kafka.common.message.CreateTopicsRequestData.CreatableTopicCollection;
import org.apache.kafka.common.message.CreateTopicsResponseData.CreatableTopicConfigs;
import org.apache.kafka.common.message.CreateTopicsResponseData.CreatableTopicResult;
import org.apache.kafka.common.message.DeleteAclsRequestData;
import org.apache.kafka.common.message.DeleteAclsRequestData.DeleteAclsFilter;
import org.apache.kafka.common.message.DeleteAclsResponseData;
import org.apache.kafka.common.message.DeleteAclsResponseData.DeleteAclsFilterResult;
import org.apache.kafka.common.message.DeleteAclsResponseData.DeleteAclsMatchingAcl;
import org.apache.kafka.common.message.DeleteGroupsRequestData;
import org.apache.kafka.common.message.DeleteRecordsRequestData;
import org.apache.kafka.common.message.DeleteRecordsRequestData.DeleteRecordsPartition;
import org.apache.kafka.common.message.DeleteRecordsRequestData.DeleteRecordsTopic;
import org.apache.kafka.common.message.DeleteRecordsResponseData;
import org.apache.kafka.common.message.DeleteRecordsResponseData.DeleteRecordsTopicResult;
import org.apache.kafka.common.message.DeleteTopicsRequestData;
import org.apache.kafka.common.message.DeleteTopicsResponseData.DeletableTopicResult;
import org.apache.kafka.common.message.DescribeConfigsRequestData;
import org.apache.kafka.common.message.DescribeConfigsResponseData;
import org.apache.kafka.common.message.DescribeGroupsRequestData;
import org.apache.kafka.common.message.DescribeGroupsResponseData.DescribedGroup;
import org.apache.kafka.common.message.DescribeGroupsResponseData.DescribedGroupMember;
import org.apache.kafka.common.message.DescribeLogDirsRequestData;
import org.apache.kafka.common.message.DescribeLogDirsRequestData.DescribableLogDirTopic;
import org.apache.kafka.common.message.DescribeLogDirsResponseData;
import org.apache.kafka.common.message.ExpireDelegationTokenRequestData;
import org.apache.kafka.common.message.FindCoordinatorRequestData;
import org.apache.kafka.common.message.IncrementalAlterConfigsRequestData;
import org.apache.kafka.common.message.IncrementalAlterConfigsRequestData.AlterConfigsResource;
import org.apache.kafka.common.message.IncrementalAlterConfigsRequestData.AlterableConfig;
import org.apache.kafka.common.message.IncrementalAlterConfigsRequestData.AlterableConfigCollection;
import org.apache.kafka.common.message.LeaveGroupRequestData.MemberIdentity;
import org.apache.kafka.common.message.LeaveGroupResponseData.MemberResponse;
import org.apache.kafka.common.message.ListGroupsRequestData;
import org.apache.kafka.common.message.ListGroupsResponseData;
import org.apache.kafka.common.message.ListPartitionReassignmentsRequestData;
import org.apache.kafka.common.message.MetadataRequestData;
import org.apache.kafka.common.message.OffsetCommitRequestData;
import org.apache.kafka.common.message.OffsetCommitRequestData.OffsetCommitRequestPartition;
import org.apache.kafka.common.message.OffsetCommitRequestData.OffsetCommitRequestTopic;
import org.apache.kafka.common.message.OffsetCommitResponseData.OffsetCommitResponsePartition;
import org.apache.kafka.common.message.OffsetCommitResponseData.OffsetCommitResponseTopic;
import org.apache.kafka.common.message.OffsetDeleteRequestData;
import org.apache.kafka.common.message.OffsetDeleteRequestData.OffsetDeleteRequestPartition;
import org.apache.kafka.common.message.OffsetDeleteRequestData.OffsetDeleteRequestTopic;
import org.apache.kafka.common.message.OffsetDeleteRequestData.OffsetDeleteRequestTopicCollection;
import org.apache.kafka.common.message.RenewDelegationTokenRequestData;
import org.apache.kafka.common.metrics.JmxReporter;
import org.apache.kafka.common.metrics.KafkaMetricsContext;
import org.apache.kafka.common.metrics.MetricConfig;
import org.apache.kafka.common.metrics.Metrics;
import org.apache.kafka.common.metrics.MetricsContext;
import org.apache.kafka.common.metrics.MetricsReporter;
import org.apache.kafka.common.metrics.Sensor;
import org.apache.kafka.common.network.ChannelBuilder;
import org.apache.kafka.common.network.Selector;
import org.apache.kafka.common.protocol.Errors;
import org.apache.kafka.common.quota.ClientQuotaAlteration;
import org.apache.kafka.common.quota.ClientQuotaEntity;
import org.apache.kafka.common.quota.ClientQuotaFilter;
import org.apache.kafka.common.requests.AbstractRequest;
import org.apache.kafka.common.requests.AbstractResponse;
import org.apache.kafka.common.requests.AlterClientQuotasRequest;
import org.apache.kafka.common.requests.AlterClientQuotasResponse;
import org.apache.kafka.common.requests.AlterConfigsRequest;
import org.apache.kafka.common.requests.AlterConfigsResponse;
import org.apache.kafka.common.requests.AlterPartitionReassignmentsRequest;
import org.apache.kafka.common.requests.AlterPartitionReassignmentsResponse;
import org.apache.kafka.common.requests.AlterReplicaLogDirsRequest;
import org.apache.kafka.common.requests.AlterReplicaLogDirsResponse;
import org.apache.kafka.common.requests.ApiError;
import org.apache.kafka.common.requests.CreateAclsRequest;
import org.apache.kafka.common.requests.CreateAclsResponse;
import org.apache.kafka.common.requests.CreateDelegationTokenRequest;
import org.apache.kafka.common.requests.CreateDelegationTokenResponse;
import org.apache.kafka.common.requests.CreatePartitionsRequest;
import org.apache.kafka.common.requests.CreatePartitionsResponse;
import org.apache.kafka.common.requests.CreateTopicsRequest;
import org.apache.kafka.common.requests.CreateTopicsResponse;
import org.apache.kafka.common.requests.DeleteAclsRequest;
import org.apache.kafka.common.requests.DeleteAclsResponse;
import org.apache.kafka.common.requests.DeleteGroupsRequest;
import org.apache.kafka.common.requests.DeleteGroupsResponse;
import org.apache.kafka.common.requests.DeleteRecordsRequest;
import org.apache.kafka.common.requests.DeleteRecordsResponse;
import org.apache.kafka.common.requests.DeleteTopicsRequest;
import org.apache.kafka.common.requests.DeleteTopicsResponse;
import org.apache.kafka.common.requests.DescribeAclsRequest;
import org.apache.kafka.common.requests.DescribeAclsResponse;
import org.apache.kafka.common.requests.DescribeClientQuotasRequest;
import org.apache.kafka.common.requests.DescribeClientQuotasResponse;
import org.apache.kafka.common.requests.DescribeConfigsRequest;
import org.apache.kafka.common.requests.DescribeConfigsResponse;
import org.apache.kafka.common.requests.DescribeDelegationTokenRequest;
import org.apache.kafka.common.requests.DescribeDelegationTokenResponse;
import org.apache.kafka.common.requests.DescribeGroupsRequest;
import org.apache.kafka.common.requests.DescribeGroupsResponse;
import org.apache.kafka.common.requests.DescribeLogDirsRequest;
import org.apache.kafka.common.requests.DescribeLogDirsResponse;
import org.apache.kafka.common.requests.ElectLeadersRequest;
import org.apache.kafka.common.requests.ElectLeadersResponse;
import org.apache.kafka.common.requests.ExpireDelegationTokenRequest;
import org.apache.kafka.common.requests.ExpireDelegationTokenResponse;
import org.apache.kafka.common.requests.FindCoordinatorRequest;
import org.apache.kafka.common.requests.FindCoordinatorRequest.CoordinatorType;
import org.apache.kafka.common.requests.FindCoordinatorResponse;
import org.apache.kafka.common.requests.IncrementalAlterConfigsRequest;
import org.apache.kafka.common.requests.IncrementalAlterConfigsResponse;
import org.apache.kafka.common.requests.LeaveGroupRequest;
import org.apache.kafka.common.requests.LeaveGroupResponse;
import org.apache.kafka.common.requests.ListGroupsRequest;
import org.apache.kafka.common.requests.ListGroupsResponse;
import org.apache.kafka.common.requests.ListOffsetRequest;
import org.apache.kafka.common.requests.ListOffsetResponse;
import org.apache.kafka.common.requests.ListOffsetResponse.PartitionData;
import org.apache.kafka.common.requests.ListPartitionReassignmentsRequest;
import org.apache.kafka.common.requests.ListPartitionReassignmentsResponse;
import org.apache.kafka.common.requests.MetadataRequest;
import org.apache.kafka.common.requests.MetadataResponse;
import org.apache.kafka.common.requests.OffsetCommitRequest;
import org.apache.kafka.common.requests.OffsetCommitResponse;
import org.apache.kafka.common.requests.OffsetDeleteRequest;
import org.apache.kafka.common.requests.OffsetDeleteResponse;
import org.apache.kafka.common.requests.OffsetFetchRequest;
import org.apache.kafka.common.requests.OffsetFetchResponse;
import org.apache.kafka.common.requests.RenewDelegationTokenRequest;
import org.apache.kafka.common.requests.RenewDelegationTokenResponse;
import org.apache.kafka.common.security.auth.KafkaPrincipal;
import org.apache.kafka.common.security.token.delegation.DelegationToken;
import org.apache.kafka.common.security.token.delegation.TokenInformation;
import org.apache.kafka.common.utils.AppInfoParser;
import org.apache.kafka.common.utils.ExponentialBackoff;
import org.apache.kafka.common.utils.KafkaThread;
import org.apache.kafka.common.utils.LogContext;
import org.apache.kafka.common.utils.Time;
import org.apache.kafka.common.utils.Utils;
import org.slf4j.Logger;

import java.net.InetSocketAddress;
import java.nio.ByteBuffer;
import java.time.Duration;
import java.util.ArrayList;
import java.util.Arrays;
import java.util.Collection;
import java.util.Collections;
import java.util.Comparator;
import java.util.HashMap;
import java.util.HashSet;
import java.util.Iterator;
import java.util.LinkedList;
import java.util.List;
import java.util.Map;
import java.util.Map.Entry;
import java.util.Objects;
import java.util.Optional;
import java.util.Set;
import java.util.TreeMap;
import java.util.concurrent.TimeUnit;
import java.util.concurrent.atomic.AtomicInteger;
import java.util.concurrent.atomic.AtomicLong;
import java.util.function.Function;
import java.util.function.Predicate;
import java.util.function.Supplier;
import java.util.stream.Collectors;
import java.util.stream.Stream;

import static org.apache.kafka.common.message.AlterPartitionReassignmentsRequestData.ReassignablePartition;
import static org.apache.kafka.common.message.AlterPartitionReassignmentsResponseData.ReassignablePartitionResponse;
import static org.apache.kafka.common.message.AlterPartitionReassignmentsResponseData.ReassignableTopicResponse;
import static org.apache.kafka.common.message.ListPartitionReassignmentsRequestData.ListPartitionReassignmentsTopics;
import static org.apache.kafka.common.message.ListPartitionReassignmentsResponseData.OngoingPartitionReassignment;
import static org.apache.kafka.common.message.ListPartitionReassignmentsResponseData.OngoingTopicReassignment;
import static org.apache.kafka.common.requests.MetadataRequest.convertToMetadataRequestTopic;
import static org.apache.kafka.common.utils.Utils.closeQuietly;

/**
 * The default implementation of {@link Admin}. An instance of this class is created by invoking one of the
 * {@code create()} methods in {@code AdminClient}. Users should not refer to this class directly.
 *
 * The API of this class is evolving, see {@link Admin} for details.
 */
@InterfaceStability.Evolving
public class KafkaAdminClient extends AdminClient {

    /**
     * The next integer to use to name a KafkaAdminClient which the user hasn't specified an explicit name for.
     */
    private static final AtomicInteger ADMIN_CLIENT_ID_SEQUENCE = new AtomicInteger(1);

    /**
     * The prefix to use for the JMX metrics for this class
     */
    private static final String JMX_PREFIX = "kafka.admin.client";

    /**
     * An invalid shutdown time which indicates that a shutdown has not yet been performed.
     */
    private static final long INVALID_SHUTDOWN_TIME = -1;

    /**
     * Thread name prefix for admin client network thread
     */
    static final String NETWORK_THREAD_PREFIX = "kafka-admin-client-thread";

    private final Logger log;

    /**
     * The default timeout to use for an operation.
     */
    private final int defaultApiTimeoutMs;

    /**
     * The timeout to use for a single request.
     */
    private final int requestTimeoutMs;

    /**
     * The name of this AdminClient instance.
     */
    private final String clientId;

    /**
     * Provides the time.
     */
    private final Time time;

    /**
     * The cluster metadata manager used by the KafkaClient.
     */
    private final AdminMetadataManager metadataManager;

    /**
     * The metrics for this KafkaAdminClient.
     */
    private final Metrics metrics;

    /**
     * The network client to use.
     */
    private final KafkaClient client;

    /**
     * The runnable used in the service thread for this admin client.
     */
    private final AdminClientRunnable runnable;

    /**
     * The network service thread for this admin client.
     */
    private final Thread thread;

    /**
     * During a close operation, this is the time at which we will time out all pending operations
     * and force the RPC thread to exit. If the admin client is not closing, this will be 0.
     */
    private final AtomicLong hardShutdownTimeMs = new AtomicLong(INVALID_SHUTDOWN_TIME);

    /**
     * A factory which creates TimeoutProcessors for the RPC thread.
     */
    private final TimeoutProcessorFactory timeoutProcessorFactory;

    private final int maxRetries;

    private ExponentialBackoff retryBackoff;

    final static double RETRY_BACKOFF_JITTER = CommonClientConfigs.RETRY_BACKOFF_JITTER;

    final static int RETRY_BACKOFF_EXP_BASE = CommonClientConfigs.RETRY_BACKOFF_EXP_BASE;

    /**
     * Get or create a list value from a map.
     *
     * @param map   The map to get or create the element from.
     * @param key   The key.
     * @param <K>   The key type.
     * @param <V>   The value type.
     * @return      The list value.
     */
    static <K, V> List<V> getOrCreateListValue(Map<K, List<V>> map, K key) {
        return map.computeIfAbsent(key, k -> new LinkedList<>());
    }

    /**
     * Send an exception to every element in a collection of KafkaFutureImpls.
     *
     * @param futures   The collection of KafkaFutureImpl objects.
     * @param exc       The exception
     * @param <T>       The KafkaFutureImpl result type.
     */
    private static <T> void completeAllExceptionally(Collection<KafkaFutureImpl<T>> futures, Throwable exc) {
        completeAllExceptionally(futures.stream(), exc);
    }

    /**
     * Send an exception to all futures in the provided stream
     *
     * @param futures   The stream of KafkaFutureImpl objects.
     * @param exc       The exception
     * @param <T>       The KafkaFutureImpl result type.
     */
    private static <T> void completeAllExceptionally(Stream<KafkaFutureImpl<T>> futures, Throwable exc) {
        futures.forEach(future -> future.completeExceptionally(exc));
    }

    /**
     * Get the current time remaining before a deadline as an integer.
     *
     * @param now           The current time in milliseconds.
     * @param deadlineMs    The deadline time in milliseconds.
     * @return              The time delta in milliseconds.
     */
    static int calcTimeoutMsRemainingAsInt(long now, long deadlineMs) {
        long deltaMs = deadlineMs - now;
        if (deltaMs > Integer.MAX_VALUE)
            deltaMs = Integer.MAX_VALUE;
        else if (deltaMs < Integer.MIN_VALUE)
            deltaMs = Integer.MIN_VALUE;
        return (int) deltaMs;
    }

    /**
     * Generate the client id based on the configuration.
     *
     * @param config    The configuration
     *
     * @return          The client id
     */
    static String generateClientId(AdminClientConfig config) {
        String clientId = config.getString(AdminClientConfig.CLIENT_ID_CONFIG);
        if (!clientId.isEmpty())
            return clientId;
        return "adminclient-" + ADMIN_CLIENT_ID_SEQUENCE.getAndIncrement();
    }

    /**
     * Get the deadline for a particular call.
     *
     * @param now               The current time in milliseconds.
     * @param optionTimeoutMs   The timeout option given by the user.
     *
     * @return                  The deadline in milliseconds.
     */
    private long calcDeadlineMs(long now, Integer optionTimeoutMs) {
        if (optionTimeoutMs != null)
            return now + Math.max(0, optionTimeoutMs);
        return now + defaultApiTimeoutMs;
    }

    /**
     * Pretty-print an exception.
     *
     * @param throwable     The exception.
     *
     * @return              A compact human-readable string.
     */
    static String prettyPrintException(Throwable throwable) {
        if (throwable == null)
            return "Null exception.";
        if (throwable.getMessage() != null) {
            return throwable.getClass().getSimpleName() + ": " + throwable.getMessage();
        }
        return throwable.getClass().getSimpleName();
    }

    static KafkaAdminClient createInternal(AdminClientConfig config, TimeoutProcessorFactory timeoutProcessorFactory) {
        Metrics metrics = null;
        NetworkClient networkClient = null;
        Time time = Time.SYSTEM;
        String clientId = generateClientId(config);
        ChannelBuilder channelBuilder = null;
        Selector selector = null;
        ApiVersions apiVersions = new ApiVersions();
        LogContext logContext = createLogContext(clientId);

        try {
            // Since we only request node information, it's safe to pass true for allowAutoTopicCreation (and it
            // simplifies communication with older brokers)
            AdminMetadataManager metadataManager = new AdminMetadataManager(logContext,
                config.getLong(AdminClientConfig.RETRY_BACKOFF_MS_CONFIG),
                config.getLong(AdminClientConfig.METADATA_MAX_AGE_CONFIG));
            List<InetSocketAddress> addresses = ClientUtils.parseAndValidateAddresses(
                    config.getList(AdminClientConfig.BOOTSTRAP_SERVERS_CONFIG),
                    config.getString(AdminClientConfig.CLIENT_DNS_LOOKUP_CONFIG));
            metadataManager.update(Cluster.bootstrap(addresses), time.milliseconds());
            List<MetricsReporter> reporters = config.getConfiguredInstances(AdminClientConfig.METRIC_REPORTER_CLASSES_CONFIG,
                MetricsReporter.class,
                Collections.singletonMap(AdminClientConfig.CLIENT_ID_CONFIG, clientId));
            Map<String, String> metricTags = Collections.singletonMap("client-id", clientId);
            MetricConfig metricConfig = new MetricConfig().samples(config.getInt(AdminClientConfig.METRICS_NUM_SAMPLES_CONFIG))
                .timeWindow(config.getLong(AdminClientConfig.METRICS_SAMPLE_WINDOW_MS_CONFIG), TimeUnit.MILLISECONDS)
                .recordLevel(Sensor.RecordingLevel.forName(config.getString(AdminClientConfig.METRICS_RECORDING_LEVEL_CONFIG)))
                .tags(metricTags);
            JmxReporter jmxReporter = new JmxReporter();
            jmxReporter.configure(config.originals());
            reporters.add(jmxReporter);
            MetricsContext metricsContext = new KafkaMetricsContext(JMX_PREFIX,
                    config.originalsWithPrefix(CommonClientConfigs.METRICS_CONTEXT_PREFIX));
            metrics = new Metrics(metricConfig, reporters, time, metricsContext);
            String metricGrpPrefix = "admin-client";
            channelBuilder = ClientUtils.createChannelBuilder(config, time, logContext);
            selector = new Selector(config.getLong(AdminClientConfig.CONNECTIONS_MAX_IDLE_MS_CONFIG),
                    metrics, time, metricGrpPrefix, channelBuilder, logContext);
            networkClient = new NetworkClient(
                selector,
                metadataManager.updater(),
                clientId,
                1,
                config.getLong(AdminClientConfig.RECONNECT_BACKOFF_MS_CONFIG),
                config.getLong(AdminClientConfig.RECONNECT_BACKOFF_MAX_MS_CONFIG),
                config.getInt(AdminClientConfig.SEND_BUFFER_CONFIG),
                config.getInt(AdminClientConfig.RECEIVE_BUFFER_CONFIG),
                (int) TimeUnit.HOURS.toMillis(1),
                config.getLong(AdminClientConfig.SOCKET_CONNECTION_SETUP_TIMEOUT_MS_CONFIG),
                config.getLong(AdminClientConfig.SOCKET_CONNECTION_SETUP_TIMEOUT_MAX_MS_CONFIG),
                ClientDnsLookup.forConfig(config.getString(AdminClientConfig.CLIENT_DNS_LOOKUP_CONFIG)),
                time,
                true,
                apiVersions,
                logContext);
            return new KafkaAdminClient(config, clientId, time, metadataManager, metrics, networkClient,
                timeoutProcessorFactory, logContext);
        } catch (Throwable exc) {
            closeQuietly(metrics, "Metrics");
            closeQuietly(networkClient, "NetworkClient");
            closeQuietly(selector, "Selector");
            closeQuietly(channelBuilder, "ChannelBuilder");
            throw new KafkaException("Failed to create new KafkaAdminClient", exc);
        }
    }

    static KafkaAdminClient createInternal(AdminClientConfig config,
                                           AdminMetadataManager metadataManager,
                                           KafkaClient client,
                                           Time time) {
        Metrics metrics = null;
        String clientId = generateClientId(config);

        try {
            metrics = new Metrics(new MetricConfig(), new LinkedList<>(), time);
            LogContext logContext = createLogContext(clientId);
            return new KafkaAdminClient(config, clientId, time, metadataManager, metrics,
                client, null, logContext);
        } catch (Throwable exc) {
            closeQuietly(metrics, "Metrics");
            throw new KafkaException("Failed to create new KafkaAdminClient", exc);
        }
    }

    static LogContext createLogContext(String clientId) {
        return new LogContext("[AdminClient clientId=" + clientId + "] ");
    }

    @SuppressWarnings("deprecation")
    private KafkaAdminClient(AdminClientConfig config,
                             String clientId,
                             Time time,
                             AdminMetadataManager metadataManager,
                             Metrics metrics,
                             KafkaClient client,
                             TimeoutProcessorFactory timeoutProcessorFactory,
                             LogContext logContext) {
        this.clientId = clientId;
        this.log = logContext.logger(KafkaAdminClient.class);
        this.requestTimeoutMs = config.getInt(AdminClientConfig.REQUEST_TIMEOUT_MS_CONFIG);
        this.defaultApiTimeoutMs = configureDefaultApiTimeoutMs(config);
        this.time = time;
        this.metadataManager = metadataManager;
        this.metrics = metrics;
        this.client = client;
        this.runnable = new AdminClientRunnable();
        String threadName = NETWORK_THREAD_PREFIX + " | " + clientId;
        this.thread = new KafkaThread(threadName, runnable, true);
        this.timeoutProcessorFactory = (timeoutProcessorFactory == null) ?
            new TimeoutProcessorFactory() : timeoutProcessorFactory;
        this.maxRetries = config.getInt(AdminClientConfig.RETRIES_CONFIG);
        this.retryBackoff = new ExponentialBackoff(
                config.getLong(AdminClientConfig.RETRY_BACKOFF_MS_CONFIG),
                RETRY_BACKOFF_EXP_BASE,
                config.getLong(AdminClientConfig.RETRY_BACKOFF_MAX_MS_CONFIG),
                RETRY_BACKOFF_JITTER);
        config.logUnused();
        AppInfoParser.registerAppInfo(JMX_PREFIX, clientId, metrics, time.milliseconds());
        log.debug("Kafka admin client initialized");
        thread.start();
    }

    /**
     * If a default.api.timeout.ms has been explicitly specified, raise an error if it conflicts with request.timeout.ms.
     * If no default.api.timeout.ms has been configured, then set its value as the max of the default and request.timeout.ms. Also we should probably log a warning.
     * Otherwise, use the provided values for both configurations.
     *
     * @param config The configuration
     */
    private int configureDefaultApiTimeoutMs(AdminClientConfig config) {
        int requestTimeoutMs = config.getInt(AdminClientConfig.REQUEST_TIMEOUT_MS_CONFIG);
        int defaultApiTimeoutMs = config.getInt(AdminClientConfig.DEFAULT_API_TIMEOUT_MS_CONFIG);

        if (defaultApiTimeoutMs < requestTimeoutMs) {
            if (config.originals().containsKey(AdminClientConfig.DEFAULT_API_TIMEOUT_MS_CONFIG)) {
                throw new ConfigException("The specified value of " + AdminClientConfig.DEFAULT_API_TIMEOUT_MS_CONFIG +
                        " must be no smaller than the value of " + AdminClientConfig.REQUEST_TIMEOUT_MS_CONFIG + ".");
            } else {
                log.warn("Overriding the default value for {} ({}) with the explicitly configured request timeout {}",
                        AdminClientConfig.DEFAULT_API_TIMEOUT_MS_CONFIG, this.defaultApiTimeoutMs,
                        requestTimeoutMs);
                return requestTimeoutMs;
            }
        }
        return defaultApiTimeoutMs;
    }

    @Override
    public void close(Duration timeout) {
        long waitTimeMs = timeout.toMillis();
        if (waitTimeMs < 0)
            throw new IllegalArgumentException("The timeout cannot be negative.");
        waitTimeMs = Math.min(TimeUnit.DAYS.toMillis(365), waitTimeMs); // Limit the timeout to a year.
        long now = time.milliseconds();
        long newHardShutdownTimeMs = now + waitTimeMs;
        long prev = INVALID_SHUTDOWN_TIME;
        while (true) {
            if (hardShutdownTimeMs.compareAndSet(prev, newHardShutdownTimeMs)) {
                if (prev == INVALID_SHUTDOWN_TIME) {
                    log.debug("Initiating close operation.");
                } else {
                    log.debug("Moving hard shutdown time forward.");
                }
                client.wakeup(); // Wake the thread, if it is blocked inside poll().
                break;
            }
            prev = hardShutdownTimeMs.get();
            if (prev < newHardShutdownTimeMs) {
                log.debug("Hard shutdown time is already earlier than requested.");
                newHardShutdownTimeMs = prev;
                break;
            }
        }
        if (log.isDebugEnabled()) {
            long deltaMs = Math.max(0, newHardShutdownTimeMs - time.milliseconds());
            log.debug("Waiting for the I/O thread to exit. Hard shutdown in {} ms.", deltaMs);
        }
        try {
            // close() can be called by AdminClient thread when it invokes callback. That will
            // cause deadlock, so check for that condition.
            if (Thread.currentThread() != thread) {
                // Wait for the thread to be joined.
                thread.join(waitTimeMs);
            }
            log.debug("Kafka admin client closed.");
        } catch (InterruptedException e) {
            log.debug("Interrupted while joining I/O thread", e);
            Thread.currentThread().interrupt();
        }
    }

    /**
     * An interface for providing a node for a call.
     */
    private interface NodeProvider {
        Node provide();
    }

    private class MetadataUpdateNodeIdProvider implements NodeProvider {
        @Override
        public Node provide() {
            return client.leastLoadedNode(time.milliseconds());
        }
    }

    private class ConstantNodeIdProvider implements NodeProvider {
        private final int nodeId;

        ConstantNodeIdProvider(int nodeId) {
            this.nodeId = nodeId;
        }

        @Override
        public Node provide() {
            if (metadataManager.isReady() &&
                    (metadataManager.nodeById(nodeId) != null)) {
                return metadataManager.nodeById(nodeId);
            }
            // If we can't find the node with the given constant ID, we schedule a
            // metadata update and hope it appears.  This behavior is useful for avoiding
            // flaky behavior in tests when the cluster is starting up and not all nodes
            // have appeared.
            metadataManager.requestUpdate();
            return null;
        }
    }

    /**
     * Provides the controller node.
     */
    private class ControllerNodeProvider implements NodeProvider {
        @Override
        public Node provide() {
            if (metadataManager.isReady() &&
                    (metadataManager.controller() != null)) {
                return metadataManager.controller();
            }
            metadataManager.requestUpdate();
            return null;
        }
    }

    /**
     * Provides the least loaded node.
     */
    private class LeastLoadedNodeProvider implements NodeProvider {
        @Override
        public Node provide() {
            if (metadataManager.isReady()) {
                // This may return null if all nodes are busy.
                // In that case, we will postpone node assignment.
                return client.leastLoadedNode(time.milliseconds());
            }
            metadataManager.requestUpdate();
            return null;
        }
    }

    abstract class Call {
        private final boolean internal;
        private final String callName;
        private final long deadlineMs;
        private final NodeProvider nodeProvider;
        private int tries = 0;
        private boolean aborted = false;
        private Node curNode = null;
        private long nextAllowedTryMs = 0;

        Call(boolean internal, String callName, long deadlineMs, NodeProvider nodeProvider) {
            this.internal = internal;
            this.callName = callName;
            this.deadlineMs = deadlineMs;
            this.nodeProvider = nodeProvider;
        }

        Call(String callName, long deadlineMs, NodeProvider nodeProvider) {
            this(false, callName, deadlineMs, nodeProvider);
        }

        protected Node curNode() {
            return curNode;
        }

        final void incrementRetryBackoff(Call failedCall, long now) {
            this.nextAllowedTryMs = now + retryBackoff.backoff(failedCall.tries);
            this.tries = failedCall.tries + 1;
        }

        final void cloneRetryBackoff(Call toClone) {
            this.nextAllowedTryMs = toClone.nextAllowedTryMs;
            this.tries = toClone.tries;
        }

        /**
         * Handle a failure.
         *
         * Depending on what the exception is and how many times we have already tried, we may choose to
         * fail the Call, or retry it. It is important to print the stack traces here in some cases,
         * since they are not necessarily preserved in ApiVersionException objects.
         *
         * @param now           The current time in milliseconds.
         * @param throwable     The failure exception.
         */
        final void fail(long now, Throwable throwable) {
            if (aborted) {
                // If the call was aborted while in flight due to a timeout, deliver a
                // TimeoutException. In this case, we do not get any more retries - the call has
                // failed. We increment tries anyway in order to display an accurate log message.
                tries++;
                failWithTimeout(now, throwable);
                return;
            }
            // If this is an UnsupportedVersionException that we can retry, do so. Note that a
            // protocol downgrade will not count against the total number of retries we get for
            // this RPC. That is why 'tries' is not incremented.
            if ((throwable instanceof UnsupportedVersionException) &&
                     handleUnsupportedVersionException((UnsupportedVersionException) throwable)) {
                log.debug("{} attempting protocol downgrade and then retry.", this);
                runnable.enqueue(this, now);
                return;
            }

            incrementRetryBackoff(this, now);

            // If the call has timed out, fail.
            if (calcTimeoutMsRemainingAsInt(now, deadlineMs) < 0) {
                failWithTimeout(now, throwable);
                return;
            }
            // If the exception is not retriable, fail.
            if (!(throwable instanceof RetriableException)) {
                if (log.isDebugEnabled()) {
                    log.debug("{} failed with non-retriable exception after {} attempt(s)", this, tries,
                        new Exception(prettyPrintException(throwable)));
                }
                handleFailure(throwable);
                return;
            }
            // If we are out of retries, fail.
            if (tries > maxRetries) {
                failWithTimeout(now, throwable);
                return;
            }
            if (log.isDebugEnabled()) {
                log.debug("{} failed: {}. Beginning retry #{}",
                    this, prettyPrintException(throwable), tries);
            }
            runnable.enqueue(this, now);
        }

        private void failWithTimeout(long now, Throwable cause) {
            if (log.isDebugEnabled()) {
                log.debug("{} timed out at {} after {} attempt(s)", this, now, tries,
                    new Exception(prettyPrintException(cause)));
            }
            handleFailure(new TimeoutException(this + " timed out at " + now
                + " after " + tries + " attempt(s)", cause));
        }

        /**
         * Create an AbstractRequest.Builder for this Call.
         *
         * @param timeoutMs The timeout in milliseconds.
         *
         * @return          The AbstractRequest builder.
         */
        @SuppressWarnings("rawtypes")
        abstract AbstractRequest.Builder createRequest(int timeoutMs);

        /**
         * Process the call response.
         *
         * @param abstractResponse  The AbstractResponse.
         *
         */
        abstract void handleResponse(AbstractResponse abstractResponse);

        /**
         * Handle a failure. This will only be called if the failure exception was not
         * retriable, or if we hit a timeout.
         *
         * @param throwable     The exception.
         */
        abstract void handleFailure(Throwable throwable);

        /**
         * Handle an UnsupportedVersionException.
         *
         * @param exception     The exception.
         *
         * @return              True if the exception can be handled; false otherwise.
         */
        boolean handleUnsupportedVersionException(UnsupportedVersionException exception) {
            return false;
        }

        @Override
        public String toString() {
            return "Call(callName=" + callName + ", deadlineMs=" + deadlineMs +
                ", tries=" + tries + ", nextAllowedTryMs=" + nextAllowedTryMs + ")";
        }

        public boolean isInternal() {
            return internal;
        }
    }

    static class TimeoutProcessorFactory {
        TimeoutProcessor create(long now) {
            return new TimeoutProcessor(now);
        }
    }

    static class TimeoutProcessor {
        /**
         * The current time in milliseconds.
         */
        private final long now;

        /**
         * The number of milliseconds until the next timeout.
         */
        private int nextTimeoutMs;

        /**
         * Create a new timeout processor.
         *
         * @param now           The current time in milliseconds since the epoch.
         */
        TimeoutProcessor(long now) {
            this.now = now;
            this.nextTimeoutMs = Integer.MAX_VALUE;
        }

        /**
         * Check for calls which have timed out.
         * Timed out calls will be removed and failed.
         * The remaining milliseconds until the next timeout will be updated.
         *
         * @param calls         The collection of calls.
         *
         * @return              The number of calls which were timed out.
         */
        int handleTimeouts(Collection<Call> calls, String msg) {
            int numTimedOut = 0;
            for (Iterator<Call> iter = calls.iterator(); iter.hasNext(); ) {
                Call call = iter.next();
                int remainingMs = calcTimeoutMsRemainingAsInt(now, call.deadlineMs);
                if (remainingMs < 0) {
                    call.fail(now, new TimeoutException(msg));
                    iter.remove();
                    numTimedOut++;
                } else {
                    nextTimeoutMs = Math.min(nextTimeoutMs, remainingMs);
                }
            }
            return numTimedOut;
        }

        /**
         * Check whether a call should be timed out.
         * The remaining milliseconds until the next timeout will be updated.
         *
         * @param call      The call.
         *
         * @return          True if the call should be timed out.
         */
        boolean callHasExpired(Call call) {
            int remainingMs = calcTimeoutMsRemainingAsInt(now, call.deadlineMs);
            if (remainingMs < 0)
                return true;
            nextTimeoutMs = Math.min(nextTimeoutMs, remainingMs);
            return false;
        }

        int nextTimeoutMs() {
            return nextTimeoutMs;
        }
    }

    private final class AdminClientRunnable implements Runnable {
        /**
         * Calls which have not yet been assigned to a node.
         * Only accessed from this thread.
         */
        private final ArrayList<Call> pendingCalls = new ArrayList<>();

        /**
         * Maps nodes to calls that we want to send.
         * Only accessed from this thread.
         */
        private final Map<Node, List<Call>> callsToSend = new HashMap<>();

        /**
         * Maps node ID strings to calls that have been sent.
         * Only accessed from this thread.
         */
        private final Map<String, List<Call>> callsInFlight = new HashMap<>();

        /**
         * Maps correlation IDs to calls that have been sent.
         * Only accessed from this thread.
         */
        private final Map<Integer, Call> correlationIdToCalls = new HashMap<>();

        /**
         * Pending calls. Protected by the object monitor.
         * This will be null only if the thread has shut down.
         */
        private List<Call> newCalls = new LinkedList<>();

        /**
         * Time out the elements in the pendingCalls list which are expired.
         *
         * @param processor     The timeout processor.
         */
        private void timeoutPendingCalls(TimeoutProcessor processor) {
            int numTimedOut = processor.handleTimeouts(pendingCalls, "Timed out waiting for a node assignment.");
            if (numTimedOut > 0)
                log.debug("Timed out {} pending calls.", numTimedOut);
        }

        /**
         * Time out calls which have been assigned to nodes.
         *
         * @param processor     The timeout processor.
         */
        private int timeoutCallsToSend(TimeoutProcessor processor) {
            int numTimedOut = 0;
            for (List<Call> callList : callsToSend.values()) {
                numTimedOut += processor.handleTimeouts(callList,
                    "Timed out waiting to send the call.");
            }
            if (numTimedOut > 0)
                log.debug("Timed out {} call(s) with assigned nodes.", numTimedOut);
            return numTimedOut;
        }

        /**
         * Drain all the calls from newCalls into pendingCalls.
         *
         * This function holds the lock for the minimum amount of time, to avoid blocking
         * users of AdminClient who will also take the lock to add new calls.
         */
        private synchronized void drainNewCalls() {
            if (!newCalls.isEmpty()) {
                pendingCalls.addAll(newCalls);
                newCalls.clear();
            }
        }

        /**
         * Choose nodes for the calls in the pendingCalls list.
         *
         * @param now           The current time in milliseconds.
         * @return              The minimum time until a call is ready to be retried if any of the pending
         *                      calls are backing off after a failure
         */
        private long maybeDrainPendingCalls(long now) {
            long pollTimeout = Long.MAX_VALUE;
            log.trace("Trying to choose nodes for {} at {}", pendingCalls, now);

            Iterator<Call> pendingIter = pendingCalls.iterator();
            while (pendingIter.hasNext()) {
                Call call = pendingIter.next();

                // If the call is being retried, await the proper backoff before finding the node
                if (now < call.nextAllowedTryMs) {
                    pollTimeout = Math.min(pollTimeout, call.nextAllowedTryMs - now);
                } else if (maybeDrainPendingCall(call, now)) {
                    pendingIter.remove();
                }
            }
            return pollTimeout;
        }

        /**
         * Check whether a pending call can be assigned a node. Return true if the pending call was either
         * transferred to the callsToSend collection or if the call was failed. Return false if it
         * should remain pending.
         */
        private boolean maybeDrainPendingCall(Call call, long now) {
            try {
                Node node = call.nodeProvider.provide();
                if (node != null) {
                    log.trace("Assigned {} to node {}", call, node);
                    call.curNode = node;
                    getOrCreateListValue(callsToSend, node).add(call);
                    return true;
                } else {
                    log.trace("Unable to assign {} to a node.", call);
                    return false;
                }
            } catch (Throwable t) {
                // Handle authentication errors while choosing nodes.
                log.debug("Unable to choose node for {}", call, t);
                call.fail(now, t);
                return true;
            }
        }

        /**
         * Send the calls which are ready.
         *
         * @param now                   The current time in milliseconds.
         * @return                      The minimum timeout we need for poll().
         */
        private long sendEligibleCalls(long now) {
            long pollTimeout = Long.MAX_VALUE;
            for (Iterator<Map.Entry<Node, List<Call>>> iter = callsToSend.entrySet().iterator(); iter.hasNext(); ) {
                Map.Entry<Node, List<Call>> entry = iter.next();
                List<Call> calls = entry.getValue();
                if (calls.isEmpty()) {
                    iter.remove();
                    continue;
                }
                Node node = entry.getKey();
                if (!client.ready(node, now)) {
                    long nodeTimeout = client.pollDelayMs(node, now);
                    pollTimeout = Math.min(pollTimeout, nodeTimeout);
                    log.trace("Client is not ready to send to {}. Must delay {} ms", node, nodeTimeout);
                    continue;
                }
                Call call = calls.remove(0);
                int requestTimeoutMs = Math.min(KafkaAdminClient.this.requestTimeoutMs,
                        calcTimeoutMsRemainingAsInt(now, call.deadlineMs));
                AbstractRequest.Builder<?> requestBuilder;
                try {
                    requestBuilder = call.createRequest(requestTimeoutMs);
                } catch (Throwable throwable) {
                    call.fail(now, new KafkaException(String.format(
                        "Internal error sending %s to %s.", call.callName, node)));
                    continue;
                }
                ClientRequest clientRequest = client.newClientRequest(node.idString(), requestBuilder, now,
                        true, requestTimeoutMs, null);
                log.debug("Sending {} to {}. correlationId={}", requestBuilder, node, clientRequest.correlationId());
                client.send(clientRequest, now);
                getOrCreateListValue(callsInFlight, node.idString()).add(call);
                correlationIdToCalls.put(clientRequest.correlationId(), call);
            }
            return pollTimeout;
        }

        /**
         * Time out expired calls that are in flight.
         *
         * Calls that are in flight may have been partially or completely sent over the wire. They may
         * even be in the process of being processed by the remote server. At the moment, our only option
         * to time them out is to close the entire connection.
         *
         * @param processor         The timeout processor.
         */
        private void timeoutCallsInFlight(TimeoutProcessor processor) {
            int numTimedOut = 0;
            for (Map.Entry<String, List<Call>> entry : callsInFlight.entrySet()) {
                List<Call> contexts = entry.getValue();
                if (contexts.isEmpty())
                    continue;
                String nodeId = entry.getKey();
                // We assume that the first element in the list is the earliest. So it should be the
                // only one we need to check the timeout for.
                Call call = contexts.get(0);
                if (processor.callHasExpired(call)) {
                    if (call.aborted) {
                        log.warn("Aborted call {} is still in callsInFlight.", call);
                    } else {
                        log.debug("Closing connection to {} to time out {}", nodeId, call);
                        call.aborted = true;
                        client.disconnect(nodeId);
                        numTimedOut++;
                        // We don't remove anything from the callsInFlight data structure. Because the connection
                        // has been closed, the calls should be returned by the next client#poll(),
                        // and handled at that point.
                    }
                }
            }
            if (numTimedOut > 0)
                log.debug("Timed out {} call(s) in flight.", numTimedOut);
        }

        /**
         * Handle responses from the server.
         *
         * @param now                   The current time in milliseconds.
         * @param responses             The latest responses from KafkaClient.
         **/
        private void handleResponses(long now, List<ClientResponse> responses) {
            for (ClientResponse response : responses) {
                int correlationId = response.requestHeader().correlationId();

                Call call = correlationIdToCalls.get(correlationId);
                if (call == null) {
                    // If the server returns information about a correlation ID we didn't use yet,
                    // an internal server error has occurred. Close the connection and log an error message.
                    log.error("Internal server error on {}: server returned information about unknown " +
                        "correlation ID {}, requestHeader = {}", response.destination(), correlationId,
                        response.requestHeader());
                    client.disconnect(response.destination());
                    continue;
                }

                // Stop tracking this call.
                correlationIdToCalls.remove(correlationId);
                List<Call> calls = callsInFlight.get(response.destination());
                if ((calls == null) || (!calls.remove(call))) {
                    log.error("Internal server error on {}: ignoring call {} in correlationIdToCall " +
                        "that did not exist in callsInFlight", response.destination(), call);
                    continue;
                }

                // Handle the result of the call. This may involve retrying the call, if we got a
                // retriable exception.
                if (response.versionMismatch() != null) {
                    call.fail(now, response.versionMismatch());
                } else if (response.wasDisconnected()) {
                    AuthenticationException authException = client.authenticationException(call.curNode());
                    if (authException != null) {
                        call.fail(now, authException);
                    } else {
                        call.fail(now, new DisconnectException(String.format(
                            "Cancelled %s request with correlation id %s due to node %s being disconnected",
                            call.callName, correlationId, response.destination())));
                    }
                } else {
                    try {
                        call.handleResponse(response.responseBody());
                        if (log.isTraceEnabled())
                            log.trace("{} got response {}", call,
                                    response.responseBody().toString(response.requestHeader().apiVersion()));
                    } catch (Throwable t) {
                        if (log.isTraceEnabled())
                            log.trace("{} handleResponse failed with {}", call, prettyPrintException(t));
                        call.fail(now, t);
                    }
                }
            }
        }

        /**
         * Unassign calls that have not yet been sent based on some predicate. For example, this
         * is used to reassign the calls that have been assigned to a disconnected node.
         *
         * @param shouldUnassign Condition for reassignment. If the predicate is true, then the calls will
         *                       be put back in the pendingCalls collection and they will be reassigned
         */
        private void unassignUnsentCalls(Predicate<Node> shouldUnassign) {
            for (Iterator<Map.Entry<Node, List<Call>>> iter = callsToSend.entrySet().iterator(); iter.hasNext(); ) {
                Map.Entry<Node, List<Call>> entry = iter.next();
                Node node = entry.getKey();
                List<Call> awaitingCalls = entry.getValue();

                if (awaitingCalls.isEmpty()) {
                    iter.remove();
                } else if (shouldUnassign.test(node)) {
                    pendingCalls.addAll(awaitingCalls);
                    iter.remove();
                }
            }
        }

        private boolean hasActiveExternalCalls(Collection<Call> calls) {
            for (Call call : calls) {
                if (!call.isInternal()) {
                    return true;
                }
            }
            return false;
        }

        /**
         * Return true if there are currently active external calls.
         */
        private boolean hasActiveExternalCalls() {
            if (hasActiveExternalCalls(pendingCalls)) {
                return true;
            }
            for (List<Call> callList : callsToSend.values()) {
                if (hasActiveExternalCalls(callList)) {
                    return true;
                }
            }
            return hasActiveExternalCalls(correlationIdToCalls.values());
        }

        private boolean threadShouldExit(long now, long curHardShutdownTimeMs) {
            if (!hasActiveExternalCalls()) {
                log.trace("All work has been completed, and the I/O thread is now exiting.");
                return true;
            }
            if (now >= curHardShutdownTimeMs) {
                log.info("Forcing a hard I/O thread shutdown. Requests in progress will be aborted.");
                return true;
            }
            log.debug("Hard shutdown in {} ms.", curHardShutdownTimeMs - now);
            return false;
        }

        @Override
        public void run() {
            log.trace("Thread starting");
            try {
                processRequests();
            } finally {
                AppInfoParser.unregisterAppInfo(JMX_PREFIX, clientId, metrics);

                int numTimedOut = 0;
                TimeoutProcessor timeoutProcessor = new TimeoutProcessor(Long.MAX_VALUE);
                synchronized (this) {
                    numTimedOut += timeoutProcessor.handleTimeouts(newCalls, "The AdminClient thread has exited.");
                    newCalls = null;
                }
                numTimedOut += timeoutProcessor.handleTimeouts(pendingCalls, "The AdminClient thread has exited.");
                numTimedOut += timeoutCallsToSend(timeoutProcessor);
                numTimedOut += timeoutProcessor.handleTimeouts(correlationIdToCalls.values(),
                        "The AdminClient thread has exited.");
                if (numTimedOut > 0) {
                    log.debug("Timed out {} remaining operation(s).", numTimedOut);
                }
                closeQuietly(client, "KafkaClient");
                closeQuietly(metrics, "Metrics");
                log.debug("Exiting AdminClientRunnable thread.");
            }
        }

        private void processRequests() {
            long now = time.milliseconds();
            while (true) {
                // Copy newCalls into pendingCalls.
                drainNewCalls();

                // Check if the AdminClient thread should shut down.
                long curHardShutdownTimeMs = hardShutdownTimeMs.get();
                if ((curHardShutdownTimeMs != INVALID_SHUTDOWN_TIME) && threadShouldExit(now, curHardShutdownTimeMs))
                    break;

                // Handle timeouts.
                TimeoutProcessor timeoutProcessor = timeoutProcessorFactory.create(now);
                timeoutPendingCalls(timeoutProcessor);
                timeoutCallsToSend(timeoutProcessor);
                timeoutCallsInFlight(timeoutProcessor);

                long pollTimeout = Math.min(1200000, timeoutProcessor.nextTimeoutMs());
                if (curHardShutdownTimeMs != INVALID_SHUTDOWN_TIME) {
                    pollTimeout = Math.min(pollTimeout, curHardShutdownTimeMs - now);
                }

                // Choose nodes for our pending calls.
                pollTimeout = Math.min(pollTimeout, maybeDrainPendingCalls(now));
                long metadataFetchDelayMs = metadataManager.metadataFetchDelayMs(now);
                if (metadataFetchDelayMs == 0) {
                    metadataManager.transitionToUpdatePending(now);
                    Call metadataCall = makeMetadataCall(now);
                    // Create a new metadata fetch call and add it to the end of pendingCalls.
                    // Assign a node for just the new call (we handled the other pending nodes above).

                    if (!maybeDrainPendingCall(metadataCall, now))
                        pendingCalls.add(metadataCall);
                }
                pollTimeout = Math.min(pollTimeout, sendEligibleCalls(now));

                if (metadataFetchDelayMs > 0) {
                    pollTimeout = Math.min(pollTimeout, metadataFetchDelayMs);
                }

                // Ensure that we use a small poll timeout if there are pending calls which need to be sent
                if (!pendingCalls.isEmpty())
                    pollTimeout = Math.min(pollTimeout, retryBackoff.baseBackoff());

                // Wait for network responses.
                log.trace("Entering KafkaClient#poll(timeout={})", pollTimeout);
                List<ClientResponse> responses = client.poll(pollTimeout, now);
                log.trace("KafkaClient#poll retrieved {} response(s)", responses.size());

                // unassign calls to disconnected nodes
                unassignUnsentCalls(client::connectionFailed);

                // Update the current time and handle the latest responses.
                now = time.milliseconds();
                handleResponses(now, responses);
            }
        }

        /**
         * Queue a call for sending.
         *
         * If the AdminClient thread has exited, this will fail. Otherwise, it will succeed (even
         * if the AdminClient is shutting down). This function should called when retrying an
         * existing call.
         *
         * @param call      The new call object.
         * @param now       The current time in milliseconds.
         */
        void enqueue(Call call, long now) {
            if (call.tries > maxRetries) {
                log.debug("Max retries {} for {} reached", maxRetries, call);
                call.fail(time.milliseconds(), new TimeoutException());
                return;
            }
            if (log.isDebugEnabled()) {
                log.debug("Queueing {} with a timeout {} ms from now.", call, call.deadlineMs - now);
            }
            boolean accepted = false;
            synchronized (this) {
                if (newCalls != null) {
                    newCalls.add(call);
                    accepted = true;
                }
            }
            if (accepted) {
                client.wakeup(); // wake the thread if it is in poll()
            } else {
                log.debug("The AdminClient thread has exited. Timing out {}.", call);
                call.fail(Long.MAX_VALUE, new TimeoutException("The AdminClient thread has exited."));
            }
        }

        /**
         * Initiate a new call.
         *
         * This will fail if the AdminClient is scheduled to shut down.
         *
         * @param call      The new call object.
         * @param now       The current time in milliseconds.
         */
        void call(Call call, long now) {
            if (hardShutdownTimeMs.get() != INVALID_SHUTDOWN_TIME) {
                log.debug("The AdminClient is not accepting new calls. Timing out {}.", call);
                call.fail(Long.MAX_VALUE, new TimeoutException("The AdminClient thread is not accepting new calls."));
            } else {
                enqueue(call, now);
            }
        }

        /**
         * Create a new metadata call.
         */
        private Call makeMetadataCall(long now) {
            return new Call(true, "fetchMetadata", calcDeadlineMs(now, requestTimeoutMs),
                    new MetadataUpdateNodeIdProvider()) {
                @Override
                public MetadataRequest.Builder createRequest(int timeoutMs) {
                    // Since this only requests node information, it's safe to pass true
                    // for allowAutoTopicCreation (and it simplifies communication with
                    // older brokers)
                    return new MetadataRequest.Builder(new MetadataRequestData()
                        .setTopics(Collections.emptyList())
                        .setAllowAutoTopicCreation(true));
                }

                @Override
                public void handleResponse(AbstractResponse abstractResponse) {
                    MetadataResponse response = (MetadataResponse) abstractResponse;
                    long now = time.milliseconds();
                    metadataManager.update(response.cluster(), now);

                    // Unassign all unsent requests after a metadata refresh to allow for a new
                    // destination to be selected from the new metadata
                    unassignUnsentCalls(node -> true);
                }

                @Override
                public void handleFailure(Throwable e) {
                    metadataManager.updateFailed(e);
                }
            };
        }
    }

    /**
     * Returns true if a topic name cannot be represented in an RPC.  This function does NOT check
     * whether the name is too long, contains invalid characters, etc.  It is better to enforce
     * those policies on the server, so that they can be changed in the future if needed.
     */
    private static boolean topicNameIsUnrepresentable(String topicName) {
        return topicName == null || topicName.isEmpty();
    }

    private static boolean groupIdIsUnrepresentable(String groupId) {
        return groupId == null;
    }

    // for testing
    int numPendingCalls() {
        return runnable.pendingCalls.size();
    }

    /**
     * Fail futures in the given stream which are not done.
     * Used when a response handler expected a result for some entity but no result was present.
     */
    private static <K, V> void completeUnrealizedFutures(
            Stream<Map.Entry<K, KafkaFutureImpl<V>>> futures,
            Function<K, String> messageFormatter) {
        futures.filter(entry -> !entry.getValue().isDone()).forEach(entry ->
                entry.getValue().completeExceptionally(new ApiException(messageFormatter.apply(entry.getKey()))));
    }

    @Override
    public CreateTopicsResult createTopics(final Collection<NewTopic> newTopics,
                                           final CreateTopicsOptions options) {
        final Map<String, KafkaFutureImpl<TopicMetadataAndConfig>> topicFutures = new HashMap<>(newTopics.size());
        final CreatableTopicCollection topics = new CreatableTopicCollection();
        for (NewTopic newTopic : newTopics) {
            if (topicNameIsUnrepresentable(newTopic.name())) {
                KafkaFutureImpl<TopicMetadataAndConfig> future = new KafkaFutureImpl<>();
                future.completeExceptionally(new InvalidTopicException("The given topic name '" +
                    newTopic.name() + "' cannot be represented in a request."));
                topicFutures.put(newTopic.name(), future);
            } else if (!topicFutures.containsKey(newTopic.name())) {
                topicFutures.put(newTopic.name(), new KafkaFutureImpl<>());
                topics.add(newTopic.convertToCreatableTopic());
            }
        }
        if (!topics.isEmpty()) {
            final long now = time.milliseconds();
            final long deadline = calcDeadlineMs(now, options.timeoutMs());
            final Call call = getCreateTopicsCall(options, topicFutures, topics, deadline);
            runnable.call(call, now);
        }
        return new CreateTopicsResult(new HashMap<>(topicFutures));
    }

    private Call getCreateTopicsCall(final CreateTopicsOptions options,
                                     final Map<String, KafkaFutureImpl<TopicMetadataAndConfig>> futures,
                                     final CreatableTopicCollection topics,
                                     final long deadline) {
        return new Call("createTopics", deadline, new ControllerNodeProvider()) {
            @Override
            public CreateTopicsRequest.Builder createRequest(int timeoutMs) {
                return new CreateTopicsRequest.Builder(
                    new CreateTopicsRequestData()
                        .setTopics(topics)
                        .setTimeoutMs(timeoutMs)
                        .setValidateOnly(options.shouldValidateOnly()));
            }

            @Override
            public void handleResponse(AbstractResponse abstractResponse) {
                // Check for controller change
                handleNotControllerError(abstractResponse);
                // Handle server responses for particular topics.
                final CreateTopicsResponse response = (CreateTopicsResponse) abstractResponse;
                final CreatableTopicCollection retryTopics = new CreatableTopicCollection();
                for (CreatableTopicResult result : response.data().topics()) {
                    KafkaFutureImpl<TopicMetadataAndConfig> future = futures.get(result.name());
                    if (future == null) {
                        log.warn("Server response mentioned unknown topic {}", result.name());
                    } else {
                        ApiError error = new ApiError(result.errorCode(), result.errorMessage());
                        if (error.isFailure()) {
                            if (error.is(Errors.THROTTLING_QUOTA_EXCEEDED)) {
                                if (options.shouldRetryOnQuotaViolation()) {
                                    retryTopics.add(topics.find(result.name()).duplicate());
                                } else {
                                    future.completeExceptionally(new ThrottlingQuotaExceededException(
                                        response.throttleTimeMs(), error.messageWithFallback()));
                                }
                            } else {
                                future.completeExceptionally(error.exception());
                            }
                        } else {
                            TopicMetadataAndConfig topicMetadataAndConfig;
                            if (result.topicConfigErrorCode() != Errors.NONE.code()) {
                                topicMetadataAndConfig = new TopicMetadataAndConfig(
                                    Errors.forCode(result.topicConfigErrorCode()).exception());
                            } else if (result.numPartitions() == CreateTopicsResult.UNKNOWN) {
                                topicMetadataAndConfig = new TopicMetadataAndConfig(new UnsupportedVersionException(
                                    "Topic metadata and configs in CreateTopics response not supported"));
                            } else {
                                List<CreatableTopicConfigs> configs = result.configs();
                                Config topicConfig = new Config(configs.stream()
                                    .map(this::configEntry)
                                    .collect(Collectors.toSet()));
                                topicMetadataAndConfig = new TopicMetadataAndConfig(result.numPartitions(),
                                    result.replicationFactor(),
                                    topicConfig);
                            }
                            future.complete(topicMetadataAndConfig);
                        }
                    }
                }
                // If there are topics to retry, retry them; complete unrealized futures otherwise.
                if (retryTopics.isEmpty()) {
                    // The server should send back a response for every topic. But do a sanity check anyway.
                    completeUnrealizedFutures(futures.entrySet().stream(),
                        topic -> "The controller response did not contain a result for topic " + topic);
                } else {
                    final Call call = getCreateTopicsCall(options, futures, retryTopics, deadline);
                    runnable.call(call, time.milliseconds());
                }
            }

            private ConfigEntry configEntry(CreatableTopicConfigs config) {
                return new ConfigEntry(
                    config.name(),
                    config.value(),
                    configSource(DescribeConfigsResponse.ConfigSource.forId(config.configSource())),
                    config.isSensitive(),
                    config.readOnly(),
                    Collections.emptyList(),
                    null,
                    null);
            }

            @Override
            void handleFailure(Throwable throwable) {
                completeAllExceptionally(futures.values(), throwable);
            }
        };
    }

    @Override
    public DeleteTopicsResult deleteTopics(final Collection<String> topicNames,
                                           final DeleteTopicsOptions options) {
        final Map<String, KafkaFutureImpl<Void>> topicFutures = new HashMap<>(topicNames.size());
        final List<String> validTopicNames = new ArrayList<>(topicNames.size());
        for (String topicName : topicNames) {
            if (topicNameIsUnrepresentable(topicName)) {
                KafkaFutureImpl<Void> future = new KafkaFutureImpl<>();
                future.completeExceptionally(new InvalidTopicException("The given topic name '" +
                    topicName + "' cannot be represented in a request."));
                topicFutures.put(topicName, future);
            } else if (!topicFutures.containsKey(topicName)) {
                topicFutures.put(topicName, new KafkaFutureImpl<>());
                validTopicNames.add(topicName);
            }
        }
        if (!validTopicNames.isEmpty()) {
            final long now = time.milliseconds();
            final long deadline = calcDeadlineMs(now, options.timeoutMs());
            final Call call = getDeleteTopicsCall(options, topicFutures, validTopicNames, deadline);
            runnable.call(call, now);
        }
        return new DeleteTopicsResult(new HashMap<>(topicFutures));
    }

    private Call getDeleteTopicsCall(final DeleteTopicsOptions options,
                                     final Map<String, KafkaFutureImpl<Void>> futures,
                                     final List<String> topics,
                                     final long deadline) {
        return new Call("deleteTopics", deadline, new ControllerNodeProvider()) {
            @Override
            DeleteTopicsRequest.Builder createRequest(int timeoutMs) {
                return new DeleteTopicsRequest.Builder(
                    new DeleteTopicsRequestData()
                        .setTopicNames(topics)
                        .setTimeoutMs(timeoutMs));
            }

            @Override
            void handleResponse(AbstractResponse abstractResponse) {
                // Check for controller change
                handleNotControllerError(abstractResponse);
                // Handle server responses for particular topics.
                final DeleteTopicsResponse response = (DeleteTopicsResponse) abstractResponse;
                final List<String> retryTopics = new ArrayList<>();
                for (DeletableTopicResult result : response.data().responses()) {
                    KafkaFutureImpl<Void> future = futures.get(result.name());
                    if (future == null) {
                        log.warn("Server response mentioned unknown topic {}", result.name());
                    } else {
                        ApiError error = new ApiError(result.errorCode(), result.errorMessage());
                        if (error.isFailure()) {
                            if (error.is(Errors.THROTTLING_QUOTA_EXCEEDED)) {
                                if (options.shouldRetryOnQuotaViolation()) {
                                    retryTopics.add(result.name());
                                } else {
                                    future.completeExceptionally(new ThrottlingQuotaExceededException(
                                        response.throttleTimeMs(), error.messageWithFallback()));
                                }
                            } else {
                                future.completeExceptionally(error.exception());
                            }
                        } else {
                            future.complete(null);
                        }
                    }
                }
                // If there are topics to retry, retry them; complete unrealized futures otherwise.
                if (retryTopics.isEmpty()) {
                    // The server should send back a response for every topic. But do a sanity check anyway.
                    completeUnrealizedFutures(futures.entrySet().stream(),
                        topic -> "The controller response did not contain a result for topic " + topic);
                } else {
                    final Call call = getDeleteTopicsCall(options, futures, retryTopics, deadline);
                    runnable.call(call, time.milliseconds());
                }
            }

            @Override
            void handleFailure(Throwable throwable) {
                completeAllExceptionally(futures.values(), throwable);
            }
        };
    }

    @Override
    public ListTopicsResult listTopics(final ListTopicsOptions options) {
        final KafkaFutureImpl<Map<String, TopicListing>> topicListingFuture = new KafkaFutureImpl<>();
        final long now = time.milliseconds();
        runnable.call(new Call("listTopics", calcDeadlineMs(now, options.timeoutMs()),
            new LeastLoadedNodeProvider()) {

            @Override
            MetadataRequest.Builder createRequest(int timeoutMs) {
                return MetadataRequest.Builder.allTopics();
            }

            @Override
            void handleResponse(AbstractResponse abstractResponse) {
                MetadataResponse response = (MetadataResponse) abstractResponse;
                Map<String, TopicListing> topicListing = new HashMap<>();
                for (MetadataResponse.TopicMetadata topicMetadata : response.topicMetadata()) {
                    String topicName = topicMetadata.topic();
                    boolean isInternal = topicMetadata.isInternal();
                    if (!topicMetadata.isInternal() || options.shouldListInternal())
                        topicListing.put(topicName, new TopicListing(topicName, isInternal));
                }
                topicListingFuture.complete(topicListing);
            }

            @Override
            void handleFailure(Throwable throwable) {
                topicListingFuture.completeExceptionally(throwable);
            }
        }, now);
        return new ListTopicsResult(topicListingFuture);
    }

    @Override
    public DescribeTopicsResult describeTopics(final Collection<String> topicNames, DescribeTopicsOptions options) {
        final Map<String, KafkaFutureImpl<TopicDescription>> topicFutures = new HashMap<>(topicNames.size());
        final ArrayList<String> topicNamesList = new ArrayList<>();
        for (String topicName : topicNames) {
            if (topicNameIsUnrepresentable(topicName)) {
                KafkaFutureImpl<TopicDescription> future = new KafkaFutureImpl<>();
                future.completeExceptionally(new InvalidTopicException("The given topic name '" +
                    topicName + "' cannot be represented in a request."));
                topicFutures.put(topicName, future);
            } else if (!topicFutures.containsKey(topicName)) {
                topicFutures.put(topicName, new KafkaFutureImpl<>());
                topicNamesList.add(topicName);
            }
        }
        final long now = time.milliseconds();
        Call call = new Call("describeTopics", calcDeadlineMs(now, options.timeoutMs()),
            new LeastLoadedNodeProvider()) {

            private boolean supportsDisablingTopicCreation = true;

            @Override
            MetadataRequest.Builder createRequest(int timeoutMs) {
                if (supportsDisablingTopicCreation)
                    return new MetadataRequest.Builder(new MetadataRequestData()
                        .setTopics(convertToMetadataRequestTopic(topicNamesList))
                        .setAllowAutoTopicCreation(false)
                        .setIncludeTopicAuthorizedOperations(options.includeAuthorizedOperations()));
                else
                    return MetadataRequest.Builder.allTopics();
            }

            @Override
            void handleResponse(AbstractResponse abstractResponse) {
                MetadataResponse response = (MetadataResponse) abstractResponse;
                // Handle server responses for particular topics.
                Cluster cluster = response.cluster();
                Map<String, Errors> errors = response.errors();
                for (Map.Entry<String, KafkaFutureImpl<TopicDescription>> entry : topicFutures.entrySet()) {
                    String topicName = entry.getKey();
                    KafkaFutureImpl<TopicDescription> future = entry.getValue();
                    Errors topicError = errors.get(topicName);
                    if (topicError != null) {
                        future.completeExceptionally(topicError.exception());
                        continue;
                    }
                    if (!cluster.topics().contains(topicName)) {
                        future.completeExceptionally(new UnknownTopicOrPartitionException("Topic " + topicName + " not found."));
                        continue;
                    }
                    boolean isInternal = cluster.internalTopics().contains(topicName);
                    List<PartitionInfo> partitionInfos = cluster.partitionsForTopic(topicName);
                    List<TopicPartitionInfo> partitions = new ArrayList<>(partitionInfos.size());
                    for (PartitionInfo partitionInfo : partitionInfos) {
                        TopicPartitionInfo topicPartitionInfo = new TopicPartitionInfo(
                            partitionInfo.partition(), leader(partitionInfo), Arrays.asList(partitionInfo.replicas()),
                            Arrays.asList(partitionInfo.inSyncReplicas()));
                        partitions.add(topicPartitionInfo);
                    }
                    partitions.sort(Comparator.comparingInt(TopicPartitionInfo::partition));
                    TopicDescription topicDescription = new TopicDescription(topicName, isInternal, partitions,
                        validAclOperations(response.topicAuthorizedOperations(topicName).get()));
                    future.complete(topicDescription);
                }
            }

            private Node leader(PartitionInfo partitionInfo) {
                if (partitionInfo.leader() == null || partitionInfo.leader().id() == Node.noNode().id())
                    return null;
                return partitionInfo.leader();
            }

            @Override
            boolean handleUnsupportedVersionException(UnsupportedVersionException exception) {
                if (supportsDisablingTopicCreation) {
                    supportsDisablingTopicCreation = false;
                    return true;
                }
                return false;
            }

            @Override
            void handleFailure(Throwable throwable) {
                completeAllExceptionally(topicFutures.values(), throwable);
            }
        };
        if (!topicNamesList.isEmpty()) {
            runnable.call(call, now);
        }
        return new DescribeTopicsResult(new HashMap<>(topicFutures));
    }

    @Override
    public DescribeClusterResult describeCluster(DescribeClusterOptions options) {
        final KafkaFutureImpl<Collection<Node>> describeClusterFuture = new KafkaFutureImpl<>();
        final KafkaFutureImpl<Node> controllerFuture = new KafkaFutureImpl<>();
        final KafkaFutureImpl<String> clusterIdFuture = new KafkaFutureImpl<>();
        final KafkaFutureImpl<Set<AclOperation>> authorizedOperationsFuture = new KafkaFutureImpl<>();

        final long now = time.milliseconds();
        runnable.call(new Call("listNodes", calcDeadlineMs(now, options.timeoutMs()),
            new LeastLoadedNodeProvider()) {

            @Override
            MetadataRequest.Builder createRequest(int timeoutMs) {
                // Since this only requests node information, it's safe to pass true for allowAutoTopicCreation (and it
                // simplifies communication with older brokers)
                return new MetadataRequest.Builder(new MetadataRequestData()
                    .setTopics(Collections.emptyList())
                    .setAllowAutoTopicCreation(true)
                    .setIncludeClusterAuthorizedOperations(options.includeAuthorizedOperations()));
            }

            @Override
            void handleResponse(AbstractResponse abstractResponse) {
                MetadataResponse response = (MetadataResponse) abstractResponse;
                describeClusterFuture.complete(response.brokers());
                controllerFuture.complete(controller(response));
                clusterIdFuture.complete(response.clusterId());
                authorizedOperationsFuture.complete(
                        validAclOperations(response.clusterAuthorizedOperations()));
            }

            private Node controller(MetadataResponse response) {
                if (response.controller() == null || response.controller().id() == MetadataResponse.NO_CONTROLLER_ID)
                    return null;
                return response.controller();
            }

            @Override
            void handleFailure(Throwable throwable) {
                describeClusterFuture.completeExceptionally(throwable);
                controllerFuture.completeExceptionally(throwable);
                clusterIdFuture.completeExceptionally(throwable);
                authorizedOperationsFuture.completeExceptionally(throwable);
            }
        }, now);

        return new DescribeClusterResult(describeClusterFuture, controllerFuture, clusterIdFuture,
            authorizedOperationsFuture);
    }

    @Override
    public DescribeAclsResult describeAcls(final AclBindingFilter filter, DescribeAclsOptions options) {
        if (filter.isUnknown()) {
            KafkaFutureImpl<Collection<AclBinding>> future = new KafkaFutureImpl<>();
            future.completeExceptionally(new InvalidRequestException("The AclBindingFilter " +
                    "must not contain UNKNOWN elements."));
            return new DescribeAclsResult(future);
        }
        final long now = time.milliseconds();
        final KafkaFutureImpl<Collection<AclBinding>> future = new KafkaFutureImpl<>();
        runnable.call(new Call("describeAcls", calcDeadlineMs(now, options.timeoutMs()),
            new LeastLoadedNodeProvider()) {

            @Override
            DescribeAclsRequest.Builder createRequest(int timeoutMs) {
                return new DescribeAclsRequest.Builder(filter);
            }

            @Override
            void handleResponse(AbstractResponse abstractResponse) {
                DescribeAclsResponse response = (DescribeAclsResponse) abstractResponse;
                if (response.error().isFailure()) {
                    future.completeExceptionally(response.error().exception());
                } else {
                    future.complete(DescribeAclsResponse.aclBindings(response.acls()));
                }
            }

            @Override
            void handleFailure(Throwable throwable) {
                future.completeExceptionally(throwable);
            }
        }, now);
        return new DescribeAclsResult(future);
    }

    @Override
    public CreateAclsResult createAcls(Collection<AclBinding> acls, CreateAclsOptions options) {
        final long now = time.milliseconds();
        final Map<AclBinding, KafkaFutureImpl<Void>> futures = new HashMap<>();
        final List<AclCreation> aclCreations = new ArrayList<>();
        final List<AclBinding> aclBindingsSent = new ArrayList<>();
        for (AclBinding acl : acls) {
            if (futures.get(acl) == null) {
                KafkaFutureImpl<Void> future = new KafkaFutureImpl<>();
                futures.put(acl, future);
                String indefinite = acl.toFilter().findIndefiniteField();
                if (indefinite == null) {
                    aclCreations.add(CreateAclsRequest.aclCreation(acl));
                    aclBindingsSent.add(acl);
                } else {
                    future.completeExceptionally(new InvalidRequestException("Invalid ACL creation: " +
                        indefinite));
                }
            }
        }
        final CreateAclsRequestData data = new CreateAclsRequestData().setCreations(aclCreations);
        runnable.call(new Call("createAcls", calcDeadlineMs(now, options.timeoutMs()),
            new LeastLoadedNodeProvider()) {

            @Override
            CreateAclsRequest.Builder createRequest(int timeoutMs) {
                return new CreateAclsRequest.Builder(data);
            }

            @Override
            void handleResponse(AbstractResponse abstractResponse) {
                CreateAclsResponse response = (CreateAclsResponse) abstractResponse;
                List<AclCreationResult> responses = response.results();
                Iterator<AclCreationResult> iter = responses.iterator();
                for (AclBinding aclBinding : aclBindingsSent) {
                    KafkaFutureImpl<Void> future = futures.get(aclBinding);
                    if (!iter.hasNext()) {
                        future.completeExceptionally(new UnknownServerException(
                            "The broker reported no creation result for the given ACL: " + aclBinding));
                    } else {
                        AclCreationResult creation = iter.next();
                        Errors error = Errors.forCode(creation.errorCode());
                        ApiError apiError = new ApiError(error, creation.errorMessage());
                        if (apiError.isFailure())
                            future.completeExceptionally(apiError.exception());
                        else
                            future.complete(null);
                    }
                }
            }

            @Override
            void handleFailure(Throwable throwable) {
                completeAllExceptionally(futures.values(), throwable);
            }
        }, now);
        return new CreateAclsResult(new HashMap<>(futures));
    }

    @Override
    public DeleteAclsResult deleteAcls(Collection<AclBindingFilter> filters, DeleteAclsOptions options) {
        final long now = time.milliseconds();
        final Map<AclBindingFilter, KafkaFutureImpl<FilterResults>> futures = new HashMap<>();
        final List<AclBindingFilter> aclBindingFiltersSent = new ArrayList<>();
        final List<DeleteAclsFilter> deleteAclsFilters = new ArrayList<>();
        for (AclBindingFilter filter : filters) {
            if (futures.get(filter) == null) {
                aclBindingFiltersSent.add(filter);
                deleteAclsFilters.add(DeleteAclsRequest.deleteAclsFilter(filter));
                futures.put(filter, new KafkaFutureImpl<>());
            }
        }
        final DeleteAclsRequestData data = new DeleteAclsRequestData().setFilters(deleteAclsFilters);
        runnable.call(new Call("deleteAcls", calcDeadlineMs(now, options.timeoutMs()),
            new LeastLoadedNodeProvider()) {

            @Override
            DeleteAclsRequest.Builder createRequest(int timeoutMs) {
                return new DeleteAclsRequest.Builder(data);
            }

            @Override
            void handleResponse(AbstractResponse abstractResponse) {
                DeleteAclsResponse response = (DeleteAclsResponse) abstractResponse;
                List<DeleteAclsResponseData.DeleteAclsFilterResult> results = response.filterResults();
                Iterator<DeleteAclsResponseData.DeleteAclsFilterResult> iter = results.iterator();
                for (AclBindingFilter bindingFilter : aclBindingFiltersSent) {
                    KafkaFutureImpl<FilterResults> future = futures.get(bindingFilter);
                    if (!iter.hasNext()) {
                        future.completeExceptionally(new UnknownServerException(
                            "The broker reported no deletion result for the given filter."));
                    } else {
                        DeleteAclsFilterResult filterResult = iter.next();
                        ApiError error = new ApiError(Errors.forCode(filterResult.errorCode()), filterResult.errorMessage());
                        if (error.isFailure()) {
                            future.completeExceptionally(error.exception());
                        } else {
                            List<FilterResult> filterResults = new ArrayList<>();
                            for (DeleteAclsMatchingAcl matchingAcl : filterResult.matchingAcls()) {
                                ApiError aclError = new ApiError(Errors.forCode(matchingAcl.errorCode()),
                                    matchingAcl.errorMessage());
                                AclBinding aclBinding = DeleteAclsResponse.aclBinding(matchingAcl);
                                filterResults.add(new FilterResult(aclBinding, aclError.exception()));
                            }
                            future.complete(new FilterResults(filterResults));
                        }
                    }
                }
            }

            @Override
            void handleFailure(Throwable throwable) {
                completeAllExceptionally(futures.values(), throwable);
            }
        }, now);
        return new DeleteAclsResult(new HashMap<>(futures));
    }

    @Override
    public DescribeConfigsResult describeConfigs(Collection<ConfigResource> configResources, final DescribeConfigsOptions options) {
        // Partition the requested config resources based on which broker they must be sent to with the
        // null broker being used for config resources which can be obtained from any broker
        final Map<Integer, Map<ConfigResource, KafkaFutureImpl<Config>>> brokerFutures = new HashMap<>(configResources.size());

        for (ConfigResource resource : configResources) {
            Integer broker = nodeFor(resource);
            brokerFutures.compute(broker, (key, value) -> {
                if (value == null) {
                    value = new HashMap<>();
                }
                value.put(resource, new KafkaFutureImpl<>());
                return value;
            });
        }

        final long now = time.milliseconds();
        for (Map.Entry<Integer, Map<ConfigResource, KafkaFutureImpl<Config>>> entry : brokerFutures.entrySet()) {
            Integer broker = entry.getKey();
            Map<ConfigResource, KafkaFutureImpl<Config>> unified = entry.getValue();

            runnable.call(new Call("describeConfigs", calcDeadlineMs(now, options.timeoutMs()),
                broker != null ? new ConstantNodeIdProvider(broker) : new LeastLoadedNodeProvider()) {

                @Override
                DescribeConfigsRequest.Builder createRequest(int timeoutMs) {
                    return new DescribeConfigsRequest.Builder(new DescribeConfigsRequestData()
                        .setResources(unified.keySet().stream()
                            .map(config ->
                                new DescribeConfigsRequestData.DescribeConfigsResource()
                                    .setResourceName(config.name())
                                    .setResourceType(config.type().id())
                                    .setConfigurationKeys(null))
                            .collect(Collectors.toList()))
                        .setIncludeSynonyms(options.includeSynonyms())
                        .setIncludeDocumentation(options.includeDocumentation()));
                }

                @Override
                void handleResponse(AbstractResponse abstractResponse) {
                    DescribeConfigsResponse response = (DescribeConfigsResponse) abstractResponse;
                    for (Map.Entry<ConfigResource, DescribeConfigsResponseData.DescribeConfigsResult> entry : response.resultMap().entrySet()) {
                        ConfigResource configResource = entry.getKey();
                        DescribeConfigsResponseData.DescribeConfigsResult describeConfigsResult = entry.getValue();
                        KafkaFutureImpl<Config> future = unified.get(configResource);
                        if (future == null) {
                            if (broker != null) {
                                log.warn("The config {} in the response from broker {} is not in the request",
                                        configResource, broker);
                            } else {
                                log.warn("The config {} in the response from the least loaded broker is not in the request",
                                        configResource);
                            }
                        } else {
                            if (describeConfigsResult.errorCode() != Errors.NONE.code()) {
                                future.completeExceptionally(Errors.forCode(describeConfigsResult.errorCode())
                                        .exception(describeConfigsResult.errorMessage()));
                            } else {
                                future.complete(describeConfigResult(describeConfigsResult));
                            }
                        }
                    }
                    completeUnrealizedFutures(
                        unified.entrySet().stream(),
                        configResource -> "The broker response did not contain a result for config resource " + configResource);
                }

                @Override
                void handleFailure(Throwable throwable) {
                    completeAllExceptionally(unified.values(), throwable);
                }
            }, now);
        }

        return new DescribeConfigsResult(new HashMap<>(brokerFutures.entrySet().stream()
                .flatMap(x -> x.getValue().entrySet().stream())
                .collect(Collectors.toMap(Entry::getKey, Entry::getValue))));
    }

    private Config describeConfigResult(DescribeConfigsResponseData.DescribeConfigsResult describeConfigsResult) {
        return new Config(describeConfigsResult.configs().stream().map(config -> new ConfigEntry(
                config.name(),
                config.value(),
                DescribeConfigsResponse.ConfigSource.forId(config.configSource()).source(),
                config.isSensitive(),
                config.readOnly(),
                (config.synonyms().stream().map(synonym -> new ConfigEntry.ConfigSynonym(synonym.name(), synonym.value(),
                        DescribeConfigsResponse.ConfigSource.forId(synonym.source()).source()))).collect(Collectors.toList()),
                DescribeConfigsResponse.ConfigType.forId(config.configType()).type(),
                config.documentation()
        )).collect(Collectors.toList()));
    }

    private ConfigEntry.ConfigSource configSource(DescribeConfigsResponse.ConfigSource source) {
        ConfigEntry.ConfigSource configSource;
        switch (source) {
            case TOPIC_CONFIG:
                configSource = ConfigEntry.ConfigSource.DYNAMIC_TOPIC_CONFIG;
                break;
            case DYNAMIC_BROKER_CONFIG:
                configSource = ConfigEntry.ConfigSource.DYNAMIC_BROKER_CONFIG;
                break;
            case DYNAMIC_DEFAULT_BROKER_CONFIG:
                configSource = ConfigEntry.ConfigSource.DYNAMIC_DEFAULT_BROKER_CONFIG;
                break;
            case STATIC_BROKER_CONFIG:
                configSource = ConfigEntry.ConfigSource.STATIC_BROKER_CONFIG;
                break;
            case DYNAMIC_BROKER_LOGGER_CONFIG:
                configSource = ConfigEntry.ConfigSource.DYNAMIC_BROKER_LOGGER_CONFIG;
                break;
            case DEFAULT_CONFIG:
                configSource = ConfigEntry.ConfigSource.DEFAULT_CONFIG;
                break;
            default:
                throw new IllegalArgumentException("Unexpected config source " + source);
        }
        return configSource;
    }

    @Override
    @Deprecated
    public AlterConfigsResult alterConfigs(Map<ConfigResource, Config> configs, final AlterConfigsOptions options) {
        final Map<ConfigResource, KafkaFutureImpl<Void>> allFutures = new HashMap<>();
        // We must make a separate AlterConfigs request for every BROKER resource we want to alter
        // and send the request to that specific broker. Other resources are grouped together into
        // a single request that may be sent to any broker.
        final Collection<ConfigResource> unifiedRequestResources = new ArrayList<>();

        for (ConfigResource resource : configs.keySet()) {
            Integer node = nodeFor(resource);
            if (node != null) {
                NodeProvider nodeProvider = new ConstantNodeIdProvider(node);
                allFutures.putAll(alterConfigs(configs, options, Collections.singleton(resource), nodeProvider));
            } else
                unifiedRequestResources.add(resource);
        }
        if (!unifiedRequestResources.isEmpty())
          allFutures.putAll(alterConfigs(configs, options, unifiedRequestResources, new LeastLoadedNodeProvider()));
        return new AlterConfigsResult(new HashMap<>(allFutures));
    }

    private Map<ConfigResource, KafkaFutureImpl<Void>> alterConfigs(Map<ConfigResource, Config> configs,
                                                                    final AlterConfigsOptions options,
                                                                    Collection<ConfigResource> resources,
                                                                    NodeProvider nodeProvider) {
        final Map<ConfigResource, KafkaFutureImpl<Void>> futures = new HashMap<>();
        final Map<ConfigResource, AlterConfigsRequest.Config> requestMap = new HashMap<>(resources.size());
        for (ConfigResource resource : resources) {
            List<AlterConfigsRequest.ConfigEntry> configEntries = new ArrayList<>();
            for (ConfigEntry configEntry: configs.get(resource).entries())
                configEntries.add(new AlterConfigsRequest.ConfigEntry(configEntry.name(), configEntry.value()));
            requestMap.put(resource, new AlterConfigsRequest.Config(configEntries));
            futures.put(resource, new KafkaFutureImpl<>());
        }

        final long now = time.milliseconds();
        runnable.call(new Call("alterConfigs", calcDeadlineMs(now, options.timeoutMs()), nodeProvider) {

            @Override
            public AlterConfigsRequest.Builder createRequest(int timeoutMs) {
                return new AlterConfigsRequest.Builder(requestMap, options.shouldValidateOnly());
            }

            @Override
            public void handleResponse(AbstractResponse abstractResponse) {
                AlterConfigsResponse response = (AlterConfigsResponse) abstractResponse;
                for (Map.Entry<ConfigResource, KafkaFutureImpl<Void>> entry : futures.entrySet()) {
                    KafkaFutureImpl<Void> future = entry.getValue();
                    ApiException exception = response.errors().get(entry.getKey()).exception();
                    if (exception != null) {
                        future.completeExceptionally(exception);
                    } else {
                        future.complete(null);
                    }
                }
            }

            @Override
            void handleFailure(Throwable throwable) {
                completeAllExceptionally(futures.values(), throwable);
            }
        }, now);
        return futures;
    }

    @Override
    public AlterConfigsResult incrementalAlterConfigs(Map<ConfigResource, Collection<AlterConfigOp>> configs,
                                                                 final AlterConfigsOptions options) {
        final Map<ConfigResource, KafkaFutureImpl<Void>> allFutures = new HashMap<>();
        // We must make a separate AlterConfigs request for every BROKER resource we want to alter
        // and send the request to that specific broker. Other resources are grouped together into
        // a single request that may be sent to any broker.
        final Collection<ConfigResource> unifiedRequestResources = new ArrayList<>();

        for (ConfigResource resource : configs.keySet()) {
            Integer node = nodeFor(resource);
            if (node != null) {
                NodeProvider nodeProvider = new ConstantNodeIdProvider(node);
                allFutures.putAll(incrementalAlterConfigs(configs, options, Collections.singleton(resource), nodeProvider));
            } else
                unifiedRequestResources.add(resource);
        }
        if (!unifiedRequestResources.isEmpty())
            allFutures.putAll(incrementalAlterConfigs(configs, options, unifiedRequestResources, new LeastLoadedNodeProvider()));

        return new AlterConfigsResult(new HashMap<>(allFutures));
    }

    private Map<ConfigResource, KafkaFutureImpl<Void>> incrementalAlterConfigs(Map<ConfigResource, Collection<AlterConfigOp>> configs,
                                                                    final AlterConfigsOptions options,
                                                                    Collection<ConfigResource> resources,
                                                                    NodeProvider nodeProvider) {
        final Map<ConfigResource, KafkaFutureImpl<Void>> futures = new HashMap<>();
        for (ConfigResource resource : resources)
            futures.put(resource, new KafkaFutureImpl<>());

        final long now = time.milliseconds();
        runnable.call(new Call("incrementalAlterConfigs", calcDeadlineMs(now, options.timeoutMs()), nodeProvider) {

            @Override
            public IncrementalAlterConfigsRequest.Builder createRequest(int timeoutMs) {
                return new IncrementalAlterConfigsRequest.Builder(
                        toIncrementalAlterConfigsRequestData(resources, configs, options.shouldValidateOnly()));
            }

            @Override
            public void handleResponse(AbstractResponse abstractResponse) {
                IncrementalAlterConfigsResponse response = (IncrementalAlterConfigsResponse) abstractResponse;
                Map<ConfigResource, ApiError> errors = IncrementalAlterConfigsResponse.fromResponseData(response.data());
                for (Map.Entry<ConfigResource, KafkaFutureImpl<Void>> entry : futures.entrySet()) {
                    KafkaFutureImpl<Void> future = entry.getValue();
                    ApiException exception = errors.get(entry.getKey()).exception();
                    if (exception != null) {
                        future.completeExceptionally(exception);
                    } else {
                        future.complete(null);
                    }
                }
            }

            @Override
            void handleFailure(Throwable throwable) {
                completeAllExceptionally(futures.values(), throwable);
            }
        }, now);
        return futures;
    }

    private IncrementalAlterConfigsRequestData toIncrementalAlterConfigsRequestData(final Collection<ConfigResource> resources,
                                                                                    final Map<ConfigResource, Collection<AlterConfigOp>> configs,
                                                                                    final boolean validateOnly) {
        IncrementalAlterConfigsRequestData requestData = new IncrementalAlterConfigsRequestData();
        requestData.setValidateOnly(validateOnly);
        for (ConfigResource resource : resources) {
            AlterableConfigCollection alterableConfigSet = new AlterableConfigCollection();
            for (AlterConfigOp configEntry : configs.get(resource))
                alterableConfigSet.add(new AlterableConfig().
                        setName(configEntry.configEntry().name()).
                        setValue(configEntry.configEntry().value()).
                        setConfigOperation(configEntry.opType().id()));

            AlterConfigsResource alterConfigsResource = new AlterConfigsResource();
            alterConfigsResource.setResourceType(resource.type().id()).
                    setResourceName(resource.name()).setConfigs(alterableConfigSet);
            requestData.resources().add(alterConfigsResource);
        }
        return requestData;
    }

    @Override
    public AlterReplicaLogDirsResult alterReplicaLogDirs(Map<TopicPartitionReplica, String> replicaAssignment, final AlterReplicaLogDirsOptions options) {
        final Map<TopicPartitionReplica, KafkaFutureImpl<Void>> futures = new HashMap<>(replicaAssignment.size());

        for (TopicPartitionReplica replica : replicaAssignment.keySet())
            futures.put(replica, new KafkaFutureImpl<>());

        Map<Integer, AlterReplicaLogDirsRequestData> replicaAssignmentByBroker = new HashMap<>();
        for (Map.Entry<TopicPartitionReplica, String> entry: replicaAssignment.entrySet()) {
            TopicPartitionReplica replica = entry.getKey();
            String logDir = entry.getValue();
            int brokerId = replica.brokerId();
            AlterReplicaLogDirsRequestData value = replicaAssignmentByBroker.computeIfAbsent(brokerId,
                key -> new AlterReplicaLogDirsRequestData());
            AlterReplicaLogDir alterReplicaLogDir = value.dirs().find(logDir);
            if (alterReplicaLogDir == null) {
                alterReplicaLogDir = new AlterReplicaLogDir();
                alterReplicaLogDir.setPath(logDir);
                value.dirs().add(alterReplicaLogDir);
            }
            AlterReplicaLogDirTopic alterReplicaLogDirTopic = alterReplicaLogDir.topics().find(replica.topic());
            if (alterReplicaLogDirTopic == null) {
                alterReplicaLogDirTopic = new AlterReplicaLogDirTopic().setName(replica.topic());
                alterReplicaLogDir.topics().add(alterReplicaLogDirTopic);
            }
            alterReplicaLogDirTopic.partitions().add(replica.partition());
        }

        final long now = time.milliseconds();
        for (Map.Entry<Integer, AlterReplicaLogDirsRequestData> entry: replicaAssignmentByBroker.entrySet()) {
            final int brokerId = entry.getKey();
            final AlterReplicaLogDirsRequestData assignment = entry.getValue();

            runnable.call(new Call("alterReplicaLogDirs", calcDeadlineMs(now, options.timeoutMs()),
                new ConstantNodeIdProvider(brokerId)) {

                @Override
                public AlterReplicaLogDirsRequest.Builder createRequest(int timeoutMs) {
                    return new AlterReplicaLogDirsRequest.Builder(assignment);
                }

                @Override
                public void handleResponse(AbstractResponse abstractResponse) {
                    AlterReplicaLogDirsResponse response = (AlterReplicaLogDirsResponse) abstractResponse;
                    for (AlterReplicaLogDirTopicResult topicResult: response.data().results()) {
                        for (AlterReplicaLogDirPartitionResult partitionResult: topicResult.partitions()) {
                            TopicPartitionReplica replica = new TopicPartitionReplica(
                                    topicResult.topicName(), partitionResult.partitionIndex(), brokerId);
                            KafkaFutureImpl<Void> future = futures.get(replica);
                            if (future == null) {
                                log.warn("The partition {} in the response from broker {} is not in the request",
                                        new TopicPartition(topicResult.topicName(), partitionResult.partitionIndex()),
                                        brokerId);
                            } else if (partitionResult.errorCode() == Errors.NONE.code()) {
                                future.complete(null);
                            } else {
                                future.completeExceptionally(Errors.forCode(partitionResult.errorCode()).exception());
                            }
                        }
                    }
                    // The server should send back a response for every replica. But do a sanity check anyway.
                    completeUnrealizedFutures(
                        futures.entrySet().stream().filter(entry -> entry.getKey().brokerId() == brokerId),
                        replica -> "The response from broker " + brokerId +
                                " did not contain a result for replica " + replica);
                }
                @Override
                void handleFailure(Throwable throwable) {
                    // Only completes the futures of brokerId
                    completeAllExceptionally(
                        futures.entrySet().stream()
                            .filter(entry -> entry.getKey().brokerId() == brokerId)
                            .map(Entry::getValue),
                        throwable);
                }
            }, now);
        }

        return new AlterReplicaLogDirsResult(new HashMap<>(futures));
    }

    @Override
    public DescribeLogDirsResult describeLogDirs(Collection<Integer> brokers, DescribeLogDirsOptions options) {
        final Map<Integer, KafkaFutureImpl<Map<String, LogDirDescription>>> futures = new HashMap<>(brokers.size());

        final long now = time.milliseconds();
        for (final Integer brokerId : brokers) {
            KafkaFutureImpl<Map<String, LogDirDescription>> future = new KafkaFutureImpl<>();
            futures.put(brokerId, future);

            runnable.call(new Call("describeLogDirs", calcDeadlineMs(now, options.timeoutMs()),
                new ConstantNodeIdProvider(brokerId)) {

                @Override
                public DescribeLogDirsRequest.Builder createRequest(int timeoutMs) {
                    // Query selected partitions in all log directories
                    return new DescribeLogDirsRequest.Builder(new DescribeLogDirsRequestData().setTopics(null));
                }

                @SuppressWarnings("deprecation")
                @Override
                public void handleResponse(AbstractResponse abstractResponse) {
                    DescribeLogDirsResponse response = (DescribeLogDirsResponse) abstractResponse;
                    Map<String, LogDirDescription> descriptions = logDirDescriptions(response);
                    if (descriptions.size() > 0) {
                        future.complete(descriptions);
                    } else {
                        // descriptions will be empty if and only if the user is not authorized to describe cluster resource.
                        future.completeExceptionally(Errors.CLUSTER_AUTHORIZATION_FAILED.exception());
                    }
                }
                @Override
                void handleFailure(Throwable throwable) {
                    future.completeExceptionally(throwable);
                }
            }, now);
        }

        return new DescribeLogDirsResult(new HashMap<>(futures));
    }

    private static Map<String, LogDirDescription> logDirDescriptions(DescribeLogDirsResponse response) {
        Map<String, LogDirDescription> result = new HashMap<>(response.data().results().size());
        for (DescribeLogDirsResponseData.DescribeLogDirsResult logDirResult : response.data().results()) {
            Map<TopicPartition, ReplicaInfo> replicaInfoMap = new HashMap<>();
            for (DescribeLogDirsResponseData.DescribeLogDirsTopic t : logDirResult.topics()) {
                for (DescribeLogDirsResponseData.DescribeLogDirsPartition p : t.partitions()) {
                    replicaInfoMap.put(
                            new TopicPartition(t.name(), p.partitionIndex()),
                            new ReplicaInfo(p.partitionSize(), p.offsetLag(), p.isFutureKey()));
                }
            }
            result.put(logDirResult.logDir(), new LogDirDescription(Errors.forCode(logDirResult.errorCode()).exception(), replicaInfoMap));
        }
        return result;
    }

    @Override
    public DescribeReplicaLogDirsResult describeReplicaLogDirs(Collection<TopicPartitionReplica> replicas, DescribeReplicaLogDirsOptions options) {
        final Map<TopicPartitionReplica, KafkaFutureImpl<DescribeReplicaLogDirsResult.ReplicaLogDirInfo>> futures = new HashMap<>(replicas.size());

        for (TopicPartitionReplica replica : replicas) {
            futures.put(replica, new KafkaFutureImpl<>());
        }

        Map<Integer, DescribeLogDirsRequestData> partitionsByBroker = new HashMap<>();

        for (TopicPartitionReplica replica: replicas) {
            DescribeLogDirsRequestData requestData = partitionsByBroker.computeIfAbsent(replica.brokerId(),
                brokerId -> new DescribeLogDirsRequestData());
            DescribableLogDirTopic describableLogDirTopic = requestData.topics().find(replica.topic());
            if (describableLogDirTopic == null) {
                List<Integer> partitionIndex = new ArrayList<>();
                partitionIndex.add(replica.partition());
                describableLogDirTopic = new DescribableLogDirTopic().setTopic(replica.topic())
                        .setPartitionIndex(partitionIndex);
                requestData.topics().add(describableLogDirTopic);
            } else {
                describableLogDirTopic.partitionIndex().add(replica.partition());
            }
        }

        final long now = time.milliseconds();
        for (Map.Entry<Integer, DescribeLogDirsRequestData> entry: partitionsByBroker.entrySet()) {
            final int brokerId = entry.getKey();
            final DescribeLogDirsRequestData topicPartitions = entry.getValue();
            final Map<TopicPartition, ReplicaLogDirInfo> replicaDirInfoByPartition = new HashMap<>();
            for (DescribableLogDirTopic topicPartition: topicPartitions.topics()) {
                for (Integer partitionId : topicPartition.partitionIndex()) {
                    replicaDirInfoByPartition.put(new TopicPartition(topicPartition.topic(), partitionId), new ReplicaLogDirInfo());
                }
            }

            runnable.call(new Call("describeReplicaLogDirs", calcDeadlineMs(now, options.timeoutMs()),
                new ConstantNodeIdProvider(brokerId)) {

                @Override
                public DescribeLogDirsRequest.Builder createRequest(int timeoutMs) {
                    // Query selected partitions in all log directories
                    return new DescribeLogDirsRequest.Builder(topicPartitions);
                }

                @Override
                public void handleResponse(AbstractResponse abstractResponse) {
                    DescribeLogDirsResponse response = (DescribeLogDirsResponse) abstractResponse;
                    for (Map.Entry<String, LogDirDescription> responseEntry: logDirDescriptions(response).entrySet()) {
                        String logDir = responseEntry.getKey();
                        LogDirDescription logDirInfo = responseEntry.getValue();

                        // No replica info will be provided if the log directory is offline
                        if (logDirInfo.error() instanceof KafkaStorageException)
                            continue;
                        if (logDirInfo.error() != null)
                            handleFailure(new IllegalStateException(
                                "The error " + logDirInfo.error().getClass().getName() + " for log directory " + logDir + " in the response from broker " + brokerId + " is illegal"));

                        for (Map.Entry<TopicPartition, ReplicaInfo> replicaInfoEntry: logDirInfo.replicaInfos().entrySet()) {
                            TopicPartition tp = replicaInfoEntry.getKey();
                            ReplicaInfo replicaInfo = replicaInfoEntry.getValue();
                            ReplicaLogDirInfo replicaLogDirInfo = replicaDirInfoByPartition.get(tp);
                            if (replicaLogDirInfo == null) {
                                log.warn("Server response from broker {} mentioned unknown partition {}", brokerId, tp);
                            } else if (replicaInfo.isFuture()) {
                                replicaDirInfoByPartition.put(tp, new ReplicaLogDirInfo(replicaLogDirInfo.getCurrentReplicaLogDir(),
                                                                                        replicaLogDirInfo.getCurrentReplicaOffsetLag(),
                                                                                        logDir,
                                                                                        replicaInfo.offsetLag()));
                            } else {
                                replicaDirInfoByPartition.put(tp, new ReplicaLogDirInfo(logDir,
                                                                                        replicaInfo.offsetLag(),
                                                                                        replicaLogDirInfo.getFutureReplicaLogDir(),
                                                                                        replicaLogDirInfo.getFutureReplicaOffsetLag()));
                            }
                        }
                    }

                    for (Map.Entry<TopicPartition, ReplicaLogDirInfo> entry: replicaDirInfoByPartition.entrySet()) {
                        TopicPartition tp = entry.getKey();
                        KafkaFutureImpl<ReplicaLogDirInfo> future = futures.get(new TopicPartitionReplica(tp.topic(), tp.partition(), brokerId));
                        future.complete(entry.getValue());
                    }
                }
                @Override
                void handleFailure(Throwable throwable) {
                    completeAllExceptionally(futures.values(), throwable);
                }
            }, now);
        }

        return new DescribeReplicaLogDirsResult(new HashMap<>(futures));
    }

    @Override
    public CreatePartitionsResult createPartitions(final Map<String, NewPartitions> newPartitions,
        final CreatePartitionsOptions options) {
        final Map<String, KafkaFutureImpl<Void>> futures = new HashMap<>(newPartitions.size());
        final CreatePartitionsTopicCollection topics = new CreatePartitionsTopicCollection(newPartitions.size());
        for (Entry<String, NewPartitions> entry : newPartitions.entrySet()) {
            final String topic = entry.getKey();
            final NewPartitions newPartition = entry.getValue();
            List<List<Integer>> newAssignments = newPartition.assignments();
            List<CreatePartitionsAssignment> assignments = newAssignments == null ? null :
                newAssignments.stream()
                    .map(brokerIds -> new CreatePartitionsAssignment().setBrokerIds(brokerIds))
                    .collect(Collectors.toList());
            topics.add(new CreatePartitionsTopic()
                .setName(topic)
                .setCount(newPartition.totalCount())
                .setAssignments(assignments));
            futures.put(topic, new KafkaFutureImpl<>());
        }
        if (!topics.isEmpty()) {
            final long now = time.milliseconds();
            final long deadline = calcDeadlineMs(now, options.timeoutMs());
            final Call call = getCreatePartitionsCall(options, futures, topics, deadline);
            runnable.call(call, now);
        }
        return new CreatePartitionsResult(new HashMap<>(futures));
    }

    private Call getCreatePartitionsCall(final CreatePartitionsOptions options,
        final Map<String, KafkaFutureImpl<Void>> futures,
        final CreatePartitionsTopicCollection topics,
        final long deadline) {
        return new Call("createPartitions", deadline, new ControllerNodeProvider()) {
            @Override
            public CreatePartitionsRequest.Builder createRequest(int timeoutMs) {
                return new CreatePartitionsRequest.Builder(
                    new CreatePartitionsRequestData()
                        .setTopics(topics)
                        .setValidateOnly(options.validateOnly())
                        .setTimeoutMs(timeoutMs));
            }

            @Override
            public void handleResponse(AbstractResponse abstractResponse) {
                // Check for controller change
                handleNotControllerError(abstractResponse);
                // Handle server responses for particular topics.
                final CreatePartitionsResponse response = (CreatePartitionsResponse) abstractResponse;
                final CreatePartitionsTopicCollection retryTopics = new CreatePartitionsTopicCollection();
                for (CreatePartitionsTopicResult result : response.data().results()) {
                    KafkaFutureImpl<Void> future = futures.get(result.name());
                    if (future == null) {
                        log.warn("Server response mentioned unknown topic {}", result.name());
                    } else {
                        ApiError error = new ApiError(result.errorCode(), result.errorMessage());
                        if (error.isFailure()) {
                            if (error.is(Errors.THROTTLING_QUOTA_EXCEEDED)) {
                                if (options.shouldRetryOnQuotaViolation()) {
                                    retryTopics.add(topics.find(result.name()).duplicate());
                                } else {
                                    future.completeExceptionally(new ThrottlingQuotaExceededException(
                                        response.throttleTimeMs(), error.messageWithFallback()));
                                }
                            } else {
                                future.completeExceptionally(error.exception());
                            }
                        } else {
                            future.complete(null);
                        }
                    }
                }
                // If there are topics to retry, retry them; complete unrealized futures otherwise.
                if (retryTopics.isEmpty()) {
                    // The server should send back a response for every topic. But do a sanity check anyway.
                    completeUnrealizedFutures(futures.entrySet().stream(),
                        topic -> "The controller response did not contain a result for topic " + topic);
                } else {
                    final Call call = getCreatePartitionsCall(options, futures, retryTopics, deadline);
                    runnable.call(call, time.milliseconds());
                }
            }

            @Override
            void handleFailure(Throwable throwable) {
                completeAllExceptionally(futures.values(), throwable);
            }
        };
    }

    @Override
    public DeleteRecordsResult deleteRecords(final Map<TopicPartition, RecordsToDelete> recordsToDelete,
                                             final DeleteRecordsOptions options) {

        // requests need to be sent to partitions leader nodes so ...
        // ... from the provided map it's needed to create more maps grouping topic/partition per leader

        final Map<TopicPartition, KafkaFutureImpl<DeletedRecords>> futures = new HashMap<>(recordsToDelete.size());
        for (TopicPartition topicPartition: recordsToDelete.keySet()) {
            futures.put(topicPartition, new KafkaFutureImpl<>());
        }

        // preparing topics list for asking metadata about them
        final Set<String> topics = new HashSet<>();
        for (TopicPartition topicPartition: recordsToDelete.keySet()) {
            topics.add(topicPartition.topic());
        }

        final long nowMetadata = time.milliseconds();
        final long deadline = calcDeadlineMs(nowMetadata, options.timeoutMs());
        // asking for topics metadata for getting partitions leaders
        runnable.call(new Call("topicsMetadata", deadline,
                new LeastLoadedNodeProvider()) {

            @Override
            MetadataRequest.Builder createRequest(int timeoutMs) {
                return new MetadataRequest.Builder(new MetadataRequestData()
                    .setTopics(convertToMetadataRequestTopic(topics))
                    .setAllowAutoTopicCreation(false));
            }

            @Override
            void handleResponse(AbstractResponse abstractResponse) {
                MetadataResponse response = (MetadataResponse) abstractResponse;

                Map<String, Errors> errors = response.errors();
                Cluster cluster = response.cluster();

                // Group topic partitions by leader
                Map<Node, Map<String, DeleteRecordsTopic>> leaders = new HashMap<>();
                for (Map.Entry<TopicPartition, RecordsToDelete> entry: recordsToDelete.entrySet()) {
                    TopicPartition topicPartition = entry.getKey();
                    KafkaFutureImpl<DeletedRecords> future = futures.get(topicPartition);

                    // Fail partitions with topic errors
                    Errors topicError = errors.get(topicPartition.topic());
                    if (errors.containsKey(topicPartition.topic())) {
                        future.completeExceptionally(topicError.exception());
                    } else {
                        Node node = cluster.leaderFor(topicPartition);
                        if (node != null) {
                            Map<String, DeleteRecordsTopic> deletionsForLeader = leaders.computeIfAbsent(
                                    node, key -> new HashMap<>());
                            DeleteRecordsTopic deleteRecords = deletionsForLeader.get(topicPartition.topic());
                            if (deleteRecords == null) {
                                deleteRecords = new DeleteRecordsTopic()
                                        .setName(topicPartition.topic());
                                deletionsForLeader.put(topicPartition.topic(), deleteRecords);
                            }
                            deleteRecords.partitions().add(new DeleteRecordsPartition()
                                    .setPartitionIndex(topicPartition.partition())
                                    .setOffset(entry.getValue().beforeOffset()));
                        } else {
                            future.completeExceptionally(Errors.LEADER_NOT_AVAILABLE.exception());
                        }
                    }
                }

                final long deleteRecordsCallTimeMs = time.milliseconds();

                for (final Map.Entry<Node, Map<String, DeleteRecordsTopic>> entry : leaders.entrySet()) {
                    final Map<String, DeleteRecordsTopic> partitionDeleteOffsets = entry.getValue();
                    final int brokerId = entry.getKey().id();

                    runnable.call(new Call("deleteRecords", deadline,
                            new ConstantNodeIdProvider(brokerId)) {

                        @Override
                        DeleteRecordsRequest.Builder createRequest(int timeoutMs) {
                            return new DeleteRecordsRequest.Builder(new DeleteRecordsRequestData()
                                    .setTimeoutMs(timeoutMs)
                                    .setTopics(new ArrayList<>(partitionDeleteOffsets.values())));
                        }

                        @Override
                        void handleResponse(AbstractResponse abstractResponse) {
                            DeleteRecordsResponse response = (DeleteRecordsResponse) abstractResponse;
                            for (DeleteRecordsTopicResult topicResult: response.data().topics()) {
                                for (DeleteRecordsResponseData.DeleteRecordsPartitionResult partitionResult : topicResult.partitions()) {
                                    KafkaFutureImpl<DeletedRecords> future = futures.get(new TopicPartition(topicResult.name(), partitionResult.partitionIndex()));
                                    if (partitionResult.errorCode() == Errors.NONE.code()) {
                                        future.complete(new DeletedRecords(partitionResult.lowWatermark()));
                                    } else {
                                        future.completeExceptionally(Errors.forCode(partitionResult.errorCode()).exception());
                                    }
                                }
                            }
                        }

                        @Override
                        void handleFailure(Throwable throwable) {
                            Stream<KafkaFutureImpl<DeletedRecords>> callFutures =
                                    partitionDeleteOffsets.values().stream().flatMap(
                                        recordsToDelete ->
                                                recordsToDelete.partitions().stream().map(partitionsToDelete ->
                                                    new TopicPartition(recordsToDelete.name(), partitionsToDelete.partitionIndex()))
                                    ).map(futures::get);
                            completeAllExceptionally(callFutures, throwable);
                        }
                    }, deleteRecordsCallTimeMs);
                }
            }

            @Override
            void handleFailure(Throwable throwable) {
                completeAllExceptionally(futures.values(), throwable);
            }
        }, nowMetadata);

        return new DeleteRecordsResult(new HashMap<>(futures));
    }

    @Override
    public CreateDelegationTokenResult createDelegationToken(final CreateDelegationTokenOptions options) {
        final KafkaFutureImpl<DelegationToken> delegationTokenFuture = new KafkaFutureImpl<>();
        final long now = time.milliseconds();
        List<CreatableRenewers> renewers = new ArrayList<>();
        for (KafkaPrincipal principal : options.renewers()) {
            renewers.add(new CreatableRenewers()
                    .setPrincipalName(principal.getName())
                    .setPrincipalType(principal.getPrincipalType()));
        }
        runnable.call(new Call("createDelegationToken", calcDeadlineMs(now, options.timeoutMs()),
            new LeastLoadedNodeProvider()) {

            @Override
            CreateDelegationTokenRequest.Builder createRequest(int timeoutMs) {
                return new CreateDelegationTokenRequest.Builder(
                        new CreateDelegationTokenRequestData()
                            .setRenewers(renewers)
                            .setMaxLifetimeMs(options.maxlifeTimeMs()));
            }

            @Override
            void handleResponse(AbstractResponse abstractResponse) {
                CreateDelegationTokenResponse response = (CreateDelegationTokenResponse) abstractResponse;
                if (response.hasError()) {
                    delegationTokenFuture.completeExceptionally(response.error().exception());
                } else {
                    CreateDelegationTokenResponseData data = response.data();
                    TokenInformation tokenInfo =  new TokenInformation(data.tokenId(), new KafkaPrincipal(data.principalType(), data.principalName()),
                        options.renewers(), data.issueTimestampMs(), data.maxTimestampMs(), data.expiryTimestampMs());
                    DelegationToken token = new DelegationToken(tokenInfo, data.hmac());
                    delegationTokenFuture.complete(token);
                }
            }

            @Override
            void handleFailure(Throwable throwable) {
                delegationTokenFuture.completeExceptionally(throwable);
            }
        }, now);

        return new CreateDelegationTokenResult(delegationTokenFuture);
    }

    @Override
    public RenewDelegationTokenResult renewDelegationToken(final byte[] hmac, final RenewDelegationTokenOptions options) {
        final KafkaFutureImpl<Long>  expiryTimeFuture = new KafkaFutureImpl<>();
        final long now = time.milliseconds();
        runnable.call(new Call("renewDelegationToken", calcDeadlineMs(now, options.timeoutMs()),
            new LeastLoadedNodeProvider()) {

            @Override
            RenewDelegationTokenRequest.Builder createRequest(int timeoutMs) {
                return new RenewDelegationTokenRequest.Builder(
                        new RenewDelegationTokenRequestData()
                        .setHmac(hmac)
                        .setRenewPeriodMs(options.renewTimePeriodMs()));
            }

            @Override
            void handleResponse(AbstractResponse abstractResponse) {
                RenewDelegationTokenResponse response = (RenewDelegationTokenResponse) abstractResponse;
                if (response.hasError()) {
                    expiryTimeFuture.completeExceptionally(response.error().exception());
                } else {
                    expiryTimeFuture.complete(response.expiryTimestamp());
                }
            }

            @Override
            void handleFailure(Throwable throwable) {
                expiryTimeFuture.completeExceptionally(throwable);
            }
        }, now);

        return new RenewDelegationTokenResult(expiryTimeFuture);
    }

    @Override
    public ExpireDelegationTokenResult expireDelegationToken(final byte[] hmac, final ExpireDelegationTokenOptions options) {
        final KafkaFutureImpl<Long>  expiryTimeFuture = new KafkaFutureImpl<>();
        final long now = time.milliseconds();
        runnable.call(new Call("expireDelegationToken", calcDeadlineMs(now, options.timeoutMs()),
            new LeastLoadedNodeProvider()) {

            @Override
            ExpireDelegationTokenRequest.Builder createRequest(int timeoutMs) {
                return new ExpireDelegationTokenRequest.Builder(
                        new ExpireDelegationTokenRequestData()
                            .setHmac(hmac)
                            .setExpiryTimePeriodMs(options.expiryTimePeriodMs()));
            }

            @Override
            void handleResponse(AbstractResponse abstractResponse) {
                ExpireDelegationTokenResponse response = (ExpireDelegationTokenResponse) abstractResponse;
                if (response.hasError()) {
                    expiryTimeFuture.completeExceptionally(response.error().exception());
                } else {
                    expiryTimeFuture.complete(response.expiryTimestamp());
                }
            }

            @Override
            void handleFailure(Throwable throwable) {
                expiryTimeFuture.completeExceptionally(throwable);
            }
        }, now);

        return new ExpireDelegationTokenResult(expiryTimeFuture);
    }

    @Override
    public DescribeDelegationTokenResult describeDelegationToken(final DescribeDelegationTokenOptions options) {
        final KafkaFutureImpl<List<DelegationToken>>  tokensFuture = new KafkaFutureImpl<>();
        final long now = time.milliseconds();
        runnable.call(new Call("describeDelegationToken", calcDeadlineMs(now, options.timeoutMs()),
            new LeastLoadedNodeProvider()) {

            @Override
            DescribeDelegationTokenRequest.Builder createRequest(int timeoutMs) {
                return new DescribeDelegationTokenRequest.Builder(options.owners());
            }

            @Override
            void handleResponse(AbstractResponse abstractResponse) {
                DescribeDelegationTokenResponse response = (DescribeDelegationTokenResponse) abstractResponse;
                if (response.hasError()) {
                    tokensFuture.completeExceptionally(response.error().exception());
                } else {
                    tokensFuture.complete(response.tokens());
                }
            }

            @Override
            void handleFailure(Throwable throwable) {
                tokensFuture.completeExceptionally(throwable);
            }
        }, now);

        return new DescribeDelegationTokenResult(tokensFuture);
    }

    private void rescheduleFindCoordinatorTask(ConsumerGroupOperationContext<?, ?> context, Supplier<Call> nextCall, Call failedCall) {
        log.info("Node {} is no longer the Coordinator. Retrying with new coordinator.",
                context.node().orElse(null));
        // Requeue the task so that we can try with new coordinator
        context.setNode(null);
        long now = time.milliseconds();
        Call findCoordinatorCall = getFindCoordinatorCall(context, nextCall);
        findCoordinatorCall.incrementRetryBackoff(failedCall, now);
        runnable.call(findCoordinatorCall, time.milliseconds());
    }

    private void rescheduleMetadataTask(MetadataOperationContext<?, ?> context, Supplier<List<Call>> nextCalls, Call failedCall) {
        log.info("Retrying to fetch metadata.");
        // Requeue the task so that we can re-attempt fetching metadata
        context.setResponse(Optional.empty());
        Call metadataCall = getMetadataCall(context, nextCalls);
        metadataCall.incrementRetryBackoff(failedCall, time.milliseconds());
        runnable.call(metadataCall, time.milliseconds());
    }

    private static <T> Map<String, KafkaFutureImpl<T>> createFutures(Collection<String> groupIds) {
        return new HashSet<>(groupIds).stream().collect(
            Collectors.toMap(groupId -> groupId,
                groupId -> {
                    if (groupIdIsUnrepresentable(groupId)) {
                        KafkaFutureImpl<T> future = new KafkaFutureImpl<>();
                        future.completeExceptionally(new InvalidGroupIdException("The given group id '" +
                                groupId + "' cannot be represented in a request."));
                        return future;
                    } else {
                        return new KafkaFutureImpl<>();
                    }
                }
            ));
    }

    @Override
    public DescribeConsumerGroupsResult describeConsumerGroups(final Collection<String> groupIds,
                                                               final DescribeConsumerGroupsOptions options) {

        final Map<String, KafkaFutureImpl<ConsumerGroupDescription>> futures = createFutures(groupIds);

        // TODO: KAFKA-6788, we should consider grouping the request per coordinator and send one request with a list of
        // all consumer groups this coordinator host
        for (final Map.Entry<String, KafkaFutureImpl<ConsumerGroupDescription>> entry : futures.entrySet()) {
            // skip sending request for those futures that already failed.
            if (entry.getValue().isCompletedExceptionally())
                continue;

            final String groupId = entry.getKey();

            final long startFindCoordinatorMs = time.milliseconds();
            final long deadline = calcDeadlineMs(startFindCoordinatorMs, options.timeoutMs());
            ConsumerGroupOperationContext<ConsumerGroupDescription, DescribeConsumerGroupsOptions> context =
                    new ConsumerGroupOperationContext<>(groupId, options, deadline, futures.get(groupId));
            Call findCoordinatorCall = getFindCoordinatorCall(context,
                () -> getDescribeConsumerGroupsCall(context));
            runnable.call(findCoordinatorCall, startFindCoordinatorMs);
        }

        return new DescribeConsumerGroupsResult(new HashMap<>(futures));
    }

    /**
     * Returns a {@code Call} object to fetch the coordinator for a consumer group id. Takes another Call
     * parameter to schedule action that need to be taken using the coordinator. The param is a Supplier
     * so that it can be lazily created, so that it can use the results of find coordinator call in its
     * construction.
     *
     * @param <T> The type of return value of the KafkaFuture, like ConsumerGroupDescription, Void etc.
     * @param <O> The type of configuration option, like DescribeConsumerGroupsOptions, ListConsumerGroupsOptions etc
     */
    private <T, O extends AbstractOptions<O>> Call getFindCoordinatorCall(ConsumerGroupOperationContext<T, O> context,
                                                                          Supplier<Call> nextCall) {
        return new Call("findCoordinator", context.deadline(), new LeastLoadedNodeProvider()) {
            @Override
            FindCoordinatorRequest.Builder createRequest(int timeoutMs) {
                return new FindCoordinatorRequest.Builder(
                        new FindCoordinatorRequestData()
                                .setKeyType(CoordinatorType.GROUP.id())
                                .setKey(context.groupId()));
            }

            @Override
            void handleResponse(AbstractResponse abstractResponse) {
                final FindCoordinatorResponse response = (FindCoordinatorResponse) abstractResponse;

                if (handleGroupRequestError(response.error(), context.future()))
                    return;

                context.setNode(response.node());
                Call call = nextCall.get();
                call.cloneRetryBackoff(this);
                runnable.call(call, time.milliseconds());
            }

            @Override
            void handleFailure(Throwable throwable) {
                context.future().completeExceptionally(throwable);
            }
        };
    }

    private Call getDescribeConsumerGroupsCall(
            ConsumerGroupOperationContext<ConsumerGroupDescription, DescribeConsumerGroupsOptions> context) {
        return new Call("describeConsumerGroups",
                context.deadline(),
                new ConstantNodeIdProvider(context.node().get().id())) {
            @Override
            DescribeGroupsRequest.Builder createRequest(int timeoutMs) {
                return new DescribeGroupsRequest.Builder(
                    new DescribeGroupsRequestData()
                        .setGroups(Collections.singletonList(context.groupId()))
                        .setIncludeAuthorizedOperations(context.options().includeAuthorizedOperations()));
            }

            @Override
            void handleResponse(AbstractResponse abstractResponse) {
                final DescribeGroupsResponse response = (DescribeGroupsResponse) abstractResponse;

                List<DescribedGroup> describedGroups = response.data().groups();
                if (describedGroups.isEmpty()) {
                    context.future().completeExceptionally(
                            new InvalidGroupIdException("No consumer group found for GroupId: " + context.groupId()));
                    return;
                }

                if (describedGroups.size() > 1 ||
                        !describedGroups.get(0).groupId().equals(context.groupId())) {
                    String ids = Arrays.toString(describedGroups.stream().map(DescribedGroup::groupId).toArray());
                    context.future().completeExceptionally(new InvalidGroupIdException(
                            "DescribeConsumerGroup request for GroupId: " + context.groupId() + " returned " + ids));
                    return;
                }

                final DescribedGroup describedGroup = describedGroups.get(0);

                // If coordinator changed since we fetched it, retry
                if (ConsumerGroupOperationContext.hasCoordinatorMoved(response)) {
                    Call call = getDescribeConsumerGroupsCall(context);
                    rescheduleFindCoordinatorTask(context, () -> call, this);
                    return;
                }

                final Errors groupError = Errors.forCode(describedGroup.errorCode());
                if (handleGroupRequestError(groupError, context.future()))
                    return;

                final String protocolType = describedGroup.protocolType();
                if (protocolType.equals(ConsumerProtocol.PROTOCOL_TYPE) || protocolType.isEmpty()) {
                    final List<DescribedGroupMember> members = describedGroup.members();
                    final List<MemberDescription> memberDescriptions = new ArrayList<>(members.size());
                    final Set<AclOperation> authorizedOperations = validAclOperations(describedGroup.authorizedOperations());
                    for (DescribedGroupMember groupMember : members) {
                        Set<TopicPartition> partitions = Collections.emptySet();
                        if (groupMember.memberAssignment().length > 0) {
                            final Assignment assignment = ConsumerProtocol.
                                deserializeAssignment(ByteBuffer.wrap(groupMember.memberAssignment()));
                            partitions = new HashSet<>(assignment.partitions());
                        }
                        final MemberDescription memberDescription = new MemberDescription(
                                groupMember.memberId(),
                                Optional.ofNullable(groupMember.groupInstanceId()),
                                groupMember.clientId(),
                                groupMember.clientHost(),
                                new MemberAssignment(partitions));
                        memberDescriptions.add(memberDescription);
                    }
                    final ConsumerGroupDescription consumerGroupDescription =
                        new ConsumerGroupDescription(context.groupId(), protocolType.isEmpty(),
                            memberDescriptions,
                            describedGroup.protocolData(),
                            ConsumerGroupState.parse(describedGroup.groupState()),
                            context.node().get(),
                            authorizedOperations);
                    context.future().complete(consumerGroupDescription);
                } else {
                    context.future().completeExceptionally(new IllegalArgumentException(
                        String.format("GroupId %s is not a consumer group (%s).",
                            context.groupId(), protocolType)));
                }
            }

            @Override
            void handleFailure(Throwable throwable) {
                context.future().completeExceptionally(throwable);
            }
        };
    }

    /**
     * Returns a {@code Call} object to fetch the cluster metadata. Takes a List of Calls
     * parameter to schedule actions that need to be taken using the metadata. The param is a Supplier
     * so that it can be lazily created, so that it can use the results of the metadata call in its
     * construction.
     *
     * @param <T> The type of return value of the KafkaFuture, like ListOffsetsResultInfo, etc.
     * @param <O> The type of configuration option, like ListOffsetsOptions, etc
     */
    private <T, O extends AbstractOptions<O>> Call getMetadataCall(MetadataOperationContext<T, O> context,
                                                                   Supplier<List<Call>> nextCalls) {
        return new Call("metadata", context.deadline(), new LeastLoadedNodeProvider()) {
            @Override
            MetadataRequest.Builder createRequest(int timeoutMs) {
                return new MetadataRequest.Builder(new MetadataRequestData()
                    .setTopics(convertToMetadataRequestTopic(context.topics()))
                    .setAllowAutoTopicCreation(false));
            }

            @Override
            void handleResponse(AbstractResponse abstractResponse) {
                MetadataResponse response = (MetadataResponse) abstractResponse;
                MetadataOperationContext.handleMetadataErrors(response);

                context.setResponse(Optional.of(response));

                for (Call call : nextCalls.get()) {
                    call.cloneRetryBackoff(this);
                    runnable.call(call, time.milliseconds());
                }
            }

            @Override
            void handleFailure(Throwable throwable) {
                for (KafkaFutureImpl<T> future : context.futures().values()) {
                    future.completeExceptionally(throwable);
                }
            }
        };
    }

    private Set<AclOperation> validAclOperations(final int authorizedOperations) {
        if (authorizedOperations == MetadataResponse.AUTHORIZED_OPERATIONS_OMITTED) {
            return null;
        }
        return Utils.from32BitField(authorizedOperations)
            .stream()
            .map(AclOperation::fromCode)
            .filter(operation -> operation != AclOperation.UNKNOWN
                && operation != AclOperation.ALL
                && operation != AclOperation.ANY)
            .collect(Collectors.toSet());
    }

    private boolean handleGroupRequestError(Errors error, KafkaFutureImpl<?> future) {
        if (error == Errors.COORDINATOR_LOAD_IN_PROGRESS || error == Errors.COORDINATOR_NOT_AVAILABLE) {
            throw error.exception();
        } else if (error != Errors.NONE) {
            future.completeExceptionally(error.exception());
            return true;
        }
        return false;
    }

    private final static class ListConsumerGroupsResults {
        private final List<Throwable> errors;
        private final HashMap<String, ConsumerGroupListing> listings;
        private final HashSet<Node> remaining;
        private final KafkaFutureImpl<Collection<Object>> future;

        ListConsumerGroupsResults(Collection<Node> leaders,
                                  KafkaFutureImpl<Collection<Object>> future) {
            this.errors = new ArrayList<>();
            this.listings = new HashMap<>();
            this.remaining = new HashSet<>(leaders);
            this.future = future;
            tryComplete();
        }

        synchronized void addError(Throwable throwable, Node node) {
            ApiError error = ApiError.fromThrowable(throwable);
            if (error.message() == null || error.message().isEmpty()) {
                errors.add(error.error().exception("Error listing groups on " + node));
            } else {
                errors.add(error.error().exception("Error listing groups on " + node + ": " + error.message()));
            }
        }

        synchronized void addListing(ConsumerGroupListing listing) {
            listings.put(listing.groupId(), listing);
        }

        synchronized void tryComplete(Node leader) {
            remaining.remove(leader);
            tryComplete();
        }

        private synchronized void tryComplete() {
            if (remaining.isEmpty()) {
                ArrayList<Object> results = new ArrayList<>(listings.values());
                results.addAll(errors);
                future.complete(results);
            }
        }
    }

    @Override
    public ListConsumerGroupsResult listConsumerGroups(ListConsumerGroupsOptions options) {
        final KafkaFutureImpl<Collection<Object>> all = new KafkaFutureImpl<>();
        final long nowMetadata = time.milliseconds();
        final long deadline = calcDeadlineMs(nowMetadata, options.timeoutMs());
        runnable.call(new Call("findAllBrokers", deadline, new LeastLoadedNodeProvider()) {
            @Override
            MetadataRequest.Builder createRequest(int timeoutMs) {
                return new MetadataRequest.Builder(new MetadataRequestData()
                    .setTopics(Collections.emptyList())
                    .setAllowAutoTopicCreation(true));
            }

            @Override
            void handleResponse(AbstractResponse abstractResponse) {
                MetadataResponse metadataResponse = (MetadataResponse) abstractResponse;
                Collection<Node> nodes = metadataResponse.brokers();
                if (nodes.isEmpty())
                    throw new StaleMetadataException("Metadata fetch failed due to missing broker list");

                HashSet<Node> allNodes = new HashSet<>(nodes);
                final ListConsumerGroupsResults results = new ListConsumerGroupsResults(allNodes, all);

                for (final Node node : allNodes) {
                    final long nowList = time.milliseconds();
                    runnable.call(new Call("listConsumerGroups", deadline, new ConstantNodeIdProvider(node.id())) {
                        @Override
                        ListGroupsRequest.Builder createRequest(int timeoutMs) {
                            List<String> states = options.states()
                                    .stream()
                                    .map(s -> s.toString())
                                    .collect(Collectors.toList());
                            return new ListGroupsRequest.Builder(new ListGroupsRequestData().setStatesFilter(states));
                        }

                        private void maybeAddConsumerGroup(ListGroupsResponseData.ListedGroup group) {
                            String protocolType = group.protocolType();
                            if (protocolType.equals(ConsumerProtocol.PROTOCOL_TYPE) || protocolType.isEmpty()) {
                                final String groupId = group.groupId();
                                final Optional<ConsumerGroupState> state = group.groupState().equals("")
                                        ? Optional.empty()
                                        : Optional.of(ConsumerGroupState.parse(group.groupState()));
                                final ConsumerGroupListing groupListing = new ConsumerGroupListing(groupId, protocolType.isEmpty(), state);
                                results.addListing(groupListing);
                            }
                        }

                        @Override
                        void handleResponse(AbstractResponse abstractResponse) {
                            final ListGroupsResponse response = (ListGroupsResponse) abstractResponse;
                            synchronized (results) {
                                Errors error = Errors.forCode(response.data().errorCode());
                                if (error == Errors.COORDINATOR_LOAD_IN_PROGRESS || error == Errors.COORDINATOR_NOT_AVAILABLE) {
                                    throw error.exception();
                                } else if (error != Errors.NONE) {
                                    results.addError(error.exception(), node);
                                } else {
                                    for (ListGroupsResponseData.ListedGroup group : response.data().groups()) {
                                        maybeAddConsumerGroup(group);
                                    }
                                }
                                results.tryComplete(node);
                            }
                        }

                        @Override
                        void handleFailure(Throwable throwable) {
                            synchronized (results) {
                                results.addError(throwable, node);
                                results.tryComplete(node);
                            }
                        }
                    }, nowList);
                }
            }

            @Override
            void handleFailure(Throwable throwable) {
                KafkaException exception = new KafkaException("Failed to find brokers to send ListGroups", throwable);
                all.complete(Collections.singletonList(exception));
            }
        }, nowMetadata);

        return new ListConsumerGroupsResult(all);
    }

    @Override
    public ListConsumerGroupOffsetsResult listConsumerGroupOffsets(final String groupId,
                                                                   final ListConsumerGroupOffsetsOptions options) {
        final KafkaFutureImpl<Map<TopicPartition, OffsetAndMetadata>> groupOffsetListingFuture = new KafkaFutureImpl<>();
        final long startFindCoordinatorMs = time.milliseconds();
        final long deadline = calcDeadlineMs(startFindCoordinatorMs, options.timeoutMs());

        ConsumerGroupOperationContext<Map<TopicPartition, OffsetAndMetadata>, ListConsumerGroupOffsetsOptions> context =
                new ConsumerGroupOperationContext<>(groupId, options, deadline, groupOffsetListingFuture);

        Call findCoordinatorCall = getFindCoordinatorCall(context,
            () -> getListConsumerGroupOffsetsCall(context));
        runnable.call(findCoordinatorCall, startFindCoordinatorMs);

        return new ListConsumerGroupOffsetsResult(groupOffsetListingFuture);
    }

    private Call getListConsumerGroupOffsetsCall(ConsumerGroupOperationContext<Map<TopicPartition, OffsetAndMetadata>,
            ListConsumerGroupOffsetsOptions> context) {
        return new Call("listConsumerGroupOffsets", context.deadline(),
                new ConstantNodeIdProvider(context.node().get().id())) {
            @Override
            OffsetFetchRequest.Builder createRequest(int timeoutMs) {
                // Set the flag to false as for admin client request,
                // we don't need to wait for any pending offset state to clear.
                return new OffsetFetchRequest.Builder(context.groupId(), false, context.options().topicPartitions(), false);
            }

            @Override
            void handleResponse(AbstractResponse abstractResponse) {
                final OffsetFetchResponse response = (OffsetFetchResponse) abstractResponse;
                final Map<TopicPartition, OffsetAndMetadata> groupOffsetsListing = new HashMap<>();

                // If coordinator changed since we fetched it, retry
                if (ConsumerGroupOperationContext.hasCoordinatorMoved(response)) {
                    Call call = getListConsumerGroupOffsetsCall(context);
                    rescheduleFindCoordinatorTask(context, () -> call, this);
                    return;
                }

                if (handleGroupRequestError(response.error(), context.future()))
                    return;

                for (Map.Entry<TopicPartition, OffsetFetchResponse.PartitionData> entry :
                    response.responseData().entrySet()) {
                    final TopicPartition topicPartition = entry.getKey();
                    OffsetFetchResponse.PartitionData partitionData = entry.getValue();
                    final Errors error = partitionData.error;

                    if (error == Errors.NONE) {
                        final Long offset = partitionData.offset;
                        final String metadata = partitionData.metadata;
                        final Optional<Integer> leaderEpoch = partitionData.leaderEpoch;
                        // Negative offset indicates that the group has no committed offset for this partition
                        if (offset < 0) {
                            groupOffsetsListing.put(topicPartition, null);
                        } else {
                            groupOffsetsListing.put(topicPartition, new OffsetAndMetadata(offset, leaderEpoch, metadata));
                        }
                    } else {
                        log.warn("Skipping return offset for {} due to error {}.", topicPartition, error);
                    }
                }
                context.future().complete(groupOffsetsListing);
            }

            @Override
            void handleFailure(Throwable throwable) {
                context.future().completeExceptionally(throwable);
            }
        };
    }

    @Override
    public DeleteConsumerGroupsResult deleteConsumerGroups(Collection<String> groupIds, DeleteConsumerGroupsOptions options) {

        final Map<String, KafkaFutureImpl<Void>> futures = createFutures(groupIds);

        // TODO: KAFKA-6788, we should consider grouping the request per coordinator and send one request with a list of
        // all consumer groups this coordinator host
        for (final String groupId : groupIds) {
            // skip sending request for those futures that already failed.
            final KafkaFutureImpl<Void> future = futures.get(groupId);
            if (future.isCompletedExceptionally())
                continue;

            final long startFindCoordinatorMs = time.milliseconds();
            final long deadline = calcDeadlineMs(startFindCoordinatorMs, options.timeoutMs());
            ConsumerGroupOperationContext<Void, DeleteConsumerGroupsOptions> context =
                    new ConsumerGroupOperationContext<>(groupId, options, deadline, future);
            Call findCoordinatorCall = getFindCoordinatorCall(context,
                () -> getDeleteConsumerGroupsCall(context));
            runnable.call(findCoordinatorCall, startFindCoordinatorMs);
        }

        return new DeleteConsumerGroupsResult(new HashMap<>(futures));
    }

    private Call getDeleteConsumerGroupsCall(ConsumerGroupOperationContext<Void, DeleteConsumerGroupsOptions> context) {
        return new Call("deleteConsumerGroups", context.deadline(), new ConstantNodeIdProvider(context.node().get().id())) {

            @Override
            DeleteGroupsRequest.Builder createRequest(int timeoutMs) {
                return new DeleteGroupsRequest.Builder(
                    new DeleteGroupsRequestData()
                        .setGroupsNames(Collections.singletonList(context.groupId()))
                );
            }

            @Override
            void handleResponse(AbstractResponse abstractResponse) {
                final DeleteGroupsResponse response = (DeleteGroupsResponse) abstractResponse;

                // If coordinator changed since we fetched it, retry
                if (ConsumerGroupOperationContext.hasCoordinatorMoved(response)) {
                    Call call = getDeleteConsumerGroupsCall(context);
                    rescheduleFindCoordinatorTask(context, () -> call, this);
                    return;
                }

                final Errors groupError = response.get(context.groupId());
                if (handleGroupRequestError(groupError, context.future()))
                    return;

                context.future().complete(null);
            }

            @Override
            void handleFailure(Throwable throwable) {
                context.future().completeExceptionally(throwable);
            }
        };
    }

    @Override
    public DeleteConsumerGroupOffsetsResult deleteConsumerGroupOffsets(
            String groupId,
            Set<TopicPartition> partitions,
            DeleteConsumerGroupOffsetsOptions options) {
        final KafkaFutureImpl<Map<TopicPartition, Errors>> future = new KafkaFutureImpl<>();

        if (groupIdIsUnrepresentable(groupId)) {
            future.completeExceptionally(new InvalidGroupIdException("The given group id '" +
                groupId + "' cannot be represented in a request."));
            return new DeleteConsumerGroupOffsetsResult(future, partitions);
        }

        final long startFindCoordinatorMs = time.milliseconds();
        final long deadline = calcDeadlineMs(startFindCoordinatorMs, options.timeoutMs());
        ConsumerGroupOperationContext<Map<TopicPartition, Errors>, DeleteConsumerGroupOffsetsOptions> context =
            new ConsumerGroupOperationContext<>(groupId, options, deadline, future);

        Call findCoordinatorCall = getFindCoordinatorCall(context,
            () -> getDeleteConsumerGroupOffsetsCall(context, partitions));
        runnable.call(findCoordinatorCall, startFindCoordinatorMs);

        return new DeleteConsumerGroupOffsetsResult(future, partitions);
    }

    private Call getDeleteConsumerGroupOffsetsCall(
            ConsumerGroupOperationContext<Map<TopicPartition, Errors>, DeleteConsumerGroupOffsetsOptions> context,
            Set<TopicPartition> partitions) {
        return new Call("deleteConsumerGroupOffsets", context.deadline(), new ConstantNodeIdProvider(context.node().get().id())) {

            @Override
            OffsetDeleteRequest.Builder createRequest(int timeoutMs) {
                final OffsetDeleteRequestTopicCollection topics = new OffsetDeleteRequestTopicCollection();

                partitions.stream().collect(Collectors.groupingBy(TopicPartition::topic)).forEach((topic, topicPartitions) -> {
                    topics.add(
                        new OffsetDeleteRequestTopic()
                        .setName(topic)
                        .setPartitions(topicPartitions.stream()
                            .map(tp -> new OffsetDeleteRequestPartition().setPartitionIndex(tp.partition()))
                            .collect(Collectors.toList())
                        )
                    );
                });

                return new OffsetDeleteRequest.Builder(
                    new OffsetDeleteRequestData()
                        .setGroupId(context.groupId())
                        .setTopics(topics)
                );
            }

            @Override
            void handleResponse(AbstractResponse abstractResponse) {
                final OffsetDeleteResponse response = (OffsetDeleteResponse) abstractResponse;

                // If coordinator changed since we fetched it, retry
                if (ConsumerGroupOperationContext.hasCoordinatorMoved(response)) {
                    Call call = getDeleteConsumerGroupOffsetsCall(context, partitions);
                    rescheduleFindCoordinatorTask(context, () -> call, this);
                    return;
                }

                // If the error is an error at the group level, the future is failed with it
                final Errors groupError = Errors.forCode(response.data.errorCode());
                if (handleGroupRequestError(groupError, context.future()))
                    return;

                final Map<TopicPartition, Errors> partitions = new HashMap<>();
                response.data.topics().forEach(topic -> topic.partitions().forEach(partition -> partitions.put(
                    new TopicPartition(topic.name(), partition.partitionIndex()),
                    Errors.forCode(partition.errorCode())))
                );

                context.future().complete(partitions);
            }

            @Override
            void handleFailure(Throwable throwable) {
                context.future().completeExceptionally(throwable);
            }
        };
    }

    @Override
    public Map<MetricName, ? extends Metric> metrics() {
        return Collections.unmodifiableMap(this.metrics.metrics());
    }

    @Override
    public ElectLeadersResult electLeaders(
            final ElectionType electionType,
            final Set<TopicPartition> topicPartitions,
            ElectLeadersOptions options) {
        final KafkaFutureImpl<Map<TopicPartition, Optional<Throwable>>> electionFuture = new KafkaFutureImpl<>();
        final long now = time.milliseconds();
        runnable.call(new Call("electLeaders", calcDeadlineMs(now, options.timeoutMs()),
                new ControllerNodeProvider()) {

            @Override
            public ElectLeadersRequest.Builder createRequest(int timeoutMs) {
                return new ElectLeadersRequest.Builder(electionType, topicPartitions, timeoutMs);
            }

            @Override
            public void handleResponse(AbstractResponse abstractResponse) {
                ElectLeadersResponse response = (ElectLeadersResponse) abstractResponse;
                Map<TopicPartition, Optional<Throwable>> result = ElectLeadersResponse.electLeadersResult(response.data());

                // For version == 0 then errorCode would be 0 which maps to Errors.NONE
                Errors error = Errors.forCode(response.data().errorCode());
                if (error != Errors.NONE) {
                    electionFuture.completeExceptionally(error.exception());
                    return;
                }

                electionFuture.complete(result);
            }

            @Override
            void handleFailure(Throwable throwable) {
                electionFuture.completeExceptionally(throwable);
            }
        }, now);

        return new ElectLeadersResult(electionFuture);
    }

    @Override
    public AlterPartitionReassignmentsResult alterPartitionReassignments(
            Map<TopicPartition, Optional<NewPartitionReassignment>> reassignments,
            AlterPartitionReassignmentsOptions options) {
        final Map<TopicPartition, KafkaFutureImpl<Void>> futures = new HashMap<>();
        final Map<String, Map<Integer, Optional<NewPartitionReassignment>>> topicsToReassignments = new TreeMap<>();
        for (Map.Entry<TopicPartition, Optional<NewPartitionReassignment>> entry : reassignments.entrySet()) {
            String topic = entry.getKey().topic();
            int partition = entry.getKey().partition();
            TopicPartition topicPartition = new TopicPartition(topic, partition);
            Optional<NewPartitionReassignment> reassignment = entry.getValue();
            KafkaFutureImpl<Void> future = new KafkaFutureImpl<>();
            futures.put(topicPartition, future);

            if (topicNameIsUnrepresentable(topic)) {
                future.completeExceptionally(new InvalidTopicException("The given topic name '" +
                        topic + "' cannot be represented in a request."));
            } else if (topicPartition.partition() < 0) {
                future.completeExceptionally(new InvalidTopicException("The given partition index " +
                        topicPartition.partition() + " is not valid."));
            } else {
                Map<Integer, Optional<NewPartitionReassignment>> partitionReassignments =
                        topicsToReassignments.get(topicPartition.topic());
                if (partitionReassignments == null) {
                    partitionReassignments = new TreeMap<>();
                    topicsToReassignments.put(topic, partitionReassignments);
                }

                partitionReassignments.put(partition, reassignment);
            }
        }

        final long now = time.milliseconds();
        Call call = new Call("alterPartitionReassignments", calcDeadlineMs(now, options.timeoutMs()),
                new ControllerNodeProvider()) {

            @Override
            public AlterPartitionReassignmentsRequest.Builder createRequest(int timeoutMs) {
                AlterPartitionReassignmentsRequestData data =
                        new AlterPartitionReassignmentsRequestData();
                for (Map.Entry<String, Map<Integer, Optional<NewPartitionReassignment>>> entry :
                        topicsToReassignments.entrySet()) {
                    String topicName = entry.getKey();
                    Map<Integer, Optional<NewPartitionReassignment>> partitionsToReassignments = entry.getValue();

                    List<ReassignablePartition> reassignablePartitions = new ArrayList<>();
                    for (Map.Entry<Integer, Optional<NewPartitionReassignment>> partitionEntry :
                            partitionsToReassignments.entrySet()) {
                        int partitionIndex = partitionEntry.getKey();
                        Optional<NewPartitionReassignment> reassignment = partitionEntry.getValue();

                        ReassignablePartition reassignablePartition = new ReassignablePartition()
                                .setPartitionIndex(partitionIndex)
                                .setReplicas(reassignment.map(NewPartitionReassignment::targetReplicas).orElse(null));
                        reassignablePartitions.add(reassignablePartition);
                    }

                    ReassignableTopic reassignableTopic = new ReassignableTopic()
                            .setName(topicName)
                            .setPartitions(reassignablePartitions);
                    data.topics().add(reassignableTopic);
                }
                data.setTimeoutMs(timeoutMs);
                return new AlterPartitionReassignmentsRequest.Builder(data);
            }

            @Override
            public void handleResponse(AbstractResponse abstractResponse) {
                AlterPartitionReassignmentsResponse response = (AlterPartitionReassignmentsResponse) abstractResponse;
                Map<TopicPartition, ApiException> errors = new HashMap<>();
                int receivedResponsesCount = 0;

                Errors topLevelError = Errors.forCode(response.data().errorCode());
                switch (topLevelError) {
                    case NONE:
                        receivedResponsesCount += validateTopicResponses(response.data().responses(), errors);
                        break;
                    case NOT_CONTROLLER:
                        handleNotControllerError(topLevelError);
                        break;
                    default:
                        for (ReassignableTopicResponse topicResponse : response.data().responses()) {
                            String topicName = topicResponse.name();
                            for (ReassignablePartitionResponse partition : topicResponse.partitions()) {
                                errors.put(
                                        new TopicPartition(topicName, partition.partitionIndex()),
                                        new ApiError(topLevelError, topLevelError.message()).exception()
                                );
                                receivedResponsesCount += 1;
                            }
                        }
                        break;
                }

                assertResponseCountMatch(errors, receivedResponsesCount);
                for (Map.Entry<TopicPartition, ApiException> entry : errors.entrySet()) {
                    ApiException exception = entry.getValue();
                    if (exception == null)
                        futures.get(entry.getKey()).complete(null);
                    else
                        futures.get(entry.getKey()).completeExceptionally(exception);
                }
            }

            private void assertResponseCountMatch(Map<TopicPartition, ApiException> errors, int receivedResponsesCount) {
                int expectedResponsesCount = topicsToReassignments.values().stream().mapToInt(Map::size).sum();
                if (errors.values().stream().noneMatch(Objects::nonNull) && receivedResponsesCount != expectedResponsesCount) {
                    String quantifier = receivedResponsesCount > expectedResponsesCount ? "many" : "less";
                    throw new UnknownServerException("The server returned too " + quantifier + " results." +
                        "Expected " + expectedResponsesCount + " but received " + receivedResponsesCount);
                }
            }

            private int validateTopicResponses(List<ReassignableTopicResponse> topicResponses,
                                               Map<TopicPartition, ApiException> errors) {
                int receivedResponsesCount = 0;

                for (ReassignableTopicResponse topicResponse : topicResponses) {
                    String topicName = topicResponse.name();
                    for (ReassignablePartitionResponse partResponse : topicResponse.partitions()) {
                        Errors partitionError = Errors.forCode(partResponse.errorCode());

                        TopicPartition tp = new TopicPartition(topicName, partResponse.partitionIndex());
                        if (partitionError == Errors.NONE) {
                            errors.put(tp, null);
                        } else {
                            errors.put(tp, new ApiError(partitionError, partResponse.errorMessage()).exception());
                        }
                        receivedResponsesCount += 1;
                    }
                }

                return receivedResponsesCount;
            }

            @Override
            void handleFailure(Throwable throwable) {
                for (KafkaFutureImpl<Void> future : futures.values()) {
                    future.completeExceptionally(throwable);
                }
            }
        };
        if (!topicsToReassignments.isEmpty()) {
            runnable.call(call, now);
        }
        return new AlterPartitionReassignmentsResult(new HashMap<>(futures));
    }

    @Override
    public ListPartitionReassignmentsResult listPartitionReassignments(Optional<Set<TopicPartition>> partitions,
                                                                       ListPartitionReassignmentsOptions options) {
        final KafkaFutureImpl<Map<TopicPartition, PartitionReassignment>> partitionReassignmentsFuture = new KafkaFutureImpl<>();
        if (partitions.isPresent()) {
            for (TopicPartition tp : partitions.get()) {
                String topic = tp.topic();
                int partition = tp.partition();
                if (topicNameIsUnrepresentable(topic)) {
                    partitionReassignmentsFuture.completeExceptionally(new InvalidTopicException("The given topic name '"
                            + topic + "' cannot be represented in a request."));
                } else if (partition < 0) {
                    partitionReassignmentsFuture.completeExceptionally(new InvalidTopicException("The given partition index " +
                            partition + " is not valid."));
                }
                if (partitionReassignmentsFuture.isCompletedExceptionally())
                    return new ListPartitionReassignmentsResult(partitionReassignmentsFuture);
            }
        }
        final long now = time.milliseconds();
        runnable.call(new Call("listPartitionReassignments", calcDeadlineMs(now, options.timeoutMs()),
            new ControllerNodeProvider()) {

            @Override
            ListPartitionReassignmentsRequest.Builder createRequest(int timeoutMs) {
                ListPartitionReassignmentsRequestData listData = new ListPartitionReassignmentsRequestData();
                listData.setTimeoutMs(timeoutMs);

                if (partitions.isPresent()) {
                    Map<String, ListPartitionReassignmentsTopics> reassignmentTopicByTopicName = new HashMap<>();

                    for (TopicPartition tp : partitions.get()) {
                        if (!reassignmentTopicByTopicName.containsKey(tp.topic()))
                            reassignmentTopicByTopicName.put(tp.topic(), new ListPartitionReassignmentsTopics().setName(tp.topic()));

                        reassignmentTopicByTopicName.get(tp.topic()).partitionIndexes().add(tp.partition());
                    }

                    listData.setTopics(new ArrayList<>(reassignmentTopicByTopicName.values()));
                }
                return new ListPartitionReassignmentsRequest.Builder(listData);
            }

            @Override
            void handleResponse(AbstractResponse abstractResponse) {
                ListPartitionReassignmentsResponse response = (ListPartitionReassignmentsResponse) abstractResponse;
                Errors error = Errors.forCode(response.data().errorCode());
                switch (error) {
                    case NONE:
                        break;
                    case NOT_CONTROLLER:
                        handleNotControllerError(error);
                        break;
                    default:
                        partitionReassignmentsFuture.completeExceptionally(new ApiError(error, response.data().errorMessage()).exception());
                        break;
                }
                Map<TopicPartition, PartitionReassignment> reassignmentMap = new HashMap<>();

                for (OngoingTopicReassignment topicReassignment : response.data().topics()) {
                    String topicName = topicReassignment.name();
                    for (OngoingPartitionReassignment partitionReassignment : topicReassignment.partitions()) {
                        reassignmentMap.put(
                            new TopicPartition(topicName, partitionReassignment.partitionIndex()),
                            new PartitionReassignment(partitionReassignment.replicas(), partitionReassignment.addingReplicas(), partitionReassignment.removingReplicas())
                        );
                    }
                }

                partitionReassignmentsFuture.complete(reassignmentMap);
            }

            @Override
            void handleFailure(Throwable throwable) {
                partitionReassignmentsFuture.completeExceptionally(throwable);
            }
        }, now);

        return new ListPartitionReassignmentsResult(partitionReassignmentsFuture);
    }

<<<<<<< HEAD
=======
    private long calculateNextAllowedRetryMs() {
        return time.milliseconds() + retryBackoffMs;
    }

    private void handleNotControllerError(AbstractResponse response) throws ApiException {
        if (response.errorCounts().containsKey(Errors.NOT_CONTROLLER)) {
            handleNotControllerError(Errors.NOT_CONTROLLER);
        }
    }

>>>>>>> 7fed816f
    private void handleNotControllerError(Errors error) throws ApiException {
        metadataManager.clearController();
        metadataManager.requestUpdate();
        throw error.exception();
    }

    /**
     * Returns the broker id pertaining to the given resource, or null if the resource is not associated
     * with a particular broker.
     */
    private Integer nodeFor(ConfigResource resource) {
        if ((resource.type() == ConfigResource.Type.BROKER && !resource.isDefault())
                || resource.type() == ConfigResource.Type.BROKER_LOGGER) {
            return Integer.valueOf(resource.name());
        } else {
            return null;
        }
    }

    private List<MemberIdentity> getMembersFromGroup(String groupId) {
        Collection<MemberDescription> members;
        try {
            members = describeConsumerGroups(Collections.singleton(groupId)).describedGroups().get(groupId).get().members();
        } catch (Exception ex) {
            throw new KafkaException("Encounter exception when trying to get members from group: " + groupId, ex);
        }

        List<MemberIdentity> membersToRemove = new ArrayList<>();
        for (final MemberDescription member : members) {
            if (member.groupInstanceId().isPresent()) {
                membersToRemove.add(new MemberIdentity().setGroupInstanceId(member.groupInstanceId().get()));
            } else {
                membersToRemove.add(new MemberIdentity().setMemberId(member.consumerId()));
            }
        }
        return membersToRemove;
    }

    @Override
    public RemoveMembersFromConsumerGroupResult removeMembersFromConsumerGroup(String groupId,
                                                                               RemoveMembersFromConsumerGroupOptions options) {
        final long startFindCoordinatorMs = time.milliseconds();
        final long deadline = calcDeadlineMs(startFindCoordinatorMs, options.timeoutMs());

        KafkaFutureImpl<Map<MemberIdentity, Errors>> future = new KafkaFutureImpl<>();

        ConsumerGroupOperationContext<Map<MemberIdentity, Errors>, RemoveMembersFromConsumerGroupOptions> context =
            new ConsumerGroupOperationContext<>(groupId, options, deadline, future);

        List<MemberIdentity> members;
        if (options.removeAll()) {
            members = getMembersFromGroup(groupId);
        } else {
            members = options.members().stream().map(MemberToRemove::toMemberIdentity).collect(Collectors.toList());
        }
        Call findCoordinatorCall = getFindCoordinatorCall(context, () -> getRemoveMembersFromGroupCall(context, members));
        runnable.call(findCoordinatorCall, startFindCoordinatorMs);

        return new RemoveMembersFromConsumerGroupResult(future, options.members());
    }

    private Call getRemoveMembersFromGroupCall(ConsumerGroupOperationContext<Map<MemberIdentity, Errors>, RemoveMembersFromConsumerGroupOptions> context,
                                               List<MemberIdentity> members) {
        return new Call("leaveGroup", context.deadline(), new ConstantNodeIdProvider(context.node().get().id())) {
            @Override
            LeaveGroupRequest.Builder createRequest(int timeoutMs) {
                return new LeaveGroupRequest.Builder(context.groupId(), members);
            }

            @Override
            void handleResponse(AbstractResponse abstractResponse) {
                final LeaveGroupResponse response = (LeaveGroupResponse) abstractResponse;

                // If coordinator changed since we fetched it, retry
                if (ConsumerGroupOperationContext.hasCoordinatorMoved(response)) {
                    Call call = getRemoveMembersFromGroupCall(context, members);
                    rescheduleFindCoordinatorTask(context, () -> call, this);
                    return;
                }

                if (handleGroupRequestError(response.topLevelError(), context.future()))
                    return;

                final Map<MemberIdentity, Errors> memberErrors = new HashMap<>();
                for (MemberResponse memberResponse : response.memberResponses()) {
                    memberErrors.put(new MemberIdentity()
                                         .setMemberId(memberResponse.memberId())
                                         .setGroupInstanceId(memberResponse.groupInstanceId()),
                                     Errors.forCode(memberResponse.errorCode()));
                }
                context.future().complete(memberErrors);
            }

            @Override
            void handleFailure(Throwable throwable) {
                context.future().completeExceptionally(throwable);
            }
        };
    }

    @Override
    public AlterConsumerGroupOffsetsResult alterConsumerGroupOffsets(String groupId,
                                                        Map<TopicPartition, OffsetAndMetadata> offsets,
                                                        AlterConsumerGroupOffsetsOptions options) {
        final KafkaFutureImpl<Map<TopicPartition, Errors>> future = new KafkaFutureImpl<>();

        final long startFindCoordinatorMs = time.milliseconds();
        final long deadline = calcDeadlineMs(startFindCoordinatorMs, options.timeoutMs());

        ConsumerGroupOperationContext<Map<TopicPartition, Errors>, AlterConsumerGroupOffsetsOptions> context =
                new ConsumerGroupOperationContext<>(groupId, options, deadline, future);

        Call findCoordinatorCall = getFindCoordinatorCall(context,
            () -> KafkaAdminClient.this.getAlterConsumerGroupOffsetsCall(context, offsets));
        runnable.call(findCoordinatorCall, startFindCoordinatorMs);

        return new AlterConsumerGroupOffsetsResult(future);
    }

    private Call getAlterConsumerGroupOffsetsCall(ConsumerGroupOperationContext<Map<TopicPartition, Errors>,
                                                  AlterConsumerGroupOffsetsOptions> context,
                                                  Map<TopicPartition, OffsetAndMetadata> offsets) {

        return new Call("commitOffsets", context.deadline(), new ConstantNodeIdProvider(context.node().get().id())) {

            @Override
            OffsetCommitRequest.Builder createRequest(int timeoutMs) {
                List<OffsetCommitRequestTopic> topics = new ArrayList<>();
                Map<String, List<OffsetCommitRequestPartition>> offsetData = new HashMap<>();
                for (Map.Entry<TopicPartition, OffsetAndMetadata> entry : offsets.entrySet()) {
                    String topic = entry.getKey().topic();
                    OffsetAndMetadata oam = entry.getValue();
                    offsetData.compute(topic, (key, value) -> {
                        if (value == null) {
                            value = new ArrayList<>();
                        }
                        OffsetCommitRequestPartition partition = new OffsetCommitRequestPartition()
                                .setCommittedOffset(oam.offset())
                                .setCommittedLeaderEpoch(oam.leaderEpoch().orElse(-1))
                                .setCommittedMetadata(oam.metadata())
                                .setPartitionIndex(entry.getKey().partition());
                        value.add(partition);
                        return value;
                    });
                }
                for (Map.Entry<String, List<OffsetCommitRequestPartition>> entry : offsetData.entrySet()) {
                    OffsetCommitRequestTopic topic = new OffsetCommitRequestTopic()
                            .setName(entry.getKey())
                            .setPartitions(entry.getValue());
                    topics.add(topic);
                }
                OffsetCommitRequestData data = new OffsetCommitRequestData()
                    .setGroupId(context.groupId())
                    .setTopics(topics);
                return new OffsetCommitRequest.Builder(data);
            }

            @Override
            void handleResponse(AbstractResponse abstractResponse) {
                final OffsetCommitResponse response = (OffsetCommitResponse) abstractResponse;

                // If coordinator changed since we fetched it, retry
                if (ConsumerGroupOperationContext.hasCoordinatorMoved(response)) {
                    Call call = getAlterConsumerGroupOffsetsCall(context, offsets);
                    rescheduleFindCoordinatorTask(context, () -> call, this);
                    return;
                }

                // If there is a coordinator error, retry
                for (OffsetCommitResponseTopic topic : response.data().topics()) {
                    for (OffsetCommitResponsePartition partition : topic.partitions()) {
                        Errors error = Errors.forCode(partition.errorCode());
                        if (ConsumerGroupOperationContext.shouldRefreshCoordinator(error)) {
                            Call call = getAlterConsumerGroupOffsetsCall(context, offsets);
                            rescheduleFindCoordinatorTask(context, () -> call, this);
                            return;
                        }
                    }
                }

                final Map<TopicPartition, Errors> partitions = new HashMap<>();
                for (OffsetCommitResponseTopic topic : response.data().topics()) {
                    for (OffsetCommitResponsePartition partition : topic.partitions()) {
                        TopicPartition tp = new TopicPartition(topic.name(), partition.partitionIndex());
                        Errors error = Errors.forCode(partition.errorCode());
                        partitions.put(tp, error);
                    }
                }
                context.future().complete(partitions);
            }

            @Override
            void handleFailure(Throwable throwable) {
                context.future().completeExceptionally(throwable);
            }
        };
    }

    @Override
    public ListOffsetsResult listOffsets(Map<TopicPartition, OffsetSpec> topicPartitionOffsets,
                                         ListOffsetsOptions options) {

        // preparing topics list for asking metadata about them
        final Map<TopicPartition, KafkaFutureImpl<ListOffsetsResultInfo>> futures = new HashMap<>(topicPartitionOffsets.size());
        final Set<String> topics = new HashSet<>();
        for (TopicPartition topicPartition : topicPartitionOffsets.keySet()) {
            topics.add(topicPartition.topic());
            futures.put(topicPartition, new KafkaFutureImpl<>());
        }

        final long nowMetadata = time.milliseconds();
        final long deadline = calcDeadlineMs(nowMetadata, options.timeoutMs());

        MetadataOperationContext<ListOffsetsResultInfo, ListOffsetsOptions> context =
                new MetadataOperationContext<>(topics, options, deadline, futures);

        Call metadataCall = getMetadataCall(context,
            () -> KafkaAdminClient.this.getListOffsetsCalls(context, topicPartitionOffsets, futures));
        runnable.call(metadataCall, nowMetadata);

        return new ListOffsetsResult(new HashMap<>(futures));
    }

    private List<Call> getListOffsetsCalls(MetadataOperationContext<ListOffsetsResultInfo, ListOffsetsOptions> context,
                                           Map<TopicPartition, OffsetSpec> topicPartitionOffsets,
                                           Map<TopicPartition, KafkaFutureImpl<ListOffsetsResultInfo>> futures) {

        MetadataResponse mr = context.response().orElseThrow(() -> new IllegalStateException("No Metadata response"));
        List<Call> calls = new ArrayList<>();
        // grouping topic partitions per leader
        Map<Node, Map<TopicPartition, ListOffsetRequest.PartitionData>> leaders = new HashMap<>();

        for (Map.Entry<TopicPartition, OffsetSpec> entry: topicPartitionOffsets.entrySet()) {

            OffsetSpec offsetSpec = entry.getValue();
            TopicPartition tp = entry.getKey();
            KafkaFutureImpl<ListOffsetsResultInfo> future = futures.get(tp);
            long offsetQuery = (offsetSpec instanceof TimestampSpec)
                    ? ((TimestampSpec) offsetSpec).timestamp()
                    : (offsetSpec instanceof OffsetSpec.EarliestSpec)
                        ? ListOffsetRequest.EARLIEST_TIMESTAMP
                        : ListOffsetRequest.LATEST_TIMESTAMP;
            // avoid sending listOffsets request for topics with errors
            if (!mr.errors().containsKey(tp.topic())) {
                Node node = mr.cluster().leaderFor(tp);
                if (node != null) {
                    Map<TopicPartition, ListOffsetRequest.PartitionData> leadersOnNode = leaders.computeIfAbsent(node, k -> new HashMap<>());
                    leadersOnNode.put(tp, new ListOffsetRequest.PartitionData(offsetQuery, Optional.empty()));
                } else {
                    future.completeExceptionally(Errors.LEADER_NOT_AVAILABLE.exception());
                }
            } else {
                future.completeExceptionally(mr.errors().get(tp.topic()).exception());
            }
        }

        for (final Map.Entry<Node, Map<TopicPartition, ListOffsetRequest.PartitionData>> entry: leaders.entrySet()) {
            final int brokerId = entry.getKey().id();
            final Map<TopicPartition, ListOffsetRequest.PartitionData> partitionsToQuery = entry.getValue();

            calls.add(new Call("listOffsets on broker " + brokerId, context.deadline(), new ConstantNodeIdProvider(brokerId)) {

                @Override
                ListOffsetRequest.Builder createRequest(int timeoutMs) {
                    return ListOffsetRequest.Builder
                            .forConsumer(true, context.options().isolationLevel())
                            .setTargetTimes(partitionsToQuery);
                }

                @Override
                void handleResponse(AbstractResponse abstractResponse) {
                    ListOffsetResponse response = (ListOffsetResponse) abstractResponse;
                    Map<TopicPartition, OffsetSpec> retryTopicPartitionOffsets = new HashMap<>();

                    for (Entry<TopicPartition, PartitionData> result : response.responseData().entrySet()) {
                        TopicPartition tp = result.getKey();
                        PartitionData partitionData = result.getValue();

                        KafkaFutureImpl<ListOffsetsResultInfo> future = futures.get(tp);
                        Errors error = partitionData.error;
                        OffsetSpec offsetRequestSpec = topicPartitionOffsets.get(tp);
                        if (offsetRequestSpec == null) {
                            future.completeExceptionally(new KafkaException("Unexpected topic partition " + tp + " in broker response!"));
                        } else if (MetadataOperationContext.shouldRefreshMetadata(error)) {
                            retryTopicPartitionOffsets.put(tp, offsetRequestSpec);
                        } else if (error == Errors.NONE) {
                            future.complete(new ListOffsetsResultInfo(partitionData.offset, partitionData.timestamp, partitionData.leaderEpoch));
                        } else {
                            future.completeExceptionally(error.exception());
                        }
                    }

                    if (!retryTopicPartitionOffsets.isEmpty()) {
                        Set<String> retryTopics = retryTopicPartitionOffsets.keySet().stream().map(
                            TopicPartition::topic).collect(Collectors.toSet());
                        MetadataOperationContext<ListOffsetsResultInfo, ListOffsetsOptions> operationContext =
                            new MetadataOperationContext<>(retryTopics, context.options(), context.deadline(), futures);
                        rescheduleMetadataTask(operationContext, () ->
                                getListOffsetsCalls(operationContext, retryTopicPartitionOffsets, futures), this);
                    }
                }

                @Override
                void handleFailure(Throwable throwable) {
                    for (TopicPartition tp : entry.getValue().keySet()) {
                        KafkaFutureImpl<ListOffsetsResultInfo> future = futures.get(tp);
                        future.completeExceptionally(throwable);
                    }
                }
            });
        }
        return calls;
    }

    @Override
    public DescribeClientQuotasResult describeClientQuotas(ClientQuotaFilter filter, DescribeClientQuotasOptions options) {
        KafkaFutureImpl<Map<ClientQuotaEntity, Map<String, Double>>> future = new KafkaFutureImpl<>();

        final long now = time.milliseconds();
        runnable.call(new Call("describeClientQuotas", calcDeadlineMs(now, options.timeoutMs()),
                new LeastLoadedNodeProvider()) {

                @Override
                DescribeClientQuotasRequest.Builder createRequest(int timeoutMs) {
                    return new DescribeClientQuotasRequest.Builder(filter);
                }

                @Override
                void handleResponse(AbstractResponse abstractResponse) {
                    DescribeClientQuotasResponse response = (DescribeClientQuotasResponse) abstractResponse;
                    response.complete(future);
                }

                @Override
                void handleFailure(Throwable throwable) {
                    future.completeExceptionally(throwable);
                }
            }, now);

        return new DescribeClientQuotasResult(future);
    }

    @Override
    public AlterClientQuotasResult alterClientQuotas(Collection<ClientQuotaAlteration> entries, AlterClientQuotasOptions options) {
        Map<ClientQuotaEntity, KafkaFutureImpl<Void>> futures = new HashMap<>(entries.size());
        for (ClientQuotaAlteration entry : entries) {
            futures.put(entry.entity(), new KafkaFutureImpl<>());
        }

        final long now = time.milliseconds();
        runnable.call(new Call("alterClientQuotas", calcDeadlineMs(now, options.timeoutMs()),
                new LeastLoadedNodeProvider()) {

                @Override
                AlterClientQuotasRequest.Builder createRequest(int timeoutMs) {
                    return new AlterClientQuotasRequest.Builder(entries, options.validateOnly());
                }

                @Override
                void handleResponse(AbstractResponse abstractResponse) {
                    AlterClientQuotasResponse response = (AlterClientQuotasResponse) abstractResponse;
                    response.complete(futures);
                }

                @Override
                void handleFailure(Throwable throwable) {
                    completeAllExceptionally(futures.values(), throwable);
                }
            }, now);

        return new AlterClientQuotasResult(Collections.unmodifiableMap(futures));
    }

    /**
     * Get a sub level error when the request is in batch. If given key was not found,
     * return an {@link IllegalArgumentException}.
     */
    static <K> Throwable getSubLevelError(Map<K, Errors> subLevelErrors, K subKey, String keyNotFoundMsg) {
        if (!subLevelErrors.containsKey(subKey)) {
            return new IllegalArgumentException(keyNotFoundMsg);
        } else {
            return subLevelErrors.get(subKey).exception();
        }
    }
}<|MERGE_RESOLUTION|>--- conflicted
+++ resolved
@@ -3708,19 +3708,12 @@
         return new ListPartitionReassignmentsResult(partitionReassignmentsFuture);
     }
 
-<<<<<<< HEAD
-=======
-    private long calculateNextAllowedRetryMs() {
-        return time.milliseconds() + retryBackoffMs;
-    }
-
     private void handleNotControllerError(AbstractResponse response) throws ApiException {
         if (response.errorCounts().containsKey(Errors.NOT_CONTROLLER)) {
             handleNotControllerError(Errors.NOT_CONTROLLER);
         }
     }
 
->>>>>>> 7fed816f
     private void handleNotControllerError(Errors error) throws ApiException {
         metadataManager.clearController();
         metadataManager.requestUpdate();
