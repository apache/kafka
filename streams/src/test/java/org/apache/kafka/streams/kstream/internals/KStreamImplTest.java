--- conflicted
+++ resolved
@@ -24,10 +24,6 @@
 import org.apache.kafka.streams.kstream.Predicate;
 import org.apache.kafka.streams.kstream.ValueMapper;
 import org.apache.kafka.test.MockProcessorSupplier;
-<<<<<<< HEAD
-import org.apache.kafka.streams.kstream.UnlimitedWindows;
-=======
->>>>>>> 991cafe4
 import org.junit.Test;
 
 import java.util.Collections;
@@ -103,7 +99,6 @@
                 }
         );
 
-<<<<<<< HEAD
         KStream<String, Integer> stream4 = streams2[0].join(streams3[0], new ValueJoiner<Integer, Integer, Integer>() {
             @Override
             public Integer apply(Integer value1, Integer value2) {
@@ -119,9 +114,6 @@
         }, UnlimitedWindows.on(0));
 
         stream4.to("topic-5");
-=======
-        streams2[0].to("topic-5");
->>>>>>> 991cafe4
 
         streams2[1].through("topic-6").process(new MockProcessorSupplier<String, Integer>());
 
