--- conflicted
+++ resolved
@@ -295,12 +295,8 @@
         ));
 
         Map<String, AssignmentMemberSpec> members = new TreeMap<>();
-<<<<<<< HEAD
 
         Map<Uuid, Set<Integer>> currentAssignmentForA = Collections.unmodifiableMap(new TreeMap<>(
-=======
-        Map<Uuid, Set<Integer>> currentAssignmentForA = new TreeMap<>(
->>>>>>> d9ee9c96
             mkAssignment(
                 mkTopicAssignment(topic1Uuid, 0, 1),
                 mkTopicAssignment(topic2Uuid, 0, 1)
