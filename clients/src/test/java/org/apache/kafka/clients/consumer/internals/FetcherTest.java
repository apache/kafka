/*
 * Licensed to the Apache Software Foundation (ASF) under one or more
 * contributor license agreements. See the NOTICE file distributed with
 * this work for additional information regarding copyright ownership.
 * The ASF licenses this file to You under the Apache License, Version 2.0
 * (the "License"); you may not use this file except in compliance with
 * the License. You may obtain a copy of the License at
 *
 *    http://www.apache.org/licenses/LICENSE-2.0
 *
 * Unless required by applicable law or agreed to in writing, software
 * distributed under the License is distributed on an "AS IS" BASIS,
 * WITHOUT WARRANTIES OR CONDITIONS OF ANY KIND, either express or implied.
 * See the License for the specific language governing permissions and
 * limitations under the License.
 */
package org.apache.kafka.clients.consumer.internals;

import org.apache.kafka.clients.ApiVersions;
import org.apache.kafka.clients.ClientDnsLookup;
import org.apache.kafka.clients.ClientRequest;
import org.apache.kafka.clients.ClientUtils;
import org.apache.kafka.clients.FetchSessionHandler;
import org.apache.kafka.clients.Metadata;
import org.apache.kafka.clients.MockClient;
import org.apache.kafka.clients.NetworkClient;
import org.apache.kafka.clients.NodeApiVersions;
import org.apache.kafka.clients.consumer.ConsumerRebalanceListener;
import org.apache.kafka.clients.consumer.ConsumerRecord;
import org.apache.kafka.clients.consumer.LogTruncationException;
import org.apache.kafka.clients.consumer.OffsetAndMetadata;
import org.apache.kafka.clients.consumer.OffsetAndTimestamp;
import org.apache.kafka.clients.consumer.OffsetOutOfRangeException;
import org.apache.kafka.clients.consumer.OffsetResetStrategy;
import org.apache.kafka.common.Cluster;
import org.apache.kafka.common.IsolationLevel;
import org.apache.kafka.common.KafkaException;
import org.apache.kafka.common.MetricName;
import org.apache.kafka.common.MetricNameTemplate;
import org.apache.kafka.common.Node;
import org.apache.kafka.common.PartitionInfo;
import org.apache.kafka.common.TopicPartition;
import org.apache.kafka.common.Uuid;
import org.apache.kafka.common.errors.InvalidTopicException;
import org.apache.kafka.common.errors.RecordTooLargeException;
import org.apache.kafka.common.errors.SerializationException;
import org.apache.kafka.common.errors.TimeoutException;
import org.apache.kafka.common.errors.TopicAuthorizationException;
import org.apache.kafka.common.header.Header;
import org.apache.kafka.common.header.internals.RecordHeader;
import org.apache.kafka.common.internals.ClusterResourceListeners;
import org.apache.kafka.common.message.FetchResponseData;
import org.apache.kafka.common.message.ApiMessageType;
import org.apache.kafka.common.message.ListOffsetsRequestData.ListOffsetsPartition;
import org.apache.kafka.common.message.ListOffsetsRequestData.ListOffsetsTopic;
import org.apache.kafka.common.message.ListOffsetsResponseData;
import org.apache.kafka.common.message.ListOffsetsResponseData.ListOffsetsPartitionResponse;
import org.apache.kafka.common.message.ListOffsetsResponseData.ListOffsetsTopicResponse;
import org.apache.kafka.common.message.OffsetForLeaderEpochRequestData;
import org.apache.kafka.common.message.OffsetForLeaderEpochRequestData.OffsetForLeaderPartition;
import org.apache.kafka.common.message.OffsetForLeaderEpochResponseData;
import org.apache.kafka.common.message.OffsetForLeaderEpochResponseData.EpochEndOffset;
import org.apache.kafka.common.message.OffsetForLeaderEpochResponseData.OffsetForLeaderTopicResult;
import org.apache.kafka.common.metrics.KafkaMetric;
import org.apache.kafka.common.metrics.MetricConfig;
import org.apache.kafka.common.metrics.Metrics;
import org.apache.kafka.common.metrics.Sensor;
import org.apache.kafka.common.network.NetworkReceive;
import org.apache.kafka.common.protocol.ApiKeys;
import org.apache.kafka.common.protocol.Errors;
import org.apache.kafka.common.utils.BufferSupplier;
import org.apache.kafka.common.record.CompressionType;
import org.apache.kafka.common.record.ControlRecordType;
import org.apache.kafka.common.record.DefaultRecordBatch;
import org.apache.kafka.common.record.EndTransactionMarker;
import org.apache.kafka.common.record.LegacyRecord;
import org.apache.kafka.common.record.MemoryRecords;
import org.apache.kafka.common.record.MemoryRecordsBuilder;
import org.apache.kafka.common.record.Record;
import org.apache.kafka.common.record.RecordBatch;
import org.apache.kafka.common.record.Records;
import org.apache.kafka.common.record.SimpleRecord;
import org.apache.kafka.common.record.TimestampType;
import org.apache.kafka.common.requests.AbstractRequest;
import org.apache.kafka.common.requests.ApiVersionsResponse;
import org.apache.kafka.common.requests.FetchRequest;
import org.apache.kafka.common.requests.FetchResponse;
import org.apache.kafka.common.requests.ListOffsetsRequest;
import org.apache.kafka.common.requests.ListOffsetsResponse;
import org.apache.kafka.common.requests.MetadataRequest;
import org.apache.kafka.common.requests.MetadataResponse;
import org.apache.kafka.common.requests.OffsetsForLeaderEpochRequest;
import org.apache.kafka.common.requests.OffsetsForLeaderEpochResponse;
import org.apache.kafka.common.requests.RequestTestUtils;
import org.apache.kafka.common.serialization.ByteArrayDeserializer;
import org.apache.kafka.common.serialization.BytesDeserializer;
import org.apache.kafka.common.serialization.Deserializer;
import org.apache.kafka.common.serialization.StringDeserializer;
import org.apache.kafka.common.utils.ByteBufferOutputStream;
import org.apache.kafka.common.utils.LogContext;
import org.apache.kafka.common.utils.MockTime;
import org.apache.kafka.common.utils.Utils;
import org.apache.kafka.test.DelayedReceive;
import org.apache.kafka.test.MockSelector;
import org.apache.kafka.test.TestUtils;
import org.junit.jupiter.api.AfterEach;
import org.junit.jupiter.api.BeforeEach;
import org.junit.jupiter.api.Test;

import java.io.DataOutputStream;
import java.lang.reflect.Field;
import java.nio.ByteBuffer;
import java.nio.charset.StandardCharsets;
import java.time.Duration;
import java.util.ArrayList;
import java.util.Arrays;
import java.util.Collections;
import java.util.HashMap;
import java.util.HashSet;
import java.util.Iterator;
import java.util.LinkedHashMap;
import java.util.List;
import java.util.Map;
import java.util.Optional;
import java.util.Set;
import java.util.concurrent.ExecutorService;
import java.util.concurrent.Executors;
import java.util.concurrent.Future;
import java.util.concurrent.TimeUnit;
import java.util.concurrent.atomic.AtomicBoolean;
import java.util.concurrent.atomic.AtomicInteger;
import java.util.function.Function;
import java.util.stream.Collectors;

import static java.util.Arrays.asList;
import static java.util.Collections.emptyList;
import static java.util.Collections.emptyMap;
import static java.util.Collections.singleton;
import static java.util.Collections.singletonMap;
import static org.apache.kafka.common.requests.FetchMetadata.INVALID_SESSION_ID;
import static org.apache.kafka.common.requests.OffsetsForLeaderEpochResponse.UNDEFINED_EPOCH;
import static org.apache.kafka.common.requests.OffsetsForLeaderEpochResponse.UNDEFINED_EPOCH_OFFSET;
import static org.apache.kafka.test.TestUtils.assertOptional;
import static org.junit.jupiter.api.Assertions.assertArrayEquals;
import static org.junit.jupiter.api.Assertions.assertEquals;
import static org.junit.jupiter.api.Assertions.assertFalse;
import static org.junit.jupiter.api.Assertions.assertNotEquals;
import static org.junit.jupiter.api.Assertions.assertNotNull;
import static org.junit.jupiter.api.Assertions.assertNull;
import static org.junit.jupiter.api.Assertions.assertThrows;
import static org.junit.jupiter.api.Assertions.assertTrue;
import static org.junit.jupiter.api.Assertions.fail;

public class FetcherTest {
    private static final double EPSILON = 0.0001;

    private ConsumerRebalanceListener listener = new NoOpConsumerRebalanceListener();
    private String topicName = "test";
    private String groupId = "test-group";
    private Uuid topicId = Uuid.randomUuid();
    private Map<String, Uuid> topicIds = new HashMap<String, Uuid>() {
        {
            put(topicName, topicId);
        }
    };
    private Map<Uuid, String> topicNames = singletonMap(topicId, topicName);
    private final String metricGroup = "consumer" + groupId + "-fetch-manager-metrics";
    private TopicPartition tp0 = new TopicPartition(topicName, 0);
    private TopicPartition tp1 = new TopicPartition(topicName, 1);
    private TopicPartition tp2 = new TopicPartition(topicName, 2);
    private TopicPartition tp3 = new TopicPartition(topicName, 3);
    private int validLeaderEpoch = 0;
    private MetadataResponse initialUpdateResponse =
        RequestTestUtils.metadataUpdateWithIds(1, singletonMap(topicName, 4), topicIds);

    private int minBytes = 1;
    private int maxBytes = Integer.MAX_VALUE;
    private int maxWaitMs = 0;
    private int fetchSize = 1000;
    private long retryBackoffMs = 100;
    private long requestTimeoutMs = 30000;
    private MockTime time = new MockTime(1);
    private SubscriptionState subscriptions;
    private ConsumerMetadata metadata;
    private FetcherMetricsRegistry metricsRegistry;
    private MockClient client;
    private Metrics metrics;
    private ApiVersions apiVersions = new ApiVersions();
    private ConsumerNetworkClient consumerClient;
    private Fetcher<?, ?> fetcher;

    private MemoryRecords records;
    private MemoryRecords nextRecords;
    private MemoryRecords emptyRecords;
    private MemoryRecords partialRecords;
    private ExecutorService executorService;

    @BeforeEach
    public void setup() {
        records = buildRecords(1L, 3, 1);
        nextRecords = buildRecords(4L, 2, 4);
        emptyRecords = buildRecords(0L, 0, 0);
        partialRecords = buildRecords(4L, 1, 0);
        partialRecords.buffer().putInt(Records.SIZE_OFFSET, 10000);
    }

    private void assignFromUser(Set<TopicPartition> partitions) {
        subscriptions.assignFromUser(partitions);
        client.updateMetadata(initialUpdateResponse);

        // A dummy metadata update to ensure valid leader epoch.
        metadata.updateWithCurrentRequestVersion(RequestTestUtils.metadataUpdateWithIds("dummy", 1,
            Collections.emptyMap(), singletonMap(topicName, 4),
            tp -> validLeaderEpoch, topicIds), false, 0L);
    }

    private void assignFromUserNoId(Set<TopicPartition> partitions) {
        subscriptions.assignFromUser(partitions);
        client.updateMetadata(RequestTestUtils.metadataUpdateWithIds(1, singletonMap("noId", 1), Collections.emptyMap()));

        // A dummy metadata update to ensure valid leader epoch.
        metadata.update(9, RequestTestUtils.metadataUpdateWithIds("dummy", 1,
            Collections.emptyMap(), singletonMap("noId", 1),
            tp -> validLeaderEpoch, topicIds), false, 0L);
    }

    @AfterEach
    public void teardown() throws Exception {
        if (metrics != null)
            this.metrics.close();
        if (fetcher != null)
            this.fetcher.close();
        if (executorService != null) {
            executorService.shutdownNow();
            assertTrue(executorService.awaitTermination(5, TimeUnit.SECONDS));
        }
    }

    @Test
    public void testFetchNormal() {
        buildFetcher();

        assignFromUser(singleton(tp0));
        subscriptions.seek(tp0, 0);

        // normal fetch
        assertEquals(1, fetcher.sendFetches());
        assertFalse(fetcher.hasCompletedFetches());

        client.prepareResponse(fullFetchResponse(tp0, this.records, Errors.NONE, 100L, 0));
        consumerClient.poll(time.timer(0));
        assertTrue(fetcher.hasCompletedFetches());

        Map<TopicPartition, List<ConsumerRecord<byte[], byte[]>>> partitionRecords = fetchedRecords();
        assertTrue(partitionRecords.containsKey(tp0));

        List<ConsumerRecord<byte[], byte[]>> records = partitionRecords.get(tp0);
        assertEquals(3, records.size());
        assertEquals(4L, subscriptions.position(tp0).offset); // this is the next fetching position
        long offset = 1;
        for (ConsumerRecord<byte[], byte[]> record : records) {
            assertEquals(offset, record.offset());
            offset += 1;
        }
    }

    @Test
    public void testFetchWithNoId() {
        // Should work and default to using old request type.
        buildFetcher();

        TopicPartition noId = new TopicPartition("noId", 0);
        assignFromUserNoId(singleton(noId));
        subscriptions.seek(noId, 0);

        // normal fetch
        assertEquals(1, fetcher.sendFetches());
        assertFalse(fetcher.hasCompletedFetches());

        client.prepareResponse(fullFetchResponse(noId, this.records, Errors.NONE, 100L, 0));
        consumerClient.poll(time.timer(0));
        assertTrue(fetcher.hasCompletedFetches());

        Map<TopicPartition, List<ConsumerRecord<byte[], byte[]>>> partitionRecords = fetchedRecords();
        assertTrue(partitionRecords.containsKey(noId));

        List<ConsumerRecord<byte[], byte[]>> records = partitionRecords.get(noId);
        assertEquals(3, records.size());
        assertEquals(4L, subscriptions.position(noId).offset); // this is the next fetching position
        long offset = 1;
        for (ConsumerRecord<byte[], byte[]> record : records) {
            assertEquals(offset, record.offset());
            offset += 1;
        }
    }

    @Test
    public void testMissingLeaderEpochInRecords() {
        buildFetcher();

        assignFromUser(singleton(tp0));
        subscriptions.seek(tp0, 0);

        ByteBuffer buffer = ByteBuffer.allocate(1024);
        MemoryRecordsBuilder builder = MemoryRecords.builder(buffer, RecordBatch.MAGIC_VALUE_V0,
                CompressionType.NONE, TimestampType.CREATE_TIME, 0L, System.currentTimeMillis(),
                RecordBatch.NO_PARTITION_LEADER_EPOCH);
        builder.append(0L, "key".getBytes(), "1".getBytes());
        builder.append(0L, "key".getBytes(), "2".getBytes());
        MemoryRecords records = builder.build();

        assertEquals(1, fetcher.sendFetches());
        assertFalse(fetcher.hasCompletedFetches());

        client.prepareResponse(fullFetchResponse(tp0, records, Errors.NONE, 100L, 0));
        consumerClient.poll(time.timer(0));
        assertTrue(fetcher.hasCompletedFetches());

        Map<TopicPartition, List<ConsumerRecord<byte[], byte[]>>> partitionRecords = fetchedRecords();
        assertTrue(partitionRecords.containsKey(tp0));
        assertEquals(2, partitionRecords.get(tp0).size());

        for (ConsumerRecord<byte[], byte[]> record : partitionRecords.get(tp0)) {
            assertEquals(Optional.empty(), record.leaderEpoch());
        }
    }

    @Test
    public void testLeaderEpochInConsumerRecord() {
        buildFetcher();

        assignFromUser(singleton(tp0));
        subscriptions.seek(tp0, 0);

        Integer partitionLeaderEpoch = 1;

        ByteBuffer buffer = ByteBuffer.allocate(1024);
        MemoryRecordsBuilder builder = MemoryRecords.builder(buffer, RecordBatch.CURRENT_MAGIC_VALUE,
                CompressionType.NONE, TimestampType.CREATE_TIME, 0L, System.currentTimeMillis(),
                partitionLeaderEpoch);
        builder.append(0L, "key".getBytes(), partitionLeaderEpoch.toString().getBytes());
        builder.append(0L, "key".getBytes(), partitionLeaderEpoch.toString().getBytes());
        builder.close();

        partitionLeaderEpoch += 7;

        builder = MemoryRecords.builder(buffer, RecordBatch.CURRENT_MAGIC_VALUE, CompressionType.NONE,
                TimestampType.CREATE_TIME, 2L, System.currentTimeMillis(), partitionLeaderEpoch);
        builder.append(0L, "key".getBytes(), partitionLeaderEpoch.toString().getBytes());
        builder.close();

        partitionLeaderEpoch += 5;
        builder = MemoryRecords.builder(buffer, RecordBatch.CURRENT_MAGIC_VALUE, CompressionType.NONE,
                TimestampType.CREATE_TIME, 3L, System.currentTimeMillis(), partitionLeaderEpoch);
        builder.append(0L, "key".getBytes(), partitionLeaderEpoch.toString().getBytes());
        builder.append(0L, "key".getBytes(), partitionLeaderEpoch.toString().getBytes());
        builder.append(0L, "key".getBytes(), partitionLeaderEpoch.toString().getBytes());
        builder.close();

        buffer.flip();
        MemoryRecords records = MemoryRecords.readableRecords(buffer);

        assertEquals(1, fetcher.sendFetches());
        assertFalse(fetcher.hasCompletedFetches());

        client.prepareResponse(fullFetchResponse(tp0, records, Errors.NONE, 100L, 0));
        consumerClient.poll(time.timer(0));
        assertTrue(fetcher.hasCompletedFetches());

        Map<TopicPartition, List<ConsumerRecord<byte[], byte[]>>> partitionRecords = fetchedRecords();
        assertTrue(partitionRecords.containsKey(tp0));
        assertEquals(6, partitionRecords.get(tp0).size());

        for (ConsumerRecord<byte[], byte[]> record : partitionRecords.get(tp0)) {
            int expectedLeaderEpoch = Integer.parseInt(Utils.utf8(record.value()));
            assertEquals(Optional.of(expectedLeaderEpoch), record.leaderEpoch());
        }
    }

    @Test
    public void testClearBufferedDataForTopicPartitions() {
        buildFetcher();

        assignFromUser(singleton(tp0));
        subscriptions.seek(tp0, 0);

        // normal fetch
        assertEquals(1, fetcher.sendFetches());
        assertFalse(fetcher.hasCompletedFetches());

        client.prepareResponse(fullFetchResponse(tp0, this.records, Errors.NONE, 100L, 0));
        consumerClient.poll(time.timer(0));
        assertTrue(fetcher.hasCompletedFetches());
        Set<TopicPartition> newAssignedTopicPartitions = new HashSet<>();
        newAssignedTopicPartitions.add(tp1);

        fetcher.clearBufferedDataForUnassignedPartitions(newAssignedTopicPartitions);
        assertFalse(fetcher.hasCompletedFetches());
    }

    @Test
    public void testFetchSkipsBlackedOutNodes() {
        buildFetcher();

        assignFromUser(singleton(tp0));
        subscriptions.seek(tp0, 0);
        Node node = initialUpdateResponse.brokers().iterator().next();

        client.backoff(node, 500);
        assertEquals(0, fetcher.sendFetches());

        time.sleep(500);
        assertEquals(1, fetcher.sendFetches());
    }

    @Test
    public void testFetcherIgnoresControlRecords() {
        buildFetcher();

        assignFromUser(singleton(tp0));
        subscriptions.seek(tp0, 0);

        // normal fetch
        assertEquals(1, fetcher.sendFetches());
        assertFalse(fetcher.hasCompletedFetches());

        long producerId = 1;
        short producerEpoch = 0;
        int baseSequence = 0;
        int partitionLeaderEpoch = 0;

        ByteBuffer buffer = ByteBuffer.allocate(1024);
        MemoryRecordsBuilder builder = MemoryRecords.idempotentBuilder(buffer, CompressionType.NONE, 0L, producerId,
                producerEpoch, baseSequence);
        builder.append(0L, "key".getBytes(), null);
        builder.close();

        MemoryRecords.writeEndTransactionalMarker(buffer, 1L, time.milliseconds(), partitionLeaderEpoch, producerId, producerEpoch,
                new EndTransactionMarker(ControlRecordType.ABORT, 0));

        buffer.flip();

        client.prepareResponse(fullFetchResponse(tp0, MemoryRecords.readableRecords(buffer), Errors.NONE, 100L, 0));
        consumerClient.poll(time.timer(0));
        assertTrue(fetcher.hasCompletedFetches());

        Map<TopicPartition, List<ConsumerRecord<byte[], byte[]>>> partitionRecords = fetchedRecords();
        assertTrue(partitionRecords.containsKey(tp0));

        List<ConsumerRecord<byte[], byte[]>> records = partitionRecords.get(tp0);
        assertEquals(1, records.size());
        assertEquals(2L, subscriptions.position(tp0).offset);

        ConsumerRecord<byte[], byte[]> record = records.get(0);
        assertArrayEquals("key".getBytes(), record.key());
    }

    @Test
    public void testFetchError() {
        buildFetcher();

        assignFromUser(singleton(tp0));
        subscriptions.seek(tp0, 0);

        assertEquals(1, fetcher.sendFetches());
        assertFalse(fetcher.hasCompletedFetches());

        client.prepareResponse(fullFetchResponse(tp0, this.records, Errors.NOT_LEADER_OR_FOLLOWER, 100L, 0));
        consumerClient.poll(time.timer(0));
        assertTrue(fetcher.hasCompletedFetches());

        Map<TopicPartition, List<ConsumerRecord<byte[], byte[]>>> partitionRecords = fetchedRecords();
        assertFalse(partitionRecords.containsKey(tp0));
    }

    private MockClient.RequestMatcher matchesOffset(final TopicPartition tp, final long offset) {
        return body -> {
            FetchRequest fetch = (FetchRequest) body;
            Map<TopicPartition, FetchRequest.PartitionData> fetchData =  fetch.fetchDataAndError(topicNames).fetchData();
            return fetchData.containsKey(tp) &&
                    fetchData.get(tp).fetchOffset == offset;
        };
    }

    @Test
    public void testFetchedRecordsRaisesOnSerializationErrors() {
        // raise an exception from somewhere in the middle of the fetch response
        // so that we can verify that our position does not advance after raising
        ByteArrayDeserializer deserializer = new ByteArrayDeserializer() {
            int i = 0;
            @Override
            public byte[] deserialize(String topic, byte[] data) {
                if (i++ % 2 == 1) {
                    // Should be blocked on the value deserialization of the first record.
                    assertEquals("value-1", new String(data, StandardCharsets.UTF_8));
                    throw new SerializationException();
                }
                return data;
            }
        };

        buildFetcher(deserializer, deserializer);

        assignFromUser(singleton(tp0));
        subscriptions.seek(tp0, 1);

        client.prepareResponse(matchesOffset(tp0, 1), fullFetchResponse(tp0, this.records, Errors.NONE, 100L, 0));

        assertEquals(1, fetcher.sendFetches());
        consumerClient.poll(time.timer(0));
        // The fetcher should block on Deserialization error
        for (int i = 0; i < 2; i++) {
            try {
                fetcher.fetchedRecords();
                fail("fetchedRecords should have raised");
            } catch (SerializationException e) {
                // the position should not advance since no data has been returned
                assertEquals(1, subscriptions.position(tp0).offset);
            }
        }
    }

    @Test
    public void testParseCorruptedRecord() throws Exception {
        buildFetcher();
        assignFromUser(singleton(tp0));

        ByteBuffer buffer = ByteBuffer.allocate(1024);
        DataOutputStream out = new DataOutputStream(new ByteBufferOutputStream(buffer));

        byte magic = RecordBatch.MAGIC_VALUE_V1;
        byte[] key = "foo".getBytes();
        byte[] value = "baz".getBytes();
        long offset = 0;
        long timestamp = 500L;

        int size = LegacyRecord.recordSize(magic, key.length, value.length);
        byte attributes = LegacyRecord.computeAttributes(magic, CompressionType.NONE, TimestampType.CREATE_TIME);
        long crc = LegacyRecord.computeChecksum(magic, attributes, timestamp, key, value);

        // write one valid record
        out.writeLong(offset);
        out.writeInt(size);
        LegacyRecord.write(out, magic, crc, LegacyRecord.computeAttributes(magic, CompressionType.NONE, TimestampType.CREATE_TIME), timestamp, key, value);

        // and one invalid record (note the crc)
        out.writeLong(offset + 1);
        out.writeInt(size);
        LegacyRecord.write(out, magic, crc + 1, LegacyRecord.computeAttributes(magic, CompressionType.NONE, TimestampType.CREATE_TIME), timestamp, key, value);

        // write one valid record
        out.writeLong(offset + 2);
        out.writeInt(size);
        LegacyRecord.write(out, magic, crc, LegacyRecord.computeAttributes(magic, CompressionType.NONE, TimestampType.CREATE_TIME), timestamp, key, value);

        // Write a record whose size field is invalid.
        out.writeLong(offset + 3);
        out.writeInt(1);

        // write one valid record
        out.writeLong(offset + 4);
        out.writeInt(size);
        LegacyRecord.write(out, magic, crc, LegacyRecord.computeAttributes(magic, CompressionType.NONE, TimestampType.CREATE_TIME), timestamp, key, value);

        buffer.flip();

        subscriptions.seekUnvalidated(tp0, new SubscriptionState.FetchPosition(0, Optional.empty(), metadata.currentLeader(tp0)));

        // normal fetch
        assertEquals(1, fetcher.sendFetches());
        client.prepareResponse(fullFetchResponse(tp0, MemoryRecords.readableRecords(buffer), Errors.NONE, 100L, 0));
        consumerClient.poll(time.timer(0));

        // the first fetchedRecords() should return the first valid message
        assertEquals(1, fetcher.fetchedRecords().get(tp0).size());
        assertEquals(1, subscriptions.position(tp0).offset);

        ensureBlockOnRecord(1L);
        seekAndConsumeRecord(buffer, 2L);
        ensureBlockOnRecord(3L);
        try {
            // For a record that cannot be retrieved from the iterator, we cannot seek over it within the batch.
            seekAndConsumeRecord(buffer, 4L);
            fail("Should have thrown exception when fail to retrieve a record from iterator.");
        } catch (KafkaException ke) {
           // let it go
        }
        ensureBlockOnRecord(4L);
    }

    private void ensureBlockOnRecord(long blockedOffset) {
        // the fetchedRecords() should always throw exception due to the invalid message at the starting offset.
        for (int i = 0; i < 2; i++) {
            try {
                fetcher.fetchedRecords();
                fail("fetchedRecords should have raised KafkaException");
            } catch (KafkaException e) {
                assertEquals(blockedOffset, subscriptions.position(tp0).offset);
            }
        }
    }

    private void seekAndConsumeRecord(ByteBuffer responseBuffer, long toOffset) {
        // Seek to skip the bad record and fetch again.
        subscriptions.seekUnvalidated(tp0, new SubscriptionState.FetchPosition(toOffset, Optional.empty(), metadata.currentLeader(tp0)));
        // Should not throw exception after the seek.
        fetcher.fetchedRecords();
        assertEquals(1, fetcher.sendFetches());
        client.prepareResponse(fullFetchResponse(tp0, MemoryRecords.readableRecords(responseBuffer), Errors.NONE, 100L, 0));
        consumerClient.poll(time.timer(0));

        Map<TopicPartition, List<ConsumerRecord<byte[], byte[]>>> recordsByPartition = fetchedRecords();
        List<ConsumerRecord<byte[], byte[]>> records = recordsByPartition.get(tp0);
        assertEquals(1, records.size());
        assertEquals(toOffset, records.get(0).offset());
        assertEquals(toOffset + 1, subscriptions.position(tp0).offset);
    }

    @Test
    public void testInvalidDefaultRecordBatch() {
        buildFetcher();

        ByteBuffer buffer = ByteBuffer.allocate(1024);
        ByteBufferOutputStream out = new ByteBufferOutputStream(buffer);

        MemoryRecordsBuilder builder = new MemoryRecordsBuilder(out,
                                                                DefaultRecordBatch.CURRENT_MAGIC_VALUE,
                                                                CompressionType.NONE,
                                                                TimestampType.CREATE_TIME,
                                                                0L, 10L, 0L, (short) 0, 0, false, false, 0, 1024);
        builder.append(10L, "key".getBytes(), "value".getBytes());
        builder.close();
        buffer.flip();

        // Garble the CRC
        buffer.position(17);
        buffer.put("beef".getBytes());
        buffer.position(0);

        assignFromUser(singleton(tp0));
        subscriptions.seek(tp0, 0);

        // normal fetch
        assertEquals(1, fetcher.sendFetches());
        client.prepareResponse(fullFetchResponse(tp0, MemoryRecords.readableRecords(buffer), Errors.NONE, 100L, 0));
        consumerClient.poll(time.timer(0));

        // the fetchedRecords() should always throw exception due to the bad batch.
        for (int i = 0; i < 2; i++) {
            try {
                fetcher.fetchedRecords();
                fail("fetchedRecords should have raised KafkaException");
            } catch (KafkaException e) {
                assertEquals(0, subscriptions.position(tp0).offset);
            }
        }
    }

    @Test
    public void testParseInvalidRecordBatch() {
        buildFetcher();
        MemoryRecords records = MemoryRecords.withRecords(RecordBatch.MAGIC_VALUE_V2, 0L,
                CompressionType.NONE, TimestampType.CREATE_TIME,
                new SimpleRecord(1L, "a".getBytes(), "1".getBytes()),
                new SimpleRecord(2L, "b".getBytes(), "2".getBytes()),
                new SimpleRecord(3L, "c".getBytes(), "3".getBytes()));
        ByteBuffer buffer = records.buffer();

        // flip some bits to fail the crc
        buffer.putInt(32, buffer.get(32) ^ 87238423);

        assignFromUser(singleton(tp0));
        subscriptions.seek(tp0, 0);

        // normal fetch
        assertEquals(1, fetcher.sendFetches());
        client.prepareResponse(fullFetchResponse(tp0, MemoryRecords.readableRecords(buffer), Errors.NONE, 100L, 0));
        consumerClient.poll(time.timer(0));
        try {
            fetcher.fetchedRecords();
            fail("fetchedRecords should have raised");
        } catch (KafkaException e) {
            // the position should not advance since no data has been returned
            assertEquals(0, subscriptions.position(tp0).offset);
        }
    }

    @Test
    public void testHeaders() {
        buildFetcher();

        MemoryRecordsBuilder builder = MemoryRecords.builder(ByteBuffer.allocate(1024), CompressionType.NONE, TimestampType.CREATE_TIME, 1L);
        builder.append(0L, "key".getBytes(), "value-1".getBytes());

        Header[] headersArray = new Header[1];
        headersArray[0] = new RecordHeader("headerKey", "headerValue".getBytes(StandardCharsets.UTF_8));
        builder.append(0L, "key".getBytes(), "value-2".getBytes(), headersArray);

        Header[] headersArray2 = new Header[2];
        headersArray2[0] = new RecordHeader("headerKey", "headerValue".getBytes(StandardCharsets.UTF_8));
        headersArray2[1] = new RecordHeader("headerKey", "headerValue2".getBytes(StandardCharsets.UTF_8));
        builder.append(0L, "key".getBytes(), "value-3".getBytes(), headersArray2);

        MemoryRecords memoryRecords = builder.build();

        List<ConsumerRecord<byte[], byte[]>> records;
        assignFromUser(singleton(tp0));
        subscriptions.seek(tp0, 1);

        client.prepareResponse(matchesOffset(tp0, 1), fullFetchResponse(tp0, memoryRecords, Errors.NONE, 100L, 0));

        assertEquals(1, fetcher.sendFetches());
        consumerClient.poll(time.timer(0));
        Map<TopicPartition, List<ConsumerRecord<byte[], byte[]>>> recordsByPartition = fetchedRecords();
        records = recordsByPartition.get(tp0);

        assertEquals(3, records.size());

        Iterator<ConsumerRecord<byte[], byte[]>> recordIterator = records.iterator();

        ConsumerRecord<byte[], byte[]> record = recordIterator.next();
        assertNull(record.headers().lastHeader("headerKey"));

        record = recordIterator.next();
        assertEquals("headerValue", new String(record.headers().lastHeader("headerKey").value(), StandardCharsets.UTF_8));
        assertEquals("headerKey", record.headers().lastHeader("headerKey").key());

        record = recordIterator.next();
        assertEquals("headerValue2", new String(record.headers().lastHeader("headerKey").value(), StandardCharsets.UTF_8));
        assertEquals("headerKey", record.headers().lastHeader("headerKey").key());
    }

    @Test
    public void testFetchMaxPollRecords() {
        buildFetcher(2);

        List<ConsumerRecord<byte[], byte[]>> records;
        assignFromUser(singleton(tp0));
        subscriptions.seek(tp0, 1);

        client.prepareResponse(matchesOffset(tp0, 1), fullFetchResponse(tp0, this.records, Errors.NONE, 100L, 0));
        client.prepareResponse(matchesOffset(tp0, 4), fullFetchResponse(tp0, this.nextRecords, Errors.NONE, 100L, 0));

        assertEquals(1, fetcher.sendFetches());
        consumerClient.poll(time.timer(0));
        Map<TopicPartition, List<ConsumerRecord<byte[], byte[]>>> recordsByPartition = fetchedRecords();
        records = recordsByPartition.get(tp0);
        assertEquals(2, records.size());
        assertEquals(3L, subscriptions.position(tp0).offset);
        assertEquals(1, records.get(0).offset());
        assertEquals(2, records.get(1).offset());

        assertEquals(0, fetcher.sendFetches());
        consumerClient.poll(time.timer(0));
        recordsByPartition = fetchedRecords();
        records = recordsByPartition.get(tp0);
        assertEquals(1, records.size());
        assertEquals(4L, subscriptions.position(tp0).offset);
        assertEquals(3, records.get(0).offset());

        assertTrue(fetcher.sendFetches() > 0);
        consumerClient.poll(time.timer(0));
        recordsByPartition = fetchedRecords();
        records = recordsByPartition.get(tp0);
        assertEquals(2, records.size());
        assertEquals(6L, subscriptions.position(tp0).offset);
        assertEquals(4, records.get(0).offset());
        assertEquals(5, records.get(1).offset());
    }

    /**
     * Test the scenario where a partition with fetched but not consumed records (i.e. max.poll.records is
     * less than the number of fetched records) is unassigned and a different partition is assigned. This is a
     * pattern used by Streams state restoration and KAFKA-5097 would have been caught by this test.
     */
    @Test
    public void testFetchAfterPartitionWithFetchedRecordsIsUnassigned() {
        buildFetcher(2);

        List<ConsumerRecord<byte[], byte[]>> records;
        assignFromUser(singleton(tp0));
        subscriptions.seek(tp0, 1);

        // Returns 3 records while `max.poll.records` is configured to 2
        client.prepareResponse(matchesOffset(tp0, 1), fullFetchResponse(tp0, this.records, Errors.NONE, 100L, 0));

        assertEquals(1, fetcher.sendFetches());
        consumerClient.poll(time.timer(0));
        Map<TopicPartition, List<ConsumerRecord<byte[], byte[]>>> recordsByPartition = fetchedRecords();
        records = recordsByPartition.get(tp0);
        assertEquals(2, records.size());
        assertEquals(3L, subscriptions.position(tp0).offset);
        assertEquals(1, records.get(0).offset());
        assertEquals(2, records.get(1).offset());

        assignFromUser(singleton(tp1));
        client.prepareResponse(matchesOffset(tp1, 4), fullFetchResponse(tp1, this.nextRecords, Errors.NONE, 100L, 0));
        subscriptions.seek(tp1, 4);

        assertEquals(1, fetcher.sendFetches());
        consumerClient.poll(time.timer(0));
        Map<TopicPartition, List<ConsumerRecord<byte[], byte[]>>> fetchedRecords = fetchedRecords();
        assertNull(fetchedRecords.get(tp0));
        records = fetchedRecords.get(tp1);
        assertEquals(2, records.size());
        assertEquals(6L, subscriptions.position(tp1).offset);
        assertEquals(4, records.get(0).offset());
        assertEquals(5, records.get(1).offset());
    }

    @Test
    public void testFetchNonContinuousRecords() {
        // if we are fetching from a compacted topic, there may be gaps in the returned records
        // this test verifies the fetcher updates the current fetched/consumed positions correctly for this case
        buildFetcher();

        MemoryRecordsBuilder builder = MemoryRecords.builder(ByteBuffer.allocate(1024), CompressionType.NONE,
                TimestampType.CREATE_TIME, 0L);
        builder.appendWithOffset(15L, 0L, "key".getBytes(), "value-1".getBytes());
        builder.appendWithOffset(20L, 0L, "key".getBytes(), "value-2".getBytes());
        builder.appendWithOffset(30L, 0L, "key".getBytes(), "value-3".getBytes());
        MemoryRecords records = builder.build();

        List<ConsumerRecord<byte[], byte[]>> consumerRecords;
        assignFromUser(singleton(tp0));
        subscriptions.seek(tp0, 0);

        // normal fetch
        assertEquals(1, fetcher.sendFetches());
        client.prepareResponse(fullFetchResponse(tp0, records, Errors.NONE, 100L, 0));
        consumerClient.poll(time.timer(0));
        Map<TopicPartition, List<ConsumerRecord<byte[], byte[]>>> recordsByPartition = fetchedRecords();
        consumerRecords = recordsByPartition.get(tp0);
        assertEquals(3, consumerRecords.size());
        assertEquals(31L, subscriptions.position(tp0).offset); // this is the next fetching position

        assertEquals(15L, consumerRecords.get(0).offset());
        assertEquals(20L, consumerRecords.get(1).offset());
        assertEquals(30L, consumerRecords.get(2).offset());
    }

    /**
     * Test the case where the client makes a pre-v3 FetchRequest, but the server replies with only a partial
     * request. This happens when a single message is larger than the per-partition limit.
     */
    @Test
    public void testFetchRequestWhenRecordTooLarge() {
        try {
            buildFetcher();

            client.setNodeApiVersions(NodeApiVersions.create(ApiKeys.FETCH.id, (short) 2, (short) 2));
            makeFetchRequestWithIncompleteRecord();
            try {
                fetcher.fetchedRecords();
                fail("RecordTooLargeException should have been raised");
            } catch (RecordTooLargeException e) {
                assertTrue(e.getMessage().startsWith("There are some messages at [Partition=Offset]: "));
                // the position should not advance since no data has been returned
                assertEquals(0, subscriptions.position(tp0).offset);
            }
        } finally {
            client.setNodeApiVersions(NodeApiVersions.create());
        }
    }

    /**
     * Test the case where the client makes a post KIP-74 FetchRequest, but the server replies with only a
     * partial request. For v3 and later FetchRequests, the implementation of KIP-74 changed the behavior
     * so that at least one message is always returned. Therefore, this case should not happen, and it indicates
     * that an internal error has taken place.
     */
    @Test
    public void testFetchRequestInternalError() {
        buildFetcher();
        makeFetchRequestWithIncompleteRecord();
        try {
            fetcher.fetchedRecords();
            fail("RecordTooLargeException should have been raised");
        } catch (KafkaException e) {
            assertTrue(e.getMessage().startsWith("Failed to make progress reading messages"));
            // the position should not advance since no data has been returned
            assertEquals(0, subscriptions.position(tp0).offset);
        }
    }

    private void makeFetchRequestWithIncompleteRecord() {
        assignFromUser(singleton(tp0));
        subscriptions.seek(tp0, 0);
        assertEquals(1, fetcher.sendFetches());
        assertFalse(fetcher.hasCompletedFetches());
        MemoryRecords partialRecord = MemoryRecords.readableRecords(
            ByteBuffer.wrap(new byte[]{0, 0, 0, 0, 0, 0, 0, 0}));
        client.prepareResponse(fullFetchResponse(tp0, partialRecord, Errors.NONE, 100L, 0));
        consumerClient.poll(time.timer(0));
        assertTrue(fetcher.hasCompletedFetches());
    }

    @Test
    public void testUnauthorizedTopic() {
        buildFetcher();

        assignFromUser(singleton(tp0));
        subscriptions.seek(tp0, 0);

        // resize the limit of the buffer to pretend it is only fetch-size large
        assertEquals(1, fetcher.sendFetches());
        client.prepareResponse(fullFetchResponse(tp0, this.records, Errors.TOPIC_AUTHORIZATION_FAILED, 100L, 0));
        consumerClient.poll(time.timer(0));
        try {
            fetcher.fetchedRecords();
            fail("fetchedRecords should have thrown");
        } catch (TopicAuthorizationException e) {
            assertEquals(singleton(topicName), e.unauthorizedTopics());
        }
    }

    @Test
    public void testFetchDuringEagerRebalance() {
        buildFetcher();

        subscriptions.subscribe(singleton(topicName), listener);
        subscriptions.assignFromSubscribed(singleton(tp0));
        subscriptions.seek(tp0, 0);

        client.updateMetadata(RequestTestUtils.metadataUpdateWithIds(
            1, singletonMap(topicName, 4), tp -> validLeaderEpoch, topicIds));

        assertEquals(1, fetcher.sendFetches());

        // Now the eager rebalance happens and fetch positions are cleared
        subscriptions.assignFromSubscribed(Collections.emptyList());

        subscriptions.assignFromSubscribed(singleton(tp0));
        client.prepareResponse(fullFetchResponse(tp0, this.records, Errors.NONE, 100L, 0));
        consumerClient.poll(time.timer(0));

        // The active fetch should be ignored since its position is no longer valid
        assertTrue(fetcher.fetchedRecords().isEmpty());
    }

    @Test
    public void testFetchDuringCooperativeRebalance() {
        buildFetcher();

        subscriptions.subscribe(singleton(topicName), listener);
        subscriptions.assignFromSubscribed(singleton(tp0));
        subscriptions.seek(tp0, 0);

        client.updateMetadata(RequestTestUtils.metadataUpdateWithIds(
            1, singletonMap(topicName, 4), tp -> validLeaderEpoch, topicIds));

        assertEquals(1, fetcher.sendFetches());

        // Now the cooperative rebalance happens and fetch positions are NOT cleared for unrevoked partitions
        subscriptions.assignFromSubscribed(singleton(tp0));

        client.prepareResponse(fullFetchResponse(tp0, this.records, Errors.NONE, 100L, 0));
        consumerClient.poll(time.timer(0));

        Map<TopicPartition, List<ConsumerRecord<byte[], byte[]>>> fetchedRecords = fetchedRecords();

        // The active fetch should NOT be ignored since the position for tp0 is still valid
        assertEquals(1, fetchedRecords.size());
        assertEquals(3, fetchedRecords.get(tp0).size());
    }

    @Test
    public void testInFlightFetchOnPausedPartition() {
        buildFetcher();

        assignFromUser(singleton(tp0));
        subscriptions.seek(tp0, 0);

        assertEquals(1, fetcher.sendFetches());
        subscriptions.pause(tp0);

        client.prepareResponse(fullFetchResponse(tp0, this.records, Errors.NONE, 100L, 0));
        consumerClient.poll(time.timer(0));
        assertNull(fetcher.fetchedRecords().get(tp0));
    }

    @Test
    public void testFetchOnPausedPartition() {
        buildFetcher();

        assignFromUser(singleton(tp0));
        subscriptions.seek(tp0, 0);

        subscriptions.pause(tp0);
        assertFalse(fetcher.sendFetches() > 0);
        assertTrue(client.requests().isEmpty());
    }

    @Test
    public void testFetchOnCompletedFetchesForPausedAndResumedPartitions() {
        buildFetcher();

        assignFromUser(singleton(tp0));
        subscriptions.seek(tp0, 0);

        assertEquals(1, fetcher.sendFetches());

        subscriptions.pause(tp0);

        client.prepareResponse(fullFetchResponse(tp0, this.records, Errors.NONE, 100L, 0));
        consumerClient.poll(time.timer(0));

        Map<TopicPartition, List<ConsumerRecord<byte[], byte[]>>> fetchedRecords = fetchedRecords();
        assertEquals(0, fetchedRecords.size(), "Should not return any records when partition is paused");
        assertTrue(fetcher.hasCompletedFetches(), "Should still contain completed fetches");
        assertFalse(fetcher.hasAvailableFetches(), "Should not have any available (non-paused) completed fetches");
        assertNull(fetchedRecords.get(tp0));
        assertEquals(0, fetcher.sendFetches());

        subscriptions.resume(tp0);

        assertTrue(fetcher.hasAvailableFetches(), "Should have available (non-paused) completed fetches");

        consumerClient.poll(time.timer(0));
        fetchedRecords = fetchedRecords();
        assertEquals(1, fetchedRecords.size(), "Should return records when partition is resumed");
        assertNotNull(fetchedRecords.get(tp0));
        assertEquals(3, fetchedRecords.get(tp0).size());

        consumerClient.poll(time.timer(0));
        fetchedRecords = fetchedRecords();
        assertEquals(0, fetchedRecords.size(), "Should not return records after previously paused partitions are fetched");
        assertFalse(fetcher.hasCompletedFetches(), "Should no longer contain completed fetches");
    }

    @Test
    public void testFetchOnCompletedFetchesForSomePausedPartitions() {
        buildFetcher();

        Map<TopicPartition, List<ConsumerRecord<byte[], byte[]>>> fetchedRecords;

        assignFromUser(Utils.mkSet(tp0, tp1));

        // seek to tp0 and tp1 in two polls to generate 2 complete requests and responses

        // #1 seek, request, poll, response
        subscriptions.seekUnvalidated(tp0, new SubscriptionState.FetchPosition(1, Optional.empty(), metadata.currentLeader(tp0)));
        assertEquals(1, fetcher.sendFetches());
        client.prepareResponse(fullFetchResponse(tp0, this.records, Errors.NONE, 100L, 0));
        consumerClient.poll(time.timer(0));

        // #2 seek, request, poll, response
        subscriptions.seekUnvalidated(tp1, new SubscriptionState.FetchPosition(1, Optional.empty(), metadata.currentLeader(tp1)));
        assertEquals(1, fetcher.sendFetches());
        client.prepareResponse(fullFetchResponse(tp1, this.nextRecords, Errors.NONE, 100L, 0));

        subscriptions.pause(tp0);
        consumerClient.poll(time.timer(0));

        fetchedRecords = fetchedRecords();
        assertEquals(1, fetchedRecords.size(), "Should return completed fetch for unpaused partitions");
        assertTrue(fetcher.hasCompletedFetches(), "Should still contain completed fetches");
        assertNotNull(fetchedRecords.get(tp1));
        assertNull(fetchedRecords.get(tp0));

        fetchedRecords = fetchedRecords();
        assertEquals(0, fetchedRecords.size(), "Should return no records for remaining paused partition");
        assertTrue(fetcher.hasCompletedFetches(), "Should still contain completed fetches");
    }

    @Test
    public void testFetchOnCompletedFetchesForAllPausedPartitions() {
        buildFetcher();

        Map<TopicPartition, List<ConsumerRecord<byte[], byte[]>>> fetchedRecords;

        assignFromUser(Utils.mkSet(tp0, tp1));

        // seek to tp0 and tp1 in two polls to generate 2 complete requests and responses

        // #1 seek, request, poll, response
        subscriptions.seekUnvalidated(tp0, new SubscriptionState.FetchPosition(1, Optional.empty(), metadata.currentLeader(tp0)));
        assertEquals(1, fetcher.sendFetches());
        client.prepareResponse(fullFetchResponse(tp0, this.records, Errors.NONE, 100L, 0));
        consumerClient.poll(time.timer(0));

        // #2 seek, request, poll, response
        subscriptions.seekUnvalidated(tp1, new SubscriptionState.FetchPosition(1, Optional.empty(), metadata.currentLeader(tp1)));
        assertEquals(1, fetcher.sendFetches());
        client.prepareResponse(fullFetchResponse(tp1, this.nextRecords, Errors.NONE, 100L, 0));

        subscriptions.pause(tp0);
        subscriptions.pause(tp1);

        consumerClient.poll(time.timer(0));

        fetchedRecords = fetchedRecords();
        assertEquals(0, fetchedRecords.size(), "Should return no records for all paused partitions");
        assertTrue(fetcher.hasCompletedFetches(), "Should still contain completed fetches");
        assertFalse(fetcher.hasAvailableFetches(), "Should not have any available (non-paused) completed fetches");
    }

    @Test
    public void testPartialFetchWithPausedPartitions() {
        // this test sends creates a completed fetch with 3 records and a max poll of 2 records to assert
        // that a fetch that must be returned over at least 2 polls can be cached successfully when its partition is
        // paused, then returned successfully after its been resumed again later
        buildFetcher(2);

        Map<TopicPartition, List<ConsumerRecord<byte[], byte[]>>> fetchedRecords;

        assignFromUser(Utils.mkSet(tp0, tp1));

        subscriptions.seek(tp0, 1);
        assertEquals(1, fetcher.sendFetches());
        client.prepareResponse(fullFetchResponse(tp0, this.records, Errors.NONE, 100L, 0));
        consumerClient.poll(time.timer(0));

        fetchedRecords = fetchedRecords();

        assertEquals(2, fetchedRecords.get(tp0).size(), "Should return 2 records from fetch with 3 records");
        assertFalse(fetcher.hasCompletedFetches(), "Should have no completed fetches");

        subscriptions.pause(tp0);
        consumerClient.poll(time.timer(0));

        fetchedRecords = fetchedRecords();

        assertEquals(0, fetchedRecords.size(), "Should return no records for paused partitions");
        assertTrue(fetcher.hasCompletedFetches(), "Should have 1 entry in completed fetches");
        assertFalse(fetcher.hasAvailableFetches(), "Should not have any available (non-paused) completed fetches");

        subscriptions.resume(tp0);

        consumerClient.poll(time.timer(0));

        fetchedRecords = fetchedRecords();

        assertEquals(1, fetchedRecords.get(tp0).size(), "Should return last remaining record");
        assertFalse(fetcher.hasCompletedFetches(), "Should have no completed fetches");
    }

    @Test
    public void testFetchDiscardedAfterPausedPartitionResumedAndSeekedToNewOffset() {
        buildFetcher();
        assignFromUser(singleton(tp0));
        subscriptions.seek(tp0, 0);

        assertEquals(1, fetcher.sendFetches());
        subscriptions.pause(tp0);
        client.prepareResponse(fullFetchResponse(tp0, this.records, Errors.NONE, 100L, 0));

        subscriptions.seek(tp0, 3);
        subscriptions.resume(tp0);
        consumerClient.poll(time.timer(0));

        assertTrue(fetcher.hasCompletedFetches(), "Should have 1 entry in completed fetches");
        Map<TopicPartition, List<ConsumerRecord<byte[], byte[]>>> fetchedRecords = fetchedRecords();
        assertEquals(0, fetchedRecords.size(), "Should not return any records because we seeked to a new offset");
        assertNull(fetchedRecords.get(tp0));
        assertFalse(fetcher.hasCompletedFetches(), "Should have no completed fetches");
    }

    @Test
    public void testFetchNotLeaderOrFollower() {
        buildFetcher();
        assignFromUser(singleton(tp0));
        subscriptions.seek(tp0, 0);

        assertEquals(1, fetcher.sendFetches());
        client.prepareResponse(fullFetchResponse(tp0, this.records, Errors.NOT_LEADER_OR_FOLLOWER, 100L, 0));
        consumerClient.poll(time.timer(0));
        assertEquals(0, fetcher.fetchedRecords().size());
        assertEquals(0L, metadata.timeToNextUpdate(time.milliseconds()));
    }

    @Test
    public void testFetchUnknownTopicOrPartition() {
        buildFetcher();
        assignFromUser(singleton(tp0));
        subscriptions.seek(tp0, 0);

        assertEquals(1, fetcher.sendFetches());
        client.prepareResponse(fullFetchResponse(tp0, this.records, Errors.UNKNOWN_TOPIC_OR_PARTITION, 100L, 0));
        consumerClient.poll(time.timer(0));
        assertEquals(0, fetcher.fetchedRecords().size());
        assertEquals(0L, metadata.timeToNextUpdate(time.milliseconds()));
    }

    public void testFetchUnknownTopicId() {
        buildFetcher();
        assignFromUser(singleton(tp0));
        subscriptions.seek(tp0, 0);

        assertEquals(1, fetcher.sendFetches());
        client.prepareResponse(fullFetchResponse(tp0, this.records, Errors.UNKNOWN_TOPIC_ID, 100L, 0));
        consumerClient.poll(time.timer(0));
        assertEquals(0, fetcher.fetchedRecords().records().size());
        assertEquals(0L, metadata.timeToNextUpdate(time.milliseconds()));
    }

    @Test
    public void testFetchFencedLeaderEpoch() {
        buildFetcher();
        assignFromUser(singleton(tp0));
        subscriptions.seek(tp0, 0);

        assertEquals(1, fetcher.sendFetches());
        client.prepareResponse(fullFetchResponse(tp0, this.records, Errors.FENCED_LEADER_EPOCH, 100L, 0));
        consumerClient.poll(time.timer(0));

        assertEquals(0, fetcher.fetchedRecords().size(), "Should not return any records");
        assertEquals(0L, metadata.timeToNextUpdate(time.milliseconds()), "Should have requested metadata update");
    }

    @Test
    public void testFetchUnknownLeaderEpoch() {
        buildFetcher();
        assignFromUser(singleton(tp0));
        subscriptions.seek(tp0, 0);

        assertEquals(1, fetcher.sendFetches());
        client.prepareResponse(fullFetchResponse(tp0, this.records, Errors.UNKNOWN_LEADER_EPOCH, 100L, 0));
        consumerClient.poll(time.timer(0));

        assertEquals(0, fetcher.fetchedRecords().size(), "Should not return any records");
        assertNotEquals(0L, metadata.timeToNextUpdate(time.milliseconds()), "Should not have requested metadata update");
    }

    @Test
    public void testEpochSetInFetchRequest() {
        buildFetcher();
        subscriptions.assignFromUser(singleton(tp0));
        MetadataResponse metadataResponse = RequestTestUtils.metadataUpdateWithIds("dummy", 1,
                Collections.emptyMap(), Collections.singletonMap(topicName, 4), tp -> 99, topicIds);
        client.updateMetadata(metadataResponse);

        subscriptions.seek(tp0, 10);
        assertEquals(1, fetcher.sendFetches());

        // Check for epoch in outgoing request
        MockClient.RequestMatcher matcher = body -> {
            if (body instanceof FetchRequest) {
                FetchRequest fetchRequest = (FetchRequest) body;
                fetchRequest.fetchDataAndError(topicNames).fetchData().values().forEach(partitionData -> {
                    assertTrue(partitionData.currentLeaderEpoch.isPresent(), "Expected Fetcher to set leader epoch in request");
                    assertEquals(99, partitionData.currentLeaderEpoch.get().longValue(), "Expected leader epoch to match epoch from metadata update");
                });
                return true;
            } else {
                fail("Should have seen FetchRequest");
                return false;
            }
        };
        client.prepareResponse(matcher, fullFetchResponse(tp0, this.records, Errors.NONE, 100L, 0));
        consumerClient.pollNoWakeup();
    }

    @Test
    public void testFetchOffsetOutOfRange() {
        buildFetcher();
        assignFromUser(singleton(tp0));
        subscriptions.seek(tp0, 0);

        assertEquals(1, fetcher.sendFetches());
        client.prepareResponse(fullFetchResponse(tp0, this.records, Errors.OFFSET_OUT_OF_RANGE, 100L, 0));
        consumerClient.poll(time.timer(0));
        assertEquals(0, fetcher.fetchedRecords().size());
        assertTrue(subscriptions.isOffsetResetNeeded(tp0));
        assertNull(subscriptions.validPosition(tp0));
        assertNull(subscriptions.position(tp0));
    }

    @Test
    public void testStaleOutOfRangeError() {
        // verify that an out of range error which arrives after a seek
        // does not cause us to reset our position or throw an exception
        buildFetcher();
        assignFromUser(singleton(tp0));
        subscriptions.seek(tp0, 0);

        assertEquals(1, fetcher.sendFetches());
        client.prepareResponse(fullFetchResponse(tp0, this.records, Errors.OFFSET_OUT_OF_RANGE, 100L, 0));
        subscriptions.seek(tp0, 1);
        consumerClient.poll(time.timer(0));
        assertEquals(0, fetcher.fetchedRecords().size());
        assertFalse(subscriptions.isOffsetResetNeeded(tp0));
        assertEquals(1, subscriptions.position(tp0).offset);
    }

    @Test
    public void testFetchedRecordsAfterSeek() {
        buildFetcher(OffsetResetStrategy.NONE, new ByteArrayDeserializer(),
                new ByteArrayDeserializer(), 2, IsolationLevel.READ_UNCOMMITTED);

        assignFromUser(singleton(tp0));
        subscriptions.seek(tp0, 0);

        assertTrue(fetcher.sendFetches() > 0);
        client.prepareResponse(fullFetchResponse(tp0, this.records, Errors.OFFSET_OUT_OF_RANGE, 100L, 0));
        consumerClient.poll(time.timer(0));
        assertFalse(subscriptions.isOffsetResetNeeded(tp0));
        subscriptions.seek(tp0, 2);
        assertEquals(0, fetcher.fetchedRecords().size());
    }

    @Test
    public void testFetchOffsetOutOfRangeException() {
        buildFetcher(OffsetResetStrategy.NONE, new ByteArrayDeserializer(),
                new ByteArrayDeserializer(), 2, IsolationLevel.READ_UNCOMMITTED);

        assignFromUser(singleton(tp0));
        subscriptions.seek(tp0, 0);

        fetcher.sendFetches();
        client.prepareResponse(fullFetchResponse(tp0, this.records, Errors.OFFSET_OUT_OF_RANGE, 100L, 0));
        consumerClient.poll(time.timer(0));

        assertFalse(subscriptions.isOffsetResetNeeded(tp0));
        for (int i = 0; i < 2; i++) {
            OffsetOutOfRangeException e = assertThrows(OffsetOutOfRangeException.class, () ->
                    fetcher.fetchedRecords());
            assertEquals(singleton(tp0), e.offsetOutOfRangePartitions().keySet());
            assertEquals(0L, e.offsetOutOfRangePartitions().get(tp0).longValue());
        }
    }

    @Test
    public void testFetchPositionAfterException() {
        // verify the advancement in the next fetch offset equals to the number of fetched records when
        // some fetched partitions cause Exception. This ensures that consumer won't lose record upon exception
        buildFetcher(OffsetResetStrategy.NONE, new ByteArrayDeserializer(),
                new ByteArrayDeserializer(), Integer.MAX_VALUE, IsolationLevel.READ_UNCOMMITTED);
        assignFromUser(Utils.mkSet(tp0, tp1));
        subscriptions.seek(tp0, 1);
        subscriptions.seek(tp1, 1);

        assertEquals(1, fetcher.sendFetches());

<<<<<<< HEAD
        Map<TopicPartition, FetchResponse.PartitionData<MemoryRecords>> partitions = new LinkedHashMap<>();
        partitions.put(tp1, new FetchResponse.PartitionData<>(Errors.NONE, 100,
            FetchResponse.INVALID_LAST_STABLE_OFFSET, FetchResponse.INVALID_LOG_START_OFFSET, null, records));
        partitions.put(tp0, new FetchResponse.PartitionData<>(Errors.OFFSET_OUT_OF_RANGE, 100,
            FetchResponse.INVALID_LAST_STABLE_OFFSET, FetchResponse.INVALID_LOG_START_OFFSET, null, MemoryRecords.EMPTY));
        client.prepareResponse(FetchResponse.prepareResponse(Errors.NONE, new LinkedHashMap<>(partitions), Collections.emptyList(), topicIds,
            0, INVALID_SESSION_ID));
=======

        Map<TopicPartition, FetchResponseData.PartitionData> partitions = new LinkedHashMap<>();
        partitions.put(tp1, new FetchResponseData.PartitionData()
                .setPartitionIndex(tp1.partition())
                .setHighWatermark(100)
                .setRecords(records));
        partitions.put(tp0, new FetchResponseData.PartitionData()
                .setPartitionIndex(tp0.partition())
                .setErrorCode(Errors.OFFSET_OUT_OF_RANGE.code())
                .setHighWatermark(100));
        client.prepareResponse(FetchResponse.of(Errors.NONE,
            0, INVALID_SESSION_ID, new LinkedHashMap<>(partitions)));
>>>>>>> 8d6ae33a
        consumerClient.poll(time.timer(0));

        List<ConsumerRecord<byte[], byte[]>> allFetchedRecords = new ArrayList<>();
        fetchRecordsInto(allFetchedRecords);

        assertEquals(1, subscriptions.position(tp0).offset);
        assertEquals(4, subscriptions.position(tp1).offset);
        assertEquals(3, allFetchedRecords.size());

        OffsetOutOfRangeException e = assertThrows(OffsetOutOfRangeException.class, () ->
                fetchRecordsInto(allFetchedRecords));

        assertEquals(singleton(tp0), e.offsetOutOfRangePartitions().keySet());
        assertEquals(1L, e.offsetOutOfRangePartitions().get(tp0).longValue());

        assertEquals(1, subscriptions.position(tp0).offset);
        assertEquals(4, subscriptions.position(tp1).offset);
        assertEquals(3, allFetchedRecords.size());
    }

    @Test
    public void testFetchHandlesTopicIdException() {
        // Verify topicIdError behaves as expected.
        buildFetcher(OffsetResetStrategy.NONE, new ByteArrayDeserializer(),
                new ByteArrayDeserializer(), Integer.MAX_VALUE, IsolationLevel.READ_UNCOMMITTED);
        assignFromUser(Utils.mkSet(tp0, tp1));
        subscriptions.seek(tp0, 1);
        subscriptions.seek(tp1, 1);

        assertEquals(1, fetcher.sendFetches());

        Map<TopicPartition, FetchResponse.PartitionData<MemoryRecords>> partitions = new LinkedHashMap<>();
        partitions.put(tp1, new FetchResponse.PartitionData<>(Errors.NONE, 100,
                FetchResponse.INVALID_LAST_STABLE_OFFSET, FetchResponse.INVALID_LOG_START_OFFSET, null, records));
        List<FetchResponse.TopicIdError> topicIdErrors = Collections.singletonList(
                new FetchResponse.TopicIdError(topicIds.get(tp0.topic()), Collections.singletonList(0), Errors.UNKNOWN_TOPIC_ID));
        client.prepareResponse(FetchResponse.prepareResponse(Errors.NONE, new LinkedHashMap<>(partitions), topicIdErrors, topicIds,
                0, INVALID_SESSION_ID));
        consumerClient.poll(time.timer(0));

        List<ConsumerRecord<byte[], byte[]>> allFetchedRecords = new ArrayList<>();
        fetchRecordsInto(allFetchedRecords);

        assertEquals(1, subscriptions.position(tp0).offset);
        assertEquals(4, subscriptions.position(tp1).offset);
        assertEquals(3, allFetchedRecords.size());
    }

    private void fetchRecordsInto(List<ConsumerRecord<byte[], byte[]>> allFetchedRecords) {
        Map<TopicPartition, List<ConsumerRecord<byte[], byte[]>>> fetchedRecords = fetchedRecords();
        fetchedRecords.values().forEach(allFetchedRecords::addAll);
    }

    @Test
    public void testCompletedFetchRemoval() {
        // Ensure the removal of completed fetches that cause an Exception if and only if they contain empty records.
        buildFetcher(OffsetResetStrategy.NONE, new ByteArrayDeserializer(),
                new ByteArrayDeserializer(), Integer.MAX_VALUE, IsolationLevel.READ_UNCOMMITTED);
        assignFromUser(Utils.mkSet(tp0, tp1, tp2, tp3));

        subscriptions.seek(tp0, 1);
        subscriptions.seek(tp1, 1);
        subscriptions.seek(tp2, 1);
        subscriptions.seek(tp3, 1);

        assertEquals(1, fetcher.sendFetches());

<<<<<<< HEAD
        Map<TopicPartition, FetchResponse.PartitionData<MemoryRecords>> partitions = new LinkedHashMap<>();
        partitions.put(tp1, new FetchResponse.PartitionData<>(Errors.NONE, 100, FetchResponse.INVALID_LAST_STABLE_OFFSET,
                FetchResponse.INVALID_LOG_START_OFFSET, null, records));
        partitions.put(tp0, new FetchResponse.PartitionData<>(Errors.OFFSET_OUT_OF_RANGE, 100,
                FetchResponse.INVALID_LAST_STABLE_OFFSET, FetchResponse.INVALID_LOG_START_OFFSET, null, MemoryRecords.EMPTY));
        partitions.put(tp2, new FetchResponse.PartitionData<>(Errors.NONE, 100L, 4,
                0L, null, nextRecords));
        partitions.put(tp3, new FetchResponse.PartitionData<>(Errors.NONE, 100L, 4,
                0L, null, partialRecords));
        client.prepareResponse(FetchResponse.prepareResponse(Errors.NONE, new LinkedHashMap<>(partitions), Collections.emptyList(), topicIds,
                0, INVALID_SESSION_ID));
=======
        Map<TopicPartition, FetchResponseData.PartitionData> partitions = new LinkedHashMap<>();
        partitions.put(tp1, new FetchResponseData.PartitionData()
                .setPartitionIndex(tp1.partition())
                .setHighWatermark(100)
                .setRecords(records));
        partitions.put(tp0, new FetchResponseData.PartitionData()
                .setPartitionIndex(tp0.partition())
                .setErrorCode(Errors.OFFSET_OUT_OF_RANGE.code())
                .setHighWatermark(100));
        partitions.put(tp2, new FetchResponseData.PartitionData()
                .setPartitionIndex(tp2.partition())
                .setHighWatermark(100)
                .setLastStableOffset(4)
                .setLogStartOffset(0)
                .setRecords(nextRecords));
        partitions.put(tp3, new FetchResponseData.PartitionData()
                .setPartitionIndex(tp3.partition())
                .setHighWatermark(100)
                .setLastStableOffset(4)
                .setLogStartOffset(0)
                .setRecords(partialRecords));
        client.prepareResponse(FetchResponse.of(Errors.NONE,
                0, INVALID_SESSION_ID, new LinkedHashMap<>(partitions)));
>>>>>>> 8d6ae33a
        consumerClient.poll(time.timer(0));

        List<ConsumerRecord<byte[], byte[]>> fetchedRecords = new ArrayList<>();
        Map<TopicPartition, List<ConsumerRecord<byte[], byte[]>>> recordsByPartition = fetchedRecords();
        for (List<ConsumerRecord<byte[], byte[]>> records : recordsByPartition.values())
            fetchedRecords.addAll(records);

        assertEquals(fetchedRecords.size(), subscriptions.position(tp1).offset - 1);
        assertEquals(4, subscriptions.position(tp1).offset);
        assertEquals(3, fetchedRecords.size());

        List<OffsetOutOfRangeException> oorExceptions = new ArrayList<>();
        try {
            recordsByPartition = fetchedRecords();
            for (List<ConsumerRecord<byte[], byte[]>> records : recordsByPartition.values())
                fetchedRecords.addAll(records);
        } catch (OffsetOutOfRangeException oor) {
            oorExceptions.add(oor);
        }

        // Should have received one OffsetOutOfRangeException for partition tp1
        assertEquals(1, oorExceptions.size());
        OffsetOutOfRangeException oor = oorExceptions.get(0);
        assertTrue(oor.offsetOutOfRangePartitions().containsKey(tp0));
        assertEquals(oor.offsetOutOfRangePartitions().size(), 1);

        recordsByPartition = fetchedRecords();
        for (List<ConsumerRecord<byte[], byte[]>> records : recordsByPartition.values())
            fetchedRecords.addAll(records);

        // Should not have received an Exception for tp2.
        assertEquals(6, subscriptions.position(tp2).offset);
        assertEquals(5, fetchedRecords.size());

        int numExceptionsExpected = 3;
        List<KafkaException> kafkaExceptions = new ArrayList<>();
        for (int i = 1; i <= numExceptionsExpected; i++) {
            try {
                recordsByPartition = fetchedRecords();
                for (List<ConsumerRecord<byte[], byte[]>> records : recordsByPartition.values())
                    fetchedRecords.addAll(records);
            } catch (KafkaException e) {
                kafkaExceptions.add(e);
            }
        }
        // Should have received as much as numExceptionsExpected Kafka exceptions for tp3.
        assertEquals(numExceptionsExpected, kafkaExceptions.size());
    }

    @Test
    public void testSeekBeforeException() {
        buildFetcher(OffsetResetStrategy.NONE, new ByteArrayDeserializer(),
                new ByteArrayDeserializer(), 2, IsolationLevel.READ_UNCOMMITTED);

        assignFromUser(Utils.mkSet(tp0));
        subscriptions.seek(tp0, 1);
        assertEquals(1, fetcher.sendFetches());
        Map<TopicPartition, FetchResponseData.PartitionData> partitions = new HashMap<>();
        partitions.put(tp0, new FetchResponseData.PartitionData()
                        .setPartitionIndex(tp0.partition())
                        .setHighWatermark(100)
                        .setRecords(records));
        client.prepareResponse(fullFetchResponse(tp0, this.records, Errors.NONE, 100L, 0));
        consumerClient.poll(time.timer(0));

        assertEquals(2, fetcher.fetchedRecords().get(tp0).size());

        subscriptions.assignFromUser(Utils.mkSet(tp0, tp1));
        subscriptions.seekUnvalidated(tp1, new SubscriptionState.FetchPosition(1, Optional.empty(), metadata.currentLeader(tp1)));

        assertEquals(1, fetcher.sendFetches());
        partitions = new HashMap<>();
<<<<<<< HEAD
        partitions.put(tp1, new FetchResponse.PartitionData<>(Errors.OFFSET_OUT_OF_RANGE, 100,
                FetchResponse.INVALID_LAST_STABLE_OFFSET, FetchResponse.INVALID_LOG_START_OFFSET, Optional.empty(), null, MemoryRecords.EMPTY));
        client.prepareResponse(FetchResponse.prepareResponse(Errors.NONE, new LinkedHashMap<>(partitions), Collections.emptyList(), topicIds,
                0, INVALID_SESSION_ID));
=======
        partitions.put(tp1, new FetchResponseData.PartitionData()
                        .setPartitionIndex(tp1.partition())
                        .setErrorCode(Errors.OFFSET_OUT_OF_RANGE.code())
                        .setHighWatermark(100));
        client.prepareResponse(FetchResponse.of(Errors.NONE, 0, INVALID_SESSION_ID, new LinkedHashMap<>(partitions)));
>>>>>>> 8d6ae33a
        consumerClient.poll(time.timer(0));
        assertEquals(1, fetcher.fetchedRecords().get(tp0).size());

        subscriptions.seek(tp1, 10);
        // Should not throw OffsetOutOfRangeException after the seek
        assertEquals(0, fetcher.fetchedRecords().size());
    }

    @Test
    public void testFetchDisconnected() {
        buildFetcher();

        assignFromUser(singleton(tp0));
        subscriptions.seek(tp0, 0);

        assertEquals(1, fetcher.sendFetches());
        client.prepareResponse(fullFetchResponse(tp0, this.records, Errors.NONE, 100L, 0), true);
        consumerClient.poll(time.timer(0));
        assertEquals(0, fetcher.fetchedRecords().size());

        // disconnects should have no affect on subscription state
        assertFalse(subscriptions.isOffsetResetNeeded(tp0));
        assertTrue(subscriptions.isFetchable(tp0));
        assertEquals(0, subscriptions.position(tp0).offset);
    }

    @Test
    public void testUpdateFetchPositionNoOpWithPositionSet() {
        buildFetcher();
        assignFromUser(singleton(tp0));
        subscriptions.seek(tp0, 5L);

        fetcher.resetOffsetsIfNeeded();
        assertFalse(client.hasInFlightRequests());
        assertTrue(subscriptions.isFetchable(tp0));
        assertEquals(5, subscriptions.position(tp0).offset);
    }

    @Test
    public void testUpdateFetchPositionResetToDefaultOffset() {
        buildFetcher();
        assignFromUser(singleton(tp0));
        subscriptions.requestOffsetReset(tp0);

        client.prepareResponse(listOffsetRequestMatcher(ListOffsetsRequest.EARLIEST_TIMESTAMP,
            validLeaderEpoch), listOffsetResponse(Errors.NONE, 1L, 5L));
        fetcher.resetOffsetsIfNeeded();
        consumerClient.pollNoWakeup();
        assertFalse(subscriptions.isOffsetResetNeeded(tp0));
        assertTrue(subscriptions.isFetchable(tp0));
        assertEquals(5, subscriptions.position(tp0).offset);
    }

    @Test
    public void testUpdateFetchPositionResetToLatestOffset() {
        buildFetcher();
        assignFromUser(singleton(tp0));
        subscriptions.requestOffsetReset(tp0, OffsetResetStrategy.LATEST);

        client.updateMetadata(initialUpdateResponse);

        client.prepareResponse(listOffsetRequestMatcher(ListOffsetsRequest.LATEST_TIMESTAMP),
                listOffsetResponse(Errors.NONE, 1L, 5L));
        fetcher.resetOffsetsIfNeeded();
        consumerClient.pollNoWakeup();
        assertFalse(subscriptions.isOffsetResetNeeded(tp0));
        assertTrue(subscriptions.isFetchable(tp0));
        assertEquals(5, subscriptions.position(tp0).offset);
    }

    /**
     * Make sure the client behaves appropriately when receiving an exception for unavailable offsets
     */
    @Test
    public void testFetchOffsetErrors() {
        buildFetcher();
        assignFromUser(singleton(tp0));
        subscriptions.requestOffsetReset(tp0, OffsetResetStrategy.LATEST);

        // Fail with OFFSET_NOT_AVAILABLE
        client.prepareResponse(listOffsetRequestMatcher(ListOffsetsRequest.LATEST_TIMESTAMP,
            validLeaderEpoch), listOffsetResponse(Errors.OFFSET_NOT_AVAILABLE, 1L, 5L), false);
        fetcher.resetOffsetsIfNeeded();
        consumerClient.pollNoWakeup();
        assertFalse(subscriptions.hasValidPosition(tp0));
        assertTrue(subscriptions.isOffsetResetNeeded(tp0));
        assertFalse(subscriptions.isFetchable(tp0));

        // Fail with LEADER_NOT_AVAILABLE
        time.sleep(retryBackoffMs);
        client.prepareResponse(listOffsetRequestMatcher(ListOffsetsRequest.LATEST_TIMESTAMP,
            validLeaderEpoch), listOffsetResponse(Errors.LEADER_NOT_AVAILABLE, 1L, 5L), false);
        fetcher.resetOffsetsIfNeeded();
        consumerClient.pollNoWakeup();
        assertFalse(subscriptions.hasValidPosition(tp0));
        assertTrue(subscriptions.isOffsetResetNeeded(tp0));
        assertFalse(subscriptions.isFetchable(tp0));

        // Back to normal
        time.sleep(retryBackoffMs);
        client.prepareResponse(listOffsetRequestMatcher(ListOffsetsRequest.LATEST_TIMESTAMP),
                listOffsetResponse(Errors.NONE, 1L, 5L), false);
        fetcher.resetOffsetsIfNeeded();
        consumerClient.pollNoWakeup();
        assertTrue(subscriptions.hasValidPosition(tp0));
        assertFalse(subscriptions.isOffsetResetNeeded(tp0));
        assertTrue(subscriptions.isFetchable(tp0));
        assertEquals(subscriptions.position(tp0).offset, 5L);
    }

    @Test
    public void testListOffsetSendsReadUncommitted() {
        testListOffsetsSendsIsolationLevel(IsolationLevel.READ_UNCOMMITTED);
    }

    @Test
    public void testListOffsetSendsReadCommitted() {
        testListOffsetsSendsIsolationLevel(IsolationLevel.READ_COMMITTED);
    }

    private void testListOffsetsSendsIsolationLevel(IsolationLevel isolationLevel) {
        buildFetcher(OffsetResetStrategy.EARLIEST, new ByteArrayDeserializer(), new ByteArrayDeserializer(),
                Integer.MAX_VALUE, isolationLevel);

        assignFromUser(singleton(tp0));
        subscriptions.requestOffsetReset(tp0, OffsetResetStrategy.LATEST);

        client.prepareResponse(body -> {
            ListOffsetsRequest request = (ListOffsetsRequest) body;
            return request.isolationLevel() == isolationLevel;
        }, listOffsetResponse(Errors.NONE, 1L, 5L));
        fetcher.resetOffsetsIfNeeded();
        consumerClient.pollNoWakeup();

        assertFalse(subscriptions.isOffsetResetNeeded(tp0));
        assertTrue(subscriptions.isFetchable(tp0));
        assertEquals(5, subscriptions.position(tp0).offset);
    }

    @Test
    public void testResetOffsetsSkipsBlackedOutConnections() {
        buildFetcher();
        assignFromUser(singleton(tp0));
        subscriptions.requestOffsetReset(tp0, OffsetResetStrategy.EARLIEST);

        // Check that we skip sending the ListOffset request when the node is blacked out
        client.updateMetadata(initialUpdateResponse);
        Node node = initialUpdateResponse.brokers().iterator().next();
        client.backoff(node, 500);
        fetcher.resetOffsetsIfNeeded();
        assertEquals(0, consumerClient.pendingRequestCount());
        consumerClient.pollNoWakeup();
        assertTrue(subscriptions.isOffsetResetNeeded(tp0));
        assertEquals(OffsetResetStrategy.EARLIEST, subscriptions.resetStrategy(tp0));

        time.sleep(500);
        client.prepareResponse(listOffsetRequestMatcher(ListOffsetsRequest.EARLIEST_TIMESTAMP),
                listOffsetResponse(Errors.NONE, 1L, 5L));
        fetcher.resetOffsetsIfNeeded();
        consumerClient.pollNoWakeup();

        assertFalse(subscriptions.isOffsetResetNeeded(tp0));
        assertTrue(subscriptions.isFetchable(tp0));
        assertEquals(5, subscriptions.position(tp0).offset);
    }

    @Test
    public void testUpdateFetchPositionResetToEarliestOffset() {
        buildFetcher();
        assignFromUser(singleton(tp0));
        subscriptions.requestOffsetReset(tp0, OffsetResetStrategy.EARLIEST);

        client.prepareResponse(listOffsetRequestMatcher(ListOffsetsRequest.EARLIEST_TIMESTAMP,
            validLeaderEpoch), listOffsetResponse(Errors.NONE, 1L, 5L));
        fetcher.resetOffsetsIfNeeded();
        consumerClient.pollNoWakeup();

        assertFalse(subscriptions.isOffsetResetNeeded(tp0));
        assertTrue(subscriptions.isFetchable(tp0));
        assertEquals(5, subscriptions.position(tp0).offset);
    }

    @Test
    public void testResetOffsetsMetadataRefresh() {
        buildFetcher();
        assignFromUser(singleton(tp0));
        subscriptions.requestOffsetReset(tp0, OffsetResetStrategy.LATEST);

        // First fetch fails with stale metadata
        client.prepareResponse(listOffsetRequestMatcher(ListOffsetsRequest.LATEST_TIMESTAMP,
            validLeaderEpoch), listOffsetResponse(Errors.NOT_LEADER_OR_FOLLOWER, 1L, 5L), false);
        fetcher.resetOffsetsIfNeeded();
        consumerClient.pollNoWakeup();
        assertFalse(subscriptions.hasValidPosition(tp0));

        // Expect a metadata refresh
        client.prepareMetadataUpdate(initialUpdateResponse);
        consumerClient.pollNoWakeup();
        assertFalse(client.hasPendingMetadataUpdates());

        // Next fetch succeeds
        time.sleep(retryBackoffMs);
        client.prepareResponse(listOffsetRequestMatcher(ListOffsetsRequest.LATEST_TIMESTAMP),
                listOffsetResponse(Errors.NONE, 1L, 5L));
        fetcher.resetOffsetsIfNeeded();
        consumerClient.pollNoWakeup();

        assertFalse(subscriptions.isOffsetResetNeeded(tp0));
        assertTrue(subscriptions.isFetchable(tp0));
        assertEquals(5, subscriptions.position(tp0).offset);
    }

    @Test
    public void testListOffsetNoUpdateMissingEpoch() {
        buildFetcher();

        // Set up metadata with no leader epoch
        subscriptions.assignFromUser(singleton(tp0));
        MetadataResponse metadataWithNoLeaderEpochs = RequestTestUtils.metadataUpdateWithIds(
                "kafka-cluster", 1, Collections.emptyMap(), singletonMap(topicName, 4), tp -> null, topicIds);
        client.updateMetadata(metadataWithNoLeaderEpochs);

        // Return a ListOffsets response with leaderEpoch=1, we should ignore it
        subscriptions.requestOffsetReset(tp0, OffsetResetStrategy.LATEST);
        client.prepareResponse(listOffsetRequestMatcher(ListOffsetsRequest.LATEST_TIMESTAMP),
                listOffsetResponse(tp0, Errors.NONE, 1L, 5L, 1));
        fetcher.resetOffsetsIfNeeded();
        consumerClient.pollNoWakeup();

        // Reset should be satisfied and no metadata update requested
        assertFalse(subscriptions.isOffsetResetNeeded(tp0));
        assertFalse(metadata.updateRequested());
        assertFalse(metadata.lastSeenLeaderEpoch(tp0).isPresent());
    }

    @Test
    public void testListOffsetUpdateEpoch() {
        buildFetcher();

        // Set up metadata with leaderEpoch=1
        subscriptions.assignFromUser(singleton(tp0));
        MetadataResponse metadataWithLeaderEpochs = RequestTestUtils.metadataUpdateWithIds(
                "kafka-cluster", 1, Collections.emptyMap(), singletonMap(topicName, 4), tp -> 1, topicIds);
        client.updateMetadata(metadataWithLeaderEpochs);

        // Reset offsets to trigger ListOffsets call
        subscriptions.requestOffsetReset(tp0, OffsetResetStrategy.LATEST);

        // Now we see a ListOffsets with leaderEpoch=2 epoch, we trigger a metadata update
        client.prepareResponse(listOffsetRequestMatcher(ListOffsetsRequest.LATEST_TIMESTAMP, 1),
                listOffsetResponse(tp0, Errors.NONE, 1L, 5L, 2));
        fetcher.resetOffsetsIfNeeded();
        consumerClient.pollNoWakeup();

        assertFalse(subscriptions.isOffsetResetNeeded(tp0));
        assertTrue(metadata.updateRequested());
        assertOptional(metadata.lastSeenLeaderEpoch(tp0), epoch -> assertEquals((long) epoch, 2));
    }

    @Test
    public void testUpdateFetchPositionDisconnect() {
        buildFetcher();
        assignFromUser(singleton(tp0));
        subscriptions.requestOffsetReset(tp0, OffsetResetStrategy.LATEST);

        // First request gets a disconnect
        client.prepareResponse(listOffsetRequestMatcher(ListOffsetsRequest.LATEST_TIMESTAMP,
            validLeaderEpoch), listOffsetResponse(Errors.NONE, 1L, 5L), true);
        fetcher.resetOffsetsIfNeeded();
        consumerClient.pollNoWakeup();
        assertFalse(subscriptions.hasValidPosition(tp0));

        // Expect a metadata refresh
        client.prepareMetadataUpdate(initialUpdateResponse);
        consumerClient.pollNoWakeup();
        assertFalse(client.hasPendingMetadataUpdates());

        // No retry until the backoff passes
        fetcher.resetOffsetsIfNeeded();
        consumerClient.pollNoWakeup();
        assertFalse(client.hasInFlightRequests());
        assertFalse(subscriptions.hasValidPosition(tp0));

        // Next one succeeds
        time.sleep(retryBackoffMs);
        client.prepareResponse(listOffsetRequestMatcher(ListOffsetsRequest.LATEST_TIMESTAMP),
                listOffsetResponse(Errors.NONE, 1L, 5L));
        fetcher.resetOffsetsIfNeeded();
        consumerClient.pollNoWakeup();

        assertFalse(subscriptions.isOffsetResetNeeded(tp0));
        assertTrue(subscriptions.isFetchable(tp0));
        assertEquals(5, subscriptions.position(tp0).offset);
    }

    @Test
    public void testAssignmentChangeWithInFlightReset() {
        buildFetcher();
        assignFromUser(singleton(tp0));
        subscriptions.requestOffsetReset(tp0, OffsetResetStrategy.LATEST);

        // Send the ListOffsets request to reset the position
        fetcher.resetOffsetsIfNeeded();
        consumerClient.pollNoWakeup();
        assertFalse(subscriptions.hasValidPosition(tp0));
        assertTrue(client.hasInFlightRequests());

        // Now we have an assignment change
        assignFromUser(singleton(tp1));

        // The response returns and is discarded
        client.respond(listOffsetResponse(Errors.NONE, 1L, 5L));
        consumerClient.pollNoWakeup();

        assertFalse(client.hasPendingResponses());
        assertFalse(client.hasInFlightRequests());
        assertFalse(subscriptions.isAssigned(tp0));
    }

    @Test
    public void testSeekWithInFlightReset() {
        buildFetcher();
        assignFromUser(singleton(tp0));
        subscriptions.requestOffsetReset(tp0, OffsetResetStrategy.LATEST);

        // Send the ListOffsets request to reset the position
        fetcher.resetOffsetsIfNeeded();
        consumerClient.pollNoWakeup();
        assertFalse(subscriptions.hasValidPosition(tp0));
        assertTrue(client.hasInFlightRequests());

        // Now we get a seek from the user
        subscriptions.seek(tp0, 237);

        // The response returns and is discarded
        client.respond(listOffsetResponse(Errors.NONE, 1L, 5L));
        consumerClient.pollNoWakeup();

        assertFalse(client.hasPendingResponses());
        assertFalse(client.hasInFlightRequests());
        assertEquals(237L, subscriptions.position(tp0).offset);
    }

    private boolean listOffsetMatchesExpectedReset(
        TopicPartition tp,
        OffsetResetStrategy strategy,
        AbstractRequest request
    ) {
        assertTrue(request instanceof ListOffsetsRequest);

        ListOffsetsRequest req = (ListOffsetsRequest) request;
        assertEquals(singleton(tp.topic()), req.data().topics().stream()
            .map(ListOffsetsTopic::name).collect(Collectors.toSet()));

        ListOffsetsTopic listTopic = req.data().topics().get(0);
        assertEquals(singleton(tp.partition()), listTopic.partitions().stream()
            .map(ListOffsetsPartition::partitionIndex).collect(Collectors.toSet()));

        ListOffsetsPartition listPartition = listTopic.partitions().get(0);
        if (strategy == OffsetResetStrategy.EARLIEST) {
            assertEquals(ListOffsetsRequest.EARLIEST_TIMESTAMP, listPartition.timestamp());
        } else if (strategy == OffsetResetStrategy.LATEST) {
            assertEquals(ListOffsetsRequest.LATEST_TIMESTAMP, listPartition.timestamp());
        }
        return true;
    }

    @Test
    public void testEarlierOffsetResetArrivesLate() {
        buildFetcher();
        assignFromUser(singleton(tp0));

        subscriptions.requestOffsetReset(tp0, OffsetResetStrategy.EARLIEST);
        fetcher.resetOffsetsIfNeeded();

        client.prepareResponse(req -> {
            if (listOffsetMatchesExpectedReset(tp0, OffsetResetStrategy.EARLIEST, req)) {
                // Before the response is handled, we get a request to reset to the latest offset
                subscriptions.requestOffsetReset(tp0, OffsetResetStrategy.LATEST);
                return true;
            } else {
                return false;
            }
        }, listOffsetResponse(Errors.NONE, 1L, 0L));
        consumerClient.pollNoWakeup();

        // The list offset result should be ignored
        assertTrue(subscriptions.isOffsetResetNeeded(tp0));
        assertEquals(OffsetResetStrategy.LATEST, subscriptions.resetStrategy(tp0));

        fetcher.resetOffsetsIfNeeded();
        client.prepareResponse(
            req -> listOffsetMatchesExpectedReset(tp0, OffsetResetStrategy.LATEST, req),
            listOffsetResponse(Errors.NONE, 1L, 10L)
        );
        consumerClient.pollNoWakeup();

        assertFalse(subscriptions.isOffsetResetNeeded(tp0));
        assertEquals(10, subscriptions.position(tp0).offset);
    }

    @Test
    public void testChangeResetWithInFlightReset() {
        buildFetcher();
        assignFromUser(singleton(tp0));
        subscriptions.requestOffsetReset(tp0, OffsetResetStrategy.LATEST);

        // Send the ListOffsets request to reset the position
        fetcher.resetOffsetsIfNeeded();
        consumerClient.pollNoWakeup();
        assertFalse(subscriptions.hasValidPosition(tp0));
        assertTrue(client.hasInFlightRequests());

        // Now we get a seek from the user
        subscriptions.requestOffsetReset(tp0, OffsetResetStrategy.EARLIEST);

        // The response returns and is discarded
        client.respond(listOffsetResponse(Errors.NONE, 1L, 5L));
        consumerClient.pollNoWakeup();

        assertFalse(client.hasPendingResponses());
        assertFalse(client.hasInFlightRequests());
        assertTrue(subscriptions.isOffsetResetNeeded(tp0));
        assertEquals(OffsetResetStrategy.EARLIEST, subscriptions.resetStrategy(tp0));
    }

    @Test
    public void testIdempotentResetWithInFlightReset() {
        buildFetcher();
        assignFromUser(singleton(tp0));
        subscriptions.requestOffsetReset(tp0, OffsetResetStrategy.LATEST);

        // Send the ListOffsets request to reset the position
        fetcher.resetOffsetsIfNeeded();
        consumerClient.pollNoWakeup();
        assertFalse(subscriptions.hasValidPosition(tp0));
        assertTrue(client.hasInFlightRequests());

        // Now we get a seek from the user
        subscriptions.requestOffsetReset(tp0, OffsetResetStrategy.LATEST);

        client.respond(listOffsetResponse(Errors.NONE, 1L, 5L));
        consumerClient.pollNoWakeup();

        assertFalse(client.hasInFlightRequests());
        assertFalse(subscriptions.isOffsetResetNeeded(tp0));
        assertEquals(5L, subscriptions.position(tp0).offset);
    }

    @Test
    public void testRestOffsetsAuthorizationFailure() {
        buildFetcher();
        assignFromUser(singleton(tp0));
        subscriptions.requestOffsetReset(tp0, OffsetResetStrategy.LATEST);

        // First request gets a disconnect
        client.prepareResponse(listOffsetRequestMatcher(ListOffsetsRequest.LATEST_TIMESTAMP,
            validLeaderEpoch), listOffsetResponse(Errors.TOPIC_AUTHORIZATION_FAILED, -1, -1), false);
        fetcher.resetOffsetsIfNeeded();
        consumerClient.pollNoWakeup();
        assertFalse(subscriptions.hasValidPosition(tp0));

        try {
            fetcher.resetOffsetsIfNeeded();
            fail("Expected authorization error to be raised");
        } catch (TopicAuthorizationException e) {
            assertEquals(singleton(tp0.topic()), e.unauthorizedTopics());
        }

        // The exception should clear after being raised, but no retry until the backoff
        fetcher.resetOffsetsIfNeeded();
        consumerClient.pollNoWakeup();
        assertFalse(client.hasInFlightRequests());
        assertFalse(subscriptions.hasValidPosition(tp0));

        // Next one succeeds
        time.sleep(retryBackoffMs);
        client.prepareResponse(listOffsetRequestMatcher(ListOffsetsRequest.LATEST_TIMESTAMP),
                listOffsetResponse(Errors.NONE, 1L, 5L));
        fetcher.resetOffsetsIfNeeded();
        consumerClient.pollNoWakeup();

        assertFalse(subscriptions.isOffsetResetNeeded(tp0));
        assertTrue(subscriptions.isFetchable(tp0));
        assertEquals(5, subscriptions.position(tp0).offset);
    }

    @Test
    public void testUpdateFetchPositionOfPausedPartitionsRequiringOffsetReset() {
        buildFetcher();
        assignFromUser(singleton(tp0));
        subscriptions.pause(tp0); // paused partition does not have a valid position
        subscriptions.requestOffsetReset(tp0, OffsetResetStrategy.LATEST);

        client.prepareResponse(listOffsetRequestMatcher(ListOffsetsRequest.LATEST_TIMESTAMP,
            validLeaderEpoch), listOffsetResponse(Errors.NONE, 1L, 10L));
        fetcher.resetOffsetsIfNeeded();
        consumerClient.pollNoWakeup();

        assertFalse(subscriptions.isOffsetResetNeeded(tp0));
        assertFalse(subscriptions.isFetchable(tp0)); // because tp is paused
        assertTrue(subscriptions.hasValidPosition(tp0));
        assertEquals(10, subscriptions.position(tp0).offset);
    }

    @Test
    public void testUpdateFetchPositionOfPausedPartitionsWithoutAValidPosition() {
        buildFetcher();
        assignFromUser(singleton(tp0));
        subscriptions.requestOffsetReset(tp0);
        subscriptions.pause(tp0); // paused partition does not have a valid position

        fetcher.resetOffsetsIfNeeded();
        consumerClient.pollNoWakeup();

        assertTrue(subscriptions.isOffsetResetNeeded(tp0));
        assertFalse(subscriptions.isFetchable(tp0)); // because tp is paused
        assertFalse(subscriptions.hasValidPosition(tp0));
    }

    @Test
    public void testUpdateFetchPositionOfPausedPartitionsWithAValidPosition() {
        buildFetcher();
        assignFromUser(singleton(tp0));
        subscriptions.seek(tp0, 10);
        subscriptions.pause(tp0); // paused partition already has a valid position

        fetcher.resetOffsetsIfNeeded();

        assertFalse(subscriptions.isOffsetResetNeeded(tp0));
        assertFalse(subscriptions.isFetchable(tp0)); // because tp is paused
        assertTrue(subscriptions.hasValidPosition(tp0));
        assertEquals(10, subscriptions.position(tp0).offset);
    }

    @Test
    public void testGetAllTopics() {
        // sending response before request, as getTopicMetadata is a blocking call
        buildFetcher();
        assignFromUser(singleton(tp0));
        client.prepareResponse(newMetadataResponse(topicName, Errors.NONE));

        Map<String, List<PartitionInfo>> allTopics = fetcher.getAllTopicMetadata(time.timer(5000L));

        assertEquals(initialUpdateResponse.topicMetadata().size(), allTopics.size());
    }

    @Test
    public void testGetAllTopicsDisconnect() {
        // first try gets a disconnect, next succeeds
        buildFetcher();
        assignFromUser(singleton(tp0));
        client.prepareResponse(null, true);
        client.prepareResponse(newMetadataResponse(topicName, Errors.NONE));
        Map<String, List<PartitionInfo>> allTopics = fetcher.getAllTopicMetadata(time.timer(5000L));
        assertEquals(initialUpdateResponse.topicMetadata().size(), allTopics.size());
    }

    @Test
    public void testGetAllTopicsTimeout() {
        // since no response is prepared, the request should timeout
        buildFetcher();
        assignFromUser(singleton(tp0));
        assertThrows(TimeoutException.class, () -> fetcher.getAllTopicMetadata(time.timer(50L)));
    }

    @Test
    public void testGetAllTopicsUnauthorized() {
        buildFetcher();
        assignFromUser(singleton(tp0));
        client.prepareResponse(newMetadataResponse(topicName, Errors.TOPIC_AUTHORIZATION_FAILED));
        try {
            fetcher.getAllTopicMetadata(time.timer(10L));
            fail();
        } catch (TopicAuthorizationException e) {
            assertEquals(singleton(topicName), e.unauthorizedTopics());
        }
    }

    @Test
    public void testGetTopicMetadataInvalidTopic() {
        buildFetcher();
        assignFromUser(singleton(tp0));
        client.prepareResponse(newMetadataResponse(topicName, Errors.INVALID_TOPIC_EXCEPTION));
        assertThrows(InvalidTopicException.class, () -> fetcher.getTopicMetadata(
                new MetadataRequest.Builder(Collections.singletonList(topicName), true), time.timer(5000L)));
    }

    @Test
    public void testGetTopicMetadataUnknownTopic() {
        buildFetcher();
        assignFromUser(singleton(tp0));
        client.prepareResponse(newMetadataResponse(topicName, Errors.UNKNOWN_TOPIC_OR_PARTITION));

        Map<String, List<PartitionInfo>> topicMetadata = fetcher.getTopicMetadata(
                new MetadataRequest.Builder(Collections.singletonList(topicName), true), time.timer(5000L));
        assertNull(topicMetadata.get(topicName));
    }

    @Test
    public void testGetTopicMetadataLeaderNotAvailable() {
        buildFetcher();
        assignFromUser(singleton(tp0));
        client.prepareResponse(newMetadataResponse(topicName, Errors.LEADER_NOT_AVAILABLE));
        client.prepareResponse(newMetadataResponse(topicName, Errors.NONE));

        Map<String, List<PartitionInfo>> topicMetadata = fetcher.getTopicMetadata(
                new MetadataRequest.Builder(Collections.singletonList(topicName), true), time.timer(5000L));
        assertTrue(topicMetadata.containsKey(topicName));
    }

    @Test
    public void testGetTopicMetadataOfflinePartitions() {
        buildFetcher();
        assignFromUser(singleton(tp0));
        MetadataResponse originalResponse = newMetadataResponse(topicName, Errors.NONE); //baseline ok response

        //create a response based on the above one with all partitions being leaderless
        List<MetadataResponse.TopicMetadata> altTopics = new ArrayList<>();
        for (MetadataResponse.TopicMetadata item : originalResponse.topicMetadata()) {
            List<MetadataResponse.PartitionMetadata> partitions = item.partitionMetadata();
            List<MetadataResponse.PartitionMetadata> altPartitions = new ArrayList<>();
            for (MetadataResponse.PartitionMetadata p : partitions) {
                altPartitions.add(new MetadataResponse.PartitionMetadata(
                    p.error,
                    p.topicPartition,
                    Optional.empty(), //no leader
                    Optional.empty(),
                    p.replicaIds,
                    p.inSyncReplicaIds,
                    p.offlineReplicaIds
                ));
            }
            MetadataResponse.TopicMetadata alteredTopic = new MetadataResponse.TopicMetadata(
                item.error(),
                item.topic(),
                item.isInternal(),
                altPartitions
            );
            altTopics.add(alteredTopic);
        }
        Node controller = originalResponse.controller();
        MetadataResponse altered = RequestTestUtils.metadataResponse(
            originalResponse.brokers(),
            originalResponse.clusterId(),
            controller != null ? controller.id() : MetadataResponse.NO_CONTROLLER_ID,
            altTopics);

        client.prepareResponse(altered);

        Map<String, List<PartitionInfo>> topicMetadata =
            fetcher.getTopicMetadata(new MetadataRequest.Builder(Collections.singletonList(topicName), false),
                    time.timer(5000L));

        assertNotNull(topicMetadata);
        assertNotNull(topicMetadata.get(topicName));
        //noinspection ConstantConditions
        assertEquals(metadata.fetch().partitionCountForTopic(topicName).longValue(), topicMetadata.get(topicName).size());
    }

    /*
     * Send multiple requests. Verify that the client side quota metrics have the right values
     */
    @Test
    public void testQuotaMetrics() {
        buildFetcher();

        MockSelector selector = new MockSelector(time);
        Sensor throttleTimeSensor = Fetcher.throttleTimeSensor(metrics, metricsRegistry);
        Cluster cluster = TestUtils.singletonCluster("test", 1);
        Node node = cluster.nodes().get(0);
        NetworkClient client = new NetworkClient(selector, metadata, "mock", Integer.MAX_VALUE,
                1000, 1000, 64 * 1024, 64 * 1024, 1000, 10 * 1000, 127 * 1000, ClientDnsLookup.USE_ALL_DNS_IPS,
                time, true, new ApiVersions(), throttleTimeSensor, new LogContext());

        ApiVersionsResponse apiVersionsResponse = ApiVersionsResponse.defaultApiVersionsResponse(
            400, ApiMessageType.ListenerType.ZK_BROKER);
        ByteBuffer buffer = RequestTestUtils.serializeResponseWithHeader(apiVersionsResponse, ApiKeys.API_VERSIONS.latestVersion(), 0);

        selector.delayedReceive(new DelayedReceive(node.idString(), new NetworkReceive(node.idString(), buffer)));
        while (!client.ready(node, time.milliseconds())) {
            client.poll(1, time.milliseconds());
            // If a throttled response is received, advance the time to ensure progress.
            time.sleep(client.throttleDelayMs(node, time.milliseconds()));
        }
        selector.clear();

        for (int i = 1; i <= 3; i++) {
            int throttleTimeMs = 100 * i;
            FetchRequest.Builder builder = FetchRequest.Builder.forConsumer(ApiKeys.FETCH.latestVersion(), 100, 100, new LinkedHashMap<>(), topicIds);
            builder.rackId("");
            ClientRequest request = client.newClientRequest(node.idString(), builder, time.milliseconds(), true);
            client.send(request, time.milliseconds());
            client.poll(1, time.milliseconds());
            FetchResponse response = fullFetchResponse(tp0, nextRecords, Errors.NONE, i, throttleTimeMs);
            buffer = RequestTestUtils.serializeResponseWithHeader(response, ApiKeys.FETCH.latestVersion(), request.correlationId());
            selector.completeReceive(new NetworkReceive(node.idString(), buffer));
            client.poll(1, time.milliseconds());
            // If a throttled response is received, advance the time to ensure progress.
            time.sleep(client.throttleDelayMs(node, time.milliseconds()));
            selector.clear();
        }
        Map<MetricName, KafkaMetric> allMetrics = metrics.metrics();
        KafkaMetric avgMetric = allMetrics.get(metrics.metricInstance(metricsRegistry.fetchThrottleTimeAvg));
        KafkaMetric maxMetric = allMetrics.get(metrics.metricInstance(metricsRegistry.fetchThrottleTimeMax));
        // Throttle times are ApiVersions=400, Fetch=(100, 200, 300)
        assertEquals(250, (Double) avgMetric.metricValue(), EPSILON);
        assertEquals(400, (Double) maxMetric.metricValue(), EPSILON);
        client.close();
    }

    /*
     * Send multiple requests. Verify that the client side quota metrics have the right values
     */
    @Test
    public void testFetcherMetrics() {
        buildFetcher();
        assignFromUser(singleton(tp0));
        subscriptions.seek(tp0, 0);

        MetricName maxLagMetric = metrics.metricInstance(metricsRegistry.recordsLagMax);
        Map<String, String> tags = new HashMap<>();
        tags.put("topic", tp0.topic());
        tags.put("partition", String.valueOf(tp0.partition()));
        MetricName partitionLagMetric = metrics.metricName("records-lag", metricGroup, tags);

        Map<MetricName, KafkaMetric> allMetrics = metrics.metrics();
        KafkaMetric recordsFetchLagMax = allMetrics.get(maxLagMetric);

        // recordsFetchLagMax should be initialized to NaN
        assertEquals(Double.NaN, (Double) recordsFetchLagMax.metricValue(), EPSILON);

        // recordsFetchLagMax should be hw - fetchOffset after receiving an empty FetchResponse
        fetchRecords(tp0, MemoryRecords.EMPTY, Errors.NONE, 100L, 0);
        assertEquals(100, (Double) recordsFetchLagMax.metricValue(), EPSILON);

        KafkaMetric partitionLag = allMetrics.get(partitionLagMetric);
        assertEquals(100, (Double) partitionLag.metricValue(), EPSILON);

        // recordsFetchLagMax should be hw - offset of the last message after receiving a non-empty FetchResponse
        MemoryRecordsBuilder builder = MemoryRecords.builder(ByteBuffer.allocate(1024), CompressionType.NONE,
                TimestampType.CREATE_TIME, 0L);
        for (int v = 0; v < 3; v++)
            builder.appendWithOffset(v, RecordBatch.NO_TIMESTAMP, "key".getBytes(), ("value-" + v).getBytes());
        fetchRecords(tp0, builder.build(), Errors.NONE, 200L, 0);
        assertEquals(197, (Double) recordsFetchLagMax.metricValue(), EPSILON);
        assertEquals(197, (Double) partitionLag.metricValue(), EPSILON);

        // verify de-registration of partition lag
        subscriptions.unsubscribe();
        fetcher.sendFetches();
        assertFalse(allMetrics.containsKey(partitionLagMetric));
    }

    @Test
    public void testFetcherLeadMetric() {
        buildFetcher();

        assignFromUser(singleton(tp0));
        subscriptions.seek(tp0, 0);

        MetricName minLeadMetric = metrics.metricInstance(metricsRegistry.recordsLeadMin);
        Map<String, String> tags = new HashMap<>(2);
        tags.put("topic", tp0.topic());
        tags.put("partition", String.valueOf(tp0.partition()));
        MetricName partitionLeadMetric = metrics.metricName("records-lead", metricGroup, "", tags);

        Map<MetricName, KafkaMetric> allMetrics = metrics.metrics();
        KafkaMetric recordsFetchLeadMin = allMetrics.get(minLeadMetric);

        // recordsFetchLeadMin should be initialized to NaN
        assertEquals(Double.NaN, (Double) recordsFetchLeadMin.metricValue(), EPSILON);

        // recordsFetchLeadMin should be position - logStartOffset after receiving an empty FetchResponse
        fetchRecords(tp0, MemoryRecords.EMPTY, Errors.NONE, 100L, -1L, 0L, 0);
        assertEquals(0L, (Double) recordsFetchLeadMin.metricValue(), EPSILON);

        KafkaMetric partitionLead = allMetrics.get(partitionLeadMetric);
        assertEquals(0L, (Double) partitionLead.metricValue(), EPSILON);

        // recordsFetchLeadMin should be position - logStartOffset after receiving a non-empty FetchResponse
        MemoryRecordsBuilder builder = MemoryRecords.builder(ByteBuffer.allocate(1024), CompressionType.NONE,
                TimestampType.CREATE_TIME, 0L);
        for (int v = 0; v < 3; v++) {
            builder.appendWithOffset(v, RecordBatch.NO_TIMESTAMP, "key".getBytes(), ("value-" + v).getBytes());
        }
        fetchRecords(tp0, builder.build(), Errors.NONE, 200L, -1L, 0L, 0);
        assertEquals(0L, (Double) recordsFetchLeadMin.metricValue(), EPSILON);
        assertEquals(3L, (Double) partitionLead.metricValue(), EPSILON);

        // verify de-registration of partition lag
        subscriptions.unsubscribe();
        fetcher.sendFetches();
        assertFalse(allMetrics.containsKey(partitionLeadMetric));
    }

    @Test
    public void testReadCommittedLagMetric() {
        buildFetcher(OffsetResetStrategy.EARLIEST, new ByteArrayDeserializer(),
                new ByteArrayDeserializer(), Integer.MAX_VALUE, IsolationLevel.READ_COMMITTED);

        assignFromUser(singleton(tp0));
        subscriptions.seek(tp0, 0);

        MetricName maxLagMetric = metrics.metricInstance(metricsRegistry.recordsLagMax);

        Map<String, String> tags = new HashMap<>();
        tags.put("topic", tp0.topic());
        tags.put("partition", String.valueOf(tp0.partition()));
        MetricName partitionLagMetric = metrics.metricName("records-lag", metricGroup, tags);

        Map<MetricName, KafkaMetric> allMetrics = metrics.metrics();
        KafkaMetric recordsFetchLagMax = allMetrics.get(maxLagMetric);

        // recordsFetchLagMax should be initialized to NaN
        assertEquals(Double.NaN, (Double) recordsFetchLagMax.metricValue(), EPSILON);

        // recordsFetchLagMax should be lso - fetchOffset after receiving an empty FetchResponse
        fetchRecords(tp0, MemoryRecords.EMPTY, Errors.NONE, 100L, 50L, 0);
        assertEquals(50, (Double) recordsFetchLagMax.metricValue(), EPSILON);

        KafkaMetric partitionLag = allMetrics.get(partitionLagMetric);
        assertEquals(50, (Double) partitionLag.metricValue(), EPSILON);

        // recordsFetchLagMax should be lso - offset of the last message after receiving a non-empty FetchResponse
        MemoryRecordsBuilder builder = MemoryRecords.builder(ByteBuffer.allocate(1024), CompressionType.NONE,
                TimestampType.CREATE_TIME, 0L);
        for (int v = 0; v < 3; v++)
            builder.appendWithOffset(v, RecordBatch.NO_TIMESTAMP, "key".getBytes(), ("value-" + v).getBytes());
        fetchRecords(tp0, builder.build(), Errors.NONE, 200L, 150L, 0);
        assertEquals(147, (Double) recordsFetchLagMax.metricValue(), EPSILON);
        assertEquals(147, (Double) partitionLag.metricValue(), EPSILON);

        // verify de-registration of partition lag
        subscriptions.unsubscribe();
        fetcher.sendFetches();
        assertFalse(allMetrics.containsKey(partitionLagMetric));
    }

    @Test
    public void testFetchResponseMetrics() {
        buildFetcher();

        String topic1 = "foo";
        String topic2 = "bar";
        TopicPartition tp1 = new TopicPartition(topic1, 0);
        TopicPartition tp2 = new TopicPartition(topic2, 0);

        subscriptions.assignFromUser(Utils.mkSet(tp1, tp2));

        Map<String, Integer> partitionCounts = new HashMap<>();
        partitionCounts.put(topic1, 1);
        partitionCounts.put(topic2, 1);
        topicIds.put(topic1, Uuid.randomUuid());
        topicIds.put(topic2, Uuid.randomUuid());
        client.updateMetadata(RequestTestUtils.metadataUpdateWithIds(1, partitionCounts, tp -> validLeaderEpoch, topicIds));

        int expectedBytes = 0;
        LinkedHashMap<TopicPartition, FetchResponseData.PartitionData> fetchPartitionData = new LinkedHashMap<>();

        for (TopicPartition tp : Utils.mkSet(tp1, tp2)) {
            subscriptions.seek(tp, 0);

            MemoryRecordsBuilder builder = MemoryRecords.builder(ByteBuffer.allocate(1024), CompressionType.NONE,
                    TimestampType.CREATE_TIME, 0L);
            for (int v = 0; v < 3; v++)
                builder.appendWithOffset(v, RecordBatch.NO_TIMESTAMP, "key".getBytes(), ("value-" + v).getBytes());
            MemoryRecords records = builder.build();
            for (Record record : records.records())
                expectedBytes += record.sizeInBytes();

            fetchPartitionData.put(tp, new FetchResponseData.PartitionData()
                    .setPartitionIndex(tp.partition())
                    .setHighWatermark(15)
                    .setLogStartOffset(0)
                    .setRecords(records));
        }

        assertEquals(1, fetcher.sendFetches());
<<<<<<< HEAD
        client.prepareResponse(FetchResponse.prepareResponse(Errors.NONE, fetchPartitionData, Collections.emptyList(), topicIds,
                0, INVALID_SESSION_ID));
=======
        client.prepareResponse(FetchResponse.of(Errors.NONE, 0, INVALID_SESSION_ID, fetchPartitionData));
>>>>>>> 8d6ae33a
        consumerClient.poll(time.timer(0));

        Map<TopicPartition, List<ConsumerRecord<byte[], byte[]>>> fetchedRecords = fetchedRecords();
        assertEquals(3, fetchedRecords.get(tp1).size());
        assertEquals(3, fetchedRecords.get(tp2).size());

        Map<MetricName, KafkaMetric> allMetrics = metrics.metrics();
        KafkaMetric fetchSizeAverage = allMetrics.get(metrics.metricInstance(metricsRegistry.fetchSizeAvg));
        KafkaMetric recordsCountAverage = allMetrics.get(metrics.metricInstance(metricsRegistry.recordsPerRequestAvg));
        assertEquals(expectedBytes, (Double) fetchSizeAverage.metricValue(), EPSILON);
        assertEquals(6, (Double) recordsCountAverage.metricValue(), EPSILON);
    }

    @Test
    public void testFetchResponseMetricsPartialResponse() {
        buildFetcher();

        assignFromUser(singleton(tp0));
        subscriptions.seek(tp0, 1);

        Map<MetricName, KafkaMetric> allMetrics = metrics.metrics();
        KafkaMetric fetchSizeAverage = allMetrics.get(metrics.metricInstance(metricsRegistry.fetchSizeAvg));
        KafkaMetric recordsCountAverage = allMetrics.get(metrics.metricInstance(metricsRegistry.recordsPerRequestAvg));

        MemoryRecordsBuilder builder = MemoryRecords.builder(ByteBuffer.allocate(1024), CompressionType.NONE,
                TimestampType.CREATE_TIME, 0L);
        for (int v = 0; v < 3; v++)
            builder.appendWithOffset(v, RecordBatch.NO_TIMESTAMP, "key".getBytes(), ("value-" + v).getBytes());
        MemoryRecords records = builder.build();

        int expectedBytes = 0;
        for (Record record : records.records()) {
            if (record.offset() >= 1)
                expectedBytes += record.sizeInBytes();
        }

        fetchRecords(tp0, records, Errors.NONE, 100L, 0);
        assertEquals(expectedBytes, (Double) fetchSizeAverage.metricValue(), EPSILON);
        assertEquals(2, (Double) recordsCountAverage.metricValue(), EPSILON);
    }

    @Test
    public void testFetchResponseMetricsWithOnePartitionError() {
        buildFetcher();
        assignFromUser(Utils.mkSet(tp0, tp1));
        subscriptions.seek(tp0, 0);
        subscriptions.seek(tp1, 0);

        Map<MetricName, KafkaMetric> allMetrics = metrics.metrics();
        KafkaMetric fetchSizeAverage = allMetrics.get(metrics.metricInstance(metricsRegistry.fetchSizeAvg));
        KafkaMetric recordsCountAverage = allMetrics.get(metrics.metricInstance(metricsRegistry.recordsPerRequestAvg));

        MemoryRecordsBuilder builder = MemoryRecords.builder(ByteBuffer.allocate(1024), CompressionType.NONE,
                TimestampType.CREATE_TIME, 0L);
        for (int v = 0; v < 3; v++)
            builder.appendWithOffset(v, RecordBatch.NO_TIMESTAMP, "key".getBytes(), ("value-" + v).getBytes());
        MemoryRecords records = builder.build();

        Map<TopicPartition, FetchResponseData.PartitionData> partitions = new HashMap<>();
        partitions.put(tp0, new FetchResponseData.PartitionData()
                .setPartitionIndex(tp0.partition())
                .setHighWatermark(100)
                .setLogStartOffset(0)
                .setRecords(records));
        partitions.put(tp1, new FetchResponseData.PartitionData()
                .setPartitionIndex(tp1.partition())
                .setErrorCode(Errors.OFFSET_OUT_OF_RANGE.code())
                .setHighWatermark(100)
                .setLogStartOffset(0));

        assertEquals(1, fetcher.sendFetches());
<<<<<<< HEAD
        client.prepareResponse(FetchResponse.prepareResponse(Errors.NONE, new LinkedHashMap<>(partitions), Collections.emptyList(), topicIds,
                0, INVALID_SESSION_ID));
=======
        client.prepareResponse(FetchResponse.of(Errors.NONE,
                0, INVALID_SESSION_ID, new LinkedHashMap<>(partitions)));
>>>>>>> 8d6ae33a
        consumerClient.poll(time.timer(0));
        fetcher.fetchedRecords();

        int expectedBytes = 0;
        for (Record record : records.records())
            expectedBytes += record.sizeInBytes();

        assertEquals(expectedBytes, (Double) fetchSizeAverage.metricValue(), EPSILON);
        assertEquals(3, (Double) recordsCountAverage.metricValue(), EPSILON);
    }

    @Test
    public void testFetchResponseMetricsWithOnePartitionAtTheWrongOffset() {
        buildFetcher();

        assignFromUser(Utils.mkSet(tp0, tp1));
        subscriptions.seek(tp0, 0);
        subscriptions.seek(tp1, 0);

        Map<MetricName, KafkaMetric> allMetrics = metrics.metrics();
        KafkaMetric fetchSizeAverage = allMetrics.get(metrics.metricInstance(metricsRegistry.fetchSizeAvg));
        KafkaMetric recordsCountAverage = allMetrics.get(metrics.metricInstance(metricsRegistry.recordsPerRequestAvg));

        // send the fetch and then seek to a new offset
        assertEquals(1, fetcher.sendFetches());
        subscriptions.seek(tp1, 5);

        MemoryRecordsBuilder builder = MemoryRecords.builder(ByteBuffer.allocate(1024), CompressionType.NONE,
                TimestampType.CREATE_TIME, 0L);
        for (int v = 0; v < 3; v++)
            builder.appendWithOffset(v, RecordBatch.NO_TIMESTAMP, "key".getBytes(), ("value-" + v).getBytes());
        MemoryRecords records = builder.build();

<<<<<<< HEAD
        Map<TopicPartition, FetchResponse.PartitionData<MemoryRecords>> partitions = new HashMap<>();
        partitions.put(tp0, new FetchResponse.PartitionData<>(Errors.NONE, 100,
                FetchResponse.INVALID_LAST_STABLE_OFFSET, 0L, null, records));
        partitions.put(tp1, new FetchResponse.PartitionData<>(Errors.NONE, 100,
                FetchResponse.INVALID_LAST_STABLE_OFFSET, 0L, null,
                MemoryRecords.withRecords(CompressionType.NONE, new SimpleRecord("val".getBytes()))));

        client.prepareResponse(FetchResponse.prepareResponse(Errors.NONE, new LinkedHashMap<>(partitions), Collections.emptyList(), topicIds,
                0, INVALID_SESSION_ID));
=======
        Map<TopicPartition, FetchResponseData.PartitionData> partitions = new HashMap<>();
        partitions.put(tp0, new FetchResponseData.PartitionData()
                .setPartitionIndex(tp0.partition())
                .setHighWatermark(100)
                .setLogStartOffset(0)
                .setRecords(records));
        partitions.put(tp1, new FetchResponseData.PartitionData()
                .setPartitionIndex(tp1.partition())
                .setHighWatermark(100)
                .setLogStartOffset(0)
                .setRecords(MemoryRecords.withRecords(CompressionType.NONE, new SimpleRecord("val".getBytes()))));

        client.prepareResponse(FetchResponse.of(Errors.NONE, 0, INVALID_SESSION_ID, new LinkedHashMap<>(partitions)));
>>>>>>> 8d6ae33a
        consumerClient.poll(time.timer(0));
        fetcher.fetchedRecords();

        // we should have ignored the record at the wrong offset
        int expectedBytes = 0;
        for (Record record : records.records())
            expectedBytes += record.sizeInBytes();

        assertEquals(expectedBytes, (Double) fetchSizeAverage.metricValue(), EPSILON);
        assertEquals(3, (Double) recordsCountAverage.metricValue(), EPSILON);
    }

    @Test
    public void testFetcherMetricsTemplates() {
        Map<String, String> clientTags = Collections.singletonMap("client-id", "clientA");
        buildFetcher(new MetricConfig().tags(clientTags), OffsetResetStrategy.EARLIEST, new ByteArrayDeserializer(),
                new ByteArrayDeserializer(), Integer.MAX_VALUE, IsolationLevel.READ_UNCOMMITTED);

        // Fetch from topic to generate topic metrics
        assignFromUser(singleton(tp0));
        subscriptions.seek(tp0, 0);
        assertEquals(1, fetcher.sendFetches());
        client.prepareResponse(fullFetchResponse(tp0, this.records, Errors.NONE, 100L, 0));
        consumerClient.poll(time.timer(0));
        assertTrue(fetcher.hasCompletedFetches());
        Map<TopicPartition, List<ConsumerRecord<byte[], byte[]>>> partitionRecords = fetchedRecords();
        assertTrue(partitionRecords.containsKey(tp0));

        // Create throttle metrics
        Fetcher.throttleTimeSensor(metrics, metricsRegistry);

        // Verify that all metrics except metrics-count have registered templates
        Set<MetricNameTemplate> allMetrics = new HashSet<>();
        for (MetricName n : metrics.metrics().keySet()) {
            String name = n.name().replaceAll(tp0.toString(), "{topic}-{partition}");
            if (!n.group().equals("kafka-metrics-count"))
                allMetrics.add(new MetricNameTemplate(name, n.group(), "", n.tags().keySet()));
        }
        TestUtils.checkEquals(allMetrics, new HashSet<>(metricsRegistry.getAllTemplates()), "metrics", "templates");
    }

    private Map<TopicPartition, List<ConsumerRecord<byte[], byte[]>>> fetchRecords(
            TopicPartition tp, MemoryRecords records, Errors error, long hw, int throttleTime) {
        return fetchRecords(tp, records, error, hw, FetchResponse.INVALID_LAST_STABLE_OFFSET, throttleTime);
    }

    private Map<TopicPartition, List<ConsumerRecord<byte[], byte[]>>> fetchRecords(
            TopicPartition tp, MemoryRecords records, Errors error, long hw, long lastStableOffset, int throttleTime) {
        assertEquals(1, fetcher.sendFetches());
        client.prepareResponse(fullFetchResponse(tp, records, error, hw, lastStableOffset, throttleTime));
        consumerClient.poll(time.timer(0));
        return fetchedRecords();
    }

    private Map<TopicPartition, List<ConsumerRecord<byte[], byte[]>>> fetchRecords(
            TopicPartition tp, MemoryRecords records, Errors error, long hw, long lastStableOffset, long logStartOffset, int throttleTime) {
        assertEquals(1, fetcher.sendFetches());
        client.prepareResponse(fetchResponse(tp, records, error, hw, lastStableOffset, logStartOffset, throttleTime));
        consumerClient.poll(time.timer(0));
        return fetchedRecords();
    }

    @Test
    public void testGetOffsetsForTimesTimeout() {
        buildFetcher();
        assertThrows(TimeoutException.class, () -> fetcher.offsetsForTimes(
            Collections.singletonMap(new TopicPartition(topicName, 2), 1000L), time.timer(100L)));
    }

    @Test
    public void testGetOffsetsForTimes() {
        buildFetcher();

        // Empty map
        assertTrue(fetcher.offsetsForTimes(new HashMap<>(), time.timer(100L)).isEmpty());
        // Unknown Offset
        testGetOffsetsForTimesWithUnknownOffset();
        // Error code none with unknown offset
        testGetOffsetsForTimesWithError(Errors.NONE, Errors.NONE, -1L, 100L, null, 100L);
        // Error code none with known offset
        testGetOffsetsForTimesWithError(Errors.NONE, Errors.NONE, 10L, 100L, 10L, 100L);
        // Test both of partition has error.
        testGetOffsetsForTimesWithError(Errors.NOT_LEADER_OR_FOLLOWER, Errors.INVALID_REQUEST, 10L, 100L, 10L, 100L);
        // Test the second partition has error.
        testGetOffsetsForTimesWithError(Errors.NONE, Errors.NOT_LEADER_OR_FOLLOWER, 10L, 100L, 10L, 100L);
        // Test different errors.
        testGetOffsetsForTimesWithError(Errors.NOT_LEADER_OR_FOLLOWER, Errors.NONE, 10L, 100L, 10L, 100L);
        testGetOffsetsForTimesWithError(Errors.UNKNOWN_TOPIC_OR_PARTITION, Errors.NONE, 10L, 100L, 10L, 100L);
        testGetOffsetsForTimesWithError(Errors.UNSUPPORTED_FOR_MESSAGE_FORMAT, Errors.NONE, 10L, 100L, null, 100L);
        testGetOffsetsForTimesWithError(Errors.BROKER_NOT_AVAILABLE, Errors.NONE, 10L, 100L, 10L, 100L);
    }

    @Test
    public void testGetOffsetsFencedLeaderEpoch() {
        buildFetcher();
        subscriptions.assignFromUser(singleton(tp0));
        client.updateMetadata(initialUpdateResponse);

        subscriptions.requestOffsetReset(tp0, OffsetResetStrategy.LATEST);

        client.prepareResponse(listOffsetResponse(Errors.FENCED_LEADER_EPOCH, 1L, 5L));
        fetcher.resetOffsetsIfNeeded();
        consumerClient.pollNoWakeup();

        assertTrue(subscriptions.isOffsetResetNeeded(tp0));
        assertFalse(subscriptions.isFetchable(tp0));
        assertFalse(subscriptions.hasValidPosition(tp0));
        assertEquals(0L, metadata.timeToNextUpdate(time.milliseconds()));
    }

    @Test
    public void testGetOffsetByTimeWithPartitionsRetryCouldTriggerMetadataUpdate() {
        List<Errors> retriableErrors = Arrays.asList(Errors.NOT_LEADER_OR_FOLLOWER,
            Errors.REPLICA_NOT_AVAILABLE, Errors.KAFKA_STORAGE_ERROR, Errors.OFFSET_NOT_AVAILABLE,
            Errors.LEADER_NOT_AVAILABLE, Errors.FENCED_LEADER_EPOCH, Errors.UNKNOWN_LEADER_EPOCH);

        final int newLeaderEpoch = 3;
        MetadataResponse updatedMetadata = RequestTestUtils.metadataUpdateWithIds("dummy", 3,
            singletonMap(topicName, Errors.NONE), singletonMap(topicName, 4), tp -> newLeaderEpoch, topicIds);

        Node originalLeader = initialUpdateResponse.cluster().leaderFor(tp1);
        Node newLeader = updatedMetadata.cluster().leaderFor(tp1);
        assertNotEquals(originalLeader, newLeader);

        for (Errors retriableError : retriableErrors) {
            buildFetcher();

            subscriptions.assignFromUser(Utils.mkSet(tp0, tp1));
            client.updateMetadata(initialUpdateResponse);

            final long fetchTimestamp = 10L;
            ListOffsetsPartitionResponse tp0NoError = new ListOffsetsPartitionResponse()
                .setPartitionIndex(tp0.partition())
                .setErrorCode(Errors.NONE.code())
                .setTimestamp(fetchTimestamp)
                .setOffset(4L);
            List<ListOffsetsTopicResponse> topics = Collections.singletonList(
                    new ListOffsetsTopicResponse()
                        .setName(tp0.topic())
                        .setPartitions(Arrays.asList(
                                tp0NoError,
                                new ListOffsetsPartitionResponse()
                                    .setPartitionIndex(tp1.partition())
                                    .setErrorCode(retriableError.code())
                                    .setTimestamp(ListOffsetsRequest.LATEST_TIMESTAMP)
                                    .setOffset(-1L))));
            ListOffsetsResponseData data = new ListOffsetsResponseData()
                    .setThrottleTimeMs(0)
                    .setTopics(topics);

            client.prepareResponseFrom(body -> {
                boolean isListOffsetRequest = body instanceof ListOffsetsRequest;
                if (isListOffsetRequest) {
                    ListOffsetsRequest request = (ListOffsetsRequest) body;
                    List<ListOffsetsTopic> expectedTopics = Collections.singletonList(
                            new ListOffsetsTopic()
                                .setName(tp0.topic())
                                .setPartitions(Arrays.asList(
                                        new ListOffsetsPartition()
                                            .setPartitionIndex(tp1.partition())
                                            .setTimestamp(fetchTimestamp)
                                            .setCurrentLeaderEpoch(ListOffsetsResponse.UNKNOWN_EPOCH),
                                        new ListOffsetsPartition()
                                            .setPartitionIndex(tp0.partition())
                                            .setTimestamp(fetchTimestamp)
                                            .setCurrentLeaderEpoch(ListOffsetsResponse.UNKNOWN_EPOCH))));
                    return request.topics().equals(expectedTopics);
                } else {
                    return false;
                }
            }, new ListOffsetsResponse(data), originalLeader);

            client.prepareMetadataUpdate(updatedMetadata);

            // If the metadata wasn't updated before retrying, the fetcher would consult the original leader and hit a NOT_LEADER exception.
            // We will count the answered future response in the end to verify if this is the case.
            List<ListOffsetsTopicResponse> topicsWithFatalError = Collections.singletonList(
                    new ListOffsetsTopicResponse()
                        .setName(tp0.topic())
                        .setPartitions(Arrays.asList(
                                tp0NoError,
                                new ListOffsetsPartitionResponse()
                                    .setPartitionIndex(tp1.partition())
                                    .setErrorCode(Errors.NOT_LEADER_OR_FOLLOWER.code())
                                    .setTimestamp(ListOffsetsRequest.LATEST_TIMESTAMP)
                                    .setOffset(-1L))));
            ListOffsetsResponseData dataWithFatalError = new ListOffsetsResponseData()
                    .setThrottleTimeMs(0)
                    .setTopics(topicsWithFatalError);
            client.prepareResponseFrom(new ListOffsetsResponse(dataWithFatalError), originalLeader);

            // The request to new leader must only contain one partition tp1 with error.
            client.prepareResponseFrom(body -> {
                boolean isListOffsetRequest = body instanceof ListOffsetsRequest;
                if (isListOffsetRequest) {
                    ListOffsetsRequest request = (ListOffsetsRequest) body;

                    ListOffsetsTopic requestTopic = request.topics().get(0);
                    ListOffsetsPartition expectedPartition = new ListOffsetsPartition()
                            .setPartitionIndex(tp1.partition())
                            .setTimestamp(fetchTimestamp)
                            .setCurrentLeaderEpoch(newLeaderEpoch);
                    return expectedPartition.equals(requestTopic.partitions().get(0));
                } else {
                    return false;
                }
            }, listOffsetResponse(tp1, Errors.NONE, fetchTimestamp, 5L), newLeader);

            Map<TopicPartition, OffsetAndTimestamp> offsetAndTimestampMap =
                fetcher.offsetsForTimes(
                    Utils.mkMap(Utils.mkEntry(tp0, fetchTimestamp),
                    Utils.mkEntry(tp1, fetchTimestamp)), time.timer(Integer.MAX_VALUE));

            assertEquals(Utils.mkMap(
                Utils.mkEntry(tp0, new OffsetAndTimestamp(4L, fetchTimestamp)),
                Utils.mkEntry(tp1, new OffsetAndTimestamp(5L, fetchTimestamp))), offsetAndTimestampMap);

            // The NOT_LEADER exception future should not be cleared as we already refreshed the metadata before
            // first retry, thus never hitting.
            assertEquals(1, client.numAwaitingResponses());

            fetcher.close();
        }
    }

    @Test
    public void testGetOffsetsUnknownLeaderEpoch() {
        buildFetcher();
        subscriptions.assignFromUser(singleton(tp0));
        subscriptions.requestOffsetReset(tp0, OffsetResetStrategy.LATEST);

        client.prepareResponse(listOffsetResponse(Errors.UNKNOWN_LEADER_EPOCH, 1L, 5L));
        fetcher.resetOffsetsIfNeeded();
        consumerClient.pollNoWakeup();

        assertTrue(subscriptions.isOffsetResetNeeded(tp0));
        assertFalse(subscriptions.isFetchable(tp0));
        assertFalse(subscriptions.hasValidPosition(tp0));
        assertEquals(0L, metadata.timeToNextUpdate(time.milliseconds()));
    }

    @Test
    public void testGetOffsetsIncludesLeaderEpoch() {
        buildFetcher();
        subscriptions.assignFromUser(singleton(tp0));

        client.updateMetadata(initialUpdateResponse);

        // Metadata update with leader epochs
        MetadataResponse metadataResponse = RequestTestUtils.metadataUpdateWithIds("dummy", 1,
                Collections.emptyMap(), Collections.singletonMap(topicName, 4), tp -> 99, topicIds);
        client.updateMetadata(metadataResponse);

        // Request latest offset
        subscriptions.requestOffsetReset(tp0);
        fetcher.resetOffsetsIfNeeded();

        // Check for epoch in outgoing request
        MockClient.RequestMatcher matcher = body -> {
            if (body instanceof ListOffsetsRequest) {
                ListOffsetsRequest offsetRequest = (ListOffsetsRequest) body;
                int epoch = offsetRequest.topics().get(0).partitions().get(0).currentLeaderEpoch();
                assertTrue(epoch != ListOffsetsResponse.UNKNOWN_EPOCH, "Expected Fetcher to set leader epoch in request");
                assertEquals(epoch, 99, "Expected leader epoch to match epoch from metadata update");
                return true;
            } else {
                fail("Should have seen ListOffsetRequest");
                return false;
            }
        };

        client.prepareResponse(matcher, listOffsetResponse(Errors.NONE, 1L, 5L));
        consumerClient.pollNoWakeup();
    }

    @Test
    public void testGetOffsetsForTimesWhenSomeTopicPartitionLeadersNotKnownInitially() {
        buildFetcher();

        subscriptions.assignFromUser(Utils.mkSet(tp0, tp1));
        final String anotherTopic = "another-topic";
        final TopicPartition t2p0 = new TopicPartition(anotherTopic, 0);

        client.reset();

        // Metadata initially has one topic
        MetadataResponse initialMetadata = RequestTestUtils.metadataUpdateWithIds(3, singletonMap(topicName, 2), topicIds);
        client.updateMetadata(initialMetadata);

        // The first metadata refresh should contain one topic
        client.prepareMetadataUpdate(initialMetadata);
        client.prepareResponseFrom(listOffsetResponse(tp0, Errors.NONE, 1000L, 11L),
                metadata.fetch().leaderFor(tp0));
        client.prepareResponseFrom(listOffsetResponse(tp1, Errors.NONE, 1000L, 32L),
                metadata.fetch().leaderFor(tp1));

        // Second metadata refresh should contain two topics
        Map<String, Integer> partitionNumByTopic = new HashMap<>();
        partitionNumByTopic.put(topicName, 2);
        partitionNumByTopic.put(anotherTopic, 1);
        topicIds.put("another-topic", Uuid.randomUuid());
        MetadataResponse updatedMetadata = RequestTestUtils.metadataUpdateWithIds(3, partitionNumByTopic, topicIds);
        client.prepareMetadataUpdate(updatedMetadata);
        client.prepareResponseFrom(listOffsetResponse(t2p0, Errors.NONE, 1000L, 54L),
                metadata.fetch().leaderFor(t2p0));

        Map<TopicPartition, Long> timestampToSearch = new HashMap<>();
        timestampToSearch.put(tp0, ListOffsetsRequest.LATEST_TIMESTAMP);
        timestampToSearch.put(tp1, ListOffsetsRequest.LATEST_TIMESTAMP);
        timestampToSearch.put(t2p0, ListOffsetsRequest.LATEST_TIMESTAMP);
        Map<TopicPartition, OffsetAndTimestamp> offsetAndTimestampMap =
            fetcher.offsetsForTimes(timestampToSearch, time.timer(Long.MAX_VALUE));

        assertNotNull(offsetAndTimestampMap.get(tp0), "Expect Fetcher.offsetsForTimes() to return non-null result for " + tp0);
        assertNotNull(offsetAndTimestampMap.get(tp1), "Expect Fetcher.offsetsForTimes() to return non-null result for " + tp1);
        assertNotNull(offsetAndTimestampMap.get(t2p0), "Expect Fetcher.offsetsForTimes() to return non-null result for " + t2p0);
        assertEquals(11L, offsetAndTimestampMap.get(tp0).offset());
        assertEquals(32L, offsetAndTimestampMap.get(tp1).offset());
        assertEquals(54L, offsetAndTimestampMap.get(t2p0).offset());
    }

    @Test
    public void testGetOffsetsForTimesWhenSomeTopicPartitionLeadersDisconnectException() {
        buildFetcher();
        final String anotherTopic = "another-topic";
        final TopicPartition t2p0 = new TopicPartition(anotherTopic, 0);
        subscriptions.assignFromUser(Utils.mkSet(tp0, t2p0));

        client.reset();

        MetadataResponse initialMetadata = RequestTestUtils.metadataUpdateWithIds(1, singletonMap(topicName, 1), topicIds);
        client.updateMetadata(initialMetadata);

        Map<String, Integer> partitionNumByTopic = new HashMap<>();
        partitionNumByTopic.put(topicName, 1);
        partitionNumByTopic.put(anotherTopic, 1);
        topicIds.put("another-topic", Uuid.randomUuid());
        MetadataResponse updatedMetadata = RequestTestUtils.metadataUpdateWithIds(1, partitionNumByTopic, topicIds);
        client.prepareMetadataUpdate(updatedMetadata);

        client.prepareResponse(listOffsetRequestMatcher(ListOffsetsRequest.LATEST_TIMESTAMP),
                listOffsetResponse(tp0, Errors.NONE, 1000L, 11L), true);
        client.prepareResponseFrom(listOffsetResponse(tp0, Errors.NONE, 1000L, 11L), metadata.fetch().leaderFor(tp0));

        Map<TopicPartition, Long> timestampToSearch = new HashMap<>();
        timestampToSearch.put(tp0, ListOffsetsRequest.LATEST_TIMESTAMP);
        Map<TopicPartition, OffsetAndTimestamp> offsetAndTimestampMap = fetcher.offsetsForTimes(timestampToSearch, time.timer(Long.MAX_VALUE));

        assertNotNull(offsetAndTimestampMap.get(tp0), "Expect Fetcher.offsetsForTimes() to return non-null result for " + tp0);
        assertEquals(11L, offsetAndTimestampMap.get(tp0).offset());
        assertNotNull(metadata.fetch().partitionCountForTopic(anotherTopic));
    }

    @Test
    public void testBatchedListOffsetsMetadataErrors() {
        buildFetcher();

        ListOffsetsResponseData data = new ListOffsetsResponseData()
                .setThrottleTimeMs(0)
                .setTopics(Collections.singletonList(new ListOffsetsTopicResponse()
                        .setName(tp0.topic())
                        .setPartitions(Arrays.asList(
                                new ListOffsetsPartitionResponse()
                                    .setPartitionIndex(tp0.partition())
                                    .setErrorCode(Errors.NOT_LEADER_OR_FOLLOWER.code())
                                    .setTimestamp(ListOffsetsResponse.UNKNOWN_TIMESTAMP)
                                    .setOffset(ListOffsetsResponse.UNKNOWN_OFFSET),
                                new ListOffsetsPartitionResponse()
                                    .setPartitionIndex(tp1.partition())
                                    .setErrorCode(Errors.UNKNOWN_TOPIC_OR_PARTITION.code())
                                    .setTimestamp(ListOffsetsResponse.UNKNOWN_TIMESTAMP)
                                    .setOffset(ListOffsetsResponse.UNKNOWN_OFFSET)))));
        client.prepareResponse(new ListOffsetsResponse(data));

        Map<TopicPartition, Long> offsetsToSearch = new HashMap<>();
        offsetsToSearch.put(tp0, ListOffsetsRequest.EARLIEST_TIMESTAMP);
        offsetsToSearch.put(tp1, ListOffsetsRequest.EARLIEST_TIMESTAMP);

        assertThrows(TimeoutException.class, () -> fetcher.offsetsForTimes(offsetsToSearch, time.timer(0)));
    }

    @Test
    public void testSkippingAbortedTransactions() {
        buildFetcher(OffsetResetStrategy.EARLIEST, new ByteArrayDeserializer(),
                new ByteArrayDeserializer(), Integer.MAX_VALUE, IsolationLevel.READ_COMMITTED);
        ByteBuffer buffer = ByteBuffer.allocate(1024);
        int currentOffset = 0;

        currentOffset += appendTransactionalRecords(buffer, 1L, currentOffset,
                new SimpleRecord(time.milliseconds(), "key".getBytes(), "value".getBytes()),
                new SimpleRecord(time.milliseconds(), "key".getBytes(), "value".getBytes()));

        abortTransaction(buffer, 1L, currentOffset);

        buffer.flip();

        List<FetchResponseData.AbortedTransaction> abortedTransactions = Collections.singletonList(
                new FetchResponseData.AbortedTransaction().setProducerId(1).setFirstOffset(0));
        MemoryRecords records = MemoryRecords.readableRecords(buffer);
        assignFromUser(singleton(tp0));

        subscriptions.seek(tp0, 0);

        // normal fetch
        assertEquals(1, fetcher.sendFetches());
        assertFalse(fetcher.hasCompletedFetches());

        client.prepareResponse(fullFetchResponseWithAbortedTransactions(records, abortedTransactions, Errors.NONE, 100L, 100L, 0));
        consumerClient.poll(time.timer(0));
        assertTrue(fetcher.hasCompletedFetches());

        Map<TopicPartition, List<ConsumerRecord<byte[], byte[]>>> fetchedRecords = fetchedRecords();
        assertFalse(fetchedRecords.containsKey(tp0));
    }

    @Test
    public void testReturnCommittedTransactions() {
        buildFetcher(OffsetResetStrategy.EARLIEST, new ByteArrayDeserializer(),
                new ByteArrayDeserializer(), Integer.MAX_VALUE, IsolationLevel.READ_COMMITTED);
        ByteBuffer buffer = ByteBuffer.allocate(1024);
        int currentOffset = 0;

        currentOffset += appendTransactionalRecords(buffer, 1L, currentOffset,
                new SimpleRecord(time.milliseconds(), "key".getBytes(), "value".getBytes()),
                new SimpleRecord(time.milliseconds(), "key".getBytes(), "value".getBytes()));

        commitTransaction(buffer, 1L, currentOffset);
        buffer.flip();

        MemoryRecords records = MemoryRecords.readableRecords(buffer);
        assignFromUser(singleton(tp0));

        subscriptions.seek(tp0, 0);

        // normal fetch
        assertEquals(1, fetcher.sendFetches());
        assertFalse(fetcher.hasCompletedFetches());
        client.prepareResponse(body -> {
            FetchRequest request = (FetchRequest) body;
            assertEquals(IsolationLevel.READ_COMMITTED, request.isolationLevel());
            return true;
        }, fullFetchResponseWithAbortedTransactions(records, Collections.emptyList(), Errors.NONE, 100L, 100L, 0));

        consumerClient.poll(time.timer(0));
        assertTrue(fetcher.hasCompletedFetches());

        Map<TopicPartition, List<ConsumerRecord<byte[], byte[]>>> fetchedRecords = fetchedRecords();
        assertTrue(fetchedRecords.containsKey(tp0));
        assertEquals(fetchedRecords.get(tp0).size(), 2);
    }

    @Test
    public void testReadCommittedWithCommittedAndAbortedTransactions() {
        buildFetcher(OffsetResetStrategy.EARLIEST, new ByteArrayDeserializer(),
                new ByteArrayDeserializer(), Integer.MAX_VALUE, IsolationLevel.READ_COMMITTED);
        ByteBuffer buffer = ByteBuffer.allocate(1024);

        List<FetchResponseData.AbortedTransaction> abortedTransactions = new ArrayList<>();

        long pid1 = 1L;
        long pid2 = 2L;

        // Appends for producer 1 (eventually committed)
        appendTransactionalRecords(buffer, pid1, 0L,
                new SimpleRecord("commit1-1".getBytes(), "value".getBytes()),
                new SimpleRecord("commit1-2".getBytes(), "value".getBytes()));

        // Appends for producer 2 (eventually aborted)
        appendTransactionalRecords(buffer, pid2, 2L,
                new SimpleRecord("abort2-1".getBytes(), "value".getBytes()));

        // commit producer 1
        commitTransaction(buffer, pid1, 3L);

        // append more for producer 2 (eventually aborted)
        appendTransactionalRecords(buffer, pid2, 4L,
                new SimpleRecord("abort2-2".getBytes(), "value".getBytes()));

        // abort producer 2
        abortTransaction(buffer, pid2, 5L);
        abortedTransactions.add(new FetchResponseData.AbortedTransaction().setProducerId(pid2).setFirstOffset(2L));

        // New transaction for producer 1 (eventually aborted)
        appendTransactionalRecords(buffer, pid1, 6L,
                new SimpleRecord("abort1-1".getBytes(), "value".getBytes()));

        // New transaction for producer 2 (eventually committed)
        appendTransactionalRecords(buffer, pid2, 7L,
                new SimpleRecord("commit2-1".getBytes(), "value".getBytes()));

        // Add messages for producer 1 (eventually aborted)
        appendTransactionalRecords(buffer, pid1, 8L,
                new SimpleRecord("abort1-2".getBytes(), "value".getBytes()));

        // abort producer 1
        abortTransaction(buffer, pid1, 9L);
        abortedTransactions.add(new FetchResponseData.AbortedTransaction().setProducerId(1).setFirstOffset(6));

        // commit producer 2
        commitTransaction(buffer, pid2, 10L);

        buffer.flip();

        MemoryRecords records = MemoryRecords.readableRecords(buffer);
        assignFromUser(singleton(tp0));

        subscriptions.seek(tp0, 0);

        // normal fetch
        assertEquals(1, fetcher.sendFetches());
        assertFalse(fetcher.hasCompletedFetches());

        client.prepareResponse(fullFetchResponseWithAbortedTransactions(records, abortedTransactions, Errors.NONE, 100L, 100L, 0));
        consumerClient.poll(time.timer(0));
        assertTrue(fetcher.hasCompletedFetches());

        Map<TopicPartition, List<ConsumerRecord<byte[], byte[]>>> fetchedRecords = fetchedRecords();
        assertTrue(fetchedRecords.containsKey(tp0));
        // There are only 3 committed records
        List<ConsumerRecord<byte[], byte[]>> fetchedConsumerRecords = fetchedRecords.get(tp0);
        Set<String> fetchedKeys = new HashSet<>();
        for (ConsumerRecord<byte[], byte[]> consumerRecord : fetchedConsumerRecords) {
            fetchedKeys.add(new String(consumerRecord.key(), StandardCharsets.UTF_8));
        }
        assertEquals(Utils.mkSet("commit1-1", "commit1-2", "commit2-1"), fetchedKeys);
    }

    @Test
    public void testMultipleAbortMarkers() {
        buildFetcher(OffsetResetStrategy.EARLIEST, new ByteArrayDeserializer(),
                new ByteArrayDeserializer(), Integer.MAX_VALUE, IsolationLevel.READ_COMMITTED);
        ByteBuffer buffer = ByteBuffer.allocate(1024);
        int currentOffset = 0;

        currentOffset += appendTransactionalRecords(buffer, 1L, currentOffset,
                new SimpleRecord(time.milliseconds(), "abort1-1".getBytes(), "value".getBytes()),
                new SimpleRecord(time.milliseconds(), "abort1-2".getBytes(), "value".getBytes()));

        currentOffset += abortTransaction(buffer, 1L, currentOffset);
        // Duplicate abort -- should be ignored.
        currentOffset += abortTransaction(buffer, 1L, currentOffset);
        // Now commit a transaction.
        currentOffset += appendTransactionalRecords(buffer, 1L, currentOffset,
                new SimpleRecord(time.milliseconds(), "commit1-1".getBytes(), "value".getBytes()),
                new SimpleRecord(time.milliseconds(), "commit1-2".getBytes(), "value".getBytes()));
        commitTransaction(buffer, 1L, currentOffset);
        buffer.flip();

        List<FetchResponseData.AbortedTransaction> abortedTransactions = Collections.singletonList(
            new FetchResponseData.AbortedTransaction().setProducerId(1).setFirstOffset(0)
        );
        MemoryRecords records = MemoryRecords.readableRecords(buffer);
        assignFromUser(singleton(tp0));

        subscriptions.seek(tp0, 0);

        // normal fetch
        assertEquals(1, fetcher.sendFetches());
        assertFalse(fetcher.hasCompletedFetches());

        client.prepareResponse(fullFetchResponseWithAbortedTransactions(records, abortedTransactions, Errors.NONE, 100L, 100L, 0));
        consumerClient.poll(time.timer(0));
        assertTrue(fetcher.hasCompletedFetches());

        Map<TopicPartition, List<ConsumerRecord<byte[], byte[]>>> fetchedRecords = fetchedRecords();
        assertTrue(fetchedRecords.containsKey(tp0));
        assertEquals(fetchedRecords.get(tp0).size(), 2);
        List<ConsumerRecord<byte[], byte[]>> fetchedConsumerRecords = fetchedRecords.get(tp0);
        Set<String> committedKeys = new HashSet<>(Arrays.asList("commit1-1", "commit1-2"));
        Set<String> actuallyCommittedKeys = new HashSet<>();
        for (ConsumerRecord<byte[], byte[]> consumerRecord : fetchedConsumerRecords) {
            actuallyCommittedKeys.add(new String(consumerRecord.key(), StandardCharsets.UTF_8));
        }
        assertEquals(actuallyCommittedKeys, committedKeys);
    }

    @Test
    public void testReadCommittedAbortMarkerWithNoData() {
        buildFetcher(OffsetResetStrategy.EARLIEST, new StringDeserializer(),
                new StringDeserializer(), Integer.MAX_VALUE, IsolationLevel.READ_COMMITTED);
        ByteBuffer buffer = ByteBuffer.allocate(1024);

        long producerId = 1L;

        abortTransaction(buffer, producerId, 5L);

        appendTransactionalRecords(buffer, producerId, 6L,
                new SimpleRecord("6".getBytes(), null),
                new SimpleRecord("7".getBytes(), null),
                new SimpleRecord("8".getBytes(), null));

        commitTransaction(buffer, producerId, 9L);

        buffer.flip();

        // send the fetch
        assignFromUser(singleton(tp0));
        subscriptions.seek(tp0, 0);
        assertEquals(1, fetcher.sendFetches());

        // prepare the response. the aborted transactions begin at offsets which are no longer in the log
        List<FetchResponseData.AbortedTransaction> abortedTransactions = Collections.singletonList(
            new FetchResponseData.AbortedTransaction().setProducerId(producerId).setFirstOffset(0L));

        client.prepareResponse(fullFetchResponseWithAbortedTransactions(MemoryRecords.readableRecords(buffer),
                abortedTransactions, Errors.NONE, 100L, 100L, 0));
        consumerClient.poll(time.timer(0));
        assertTrue(fetcher.hasCompletedFetches());

        Map<TopicPartition, List<ConsumerRecord<String, String>>> allFetchedRecords = fetchedRecords();
        assertTrue(allFetchedRecords.containsKey(tp0));
        List<ConsumerRecord<String, String>> fetchedRecords = allFetchedRecords.get(tp0);
        assertEquals(3, fetchedRecords.size());
        assertEquals(Arrays.asList(6L, 7L, 8L), collectRecordOffsets(fetchedRecords));
    }

    @Test
    public void testUpdatePositionWithLastRecordMissingFromBatch() {
        buildFetcher();

        MemoryRecords records = MemoryRecords.withRecords(CompressionType.NONE,
                new SimpleRecord("0".getBytes(), "v".getBytes()),
                new SimpleRecord("1".getBytes(), "v".getBytes()),
                new SimpleRecord("2".getBytes(), "v".getBytes()),
                new SimpleRecord(null, "value".getBytes()));

        // Remove the last record to simulate compaction
        MemoryRecords.FilterResult result = records.filterTo(tp0, new MemoryRecords.RecordFilter() {
            @Override
            protected BatchRetention checkBatchRetention(RecordBatch batch) {
                return BatchRetention.DELETE_EMPTY;
            }

            @Override
            protected boolean shouldRetainRecord(RecordBatch recordBatch, Record record) {
                return record.key() != null;
            }
        }, ByteBuffer.allocate(1024), Integer.MAX_VALUE, BufferSupplier.NO_CACHING);
        result.outputBuffer().flip();
        MemoryRecords compactedRecords = MemoryRecords.readableRecords(result.outputBuffer());

        assignFromUser(singleton(tp0));
        subscriptions.seek(tp0, 0);
        assertEquals(1, fetcher.sendFetches());
        client.prepareResponse(fullFetchResponse(tp0, compactedRecords, Errors.NONE, 100L, 0));
        consumerClient.poll(time.timer(0));
        assertTrue(fetcher.hasCompletedFetches());

        Map<TopicPartition, List<ConsumerRecord<byte[], byte[]>>> allFetchedRecords = fetchedRecords();
        assertTrue(allFetchedRecords.containsKey(tp0));
        List<ConsumerRecord<byte[], byte[]>> fetchedRecords = allFetchedRecords.get(tp0);
        assertEquals(3, fetchedRecords.size());

        for (int i = 0; i < 3; i++) {
            assertEquals(Integer.toString(i), new String(fetchedRecords.get(i).key()));
        }

        // The next offset should point to the next batch
        assertEquals(4L, subscriptions.position(tp0).offset);
    }

    @Test
    public void testUpdatePositionOnEmptyBatch() {
        buildFetcher();

        long producerId = 1;
        short producerEpoch = 0;
        int sequence = 1;
        long baseOffset = 37;
        long lastOffset = 54;
        int partitionLeaderEpoch = 7;
        ByteBuffer buffer = ByteBuffer.allocate(DefaultRecordBatch.RECORD_BATCH_OVERHEAD);
        DefaultRecordBatch.writeEmptyHeader(buffer, RecordBatch.CURRENT_MAGIC_VALUE, producerId, producerEpoch,
                sequence, baseOffset, lastOffset, partitionLeaderEpoch, TimestampType.CREATE_TIME,
                System.currentTimeMillis(), false, false);
        buffer.flip();
        MemoryRecords recordsWithEmptyBatch = MemoryRecords.readableRecords(buffer);

        assignFromUser(singleton(tp0));
        subscriptions.seek(tp0, 0);
        assertEquals(1, fetcher.sendFetches());
        client.prepareResponse(fullFetchResponse(tp0, recordsWithEmptyBatch, Errors.NONE, 100L, 0));
        consumerClient.poll(time.timer(0));
        assertTrue(fetcher.hasCompletedFetches());

        Map<TopicPartition, List<ConsumerRecord<byte[], byte[]>>> allFetchedRecords = fetchedRecords();
        assertTrue(allFetchedRecords.isEmpty());

        // The next offset should point to the next batch
        assertEquals(lastOffset + 1, subscriptions.position(tp0).offset);
    }

    @Test
    public void testReadCommittedWithCompactedTopic() {
        buildFetcher(OffsetResetStrategy.EARLIEST, new StringDeserializer(),
                new StringDeserializer(), Integer.MAX_VALUE, IsolationLevel.READ_COMMITTED);
        ByteBuffer buffer = ByteBuffer.allocate(1024);

        long pid1 = 1L;
        long pid2 = 2L;
        long pid3 = 3L;

        appendTransactionalRecords(buffer, pid3, 3L,
                new SimpleRecord("3".getBytes(), "value".getBytes()),
                new SimpleRecord("4".getBytes(), "value".getBytes()));

        appendTransactionalRecords(buffer, pid2, 15L,
                new SimpleRecord("15".getBytes(), "value".getBytes()),
                new SimpleRecord("16".getBytes(), "value".getBytes()),
                new SimpleRecord("17".getBytes(), "value".getBytes()));

        appendTransactionalRecords(buffer, pid1, 22L,
                new SimpleRecord("22".getBytes(), "value".getBytes()),
                new SimpleRecord("23".getBytes(), "value".getBytes()));

        abortTransaction(buffer, pid2, 28L);

        appendTransactionalRecords(buffer, pid3, 30L,
                new SimpleRecord("30".getBytes(), "value".getBytes()),
                new SimpleRecord("31".getBytes(), "value".getBytes()),
                new SimpleRecord("32".getBytes(), "value".getBytes()));

        commitTransaction(buffer, pid3, 35L);

        appendTransactionalRecords(buffer, pid1, 39L,
                new SimpleRecord("39".getBytes(), "value".getBytes()),
                new SimpleRecord("40".getBytes(), "value".getBytes()));

        // transaction from pid1 is aborted, but the marker is not included in the fetch

        buffer.flip();

        // send the fetch
        assignFromUser(singleton(tp0));
        subscriptions.seek(tp0, 0);
        assertEquals(1, fetcher.sendFetches());

        // prepare the response. the aborted transactions begin at offsets which are no longer in the log
        List<FetchResponseData.AbortedTransaction> abortedTransactions = Arrays.asList(
            new FetchResponseData.AbortedTransaction().setProducerId(pid2).setFirstOffset(6),
            new FetchResponseData.AbortedTransaction().setProducerId(pid1).setFirstOffset(0)
        );

        client.prepareResponse(fullFetchResponseWithAbortedTransactions(MemoryRecords.readableRecords(buffer),
                abortedTransactions, Errors.NONE, 100L, 100L, 0));
        consumerClient.poll(time.timer(0));
        assertTrue(fetcher.hasCompletedFetches());

        Map<TopicPartition, List<ConsumerRecord<String, String>>> allFetchedRecords = fetchedRecords();
        assertTrue(allFetchedRecords.containsKey(tp0));
        List<ConsumerRecord<String, String>> fetchedRecords = allFetchedRecords.get(tp0);
        assertEquals(5, fetchedRecords.size());
        assertEquals(Arrays.asList(3L, 4L, 30L, 31L, 32L), collectRecordOffsets(fetchedRecords));
    }

    @Test
    public void testReturnAbortedTransactionsinUncommittedMode() {
        buildFetcher(OffsetResetStrategy.EARLIEST, new ByteArrayDeserializer(),
                new ByteArrayDeserializer(), Integer.MAX_VALUE, IsolationLevel.READ_UNCOMMITTED);
        ByteBuffer buffer = ByteBuffer.allocate(1024);
        int currentOffset = 0;

        currentOffset += appendTransactionalRecords(buffer, 1L, currentOffset,
                new SimpleRecord(time.milliseconds(), "key".getBytes(), "value".getBytes()),
                new SimpleRecord(time.milliseconds(), "key".getBytes(), "value".getBytes()));

        abortTransaction(buffer, 1L, currentOffset);

        buffer.flip();

        List<FetchResponseData.AbortedTransaction> abortedTransactions = Collections.singletonList(
            new FetchResponseData.AbortedTransaction().setProducerId(1).setFirstOffset(0));
        MemoryRecords records = MemoryRecords.readableRecords(buffer);
        assignFromUser(singleton(tp0));

        subscriptions.seek(tp0, 0);

        // normal fetch
        assertEquals(1, fetcher.sendFetches());
        assertFalse(fetcher.hasCompletedFetches());

        client.prepareResponse(fullFetchResponseWithAbortedTransactions(records, abortedTransactions, Errors.NONE, 100L, 100L, 0));
        consumerClient.poll(time.timer(0));
        assertTrue(fetcher.hasCompletedFetches());

        Map<TopicPartition, List<ConsumerRecord<byte[], byte[]>>> fetchedRecords = fetchedRecords();
        assertTrue(fetchedRecords.containsKey(tp0));
    }

    @Test
    public void testConsumerPositionUpdatedWhenSkippingAbortedTransactions() {
        buildFetcher(OffsetResetStrategy.EARLIEST, new ByteArrayDeserializer(),
                new ByteArrayDeserializer(), Integer.MAX_VALUE, IsolationLevel.READ_COMMITTED);
        ByteBuffer buffer = ByteBuffer.allocate(1024);
        long currentOffset = 0;

        currentOffset += appendTransactionalRecords(buffer, 1L, currentOffset,
                new SimpleRecord(time.milliseconds(), "abort1-1".getBytes(), "value".getBytes()),
                new SimpleRecord(time.milliseconds(), "abort1-2".getBytes(), "value".getBytes()));

        currentOffset += abortTransaction(buffer, 1L, currentOffset);
        buffer.flip();

        List<FetchResponseData.AbortedTransaction> abortedTransactions = Collections.singletonList(
            new FetchResponseData.AbortedTransaction().setProducerId(1).setFirstOffset(0));
        MemoryRecords records = MemoryRecords.readableRecords(buffer);
        assignFromUser(singleton(tp0));

        subscriptions.seek(tp0, 0);

        // normal fetch
        assertEquals(1, fetcher.sendFetches());
        assertFalse(fetcher.hasCompletedFetches());

        client.prepareResponse(fullFetchResponseWithAbortedTransactions(records, abortedTransactions, Errors.NONE, 100L, 100L, 0));
        consumerClient.poll(time.timer(0));
        assertTrue(fetcher.hasCompletedFetches());

        Map<TopicPartition, List<ConsumerRecord<byte[], byte[]>>> fetchedRecords = fetchedRecords();

        // Ensure that we don't return any of the aborted records, but yet advance the consumer position.
        assertFalse(fetchedRecords.containsKey(tp0));
        assertEquals(currentOffset, subscriptions.position(tp0).offset);
    }

    @Test
    public void testConsumingViaIncrementalFetchRequests() {
        buildFetcher(2);

        List<ConsumerRecord<byte[], byte[]>> records;
        assignFromUser(new HashSet<>(Arrays.asList(tp0, tp1)));
        subscriptions.seekValidated(tp0, new SubscriptionState.FetchPosition(0, Optional.empty(), metadata.currentLeader(tp0)));
        subscriptions.seekValidated(tp1, new SubscriptionState.FetchPosition(1, Optional.empty(), metadata.currentLeader(tp1)));

        // Fetch some records and establish an incremental fetch session.
<<<<<<< HEAD
        LinkedHashMap<TopicPartition, FetchResponse.PartitionData<MemoryRecords>> partitions1 = new LinkedHashMap<>();
        partitions1.put(tp0, new FetchResponse.PartitionData<>(Errors.NONE, 2L,
                2, 0L, null, this.records));
        partitions1.put(tp1, new FetchResponse.PartitionData<>(Errors.NONE, 100L,
                FetchResponse.INVALID_LAST_STABLE_OFFSET, 0L, null, emptyRecords));
        FetchResponse<MemoryRecords> resp1 = FetchResponse.prepareResponse(Errors.NONE, partitions1, Collections.emptyList(), topicIds,
                0, 123);
=======
        LinkedHashMap<TopicPartition, FetchResponseData.PartitionData> partitions1 = new LinkedHashMap<>();
        partitions1.put(tp0, new FetchResponseData.PartitionData()
                .setPartitionIndex(tp0.partition())
                .setHighWatermark(2)
                .setLastStableOffset(2)
                .setLogStartOffset(0)
                .setRecords(this.records));
        partitions1.put(tp1, new FetchResponseData.PartitionData()
                .setPartitionIndex(tp1.partition())
                .setHighWatermark(100)
                .setLogStartOffset(0)
                .setRecords(emptyRecords));
        FetchResponse resp1 = FetchResponse.of(Errors.NONE, 0, 123, partitions1);
>>>>>>> 8d6ae33a
        client.prepareResponse(resp1);
        assertEquals(1, fetcher.sendFetches());
        assertFalse(fetcher.hasCompletedFetches());
        consumerClient.poll(time.timer(0));
        assertTrue(fetcher.hasCompletedFetches());
        Map<TopicPartition, List<ConsumerRecord<byte[], byte[]>>> fetchedRecords = fetchedRecords();
        assertFalse(fetchedRecords.containsKey(tp1));
        records = fetchedRecords.get(tp0);
        assertEquals(2, records.size());
        assertEquals(3L, subscriptions.position(tp0).offset);
        assertEquals(1L, subscriptions.position(tp1).offset);
        assertEquals(1, records.get(0).offset());
        assertEquals(2, records.get(1).offset());

        // There is still a buffered record.
        assertEquals(0, fetcher.sendFetches());
        fetchedRecords = fetchedRecords();
        assertFalse(fetchedRecords.containsKey(tp1));
        records = fetchedRecords.get(tp0);
        assertEquals(1, records.size());
        assertEquals(3, records.get(0).offset());
        assertEquals(4L, subscriptions.position(tp0).offset);

        // The second response contains no new records.
<<<<<<< HEAD
        LinkedHashMap<TopicPartition, FetchResponse.PartitionData<MemoryRecords>> partitions2 = new LinkedHashMap<>();
        FetchResponse<MemoryRecords> resp2 = FetchResponse.prepareResponse(Errors.NONE, partitions2, Collections.emptyList(), topicIds, 0, 123);
=======
        LinkedHashMap<TopicPartition, FetchResponseData.PartitionData> partitions2 = new LinkedHashMap<>();
        FetchResponse resp2 = FetchResponse.of(Errors.NONE, 0, 123, partitions2);
>>>>>>> 8d6ae33a
        client.prepareResponse(resp2);
        assertEquals(1, fetcher.sendFetches());
        consumerClient.poll(time.timer(0));
        fetchedRecords = fetchedRecords();
        assertTrue(fetchedRecords.isEmpty());
        assertEquals(4L, subscriptions.position(tp0).offset);
        assertEquals(1L, subscriptions.position(tp1).offset);

        // The third response contains some new records for tp0.
<<<<<<< HEAD
        LinkedHashMap<TopicPartition, FetchResponse.PartitionData<MemoryRecords>> partitions3 = new LinkedHashMap<>();
        partitions3.put(tp0, new FetchResponse.PartitionData<>(Errors.NONE, 100L,
                4, 0L, null, this.nextRecords));
        FetchResponse<MemoryRecords> resp3 = FetchResponse.prepareResponse(Errors.NONE, partitions3, Collections.emptyList(), topicIds, 0, 123);
=======
        LinkedHashMap<TopicPartition, FetchResponseData.PartitionData> partitions3 = new LinkedHashMap<>();
        partitions3.put(tp0, new FetchResponseData.PartitionData()
                .setPartitionIndex(tp0.partition())
                .setHighWatermark(100)
                .setLastStableOffset(4)
                .setLogStartOffset(0)
                .setRecords(this.nextRecords));
        FetchResponse resp3 = FetchResponse.of(Errors.NONE, 0, 123, partitions3);
>>>>>>> 8d6ae33a
        client.prepareResponse(resp3);
        assertEquals(1, fetcher.sendFetches());
        consumerClient.poll(time.timer(0));
        fetchedRecords = fetchedRecords();
        assertFalse(fetchedRecords.containsKey(tp1));
        records = fetchedRecords.get(tp0);
        assertEquals(2, records.size());
        assertEquals(6L, subscriptions.position(tp0).offset);
        assertEquals(1L, subscriptions.position(tp1).offset);
        assertEquals(4, records.get(0).offset());
        assertEquals(5, records.get(1).offset());
    }

    @Test
    public void testFetcherConcurrency() throws Exception {
        int numPartitions = 20;
        Set<TopicPartition> topicPartitions = new HashSet<>();
        for (int i = 0; i < numPartitions; i++)
            topicPartitions.add(new TopicPartition(topicName, i));

        LogContext logContext = new LogContext();
        buildDependencies(new MetricConfig(), Long.MAX_VALUE, new SubscriptionState(logContext, OffsetResetStrategy.EARLIEST), logContext);

        fetcher = new Fetcher<byte[], byte[]>(
                new LogContext(),
                consumerClient,
                minBytes,
                maxBytes,
                maxWaitMs,
                fetchSize,
                2 * numPartitions,
                true,
                "",
                new ByteArrayDeserializer(),
                new ByteArrayDeserializer(),
                metadata,
                subscriptions,
                metrics,
                metricsRegistry,
                time,
                retryBackoffMs,
                requestTimeoutMs,
                IsolationLevel.READ_UNCOMMITTED,
                apiVersions) {
            @Override
            protected FetchSessionHandler sessionHandler(int id) {
                final FetchSessionHandler handler = super.sessionHandler(id);
                if (handler == null)
                    return null;
                else {
                    return new FetchSessionHandler(new LogContext(), id) {
                        @Override
                        public Builder newBuilder() {
                            verifySessionPartitions();
                            return handler.newBuilder();
                        }

                        @Override
<<<<<<< HEAD
                        public boolean handleResponse(FetchResponse<?> response, short version) {
=======
                        public boolean handleResponse(FetchResponse response) {
>>>>>>> 8d6ae33a
                            verifySessionPartitions();
                            return handler.handleResponse(response, version);
                        }

                        @Override
                        public void handleError(Throwable t) {
                            verifySessionPartitions();
                            handler.handleError(t);
                        }

                        // Verify that session partitions can be traversed safely.
                        private void verifySessionPartitions() {
                            try {
                                Field field = FetchSessionHandler.class.getDeclaredField("sessionPartitions");
                                field.setAccessible(true);
                                LinkedHashMap<?, ?> sessionPartitions =
                                        (LinkedHashMap<?, ?>) field.get(handler);
                                for (Map.Entry<?, ?> entry : sessionPartitions.entrySet()) {
                                    // If `sessionPartitions` are modified on another thread, Thread.yield will increase the
                                    // possibility of ConcurrentModificationException if appropriate synchronization is not used.
                                    Thread.yield();
                                }
                            } catch (Exception e) {
                                throw new RuntimeException(e);
                            }
                        }
                    };
                }
            }
        };

        MetadataResponse initialMetadataResponse = RequestTestUtils.metadataUpdateWithIds(1,
                singletonMap(topicName, numPartitions), tp -> validLeaderEpoch, topicIds);
        client.updateMetadata(initialMetadataResponse);
        fetchSize = 10000;

        assignFromUser(topicPartitions);
        topicPartitions.forEach(tp -> subscriptions.seek(tp, 0L));

        AtomicInteger fetchesRemaining = new AtomicInteger(1000);
        executorService = Executors.newSingleThreadExecutor();
        Future<?> future = executorService.submit(() -> {
            while (fetchesRemaining.get() > 0) {
                synchronized (consumerClient) {
                    if (!client.requests().isEmpty()) {
                        ClientRequest request = client.requests().peek();
                        FetchRequest fetchRequest = (FetchRequest) request.requestBuilder().build();
<<<<<<< HEAD
                        LinkedHashMap<TopicPartition, FetchResponse.PartitionData<MemoryRecords>> responseMap = new LinkedHashMap<>();
                        for (Map.Entry<TopicPartition, FetchRequest.PartitionData> entry : fetchRequest.fetchDataAndError(topicNames).fetchData().entrySet()) {
=======
                        LinkedHashMap<TopicPartition, FetchResponseData.PartitionData> responseMap = new LinkedHashMap<>();
                        for (Map.Entry<TopicPartition, FetchRequest.PartitionData> entry : fetchRequest.fetchData().entrySet()) {
>>>>>>> 8d6ae33a
                            TopicPartition tp = entry.getKey();
                            long offset = entry.getValue().fetchOffset;
                            responseMap.put(tp, new FetchResponseData.PartitionData()
                                    .setPartitionIndex(tp.partition())
                                    .setHighWatermark(offset + 2)
                                    .setLastStableOffset(offset + 2)
                                    .setLogStartOffset(0)
                                    .setRecords(buildRecords(offset, 2, offset)));
                        }
<<<<<<< HEAD
                        client.respondToRequest(request, FetchResponse.prepareResponse(Errors.NONE, responseMap, Collections.emptyList(), topicIds,
                                0, 123));
=======
                        client.respondToRequest(request, FetchResponse.of(Errors.NONE, 0, 123, responseMap));
>>>>>>> 8d6ae33a
                        consumerClient.poll(time.timer(0));
                    }
                }
            }
            return fetchesRemaining.get();
        });
        Map<TopicPartition, Long> nextFetchOffsets = topicPartitions.stream()
                .collect(Collectors.toMap(Function.identity(), t -> 0L));
        while (fetchesRemaining.get() > 0 && !future.isDone()) {
            if (fetcher.sendFetches() == 1) {
                synchronized (consumerClient) {
                    consumerClient.poll(time.timer(0));
                }
            }
            if (fetcher.hasCompletedFetches()) {
                Map<TopicPartition, List<ConsumerRecord<byte[], byte[]>>> fetchedRecords = fetchedRecords();
                if (!fetchedRecords.isEmpty()) {
                    fetchesRemaining.decrementAndGet();
                    fetchedRecords.forEach((tp, records) -> {
                        assertEquals(2, records.size());
                        long nextOffset = nextFetchOffsets.get(tp);
                        assertEquals(nextOffset, records.get(0).offset());
                        assertEquals(nextOffset + 1, records.get(1).offset());
                        nextFetchOffsets.put(tp, nextOffset + 2);
                    });
                }
            }
        }
        assertEquals(0, future.get());
    }

    @Test
    public void testFetcherSessionEpochUpdate() throws Exception {
        buildFetcher(2);

        MetadataResponse initialMetadataResponse = RequestTestUtils.metadataUpdateWithIds(1, singletonMap(topicName, 1), topicIds);
        client.updateMetadata(initialMetadataResponse);
        assignFromUser(Collections.singleton(tp0));
        subscriptions.seek(tp0, 0L);

        AtomicInteger fetchesRemaining = new AtomicInteger(1000);
        executorService = Executors.newSingleThreadExecutor();
        Future<?> future = executorService.submit(() -> {
            long nextOffset = 0;
            long nextEpoch = 0;
            while (fetchesRemaining.get() > 0) {
                synchronized (consumerClient) {
                    if (!client.requests().isEmpty()) {
                        ClientRequest request = client.requests().peek();
                        FetchRequest fetchRequest = (FetchRequest) request.requestBuilder().build();
                        int epoch = fetchRequest.metadata().epoch();
                        assertTrue(epoch == 0 || epoch == nextEpoch,
                            String.format("Unexpected epoch expected %d got %d", nextEpoch, epoch));
                        nextEpoch++;
                        LinkedHashMap<TopicPartition, FetchResponseData.PartitionData> responseMap = new LinkedHashMap<>();
                        responseMap.put(tp0, new FetchResponseData.PartitionData()
                                .setPartitionIndex(tp0.partition())
                                .setHighWatermark(nextOffset + 2)
                                .setLastStableOffset(nextOffset + 2)
                                .setLogStartOffset(0)
                                .setRecords(buildRecords(nextOffset, 2, nextOffset)));
                        nextOffset += 2;
<<<<<<< HEAD
                        client.respondToRequest(request, FetchResponse.prepareResponse(Errors.NONE, responseMap, Collections.emptyList(), topicIds,
                                0, 123));
=======
                        client.respondToRequest(request, FetchResponse.of(Errors.NONE, 0, 123, responseMap));
>>>>>>> 8d6ae33a
                        consumerClient.poll(time.timer(0));
                    }
                }
            }
            return fetchesRemaining.get();
        });
        long nextFetchOffset = 0;
        while (fetchesRemaining.get() > 0 && !future.isDone()) {
            if (fetcher.sendFetches() == 1) {
                synchronized (consumerClient) {
                    consumerClient.poll(time.timer(0));
                }
            }
            if (fetcher.hasCompletedFetches()) {
                Map<TopicPartition, List<ConsumerRecord<byte[], byte[]>>> fetchedRecords = fetchedRecords();
                if (!fetchedRecords.isEmpty()) {
                    fetchesRemaining.decrementAndGet();
                    List<ConsumerRecord<byte[], byte[]>> records = fetchedRecords.get(tp0);
                    assertEquals(2, records.size());
                    assertEquals(nextFetchOffset, records.get(0).offset());
                    assertEquals(nextFetchOffset + 1, records.get(1).offset());
                    nextFetchOffset += 2;
                }
                assertTrue(fetchedRecords().isEmpty());
            }
        }
        assertEquals(0, future.get());
    }

    @Test
    public void testEmptyControlBatch() {
        buildFetcher(OffsetResetStrategy.EARLIEST, new ByteArrayDeserializer(),
                new ByteArrayDeserializer(), Integer.MAX_VALUE, IsolationLevel.READ_COMMITTED);
        ByteBuffer buffer = ByteBuffer.allocate(1024);
        int currentOffset = 1;

        // Empty control batch should not cause an exception
        DefaultRecordBatch.writeEmptyHeader(buffer, RecordBatch.MAGIC_VALUE_V2, 1L,
                (short) 0, -1, 0, 0,
                RecordBatch.NO_PARTITION_LEADER_EPOCH, TimestampType.CREATE_TIME, time.milliseconds(),
                true, true);

        currentOffset += appendTransactionalRecords(buffer, 1L, currentOffset,
                new SimpleRecord(time.milliseconds(), "key".getBytes(), "value".getBytes()),
                new SimpleRecord(time.milliseconds(), "key".getBytes(), "value".getBytes()));

        commitTransaction(buffer, 1L, currentOffset);
        buffer.flip();

        MemoryRecords records = MemoryRecords.readableRecords(buffer);
        assignFromUser(singleton(tp0));

        subscriptions.seek(tp0, 0);

        // normal fetch
        assertEquals(1, fetcher.sendFetches());
        assertFalse(fetcher.hasCompletedFetches());
        client.prepareResponse(body -> {
            FetchRequest request = (FetchRequest) body;
            assertEquals(IsolationLevel.READ_COMMITTED, request.isolationLevel());
            return true;
        }, fullFetchResponseWithAbortedTransactions(records, Collections.emptyList(), Errors.NONE, 100L, 100L, 0));

        consumerClient.poll(time.timer(0));
        assertTrue(fetcher.hasCompletedFetches());

        Map<TopicPartition, List<ConsumerRecord<byte[], byte[]>>> fetchedRecords = fetchedRecords();
        assertTrue(fetchedRecords.containsKey(tp0));
        assertEquals(fetchedRecords.get(tp0).size(), 2);
    }

    private MemoryRecords buildRecords(long baseOffset, int count, long firstMessageId) {
        MemoryRecordsBuilder builder = MemoryRecords.builder(ByteBuffer.allocate(1024), CompressionType.NONE, TimestampType.CREATE_TIME, baseOffset);
        for (int i = 0; i < count; i++)
            builder.append(0L, "key".getBytes(), ("value-" + (firstMessageId + i)).getBytes());
        return builder.build();
    }

    private int appendTransactionalRecords(ByteBuffer buffer, long pid, long baseOffset, int baseSequence, SimpleRecord... records) {
        MemoryRecordsBuilder builder = MemoryRecords.builder(buffer, RecordBatch.CURRENT_MAGIC_VALUE, CompressionType.NONE,
                TimestampType.CREATE_TIME, baseOffset, time.milliseconds(), pid, (short) 0, baseSequence, true,
                RecordBatch.NO_PARTITION_LEADER_EPOCH);

        for (SimpleRecord record : records) {
            builder.append(record);
        }
        builder.build();
        return records.length;
    }

    private int appendTransactionalRecords(ByteBuffer buffer, long pid, long baseOffset, SimpleRecord... records) {
        return appendTransactionalRecords(buffer, pid, baseOffset, (int) baseOffset, records);
    }

    private void commitTransaction(ByteBuffer buffer, long producerId, long baseOffset) {
        short producerEpoch = 0;
        int partitionLeaderEpoch = 0;
        MemoryRecords.writeEndTransactionalMarker(buffer, baseOffset, time.milliseconds(), partitionLeaderEpoch, producerId, producerEpoch,
                new EndTransactionMarker(ControlRecordType.COMMIT, 0));
    }

    private int abortTransaction(ByteBuffer buffer, long producerId, long baseOffset) {
        short producerEpoch = 0;
        int partitionLeaderEpoch = 0;
        MemoryRecords.writeEndTransactionalMarker(buffer, baseOffset, time.milliseconds(), partitionLeaderEpoch, producerId, producerEpoch,
                new EndTransactionMarker(ControlRecordType.ABORT, 0));
        return 1;
    }

    private void testGetOffsetsForTimesWithError(Errors errorForP0,
                                                 Errors errorForP1,
                                                 long offsetForP0,
                                                 long offsetForP1,
                                                 Long expectedOffsetForP0,
                                                 Long expectedOffsetForP1) {
        client.reset();
        String topicName2 = "topic2";
        TopicPartition t2p0 = new TopicPartition(topicName2, 0);
        // Expect a metadata refresh.
        metadata.bootstrap(ClientUtils.parseAndValidateAddresses(Collections.singletonList("1.1.1.1:1111"),
                ClientDnsLookup.USE_ALL_DNS_IPS));

        Map<String, Integer> partitionNumByTopic = new HashMap<>();
        partitionNumByTopic.put(topicName, 2);
        partitionNumByTopic.put(topicName2, 1);
        MetadataResponse updateMetadataResponse = RequestTestUtils.metadataUpdateWithIds(2, partitionNumByTopic, topicIds);
        Cluster updatedCluster = updateMetadataResponse.cluster();

        // The metadata refresh should contain all the topics.
        client.prepareMetadataUpdate(updateMetadataResponse, true);

        // First try should fail due to metadata error.
        client.prepareResponseFrom(listOffsetResponse(t2p0, errorForP0, offsetForP0, offsetForP0),
                updatedCluster.leaderFor(t2p0));
        client.prepareResponseFrom(listOffsetResponse(tp1, errorForP1, offsetForP1, offsetForP1),
                updatedCluster.leaderFor(tp1));
        // Second try should succeed.
        client.prepareResponseFrom(listOffsetResponse(t2p0, Errors.NONE, offsetForP0, offsetForP0),
                updatedCluster.leaderFor(t2p0));
        client.prepareResponseFrom(listOffsetResponse(tp1, Errors.NONE, offsetForP1, offsetForP1),
                updatedCluster.leaderFor(tp1));

        Map<TopicPartition, Long> timestampToSearch = new HashMap<>();
        timestampToSearch.put(t2p0, 0L);
        timestampToSearch.put(tp1, 0L);
        Map<TopicPartition, OffsetAndTimestamp> offsetAndTimestampMap =
                fetcher.offsetsForTimes(timestampToSearch, time.timer(Long.MAX_VALUE));

        if (expectedOffsetForP0 == null)
            assertNull(offsetAndTimestampMap.get(t2p0));
        else {
            assertEquals(expectedOffsetForP0.longValue(), offsetAndTimestampMap.get(t2p0).timestamp());
            assertEquals(expectedOffsetForP0.longValue(), offsetAndTimestampMap.get(t2p0).offset());
        }

        if (expectedOffsetForP1 == null)
            assertNull(offsetAndTimestampMap.get(tp1));
        else {
            assertEquals(expectedOffsetForP1.longValue(), offsetAndTimestampMap.get(tp1).timestamp());
            assertEquals(expectedOffsetForP1.longValue(), offsetAndTimestampMap.get(tp1).offset());
        }
    }

    private void testGetOffsetsForTimesWithUnknownOffset() {
        client.reset();
        // Ensure metadata has both partitions.
        MetadataResponse initialMetadataUpdate = RequestTestUtils.metadataUpdateWithIds(1, singletonMap(topicName, 1), topicIds);
        client.updateMetadata(initialMetadataUpdate);

        ListOffsetsResponseData data = new ListOffsetsResponseData()
                .setThrottleTimeMs(0)
                .setTopics(Collections.singletonList(new ListOffsetsTopicResponse()
                        .setName(tp0.topic())
                        .setPartitions(Collections.singletonList(new ListOffsetsPartitionResponse()
                                .setPartitionIndex(tp0.partition())
                                .setErrorCode(Errors.NONE.code())
                                .setTimestamp(ListOffsetsResponse.UNKNOWN_TIMESTAMP)
                                .setOffset(ListOffsetsResponse.UNKNOWN_OFFSET)))));

        client.prepareResponseFrom(new ListOffsetsResponse(data),
                metadata.fetch().leaderFor(tp0));

        Map<TopicPartition, Long> timestampToSearch = new HashMap<>();
        timestampToSearch.put(tp0, 0L);
        Map<TopicPartition, OffsetAndTimestamp> offsetAndTimestampMap =
                fetcher.offsetsForTimes(timestampToSearch, time.timer(Long.MAX_VALUE));

        assertTrue(offsetAndTimestampMap.containsKey(tp0));
        assertNull(offsetAndTimestampMap.get(tp0));
    }

    @Test
    public void testGetOffsetsForTimesWithUnknownOffsetV0() {
        buildFetcher();
        // Empty map
        assertTrue(fetcher.offsetsForTimes(new HashMap<>(), time.timer(100L)).isEmpty());
        // Unknown Offset
        client.reset();
        // Ensure metadata has both partition.
        MetadataResponse initialMetadataUpdate = RequestTestUtils.metadataUpdateWithIds(1, singletonMap(topicName, 1), topicIds);
        client.updateMetadata(initialMetadataUpdate);
        // Force LIST_OFFSETS version 0
        Node node = metadata.fetch().nodes().get(0);
        apiVersions.update(node.idString(), NodeApiVersions.create(
            ApiKeys.LIST_OFFSETS.id, (short) 0, (short) 0));

        ListOffsetsResponseData data = new ListOffsetsResponseData()
                .setThrottleTimeMs(0)
                .setTopics(Collections.singletonList(new ListOffsetsTopicResponse()
                        .setName(tp0.topic())
                        .setPartitions(Collections.singletonList(new ListOffsetsPartitionResponse()
                                .setPartitionIndex(tp0.partition())
                                .setErrorCode(Errors.NONE.code())
                                .setTimestamp(ListOffsetsResponse.UNKNOWN_TIMESTAMP)
                                .setOldStyleOffsets(Collections.emptyList())))));

        client.prepareResponseFrom(new ListOffsetsResponse(data),
                metadata.fetch().leaderFor(tp0));

        Map<TopicPartition, Long> timestampToSearch = new HashMap<>();
        timestampToSearch.put(tp0, 0L);
        Map<TopicPartition, OffsetAndTimestamp> offsetAndTimestampMap =
                fetcher.offsetsForTimes(timestampToSearch, time.timer(Long.MAX_VALUE));

        assertTrue(offsetAndTimestampMap.containsKey(tp0));
        assertNull(offsetAndTimestampMap.get(tp0));
    }

    @Test
    public void testSubscriptionPositionUpdatedWithEpoch() {
        // Create some records that include a leader epoch (1)
        MemoryRecordsBuilder builder = MemoryRecords.builder(
                ByteBuffer.allocate(1024),
                RecordBatch.CURRENT_MAGIC_VALUE,
                CompressionType.NONE,
                TimestampType.CREATE_TIME,
                0L,
                RecordBatch.NO_TIMESTAMP,
                RecordBatch.NO_PRODUCER_ID,
                RecordBatch.NO_PRODUCER_EPOCH,
                RecordBatch.NO_SEQUENCE,
                false,
                1
        );
        builder.appendWithOffset(0L, 0L, "key".getBytes(), "value-1".getBytes());
        builder.appendWithOffset(1L, 0L, "key".getBytes(), "value-2".getBytes());
        builder.appendWithOffset(2L, 0L, "key".getBytes(), "value-3".getBytes());
        MemoryRecords records = builder.build();

        buildFetcher();
        assignFromUser(singleton(tp0));

        // Initialize the epoch=1
        Map<String, Integer> partitionCounts = new HashMap<>();
        partitionCounts.put(tp0.topic(), 4);
        MetadataResponse metadataResponse = RequestTestUtils.metadataUpdateWithIds("dummy", 1, Collections.emptyMap(), partitionCounts, tp -> 1, topicIds);
        metadata.updateWithCurrentRequestVersion(metadataResponse, false, 0L);

        // Seek
        subscriptions.seek(tp0, 0);

        // Do a normal fetch
        assertEquals(1, fetcher.sendFetches());
        assertFalse(fetcher.hasCompletedFetches());

        client.prepareResponse(fullFetchResponse(tp0, records, Errors.NONE, 100L, 0));
        consumerClient.pollNoWakeup();
        assertTrue(fetcher.hasCompletedFetches());

        Map<TopicPartition, List<ConsumerRecord<byte[], byte[]>>> partitionRecords = fetchedRecords();
        assertTrue(partitionRecords.containsKey(tp0));

        assertEquals(subscriptions.position(tp0).offset, 3L);
        assertOptional(subscriptions.position(tp0).offsetEpoch, value -> assertEquals(value.intValue(), 1));
    }

    @Test
    public void testOffsetValidationRequestGrouping() {
        buildFetcher();
        assignFromUser(Utils.mkSet(tp0, tp1, tp2, tp3));

        metadata.updateWithCurrentRequestVersion(RequestTestUtils.metadataUpdateWithIds("dummy", 3,
            Collections.emptyMap(), singletonMap(topicName, 4),
            tp -> 5, topicIds), false, 0L);

        for (TopicPartition tp : subscriptions.assignedPartitions()) {
            Metadata.LeaderAndEpoch leaderAndEpoch = new Metadata.LeaderAndEpoch(
                metadata.currentLeader(tp).leader, Optional.of(4));
            subscriptions.seekUnvalidated(tp,
                new SubscriptionState.FetchPosition(0, Optional.of(4), leaderAndEpoch));
        }

        Set<TopicPartition> allRequestedPartitions = new HashSet<>();

        for (Node node : metadata.fetch().nodes()) {
            apiVersions.update(node.idString(), NodeApiVersions.create());

            Set<TopicPartition> expectedPartitions = subscriptions.assignedPartitions().stream()
                .filter(tp ->
                    metadata.currentLeader(tp).leader.equals(Optional.of(node)))
                .collect(Collectors.toSet());

            assertTrue(expectedPartitions.stream().noneMatch(allRequestedPartitions::contains));
            assertTrue(expectedPartitions.size() > 0);
            allRequestedPartitions.addAll(expectedPartitions);

            OffsetForLeaderEpochResponseData data = new OffsetForLeaderEpochResponseData();
            expectedPartitions.forEach(tp -> {
                OffsetForLeaderTopicResult topic = data.topics().find(tp.topic());
                if (topic == null) {
                    topic = new OffsetForLeaderTopicResult().setTopic(tp.topic());
                    data.topics().add(topic);
                }
                topic.partitions().add(new EpochEndOffset()
                    .setPartition(tp.partition())
                    .setErrorCode(Errors.NONE.code())
                    .setLeaderEpoch(4)
                    .setEndOffset(0));
            });

            OffsetsForLeaderEpochResponse response = new OffsetsForLeaderEpochResponse(data);
            client.prepareResponseFrom(body -> {
                OffsetsForLeaderEpochRequest request = (OffsetsForLeaderEpochRequest) body;
                return expectedPartitions.equals(offsetForLeaderPartitionMap(request.data()).keySet());
            }, response, node);
        }

        assertEquals(subscriptions.assignedPartitions(), allRequestedPartitions);

        fetcher.validateOffsetsIfNeeded();
        consumerClient.pollNoWakeup();

        assertTrue(subscriptions.assignedPartitions()
            .stream().noneMatch(subscriptions::awaitingValidation));
    }

    @Test
    public void testOffsetValidationAwaitsNodeApiVersion() {
        buildFetcher();
        assignFromUser(singleton(tp0));

        Map<String, Integer> partitionCounts = new HashMap<>();
        partitionCounts.put(tp0.topic(), 4);

        final int epochOne = 1;

        metadata.updateWithCurrentRequestVersion(RequestTestUtils.metadataUpdateWithIds("dummy", 1,
                Collections.emptyMap(), partitionCounts, tp -> epochOne, topicIds), false, 0L);

        Node node = metadata.fetch().nodes().get(0);
        assertFalse(client.isConnected(node.idString()));

        // Seek with a position and leader+epoch
        Metadata.LeaderAndEpoch leaderAndEpoch = new Metadata.LeaderAndEpoch(
                metadata.currentLeader(tp0).leader, Optional.of(epochOne));
        subscriptions.seekUnvalidated(tp0, new SubscriptionState.FetchPosition(20L, Optional.of(epochOne), leaderAndEpoch));
        assertFalse(client.isConnected(node.idString()));
        assertTrue(subscriptions.awaitingValidation(tp0));

        // No version information is initially available, but the node is now connected
        fetcher.validateOffsetsIfNeeded();
        assertTrue(subscriptions.awaitingValidation(tp0));
        assertTrue(client.isConnected(node.idString()));
        apiVersions.update(node.idString(), NodeApiVersions.create());

        // On the next call, the OffsetForLeaderEpoch request is sent and validation completes
        client.prepareResponseFrom(
            prepareOffsetsForLeaderEpochResponse(tp0, Errors.NONE, epochOne, 30L),
            node);

        fetcher.validateOffsetsIfNeeded();
        consumerClient.pollNoWakeup();

        assertFalse(subscriptions.awaitingValidation(tp0));
        assertEquals(20L, subscriptions.position(tp0).offset);
    }

    @Test
    public void testOffsetValidationSkippedForOldBroker() {
        // Old brokers may require CLUSTER permission to use the OffsetForLeaderEpoch API,
        // so we should skip offset validation and not send the request.

        buildFetcher();
        assignFromUser(singleton(tp0));

        Map<String, Integer> partitionCounts = new HashMap<>();
        partitionCounts.put(tp0.topic(), 4);

        final int epochOne = 1;
        final int epochTwo = 2;

        // Start with metadata, epoch=1
        metadata.updateWithCurrentRequestVersion(RequestTestUtils.metadataUpdateWithIds("dummy", 1,
                Collections.emptyMap(), partitionCounts, tp -> epochOne, topicIds), false, 0L);

        // Offset validation requires OffsetForLeaderEpoch request v3 or higher
        Node node = metadata.fetch().nodes().get(0);
        apiVersions.update(node.idString(), NodeApiVersions.create(
            ApiKeys.OFFSET_FOR_LEADER_EPOCH.id, (short) 0, (short) 2));

        {
            // Seek with a position and leader+epoch
            Metadata.LeaderAndEpoch leaderAndEpoch = new Metadata.LeaderAndEpoch(
                    metadata.currentLeader(tp0).leader, Optional.of(epochOne));
            subscriptions.seekUnvalidated(tp0, new SubscriptionState.FetchPosition(0, Optional.of(epochOne), leaderAndEpoch));

            // Update metadata to epoch=2, enter validation
            metadata.updateWithCurrentRequestVersion(RequestTestUtils.metadataUpdateWithIds("dummy", 1,
                    Collections.emptyMap(), partitionCounts, tp -> epochTwo, topicIds), false, 0L);
            fetcher.validateOffsetsIfNeeded();

            // Offset validation is skipped
            assertFalse(subscriptions.awaitingValidation(tp0));
        }

        {
            // Seek with a position and leader+epoch
            Metadata.LeaderAndEpoch leaderAndEpoch = new Metadata.LeaderAndEpoch(
                    metadata.currentLeader(tp0).leader, Optional.of(epochOne));
            subscriptions.seekUnvalidated(tp0, new SubscriptionState.FetchPosition(0, Optional.of(epochOne), leaderAndEpoch));

            // Update metadata to epoch=2, enter validation
            metadata.updateWithCurrentRequestVersion(RequestTestUtils.metadataUpdateWithIds("dummy", 1,
                    Collections.emptyMap(), partitionCounts, tp -> epochTwo, topicIds), false, 0L);

            // Subscription should not stay in AWAITING_VALIDATION in prepareFetchRequest
            assertEquals(1, fetcher.sendFetches());
            assertFalse(subscriptions.awaitingValidation(tp0));
        }
    }

    @Test
    public void testOffsetValidationSkippedForOldResponse() {
        // Old responses may provide unreliable leader epoch,
        // so we should skip offset validation and not send the request.
        buildFetcher();
        assignFromUser(singleton(tp0));

        Map<String, Integer> partitionCounts = new HashMap<>();
        partitionCounts.put(tp0.topic(), 4);

        final int epochOne = 1;

        metadata.updateWithCurrentRequestVersion(RequestTestUtils.metadataUpdateWithIds("dummy", 1,
            Collections.emptyMap(), partitionCounts, tp -> epochOne, topicIds), false, 0L);

        Node node = metadata.fetch().nodes().get(0);
        assertFalse(client.isConnected(node.idString()));

        // Seek with a position and leader+epoch
        Metadata.LeaderAndEpoch leaderAndEpoch = new Metadata.LeaderAndEpoch(
            metadata.currentLeader(tp0).leader, Optional.of(epochOne));
        subscriptions.seekUnvalidated(tp0, new SubscriptionState.FetchPosition(20L, Optional.of(epochOne), leaderAndEpoch));
        assertFalse(client.isConnected(node.idString()));
        assertTrue(subscriptions.awaitingValidation(tp0));

        // Inject an older version of the metadata response
        final short responseVersion = 8;
        metadata.updateWithCurrentRequestVersion(RequestTestUtils.metadataUpdateWithIds("dummy", 1,
            Collections.emptyMap(), partitionCounts, responseVersion, topicIds), false, 0L);
        fetcher.validateOffsetsIfNeeded();
        // Offset validation is skipped
        assertFalse(subscriptions.awaitingValidation(tp0));
    }

    @Test
    public void testOffsetValidationResetOffsetForUndefinedEpochWithDefinedResetPolicy() {
        testOffsetValidationWithGivenEpochOffset(
            UNDEFINED_EPOCH, 0L, OffsetResetStrategy.EARLIEST);
    }

    @Test
    public void testOffsetValidationResetOffsetForUndefinedOffsetWithDefinedResetPolicy() {
        testOffsetValidationWithGivenEpochOffset(
            2, UNDEFINED_EPOCH_OFFSET, OffsetResetStrategy.EARLIEST);
    }

    @Test
    public void testOffsetValidationResetOffsetForUndefinedEpochWithUndefinedResetPolicy() {
        testOffsetValidationWithGivenEpochOffset(
            UNDEFINED_EPOCH, 0L, OffsetResetStrategy.NONE);
    }

    @Test
    public void testOffsetValidationResetOffsetForUndefinedOffsetWithUndefinedResetPolicy() {
        testOffsetValidationWithGivenEpochOffset(
            2, UNDEFINED_EPOCH_OFFSET, OffsetResetStrategy.NONE);
    }

    @Test
    public void testOffsetValidationTriggerLogTruncationForBadOffsetWithUndefinedResetPolicy() {
        testOffsetValidationWithGivenEpochOffset(
            1, 1L, OffsetResetStrategy.NONE);
    }

    private void testOffsetValidationWithGivenEpochOffset(int leaderEpoch,
                                                          long endOffset,
                                                          OffsetResetStrategy offsetResetStrategy) {
        buildFetcher(offsetResetStrategy);
        assignFromUser(singleton(tp0));

        Map<String, Integer> partitionCounts = new HashMap<>();
        partitionCounts.put(tp0.topic(), 4);

        final int epochOne = 1;
        final long initialOffset = 5;

        metadata.updateWithCurrentRequestVersion(RequestTestUtils.metadataUpdateWithIds("dummy", 1,
            Collections.emptyMap(), partitionCounts, tp -> epochOne, topicIds), false, 0L);

        // Offset validation requires OffsetForLeaderEpoch request v3 or higher
        Node node = metadata.fetch().nodes().get(0);
        apiVersions.update(node.idString(), NodeApiVersions.create());

        Metadata.LeaderAndEpoch leaderAndEpoch = new Metadata.LeaderAndEpoch(metadata.currentLeader(tp0).leader, Optional.of(epochOne));
        subscriptions.seekUnvalidated(tp0, new SubscriptionState.FetchPosition(initialOffset, Optional.of(epochOne), leaderAndEpoch));

        fetcher.validateOffsetsIfNeeded();

        consumerClient.poll(time.timer(Duration.ZERO));
        assertTrue(subscriptions.awaitingValidation(tp0));
        assertTrue(client.hasInFlightRequests());

        client.respond(
            offsetsForLeaderEpochRequestMatcher(tp0, epochOne, epochOne),
            prepareOffsetsForLeaderEpochResponse(tp0, Errors.NONE, leaderEpoch, endOffset));
        consumerClient.poll(time.timer(Duration.ZERO));

        if (offsetResetStrategy == OffsetResetStrategy.NONE) {
            LogTruncationException thrown =
                assertThrows(LogTruncationException.class, () -> fetcher.validateOffsetsIfNeeded());
            assertEquals(singletonMap(tp0, initialOffset), thrown.offsetOutOfRangePartitions());

            if (endOffset == UNDEFINED_EPOCH_OFFSET || leaderEpoch == UNDEFINED_EPOCH) {
                assertEquals(Collections.emptyMap(), thrown.divergentOffsets());
            } else {
                OffsetAndMetadata expectedDivergentOffset = new OffsetAndMetadata(
                    endOffset, Optional.of(leaderEpoch), "");
                assertEquals(singletonMap(tp0, expectedDivergentOffset), thrown.divergentOffsets());
            }
            assertTrue(subscriptions.awaitingValidation(tp0));
        } else {
            fetcher.validateOffsetsIfNeeded();
            assertFalse(subscriptions.awaitingValidation(tp0));
        }
    }

    @Test
    public void testOffsetValidationHandlesSeekWithInflightOffsetForLeaderRequest() {
        buildFetcher();
        assignFromUser(singleton(tp0));

        Map<String, Integer> partitionCounts = new HashMap<>();
        partitionCounts.put(tp0.topic(), 4);

        final int epochOne = 1;

        metadata.updateWithCurrentRequestVersion(RequestTestUtils.metadataUpdateWithIds("dummy", 1,
                Collections.emptyMap(), partitionCounts, tp -> epochOne, topicIds), false, 0L);

        // Offset validation requires OffsetForLeaderEpoch request v3 or higher
        Node node = metadata.fetch().nodes().get(0);
        apiVersions.update(node.idString(), NodeApiVersions.create());

        Metadata.LeaderAndEpoch leaderAndEpoch = new Metadata.LeaderAndEpoch(metadata.currentLeader(tp0).leader, Optional.of(epochOne));
        subscriptions.seekUnvalidated(tp0, new SubscriptionState.FetchPosition(0, Optional.of(epochOne), leaderAndEpoch));

        fetcher.validateOffsetsIfNeeded();
        consumerClient.poll(time.timer(Duration.ZERO));
        assertTrue(subscriptions.awaitingValidation(tp0));
        assertTrue(client.hasInFlightRequests());

        // While the OffsetForLeaderEpoch request is in-flight, we seek to a different offset.
        subscriptions.seekUnvalidated(tp0, new SubscriptionState.FetchPosition(5, Optional.of(epochOne), leaderAndEpoch));
        assertTrue(subscriptions.awaitingValidation(tp0));

        client.respond(
            offsetsForLeaderEpochRequestMatcher(tp0, epochOne, epochOne),
            prepareOffsetsForLeaderEpochResponse(tp0, Errors.NONE, 0, 0L));
        consumerClient.poll(time.timer(Duration.ZERO));

        // The response should be ignored since we were validating a different position.
        assertTrue(subscriptions.awaitingValidation(tp0));
    }

    @Test
    public void testOffsetValidationFencing() {
        buildFetcher();
        assignFromUser(singleton(tp0));

        Map<String, Integer> partitionCounts = new HashMap<>();
        partitionCounts.put(tp0.topic(), 4);

        final int epochOne = 1;
        final int epochTwo = 2;
        final int epochThree = 3;

        // Start with metadata, epoch=1
        metadata.updateWithCurrentRequestVersion(RequestTestUtils.metadataUpdateWithIds("dummy", 1,
                Collections.emptyMap(), partitionCounts, tp -> epochOne, topicIds), false, 0L);

        // Offset validation requires OffsetForLeaderEpoch request v3 or higher
        Node node = metadata.fetch().nodes().get(0);
        apiVersions.update(node.idString(), NodeApiVersions.create());

        // Seek with a position and leader+epoch
        Metadata.LeaderAndEpoch leaderAndEpoch = new Metadata.LeaderAndEpoch(metadata.currentLeader(tp0).leader, Optional.of(epochOne));
        subscriptions.seekValidated(tp0, new SubscriptionState.FetchPosition(0, Optional.of(epochOne), leaderAndEpoch));

        // Update metadata to epoch=2, enter validation
        metadata.updateWithCurrentRequestVersion(RequestTestUtils.metadataUpdateWithIds("dummy", 1,
                Collections.emptyMap(), partitionCounts, tp -> epochTwo, topicIds), false, 0L);
        fetcher.validateOffsetsIfNeeded();
        assertTrue(subscriptions.awaitingValidation(tp0));

        // Update the position to epoch=3, as we would from a fetch
        subscriptions.completeValidation(tp0);
        SubscriptionState.FetchPosition nextPosition = new SubscriptionState.FetchPosition(
                10,
                Optional.of(epochTwo),
                new Metadata.LeaderAndEpoch(leaderAndEpoch.leader, Optional.of(epochTwo)));
        subscriptions.position(tp0, nextPosition);
        subscriptions.maybeValidatePositionForCurrentLeader(apiVersions, tp0, new Metadata.LeaderAndEpoch(leaderAndEpoch.leader, Optional.of(epochThree)));

        // Prepare offset list response from async validation with epoch=2
        client.prepareResponse(prepareOffsetsForLeaderEpochResponse(tp0, Errors.NONE, epochTwo, 10L));
        consumerClient.pollNoWakeup();
        assertTrue(subscriptions.awaitingValidation(tp0), "Expected validation to fail since leader epoch changed");

        // Next round of validation, should succeed in validating the position
        fetcher.validateOffsetsIfNeeded();
        client.prepareResponse(prepareOffsetsForLeaderEpochResponse(tp0, Errors.NONE, epochThree, 10L));
        consumerClient.pollNoWakeup();
        assertFalse(subscriptions.awaitingValidation(tp0), "Expected validation to succeed with latest epoch");
    }

    @Test
    public void testSkipValidationForOlderApiVersion() {
        buildFetcher();
        assignFromUser(singleton(tp0));

        Map<String, Integer> partitionCounts = new HashMap<>();
        partitionCounts.put(tp0.topic(), 4);

        apiVersions.update("0", NodeApiVersions.create(ApiKeys.OFFSET_FOR_LEADER_EPOCH.id, (short) 0, (short) 2));

        // Start with metadata, epoch=1
        metadata.updateWithCurrentRequestVersion(RequestTestUtils.metadataUpdateWithIds("dummy", 1,
                Collections.emptyMap(), partitionCounts, tp -> 1, topicIds), false, 0L);

        // Request offset reset
        subscriptions.requestOffsetReset(tp0, OffsetResetStrategy.LATEST);

        // Since we have no position due to reset, no fetch is sent
        assertEquals(0, fetcher.sendFetches());

        // Still no position, ensure offset validation logic did not transition us to FETCHING state
        assertEquals(0, fetcher.sendFetches());

        // Complete reset and now we can fetch
        fetcher.resetOffsetIfNeeded(tp0, OffsetResetStrategy.LATEST,
                new Fetcher.ListOffsetData(100, 1L, Optional.empty()));
        assertEquals(1, fetcher.sendFetches());
    }

    @Test
    public void testTruncationDetected() {
        // Create some records that include a leader epoch (1)
        MemoryRecordsBuilder builder = MemoryRecords.builder(
                ByteBuffer.allocate(1024),
                RecordBatch.CURRENT_MAGIC_VALUE,
                CompressionType.NONE,
                TimestampType.CREATE_TIME,
                0L,
                RecordBatch.NO_TIMESTAMP,
                RecordBatch.NO_PRODUCER_ID,
                RecordBatch.NO_PRODUCER_EPOCH,
                RecordBatch.NO_SEQUENCE,
                false,
                1 // record epoch is earlier than the leader epoch on the client
        );
        builder.appendWithOffset(0L, 0L, "key".getBytes(), "value-1".getBytes());
        builder.appendWithOffset(1L, 0L, "key".getBytes(), "value-2".getBytes());
        builder.appendWithOffset(2L, 0L, "key".getBytes(), "value-3".getBytes());
        MemoryRecords records = builder.build();

        buildFetcher();
        assignFromUser(singleton(tp0));

        // Initialize the epoch=2
        Map<String, Integer> partitionCounts = new HashMap<>();
        partitionCounts.put(tp0.topic(), 4);
        MetadataResponse metadataResponse = RequestTestUtils.metadataUpdateWithIds("dummy", 1, Collections.emptyMap(),
                partitionCounts, tp -> 2, topicIds);
        metadata.updateWithCurrentRequestVersion(metadataResponse, false, 0L);

        // Offset validation requires OffsetForLeaderEpoch request v3 or higher
        Node node = metadata.fetch().nodes().get(0);
        apiVersions.update(node.idString(), NodeApiVersions.create());

        // Seek
        Metadata.LeaderAndEpoch leaderAndEpoch = new Metadata.LeaderAndEpoch(metadata.currentLeader(tp0).leader, Optional.of(1));
        subscriptions.seekValidated(tp0, new SubscriptionState.FetchPosition(0, Optional.of(1), leaderAndEpoch));

        // Check for truncation, this should cause tp0 to go into validation
        fetcher.validateOffsetsIfNeeded();

        // No fetches sent since we entered validation
        assertEquals(0, fetcher.sendFetches());
        assertFalse(fetcher.hasCompletedFetches());
        assertTrue(subscriptions.awaitingValidation(tp0));

        // Prepare OffsetForEpoch response then check that we update the subscription position correctly.
        client.prepareResponse(prepareOffsetsForLeaderEpochResponse(tp0, Errors.NONE, 1, 10L));
        consumerClient.pollNoWakeup();

        assertFalse(subscriptions.awaitingValidation(tp0));

        // Fetch again, now it works
        assertEquals(1, fetcher.sendFetches());
        assertFalse(fetcher.hasCompletedFetches());

        client.prepareResponse(fullFetchResponse(tp0, records, Errors.NONE, 100L, 0));
        consumerClient.pollNoWakeup();
        assertTrue(fetcher.hasCompletedFetches());

        Map<TopicPartition, List<ConsumerRecord<byte[], byte[]>>> partitionRecords = fetchedRecords();
        assertTrue(partitionRecords.containsKey(tp0));

        assertEquals(subscriptions.position(tp0).offset, 3L);
        assertOptional(subscriptions.position(tp0).offsetEpoch, value -> assertEquals(value.intValue(), 1));
    }

    @Test
    public void testPreferredReadReplica() {
        buildFetcher(new MetricConfig(), OffsetResetStrategy.EARLIEST, new BytesDeserializer(), new BytesDeserializer(),
                Integer.MAX_VALUE, IsolationLevel.READ_COMMITTED, Duration.ofMinutes(5).toMillis());

        subscriptions.assignFromUser(singleton(tp0));
        client.updateMetadata(RequestTestUtils.metadataUpdateWithIds(2, singletonMap(topicName, 4), tp -> validLeaderEpoch, topicIds));
        subscriptions.seek(tp0, 0);

        // Node preferred replica before first fetch response
        Node selected = fetcher.selectReadReplica(tp0, Node.noNode(), time.milliseconds());
        assertEquals(selected.id(), -1);

        assertEquals(1, fetcher.sendFetches());
        assertFalse(fetcher.hasCompletedFetches());

        // Set preferred read replica to node=1
        client.prepareResponse(fullFetchResponse(tp0, this.records, Errors.NONE, 100L,
                FetchResponse.INVALID_LAST_STABLE_OFFSET, 0, Optional.of(1)));
        consumerClient.poll(time.timer(0));
        assertTrue(fetcher.hasCompletedFetches());

        Map<TopicPartition, List<ConsumerRecord<byte[], byte[]>>> partitionRecords = fetchedRecords();
        assertTrue(partitionRecords.containsKey(tp0));

        // verify
        selected = fetcher.selectReadReplica(tp0, Node.noNode(), time.milliseconds());
        assertEquals(selected.id(), 1);


        assertEquals(1, fetcher.sendFetches());
        assertFalse(fetcher.hasCompletedFetches());

        // Set preferred read replica to node=2, which isn't in our metadata, should revert to leader
        client.prepareResponse(fullFetchResponse(tp0, this.records, Errors.NONE, 100L,
                FetchResponse.INVALID_LAST_STABLE_OFFSET, 0, Optional.of(2)));
        consumerClient.poll(time.timer(0));
        assertTrue(fetcher.hasCompletedFetches());
        fetchedRecords();
        selected = fetcher.selectReadReplica(tp0, Node.noNode(), time.milliseconds());
        assertEquals(selected.id(), -1);
    }

    @Test
    public void testPreferredReadReplicaOffsetError() {
        buildFetcher(new MetricConfig(), OffsetResetStrategy.EARLIEST, new BytesDeserializer(), new BytesDeserializer(),
                Integer.MAX_VALUE, IsolationLevel.READ_COMMITTED, Duration.ofMinutes(5).toMillis());

        subscriptions.assignFromUser(singleton(tp0));
        client.updateMetadata(RequestTestUtils.metadataUpdateWithIds(2, singletonMap(topicName, 4), tp -> validLeaderEpoch, topicIds));

        subscriptions.seek(tp0, 0);

        assertEquals(1, fetcher.sendFetches());
        assertFalse(fetcher.hasCompletedFetches());

        client.prepareResponse(fullFetchResponse(tp0, this.records, Errors.NONE, 100L,
                FetchResponse.INVALID_LAST_STABLE_OFFSET, 0, Optional.of(1)));
        consumerClient.poll(time.timer(0));
        assertTrue(fetcher.hasCompletedFetches());

        fetchedRecords();

        Node selected = fetcher.selectReadReplica(tp0, Node.noNode(), time.milliseconds());
        assertEquals(selected.id(), 1);

        // Return an error, should unset the preferred read replica
        assertEquals(1, fetcher.sendFetches());
        assertFalse(fetcher.hasCompletedFetches());

        client.prepareResponse(fullFetchResponse(tp0, this.records, Errors.OFFSET_OUT_OF_RANGE, 100L,
                FetchResponse.INVALID_LAST_STABLE_OFFSET, 0, Optional.empty()));
        consumerClient.poll(time.timer(0));
        assertTrue(fetcher.hasCompletedFetches());

        fetchedRecords();

        selected = fetcher.selectReadReplica(tp0, Node.noNode(), time.milliseconds());
        assertEquals(selected.id(), -1);
    }

    @Test
    public void testFetchCompletedBeforeHandlerAdded() {
        buildFetcher();
        assignFromUser(singleton(tp0));
        subscriptions.seek(tp0, 0);
        fetcher.sendFetches();
        client.prepareResponse(fullFetchResponse(tp0, buildRecords(1L, 1, 1), Errors.NONE, 100L, 0));
        consumerClient.poll(time.timer(0));
        fetchedRecords();

        Metadata.LeaderAndEpoch leaderAndEpoch = subscriptions.position(tp0).currentLeader;
        assertTrue(leaderAndEpoch.leader.isPresent());
        Node readReplica = fetcher.selectReadReplica(tp0, leaderAndEpoch.leader.get(), time.milliseconds());

        AtomicBoolean wokenUp = new AtomicBoolean(false);
        client.setWakeupHook(() -> {
            if (!wokenUp.getAndSet(true)) {
                consumerClient.disconnectAsync(readReplica);
                consumerClient.poll(time.timer(0));
            }
        });

        assertEquals(1, fetcher.sendFetches());

        consumerClient.disconnectAsync(readReplica);
        consumerClient.poll(time.timer(0));

        assertEquals(1, fetcher.sendFetches());
    }

    @Test
    public void testCorruptMessageError() {
        buildFetcher();
        assignFromUser(singleton(tp0));
        subscriptions.seek(tp0, 0);

        assertEquals(1, fetcher.sendFetches());
        assertFalse(fetcher.hasCompletedFetches());

        // Prepare a response with the CORRUPT_MESSAGE error.
        client.prepareResponse(fullFetchResponse(
                tp0,
                buildRecords(1L, 1, 1),
                Errors.CORRUPT_MESSAGE,
                100L, 0));
        consumerClient.poll(time.timer(0));
        assertTrue(fetcher.hasCompletedFetches());

        // Trigger the exception.
        assertThrows(KafkaException.class, this::fetchedRecords);
    }

    @Test
    public void testBeginningOffsets() {
        buildFetcher();
        assignFromUser(singleton(tp0));
        client.prepareResponse(listOffsetResponse(tp0, Errors.NONE, ListOffsetsRequest.EARLIEST_TIMESTAMP, 2L));
        assertEquals(singletonMap(tp0, 2L), fetcher.beginningOffsets(singleton(tp0), time.timer(5000L)));
    }

    @Test
    public void testBeginningOffsetsDuplicateTopicPartition() {
        buildFetcher();
        assignFromUser(singleton(tp0));
        client.prepareResponse(listOffsetResponse(tp0, Errors.NONE, ListOffsetsRequest.EARLIEST_TIMESTAMP, 2L));
        assertEquals(singletonMap(tp0, 2L), fetcher.beginningOffsets(asList(tp0, tp0), time.timer(5000L)));
    }

    @Test
    public void testBeginningOffsetsMultipleTopicPartitions() {
        buildFetcher();
        Map<TopicPartition, Long> expectedOffsets = new HashMap<>();
        expectedOffsets.put(tp0, 2L);
        expectedOffsets.put(tp1, 4L);
        expectedOffsets.put(tp2, 6L);
        assignFromUser(expectedOffsets.keySet());
        client.prepareResponse(listOffsetResponse(expectedOffsets, Errors.NONE, ListOffsetsRequest.EARLIEST_TIMESTAMP, ListOffsetsResponse.UNKNOWN_EPOCH));
        assertEquals(expectedOffsets, fetcher.beginningOffsets(asList(tp0, tp1, tp2), time.timer(5000L)));
    }

    @Test
    public void testBeginningOffsetsEmpty() {
        buildFetcher();
        assertEquals(emptyMap(), fetcher.beginningOffsets(emptyList(), time.timer(5000L)));
    }

    @Test
    public void testEndOffsets() {
        buildFetcher();
        assignFromUser(singleton(tp0));
        client.prepareResponse(listOffsetResponse(tp0, Errors.NONE, ListOffsetsRequest.LATEST_TIMESTAMP, 5L));
        assertEquals(singletonMap(tp0, 5L), fetcher.endOffsets(singleton(tp0), time.timer(5000L)));
    }

    @Test
    public void testEndOffsetsDuplicateTopicPartition() {
        buildFetcher();
        assignFromUser(singleton(tp0));
        client.prepareResponse(listOffsetResponse(tp0, Errors.NONE, ListOffsetsRequest.LATEST_TIMESTAMP, 5L));
        assertEquals(singletonMap(tp0, 5L), fetcher.endOffsets(asList(tp0, tp0), time.timer(5000L)));
    }

    @Test
    public void testEndOffsetsMultipleTopicPartitions() {
        buildFetcher();
        Map<TopicPartition, Long> expectedOffsets = new HashMap<>();
        expectedOffsets.put(tp0, 5L);
        expectedOffsets.put(tp1, 7L);
        expectedOffsets.put(tp2, 9L);
        assignFromUser(expectedOffsets.keySet());
        client.prepareResponse(listOffsetResponse(expectedOffsets, Errors.NONE, ListOffsetsRequest.LATEST_TIMESTAMP, ListOffsetsResponse.UNKNOWN_EPOCH));
        assertEquals(expectedOffsets, fetcher.endOffsets(asList(tp0, tp1, tp2), time.timer(5000L)));
    }

    @Test
    public void testEndOffsetsEmpty() {
        buildFetcher();
        assertEquals(emptyMap(), fetcher.endOffsets(emptyList(), time.timer(5000L)));
    }

    private MockClient.RequestMatcher offsetsForLeaderEpochRequestMatcher(
        TopicPartition topicPartition,
        int currentLeaderEpoch,
        int leaderEpoch
    ) {
        return request -> {
            OffsetsForLeaderEpochRequest epochRequest = (OffsetsForLeaderEpochRequest) request;
            OffsetForLeaderPartition partition = offsetForLeaderPartitionMap(epochRequest.data())
                .get(topicPartition);
            return partition != null
                && partition.currentLeaderEpoch() == currentLeaderEpoch
                && partition.leaderEpoch() == leaderEpoch;
        };
    }

    private OffsetsForLeaderEpochResponse prepareOffsetsForLeaderEpochResponse(
        TopicPartition topicPartition,
        Errors error,
        int leaderEpoch,
        long endOffset
    ) {
        OffsetForLeaderEpochResponseData data = new OffsetForLeaderEpochResponseData();
        data.topics().add(new OffsetForLeaderTopicResult()
            .setTopic(topicPartition.topic())
            .setPartitions(Collections.singletonList(new EpochEndOffset()
                .setPartition(topicPartition.partition())
                .setErrorCode(error.code())
                .setLeaderEpoch(leaderEpoch)
                .setEndOffset(endOffset))));
        return new OffsetsForLeaderEpochResponse(data);
    }

    private Map<TopicPartition, OffsetForLeaderPartition> offsetForLeaderPartitionMap(
        OffsetForLeaderEpochRequestData data
    ) {
        Map<TopicPartition, OffsetForLeaderPartition> result = new HashMap<>();
        data.topics().forEach(topic ->
            topic.partitions().forEach(partition ->
                result.put(new TopicPartition(topic.topic(), partition.partition()), partition)));
        return result;
    }

    private MockClient.RequestMatcher listOffsetRequestMatcher(final long timestamp) {
        return listOffsetRequestMatcher(timestamp, ListOffsetsResponse.UNKNOWN_EPOCH);
    }

    private MockClient.RequestMatcher listOffsetRequestMatcher(final long timestamp, final int leaderEpoch) {
        // matches any list offset request with the provided timestamp
        return body -> {
            ListOffsetsRequest req = (ListOffsetsRequest) body;
            ListOffsetsTopic topic = req.topics().get(0);
            ListOffsetsPartition partition = topic.partitions().get(0);
            return tp0.topic().equals(topic.name())
                    && tp0.partition() == partition.partitionIndex()
                    && timestamp == partition.timestamp()
                    && leaderEpoch == partition.currentLeaderEpoch();
        };
    }

    private ListOffsetsResponse listOffsetResponse(Errors error, long timestamp, long offset) {
        return listOffsetResponse(tp0, error, timestamp, offset);
    }

    private ListOffsetsResponse listOffsetResponse(TopicPartition tp, Errors error, long timestamp, long offset) {
        return listOffsetResponse(tp, error, timestamp, offset, ListOffsetsResponse.UNKNOWN_EPOCH);
    }

    private ListOffsetsResponse listOffsetResponse(TopicPartition tp, Errors error, long timestamp, long offset, int leaderEpoch) {
        Map<TopicPartition, Long> offsets = new HashMap<>();
        offsets.put(tp, offset);
        return listOffsetResponse(offsets, error, timestamp, leaderEpoch);
    }

    private ListOffsetsResponse listOffsetResponse(Map<TopicPartition, Long> offsets, Errors error, long timestamp, int leaderEpoch) {
        Map<String, List<ListOffsetsPartitionResponse>> responses = new HashMap<>();
        for (Map.Entry<TopicPartition, Long> entry : offsets.entrySet()) {
            TopicPartition tp = entry.getKey();
            responses.putIfAbsent(tp.topic(), new ArrayList<>());
            responses.get(tp.topic()).add(new ListOffsetsPartitionResponse()
                                .setPartitionIndex(tp.partition())
                                .setErrorCode(error.code())
                                .setOffset(entry.getValue())
                                .setTimestamp(timestamp)
                                .setLeaderEpoch(leaderEpoch));
        }
        List<ListOffsetsTopicResponse> topics = new ArrayList<>();
        for (Map.Entry<String, List<ListOffsetsPartitionResponse>> response : responses.entrySet()) {
            topics.add(new ListOffsetsTopicResponse()
                    .setName(response.getKey())
                    .setPartitions(response.getValue()));
        }
        ListOffsetsResponseData data = new ListOffsetsResponseData().setTopics(topics);
        return new ListOffsetsResponse(data);
    }

    private FetchResponse fullFetchResponseWithAbortedTransactions(MemoryRecords records,
                                                                                  List<FetchResponseData.AbortedTransaction> abortedTransactions,
                                                                                  Errors error,
                                                                                  long lastStableOffset,
                                                                                  long hw,
                                                                                  int throttleTime) {
<<<<<<< HEAD
        Map<TopicPartition, FetchResponse.PartitionData<MemoryRecords>> partitions = Collections.singletonMap(tp0,
                new FetchResponse.PartitionData<>(error, hw, lastStableOffset, 0L, abortedTransactions, records));
        return FetchResponse.prepareResponse(Errors.NONE, new LinkedHashMap<>(partitions), Collections.emptyList(), topicIds,
                throttleTime, INVALID_SESSION_ID);
    }

    private FetchResponse<MemoryRecords> fullFetchResponse(TopicPartition tp, MemoryRecords records, Errors error, long hw, int throttleTime) {
=======
        Map<TopicPartition, FetchResponseData.PartitionData> partitions = Collections.singletonMap(tp0,
                new FetchResponseData.PartitionData()
                        .setPartitionIndex(tp0.partition())
                        .setErrorCode(error.code())
                        .setHighWatermark(hw)
                        .setLastStableOffset(lastStableOffset)
                        .setLogStartOffset(0)
                        .setAbortedTransactions(abortedTransactions)
                        .setRecords(records));
        return FetchResponse.of(Errors.NONE, throttleTime, INVALID_SESSION_ID, new LinkedHashMap<>(partitions));
    }

    private FetchResponse fullFetchResponse(TopicPartition tp, MemoryRecords records, Errors error, long hw, int throttleTime) {
>>>>>>> 8d6ae33a
        return fullFetchResponse(tp, records, error, hw, FetchResponse.INVALID_LAST_STABLE_OFFSET, throttleTime);
    }

    private FetchResponse fullFetchResponse(TopicPartition tp, MemoryRecords records, Errors error, long hw,
                                            long lastStableOffset, int throttleTime) {
<<<<<<< HEAD
        Map<TopicPartition, FetchResponse.PartitionData<MemoryRecords>> partitions = Collections.singletonMap(tp,
                new FetchResponse.PartitionData<>(error, hw, lastStableOffset, 0L, null, records));
        return FetchResponse.prepareResponse(Errors.NONE, new LinkedHashMap<>(partitions), Collections.emptyList(), topicIds,
                throttleTime, INVALID_SESSION_ID);
    }

    private FetchResponse<MemoryRecords> fullFetchResponse(TopicPartition tp, MemoryRecords records, Errors error, long hw,
                                                           long lastStableOffset, int throttleTime, Optional<Integer> preferredReplicaId) {
        Map<TopicPartition, FetchResponse.PartitionData<MemoryRecords>> partitions = Collections.singletonMap(tp,
                new FetchResponse.PartitionData<>(error, hw, lastStableOffset, 0L,
                        preferredReplicaId, null, records));
        return FetchResponse.prepareResponse(Errors.NONE, new LinkedHashMap<>(partitions), Collections.emptyList(), topicIds,
                throttleTime, INVALID_SESSION_ID);
    }

    private FetchResponse<MemoryRecords> fetchResponse(TopicPartition tp, MemoryRecords records, Errors error, long hw,
                                        long lastStableOffset, long logStartOffset, int throttleTime) {
        Map<TopicPartition, FetchResponse.PartitionData<MemoryRecords>> partitions = Collections.singletonMap(tp,
                new FetchResponse.PartitionData<>(error, hw, lastStableOffset, logStartOffset, null, records));
        return FetchResponse.prepareResponse(Errors.NONE, new LinkedHashMap<>(partitions), Collections.emptyList(), topicIds,
                throttleTime, INVALID_SESSION_ID);
=======
        Map<TopicPartition, FetchResponseData.PartitionData> partitions = Collections.singletonMap(tp,
                new FetchResponseData.PartitionData()
                        .setPartitionIndex(tp.partition())
                        .setErrorCode(error.code())
                        .setHighWatermark(hw)
                        .setLastStableOffset(lastStableOffset)
                        .setLogStartOffset(0)
                        .setRecords(records));
        return FetchResponse.of(Errors.NONE, throttleTime, INVALID_SESSION_ID, new LinkedHashMap<>(partitions));
    }

    private FetchResponse fullFetchResponse(TopicPartition tp, MemoryRecords records, Errors error, long hw,
                                                           long lastStableOffset, int throttleTime, Optional<Integer> preferredReplicaId) {
        Map<TopicPartition, FetchResponseData.PartitionData> partitions = Collections.singletonMap(tp,
                new FetchResponseData.PartitionData()
                        .setPartitionIndex(tp.partition())
                        .setErrorCode(error.code())
                        .setHighWatermark(hw)
                        .setLastStableOffset(lastStableOffset)
                        .setLogStartOffset(0)
                        .setRecords(records)
                        .setPreferredReadReplica(preferredReplicaId.orElse(FetchResponse.INVALID_PREFERRED_REPLICA_ID)));
        return FetchResponse.of(Errors.NONE, throttleTime, INVALID_SESSION_ID, new LinkedHashMap<>(partitions));
    }

    private FetchResponse fetchResponse(TopicPartition tp, MemoryRecords records, Errors error, long hw,
                                        long lastStableOffset, long logStartOffset, int throttleTime) {
        Map<TopicPartition, FetchResponseData.PartitionData> partitions = Collections.singletonMap(tp,
                new FetchResponseData.PartitionData()
                        .setPartitionIndex(tp.partition())
                        .setErrorCode(error.code())
                        .setHighWatermark(hw)
                        .setLastStableOffset(lastStableOffset)
                        .setLogStartOffset(logStartOffset)
                        .setRecords(records));
        return FetchResponse.of(Errors.NONE, throttleTime, INVALID_SESSION_ID, new LinkedHashMap<>(partitions));
>>>>>>> 8d6ae33a
    }

    private MetadataResponse newMetadataResponse(String topic, Errors error) {
        List<MetadataResponse.PartitionMetadata> partitionsMetadata = new ArrayList<>();
        if (error == Errors.NONE) {
            Optional<MetadataResponse.TopicMetadata> foundMetadata = initialUpdateResponse.topicMetadata()
                    .stream()
                    .filter(topicMetadata -> topicMetadata.topic().equals(topic))
                    .findFirst();
            foundMetadata.ifPresent(topicMetadata -> {
                partitionsMetadata.addAll(topicMetadata.partitionMetadata());
            });
        }

        MetadataResponse.TopicMetadata topicMetadata = new MetadataResponse.TopicMetadata(error, topic, false,
                partitionsMetadata);
        List<Node> brokers = new ArrayList<>(initialUpdateResponse.brokers());
        return RequestTestUtils.metadataResponse(brokers, initialUpdateResponse.clusterId(),
                initialUpdateResponse.controller().id(), Collections.singletonList(topicMetadata));
    }

    @SuppressWarnings("unchecked")
    private <K, V> Map<TopicPartition, List<ConsumerRecord<K, V>>> fetchedRecords() {
        return (Map) fetcher.fetchedRecords();
    }

    private void buildFetcher(int maxPollRecords) {
        buildFetcher(OffsetResetStrategy.EARLIEST, new ByteArrayDeserializer(), new ByteArrayDeserializer(),
                maxPollRecords, IsolationLevel.READ_UNCOMMITTED);
    }

    private void buildFetcher() {
        buildFetcher(Integer.MAX_VALUE);
    }

    private void buildFetcher(Deserializer<?> keyDeserializer,
                              Deserializer<?> valueDeserializer) {
        buildFetcher(OffsetResetStrategy.EARLIEST, keyDeserializer, valueDeserializer,
                Integer.MAX_VALUE, IsolationLevel.READ_UNCOMMITTED);
    }

    private void buildFetcher(OffsetResetStrategy offsetResetStrategy) {
        buildFetcher(new MetricConfig(), offsetResetStrategy,
            new ByteArrayDeserializer(), new ByteArrayDeserializer(),
            Integer.MAX_VALUE, IsolationLevel.READ_UNCOMMITTED);
    }

    private <K, V> void buildFetcher(OffsetResetStrategy offsetResetStrategy,
                                     Deserializer<K> keyDeserializer,
                                     Deserializer<V> valueDeserializer,
                                     int maxPollRecords,
                                     IsolationLevel isolationLevel) {
        buildFetcher(new MetricConfig(), offsetResetStrategy, keyDeserializer, valueDeserializer,
                maxPollRecords, isolationLevel);
    }

    private <K, V> void buildFetcher(MetricConfig metricConfig,
                                     OffsetResetStrategy offsetResetStrategy,
                                     Deserializer<K> keyDeserializer,
                                     Deserializer<V> valueDeserializer,
                                     int maxPollRecords,
                                     IsolationLevel isolationLevel) {
        buildFetcher(metricConfig, offsetResetStrategy, keyDeserializer, valueDeserializer, maxPollRecords, isolationLevel, Long.MAX_VALUE);
    }

    private <K, V> void buildFetcher(MetricConfig metricConfig,
                                     OffsetResetStrategy offsetResetStrategy,
                                     Deserializer<K> keyDeserializer,
                                     Deserializer<V> valueDeserializer,
                                     int maxPollRecords,
                                     IsolationLevel isolationLevel,
                                     long metadataExpireMs) {
        LogContext logContext = new LogContext();
        SubscriptionState subscriptionState = new SubscriptionState(logContext, offsetResetStrategy);
        buildFetcher(metricConfig, keyDeserializer, valueDeserializer, maxPollRecords, isolationLevel, metadataExpireMs,
                subscriptionState, logContext);
    }

    private void buildFetcher(SubscriptionState subscriptionState, LogContext logContext) {
        buildFetcher(new MetricConfig(), new ByteArrayDeserializer(), new ByteArrayDeserializer(), Integer.MAX_VALUE,
                IsolationLevel.READ_UNCOMMITTED, Long.MAX_VALUE, subscriptionState, logContext);
    }

    private <K, V> void buildFetcher(MetricConfig metricConfig,
                                     Deserializer<K> keyDeserializer,
                                     Deserializer<V> valueDeserializer,
                                     int maxPollRecords,
                                     IsolationLevel isolationLevel,
                                     long metadataExpireMs,
                                     SubscriptionState subscriptionState,
                                     LogContext logContext) {
        buildDependencies(metricConfig, metadataExpireMs, subscriptionState, logContext);
        fetcher = new Fetcher<>(
                new LogContext(),
                consumerClient,
                minBytes,
                maxBytes,
                maxWaitMs,
                fetchSize,
                maxPollRecords,
                true, // check crc
                "",
                keyDeserializer,
                valueDeserializer,
                metadata,
                subscriptions,
                metrics,
                metricsRegistry,
                time,
                retryBackoffMs,
                requestTimeoutMs,
                isolationLevel,
                apiVersions);
    }

    private void buildDependencies(MetricConfig metricConfig,
                                   long metadataExpireMs,
                                   SubscriptionState subscriptionState,
                                   LogContext logContext) {
        time = new MockTime(1);
        subscriptions = subscriptionState;
        metadata = new ConsumerMetadata(0, metadataExpireMs, false, false,
                subscriptions, logContext, new ClusterResourceListeners());
        client = new MockClient(time, metadata);
        metrics = new Metrics(metricConfig, time);
        consumerClient = new ConsumerNetworkClient(logContext, client, metadata, time,
                100, 1000, Integer.MAX_VALUE);
        metricsRegistry = new FetcherMetricsRegistry(metricConfig.tags().keySet(), "consumer" + groupId);
    }

    private <T> List<Long> collectRecordOffsets(List<ConsumerRecord<T, T>> records) {
        return records.stream().map(ConsumerRecord::offset).collect(Collectors.toList());
    }
}<|MERGE_RESOLUTION|>--- conflicted
+++ resolved
@@ -1190,7 +1190,7 @@
         assertEquals(1, fetcher.sendFetches());
         client.prepareResponse(fullFetchResponse(tp0, this.records, Errors.UNKNOWN_TOPIC_ID, 100L, 0));
         consumerClient.poll(time.timer(0));
-        assertEquals(0, fetcher.fetchedRecords().records().size());
+        assertEquals(0, fetcher.fetchedRecords().size());
         assertEquals(0L, metadata.timeToNextUpdate(time.milliseconds()));
     }
 
@@ -1332,16 +1332,6 @@
 
         assertEquals(1, fetcher.sendFetches());
 
-<<<<<<< HEAD
-        Map<TopicPartition, FetchResponse.PartitionData<MemoryRecords>> partitions = new LinkedHashMap<>();
-        partitions.put(tp1, new FetchResponse.PartitionData<>(Errors.NONE, 100,
-            FetchResponse.INVALID_LAST_STABLE_OFFSET, FetchResponse.INVALID_LOG_START_OFFSET, null, records));
-        partitions.put(tp0, new FetchResponse.PartitionData<>(Errors.OFFSET_OUT_OF_RANGE, 100,
-            FetchResponse.INVALID_LAST_STABLE_OFFSET, FetchResponse.INVALID_LOG_START_OFFSET, null, MemoryRecords.EMPTY));
-        client.prepareResponse(FetchResponse.prepareResponse(Errors.NONE, new LinkedHashMap<>(partitions), Collections.emptyList(), topicIds,
-            0, INVALID_SESSION_ID));
-=======
-
         Map<TopicPartition, FetchResponseData.PartitionData> partitions = new LinkedHashMap<>();
         partitions.put(tp1, new FetchResponseData.PartitionData()
                 .setPartitionIndex(tp1.partition())
@@ -1351,9 +1341,8 @@
                 .setPartitionIndex(tp0.partition())
                 .setErrorCode(Errors.OFFSET_OUT_OF_RANGE.code())
                 .setHighWatermark(100));
-        client.prepareResponse(FetchResponse.of(Errors.NONE,
-            0, INVALID_SESSION_ID, new LinkedHashMap<>(partitions)));
->>>>>>> 8d6ae33a
+        client.prepareResponse(FetchResponse.prepareResponse(Errors.NONE, new LinkedHashMap<>(partitions), Collections.emptyList(), topicIds,
+                0, INVALID_SESSION_ID));
         consumerClient.poll(time.timer(0));
 
         List<ConsumerRecord<byte[], byte[]>> allFetchedRecords = new ArrayList<>();
@@ -1385,9 +1374,11 @@
 
         assertEquals(1, fetcher.sendFetches());
 
-        Map<TopicPartition, FetchResponse.PartitionData<MemoryRecords>> partitions = new LinkedHashMap<>();
-        partitions.put(tp1, new FetchResponse.PartitionData<>(Errors.NONE, 100,
-                FetchResponse.INVALID_LAST_STABLE_OFFSET, FetchResponse.INVALID_LOG_START_OFFSET, null, records));
+        Map<TopicPartition, FetchResponseData.PartitionData> partitions = new LinkedHashMap<>();
+        partitions.put(tp1, new FetchResponseData.PartitionData()
+                .setPartitionIndex(tp1.partition())
+                .setHighWatermark(100)
+                .setRecords(records));
         List<FetchResponse.TopicIdError> topicIdErrors = Collections.singletonList(
                 new FetchResponse.TopicIdError(topicIds.get(tp0.topic()), Collections.singletonList(0), Errors.UNKNOWN_TOPIC_ID));
         client.prepareResponse(FetchResponse.prepareResponse(Errors.NONE, new LinkedHashMap<>(partitions), topicIdErrors, topicIds,
@@ -1421,19 +1412,6 @@
 
         assertEquals(1, fetcher.sendFetches());
 
-<<<<<<< HEAD
-        Map<TopicPartition, FetchResponse.PartitionData<MemoryRecords>> partitions = new LinkedHashMap<>();
-        partitions.put(tp1, new FetchResponse.PartitionData<>(Errors.NONE, 100, FetchResponse.INVALID_LAST_STABLE_OFFSET,
-                FetchResponse.INVALID_LOG_START_OFFSET, null, records));
-        partitions.put(tp0, new FetchResponse.PartitionData<>(Errors.OFFSET_OUT_OF_RANGE, 100,
-                FetchResponse.INVALID_LAST_STABLE_OFFSET, FetchResponse.INVALID_LOG_START_OFFSET, null, MemoryRecords.EMPTY));
-        partitions.put(tp2, new FetchResponse.PartitionData<>(Errors.NONE, 100L, 4,
-                0L, null, nextRecords));
-        partitions.put(tp3, new FetchResponse.PartitionData<>(Errors.NONE, 100L, 4,
-                0L, null, partialRecords));
-        client.prepareResponse(FetchResponse.prepareResponse(Errors.NONE, new LinkedHashMap<>(partitions), Collections.emptyList(), topicIds,
-                0, INVALID_SESSION_ID));
-=======
         Map<TopicPartition, FetchResponseData.PartitionData> partitions = new LinkedHashMap<>();
         partitions.put(tp1, new FetchResponseData.PartitionData()
                 .setPartitionIndex(tp1.partition())
@@ -1455,9 +1433,8 @@
                 .setLastStableOffset(4)
                 .setLogStartOffset(0)
                 .setRecords(partialRecords));
-        client.prepareResponse(FetchResponse.of(Errors.NONE,
-                0, INVALID_SESSION_ID, new LinkedHashMap<>(partitions)));
->>>>>>> 8d6ae33a
+        client.prepareResponse(FetchResponse.prepareResponse(Errors.NONE, new LinkedHashMap<>(partitions), Collections.emptyList(), topicIds,
+                0, INVALID_SESSION_ID));
         consumerClient.poll(time.timer(0));
 
         List<ConsumerRecord<byte[], byte[]>> fetchedRecords = new ArrayList<>();
@@ -1530,18 +1507,12 @@
 
         assertEquals(1, fetcher.sendFetches());
         partitions = new HashMap<>();
-<<<<<<< HEAD
-        partitions.put(tp1, new FetchResponse.PartitionData<>(Errors.OFFSET_OUT_OF_RANGE, 100,
-                FetchResponse.INVALID_LAST_STABLE_OFFSET, FetchResponse.INVALID_LOG_START_OFFSET, Optional.empty(), null, MemoryRecords.EMPTY));
-        client.prepareResponse(FetchResponse.prepareResponse(Errors.NONE, new LinkedHashMap<>(partitions), Collections.emptyList(), topicIds,
-                0, INVALID_SESSION_ID));
-=======
         partitions.put(tp1, new FetchResponseData.PartitionData()
                         .setPartitionIndex(tp1.partition())
                         .setErrorCode(Errors.OFFSET_OUT_OF_RANGE.code())
                         .setHighWatermark(100));
-        client.prepareResponse(FetchResponse.of(Errors.NONE, 0, INVALID_SESSION_ID, new LinkedHashMap<>(partitions)));
->>>>>>> 8d6ae33a
+        client.prepareResponse(FetchResponse.prepareResponse(Errors.NONE, new LinkedHashMap<>(partitions), Collections.emptyList(), topicIds,
+                0, INVALID_SESSION_ID));
         consumerClient.poll(time.timer(0));
         assertEquals(1, fetcher.fetchedRecords().get(tp0).size());
 
@@ -2421,12 +2392,8 @@
         }
 
         assertEquals(1, fetcher.sendFetches());
-<<<<<<< HEAD
         client.prepareResponse(FetchResponse.prepareResponse(Errors.NONE, fetchPartitionData, Collections.emptyList(), topicIds,
                 0, INVALID_SESSION_ID));
-=======
-        client.prepareResponse(FetchResponse.of(Errors.NONE, 0, INVALID_SESSION_ID, fetchPartitionData));
->>>>>>> 8d6ae33a
         consumerClient.poll(time.timer(0));
 
         Map<TopicPartition, List<ConsumerRecord<byte[], byte[]>>> fetchedRecords = fetchedRecords();
@@ -2498,13 +2465,8 @@
                 .setLogStartOffset(0));
 
         assertEquals(1, fetcher.sendFetches());
-<<<<<<< HEAD
         client.prepareResponse(FetchResponse.prepareResponse(Errors.NONE, new LinkedHashMap<>(partitions), Collections.emptyList(), topicIds,
                 0, INVALID_SESSION_ID));
-=======
-        client.prepareResponse(FetchResponse.of(Errors.NONE,
-                0, INVALID_SESSION_ID, new LinkedHashMap<>(partitions)));
->>>>>>> 8d6ae33a
         consumerClient.poll(time.timer(0));
         fetcher.fetchedRecords();
 
@@ -2538,17 +2500,6 @@
             builder.appendWithOffset(v, RecordBatch.NO_TIMESTAMP, "key".getBytes(), ("value-" + v).getBytes());
         MemoryRecords records = builder.build();
 
-<<<<<<< HEAD
-        Map<TopicPartition, FetchResponse.PartitionData<MemoryRecords>> partitions = new HashMap<>();
-        partitions.put(tp0, new FetchResponse.PartitionData<>(Errors.NONE, 100,
-                FetchResponse.INVALID_LAST_STABLE_OFFSET, 0L, null, records));
-        partitions.put(tp1, new FetchResponse.PartitionData<>(Errors.NONE, 100,
-                FetchResponse.INVALID_LAST_STABLE_OFFSET, 0L, null,
-                MemoryRecords.withRecords(CompressionType.NONE, new SimpleRecord("val".getBytes()))));
-
-        client.prepareResponse(FetchResponse.prepareResponse(Errors.NONE, new LinkedHashMap<>(partitions), Collections.emptyList(), topicIds,
-                0, INVALID_SESSION_ID));
-=======
         Map<TopicPartition, FetchResponseData.PartitionData> partitions = new HashMap<>();
         partitions.put(tp0, new FetchResponseData.PartitionData()
                 .setPartitionIndex(tp0.partition())
@@ -2561,8 +2512,8 @@
                 .setLogStartOffset(0)
                 .setRecords(MemoryRecords.withRecords(CompressionType.NONE, new SimpleRecord("val".getBytes()))));
 
-        client.prepareResponse(FetchResponse.of(Errors.NONE, 0, INVALID_SESSION_ID, new LinkedHashMap<>(partitions)));
->>>>>>> 8d6ae33a
+        client.prepareResponse(FetchResponse.prepareResponse(Errors.NONE, new LinkedHashMap<>(partitions), Collections.emptyList(), topicIds,
+                0, INVALID_SESSION_ID));
         consumerClient.poll(time.timer(0));
         fetcher.fetchedRecords();
 
@@ -3398,15 +3349,6 @@
         subscriptions.seekValidated(tp1, new SubscriptionState.FetchPosition(1, Optional.empty(), metadata.currentLeader(tp1)));
 
         // Fetch some records and establish an incremental fetch session.
-<<<<<<< HEAD
-        LinkedHashMap<TopicPartition, FetchResponse.PartitionData<MemoryRecords>> partitions1 = new LinkedHashMap<>();
-        partitions1.put(tp0, new FetchResponse.PartitionData<>(Errors.NONE, 2L,
-                2, 0L, null, this.records));
-        partitions1.put(tp1, new FetchResponse.PartitionData<>(Errors.NONE, 100L,
-                FetchResponse.INVALID_LAST_STABLE_OFFSET, 0L, null, emptyRecords));
-        FetchResponse<MemoryRecords> resp1 = FetchResponse.prepareResponse(Errors.NONE, partitions1, Collections.emptyList(), topicIds,
-                0, 123);
-=======
         LinkedHashMap<TopicPartition, FetchResponseData.PartitionData> partitions1 = new LinkedHashMap<>();
         partitions1.put(tp0, new FetchResponseData.PartitionData()
                 .setPartitionIndex(tp0.partition())
@@ -3419,8 +3361,8 @@
                 .setHighWatermark(100)
                 .setLogStartOffset(0)
                 .setRecords(emptyRecords));
-        FetchResponse resp1 = FetchResponse.of(Errors.NONE, 0, 123, partitions1);
->>>>>>> 8d6ae33a
+        FetchResponse resp1 = FetchResponse.prepareResponse(Errors.NONE, partitions1, Collections.emptyList(), topicIds,
+                0, 123);
         client.prepareResponse(resp1);
         assertEquals(1, fetcher.sendFetches());
         assertFalse(fetcher.hasCompletedFetches());
@@ -3445,13 +3387,8 @@
         assertEquals(4L, subscriptions.position(tp0).offset);
 
         // The second response contains no new records.
-<<<<<<< HEAD
-        LinkedHashMap<TopicPartition, FetchResponse.PartitionData<MemoryRecords>> partitions2 = new LinkedHashMap<>();
-        FetchResponse<MemoryRecords> resp2 = FetchResponse.prepareResponse(Errors.NONE, partitions2, Collections.emptyList(), topicIds, 0, 123);
-=======
         LinkedHashMap<TopicPartition, FetchResponseData.PartitionData> partitions2 = new LinkedHashMap<>();
-        FetchResponse resp2 = FetchResponse.of(Errors.NONE, 0, 123, partitions2);
->>>>>>> 8d6ae33a
+        FetchResponse resp2 = FetchResponse.prepareResponse(Errors.NONE, partitions2, Collections.emptyList(), topicIds, 0, 123);
         client.prepareResponse(resp2);
         assertEquals(1, fetcher.sendFetches());
         consumerClient.poll(time.timer(0));
@@ -3461,12 +3398,6 @@
         assertEquals(1L, subscriptions.position(tp1).offset);
 
         // The third response contains some new records for tp0.
-<<<<<<< HEAD
-        LinkedHashMap<TopicPartition, FetchResponse.PartitionData<MemoryRecords>> partitions3 = new LinkedHashMap<>();
-        partitions3.put(tp0, new FetchResponse.PartitionData<>(Errors.NONE, 100L,
-                4, 0L, null, this.nextRecords));
-        FetchResponse<MemoryRecords> resp3 = FetchResponse.prepareResponse(Errors.NONE, partitions3, Collections.emptyList(), topicIds, 0, 123);
-=======
         LinkedHashMap<TopicPartition, FetchResponseData.PartitionData> partitions3 = new LinkedHashMap<>();
         partitions3.put(tp0, new FetchResponseData.PartitionData()
                 .setPartitionIndex(tp0.partition())
@@ -3474,8 +3405,7 @@
                 .setLastStableOffset(4)
                 .setLogStartOffset(0)
                 .setRecords(this.nextRecords));
-        FetchResponse resp3 = FetchResponse.of(Errors.NONE, 0, 123, partitions3);
->>>>>>> 8d6ae33a
+        FetchResponse resp3 = FetchResponse.prepareResponse(Errors.NONE, partitions3, Collections.emptyList(), topicIds, 0, 123);
         client.prepareResponse(resp3);
         assertEquals(1, fetcher.sendFetches());
         consumerClient.poll(time.timer(0));
@@ -3534,11 +3464,7 @@
                         }
 
                         @Override
-<<<<<<< HEAD
-                        public boolean handleResponse(FetchResponse<?> response, short version) {
-=======
-                        public boolean handleResponse(FetchResponse response) {
->>>>>>> 8d6ae33a
+                        public boolean handleResponse(FetchResponse response, short version) {
                             verifySessionPartitions();
                             return handler.handleResponse(response, version);
                         }
@@ -3586,13 +3512,8 @@
                     if (!client.requests().isEmpty()) {
                         ClientRequest request = client.requests().peek();
                         FetchRequest fetchRequest = (FetchRequest) request.requestBuilder().build();
-<<<<<<< HEAD
-                        LinkedHashMap<TopicPartition, FetchResponse.PartitionData<MemoryRecords>> responseMap = new LinkedHashMap<>();
+                        LinkedHashMap<TopicPartition, FetchResponseData.PartitionData> responseMap = new LinkedHashMap<>();
                         for (Map.Entry<TopicPartition, FetchRequest.PartitionData> entry : fetchRequest.fetchDataAndError(topicNames).fetchData().entrySet()) {
-=======
-                        LinkedHashMap<TopicPartition, FetchResponseData.PartitionData> responseMap = new LinkedHashMap<>();
-                        for (Map.Entry<TopicPartition, FetchRequest.PartitionData> entry : fetchRequest.fetchData().entrySet()) {
->>>>>>> 8d6ae33a
                             TopicPartition tp = entry.getKey();
                             long offset = entry.getValue().fetchOffset;
                             responseMap.put(tp, new FetchResponseData.PartitionData()
@@ -3602,12 +3523,8 @@
                                     .setLogStartOffset(0)
                                     .setRecords(buildRecords(offset, 2, offset)));
                         }
-<<<<<<< HEAD
                         client.respondToRequest(request, FetchResponse.prepareResponse(Errors.NONE, responseMap, Collections.emptyList(), topicIds,
                                 0, 123));
-=======
-                        client.respondToRequest(request, FetchResponse.of(Errors.NONE, 0, 123, responseMap));
->>>>>>> 8d6ae33a
                         consumerClient.poll(time.timer(0));
                     }
                 }
@@ -3670,12 +3587,8 @@
                                 .setLogStartOffset(0)
                                 .setRecords(buildRecords(nextOffset, 2, nextOffset)));
                         nextOffset += 2;
-<<<<<<< HEAD
                         client.respondToRequest(request, FetchResponse.prepareResponse(Errors.NONE, responseMap, Collections.emptyList(), topicIds,
                                 0, 123));
-=======
-                        client.respondToRequest(request, FetchResponse.of(Errors.NONE, 0, 123, responseMap));
->>>>>>> 8d6ae33a
                         consumerClient.poll(time.timer(0));
                     }
                 }
@@ -4711,15 +4624,6 @@
                                                                                   long lastStableOffset,
                                                                                   long hw,
                                                                                   int throttleTime) {
-<<<<<<< HEAD
-        Map<TopicPartition, FetchResponse.PartitionData<MemoryRecords>> partitions = Collections.singletonMap(tp0,
-                new FetchResponse.PartitionData<>(error, hw, lastStableOffset, 0L, abortedTransactions, records));
-        return FetchResponse.prepareResponse(Errors.NONE, new LinkedHashMap<>(partitions), Collections.emptyList(), topicIds,
-                throttleTime, INVALID_SESSION_ID);
-    }
-
-    private FetchResponse<MemoryRecords> fullFetchResponse(TopicPartition tp, MemoryRecords records, Errors error, long hw, int throttleTime) {
-=======
         Map<TopicPartition, FetchResponseData.PartitionData> partitions = Collections.singletonMap(tp0,
                 new FetchResponseData.PartitionData()
                         .setPartitionIndex(tp0.partition())
@@ -4729,39 +4633,16 @@
                         .setLogStartOffset(0)
                         .setAbortedTransactions(abortedTransactions)
                         .setRecords(records));
-        return FetchResponse.of(Errors.NONE, throttleTime, INVALID_SESSION_ID, new LinkedHashMap<>(partitions));
+        return FetchResponse.prepareResponse(Errors.NONE, new LinkedHashMap<>(partitions), Collections.emptyList(), topicIds,
+                throttleTime, INVALID_SESSION_ID);
     }
 
     private FetchResponse fullFetchResponse(TopicPartition tp, MemoryRecords records, Errors error, long hw, int throttleTime) {
->>>>>>> 8d6ae33a
         return fullFetchResponse(tp, records, error, hw, FetchResponse.INVALID_LAST_STABLE_OFFSET, throttleTime);
     }
 
     private FetchResponse fullFetchResponse(TopicPartition tp, MemoryRecords records, Errors error, long hw,
                                             long lastStableOffset, int throttleTime) {
-<<<<<<< HEAD
-        Map<TopicPartition, FetchResponse.PartitionData<MemoryRecords>> partitions = Collections.singletonMap(tp,
-                new FetchResponse.PartitionData<>(error, hw, lastStableOffset, 0L, null, records));
-        return FetchResponse.prepareResponse(Errors.NONE, new LinkedHashMap<>(partitions), Collections.emptyList(), topicIds,
-                throttleTime, INVALID_SESSION_ID);
-    }
-
-    private FetchResponse<MemoryRecords> fullFetchResponse(TopicPartition tp, MemoryRecords records, Errors error, long hw,
-                                                           long lastStableOffset, int throttleTime, Optional<Integer> preferredReplicaId) {
-        Map<TopicPartition, FetchResponse.PartitionData<MemoryRecords>> partitions = Collections.singletonMap(tp,
-                new FetchResponse.PartitionData<>(error, hw, lastStableOffset, 0L,
-                        preferredReplicaId, null, records));
-        return FetchResponse.prepareResponse(Errors.NONE, new LinkedHashMap<>(partitions), Collections.emptyList(), topicIds,
-                throttleTime, INVALID_SESSION_ID);
-    }
-
-    private FetchResponse<MemoryRecords> fetchResponse(TopicPartition tp, MemoryRecords records, Errors error, long hw,
-                                        long lastStableOffset, long logStartOffset, int throttleTime) {
-        Map<TopicPartition, FetchResponse.PartitionData<MemoryRecords>> partitions = Collections.singletonMap(tp,
-                new FetchResponse.PartitionData<>(error, hw, lastStableOffset, logStartOffset, null, records));
-        return FetchResponse.prepareResponse(Errors.NONE, new LinkedHashMap<>(partitions), Collections.emptyList(), topicIds,
-                throttleTime, INVALID_SESSION_ID);
-=======
         Map<TopicPartition, FetchResponseData.PartitionData> partitions = Collections.singletonMap(tp,
                 new FetchResponseData.PartitionData()
                         .setPartitionIndex(tp.partition())
@@ -4770,7 +4651,8 @@
                         .setLastStableOffset(lastStableOffset)
                         .setLogStartOffset(0)
                         .setRecords(records));
-        return FetchResponse.of(Errors.NONE, throttleTime, INVALID_SESSION_ID, new LinkedHashMap<>(partitions));
+        return FetchResponse.prepareResponse(Errors.NONE, new LinkedHashMap<>(partitions), Collections.emptyList(), topicIds,
+                throttleTime, INVALID_SESSION_ID);
     }
 
     private FetchResponse fullFetchResponse(TopicPartition tp, MemoryRecords records, Errors error, long hw,
@@ -4784,7 +4666,8 @@
                         .setLogStartOffset(0)
                         .setRecords(records)
                         .setPreferredReadReplica(preferredReplicaId.orElse(FetchResponse.INVALID_PREFERRED_REPLICA_ID)));
-        return FetchResponse.of(Errors.NONE, throttleTime, INVALID_SESSION_ID, new LinkedHashMap<>(partitions));
+        return FetchResponse.prepareResponse(Errors.NONE, new LinkedHashMap<>(partitions), Collections.emptyList(), topicIds,
+                throttleTime, INVALID_SESSION_ID);
     }
 
     private FetchResponse fetchResponse(TopicPartition tp, MemoryRecords records, Errors error, long hw,
@@ -4797,8 +4680,8 @@
                         .setLastStableOffset(lastStableOffset)
                         .setLogStartOffset(logStartOffset)
                         .setRecords(records));
-        return FetchResponse.of(Errors.NONE, throttleTime, INVALID_SESSION_ID, new LinkedHashMap<>(partitions));
->>>>>>> 8d6ae33a
+        return FetchResponse.prepareResponse(Errors.NONE, new LinkedHashMap<>(partitions), Collections.emptyList(), topicIds,
+                throttleTime, INVALID_SESSION_ID);
     }
 
     private MetadataResponse newMetadataResponse(String topic, Errors error) {
