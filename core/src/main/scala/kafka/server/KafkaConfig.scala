/**
  * Licensed to the Apache Software Foundation (ASF) under one or more
  * contributor license agreements.  See the NOTICE file distributed with
  * this work for additional information regarding copyright ownership.
  * The ASF licenses this file to You under the Apache License, Version 2.0
  * (the "License"); you may not use this file except in compliance with
  * the License.  You may obtain a copy of the License at
  *
  * http://www.apache.org/licenses/LICENSE-2.0
  *
  * Unless required by applicable law or agreed to in writing, software
  * distributed under the License is distributed on an "AS IS" BASIS,
  * WITHOUT WARRANTIES OR CONDITIONS OF ANY KIND, either express or implied.
  * See the License for the specific language governing permissions and
  * limitations under the License.
  */

package kafka.server

<<<<<<< HEAD
=======
import java.util
import java.util.concurrent.TimeUnit
import java.util.Properties
import kafka.cluster.EndPoint
import kafka.utils.{CoreUtils, Logging}
>>>>>>> a8e4caae
import kafka.utils.Implicits._
import kafka.utils.Logging
import org.apache.kafka.common.Reconfigurable
<<<<<<< HEAD
import org.apache.kafka.common.config.ConfigDef.ConfigKey
import org.apache.kafka.common.config._
import org.apache.kafka.common.config.types.Password
import org.apache.kafka.common.utils.Utils
import org.apache.kafka.server.ProcessRole
import org.apache.kafka.server.common.MetadataVersion
import org.apache.kafka.server.config._
import org.apache.kafka.server.log.remote.storage.RemoteLogManagerConfig
import org.apache.kafka.storage.internals.log.LogConfig
=======
import org.apache.kafka.common.config.{ConfigDef, ConfigException, ConfigResource, SaslConfigs, TopicConfig}
import org.apache.kafka.common.config.ConfigDef.ConfigKey
import org.apache.kafka.common.config.internals.BrokerSecurityConfigs
import org.apache.kafka.common.config.types.Password
import org.apache.kafka.common.network.ListenerName
import org.apache.kafka.common.record.{CompressionType, TimestampType}
import org.apache.kafka.common.security.auth.KafkaPrincipalSerde
import org.apache.kafka.common.security.auth.SecurityProtocol
import org.apache.kafka.common.utils.Utils
import org.apache.kafka.coordinator.group.ConsumerGroupMigrationPolicy
import org.apache.kafka.coordinator.group.Group.GroupType
import org.apache.kafka.coordinator.group.GroupCoordinatorConfig
import org.apache.kafka.coordinator.group.api.assignor.ConsumerGroupPartitionAssignor
import org.apache.kafka.coordinator.transaction.{TransactionLogConfigs, TransactionStateManagerConfigs}
import org.apache.kafka.network.SocketServerConfigs
import org.apache.kafka.raft.QuorumConfig
import org.apache.kafka.security.authorizer.AuthorizerUtils
import org.apache.kafka.security.PasswordEncoderConfigs
import org.apache.kafka.server.ProcessRole
import org.apache.kafka.server.authorizer.Authorizer
import org.apache.kafka.server.common.MetadataVersion
import org.apache.kafka.server.common.MetadataVersion._
import org.apache.kafka.server.config.{AbstractKafkaConfig, DelegationTokenManagerConfigs, KRaftConfigs, QuotaConfigs, ReplicationConfigs, ServerConfigs, ServerLogConfigs, ShareGroupConfigs, ZkConfigs}
import org.apache.kafka.server.log.remote.storage.RemoteLogManagerConfig
import org.apache.kafka.server.metrics.MetricConfigs
import org.apache.kafka.server.util.Csv
import org.apache.kafka.storage.internals.log.{CleanerConfig, LogConfig}
import org.apache.kafka.storage.internals.log.LogConfig.MessageFormatVersion
>>>>>>> a8e4caae
import org.apache.zookeeper.client.ZKClientConfig

import java.util
import java.util.{Collections, Properties}
import scala.annotation.nowarn
import scala.collection.{Map, Seq}
import scala.compat.java8.OptionConverters._
import scala.jdk.CollectionConverters._

object KafkaConfig {

  def main(args: Array[String]): Unit = {
    System.out.println(configDef.toHtml(4, (config: String) => "brokerconfigs_" + config,
      DynamicBrokerConfig.dynamicConfigUpdateModes))
  }

  private[kafka] def zooKeeperClientProperty(clientConfig: ZKClientConfig, kafkaPropName: String): Option[String] = {
    Option(clientConfig.getProperty(ZkConfigs.ZK_SSL_CONFIG_TO_SYSTEM_PROPERTY_MAP.get(kafkaPropName)))
  }

  private[kafka] def setZooKeeperClientProperty(clientConfig: ZKClientConfig, kafkaPropName: String, kafkaPropValue: Any): Unit = {
    clientConfig.setProperty(ZkConfigs.ZK_SSL_CONFIG_TO_SYSTEM_PROPERTY_MAP.get(kafkaPropName),
      kafkaPropName match {
        case ZkConfigs.ZK_SSL_ENDPOINT_IDENTIFICATION_ALGORITHM_CONFIG => (kafkaPropValue.toString.toUpperCase == "HTTPS").toString
        case ZkConfigs.ZK_SSL_ENABLED_PROTOCOLS_CONFIG | ZkConfigs.ZK_SSL_CIPHER_SUITES_CONFIG => kafkaPropValue match {
          case list: java.util.List[_] => list.asScala.mkString(",")
          case _ => kafkaPropValue.toString
        }
        case _ => kafkaPropValue.toString
    })
  }

  // For ZooKeeper TLS client authentication to be enabled the client must (at a minimum) configure itself as using TLS
  // with both a client connection socket and a key store location explicitly set.
  private[kafka] def zkTlsClientAuthEnabled(zkClientConfig: ZKClientConfig): Boolean = {
    zooKeeperClientProperty(zkClientConfig, ZkConfigs.ZK_SSL_CLIENT_ENABLE_CONFIG).contains("true") &&
      zooKeeperClientProperty(zkClientConfig, ZkConfigs.ZK_CLIENT_CNXN_SOCKET_CONFIG).isDefined &&
      zooKeeperClientProperty(zkClientConfig, ZkConfigs.ZK_SSL_KEY_STORE_LOCATION_CONFIG).isDefined
  }

<<<<<<< HEAD
  val configDef = org.apache.kafka.server.config.KafkaConfig.CONFIG_DEF

  /** ********* Remote Log Management Configuration *********/
  RemoteLogManagerConfig.CONFIG_DEF.configKeys().values().forEach(key => configDef.define(key))
=======
  val configDef = AbstractKafkaConfig.CONFIG_DEF
>>>>>>> a8e4caae

  def configNames: Seq[String] = configDef.names.asScala.toBuffer.sorted
  private[server] def defaultValues: Map[String, _] = configDef.defaultValues.asScala
  private[server] def configKeys: Map[String, ConfigKey] = configDef.configKeys.asScala

  def fromProps(props: Properties): KafkaConfig =
    fromProps(props, true)

  def fromProps(props: Properties, doLog: Boolean): KafkaConfig =
    new KafkaConfig(props, doLog)

  def fromProps(defaults: Properties, overrides: Properties): KafkaConfig =
    fromProps(defaults, overrides, true)

  def fromProps(defaults: Properties, overrides: Properties, doLog: Boolean): KafkaConfig = {
    val props = new Properties()
    props ++= defaults
    props ++= overrides
    fromProps(props, doLog)
  }

  def apply(props: java.util.Map[_, _], doLog: Boolean = true): KafkaConfig = new KafkaConfig(props, doLog)

  private def typeOf(name: String): Option[ConfigDef.Type] = Option(configDef.configKeys.get(name)).map(_.`type`)

  def configType(configName: String): Option[ConfigDef.Type] = {
    val configType = configTypeExact(configName)
    if (configType.isDefined) {
      return configType
    }
    typeOf(configName) match {
      case Some(t) => Some(t)
      case None =>
        DynamicBrokerConfig.brokerConfigSynonyms(configName, matchListenerOverride = true).flatMap(typeOf).headOption
    }
  }

  private def configTypeExact(exactName: String): Option[ConfigDef.Type] = {
    val configType = typeOf(exactName).orNull
    if (configType != null) {
      Some(configType)
    } else {
      val configKey = DynamicConfig.Broker.configKeys.get(exactName)
      if (configKey != null) {
        Some(configKey.`type`)
      } else {
        None
      }
    }
  }

  def maybeSensitive(configType: Option[ConfigDef.Type]): Boolean = {
    // If we can't determine the config entry type, treat it as a sensitive config to be safe
    configType.isEmpty || configType.contains(ConfigDef.Type.PASSWORD)
  }

  def loggableValue(resourceType: ConfigResource.Type, name: String, value: String): String = {
    val maybeSensitive = resourceType match {
      case ConfigResource.Type.BROKER => KafkaConfig.maybeSensitive(KafkaConfig.configType(name))
      case ConfigResource.Type.TOPIC => KafkaConfig.maybeSensitive(LogConfig.configType(name).asScala)
      case ConfigResource.Type.BROKER_LOGGER => false
      case ConfigResource.Type.CLIENT_METRICS => false
      case _ => true
    }
    if (maybeSensitive) Password.HIDDEN else value
  }

  /**
   * Copy a configuration map, populating some keys that we want to treat as synonyms.
   */
  def populateSynonyms(input: util.Map[_, _]): util.Map[Any, Any] = {
    val output = new util.HashMap[Any, Any](input)
    val brokerId = output.get(ServerConfigs.BROKER_ID_CONFIG)
    val nodeId = output.get(KRaftConfigs.NODE_ID_CONFIG)
    if (brokerId == null && nodeId != null) {
      output.put(ServerConfigs.BROKER_ID_CONFIG, nodeId)
    } else if (brokerId != null && nodeId == null) {
      output.put(KRaftConfigs.NODE_ID_CONFIG, brokerId)
    }
    output
  }
}

/**
 * The class extend {@link AbstractKafkaConfig} which will be the future KafkaConfig.
 * When add any new methods if it doesn't depend on anything in Core, then move it to org.apache.kafka.server.config.KafkaConfig instead of here.
 * Any code depends on kafka.server.KafkaConfig will keep for using kafka.server.KafkaConfig for the time being until we move it out of core
 * For more details check KAFKA-15853
 */
class KafkaConfig private(doLog: Boolean, val props: java.util.Map[_, _], dynamicConfigOverride: Option[DynamicBrokerConfig])
<<<<<<< HEAD
  extends org.apache.kafka.server.config.KafkaConfig(KafkaConfig.configDef, props, Utils.castToStringObjectMap(props), doLog) with Logging {
=======
  extends AbstractKafkaConfig(KafkaConfig.configDef, props, Utils.castToStringObjectMap(props), doLog) with Logging {
>>>>>>> a8e4caae

  def this(props: java.util.Map[_, _]) = this(true, KafkaConfig.populateSynonyms(props), None)
  def this(props: java.util.Map[_, _], doLog: Boolean) = this(doLog, KafkaConfig.populateSynonyms(props), None)
  def this(props: java.util.Map[_, _], doLog: Boolean, dynamicConfigOverride: Option[DynamicBrokerConfig]) =
    this(doLog, KafkaConfig.populateSynonyms(props), dynamicConfigOverride)

  // Cache the current config to avoid acquiring read lock to access from dynamicConfig
  private[server] val dynamicConfig = dynamicConfigOverride.getOrElse(new DynamicBrokerConfig(this))

  private[server] def updateCurrentConfig(newConfig: KafkaConfig): Unit = {
    this.currentConfig = newConfig
  }

  // The following captures any system properties impacting ZooKeeper TLS configuration
  // and defines the default values this instance will use if no explicit config is given.
  // We make it part of each instance rather than the object to facilitate testing.
  private val zkClientConfigViaSystemProperties = new ZKClientConfig()

  //  During dynamic update, we use the values from this config, these are only used in DynamicBrokerConfig
  private[server] def originalsFromThisConfig: util.Map[String, AnyRef] = super.originals
  private[server] def valuesFromThisConfig: util.Map[String, _] = super.values
  def valuesFromThisConfigWithPrefixOverride(prefix: String): util.Map[String, AnyRef] =
    super.valuesWithPrefixOverride(prefix)

  /** ********* Zookeeper Configuration ********** */
  val zkConnect: String = getString(ZkConfigs.ZK_CONNECT_CONFIG)
  val zkSessionTimeoutMs: Int = getInt(ZkConfigs.ZK_SESSION_TIMEOUT_MS_CONFIG)
  val zkConnectionTimeoutMs: Int =
    Option(getInt(ZkConfigs.ZK_CONNECTION_TIMEOUT_MS_CONFIG)).map(_.toInt).getOrElse(getInt(ZkConfigs.ZK_SESSION_TIMEOUT_MS_CONFIG))
  val zkEnableSecureAcls: Boolean = getBoolean(ZkConfigs.ZK_ENABLE_SECURE_ACLS_CONFIG)
  val zkMaxInFlightRequests: Int = getInt(ZkConfigs.ZK_MAX_IN_FLIGHT_REQUESTS_CONFIG)

<<<<<<< HEAD
=======
  private val _remoteLogManagerConfig = new RemoteLogManagerConfig(props)
  def remoteLogManagerConfig = _remoteLogManagerConfig

>>>>>>> a8e4caae
  private def zkBooleanConfigOrSystemPropertyWithDefaultValue(propKey: String): Boolean = {
    // Use the system property if it exists and the Kafka config value was defaulted rather than actually provided
    // Need to translate any system property value from true/false (String) to true/false (Boolean)
    val actuallyProvided = originals.containsKey(propKey)
    if (actuallyProvided) getBoolean(propKey) else {
      val sysPropValue = KafkaConfig.zooKeeperClientProperty(zkClientConfigViaSystemProperties, propKey)
      sysPropValue match {
        case Some("true") => true
        case Some(_) => false
        case _ => getBoolean(propKey) // not specified so use the default value
      }
    }
  }

  private def zkStringConfigOrSystemPropertyWithDefaultValue(propKey: String): String = {
    // Use the system property if it exists and the Kafka config value was defaulted rather than actually provided
    val actuallyProvided = originals.containsKey(propKey)
    if (actuallyProvided) getString(propKey) else {
      KafkaConfig.zooKeeperClientProperty(zkClientConfigViaSystemProperties, propKey) match {
        case Some(v) => v
        case _ => getString(propKey) // not specified so use the default value
      }
    }
  }

  private def zkOptionalStringConfigOrSystemProperty(propKey: String): Option[String] = {
    Option(getString(propKey)).orElse {
      KafkaConfig.zooKeeperClientProperty(zkClientConfigViaSystemProperties, propKey)
    }
  }
  private def zkPasswordConfigOrSystemProperty(propKey: String): Option[Password] = {
    Option(getPassword(propKey)).orElse {
      KafkaConfig.zooKeeperClientProperty(zkClientConfigViaSystemProperties, propKey).map(new Password(_))
    }
  }
  private def zkListConfigOrSystemProperty(propKey: String): Option[util.List[String]] = {
    Option(getList(propKey)).orElse {
      KafkaConfig.zooKeeperClientProperty(zkClientConfigViaSystemProperties, propKey).map { sysProp =>
        sysProp.split("\\s*,\\s*").toBuffer.asJava
      }
    }
  }

  val zkSslClientEnable = zkBooleanConfigOrSystemPropertyWithDefaultValue(ZkConfigs.ZK_SSL_CLIENT_ENABLE_CONFIG)
  val zkClientCnxnSocketClassName = zkOptionalStringConfigOrSystemProperty(ZkConfigs.ZK_CLIENT_CNXN_SOCKET_CONFIG)
  val zkSslKeyStoreLocation = zkOptionalStringConfigOrSystemProperty(ZkConfigs.ZK_SSL_KEY_STORE_LOCATION_CONFIG)
  val zkSslKeyStorePassword = zkPasswordConfigOrSystemProperty(ZkConfigs.ZK_SSL_KEY_STORE_PASSWORD_CONFIG)
  val zkSslKeyStoreType = zkOptionalStringConfigOrSystemProperty(ZkConfigs.ZK_SSL_KEY_STORE_TYPE_CONFIG)
  val zkSslTrustStoreLocation = zkOptionalStringConfigOrSystemProperty(ZkConfigs.ZK_SSL_TRUST_STORE_LOCATION_CONFIG)
  val zkSslTrustStorePassword = zkPasswordConfigOrSystemProperty(ZkConfigs.ZK_SSL_TRUST_STORE_PASSWORD_CONFIG)
  val zkSslTrustStoreType = zkOptionalStringConfigOrSystemProperty(ZkConfigs.ZK_SSL_TRUST_STORE_TYPE_CONFIG)
  val ZkSslProtocol = zkStringConfigOrSystemPropertyWithDefaultValue(ZkConfigs.ZK_SSL_PROTOCOL_CONFIG)
  val ZkSslEnabledProtocols = zkListConfigOrSystemProperty(ZkConfigs.ZK_SSL_ENABLED_PROTOCOLS_CONFIG)
  val ZkSslCipherSuites = zkListConfigOrSystemProperty(ZkConfigs.ZK_SSL_CIPHER_SUITES_CONFIG)
  val ZkSslEndpointIdentificationAlgorithm = {
    // Use the system property if it exists and the Kafka config value was defaulted rather than actually provided
    // Need to translate any system property value from true/false to HTTPS/<blank>
    val kafkaProp = ZkConfigs.ZK_SSL_ENDPOINT_IDENTIFICATION_ALGORITHM_CONFIG
    val actuallyProvided = originals.containsKey(kafkaProp)
    if (actuallyProvided)
      getString(kafkaProp)
    else {
      KafkaConfig.zooKeeperClientProperty(zkClientConfigViaSystemProperties, kafkaProp) match {
        case Some("true") => "HTTPS"
        case Some(_) => ""
        case None => getString(kafkaProp) // not specified so use the default value
      }
    }
  }
  val ZkSslCrlEnable = zkBooleanConfigOrSystemPropertyWithDefaultValue(ZkConfigs.ZK_SSL_CRL_ENABLE_CONFIG)
  val ZkSslOcspEnable = zkBooleanConfigOrSystemPropertyWithDefaultValue(ZkConfigs.ZK_SSL_OCSP_ENABLE_CONFIG)
<<<<<<< HEAD
=======
  /** ********* General Configuration ***********/
  val brokerIdGenerationEnable: Boolean = getBoolean(ServerConfigs.BROKER_ID_GENERATION_ENABLE_CONFIG)
  val maxReservedBrokerId: Int = getInt(ServerConfigs.RESERVED_BROKER_MAX_ID_CONFIG)
  var brokerId: Int = getInt(ServerConfigs.BROKER_ID_CONFIG)
  val nodeId: Int = getInt(KRaftConfigs.NODE_ID_CONFIG)
  val initialRegistrationTimeoutMs: Int = getInt(KRaftConfigs.INITIAL_BROKER_REGISTRATION_TIMEOUT_MS_CONFIG)
  val brokerHeartbeatIntervalMs: Int = getInt(KRaftConfigs.BROKER_HEARTBEAT_INTERVAL_MS_CONFIG)
  val brokerSessionTimeoutMs: Int = getInt(KRaftConfigs.BROKER_SESSION_TIMEOUT_MS_CONFIG)

  def requiresZookeeper: Boolean = processRoles.isEmpty
  def usesSelfManagedQuorum: Boolean = processRoles.nonEmpty

  val migrationEnabled: Boolean = getBoolean(KRaftConfigs.MIGRATION_ENABLED_CONFIG)
  val migrationMetadataMinBatchSize: Int = getInt(KRaftConfigs.MIGRATION_METADATA_MIN_BATCH_SIZE_CONFIG)

  val elrEnabled: Boolean = getBoolean(KRaftConfigs.ELR_ENABLED_CONFIG)

  private def parseProcessRoles(): Set[ProcessRole] = {
    val roles = getList(KRaftConfigs.PROCESS_ROLES_CONFIG).asScala.map {
      case "broker" => ProcessRole.BrokerRole
      case "controller" => ProcessRole.ControllerRole
      case role => throw new ConfigException(s"Unknown process role '$role'" +
        " (only 'broker' and 'controller' are allowed roles)")
    }

    val distinctRoles: Set[ProcessRole] = roles.toSet

    if (distinctRoles.size != roles.size) {
      throw new ConfigException(s"Duplicate role names found in `${KRaftConfigs.PROCESS_ROLES_CONFIG}`: $roles")
    }

    distinctRoles
  }

  def isKRaftCombinedMode: Boolean = {
    processRoles == Set(ProcessRole.BrokerRole, ProcessRole.ControllerRole)
  }

  def metadataLogDir: String = {
    Option(getString(KRaftConfigs.METADATA_LOG_DIR_CONFIG)) match {
      case Some(dir) => dir
      case None => logDirs.head
    }
  }

  def metadataLogSegmentBytes = getInt(KRaftConfigs.METADATA_LOG_SEGMENT_BYTES_CONFIG)
  def metadataLogSegmentMillis = getLong(KRaftConfigs.METADATA_LOG_SEGMENT_MILLIS_CONFIG)
  def metadataRetentionBytes = getLong(KRaftConfigs.METADATA_MAX_RETENTION_BYTES_CONFIG)
  def metadataRetentionMillis = getLong(KRaftConfigs.METADATA_MAX_RETENTION_MILLIS_CONFIG)
  def metadataNodeIDConfig = getInt(KRaftConfigs.NODE_ID_CONFIG)
  def metadataLogSegmentMinBytes = getInt(KRaftConfigs.METADATA_LOG_SEGMENT_MIN_BYTES_CONFIG)
  val serverMaxStartupTimeMs = getLong(KRaftConfigs.SERVER_MAX_STARTUP_TIME_MS_CONFIG)

  def numNetworkThreads = getInt(ServerConfigs.NUM_NETWORK_THREADS_CONFIG)
  def backgroundThreads = getInt(ServerConfigs.BACKGROUND_THREADS_CONFIG)
  val queuedMaxRequests = getInt(ServerConfigs.QUEUED_MAX_REQUESTS_CONFIG)
  val queuedMaxBytes = getLong(ServerConfigs.QUEUED_MAX_BYTES_CONFIG)
  def numIoThreads = getInt(ServerConfigs.NUM_IO_THREADS_CONFIG)
  def messageMaxBytes = getInt(ServerConfigs.MESSAGE_MAX_BYTES_CONFIG)
  val requestTimeoutMs = getInt(ServerConfigs.REQUEST_TIMEOUT_MS_CONFIG)
  val connectionSetupTimeoutMs = getLong(ServerConfigs.SOCKET_CONNECTION_SETUP_TIMEOUT_MS_CONFIG)
  val connectionSetupTimeoutMaxMs = getLong(ServerConfigs.SOCKET_CONNECTION_SETUP_TIMEOUT_MAX_MS_CONFIG)

  def getNumReplicaAlterLogDirsThreads: Int = {
    val numThreads: Integer = Option(getInt(ServerConfigs.NUM_REPLICA_ALTER_LOG_DIRS_THREADS_CONFIG)).getOrElse(logDirs.size)
    numThreads
  }

  /************* Metadata Configuration ***********/
  val metadataSnapshotMaxNewRecordBytes = getLong(KRaftConfigs.METADATA_SNAPSHOT_MAX_NEW_RECORD_BYTES_CONFIG)
  val metadataSnapshotMaxIntervalMs = getLong(KRaftConfigs.METADATA_SNAPSHOT_MAX_INTERVAL_MS_CONFIG)
  val metadataMaxIdleIntervalNs: Option[Long] = {
    val value = TimeUnit.NANOSECONDS.convert(getInt(KRaftConfigs.METADATA_MAX_IDLE_INTERVAL_MS_CONFIG).toLong, TimeUnit.MILLISECONDS)
    if (value > 0) Some(value) else None
  }

  /************* Authorizer Configuration ***********/
  def createNewAuthorizer(): Option[Authorizer] = {
    val className = getString(ServerConfigs.AUTHORIZER_CLASS_NAME_CONFIG)
    if (className == null || className.isEmpty)
      None
    else {
      Some(AuthorizerUtils.createAuthorizer(className))
    }
  }

  val earlyStartListeners: Set[ListenerName] = {
    val listenersSet = listeners.map(_.listenerName).toSet
    val controllerListenersSet = controllerListeners.map(_.listenerName).toSet
    Option(getString(ServerConfigs.EARLY_START_LISTENERS_CONFIG)) match {
      case None => controllerListenersSet
      case Some(str) =>
        str.split(",").map(_.trim()).filterNot(_.isEmpty).map { str =>
          val listenerName = new ListenerName(str)
          if (!listenersSet.contains(listenerName) && !controllerListenersSet.contains(listenerName))
            throw new ConfigException(s"${ServerConfigs.EARLY_START_LISTENERS_CONFIG} contains " +
              s"listener ${listenerName.value()}, but this is not contained in " +
              s"${SocketServerConfigs.LISTENERS_CONFIG} or ${KRaftConfigs.CONTROLLER_LISTENER_NAMES_CONFIG}")
          listenerName
        }.toSet
    }
  }

  /** ********* Socket Server Configuration ***********/
  val socketSendBufferBytes = getInt(SocketServerConfigs.SOCKET_SEND_BUFFER_BYTES_CONFIG)
  val socketReceiveBufferBytes = getInt(SocketServerConfigs.SOCKET_RECEIVE_BUFFER_BYTES_CONFIG)
  val socketRequestMaxBytes = getInt(SocketServerConfigs.SOCKET_REQUEST_MAX_BYTES_CONFIG)
  val socketListenBacklogSize = getInt(SocketServerConfigs.SOCKET_LISTEN_BACKLOG_SIZE_CONFIG)
  val maxConnectionsPerIp = getInt(SocketServerConfigs.MAX_CONNECTIONS_PER_IP_CONFIG)
  val maxConnectionsPerIpOverrides: Map[String, Int] =
    getMap(SocketServerConfigs.MAX_CONNECTIONS_PER_IP_OVERRIDES_CONFIG, getString(SocketServerConfigs.MAX_CONNECTIONS_PER_IP_OVERRIDES_CONFIG)).map { case (k, v) => (k, v.toInt)}
  def maxConnections = getInt(SocketServerConfigs.MAX_CONNECTIONS_CONFIG)
  def maxConnectionCreationRate = getInt(SocketServerConfigs.MAX_CONNECTION_CREATION_RATE_CONFIG)
  val connectionsMaxIdleMs = getLong(SocketServerConfigs.CONNECTIONS_MAX_IDLE_MS_CONFIG)
  val failedAuthenticationDelayMs = getInt(SocketServerConfigs.FAILED_AUTHENTICATION_DELAY_MS_CONFIG)

  /***************** rack configuration **************/
  val rack = Option(getString(ServerConfigs.BROKER_RACK_CONFIG))
  val replicaSelectorClassName = Option(getString(ReplicationConfigs.REPLICA_SELECTOR_CLASS_CONFIG))

  /** ********* Log Configuration ***********/
  val autoCreateTopicsEnable = getBoolean(ServerLogConfigs.AUTO_CREATE_TOPICS_ENABLE_CONFIG)
  val numPartitions = getInt(ServerLogConfigs.NUM_PARTITIONS_CONFIG)
  val logDirs: Seq[String] = Csv.parseCsvList(Option(getString(ServerLogConfigs.LOG_DIRS_CONFIG)).getOrElse(getString(ServerLogConfigs.LOG_DIR_CONFIG))).asScala
  def logSegmentBytes = getInt(ServerLogConfigs.LOG_SEGMENT_BYTES_CONFIG)
  def logFlushIntervalMessages = getLong(ServerLogConfigs.LOG_FLUSH_INTERVAL_MESSAGES_CONFIG)
  val logCleanerThreads = getInt(CleanerConfig.LOG_CLEANER_THREADS_PROP)
  def numRecoveryThreadsPerDataDir = getInt(ServerLogConfigs.NUM_RECOVERY_THREADS_PER_DATA_DIR_CONFIG)
  val logFlushSchedulerIntervalMs = getLong(ServerLogConfigs.LOG_FLUSH_SCHEDULER_INTERVAL_MS_CONFIG)
  val logFlushOffsetCheckpointIntervalMs = getInt(ServerLogConfigs.LOG_FLUSH_OFFSET_CHECKPOINT_INTERVAL_MS_CONFIG).toLong
  val logFlushStartOffsetCheckpointIntervalMs = getInt(ServerLogConfigs.LOG_FLUSH_START_OFFSET_CHECKPOINT_INTERVAL_MS_CONFIG).toLong
  val logCleanupIntervalMs = getLong(ServerLogConfigs.LOG_CLEANUP_INTERVAL_MS_CONFIG)
  def logCleanupPolicy = getList(ServerLogConfigs.LOG_CLEANUP_POLICY_CONFIG)

  val offsetsRetentionMinutes = getInt(GroupCoordinatorConfig.OFFSETS_RETENTION_MINUTES_CONFIG)
  val offsetsRetentionCheckIntervalMs = getLong(GroupCoordinatorConfig.OFFSETS_RETENTION_CHECK_INTERVAL_MS_CONFIG)
  def logRetentionBytes = getLong(ServerLogConfigs.LOG_RETENTION_BYTES_CONFIG)
  val logCleanerDedupeBufferSize = getLong(CleanerConfig.LOG_CLEANER_DEDUPE_BUFFER_SIZE_PROP)
  val logCleanerDedupeBufferLoadFactor = getDouble(CleanerConfig.LOG_CLEANER_DEDUPE_BUFFER_LOAD_FACTOR_PROP)
  val logCleanerIoBufferSize = getInt(CleanerConfig.LOG_CLEANER_IO_BUFFER_SIZE_PROP)
  val logCleanerIoMaxBytesPerSecond = getDouble(CleanerConfig.LOG_CLEANER_IO_MAX_BYTES_PER_SECOND_PROP)
  def logCleanerDeleteRetentionMs = getLong(CleanerConfig.LOG_CLEANER_DELETE_RETENTION_MS_PROP)
  def logCleanerMinCompactionLagMs = getLong(CleanerConfig.LOG_CLEANER_MIN_COMPACTION_LAG_MS_PROP)
  def logCleanerMaxCompactionLagMs = getLong(CleanerConfig.LOG_CLEANER_MAX_COMPACTION_LAG_MS_PROP)
  val logCleanerBackoffMs = getLong(CleanerConfig.LOG_CLEANER_BACKOFF_MS_PROP)
  def logCleanerMinCleanRatio = getDouble(CleanerConfig.LOG_CLEANER_MIN_CLEAN_RATIO_PROP)
  val logCleanerEnable = getBoolean(CleanerConfig.LOG_CLEANER_ENABLE_PROP)
  def logIndexSizeMaxBytes = getInt(ServerLogConfigs.LOG_INDEX_SIZE_MAX_BYTES_CONFIG)
  def logIndexIntervalBytes = getInt(ServerLogConfigs.LOG_INDEX_INTERVAL_BYTES_CONFIG)
  def logDeleteDelayMs = getLong(ServerLogConfigs.LOG_DELETE_DELAY_MS_CONFIG)
  def logRollTimeMillis: java.lang.Long = Option(getLong(ServerLogConfigs.LOG_ROLL_TIME_MILLIS_CONFIG)).getOrElse(60 * 60 * 1000L * getInt(ServerLogConfigs.LOG_ROLL_TIME_HOURS_CONFIG))
  def logRollTimeJitterMillis: java.lang.Long = Option(getLong(ServerLogConfigs.LOG_ROLL_TIME_JITTER_MILLIS_CONFIG)).getOrElse(60 * 60 * 1000L * getInt(ServerLogConfigs.LOG_ROLL_TIME_JITTER_HOURS_CONFIG))
  def logFlushIntervalMs: java.lang.Long = Option(getLong(ServerLogConfigs.LOG_FLUSH_INTERVAL_MS_CONFIG)).getOrElse(getLong(ServerLogConfigs.LOG_FLUSH_SCHEDULER_INTERVAL_MS_CONFIG))
  def minInSyncReplicas = getInt(ServerLogConfigs.MIN_IN_SYNC_REPLICAS_CONFIG)
  def logPreAllocateEnable: java.lang.Boolean = getBoolean(ServerLogConfigs.LOG_PRE_ALLOCATE_CONFIG)
  def logInitialTaskDelayMs: java.lang.Long = Option(getLong(ServerLogConfigs.LOG_INITIAL_TASK_DELAY_MS_CONFIG)).getOrElse(ServerLogConfigs.LOG_INITIAL_TASK_DELAY_MS_DEFAULT)

  // We keep the user-provided String as `MetadataVersion.fromVersionString` can choose a slightly different version (eg if `0.10.0`
  // is passed, `0.10.0-IV0` may be picked)
  @nowarn("cat=deprecation")
  private val logMessageFormatVersionString = getString(ServerLogConfigs.LOG_MESSAGE_FORMAT_VERSION_CONFIG)

  /* See `TopicConfig.MESSAGE_FORMAT_VERSION_CONFIG` for details */
  @deprecated("3.0")
  lazy val logMessageFormatVersion =
    if (LogConfig.shouldIgnoreMessageFormatVersion(interBrokerProtocolVersion))
      MetadataVersion.fromVersionString(ServerLogConfigs.LOG_MESSAGE_FORMAT_VERSION_DEFAULT)
    else MetadataVersion.fromVersionString(logMessageFormatVersionString)

  def logMessageTimestampType = TimestampType.forName(getString(ServerLogConfigs.LOG_MESSAGE_TIMESTAMP_TYPE_CONFIG))

  /* See `TopicConfig.MESSAGE_TIMESTAMP_DIFFERENCE_MAX_MS_CONFIG` for details */
  @deprecated("3.6")
  def logMessageTimestampDifferenceMaxMs: Long = getLong(ServerLogConfigs.LOG_MESSAGE_TIMESTAMP_DIFFERENCE_MAX_MS_CONFIG)

  // In the transition period before logMessageTimestampDifferenceMaxMs is removed, to maintain backward compatibility,
  // we are using its value if logMessageTimestampBeforeMaxMs default value hasn't changed.
  // See `TopicConfig.MESSAGE_FORMAT_VERSION_CONFIG` for deprecation details
  @nowarn("cat=deprecation")
  def logMessageTimestampBeforeMaxMs: Long = {
    val messageTimestampBeforeMaxMs: Long = getLong(ServerLogConfigs.LOG_MESSAGE_TIMESTAMP_BEFORE_MAX_MS_CONFIG)
    if (messageTimestampBeforeMaxMs != ServerLogConfigs.LOG_MESSAGE_TIMESTAMP_DIFFERENCE_MAX_MS_DEFAULT) {
      messageTimestampBeforeMaxMs
    } else {
      logMessageTimestampDifferenceMaxMs
    }
  }

  // In the transition period before logMessageTimestampDifferenceMaxMs is removed, to maintain backward compatibility,
  // we are using its value if logMessageTimestampAfterMaxMs default value hasn't changed.
  // See `TopicConfig.MESSAGE_FORMAT_VERSION_CONFIG` for deprecation details
  @nowarn("cat=deprecation")
  def logMessageTimestampAfterMaxMs: Long = {
    val messageTimestampAfterMaxMs: Long = getLong(ServerLogConfigs.LOG_MESSAGE_TIMESTAMP_AFTER_MAX_MS_CONFIG)
    if (messageTimestampAfterMaxMs != Long.MaxValue) {
      messageTimestampAfterMaxMs
    } else {
      logMessageTimestampDifferenceMaxMs
    }
  }

  def logMessageDownConversionEnable: Boolean = getBoolean(ServerLogConfigs.LOG_MESSAGE_DOWNCONVERSION_ENABLE_CONFIG)

  def logDirFailureTimeoutMs: Long = getLong(ServerLogConfigs.LOG_DIR_FAILURE_TIMEOUT_MS_CONFIG)

  /** ********* Replication configuration ***********/
  val controllerSocketTimeoutMs: Int = getInt(ReplicationConfigs.CONTROLLER_SOCKET_TIMEOUT_MS_CONFIG)
  val defaultReplicationFactor: Int = getInt(ReplicationConfigs.DEFAULT_REPLICATION_FACTOR_CONFIG)
  val replicaLagTimeMaxMs = getLong(ReplicationConfigs.REPLICA_LAG_TIME_MAX_MS_CONFIG)
  val replicaSocketTimeoutMs = getInt(ReplicationConfigs.REPLICA_SOCKET_TIMEOUT_MS_CONFIG)
  val replicaSocketReceiveBufferBytes = getInt(ReplicationConfigs.REPLICA_SOCKET_RECEIVE_BUFFER_BYTES_CONFIG)
  val replicaFetchMaxBytes = getInt(ReplicationConfigs.REPLICA_FETCH_MAX_BYTES_CONFIG)
  val replicaFetchWaitMaxMs = getInt(ReplicationConfigs.REPLICA_FETCH_WAIT_MAX_MS_CONFIG)
  val replicaFetchMinBytes = getInt(ReplicationConfigs.REPLICA_FETCH_MIN_BYTES_CONFIG)
  val replicaFetchResponseMaxBytes = getInt(ReplicationConfigs.REPLICA_FETCH_RESPONSE_MAX_BYTES_CONFIG)
  val replicaFetchBackoffMs = getInt(ReplicationConfigs.REPLICA_FETCH_BACKOFF_MS_CONFIG)
  def numReplicaFetchers = getInt(ReplicationConfigs.NUM_REPLICA_FETCHERS_CONFIG)
  val replicaHighWatermarkCheckpointIntervalMs = getLong(ReplicationConfigs.REPLICA_HIGH_WATERMARK_CHECKPOINT_INTERVAL_MS_CONFIG)
  val fetchPurgatoryPurgeIntervalRequests = getInt(ReplicationConfigs.FETCH_PURGATORY_PURGE_INTERVAL_REQUESTS_CONFIG)
  val producerPurgatoryPurgeIntervalRequests = getInt(ReplicationConfigs.PRODUCER_PURGATORY_PURGE_INTERVAL_REQUESTS_CONFIG)
  val deleteRecordsPurgatoryPurgeIntervalRequests = getInt(ReplicationConfigs.DELETE_RECORDS_PURGATORY_PURGE_INTERVAL_REQUESTS_CONFIG)
  val autoLeaderRebalanceEnable = getBoolean(ReplicationConfigs.AUTO_LEADER_REBALANCE_ENABLE_CONFIG)
  val leaderImbalancePerBrokerPercentage = getInt(ReplicationConfigs.LEADER_IMBALANCE_PER_BROKER_PERCENTAGE_CONFIG)
  val leaderImbalanceCheckIntervalSeconds: Long = getLong(ReplicationConfigs.LEADER_IMBALANCE_CHECK_INTERVAL_SECONDS_CONFIG)
  def uncleanLeaderElectionEnable: java.lang.Boolean = getBoolean(ReplicationConfigs.UNCLEAN_LEADER_ELECTION_ENABLE_CONFIG)

  // We keep the user-provided String as `MetadataVersion.fromVersionString` can choose a slightly different version (eg if `0.10.0`
  // is passed, `0.10.0-IV0` may be picked)
  val interBrokerProtocolVersionString = getString(ReplicationConfigs.INTER_BROKER_PROTOCOL_VERSION_CONFIG)
  val interBrokerProtocolVersion = if (processRoles.isEmpty) {
    MetadataVersion.fromVersionString(interBrokerProtocolVersionString)
  } else {
    if (originals.containsKey(ReplicationConfigs.INTER_BROKER_PROTOCOL_VERSION_CONFIG)) {
      // A user-supplied IBP was given
      val configuredVersion = MetadataVersion.fromVersionString(interBrokerProtocolVersionString)
      if (!configuredVersion.isKRaftSupported) {
        throw new ConfigException(s"A non-KRaft version $interBrokerProtocolVersionString given for ${ReplicationConfigs.INTER_BROKER_PROTOCOL_VERSION_CONFIG}. " +
          s"The minimum version is ${MetadataVersion.MINIMUM_KRAFT_VERSION}")
      } else {
        warn(s"${ReplicationConfigs.INTER_BROKER_PROTOCOL_VERSION_CONFIG} is deprecated in KRaft mode as of 3.3 and will only " +
          s"be read when first upgrading from a KRaft prior to 3.3. See kafka-storage.sh help for details on setting " +
          s"the metadata.version for a new KRaft cluster.")
      }
    }
    // In KRaft mode, we pin this value to the minimum KRaft-supported version. This prevents inadvertent usage of
    // the static IBP config in broker components running in KRaft mode
    MetadataVersion.MINIMUM_KRAFT_VERSION
  }

  /** ********* Controlled shutdown configuration ***********/
  val controlledShutdownMaxRetries = getInt(ServerConfigs.CONTROLLED_SHUTDOWN_MAX_RETRIES_CONFIG)
  val controlledShutdownRetryBackoffMs = getLong(ServerConfigs.CONTROLLED_SHUTDOWN_RETRY_BACKOFF_MS_CONFIG)
  val controlledShutdownEnable = getBoolean(ServerConfigs.CONTROLLED_SHUTDOWN_ENABLE_CONFIG)

  /** ********* Feature configuration ***********/
  def isFeatureVersioningSupported = interBrokerProtocolVersion.isFeatureVersioningSupported

  /** ********* Group coordinator configuration ***********/
  val groupMinSessionTimeoutMs = getInt(GroupCoordinatorConfig.GROUP_MIN_SESSION_TIMEOUT_MS_CONFIG)
  val groupMaxSessionTimeoutMs = getInt(GroupCoordinatorConfig.GROUP_MAX_SESSION_TIMEOUT_MS_CONFIG)
  val groupInitialRebalanceDelay = getInt(GroupCoordinatorConfig.GROUP_INITIAL_REBALANCE_DELAY_MS_CONFIG)
  val groupMaxSize = getInt(GroupCoordinatorConfig.GROUP_MAX_SIZE_CONFIG)

  /** New group coordinator configs */
  val groupCoordinatorRebalanceProtocols = {
    val protocols = getList(GroupCoordinatorConfig.GROUP_COORDINATOR_REBALANCE_PROTOCOLS_CONFIG)
      .asScala.map(_.toUpperCase).map(GroupType.valueOf).toSet
    if (!protocols.contains(GroupType.CLASSIC)) {
      throw new ConfigException(s"Disabling the '${GroupType.CLASSIC}' protocol is not supported.")
    }
    if (protocols.contains(GroupType.CONSUMER)) {
      if (processRoles.isEmpty) {
        throw new ConfigException(s"The new '${GroupType.CONSUMER}' rebalance protocol is only supported in KRaft cluster.")
      }
      warn(s"The new '${GroupType.CONSUMER}' rebalance protocol is enabled along with the new group coordinator. " +
        "This is part of the preview of KIP-848 and MUST NOT be used in production.")
    }
    protocols
  }
  // The new group coordinator is enabled in two cases: 1) The internal configuration to enable
  // it is explicitly set; or 2) the consumer rebalance protocol is enabled.
  val isNewGroupCoordinatorEnabled = getBoolean(GroupCoordinatorConfig.NEW_GROUP_COORDINATOR_ENABLE_CONFIG) ||
    groupCoordinatorRebalanceProtocols.contains(GroupType.CONSUMER)
  val groupCoordinatorNumThreads = getInt(GroupCoordinatorConfig.GROUP_COORDINATOR_NUM_THREADS_CONFIG)
  val groupCoordinatorAppendLingerMs = getInt(GroupCoordinatorConfig.GROUP_COORDINATOR_APPEND_LINGER_MS_CONFIG)

  /** Consumer group configs */
  val consumerGroupSessionTimeoutMs = getInt(GroupCoordinatorConfig.CONSUMER_GROUP_SESSION_TIMEOUT_MS_CONFIG)
  val consumerGroupMinSessionTimeoutMs = getInt(GroupCoordinatorConfig.CONSUMER_GROUP_MIN_SESSION_TIMEOUT_MS_CONFIG)
  val consumerGroupMaxSessionTimeoutMs = getInt(GroupCoordinatorConfig.CONSUMER_GROUP_MAX_SESSION_TIMEOUT_MS_CONFIG)
  val consumerGroupHeartbeatIntervalMs = getInt(GroupCoordinatorConfig.CONSUMER_GROUP_HEARTBEAT_INTERVAL_MS_CONFIG)
  val consumerGroupMinHeartbeatIntervalMs = getInt(GroupCoordinatorConfig.CONSUMER_GROUP_MIN_HEARTBEAT_INTERVAL_MS_CONFIG)
  val consumerGroupMaxHeartbeatIntervalMs = getInt(GroupCoordinatorConfig.CONSUMER_GROUP_MAX_HEARTBEAT_INTERVAL_MS_CONFIG)
  val consumerGroupMaxSize = getInt(GroupCoordinatorConfig.CONSUMER_GROUP_MAX_SIZE_CONFIG)
  val consumerGroupAssignors = getConfiguredInstances(GroupCoordinatorConfig.CONSUMER_GROUP_ASSIGNORS_CONFIG, classOf[ConsumerGroupPartitionAssignor])
  val consumerGroupMigrationPolicy = ConsumerGroupMigrationPolicy.parse(getString(GroupCoordinatorConfig.CONSUMER_GROUP_MIGRATION_POLICY_CONFIG))

  /** Share group configuration **/
  val isShareGroupEnabled = getBoolean(ShareGroupConfigs.SHARE_GROUP_ENABLE_CONFIG)
  val shareGroupPartitionMaxRecordLocks = getInt(ShareGroupConfigs.SHARE_GROUP_PARTITION_MAX_RECORD_LOCKS_CONFIG)
  val shareGroupDeliveryCountLimit = getInt(ShareGroupConfigs.SHARE_GROUP_DELIVERY_COUNT_LIMIT_CONFIG)
  val shareGroupMaxGroups = getShort(ShareGroupConfigs.SHARE_GROUP_MAX_GROUPS_CONFIG)
  val shareGroupMaxSize = getShort(ShareGroupConfigs.SHARE_GROUP_MAX_SIZE_CONFIG)
  val shareGroupSessionTimeoutMs = getInt(ShareGroupConfigs.SHARE_GROUP_SESSION_TIMEOUT_MS_CONFIG)
  val shareGroupMinSessionTimeoutMs = getInt(ShareGroupConfigs.SHARE_GROUP_MIN_SESSION_TIMEOUT_MS_CONFIG)
  val shareGroupMaxSessionTimeoutMs = getInt(ShareGroupConfigs.SHARE_GROUP_MAX_SESSION_TIMEOUT_MS_CONFIG)
  val shareGroupHeartbeatIntervalMs = getInt(ShareGroupConfigs.SHARE_GROUP_HEARTBEAT_INTERVAL_MS_CONFIG)
  val shareGroupMinHeartbeatIntervalMs = getInt(ShareGroupConfigs.SHARE_GROUP_MIN_HEARTBEAT_INTERVAL_MS_CONFIG)
  val shareGroupMaxHeartbeatIntervalMs = getInt(ShareGroupConfigs.SHARE_GROUP_MAX_HEARTBEAT_INTERVAL_MS_CONFIG)
  val shareGroupRecordLockDurationMs = getInt(ShareGroupConfigs.SHARE_GROUP_RECORD_LOCK_DURATION_MS_CONFIG)
  val shareGroupMaxRecordLockDurationMs = getInt(ShareGroupConfigs.SHARE_GROUP_MAX_RECORD_LOCK_DURATION_MS_CONFIG)
  val shareGroupMinRecordLockDurationMs = getInt(ShareGroupConfigs.SHARE_GROUP_MIN_RECORD_LOCK_DURATION_MS_CONFIG)

  /** ********* Offset management configuration ***********/
  val offsetMetadataMaxSize = getInt(GroupCoordinatorConfig.OFFSET_METADATA_MAX_SIZE_CONFIG)
  val offsetsLoadBufferSize = getInt(GroupCoordinatorConfig.OFFSETS_LOAD_BUFFER_SIZE_CONFIG)
  val offsetsTopicReplicationFactor = getShort(GroupCoordinatorConfig.OFFSETS_TOPIC_REPLICATION_FACTOR_CONFIG)
  val offsetsTopicPartitions = getInt(GroupCoordinatorConfig.OFFSETS_TOPIC_PARTITIONS_CONFIG)
  val offsetCommitTimeoutMs = getInt(GroupCoordinatorConfig.OFFSET_COMMIT_TIMEOUT_MS_CONFIG)
  @deprecated("3.8")
  val offsetCommitRequiredAcks = getShort(GroupCoordinatorConfig.OFFSET_COMMIT_REQUIRED_ACKS_CONFIG)
  val offsetsTopicSegmentBytes = getInt(GroupCoordinatorConfig.OFFSETS_TOPIC_SEGMENT_BYTES_CONFIG)
  val offsetsTopicCompressionType = Option(getInt(GroupCoordinatorConfig.OFFSETS_TOPIC_COMPRESSION_CODEC_CONFIG)).map(value => CompressionType.forId(value)).orNull

  /** ********* Transaction management configuration ***********/
  val transactionalIdExpirationMs = getInt(TransactionStateManagerConfigs.TRANSACTIONAL_ID_EXPIRATION_MS_CONFIG)
  val transactionMaxTimeoutMs = getInt(TransactionStateManagerConfigs.TRANSACTIONS_MAX_TIMEOUT_MS_CONFIG)
  val transactionTopicMinISR = getInt(TransactionLogConfigs.TRANSACTIONS_TOPIC_MIN_ISR_CONFIG)
  val transactionsLoadBufferSize = getInt(TransactionLogConfigs.TRANSACTIONS_LOAD_BUFFER_SIZE_CONFIG)
  val transactionTopicReplicationFactor = getShort(TransactionLogConfigs.TRANSACTIONS_TOPIC_REPLICATION_FACTOR_CONFIG)
  val transactionTopicPartitions = getInt(TransactionLogConfigs.TRANSACTIONS_TOPIC_PARTITIONS_CONFIG)
  val transactionTopicSegmentBytes = getInt(TransactionLogConfigs.TRANSACTIONS_TOPIC_SEGMENT_BYTES_CONFIG)
  val transactionAbortTimedOutTransactionCleanupIntervalMs = getInt(TransactionStateManagerConfigs.TRANSACTIONS_ABORT_TIMED_OUT_TRANSACTION_CLEANUP_INTERVAL_MS_CONFIG)
  val transactionRemoveExpiredTransactionalIdCleanupIntervalMs = getInt(TransactionStateManagerConfigs.TRANSACTIONS_REMOVE_EXPIRED_TRANSACTIONAL_ID_CLEANUP_INTERVAL_MS_CONFIG)

  def transactionPartitionVerificationEnable = getBoolean(TransactionLogConfigs.TRANSACTION_PARTITION_VERIFICATION_ENABLE_CONFIG)

  def producerIdExpirationMs = getInt(TransactionLogConfigs.PRODUCER_ID_EXPIRATION_MS_CONFIG)
  val producerIdExpirationCheckIntervalMs = getInt(TransactionLogConfigs.PRODUCER_ID_EXPIRATION_CHECK_INTERVAL_MS_CONFIG)

  /** ********* Metric Configuration **************/
  val metricNumSamples = getInt(MetricConfigs.METRIC_NUM_SAMPLES_CONFIG)
  val metricSampleWindowMs = getLong(MetricConfigs.METRIC_SAMPLE_WINDOW_MS_CONFIG)
  val metricRecordingLevel = getString(MetricConfigs.METRIC_RECORDING_LEVEL_CONFIG)

  /** ********* Kafka Client Telemetry Metrics Configuration ***********/
  val clientTelemetryMaxBytes: Int = getInt(MetricConfigs.CLIENT_TELEMETRY_MAX_BYTES_CONFIG)

  /** ********* SSL/SASL Configuration **************/
  // Security configs may be overridden for listeners, so it is not safe to use the base values
  // Hence the base SSL/SASL configs are not fields of KafkaConfig, listener configs should be
  // retrieved using KafkaConfig#valuesWithPrefixOverride
  private def saslEnabledMechanisms(listenerName: ListenerName): Set[String] = {
    val value = valuesWithPrefixOverride(listenerName.configPrefix).get(BrokerSecurityConfigs.SASL_ENABLED_MECHANISMS_CONFIG)
    if (value != null)
      value.asInstanceOf[util.List[String]].asScala.toSet
    else
      Set.empty[String]
  }

  def interBrokerListenerName = getInterBrokerListenerNameAndSecurityProtocol._1
  def interBrokerSecurityProtocol = getInterBrokerListenerNameAndSecurityProtocol._2
  def controlPlaneListenerName = getControlPlaneListenerNameAndSecurityProtocol.map { case (listenerName, _) => listenerName }
  def controlPlaneSecurityProtocol = getControlPlaneListenerNameAndSecurityProtocol.map { case (_, securityProtocol) => securityProtocol }
  def saslMechanismInterBrokerProtocol = getString(BrokerSecurityConfigs.SASL_MECHANISM_INTER_BROKER_PROTOCOL_CONFIG)
  val saslInterBrokerHandshakeRequestEnable = interBrokerProtocolVersion.isSaslInterBrokerHandshakeRequestEnabled

  /** ********* DelegationToken Configuration **************/
  val delegationTokenSecretKey = Option(getPassword(DelegationTokenManagerConfigs.DELEGATION_TOKEN_SECRET_KEY_CONFIG))
    .getOrElse(getPassword(DelegationTokenManagerConfigs.DELEGATION_TOKEN_SECRET_KEY_ALIAS_CONFIG))
  val tokenAuthEnabled = delegationTokenSecretKey != null && delegationTokenSecretKey.value.nonEmpty
  val delegationTokenMaxLifeMs = getLong(DelegationTokenManagerConfigs.DELEGATION_TOKEN_MAX_LIFETIME_CONFIG)
  val delegationTokenExpiryTimeMs = getLong(DelegationTokenManagerConfigs.DELEGATION_TOKEN_EXPIRY_TIME_MS_CONFIG)
  val delegationTokenExpiryCheckIntervalMs = getLong(DelegationTokenManagerConfigs.DELEGATION_TOKEN_EXPIRY_CHECK_INTERVAL_MS_CONFIG)

  /** ********* Password encryption configuration for dynamic configs *********/
  def passwordEncoderSecret = Option(getPassword(PasswordEncoderConfigs.PASSWORD_ENCODER_SECRET_CONFIG))
  def passwordEncoderOldSecret = Option(getPassword(PasswordEncoderConfigs.PASSWORD_ENCODER_OLD_SECRET_CONFIG))
  def passwordEncoderCipherAlgorithm = getString(PasswordEncoderConfigs.PASSWORD_ENCODER_CIPHER_ALGORITHM_CONFIG)
  def passwordEncoderKeyFactoryAlgorithm = getString(PasswordEncoderConfigs.PASSWORD_ENCODER_KEYFACTORY_ALGORITHM_CONFIG)
  def passwordEncoderKeyLength = getInt(PasswordEncoderConfigs.PASSWORD_ENCODER_KEY_LENGTH_CONFIG)
  def passwordEncoderIterations = getInt(PasswordEncoderConfigs.PASSWORD_ENCODER_ITERATIONS_CONFIG)

  /** ********* Quota Configuration **************/
  val numQuotaSamples = getInt(QuotaConfigs.NUM_QUOTA_SAMPLES_CONFIG)
  val quotaWindowSizeSeconds = getInt(QuotaConfigs.QUOTA_WINDOW_SIZE_SECONDS_CONFIG)
  val numReplicationQuotaSamples = getInt(QuotaConfigs.NUM_REPLICATION_QUOTA_SAMPLES_CONFIG)
  val replicationQuotaWindowSizeSeconds = getInt(QuotaConfigs.REPLICATION_QUOTA_WINDOW_SIZE_SECONDS_CONFIG)
  val numAlterLogDirsReplicationQuotaSamples = getInt(QuotaConfigs.NUM_ALTER_LOG_DIRS_REPLICATION_QUOTA_SAMPLES_CONFIG)
  val alterLogDirsReplicationQuotaWindowSizeSeconds = getInt(QuotaConfigs.ALTER_LOG_DIRS_REPLICATION_QUOTA_WINDOW_SIZE_SECONDS_CONFIG)
  val numControllerQuotaSamples = getInt(QuotaConfigs.NUM_CONTROLLER_QUOTA_SAMPLES_CONFIG)
  val controllerQuotaWindowSizeSeconds = getInt(QuotaConfigs.CONTROLLER_QUOTA_WINDOW_SIZE_SECONDS_CONFIG)

  /** ********* Fetch Configuration **************/
  val maxIncrementalFetchSessionCacheSlots = getInt(ServerConfigs.MAX_INCREMENTAL_FETCH_SESSION_CACHE_SLOTS_CONFIG)
  val fetchMaxBytes = getInt(ServerConfigs.FETCH_MAX_BYTES_CONFIG)

  /** ********* Request Limit Configuration ***********/
  val maxRequestPartitionSizeLimit = getInt(ServerConfigs.MAX_REQUEST_PARTITION_SIZE_LIMIT_CONFIG)

  val deleteTopicEnable = getBoolean(ServerConfigs.DELETE_TOPIC_ENABLE_CONFIG)
  def compressionType = getString(ServerConfigs.COMPRESSION_TYPE_CONFIG)

  def gzipCompressionLevel = getInt(ServerConfigs.COMPRESSION_GZIP_LEVEL_CONFIG)
  def lz4CompressionLevel = getInt(ServerConfigs.COMPRESSION_LZ4_LEVEL_CONFIG)
  def zstdCompressionLevel = getInt(ServerConfigs.COMPRESSION_ZSTD_LEVEL_CONFIG)

  /** ********* Raft Quorum Configuration *********/
  val quorumVoters = getList(QuorumConfig.QUORUM_VOTERS_CONFIG)
  val quorumBootstrapServers = getList(QuorumConfig.QUORUM_BOOTSTRAP_SERVERS_CONFIG)
  val quorumElectionTimeoutMs = getInt(QuorumConfig.QUORUM_ELECTION_TIMEOUT_MS_CONFIG)
  val quorumFetchTimeoutMs = getInt(QuorumConfig.QUORUM_FETCH_TIMEOUT_MS_CONFIG)
  val quorumElectionBackoffMs = getInt(QuorumConfig.QUORUM_ELECTION_BACKOFF_MAX_MS_CONFIG)
  val quorumLingerMs = getInt(QuorumConfig.QUORUM_LINGER_MS_CONFIG)
  val quorumRequestTimeoutMs = getInt(QuorumConfig.QUORUM_REQUEST_TIMEOUT_MS_CONFIG)
  val quorumRetryBackoffMs = getInt(QuorumConfig.QUORUM_RETRY_BACKOFF_MS_CONFIG)

  /** Internal Configurations **/
  val unstableApiVersionsEnabled = getBoolean(ServerConfigs.UNSTABLE_API_VERSIONS_ENABLE_CONFIG)
  val unstableFeatureVersionsEnabled = getBoolean(ServerConfigs.UNSTABLE_FEATURE_VERSIONS_ENABLE_CONFIG)
>>>>>>> a8e4caae

  def addReconfigurable(reconfigurable: Reconfigurable): Unit = {
    dynamicConfig.addReconfigurable(reconfigurable)
  }

  def removeReconfigurable(reconfigurable: Reconfigurable): Unit = {
    dynamicConfig.removeReconfigurable(reconfigurable)
  }

<<<<<<< HEAD
=======
  def logRetentionTimeMillis: Long = {
    val millisInMinute = 60L * 1000L
    val millisInHour = 60L * millisInMinute

    val millis: java.lang.Long =
      Option(getLong(ServerLogConfigs.LOG_RETENTION_TIME_MILLIS_CONFIG)).getOrElse(
        Option(getInt(ServerLogConfigs.LOG_RETENTION_TIME_MINUTES_CONFIG)) match {
          case Some(mins) => millisInMinute * mins
          case None => getInt(ServerLogConfigs.LOG_RETENTION_TIME_HOURS_CONFIG) * millisInHour
        })

    if (millis < 0) return -1
    millis
  }

  private def getMap(propName: String, propValue: String): Map[String, String] = {
    try {
      Csv.parseCsvMap(propValue).asScala
    } catch {
      case e: Exception => throw new IllegalArgumentException("Error parsing configuration property '%s': %s".format(propName, e.getMessage))
    }
  }

  def listeners: Seq[EndPoint] =
    CoreUtils.listenerListToEndPoints(getString(SocketServerConfigs.LISTENERS_CONFIG), effectiveListenerSecurityProtocolMap)

  def controllerListenerNames: Seq[String] = {
    val value = Option(getString(KRaftConfigs.CONTROLLER_LISTENER_NAMES_CONFIG)).getOrElse("")
    if (value.isEmpty) {
      Seq.empty
    } else {
      value.split(",")
    }
  }

  def controllerListeners: Seq[EndPoint] =
    listeners.filter(l => controllerListenerNames.contains(l.listenerName.value()))

  def saslMechanismControllerProtocol: String = getString(KRaftConfigs.SASL_MECHANISM_CONTROLLER_PROTOCOL_CONFIG)

  def controlPlaneListener: Option[EndPoint] = {
    controlPlaneListenerName.map { listenerName =>
      listeners.filter(endpoint => endpoint.listenerName.value() == listenerName.value()).head
    }
  }

  def dataPlaneListeners: Seq[EndPoint] = {
    listeners.filterNot { listener =>
      val name = listener.listenerName.value()
      name.equals(getString(SocketServerConfigs.CONTROL_PLANE_LISTENER_NAME_CONFIG)) ||
        controllerListenerNames.contains(name)
    }
  }

  // Use advertised listeners if defined, fallback to listeners otherwise
  def effectiveAdvertisedListeners: Seq[EndPoint] = {
    val advertisedListenersProp = getString(SocketServerConfigs.ADVERTISED_LISTENERS_CONFIG)
    if (advertisedListenersProp != null)
      CoreUtils.listenerListToEndPoints(advertisedListenersProp, effectiveListenerSecurityProtocolMap, requireDistinctPorts=false)
    else
      listeners.filterNot(l => controllerListenerNames.contains(l.listenerName.value()))
  }

  private def getInterBrokerListenerNameAndSecurityProtocol: (ListenerName, SecurityProtocol) = {
    Option(getString(ReplicationConfigs.INTER_BROKER_LISTENER_NAME_CONFIG)) match {
      case Some(_) if originals.containsKey(ReplicationConfigs.INTER_BROKER_SECURITY_PROTOCOL_CONFIG) =>
        throw new ConfigException(s"Only one of ${ReplicationConfigs.INTER_BROKER_LISTENER_NAME_CONFIG} and " +
          s"${ReplicationConfigs.INTER_BROKER_SECURITY_PROTOCOL_CONFIG} should be set.")
      case Some(name) =>
        val listenerName = ListenerName.normalised(name)
        val securityProtocol = effectiveListenerSecurityProtocolMap.getOrElse(listenerName,
          throw new ConfigException(s"Listener with name ${listenerName.value} defined in " +
            s"${ReplicationConfigs.INTER_BROKER_LISTENER_NAME_CONFIG} not found in ${SocketServerConfigs.LISTENER_SECURITY_PROTOCOL_MAP_CONFIG}."))
        (listenerName, securityProtocol)
      case None =>
        val securityProtocol = getSecurityProtocol(getString(ReplicationConfigs.INTER_BROKER_SECURITY_PROTOCOL_CONFIG),
          ReplicationConfigs.INTER_BROKER_SECURITY_PROTOCOL_CONFIG)
        (ListenerName.forSecurityProtocol(securityProtocol), securityProtocol)
    }
  }

  private def getControlPlaneListenerNameAndSecurityProtocol: Option[(ListenerName, SecurityProtocol)] = {
    Option(getString(SocketServerConfigs.CONTROL_PLANE_LISTENER_NAME_CONFIG)) match {
      case Some(name) =>
        val listenerName = ListenerName.normalised(name)
        val securityProtocol = effectiveListenerSecurityProtocolMap.getOrElse(listenerName,
          throw new ConfigException(s"Listener with ${listenerName.value} defined in " +
            s"${SocketServerConfigs.CONTROL_PLANE_LISTENER_NAME_CONFIG} not found in ${SocketServerConfigs.LISTENER_SECURITY_PROTOCOL_MAP_CONFIG}."))
        Some(listenerName, securityProtocol)

      case None => None
   }
  }

  private def getSecurityProtocol(protocolName: String, configName: String): SecurityProtocol = {
    try SecurityProtocol.forName(protocolName)
    catch {
      case _: IllegalArgumentException =>
        throw new ConfigException(s"Invalid security protocol `$protocolName` defined in $configName")
    }
  }

  def effectiveListenerSecurityProtocolMap: Map[ListenerName, SecurityProtocol] = {
    val mapValue = getMap(SocketServerConfigs.LISTENER_SECURITY_PROTOCOL_MAP_CONFIG, getString(SocketServerConfigs.LISTENER_SECURITY_PROTOCOL_MAP_CONFIG))
      .map { case (listenerName, protocolName) =>
        ListenerName.normalised(listenerName) -> getSecurityProtocol(protocolName, SocketServerConfigs.LISTENER_SECURITY_PROTOCOL_MAP_CONFIG)
      }
    if (usesSelfManagedQuorum && !originals.containsKey(SocketServerConfigs.LISTENER_SECURITY_PROTOCOL_MAP_CONFIG)) {
      // Nothing was specified explicitly for listener.security.protocol.map, so we are using the default value,
      // and we are using KRaft.
      // Add PLAINTEXT mappings for controller listeners as long as there is no SSL or SASL_{PLAINTEXT,SSL} in use
      def isSslOrSasl(name: String): Boolean = name.equals(SecurityProtocol.SSL.name) || name.equals(SecurityProtocol.SASL_SSL.name) || name.equals(SecurityProtocol.SASL_PLAINTEXT.name)
      // check controller listener names (they won't appear in listeners when process.roles=broker)
      // as well as listeners for occurrences of SSL or SASL_*
      if (controllerListenerNames.exists(isSslOrSasl) ||
        Csv.parseCsvList(getString(SocketServerConfigs.LISTENERS_CONFIG)).asScala.exists(listenerValue => isSslOrSasl(EndPoint.parseListenerName(listenerValue)))) {
        mapValue // don't add default mappings since we found something that is SSL or SASL_*
      } else {
        // add the PLAINTEXT mappings for all controller listener names that are not explicitly PLAINTEXT
        mapValue ++ controllerListenerNames.filterNot(SecurityProtocol.PLAINTEXT.name.equals(_)).map(
          new ListenerName(_) -> SecurityProtocol.PLAINTEXT)
      }
    } else {
      mapValue
    }
  }

  // Topic IDs are used with all self-managed quorum clusters and ZK cluster with IBP greater than or equal to 2.8
  def usesTopicId: Boolean =
    usesSelfManagedQuorum || interBrokerProtocolVersion.isTopicIdsSupported

  def logLocalRetentionBytes: java.lang.Long = getLong(RemoteLogManagerConfig.LOG_LOCAL_RETENTION_BYTES_PROP)

  def logLocalRetentionMs: java.lang.Long = getLong(RemoteLogManagerConfig.LOG_LOCAL_RETENTION_MS_PROP)

  def remoteFetchMaxWaitMs = getInt(RemoteLogManagerConfig.REMOTE_FETCH_MAX_WAIT_MS_PROP)

  def remoteLogIndexFileCacheTotalSizeBytes: Long = getLong(RemoteLogManagerConfig.REMOTE_LOG_INDEX_FILE_CACHE_TOTAL_SIZE_BYTES_PROP)

  def remoteLogManagerCopyMaxBytesPerSecond: Long = getLong(RemoteLogManagerConfig.REMOTE_LOG_MANAGER_COPY_MAX_BYTES_PER_SECOND_PROP)

  def remoteLogManagerFetchMaxBytesPerSecond: Long = getLong(RemoteLogManagerConfig.REMOTE_LOG_MANAGER_FETCH_MAX_BYTES_PER_SECOND_PROP)

>>>>>>> a8e4caae
  validateValues()

  /**
   * This method is kept here for now to reduce the conflict between the work of moving KafkaConfig out and removing ZK.
   * Any validations related to ZK mode will stay here until we cleanup the ZK code.
   * Other validations will be defined in {@link org.apache.kafka.server.config.KafkaConfigValidator}
   */
  @nowarn("cat=deprecation")
  private def validateValues(): Unit = {
    configValidator.validateNodeAndBrokerId()

    if (requiresZookeeper) {
      if (zkConnect == null) {
        throw new ConfigException(s"Missing required configuration `${ZkConfigs.ZK_CONNECT_CONFIG}` which has no default value.")
      }
      if (brokerIdGenerationEnable) {
        require(brokerId >= -1 && brokerId <= maxReservedBrokerId, "broker.id must be greater than or equal to -1 and not greater than reserved.broker.max.id")
      } else {
        require(brokerId >= 0, "broker.id must be greater than or equal to 0")
      }
    } else {
      // KRaft-based metadata quorum
      if (nodeId < 0) {
        throw new ConfigException(s"Missing configuration `${KRaftConfigs.NODE_ID_CONFIG}` which is required " +
          s"when `process.roles` is defined (i.e. when running in KRaft mode).")
      }
      if (migrationEnabled) {
        if (zkConnect == null) {
          throw new ConfigException(s"If using `${KRaftConfigs.MIGRATION_ENABLED_CONFIG}` in KRaft mode, `${ZkConfigs.ZK_CONNECT_CONFIG}` must also be set.")
        }
      }
    }
<<<<<<< HEAD

    configValidator.validateLogConfig()
    configValidator.validateReplicaFetchConfigs()
    configValidator.validateOffsetCommitAcks()
=======
    require(logRollTimeMillis >= 1, "log.roll.ms must be greater than or equal to 1")
    require(logRollTimeJitterMillis >= 0, "log.roll.jitter.ms must be greater than or equal to 0")
    require(logRetentionTimeMillis >= 1 || logRetentionTimeMillis == -1, "log.retention.ms must be unlimited (-1) or, greater than or equal to 1")
    require(logDirs.nonEmpty, "At least one log directory must be defined via log.dirs or log.dir.")
    require(logCleanerDedupeBufferSize / logCleanerThreads > 1024 * 1024, "log.cleaner.dedupe.buffer.size must be at least 1MB per cleaner thread.")
    require(replicaFetchWaitMaxMs <= replicaSocketTimeoutMs, "replica.socket.timeout.ms should always be at least replica.fetch.wait.max.ms" +
      " to prevent unnecessary socket timeouts")
    require(replicaFetchWaitMaxMs <= replicaLagTimeMaxMs, "replica.fetch.wait.max.ms should always be less than or equal to replica.lag.time.max.ms" +
      " to prevent frequent changes in ISR")
    require(offsetCommitRequiredAcks >= -1 && offsetCommitRequiredAcks <= offsetsTopicReplicationFactor,
      "offsets.commit.required.acks must be greater or equal -1 and less or equal to offsets.topic.replication.factor")
    val advertisedListenerNames = effectiveAdvertisedListeners.map(_.listenerName).toSet
>>>>>>> a8e4caae

    // validate KRaft-related configs
    if (processRoles == Collections.singleton(ProcessRole.BrokerRole)) {
      configValidator.validateKraftBrokerConfig()
    } else if (processRoles == Collections.singleton(ProcessRole.ControllerRole)) {
      configValidator.validateKraftControllerConfig()
    } else if (isKRaftCombinedMode) {
      configValidator.validateKraftCombinedModeConfig()
    } else {
      // ZK-based
      if (migrationEnabled) {
        configValidator.validateNonEmptyQuorumVotersForMigration()
        require(controllerListenerNames.asScala.nonEmpty,
          s"${KRaftConfigs.CONTROLLER_LISTENER_NAMES_CONFIG} must not be empty when running in ZooKeeper migration mode: ${controllerListenerNames}")
        require(interBrokerProtocolVersion.isMigrationSupported, s"Cannot enable ZooKeeper migration without setting " +
          s"'${ReplicationConfigs.INTER_BROKER_PROTOCOL_VERSION_CONFIG}' to 3.4 or higher")
        if (logDirs.size > 1) {
          require(interBrokerProtocolVersion.isDirectoryAssignmentSupported,
            s"Cannot enable ZooKeeper migration with multiple log directories (aka JBOD) without setting " +
            s"'${ReplicationConfigs.INTER_BROKER_PROTOCOL_VERSION_CONFIG}' to ${MetadataVersion.IBP_3_7_IV2} or higher")
        }
      } else {
        // controller listener names must be empty when not in KRaft mode
        require(controllerListenerNames.isEmpty,
          s"${KRaftConfigs.CONTROLLER_LISTENER_NAMES_CONFIG} must be empty when not running in KRaft mode: ${controllerListenerNames}")
      }
<<<<<<< HEAD
      configValidator.validateAdvertisedListenersNonEmptyForBroker()
=======
      validateAdvertisedListenersNonEmptyForBroker()
    }

    val listenerNames = listeners.map(_.listenerName).toSet
    if (processRoles.isEmpty || processRoles.contains(ProcessRole.BrokerRole)) {
      // validations for all broker setups (i.e. ZooKeeper and KRaft broker-only and KRaft co-located)
      validateAdvertisedListenersNonEmptyForBroker()
      require(advertisedListenerNames.contains(interBrokerListenerName),
        s"${ReplicationConfigs.INTER_BROKER_LISTENER_NAME_CONFIG} must be a listener name defined in ${SocketServerConfigs.ADVERTISED_LISTENERS_CONFIG}. " +
          s"The valid options based on currently configured listeners are ${advertisedListenerNames.map(_.value).mkString(",")}")
      require(advertisedListenerNames.subsetOf(listenerNames),
        s"${SocketServerConfigs.ADVERTISED_LISTENERS_CONFIG} listener names must be equal to or a subset of the ones defined in ${SocketServerConfigs.LISTENERS_CONFIG}. " +
          s"Found ${advertisedListenerNames.map(_.value).mkString(",")}. The valid options based on the current configuration " +
          s"are ${listenerNames.map(_.value).mkString(",")}"
      )
    }

    require(!effectiveAdvertisedListeners.exists(endpoint => endpoint.host=="0.0.0.0"),
      s"${SocketServerConfigs.ADVERTISED_LISTENERS_CONFIG} cannot use the nonroutable meta-address 0.0.0.0. "+
      s"Use a routable IP address.")

    // validate control.plane.listener.name config
    if (controlPlaneListenerName.isDefined) {
      require(advertisedListenerNames.contains(controlPlaneListenerName.get),
        s"${SocketServerConfigs.CONTROL_PLANE_LISTENER_NAME_CONFIG} must be a listener name defined in ${SocketServerConfigs.ADVERTISED_LISTENERS_CONFIG}. " +
        s"The valid options based on currently configured listeners are ${advertisedListenerNames.map(_.value).mkString(",")}")
      // controlPlaneListenerName should be different from interBrokerListenerName
      require(!controlPlaneListenerName.get.value().equals(interBrokerListenerName.value()),
        s"${SocketServerConfigs.CONTROL_PLANE_LISTENER_NAME_CONFIG}, when defined, should have a different value from the inter broker listener name. " +
        s"Currently they both have the value ${controlPlaneListenerName.get}")
    }

    val messageFormatVersion = new MessageFormatVersion(logMessageFormatVersionString, interBrokerProtocolVersionString)
    if (messageFormatVersion.shouldWarn)
      warn(createBrokerWarningMessage)

    val recordVersion = logMessageFormatVersion.highestSupportedRecordVersion
    require(interBrokerProtocolVersion.highestSupportedRecordVersion().value >= recordVersion.value,
      s"log.message.format.version $logMessageFormatVersionString can only be used when inter.broker.protocol.version " +
      s"is set to version ${MetadataVersion.minSupportedFor(recordVersion).shortVersion} or higher")

    if (offsetsTopicCompressionType == CompressionType.ZSTD)
      require(interBrokerProtocolVersion.highestSupportedRecordVersion().value >= IBP_2_1_IV0.highestSupportedRecordVersion().value,
        "offsets.topic.compression.codec zstd can only be used when inter.broker.protocol.version " +
        s"is set to version ${IBP_2_1_IV0.shortVersion} or higher")

    val interBrokerUsesSasl = interBrokerSecurityProtocol == SecurityProtocol.SASL_PLAINTEXT || interBrokerSecurityProtocol == SecurityProtocol.SASL_SSL
    require(!interBrokerUsesSasl || saslInterBrokerHandshakeRequestEnable || saslMechanismInterBrokerProtocol == SaslConfigs.GSSAPI_MECHANISM,
      s"Only GSSAPI mechanism is supported for inter-broker communication with SASL when inter.broker.protocol.version is set to $interBrokerProtocolVersionString")
    require(!interBrokerUsesSasl || saslEnabledMechanisms(interBrokerListenerName).contains(saslMechanismInterBrokerProtocol),
      s"${BrokerSecurityConfigs.SASL_MECHANISM_INTER_BROKER_PROTOCOL_CONFIG} must be included in ${BrokerSecurityConfigs.SASL_ENABLED_MECHANISMS_CONFIG} when SASL is used for inter-broker communication")
    require(queuedMaxBytes <= 0 || queuedMaxBytes >= socketRequestMaxBytes,
      s"${ServerConfigs.QUEUED_MAX_BYTES_CONFIG} must be larger or equal to ${SocketServerConfigs.SOCKET_REQUEST_MAX_BYTES_CONFIG}")

    if (maxConnectionsPerIp == 0)
      require(maxConnectionsPerIpOverrides.nonEmpty, s"${SocketServerConfigs.MAX_CONNECTIONS_PER_IP_CONFIG} can be set to zero only if" +
        s" ${SocketServerConfigs.MAX_CONNECTIONS_PER_IP_OVERRIDES_CONFIG} property is set.")

    val invalidAddresses = maxConnectionsPerIpOverrides.keys.filterNot(address => Utils.validHostPattern(address))
    if (invalidAddresses.nonEmpty)
      throw new IllegalArgumentException(s"${SocketServerConfigs.MAX_CONNECTIONS_PER_IP_OVERRIDES_CONFIG} contains invalid addresses : ${invalidAddresses.mkString(",")}")

    if (connectionsMaxIdleMs >= 0)
      require(failedAuthenticationDelayMs < connectionsMaxIdleMs,
        s"${SocketServerConfigs.FAILED_AUTHENTICATION_DELAY_MS_CONFIG}=$failedAuthenticationDelayMs should always be less than" +
        s" ${SocketServerConfigs.CONNECTIONS_MAX_IDLE_MS_CONFIG}=$connectionsMaxIdleMs to prevent failed" +
        s" authentication responses from timing out")

    val principalBuilderClass = getClass(BrokerSecurityConfigs.PRINCIPAL_BUILDER_CLASS_CONFIG)
    require(principalBuilderClass != null, s"${BrokerSecurityConfigs.PRINCIPAL_BUILDER_CLASS_CONFIG} must be non-null")
    require(classOf[KafkaPrincipalSerde].isAssignableFrom(principalBuilderClass),
      s"${BrokerSecurityConfigs.PRINCIPAL_BUILDER_CLASS_CONFIG} must implement KafkaPrincipalSerde")

    // New group coordinator configs validation.
    require(consumerGroupMaxHeartbeatIntervalMs >= consumerGroupMinHeartbeatIntervalMs,
      s"${GroupCoordinatorConfig.CONSUMER_GROUP_MAX_HEARTBEAT_INTERVAL_MS_CONFIG} must be greater than or equals " +
      s"to ${GroupCoordinatorConfig.CONSUMER_GROUP_MIN_HEARTBEAT_INTERVAL_MS_CONFIG}")
    require(consumerGroupHeartbeatIntervalMs >= consumerGroupMinHeartbeatIntervalMs,
      s"${GroupCoordinatorConfig.CONSUMER_GROUP_HEARTBEAT_INTERVAL_MS_CONFIG} must be greater than or equals " +
      s"to ${GroupCoordinatorConfig.CONSUMER_GROUP_MIN_HEARTBEAT_INTERVAL_MS_CONFIG}")
    require(consumerGroupHeartbeatIntervalMs <= consumerGroupMaxHeartbeatIntervalMs,
      s"${GroupCoordinatorConfig.CONSUMER_GROUP_HEARTBEAT_INTERVAL_MS_CONFIG} must be less than or equals " +
      s"to ${GroupCoordinatorConfig.CONSUMER_GROUP_MAX_HEARTBEAT_INTERVAL_MS_CONFIG}")

    require(consumerGroupMaxSessionTimeoutMs >= consumerGroupMinSessionTimeoutMs,
      s"${GroupCoordinatorConfig.CONSUMER_GROUP_MAX_SESSION_TIMEOUT_MS_CONFIG} must be greater than or equals " +
      s"to ${GroupCoordinatorConfig.CONSUMER_GROUP_MIN_SESSION_TIMEOUT_MS_CONFIG}")
    require(consumerGroupSessionTimeoutMs >= consumerGroupMinSessionTimeoutMs,
      s"${GroupCoordinatorConfig.CONSUMER_GROUP_SESSION_TIMEOUT_MS_CONFIG} must be greater than or equals " +
      s"to ${GroupCoordinatorConfig.CONSUMER_GROUP_MIN_SESSION_TIMEOUT_MS_CONFIG}")
    require(consumerGroupSessionTimeoutMs <= consumerGroupMaxSessionTimeoutMs,
      s"${GroupCoordinatorConfig.CONSUMER_GROUP_SESSION_TIMEOUT_MS_CONFIG} must be less than or equals " +
      s"to ${GroupCoordinatorConfig.CONSUMER_GROUP_MAX_SESSION_TIMEOUT_MS_CONFIG}")

    require(shareGroupMaxHeartbeatIntervalMs >= shareGroupMinHeartbeatIntervalMs,
      s"${ShareGroupConfigs.SHARE_GROUP_MAX_HEARTBEAT_INTERVAL_MS_CONFIG} must be greater than or equals " +
        s"to ${ShareGroupConfigs.SHARE_GROUP_MIN_HEARTBEAT_INTERVAL_MS_CONFIG}")
    require(shareGroupHeartbeatIntervalMs >= shareGroupMinHeartbeatIntervalMs,
      s"${ShareGroupConfigs.SHARE_GROUP_HEARTBEAT_INTERVAL_MS_CONFIG} must be greater than or equals " +
        s"to ${ShareGroupConfigs.SHARE_GROUP_MIN_HEARTBEAT_INTERVAL_MS_CONFIG}")
    require(shareGroupHeartbeatIntervalMs <= shareGroupMaxHeartbeatIntervalMs,
      s"${ShareGroupConfigs.SHARE_GROUP_HEARTBEAT_INTERVAL_MS_CONFIG} must be less than or equals " +
        s"to ${ShareGroupConfigs.SHARE_GROUP_MAX_HEARTBEAT_INTERVAL_MS_CONFIG}")

    require(shareGroupMaxSessionTimeoutMs >= shareGroupMinSessionTimeoutMs,
      s"${ShareGroupConfigs.SHARE_GROUP_MAX_SESSION_TIMEOUT_MS_CONFIG} must be greater than or equals " +
        s"to ${ShareGroupConfigs.SHARE_GROUP_MIN_SESSION_TIMEOUT_MS_CONFIG}")
    require(shareGroupSessionTimeoutMs >= shareGroupMinSessionTimeoutMs,
      s"${ShareGroupConfigs.SHARE_GROUP_SESSION_TIMEOUT_MS_CONFIG} must be greater than or equals " +
        s"to ${ShareGroupConfigs.SHARE_GROUP_MIN_SESSION_TIMEOUT_MS_CONFIG}")
    require(shareGroupSessionTimeoutMs <= shareGroupMaxSessionTimeoutMs,
      s"${ShareGroupConfigs.SHARE_GROUP_SESSION_TIMEOUT_MS_CONFIG} must be less than or equals " +
        s"to ${ShareGroupConfigs.SHARE_GROUP_MAX_SESSION_TIMEOUT_MS_CONFIG}")

    require(shareGroupMaxRecordLockDurationMs >= shareGroupMinRecordLockDurationMs,
      s"${ShareGroupConfigs.SHARE_GROUP_MAX_RECORD_LOCK_DURATION_MS_CONFIG} must be greater than or equals " +
        s"to ${ShareGroupConfigs.SHARE_GROUP_MIN_RECORD_LOCK_DURATION_MS_CONFIG}")
    require(shareGroupRecordLockDurationMs >= shareGroupMinRecordLockDurationMs,
      s"${ShareGroupConfigs.SHARE_GROUP_RECORD_LOCK_DURATION_MS_CONFIG} must be greater than or equals " +
        s"to ${ShareGroupConfigs.SHARE_GROUP_MIN_RECORD_LOCK_DURATION_MS_CONFIG}")
    require(shareGroupMaxRecordLockDurationMs >= shareGroupRecordLockDurationMs,
      s"${ShareGroupConfigs.SHARE_GROUP_MAX_RECORD_LOCK_DURATION_MS_CONFIG} must be greater than or equals " +
        s"to ${ShareGroupConfigs.SHARE_GROUP_RECORD_LOCK_DURATION_MS_CONFIG}")

    if (originals.containsKey(GroupCoordinatorConfig.OFFSET_COMMIT_REQUIRED_ACKS_CONFIG)) {
      warn(s"${GroupCoordinatorConfig.OFFSET_COMMIT_REQUIRED_ACKS_CONFIG} is deprecated and it will be removed in Apache Kafka 4.0.")
>>>>>>> a8e4caae
    }

<<<<<<< HEAD
    configValidator.validateListenerNames()
    configValidator.validateMessageFormatConfigs()
    configValidator.validateCompressionConfig()
    configValidator.validateInterBrokerSecurityConfig()
    configValidator.validateQueueMaxByte()
    configValidator.validateConnectionConfigs()
    configValidator.validateNewGroupCoordinatorConfigs()
=======
  /**
   * Validate some configurations for new MetadataVersion. A new MetadataVersion can take place when
   * a FeatureLevelRecord for "metadata.version" is read from the cluster metadata.
   */
  def validateWithMetadataVersion(metadataVersion: MetadataVersion): Unit = {
    if (processRoles.contains(ProcessRole.BrokerRole) && logDirs.size > 1) {
      require(metadataVersion.isDirectoryAssignmentSupported,
        s"Multiple log directories (aka JBOD) are not supported in the current MetadataVersion ${metadataVersion}. " +
          s"Need ${MetadataVersion.IBP_3_7_IV2} or higher")
    }
  }

  /**
   * Copy the subset of properties that are relevant to Logs. The individual properties
   * are listed here since the names are slightly different in each Config class...
   */
  @nowarn("cat=deprecation")
  def extractLogConfigMap: java.util.Map[String, Object] = {
    val logProps = new java.util.HashMap[String, Object]()
    logProps.put(TopicConfig.SEGMENT_BYTES_CONFIG, logSegmentBytes)
    logProps.put(TopicConfig.SEGMENT_MS_CONFIG, logRollTimeMillis)
    logProps.put(TopicConfig.SEGMENT_JITTER_MS_CONFIG, logRollTimeJitterMillis)
    logProps.put(TopicConfig.SEGMENT_INDEX_BYTES_CONFIG, logIndexSizeMaxBytes)
    logProps.put(TopicConfig.FLUSH_MESSAGES_INTERVAL_CONFIG, logFlushIntervalMessages)
    logProps.put(TopicConfig.FLUSH_MS_CONFIG, logFlushIntervalMs)
    logProps.put(TopicConfig.RETENTION_BYTES_CONFIG, logRetentionBytes)
    logProps.put(TopicConfig.RETENTION_MS_CONFIG, logRetentionTimeMillis: java.lang.Long)
    logProps.put(TopicConfig.MAX_MESSAGE_BYTES_CONFIG, messageMaxBytes)
    logProps.put(TopicConfig.INDEX_INTERVAL_BYTES_CONFIG, logIndexIntervalBytes)
    logProps.put(TopicConfig.DELETE_RETENTION_MS_CONFIG, logCleanerDeleteRetentionMs)
    logProps.put(TopicConfig.MIN_COMPACTION_LAG_MS_CONFIG, logCleanerMinCompactionLagMs)
    logProps.put(TopicConfig.MAX_COMPACTION_LAG_MS_CONFIG, logCleanerMaxCompactionLagMs)
    logProps.put(TopicConfig.FILE_DELETE_DELAY_MS_CONFIG, logDeleteDelayMs)
    logProps.put(TopicConfig.MIN_CLEANABLE_DIRTY_RATIO_CONFIG, logCleanerMinCleanRatio)
    logProps.put(TopicConfig.CLEANUP_POLICY_CONFIG, logCleanupPolicy)
    logProps.put(TopicConfig.MIN_IN_SYNC_REPLICAS_CONFIG, minInSyncReplicas)
    logProps.put(TopicConfig.COMPRESSION_TYPE_CONFIG, compressionType)
    logProps.put(TopicConfig.COMPRESSION_GZIP_LEVEL_CONFIG, gzipCompressionLevel)
    logProps.put(TopicConfig.COMPRESSION_LZ4_LEVEL_CONFIG, lz4CompressionLevel)
    logProps.put(TopicConfig.COMPRESSION_ZSTD_LEVEL_CONFIG, zstdCompressionLevel)
    logProps.put(TopicConfig.UNCLEAN_LEADER_ELECTION_ENABLE_CONFIG, uncleanLeaderElectionEnable)
    logProps.put(TopicConfig.PREALLOCATE_CONFIG, logPreAllocateEnable)
    logProps.put(TopicConfig.MESSAGE_FORMAT_VERSION_CONFIG, logMessageFormatVersion.version)
    logProps.put(TopicConfig.MESSAGE_TIMESTAMP_TYPE_CONFIG, logMessageTimestampType.name)
    logProps.put(TopicConfig.MESSAGE_TIMESTAMP_DIFFERENCE_MAX_MS_CONFIG, logMessageTimestampDifferenceMaxMs: java.lang.Long)
    logProps.put(TopicConfig.MESSAGE_TIMESTAMP_BEFORE_MAX_MS_CONFIG, logMessageTimestampBeforeMaxMs: java.lang.Long)
    logProps.put(TopicConfig.MESSAGE_TIMESTAMP_AFTER_MAX_MS_CONFIG, logMessageTimestampAfterMaxMs: java.lang.Long)
    logProps.put(TopicConfig.MESSAGE_DOWNCONVERSION_ENABLE_CONFIG, logMessageDownConversionEnable: java.lang.Boolean)
    logProps.put(TopicConfig.LOCAL_LOG_RETENTION_MS_CONFIG, logLocalRetentionMs)
    logProps.put(TopicConfig.LOCAL_LOG_RETENTION_BYTES_CONFIG, logLocalRetentionBytes)
    logProps
  }

  @nowarn("cat=deprecation")
  private def createBrokerWarningMessage: String = {
    s"Broker configuration ${ServerLogConfigs.LOG_MESSAGE_FORMAT_VERSION_CONFIG} with value $logMessageFormatVersionString is ignored " +
      s"because the inter-broker protocol version `$interBrokerProtocolVersionString` is greater or equal than 3.0. " +
      "This configuration is deprecated and it will be removed in Apache Kafka 4.0."
>>>>>>> a8e4caae
  }
}<|MERGE_RESOLUTION|>--- conflicted
+++ resolved
@@ -17,57 +17,17 @@
 
 package kafka.server
 
-<<<<<<< HEAD
-=======
-import java.util
-import java.util.concurrent.TimeUnit
-import java.util.Properties
-import kafka.cluster.EndPoint
-import kafka.utils.{CoreUtils, Logging}
->>>>>>> a8e4caae
 import kafka.utils.Implicits._
 import kafka.utils.Logging
 import org.apache.kafka.common.Reconfigurable
-<<<<<<< HEAD
 import org.apache.kafka.common.config.ConfigDef.ConfigKey
-import org.apache.kafka.common.config._
 import org.apache.kafka.common.config.types.Password
+import org.apache.kafka.common.config.{ConfigDef, ConfigException, ConfigResource}
 import org.apache.kafka.common.utils.Utils
 import org.apache.kafka.server.ProcessRole
 import org.apache.kafka.server.common.MetadataVersion
 import org.apache.kafka.server.config._
-import org.apache.kafka.server.log.remote.storage.RemoteLogManagerConfig
 import org.apache.kafka.storage.internals.log.LogConfig
-=======
-import org.apache.kafka.common.config.{ConfigDef, ConfigException, ConfigResource, SaslConfigs, TopicConfig}
-import org.apache.kafka.common.config.ConfigDef.ConfigKey
-import org.apache.kafka.common.config.internals.BrokerSecurityConfigs
-import org.apache.kafka.common.config.types.Password
-import org.apache.kafka.common.network.ListenerName
-import org.apache.kafka.common.record.{CompressionType, TimestampType}
-import org.apache.kafka.common.security.auth.KafkaPrincipalSerde
-import org.apache.kafka.common.security.auth.SecurityProtocol
-import org.apache.kafka.common.utils.Utils
-import org.apache.kafka.coordinator.group.ConsumerGroupMigrationPolicy
-import org.apache.kafka.coordinator.group.Group.GroupType
-import org.apache.kafka.coordinator.group.GroupCoordinatorConfig
-import org.apache.kafka.coordinator.group.api.assignor.ConsumerGroupPartitionAssignor
-import org.apache.kafka.coordinator.transaction.{TransactionLogConfigs, TransactionStateManagerConfigs}
-import org.apache.kafka.network.SocketServerConfigs
-import org.apache.kafka.raft.QuorumConfig
-import org.apache.kafka.security.authorizer.AuthorizerUtils
-import org.apache.kafka.security.PasswordEncoderConfigs
-import org.apache.kafka.server.ProcessRole
-import org.apache.kafka.server.authorizer.Authorizer
-import org.apache.kafka.server.common.MetadataVersion
-import org.apache.kafka.server.common.MetadataVersion._
-import org.apache.kafka.server.config.{AbstractKafkaConfig, DelegationTokenManagerConfigs, KRaftConfigs, QuotaConfigs, ReplicationConfigs, ServerConfigs, ServerLogConfigs, ShareGroupConfigs, ZkConfigs}
-import org.apache.kafka.server.log.remote.storage.RemoteLogManagerConfig
-import org.apache.kafka.server.metrics.MetricConfigs
-import org.apache.kafka.server.util.Csv
-import org.apache.kafka.storage.internals.log.{CleanerConfig, LogConfig}
-import org.apache.kafka.storage.internals.log.LogConfig.MessageFormatVersion
->>>>>>> a8e4caae
 import org.apache.zookeeper.client.ZKClientConfig
 
 import java.util
@@ -108,14 +68,8 @@
       zooKeeperClientProperty(zkClientConfig, ZkConfigs.ZK_SSL_KEY_STORE_LOCATION_CONFIG).isDefined
   }
 
-<<<<<<< HEAD
-  val configDef = org.apache.kafka.server.config.KafkaConfig.CONFIG_DEF
-
   /** ********* Remote Log Management Configuration *********/
-  RemoteLogManagerConfig.CONFIG_DEF.configKeys().values().forEach(key => configDef.define(key))
-=======
   val configDef = AbstractKafkaConfig.CONFIG_DEF
->>>>>>> a8e4caae
 
   def configNames: Seq[String] = configDef.names.asScala.toBuffer.sorted
   private[server] def defaultValues: Map[String, _] = configDef.defaultValues.asScala
@@ -206,11 +160,7 @@
  * For more details check KAFKA-15853
  */
 class KafkaConfig private(doLog: Boolean, val props: java.util.Map[_, _], dynamicConfigOverride: Option[DynamicBrokerConfig])
-<<<<<<< HEAD
-  extends org.apache.kafka.server.config.KafkaConfig(KafkaConfig.configDef, props, Utils.castToStringObjectMap(props), doLog) with Logging {
-=======
   extends AbstractKafkaConfig(KafkaConfig.configDef, props, Utils.castToStringObjectMap(props), doLog) with Logging {
->>>>>>> a8e4caae
 
   def this(props: java.util.Map[_, _]) = this(true, KafkaConfig.populateSynonyms(props), None)
   def this(props: java.util.Map[_, _], doLog: Boolean) = this(doLog, KafkaConfig.populateSynonyms(props), None)
@@ -228,12 +178,6 @@
   // and defines the default values this instance will use if no explicit config is given.
   // We make it part of each instance rather than the object to facilitate testing.
   private val zkClientConfigViaSystemProperties = new ZKClientConfig()
-
-  //  During dynamic update, we use the values from this config, these are only used in DynamicBrokerConfig
-  private[server] def originalsFromThisConfig: util.Map[String, AnyRef] = super.originals
-  private[server] def valuesFromThisConfig: util.Map[String, _] = super.values
-  def valuesFromThisConfigWithPrefixOverride(prefix: String): util.Map[String, AnyRef] =
-    super.valuesWithPrefixOverride(prefix)
 
   /** ********* Zookeeper Configuration ********** */
   val zkConnect: String = getString(ZkConfigs.ZK_CONNECT_CONFIG)
@@ -243,12 +187,6 @@
   val zkEnableSecureAcls: Boolean = getBoolean(ZkConfigs.ZK_ENABLE_SECURE_ACLS_CONFIG)
   val zkMaxInFlightRequests: Int = getInt(ZkConfigs.ZK_MAX_IN_FLIGHT_REQUESTS_CONFIG)
 
-<<<<<<< HEAD
-=======
-  private val _remoteLogManagerConfig = new RemoteLogManagerConfig(props)
-  def remoteLogManagerConfig = _remoteLogManagerConfig
-
->>>>>>> a8e4caae
   private def zkBooleanConfigOrSystemPropertyWithDefaultValue(propKey: String): Boolean = {
     // Use the system property if it exists and the Kafka config value was defaulted rather than actually provided
     // Need to translate any system property value from true/false (String) to true/false (Boolean)
@@ -320,429 +258,6 @@
   }
   val ZkSslCrlEnable = zkBooleanConfigOrSystemPropertyWithDefaultValue(ZkConfigs.ZK_SSL_CRL_ENABLE_CONFIG)
   val ZkSslOcspEnable = zkBooleanConfigOrSystemPropertyWithDefaultValue(ZkConfigs.ZK_SSL_OCSP_ENABLE_CONFIG)
-<<<<<<< HEAD
-=======
-  /** ********* General Configuration ***********/
-  val brokerIdGenerationEnable: Boolean = getBoolean(ServerConfigs.BROKER_ID_GENERATION_ENABLE_CONFIG)
-  val maxReservedBrokerId: Int = getInt(ServerConfigs.RESERVED_BROKER_MAX_ID_CONFIG)
-  var brokerId: Int = getInt(ServerConfigs.BROKER_ID_CONFIG)
-  val nodeId: Int = getInt(KRaftConfigs.NODE_ID_CONFIG)
-  val initialRegistrationTimeoutMs: Int = getInt(KRaftConfigs.INITIAL_BROKER_REGISTRATION_TIMEOUT_MS_CONFIG)
-  val brokerHeartbeatIntervalMs: Int = getInt(KRaftConfigs.BROKER_HEARTBEAT_INTERVAL_MS_CONFIG)
-  val brokerSessionTimeoutMs: Int = getInt(KRaftConfigs.BROKER_SESSION_TIMEOUT_MS_CONFIG)
-
-  def requiresZookeeper: Boolean = processRoles.isEmpty
-  def usesSelfManagedQuorum: Boolean = processRoles.nonEmpty
-
-  val migrationEnabled: Boolean = getBoolean(KRaftConfigs.MIGRATION_ENABLED_CONFIG)
-  val migrationMetadataMinBatchSize: Int = getInt(KRaftConfigs.MIGRATION_METADATA_MIN_BATCH_SIZE_CONFIG)
-
-  val elrEnabled: Boolean = getBoolean(KRaftConfigs.ELR_ENABLED_CONFIG)
-
-  private def parseProcessRoles(): Set[ProcessRole] = {
-    val roles = getList(KRaftConfigs.PROCESS_ROLES_CONFIG).asScala.map {
-      case "broker" => ProcessRole.BrokerRole
-      case "controller" => ProcessRole.ControllerRole
-      case role => throw new ConfigException(s"Unknown process role '$role'" +
-        " (only 'broker' and 'controller' are allowed roles)")
-    }
-
-    val distinctRoles: Set[ProcessRole] = roles.toSet
-
-    if (distinctRoles.size != roles.size) {
-      throw new ConfigException(s"Duplicate role names found in `${KRaftConfigs.PROCESS_ROLES_CONFIG}`: $roles")
-    }
-
-    distinctRoles
-  }
-
-  def isKRaftCombinedMode: Boolean = {
-    processRoles == Set(ProcessRole.BrokerRole, ProcessRole.ControllerRole)
-  }
-
-  def metadataLogDir: String = {
-    Option(getString(KRaftConfigs.METADATA_LOG_DIR_CONFIG)) match {
-      case Some(dir) => dir
-      case None => logDirs.head
-    }
-  }
-
-  def metadataLogSegmentBytes = getInt(KRaftConfigs.METADATA_LOG_SEGMENT_BYTES_CONFIG)
-  def metadataLogSegmentMillis = getLong(KRaftConfigs.METADATA_LOG_SEGMENT_MILLIS_CONFIG)
-  def metadataRetentionBytes = getLong(KRaftConfigs.METADATA_MAX_RETENTION_BYTES_CONFIG)
-  def metadataRetentionMillis = getLong(KRaftConfigs.METADATA_MAX_RETENTION_MILLIS_CONFIG)
-  def metadataNodeIDConfig = getInt(KRaftConfigs.NODE_ID_CONFIG)
-  def metadataLogSegmentMinBytes = getInt(KRaftConfigs.METADATA_LOG_SEGMENT_MIN_BYTES_CONFIG)
-  val serverMaxStartupTimeMs = getLong(KRaftConfigs.SERVER_MAX_STARTUP_TIME_MS_CONFIG)
-
-  def numNetworkThreads = getInt(ServerConfigs.NUM_NETWORK_THREADS_CONFIG)
-  def backgroundThreads = getInt(ServerConfigs.BACKGROUND_THREADS_CONFIG)
-  val queuedMaxRequests = getInt(ServerConfigs.QUEUED_MAX_REQUESTS_CONFIG)
-  val queuedMaxBytes = getLong(ServerConfigs.QUEUED_MAX_BYTES_CONFIG)
-  def numIoThreads = getInt(ServerConfigs.NUM_IO_THREADS_CONFIG)
-  def messageMaxBytes = getInt(ServerConfigs.MESSAGE_MAX_BYTES_CONFIG)
-  val requestTimeoutMs = getInt(ServerConfigs.REQUEST_TIMEOUT_MS_CONFIG)
-  val connectionSetupTimeoutMs = getLong(ServerConfigs.SOCKET_CONNECTION_SETUP_TIMEOUT_MS_CONFIG)
-  val connectionSetupTimeoutMaxMs = getLong(ServerConfigs.SOCKET_CONNECTION_SETUP_TIMEOUT_MAX_MS_CONFIG)
-
-  def getNumReplicaAlterLogDirsThreads: Int = {
-    val numThreads: Integer = Option(getInt(ServerConfigs.NUM_REPLICA_ALTER_LOG_DIRS_THREADS_CONFIG)).getOrElse(logDirs.size)
-    numThreads
-  }
-
-  /************* Metadata Configuration ***********/
-  val metadataSnapshotMaxNewRecordBytes = getLong(KRaftConfigs.METADATA_SNAPSHOT_MAX_NEW_RECORD_BYTES_CONFIG)
-  val metadataSnapshotMaxIntervalMs = getLong(KRaftConfigs.METADATA_SNAPSHOT_MAX_INTERVAL_MS_CONFIG)
-  val metadataMaxIdleIntervalNs: Option[Long] = {
-    val value = TimeUnit.NANOSECONDS.convert(getInt(KRaftConfigs.METADATA_MAX_IDLE_INTERVAL_MS_CONFIG).toLong, TimeUnit.MILLISECONDS)
-    if (value > 0) Some(value) else None
-  }
-
-  /************* Authorizer Configuration ***********/
-  def createNewAuthorizer(): Option[Authorizer] = {
-    val className = getString(ServerConfigs.AUTHORIZER_CLASS_NAME_CONFIG)
-    if (className == null || className.isEmpty)
-      None
-    else {
-      Some(AuthorizerUtils.createAuthorizer(className))
-    }
-  }
-
-  val earlyStartListeners: Set[ListenerName] = {
-    val listenersSet = listeners.map(_.listenerName).toSet
-    val controllerListenersSet = controllerListeners.map(_.listenerName).toSet
-    Option(getString(ServerConfigs.EARLY_START_LISTENERS_CONFIG)) match {
-      case None => controllerListenersSet
-      case Some(str) =>
-        str.split(",").map(_.trim()).filterNot(_.isEmpty).map { str =>
-          val listenerName = new ListenerName(str)
-          if (!listenersSet.contains(listenerName) && !controllerListenersSet.contains(listenerName))
-            throw new ConfigException(s"${ServerConfigs.EARLY_START_LISTENERS_CONFIG} contains " +
-              s"listener ${listenerName.value()}, but this is not contained in " +
-              s"${SocketServerConfigs.LISTENERS_CONFIG} or ${KRaftConfigs.CONTROLLER_LISTENER_NAMES_CONFIG}")
-          listenerName
-        }.toSet
-    }
-  }
-
-  /** ********* Socket Server Configuration ***********/
-  val socketSendBufferBytes = getInt(SocketServerConfigs.SOCKET_SEND_BUFFER_BYTES_CONFIG)
-  val socketReceiveBufferBytes = getInt(SocketServerConfigs.SOCKET_RECEIVE_BUFFER_BYTES_CONFIG)
-  val socketRequestMaxBytes = getInt(SocketServerConfigs.SOCKET_REQUEST_MAX_BYTES_CONFIG)
-  val socketListenBacklogSize = getInt(SocketServerConfigs.SOCKET_LISTEN_BACKLOG_SIZE_CONFIG)
-  val maxConnectionsPerIp = getInt(SocketServerConfigs.MAX_CONNECTIONS_PER_IP_CONFIG)
-  val maxConnectionsPerIpOverrides: Map[String, Int] =
-    getMap(SocketServerConfigs.MAX_CONNECTIONS_PER_IP_OVERRIDES_CONFIG, getString(SocketServerConfigs.MAX_CONNECTIONS_PER_IP_OVERRIDES_CONFIG)).map { case (k, v) => (k, v.toInt)}
-  def maxConnections = getInt(SocketServerConfigs.MAX_CONNECTIONS_CONFIG)
-  def maxConnectionCreationRate = getInt(SocketServerConfigs.MAX_CONNECTION_CREATION_RATE_CONFIG)
-  val connectionsMaxIdleMs = getLong(SocketServerConfigs.CONNECTIONS_MAX_IDLE_MS_CONFIG)
-  val failedAuthenticationDelayMs = getInt(SocketServerConfigs.FAILED_AUTHENTICATION_DELAY_MS_CONFIG)
-
-  /***************** rack configuration **************/
-  val rack = Option(getString(ServerConfigs.BROKER_RACK_CONFIG))
-  val replicaSelectorClassName = Option(getString(ReplicationConfigs.REPLICA_SELECTOR_CLASS_CONFIG))
-
-  /** ********* Log Configuration ***********/
-  val autoCreateTopicsEnable = getBoolean(ServerLogConfigs.AUTO_CREATE_TOPICS_ENABLE_CONFIG)
-  val numPartitions = getInt(ServerLogConfigs.NUM_PARTITIONS_CONFIG)
-  val logDirs: Seq[String] = Csv.parseCsvList(Option(getString(ServerLogConfigs.LOG_DIRS_CONFIG)).getOrElse(getString(ServerLogConfigs.LOG_DIR_CONFIG))).asScala
-  def logSegmentBytes = getInt(ServerLogConfigs.LOG_SEGMENT_BYTES_CONFIG)
-  def logFlushIntervalMessages = getLong(ServerLogConfigs.LOG_FLUSH_INTERVAL_MESSAGES_CONFIG)
-  val logCleanerThreads = getInt(CleanerConfig.LOG_CLEANER_THREADS_PROP)
-  def numRecoveryThreadsPerDataDir = getInt(ServerLogConfigs.NUM_RECOVERY_THREADS_PER_DATA_DIR_CONFIG)
-  val logFlushSchedulerIntervalMs = getLong(ServerLogConfigs.LOG_FLUSH_SCHEDULER_INTERVAL_MS_CONFIG)
-  val logFlushOffsetCheckpointIntervalMs = getInt(ServerLogConfigs.LOG_FLUSH_OFFSET_CHECKPOINT_INTERVAL_MS_CONFIG).toLong
-  val logFlushStartOffsetCheckpointIntervalMs = getInt(ServerLogConfigs.LOG_FLUSH_START_OFFSET_CHECKPOINT_INTERVAL_MS_CONFIG).toLong
-  val logCleanupIntervalMs = getLong(ServerLogConfigs.LOG_CLEANUP_INTERVAL_MS_CONFIG)
-  def logCleanupPolicy = getList(ServerLogConfigs.LOG_CLEANUP_POLICY_CONFIG)
-
-  val offsetsRetentionMinutes = getInt(GroupCoordinatorConfig.OFFSETS_RETENTION_MINUTES_CONFIG)
-  val offsetsRetentionCheckIntervalMs = getLong(GroupCoordinatorConfig.OFFSETS_RETENTION_CHECK_INTERVAL_MS_CONFIG)
-  def logRetentionBytes = getLong(ServerLogConfigs.LOG_RETENTION_BYTES_CONFIG)
-  val logCleanerDedupeBufferSize = getLong(CleanerConfig.LOG_CLEANER_DEDUPE_BUFFER_SIZE_PROP)
-  val logCleanerDedupeBufferLoadFactor = getDouble(CleanerConfig.LOG_CLEANER_DEDUPE_BUFFER_LOAD_FACTOR_PROP)
-  val logCleanerIoBufferSize = getInt(CleanerConfig.LOG_CLEANER_IO_BUFFER_SIZE_PROP)
-  val logCleanerIoMaxBytesPerSecond = getDouble(CleanerConfig.LOG_CLEANER_IO_MAX_BYTES_PER_SECOND_PROP)
-  def logCleanerDeleteRetentionMs = getLong(CleanerConfig.LOG_CLEANER_DELETE_RETENTION_MS_PROP)
-  def logCleanerMinCompactionLagMs = getLong(CleanerConfig.LOG_CLEANER_MIN_COMPACTION_LAG_MS_PROP)
-  def logCleanerMaxCompactionLagMs = getLong(CleanerConfig.LOG_CLEANER_MAX_COMPACTION_LAG_MS_PROP)
-  val logCleanerBackoffMs = getLong(CleanerConfig.LOG_CLEANER_BACKOFF_MS_PROP)
-  def logCleanerMinCleanRatio = getDouble(CleanerConfig.LOG_CLEANER_MIN_CLEAN_RATIO_PROP)
-  val logCleanerEnable = getBoolean(CleanerConfig.LOG_CLEANER_ENABLE_PROP)
-  def logIndexSizeMaxBytes = getInt(ServerLogConfigs.LOG_INDEX_SIZE_MAX_BYTES_CONFIG)
-  def logIndexIntervalBytes = getInt(ServerLogConfigs.LOG_INDEX_INTERVAL_BYTES_CONFIG)
-  def logDeleteDelayMs = getLong(ServerLogConfigs.LOG_DELETE_DELAY_MS_CONFIG)
-  def logRollTimeMillis: java.lang.Long = Option(getLong(ServerLogConfigs.LOG_ROLL_TIME_MILLIS_CONFIG)).getOrElse(60 * 60 * 1000L * getInt(ServerLogConfigs.LOG_ROLL_TIME_HOURS_CONFIG))
-  def logRollTimeJitterMillis: java.lang.Long = Option(getLong(ServerLogConfigs.LOG_ROLL_TIME_JITTER_MILLIS_CONFIG)).getOrElse(60 * 60 * 1000L * getInt(ServerLogConfigs.LOG_ROLL_TIME_JITTER_HOURS_CONFIG))
-  def logFlushIntervalMs: java.lang.Long = Option(getLong(ServerLogConfigs.LOG_FLUSH_INTERVAL_MS_CONFIG)).getOrElse(getLong(ServerLogConfigs.LOG_FLUSH_SCHEDULER_INTERVAL_MS_CONFIG))
-  def minInSyncReplicas = getInt(ServerLogConfigs.MIN_IN_SYNC_REPLICAS_CONFIG)
-  def logPreAllocateEnable: java.lang.Boolean = getBoolean(ServerLogConfigs.LOG_PRE_ALLOCATE_CONFIG)
-  def logInitialTaskDelayMs: java.lang.Long = Option(getLong(ServerLogConfigs.LOG_INITIAL_TASK_DELAY_MS_CONFIG)).getOrElse(ServerLogConfigs.LOG_INITIAL_TASK_DELAY_MS_DEFAULT)
-
-  // We keep the user-provided String as `MetadataVersion.fromVersionString` can choose a slightly different version (eg if `0.10.0`
-  // is passed, `0.10.0-IV0` may be picked)
-  @nowarn("cat=deprecation")
-  private val logMessageFormatVersionString = getString(ServerLogConfigs.LOG_MESSAGE_FORMAT_VERSION_CONFIG)
-
-  /* See `TopicConfig.MESSAGE_FORMAT_VERSION_CONFIG` for details */
-  @deprecated("3.0")
-  lazy val logMessageFormatVersion =
-    if (LogConfig.shouldIgnoreMessageFormatVersion(interBrokerProtocolVersion))
-      MetadataVersion.fromVersionString(ServerLogConfigs.LOG_MESSAGE_FORMAT_VERSION_DEFAULT)
-    else MetadataVersion.fromVersionString(logMessageFormatVersionString)
-
-  def logMessageTimestampType = TimestampType.forName(getString(ServerLogConfigs.LOG_MESSAGE_TIMESTAMP_TYPE_CONFIG))
-
-  /* See `TopicConfig.MESSAGE_TIMESTAMP_DIFFERENCE_MAX_MS_CONFIG` for details */
-  @deprecated("3.6")
-  def logMessageTimestampDifferenceMaxMs: Long = getLong(ServerLogConfigs.LOG_MESSAGE_TIMESTAMP_DIFFERENCE_MAX_MS_CONFIG)
-
-  // In the transition period before logMessageTimestampDifferenceMaxMs is removed, to maintain backward compatibility,
-  // we are using its value if logMessageTimestampBeforeMaxMs default value hasn't changed.
-  // See `TopicConfig.MESSAGE_FORMAT_VERSION_CONFIG` for deprecation details
-  @nowarn("cat=deprecation")
-  def logMessageTimestampBeforeMaxMs: Long = {
-    val messageTimestampBeforeMaxMs: Long = getLong(ServerLogConfigs.LOG_MESSAGE_TIMESTAMP_BEFORE_MAX_MS_CONFIG)
-    if (messageTimestampBeforeMaxMs != ServerLogConfigs.LOG_MESSAGE_TIMESTAMP_DIFFERENCE_MAX_MS_DEFAULT) {
-      messageTimestampBeforeMaxMs
-    } else {
-      logMessageTimestampDifferenceMaxMs
-    }
-  }
-
-  // In the transition period before logMessageTimestampDifferenceMaxMs is removed, to maintain backward compatibility,
-  // we are using its value if logMessageTimestampAfterMaxMs default value hasn't changed.
-  // See `TopicConfig.MESSAGE_FORMAT_VERSION_CONFIG` for deprecation details
-  @nowarn("cat=deprecation")
-  def logMessageTimestampAfterMaxMs: Long = {
-    val messageTimestampAfterMaxMs: Long = getLong(ServerLogConfigs.LOG_MESSAGE_TIMESTAMP_AFTER_MAX_MS_CONFIG)
-    if (messageTimestampAfterMaxMs != Long.MaxValue) {
-      messageTimestampAfterMaxMs
-    } else {
-      logMessageTimestampDifferenceMaxMs
-    }
-  }
-
-  def logMessageDownConversionEnable: Boolean = getBoolean(ServerLogConfigs.LOG_MESSAGE_DOWNCONVERSION_ENABLE_CONFIG)
-
-  def logDirFailureTimeoutMs: Long = getLong(ServerLogConfigs.LOG_DIR_FAILURE_TIMEOUT_MS_CONFIG)
-
-  /** ********* Replication configuration ***********/
-  val controllerSocketTimeoutMs: Int = getInt(ReplicationConfigs.CONTROLLER_SOCKET_TIMEOUT_MS_CONFIG)
-  val defaultReplicationFactor: Int = getInt(ReplicationConfigs.DEFAULT_REPLICATION_FACTOR_CONFIG)
-  val replicaLagTimeMaxMs = getLong(ReplicationConfigs.REPLICA_LAG_TIME_MAX_MS_CONFIG)
-  val replicaSocketTimeoutMs = getInt(ReplicationConfigs.REPLICA_SOCKET_TIMEOUT_MS_CONFIG)
-  val replicaSocketReceiveBufferBytes = getInt(ReplicationConfigs.REPLICA_SOCKET_RECEIVE_BUFFER_BYTES_CONFIG)
-  val replicaFetchMaxBytes = getInt(ReplicationConfigs.REPLICA_FETCH_MAX_BYTES_CONFIG)
-  val replicaFetchWaitMaxMs = getInt(ReplicationConfigs.REPLICA_FETCH_WAIT_MAX_MS_CONFIG)
-  val replicaFetchMinBytes = getInt(ReplicationConfigs.REPLICA_FETCH_MIN_BYTES_CONFIG)
-  val replicaFetchResponseMaxBytes = getInt(ReplicationConfigs.REPLICA_FETCH_RESPONSE_MAX_BYTES_CONFIG)
-  val replicaFetchBackoffMs = getInt(ReplicationConfigs.REPLICA_FETCH_BACKOFF_MS_CONFIG)
-  def numReplicaFetchers = getInt(ReplicationConfigs.NUM_REPLICA_FETCHERS_CONFIG)
-  val replicaHighWatermarkCheckpointIntervalMs = getLong(ReplicationConfigs.REPLICA_HIGH_WATERMARK_CHECKPOINT_INTERVAL_MS_CONFIG)
-  val fetchPurgatoryPurgeIntervalRequests = getInt(ReplicationConfigs.FETCH_PURGATORY_PURGE_INTERVAL_REQUESTS_CONFIG)
-  val producerPurgatoryPurgeIntervalRequests = getInt(ReplicationConfigs.PRODUCER_PURGATORY_PURGE_INTERVAL_REQUESTS_CONFIG)
-  val deleteRecordsPurgatoryPurgeIntervalRequests = getInt(ReplicationConfigs.DELETE_RECORDS_PURGATORY_PURGE_INTERVAL_REQUESTS_CONFIG)
-  val autoLeaderRebalanceEnable = getBoolean(ReplicationConfigs.AUTO_LEADER_REBALANCE_ENABLE_CONFIG)
-  val leaderImbalancePerBrokerPercentage = getInt(ReplicationConfigs.LEADER_IMBALANCE_PER_BROKER_PERCENTAGE_CONFIG)
-  val leaderImbalanceCheckIntervalSeconds: Long = getLong(ReplicationConfigs.LEADER_IMBALANCE_CHECK_INTERVAL_SECONDS_CONFIG)
-  def uncleanLeaderElectionEnable: java.lang.Boolean = getBoolean(ReplicationConfigs.UNCLEAN_LEADER_ELECTION_ENABLE_CONFIG)
-
-  // We keep the user-provided String as `MetadataVersion.fromVersionString` can choose a slightly different version (eg if `0.10.0`
-  // is passed, `0.10.0-IV0` may be picked)
-  val interBrokerProtocolVersionString = getString(ReplicationConfigs.INTER_BROKER_PROTOCOL_VERSION_CONFIG)
-  val interBrokerProtocolVersion = if (processRoles.isEmpty) {
-    MetadataVersion.fromVersionString(interBrokerProtocolVersionString)
-  } else {
-    if (originals.containsKey(ReplicationConfigs.INTER_BROKER_PROTOCOL_VERSION_CONFIG)) {
-      // A user-supplied IBP was given
-      val configuredVersion = MetadataVersion.fromVersionString(interBrokerProtocolVersionString)
-      if (!configuredVersion.isKRaftSupported) {
-        throw new ConfigException(s"A non-KRaft version $interBrokerProtocolVersionString given for ${ReplicationConfigs.INTER_BROKER_PROTOCOL_VERSION_CONFIG}. " +
-          s"The minimum version is ${MetadataVersion.MINIMUM_KRAFT_VERSION}")
-      } else {
-        warn(s"${ReplicationConfigs.INTER_BROKER_PROTOCOL_VERSION_CONFIG} is deprecated in KRaft mode as of 3.3 and will only " +
-          s"be read when first upgrading from a KRaft prior to 3.3. See kafka-storage.sh help for details on setting " +
-          s"the metadata.version for a new KRaft cluster.")
-      }
-    }
-    // In KRaft mode, we pin this value to the minimum KRaft-supported version. This prevents inadvertent usage of
-    // the static IBP config in broker components running in KRaft mode
-    MetadataVersion.MINIMUM_KRAFT_VERSION
-  }
-
-  /** ********* Controlled shutdown configuration ***********/
-  val controlledShutdownMaxRetries = getInt(ServerConfigs.CONTROLLED_SHUTDOWN_MAX_RETRIES_CONFIG)
-  val controlledShutdownRetryBackoffMs = getLong(ServerConfigs.CONTROLLED_SHUTDOWN_RETRY_BACKOFF_MS_CONFIG)
-  val controlledShutdownEnable = getBoolean(ServerConfigs.CONTROLLED_SHUTDOWN_ENABLE_CONFIG)
-
-  /** ********* Feature configuration ***********/
-  def isFeatureVersioningSupported = interBrokerProtocolVersion.isFeatureVersioningSupported
-
-  /** ********* Group coordinator configuration ***********/
-  val groupMinSessionTimeoutMs = getInt(GroupCoordinatorConfig.GROUP_MIN_SESSION_TIMEOUT_MS_CONFIG)
-  val groupMaxSessionTimeoutMs = getInt(GroupCoordinatorConfig.GROUP_MAX_SESSION_TIMEOUT_MS_CONFIG)
-  val groupInitialRebalanceDelay = getInt(GroupCoordinatorConfig.GROUP_INITIAL_REBALANCE_DELAY_MS_CONFIG)
-  val groupMaxSize = getInt(GroupCoordinatorConfig.GROUP_MAX_SIZE_CONFIG)
-
-  /** New group coordinator configs */
-  val groupCoordinatorRebalanceProtocols = {
-    val protocols = getList(GroupCoordinatorConfig.GROUP_COORDINATOR_REBALANCE_PROTOCOLS_CONFIG)
-      .asScala.map(_.toUpperCase).map(GroupType.valueOf).toSet
-    if (!protocols.contains(GroupType.CLASSIC)) {
-      throw new ConfigException(s"Disabling the '${GroupType.CLASSIC}' protocol is not supported.")
-    }
-    if (protocols.contains(GroupType.CONSUMER)) {
-      if (processRoles.isEmpty) {
-        throw new ConfigException(s"The new '${GroupType.CONSUMER}' rebalance protocol is only supported in KRaft cluster.")
-      }
-      warn(s"The new '${GroupType.CONSUMER}' rebalance protocol is enabled along with the new group coordinator. " +
-        "This is part of the preview of KIP-848 and MUST NOT be used in production.")
-    }
-    protocols
-  }
-  // The new group coordinator is enabled in two cases: 1) The internal configuration to enable
-  // it is explicitly set; or 2) the consumer rebalance protocol is enabled.
-  val isNewGroupCoordinatorEnabled = getBoolean(GroupCoordinatorConfig.NEW_GROUP_COORDINATOR_ENABLE_CONFIG) ||
-    groupCoordinatorRebalanceProtocols.contains(GroupType.CONSUMER)
-  val groupCoordinatorNumThreads = getInt(GroupCoordinatorConfig.GROUP_COORDINATOR_NUM_THREADS_CONFIG)
-  val groupCoordinatorAppendLingerMs = getInt(GroupCoordinatorConfig.GROUP_COORDINATOR_APPEND_LINGER_MS_CONFIG)
-
-  /** Consumer group configs */
-  val consumerGroupSessionTimeoutMs = getInt(GroupCoordinatorConfig.CONSUMER_GROUP_SESSION_TIMEOUT_MS_CONFIG)
-  val consumerGroupMinSessionTimeoutMs = getInt(GroupCoordinatorConfig.CONSUMER_GROUP_MIN_SESSION_TIMEOUT_MS_CONFIG)
-  val consumerGroupMaxSessionTimeoutMs = getInt(GroupCoordinatorConfig.CONSUMER_GROUP_MAX_SESSION_TIMEOUT_MS_CONFIG)
-  val consumerGroupHeartbeatIntervalMs = getInt(GroupCoordinatorConfig.CONSUMER_GROUP_HEARTBEAT_INTERVAL_MS_CONFIG)
-  val consumerGroupMinHeartbeatIntervalMs = getInt(GroupCoordinatorConfig.CONSUMER_GROUP_MIN_HEARTBEAT_INTERVAL_MS_CONFIG)
-  val consumerGroupMaxHeartbeatIntervalMs = getInt(GroupCoordinatorConfig.CONSUMER_GROUP_MAX_HEARTBEAT_INTERVAL_MS_CONFIG)
-  val consumerGroupMaxSize = getInt(GroupCoordinatorConfig.CONSUMER_GROUP_MAX_SIZE_CONFIG)
-  val consumerGroupAssignors = getConfiguredInstances(GroupCoordinatorConfig.CONSUMER_GROUP_ASSIGNORS_CONFIG, classOf[ConsumerGroupPartitionAssignor])
-  val consumerGroupMigrationPolicy = ConsumerGroupMigrationPolicy.parse(getString(GroupCoordinatorConfig.CONSUMER_GROUP_MIGRATION_POLICY_CONFIG))
-
-  /** Share group configuration **/
-  val isShareGroupEnabled = getBoolean(ShareGroupConfigs.SHARE_GROUP_ENABLE_CONFIG)
-  val shareGroupPartitionMaxRecordLocks = getInt(ShareGroupConfigs.SHARE_GROUP_PARTITION_MAX_RECORD_LOCKS_CONFIG)
-  val shareGroupDeliveryCountLimit = getInt(ShareGroupConfigs.SHARE_GROUP_DELIVERY_COUNT_LIMIT_CONFIG)
-  val shareGroupMaxGroups = getShort(ShareGroupConfigs.SHARE_GROUP_MAX_GROUPS_CONFIG)
-  val shareGroupMaxSize = getShort(ShareGroupConfigs.SHARE_GROUP_MAX_SIZE_CONFIG)
-  val shareGroupSessionTimeoutMs = getInt(ShareGroupConfigs.SHARE_GROUP_SESSION_TIMEOUT_MS_CONFIG)
-  val shareGroupMinSessionTimeoutMs = getInt(ShareGroupConfigs.SHARE_GROUP_MIN_SESSION_TIMEOUT_MS_CONFIG)
-  val shareGroupMaxSessionTimeoutMs = getInt(ShareGroupConfigs.SHARE_GROUP_MAX_SESSION_TIMEOUT_MS_CONFIG)
-  val shareGroupHeartbeatIntervalMs = getInt(ShareGroupConfigs.SHARE_GROUP_HEARTBEAT_INTERVAL_MS_CONFIG)
-  val shareGroupMinHeartbeatIntervalMs = getInt(ShareGroupConfigs.SHARE_GROUP_MIN_HEARTBEAT_INTERVAL_MS_CONFIG)
-  val shareGroupMaxHeartbeatIntervalMs = getInt(ShareGroupConfigs.SHARE_GROUP_MAX_HEARTBEAT_INTERVAL_MS_CONFIG)
-  val shareGroupRecordLockDurationMs = getInt(ShareGroupConfigs.SHARE_GROUP_RECORD_LOCK_DURATION_MS_CONFIG)
-  val shareGroupMaxRecordLockDurationMs = getInt(ShareGroupConfigs.SHARE_GROUP_MAX_RECORD_LOCK_DURATION_MS_CONFIG)
-  val shareGroupMinRecordLockDurationMs = getInt(ShareGroupConfigs.SHARE_GROUP_MIN_RECORD_LOCK_DURATION_MS_CONFIG)
-
-  /** ********* Offset management configuration ***********/
-  val offsetMetadataMaxSize = getInt(GroupCoordinatorConfig.OFFSET_METADATA_MAX_SIZE_CONFIG)
-  val offsetsLoadBufferSize = getInt(GroupCoordinatorConfig.OFFSETS_LOAD_BUFFER_SIZE_CONFIG)
-  val offsetsTopicReplicationFactor = getShort(GroupCoordinatorConfig.OFFSETS_TOPIC_REPLICATION_FACTOR_CONFIG)
-  val offsetsTopicPartitions = getInt(GroupCoordinatorConfig.OFFSETS_TOPIC_PARTITIONS_CONFIG)
-  val offsetCommitTimeoutMs = getInt(GroupCoordinatorConfig.OFFSET_COMMIT_TIMEOUT_MS_CONFIG)
-  @deprecated("3.8")
-  val offsetCommitRequiredAcks = getShort(GroupCoordinatorConfig.OFFSET_COMMIT_REQUIRED_ACKS_CONFIG)
-  val offsetsTopicSegmentBytes = getInt(GroupCoordinatorConfig.OFFSETS_TOPIC_SEGMENT_BYTES_CONFIG)
-  val offsetsTopicCompressionType = Option(getInt(GroupCoordinatorConfig.OFFSETS_TOPIC_COMPRESSION_CODEC_CONFIG)).map(value => CompressionType.forId(value)).orNull
-
-  /** ********* Transaction management configuration ***********/
-  val transactionalIdExpirationMs = getInt(TransactionStateManagerConfigs.TRANSACTIONAL_ID_EXPIRATION_MS_CONFIG)
-  val transactionMaxTimeoutMs = getInt(TransactionStateManagerConfigs.TRANSACTIONS_MAX_TIMEOUT_MS_CONFIG)
-  val transactionTopicMinISR = getInt(TransactionLogConfigs.TRANSACTIONS_TOPIC_MIN_ISR_CONFIG)
-  val transactionsLoadBufferSize = getInt(TransactionLogConfigs.TRANSACTIONS_LOAD_BUFFER_SIZE_CONFIG)
-  val transactionTopicReplicationFactor = getShort(TransactionLogConfigs.TRANSACTIONS_TOPIC_REPLICATION_FACTOR_CONFIG)
-  val transactionTopicPartitions = getInt(TransactionLogConfigs.TRANSACTIONS_TOPIC_PARTITIONS_CONFIG)
-  val transactionTopicSegmentBytes = getInt(TransactionLogConfigs.TRANSACTIONS_TOPIC_SEGMENT_BYTES_CONFIG)
-  val transactionAbortTimedOutTransactionCleanupIntervalMs = getInt(TransactionStateManagerConfigs.TRANSACTIONS_ABORT_TIMED_OUT_TRANSACTION_CLEANUP_INTERVAL_MS_CONFIG)
-  val transactionRemoveExpiredTransactionalIdCleanupIntervalMs = getInt(TransactionStateManagerConfigs.TRANSACTIONS_REMOVE_EXPIRED_TRANSACTIONAL_ID_CLEANUP_INTERVAL_MS_CONFIG)
-
-  def transactionPartitionVerificationEnable = getBoolean(TransactionLogConfigs.TRANSACTION_PARTITION_VERIFICATION_ENABLE_CONFIG)
-
-  def producerIdExpirationMs = getInt(TransactionLogConfigs.PRODUCER_ID_EXPIRATION_MS_CONFIG)
-  val producerIdExpirationCheckIntervalMs = getInt(TransactionLogConfigs.PRODUCER_ID_EXPIRATION_CHECK_INTERVAL_MS_CONFIG)
-
-  /** ********* Metric Configuration **************/
-  val metricNumSamples = getInt(MetricConfigs.METRIC_NUM_SAMPLES_CONFIG)
-  val metricSampleWindowMs = getLong(MetricConfigs.METRIC_SAMPLE_WINDOW_MS_CONFIG)
-  val metricRecordingLevel = getString(MetricConfigs.METRIC_RECORDING_LEVEL_CONFIG)
-
-  /** ********* Kafka Client Telemetry Metrics Configuration ***********/
-  val clientTelemetryMaxBytes: Int = getInt(MetricConfigs.CLIENT_TELEMETRY_MAX_BYTES_CONFIG)
-
-  /** ********* SSL/SASL Configuration **************/
-  // Security configs may be overridden for listeners, so it is not safe to use the base values
-  // Hence the base SSL/SASL configs are not fields of KafkaConfig, listener configs should be
-  // retrieved using KafkaConfig#valuesWithPrefixOverride
-  private def saslEnabledMechanisms(listenerName: ListenerName): Set[String] = {
-    val value = valuesWithPrefixOverride(listenerName.configPrefix).get(BrokerSecurityConfigs.SASL_ENABLED_MECHANISMS_CONFIG)
-    if (value != null)
-      value.asInstanceOf[util.List[String]].asScala.toSet
-    else
-      Set.empty[String]
-  }
-
-  def interBrokerListenerName = getInterBrokerListenerNameAndSecurityProtocol._1
-  def interBrokerSecurityProtocol = getInterBrokerListenerNameAndSecurityProtocol._2
-  def controlPlaneListenerName = getControlPlaneListenerNameAndSecurityProtocol.map { case (listenerName, _) => listenerName }
-  def controlPlaneSecurityProtocol = getControlPlaneListenerNameAndSecurityProtocol.map { case (_, securityProtocol) => securityProtocol }
-  def saslMechanismInterBrokerProtocol = getString(BrokerSecurityConfigs.SASL_MECHANISM_INTER_BROKER_PROTOCOL_CONFIG)
-  val saslInterBrokerHandshakeRequestEnable = interBrokerProtocolVersion.isSaslInterBrokerHandshakeRequestEnabled
-
-  /** ********* DelegationToken Configuration **************/
-  val delegationTokenSecretKey = Option(getPassword(DelegationTokenManagerConfigs.DELEGATION_TOKEN_SECRET_KEY_CONFIG))
-    .getOrElse(getPassword(DelegationTokenManagerConfigs.DELEGATION_TOKEN_SECRET_KEY_ALIAS_CONFIG))
-  val tokenAuthEnabled = delegationTokenSecretKey != null && delegationTokenSecretKey.value.nonEmpty
-  val delegationTokenMaxLifeMs = getLong(DelegationTokenManagerConfigs.DELEGATION_TOKEN_MAX_LIFETIME_CONFIG)
-  val delegationTokenExpiryTimeMs = getLong(DelegationTokenManagerConfigs.DELEGATION_TOKEN_EXPIRY_TIME_MS_CONFIG)
-  val delegationTokenExpiryCheckIntervalMs = getLong(DelegationTokenManagerConfigs.DELEGATION_TOKEN_EXPIRY_CHECK_INTERVAL_MS_CONFIG)
-
-  /** ********* Password encryption configuration for dynamic configs *********/
-  def passwordEncoderSecret = Option(getPassword(PasswordEncoderConfigs.PASSWORD_ENCODER_SECRET_CONFIG))
-  def passwordEncoderOldSecret = Option(getPassword(PasswordEncoderConfigs.PASSWORD_ENCODER_OLD_SECRET_CONFIG))
-  def passwordEncoderCipherAlgorithm = getString(PasswordEncoderConfigs.PASSWORD_ENCODER_CIPHER_ALGORITHM_CONFIG)
-  def passwordEncoderKeyFactoryAlgorithm = getString(PasswordEncoderConfigs.PASSWORD_ENCODER_KEYFACTORY_ALGORITHM_CONFIG)
-  def passwordEncoderKeyLength = getInt(PasswordEncoderConfigs.PASSWORD_ENCODER_KEY_LENGTH_CONFIG)
-  def passwordEncoderIterations = getInt(PasswordEncoderConfigs.PASSWORD_ENCODER_ITERATIONS_CONFIG)
-
-  /** ********* Quota Configuration **************/
-  val numQuotaSamples = getInt(QuotaConfigs.NUM_QUOTA_SAMPLES_CONFIG)
-  val quotaWindowSizeSeconds = getInt(QuotaConfigs.QUOTA_WINDOW_SIZE_SECONDS_CONFIG)
-  val numReplicationQuotaSamples = getInt(QuotaConfigs.NUM_REPLICATION_QUOTA_SAMPLES_CONFIG)
-  val replicationQuotaWindowSizeSeconds = getInt(QuotaConfigs.REPLICATION_QUOTA_WINDOW_SIZE_SECONDS_CONFIG)
-  val numAlterLogDirsReplicationQuotaSamples = getInt(QuotaConfigs.NUM_ALTER_LOG_DIRS_REPLICATION_QUOTA_SAMPLES_CONFIG)
-  val alterLogDirsReplicationQuotaWindowSizeSeconds = getInt(QuotaConfigs.ALTER_LOG_DIRS_REPLICATION_QUOTA_WINDOW_SIZE_SECONDS_CONFIG)
-  val numControllerQuotaSamples = getInt(QuotaConfigs.NUM_CONTROLLER_QUOTA_SAMPLES_CONFIG)
-  val controllerQuotaWindowSizeSeconds = getInt(QuotaConfigs.CONTROLLER_QUOTA_WINDOW_SIZE_SECONDS_CONFIG)
-
-  /** ********* Fetch Configuration **************/
-  val maxIncrementalFetchSessionCacheSlots = getInt(ServerConfigs.MAX_INCREMENTAL_FETCH_SESSION_CACHE_SLOTS_CONFIG)
-  val fetchMaxBytes = getInt(ServerConfigs.FETCH_MAX_BYTES_CONFIG)
-
-  /** ********* Request Limit Configuration ***********/
-  val maxRequestPartitionSizeLimit = getInt(ServerConfigs.MAX_REQUEST_PARTITION_SIZE_LIMIT_CONFIG)
-
-  val deleteTopicEnable = getBoolean(ServerConfigs.DELETE_TOPIC_ENABLE_CONFIG)
-  def compressionType = getString(ServerConfigs.COMPRESSION_TYPE_CONFIG)
-
-  def gzipCompressionLevel = getInt(ServerConfigs.COMPRESSION_GZIP_LEVEL_CONFIG)
-  def lz4CompressionLevel = getInt(ServerConfigs.COMPRESSION_LZ4_LEVEL_CONFIG)
-  def zstdCompressionLevel = getInt(ServerConfigs.COMPRESSION_ZSTD_LEVEL_CONFIG)
-
-  /** ********* Raft Quorum Configuration *********/
-  val quorumVoters = getList(QuorumConfig.QUORUM_VOTERS_CONFIG)
-  val quorumBootstrapServers = getList(QuorumConfig.QUORUM_BOOTSTRAP_SERVERS_CONFIG)
-  val quorumElectionTimeoutMs = getInt(QuorumConfig.QUORUM_ELECTION_TIMEOUT_MS_CONFIG)
-  val quorumFetchTimeoutMs = getInt(QuorumConfig.QUORUM_FETCH_TIMEOUT_MS_CONFIG)
-  val quorumElectionBackoffMs = getInt(QuorumConfig.QUORUM_ELECTION_BACKOFF_MAX_MS_CONFIG)
-  val quorumLingerMs = getInt(QuorumConfig.QUORUM_LINGER_MS_CONFIG)
-  val quorumRequestTimeoutMs = getInt(QuorumConfig.QUORUM_REQUEST_TIMEOUT_MS_CONFIG)
-  val quorumRetryBackoffMs = getInt(QuorumConfig.QUORUM_RETRY_BACKOFF_MS_CONFIG)
-
-  /** Internal Configurations **/
-  val unstableApiVersionsEnabled = getBoolean(ServerConfigs.UNSTABLE_API_VERSIONS_ENABLE_CONFIG)
-  val unstableFeatureVersionsEnabled = getBoolean(ServerConfigs.UNSTABLE_FEATURE_VERSIONS_ENABLE_CONFIG)
->>>>>>> a8e4caae
 
   def addReconfigurable(reconfigurable: Reconfigurable): Unit = {
     dynamicConfig.addReconfigurable(reconfigurable)
@@ -752,152 +267,6 @@
     dynamicConfig.removeReconfigurable(reconfigurable)
   }
 
-<<<<<<< HEAD
-=======
-  def logRetentionTimeMillis: Long = {
-    val millisInMinute = 60L * 1000L
-    val millisInHour = 60L * millisInMinute
-
-    val millis: java.lang.Long =
-      Option(getLong(ServerLogConfigs.LOG_RETENTION_TIME_MILLIS_CONFIG)).getOrElse(
-        Option(getInt(ServerLogConfigs.LOG_RETENTION_TIME_MINUTES_CONFIG)) match {
-          case Some(mins) => millisInMinute * mins
-          case None => getInt(ServerLogConfigs.LOG_RETENTION_TIME_HOURS_CONFIG) * millisInHour
-        })
-
-    if (millis < 0) return -1
-    millis
-  }
-
-  private def getMap(propName: String, propValue: String): Map[String, String] = {
-    try {
-      Csv.parseCsvMap(propValue).asScala
-    } catch {
-      case e: Exception => throw new IllegalArgumentException("Error parsing configuration property '%s': %s".format(propName, e.getMessage))
-    }
-  }
-
-  def listeners: Seq[EndPoint] =
-    CoreUtils.listenerListToEndPoints(getString(SocketServerConfigs.LISTENERS_CONFIG), effectiveListenerSecurityProtocolMap)
-
-  def controllerListenerNames: Seq[String] = {
-    val value = Option(getString(KRaftConfigs.CONTROLLER_LISTENER_NAMES_CONFIG)).getOrElse("")
-    if (value.isEmpty) {
-      Seq.empty
-    } else {
-      value.split(",")
-    }
-  }
-
-  def controllerListeners: Seq[EndPoint] =
-    listeners.filter(l => controllerListenerNames.contains(l.listenerName.value()))
-
-  def saslMechanismControllerProtocol: String = getString(KRaftConfigs.SASL_MECHANISM_CONTROLLER_PROTOCOL_CONFIG)
-
-  def controlPlaneListener: Option[EndPoint] = {
-    controlPlaneListenerName.map { listenerName =>
-      listeners.filter(endpoint => endpoint.listenerName.value() == listenerName.value()).head
-    }
-  }
-
-  def dataPlaneListeners: Seq[EndPoint] = {
-    listeners.filterNot { listener =>
-      val name = listener.listenerName.value()
-      name.equals(getString(SocketServerConfigs.CONTROL_PLANE_LISTENER_NAME_CONFIG)) ||
-        controllerListenerNames.contains(name)
-    }
-  }
-
-  // Use advertised listeners if defined, fallback to listeners otherwise
-  def effectiveAdvertisedListeners: Seq[EndPoint] = {
-    val advertisedListenersProp = getString(SocketServerConfigs.ADVERTISED_LISTENERS_CONFIG)
-    if (advertisedListenersProp != null)
-      CoreUtils.listenerListToEndPoints(advertisedListenersProp, effectiveListenerSecurityProtocolMap, requireDistinctPorts=false)
-    else
-      listeners.filterNot(l => controllerListenerNames.contains(l.listenerName.value()))
-  }
-
-  private def getInterBrokerListenerNameAndSecurityProtocol: (ListenerName, SecurityProtocol) = {
-    Option(getString(ReplicationConfigs.INTER_BROKER_LISTENER_NAME_CONFIG)) match {
-      case Some(_) if originals.containsKey(ReplicationConfigs.INTER_BROKER_SECURITY_PROTOCOL_CONFIG) =>
-        throw new ConfigException(s"Only one of ${ReplicationConfigs.INTER_BROKER_LISTENER_NAME_CONFIG} and " +
-          s"${ReplicationConfigs.INTER_BROKER_SECURITY_PROTOCOL_CONFIG} should be set.")
-      case Some(name) =>
-        val listenerName = ListenerName.normalised(name)
-        val securityProtocol = effectiveListenerSecurityProtocolMap.getOrElse(listenerName,
-          throw new ConfigException(s"Listener with name ${listenerName.value} defined in " +
-            s"${ReplicationConfigs.INTER_BROKER_LISTENER_NAME_CONFIG} not found in ${SocketServerConfigs.LISTENER_SECURITY_PROTOCOL_MAP_CONFIG}."))
-        (listenerName, securityProtocol)
-      case None =>
-        val securityProtocol = getSecurityProtocol(getString(ReplicationConfigs.INTER_BROKER_SECURITY_PROTOCOL_CONFIG),
-          ReplicationConfigs.INTER_BROKER_SECURITY_PROTOCOL_CONFIG)
-        (ListenerName.forSecurityProtocol(securityProtocol), securityProtocol)
-    }
-  }
-
-  private def getControlPlaneListenerNameAndSecurityProtocol: Option[(ListenerName, SecurityProtocol)] = {
-    Option(getString(SocketServerConfigs.CONTROL_PLANE_LISTENER_NAME_CONFIG)) match {
-      case Some(name) =>
-        val listenerName = ListenerName.normalised(name)
-        val securityProtocol = effectiveListenerSecurityProtocolMap.getOrElse(listenerName,
-          throw new ConfigException(s"Listener with ${listenerName.value} defined in " +
-            s"${SocketServerConfigs.CONTROL_PLANE_LISTENER_NAME_CONFIG} not found in ${SocketServerConfigs.LISTENER_SECURITY_PROTOCOL_MAP_CONFIG}."))
-        Some(listenerName, securityProtocol)
-
-      case None => None
-   }
-  }
-
-  private def getSecurityProtocol(protocolName: String, configName: String): SecurityProtocol = {
-    try SecurityProtocol.forName(protocolName)
-    catch {
-      case _: IllegalArgumentException =>
-        throw new ConfigException(s"Invalid security protocol `$protocolName` defined in $configName")
-    }
-  }
-
-  def effectiveListenerSecurityProtocolMap: Map[ListenerName, SecurityProtocol] = {
-    val mapValue = getMap(SocketServerConfigs.LISTENER_SECURITY_PROTOCOL_MAP_CONFIG, getString(SocketServerConfigs.LISTENER_SECURITY_PROTOCOL_MAP_CONFIG))
-      .map { case (listenerName, protocolName) =>
-        ListenerName.normalised(listenerName) -> getSecurityProtocol(protocolName, SocketServerConfigs.LISTENER_SECURITY_PROTOCOL_MAP_CONFIG)
-      }
-    if (usesSelfManagedQuorum && !originals.containsKey(SocketServerConfigs.LISTENER_SECURITY_PROTOCOL_MAP_CONFIG)) {
-      // Nothing was specified explicitly for listener.security.protocol.map, so we are using the default value,
-      // and we are using KRaft.
-      // Add PLAINTEXT mappings for controller listeners as long as there is no SSL or SASL_{PLAINTEXT,SSL} in use
-      def isSslOrSasl(name: String): Boolean = name.equals(SecurityProtocol.SSL.name) || name.equals(SecurityProtocol.SASL_SSL.name) || name.equals(SecurityProtocol.SASL_PLAINTEXT.name)
-      // check controller listener names (they won't appear in listeners when process.roles=broker)
-      // as well as listeners for occurrences of SSL or SASL_*
-      if (controllerListenerNames.exists(isSslOrSasl) ||
-        Csv.parseCsvList(getString(SocketServerConfigs.LISTENERS_CONFIG)).asScala.exists(listenerValue => isSslOrSasl(EndPoint.parseListenerName(listenerValue)))) {
-        mapValue // don't add default mappings since we found something that is SSL or SASL_*
-      } else {
-        // add the PLAINTEXT mappings for all controller listener names that are not explicitly PLAINTEXT
-        mapValue ++ controllerListenerNames.filterNot(SecurityProtocol.PLAINTEXT.name.equals(_)).map(
-          new ListenerName(_) -> SecurityProtocol.PLAINTEXT)
-      }
-    } else {
-      mapValue
-    }
-  }
-
-  // Topic IDs are used with all self-managed quorum clusters and ZK cluster with IBP greater than or equal to 2.8
-  def usesTopicId: Boolean =
-    usesSelfManagedQuorum || interBrokerProtocolVersion.isTopicIdsSupported
-
-  def logLocalRetentionBytes: java.lang.Long = getLong(RemoteLogManagerConfig.LOG_LOCAL_RETENTION_BYTES_PROP)
-
-  def logLocalRetentionMs: java.lang.Long = getLong(RemoteLogManagerConfig.LOG_LOCAL_RETENTION_MS_PROP)
-
-  def remoteFetchMaxWaitMs = getInt(RemoteLogManagerConfig.REMOTE_FETCH_MAX_WAIT_MS_PROP)
-
-  def remoteLogIndexFileCacheTotalSizeBytes: Long = getLong(RemoteLogManagerConfig.REMOTE_LOG_INDEX_FILE_CACHE_TOTAL_SIZE_BYTES_PROP)
-
-  def remoteLogManagerCopyMaxBytesPerSecond: Long = getLong(RemoteLogManagerConfig.REMOTE_LOG_MANAGER_COPY_MAX_BYTES_PER_SECOND_PROP)
-
-  def remoteLogManagerFetchMaxBytesPerSecond: Long = getLong(RemoteLogManagerConfig.REMOTE_LOG_MANAGER_FETCH_MAX_BYTES_PER_SECOND_PROP)
-
->>>>>>> a8e4caae
   validateValues()
 
   /**
@@ -930,25 +299,10 @@
         }
       }
     }
-<<<<<<< HEAD
 
     configValidator.validateLogConfig()
     configValidator.validateReplicaFetchConfigs()
     configValidator.validateOffsetCommitAcks()
-=======
-    require(logRollTimeMillis >= 1, "log.roll.ms must be greater than or equal to 1")
-    require(logRollTimeJitterMillis >= 0, "log.roll.jitter.ms must be greater than or equal to 0")
-    require(logRetentionTimeMillis >= 1 || logRetentionTimeMillis == -1, "log.retention.ms must be unlimited (-1) or, greater than or equal to 1")
-    require(logDirs.nonEmpty, "At least one log directory must be defined via log.dirs or log.dir.")
-    require(logCleanerDedupeBufferSize / logCleanerThreads > 1024 * 1024, "log.cleaner.dedupe.buffer.size must be at least 1MB per cleaner thread.")
-    require(replicaFetchWaitMaxMs <= replicaSocketTimeoutMs, "replica.socket.timeout.ms should always be at least replica.fetch.wait.max.ms" +
-      " to prevent unnecessary socket timeouts")
-    require(replicaFetchWaitMaxMs <= replicaLagTimeMaxMs, "replica.fetch.wait.max.ms should always be less than or equal to replica.lag.time.max.ms" +
-      " to prevent frequent changes in ISR")
-    require(offsetCommitRequiredAcks >= -1 && offsetCommitRequiredAcks <= offsetsTopicReplicationFactor,
-      "offsets.commit.required.acks must be greater or equal -1 and less or equal to offsets.topic.replication.factor")
-    val advertisedListenerNames = effectiveAdvertisedListeners.map(_.listenerName).toSet
->>>>>>> a8e4caae
 
     // validate KRaft-related configs
     if (processRoles == Collections.singleton(ProcessRole.BrokerRole)) {
@@ -975,139 +329,9 @@
         require(controllerListenerNames.isEmpty,
           s"${KRaftConfigs.CONTROLLER_LISTENER_NAMES_CONFIG} must be empty when not running in KRaft mode: ${controllerListenerNames}")
       }
-<<<<<<< HEAD
       configValidator.validateAdvertisedListenersNonEmptyForBroker()
-=======
-      validateAdvertisedListenersNonEmptyForBroker()
-    }
-
-    val listenerNames = listeners.map(_.listenerName).toSet
-    if (processRoles.isEmpty || processRoles.contains(ProcessRole.BrokerRole)) {
-      // validations for all broker setups (i.e. ZooKeeper and KRaft broker-only and KRaft co-located)
-      validateAdvertisedListenersNonEmptyForBroker()
-      require(advertisedListenerNames.contains(interBrokerListenerName),
-        s"${ReplicationConfigs.INTER_BROKER_LISTENER_NAME_CONFIG} must be a listener name defined in ${SocketServerConfigs.ADVERTISED_LISTENERS_CONFIG}. " +
-          s"The valid options based on currently configured listeners are ${advertisedListenerNames.map(_.value).mkString(",")}")
-      require(advertisedListenerNames.subsetOf(listenerNames),
-        s"${SocketServerConfigs.ADVERTISED_LISTENERS_CONFIG} listener names must be equal to or a subset of the ones defined in ${SocketServerConfigs.LISTENERS_CONFIG}. " +
-          s"Found ${advertisedListenerNames.map(_.value).mkString(",")}. The valid options based on the current configuration " +
-          s"are ${listenerNames.map(_.value).mkString(",")}"
-      )
-    }
-
-    require(!effectiveAdvertisedListeners.exists(endpoint => endpoint.host=="0.0.0.0"),
-      s"${SocketServerConfigs.ADVERTISED_LISTENERS_CONFIG} cannot use the nonroutable meta-address 0.0.0.0. "+
-      s"Use a routable IP address.")
-
-    // validate control.plane.listener.name config
-    if (controlPlaneListenerName.isDefined) {
-      require(advertisedListenerNames.contains(controlPlaneListenerName.get),
-        s"${SocketServerConfigs.CONTROL_PLANE_LISTENER_NAME_CONFIG} must be a listener name defined in ${SocketServerConfigs.ADVERTISED_LISTENERS_CONFIG}. " +
-        s"The valid options based on currently configured listeners are ${advertisedListenerNames.map(_.value).mkString(",")}")
-      // controlPlaneListenerName should be different from interBrokerListenerName
-      require(!controlPlaneListenerName.get.value().equals(interBrokerListenerName.value()),
-        s"${SocketServerConfigs.CONTROL_PLANE_LISTENER_NAME_CONFIG}, when defined, should have a different value from the inter broker listener name. " +
-        s"Currently they both have the value ${controlPlaneListenerName.get}")
-    }
-
-    val messageFormatVersion = new MessageFormatVersion(logMessageFormatVersionString, interBrokerProtocolVersionString)
-    if (messageFormatVersion.shouldWarn)
-      warn(createBrokerWarningMessage)
-
-    val recordVersion = logMessageFormatVersion.highestSupportedRecordVersion
-    require(interBrokerProtocolVersion.highestSupportedRecordVersion().value >= recordVersion.value,
-      s"log.message.format.version $logMessageFormatVersionString can only be used when inter.broker.protocol.version " +
-      s"is set to version ${MetadataVersion.minSupportedFor(recordVersion).shortVersion} or higher")
-
-    if (offsetsTopicCompressionType == CompressionType.ZSTD)
-      require(interBrokerProtocolVersion.highestSupportedRecordVersion().value >= IBP_2_1_IV0.highestSupportedRecordVersion().value,
-        "offsets.topic.compression.codec zstd can only be used when inter.broker.protocol.version " +
-        s"is set to version ${IBP_2_1_IV0.shortVersion} or higher")
-
-    val interBrokerUsesSasl = interBrokerSecurityProtocol == SecurityProtocol.SASL_PLAINTEXT || interBrokerSecurityProtocol == SecurityProtocol.SASL_SSL
-    require(!interBrokerUsesSasl || saslInterBrokerHandshakeRequestEnable || saslMechanismInterBrokerProtocol == SaslConfigs.GSSAPI_MECHANISM,
-      s"Only GSSAPI mechanism is supported for inter-broker communication with SASL when inter.broker.protocol.version is set to $interBrokerProtocolVersionString")
-    require(!interBrokerUsesSasl || saslEnabledMechanisms(interBrokerListenerName).contains(saslMechanismInterBrokerProtocol),
-      s"${BrokerSecurityConfigs.SASL_MECHANISM_INTER_BROKER_PROTOCOL_CONFIG} must be included in ${BrokerSecurityConfigs.SASL_ENABLED_MECHANISMS_CONFIG} when SASL is used for inter-broker communication")
-    require(queuedMaxBytes <= 0 || queuedMaxBytes >= socketRequestMaxBytes,
-      s"${ServerConfigs.QUEUED_MAX_BYTES_CONFIG} must be larger or equal to ${SocketServerConfigs.SOCKET_REQUEST_MAX_BYTES_CONFIG}")
-
-    if (maxConnectionsPerIp == 0)
-      require(maxConnectionsPerIpOverrides.nonEmpty, s"${SocketServerConfigs.MAX_CONNECTIONS_PER_IP_CONFIG} can be set to zero only if" +
-        s" ${SocketServerConfigs.MAX_CONNECTIONS_PER_IP_OVERRIDES_CONFIG} property is set.")
-
-    val invalidAddresses = maxConnectionsPerIpOverrides.keys.filterNot(address => Utils.validHostPattern(address))
-    if (invalidAddresses.nonEmpty)
-      throw new IllegalArgumentException(s"${SocketServerConfigs.MAX_CONNECTIONS_PER_IP_OVERRIDES_CONFIG} contains invalid addresses : ${invalidAddresses.mkString(",")}")
-
-    if (connectionsMaxIdleMs >= 0)
-      require(failedAuthenticationDelayMs < connectionsMaxIdleMs,
-        s"${SocketServerConfigs.FAILED_AUTHENTICATION_DELAY_MS_CONFIG}=$failedAuthenticationDelayMs should always be less than" +
-        s" ${SocketServerConfigs.CONNECTIONS_MAX_IDLE_MS_CONFIG}=$connectionsMaxIdleMs to prevent failed" +
-        s" authentication responses from timing out")
-
-    val principalBuilderClass = getClass(BrokerSecurityConfigs.PRINCIPAL_BUILDER_CLASS_CONFIG)
-    require(principalBuilderClass != null, s"${BrokerSecurityConfigs.PRINCIPAL_BUILDER_CLASS_CONFIG} must be non-null")
-    require(classOf[KafkaPrincipalSerde].isAssignableFrom(principalBuilderClass),
-      s"${BrokerSecurityConfigs.PRINCIPAL_BUILDER_CLASS_CONFIG} must implement KafkaPrincipalSerde")
-
-    // New group coordinator configs validation.
-    require(consumerGroupMaxHeartbeatIntervalMs >= consumerGroupMinHeartbeatIntervalMs,
-      s"${GroupCoordinatorConfig.CONSUMER_GROUP_MAX_HEARTBEAT_INTERVAL_MS_CONFIG} must be greater than or equals " +
-      s"to ${GroupCoordinatorConfig.CONSUMER_GROUP_MIN_HEARTBEAT_INTERVAL_MS_CONFIG}")
-    require(consumerGroupHeartbeatIntervalMs >= consumerGroupMinHeartbeatIntervalMs,
-      s"${GroupCoordinatorConfig.CONSUMER_GROUP_HEARTBEAT_INTERVAL_MS_CONFIG} must be greater than or equals " +
-      s"to ${GroupCoordinatorConfig.CONSUMER_GROUP_MIN_HEARTBEAT_INTERVAL_MS_CONFIG}")
-    require(consumerGroupHeartbeatIntervalMs <= consumerGroupMaxHeartbeatIntervalMs,
-      s"${GroupCoordinatorConfig.CONSUMER_GROUP_HEARTBEAT_INTERVAL_MS_CONFIG} must be less than or equals " +
-      s"to ${GroupCoordinatorConfig.CONSUMER_GROUP_MAX_HEARTBEAT_INTERVAL_MS_CONFIG}")
-
-    require(consumerGroupMaxSessionTimeoutMs >= consumerGroupMinSessionTimeoutMs,
-      s"${GroupCoordinatorConfig.CONSUMER_GROUP_MAX_SESSION_TIMEOUT_MS_CONFIG} must be greater than or equals " +
-      s"to ${GroupCoordinatorConfig.CONSUMER_GROUP_MIN_SESSION_TIMEOUT_MS_CONFIG}")
-    require(consumerGroupSessionTimeoutMs >= consumerGroupMinSessionTimeoutMs,
-      s"${GroupCoordinatorConfig.CONSUMER_GROUP_SESSION_TIMEOUT_MS_CONFIG} must be greater than or equals " +
-      s"to ${GroupCoordinatorConfig.CONSUMER_GROUP_MIN_SESSION_TIMEOUT_MS_CONFIG}")
-    require(consumerGroupSessionTimeoutMs <= consumerGroupMaxSessionTimeoutMs,
-      s"${GroupCoordinatorConfig.CONSUMER_GROUP_SESSION_TIMEOUT_MS_CONFIG} must be less than or equals " +
-      s"to ${GroupCoordinatorConfig.CONSUMER_GROUP_MAX_SESSION_TIMEOUT_MS_CONFIG}")
-
-    require(shareGroupMaxHeartbeatIntervalMs >= shareGroupMinHeartbeatIntervalMs,
-      s"${ShareGroupConfigs.SHARE_GROUP_MAX_HEARTBEAT_INTERVAL_MS_CONFIG} must be greater than or equals " +
-        s"to ${ShareGroupConfigs.SHARE_GROUP_MIN_HEARTBEAT_INTERVAL_MS_CONFIG}")
-    require(shareGroupHeartbeatIntervalMs >= shareGroupMinHeartbeatIntervalMs,
-      s"${ShareGroupConfigs.SHARE_GROUP_HEARTBEAT_INTERVAL_MS_CONFIG} must be greater than or equals " +
-        s"to ${ShareGroupConfigs.SHARE_GROUP_MIN_HEARTBEAT_INTERVAL_MS_CONFIG}")
-    require(shareGroupHeartbeatIntervalMs <= shareGroupMaxHeartbeatIntervalMs,
-      s"${ShareGroupConfigs.SHARE_GROUP_HEARTBEAT_INTERVAL_MS_CONFIG} must be less than or equals " +
-        s"to ${ShareGroupConfigs.SHARE_GROUP_MAX_HEARTBEAT_INTERVAL_MS_CONFIG}")
-
-    require(shareGroupMaxSessionTimeoutMs >= shareGroupMinSessionTimeoutMs,
-      s"${ShareGroupConfigs.SHARE_GROUP_MAX_SESSION_TIMEOUT_MS_CONFIG} must be greater than or equals " +
-        s"to ${ShareGroupConfigs.SHARE_GROUP_MIN_SESSION_TIMEOUT_MS_CONFIG}")
-    require(shareGroupSessionTimeoutMs >= shareGroupMinSessionTimeoutMs,
-      s"${ShareGroupConfigs.SHARE_GROUP_SESSION_TIMEOUT_MS_CONFIG} must be greater than or equals " +
-        s"to ${ShareGroupConfigs.SHARE_GROUP_MIN_SESSION_TIMEOUT_MS_CONFIG}")
-    require(shareGroupSessionTimeoutMs <= shareGroupMaxSessionTimeoutMs,
-      s"${ShareGroupConfigs.SHARE_GROUP_SESSION_TIMEOUT_MS_CONFIG} must be less than or equals " +
-        s"to ${ShareGroupConfigs.SHARE_GROUP_MAX_SESSION_TIMEOUT_MS_CONFIG}")
-
-    require(shareGroupMaxRecordLockDurationMs >= shareGroupMinRecordLockDurationMs,
-      s"${ShareGroupConfigs.SHARE_GROUP_MAX_RECORD_LOCK_DURATION_MS_CONFIG} must be greater than or equals " +
-        s"to ${ShareGroupConfigs.SHARE_GROUP_MIN_RECORD_LOCK_DURATION_MS_CONFIG}")
-    require(shareGroupRecordLockDurationMs >= shareGroupMinRecordLockDurationMs,
-      s"${ShareGroupConfigs.SHARE_GROUP_RECORD_LOCK_DURATION_MS_CONFIG} must be greater than or equals " +
-        s"to ${ShareGroupConfigs.SHARE_GROUP_MIN_RECORD_LOCK_DURATION_MS_CONFIG}")
-    require(shareGroupMaxRecordLockDurationMs >= shareGroupRecordLockDurationMs,
-      s"${ShareGroupConfigs.SHARE_GROUP_MAX_RECORD_LOCK_DURATION_MS_CONFIG} must be greater than or equals " +
-        s"to ${ShareGroupConfigs.SHARE_GROUP_RECORD_LOCK_DURATION_MS_CONFIG}")
-
-    if (originals.containsKey(GroupCoordinatorConfig.OFFSET_COMMIT_REQUIRED_ACKS_CONFIG)) {
-      warn(s"${GroupCoordinatorConfig.OFFSET_COMMIT_REQUIRED_ACKS_CONFIG} is deprecated and it will be removed in Apache Kafka 4.0.")
->>>>>>> a8e4caae
-    }
-
-<<<<<<< HEAD
+    }
+
     configValidator.validateListenerNames()
     configValidator.validateMessageFormatConfigs()
     configValidator.validateCompressionConfig()
@@ -1115,65 +339,6 @@
     configValidator.validateQueueMaxByte()
     configValidator.validateConnectionConfigs()
     configValidator.validateNewGroupCoordinatorConfigs()
-=======
-  /**
-   * Validate some configurations for new MetadataVersion. A new MetadataVersion can take place when
-   * a FeatureLevelRecord for "metadata.version" is read from the cluster metadata.
-   */
-  def validateWithMetadataVersion(metadataVersion: MetadataVersion): Unit = {
-    if (processRoles.contains(ProcessRole.BrokerRole) && logDirs.size > 1) {
-      require(metadataVersion.isDirectoryAssignmentSupported,
-        s"Multiple log directories (aka JBOD) are not supported in the current MetadataVersion ${metadataVersion}. " +
-          s"Need ${MetadataVersion.IBP_3_7_IV2} or higher")
-    }
-  }
-
-  /**
-   * Copy the subset of properties that are relevant to Logs. The individual properties
-   * are listed here since the names are slightly different in each Config class...
-   */
-  @nowarn("cat=deprecation")
-  def extractLogConfigMap: java.util.Map[String, Object] = {
-    val logProps = new java.util.HashMap[String, Object]()
-    logProps.put(TopicConfig.SEGMENT_BYTES_CONFIG, logSegmentBytes)
-    logProps.put(TopicConfig.SEGMENT_MS_CONFIG, logRollTimeMillis)
-    logProps.put(TopicConfig.SEGMENT_JITTER_MS_CONFIG, logRollTimeJitterMillis)
-    logProps.put(TopicConfig.SEGMENT_INDEX_BYTES_CONFIG, logIndexSizeMaxBytes)
-    logProps.put(TopicConfig.FLUSH_MESSAGES_INTERVAL_CONFIG, logFlushIntervalMessages)
-    logProps.put(TopicConfig.FLUSH_MS_CONFIG, logFlushIntervalMs)
-    logProps.put(TopicConfig.RETENTION_BYTES_CONFIG, logRetentionBytes)
-    logProps.put(TopicConfig.RETENTION_MS_CONFIG, logRetentionTimeMillis: java.lang.Long)
-    logProps.put(TopicConfig.MAX_MESSAGE_BYTES_CONFIG, messageMaxBytes)
-    logProps.put(TopicConfig.INDEX_INTERVAL_BYTES_CONFIG, logIndexIntervalBytes)
-    logProps.put(TopicConfig.DELETE_RETENTION_MS_CONFIG, logCleanerDeleteRetentionMs)
-    logProps.put(TopicConfig.MIN_COMPACTION_LAG_MS_CONFIG, logCleanerMinCompactionLagMs)
-    logProps.put(TopicConfig.MAX_COMPACTION_LAG_MS_CONFIG, logCleanerMaxCompactionLagMs)
-    logProps.put(TopicConfig.FILE_DELETE_DELAY_MS_CONFIG, logDeleteDelayMs)
-    logProps.put(TopicConfig.MIN_CLEANABLE_DIRTY_RATIO_CONFIG, logCleanerMinCleanRatio)
-    logProps.put(TopicConfig.CLEANUP_POLICY_CONFIG, logCleanupPolicy)
-    logProps.put(TopicConfig.MIN_IN_SYNC_REPLICAS_CONFIG, minInSyncReplicas)
-    logProps.put(TopicConfig.COMPRESSION_TYPE_CONFIG, compressionType)
-    logProps.put(TopicConfig.COMPRESSION_GZIP_LEVEL_CONFIG, gzipCompressionLevel)
-    logProps.put(TopicConfig.COMPRESSION_LZ4_LEVEL_CONFIG, lz4CompressionLevel)
-    logProps.put(TopicConfig.COMPRESSION_ZSTD_LEVEL_CONFIG, zstdCompressionLevel)
-    logProps.put(TopicConfig.UNCLEAN_LEADER_ELECTION_ENABLE_CONFIG, uncleanLeaderElectionEnable)
-    logProps.put(TopicConfig.PREALLOCATE_CONFIG, logPreAllocateEnable)
-    logProps.put(TopicConfig.MESSAGE_FORMAT_VERSION_CONFIG, logMessageFormatVersion.version)
-    logProps.put(TopicConfig.MESSAGE_TIMESTAMP_TYPE_CONFIG, logMessageTimestampType.name)
-    logProps.put(TopicConfig.MESSAGE_TIMESTAMP_DIFFERENCE_MAX_MS_CONFIG, logMessageTimestampDifferenceMaxMs: java.lang.Long)
-    logProps.put(TopicConfig.MESSAGE_TIMESTAMP_BEFORE_MAX_MS_CONFIG, logMessageTimestampBeforeMaxMs: java.lang.Long)
-    logProps.put(TopicConfig.MESSAGE_TIMESTAMP_AFTER_MAX_MS_CONFIG, logMessageTimestampAfterMaxMs: java.lang.Long)
-    logProps.put(TopicConfig.MESSAGE_DOWNCONVERSION_ENABLE_CONFIG, logMessageDownConversionEnable: java.lang.Boolean)
-    logProps.put(TopicConfig.LOCAL_LOG_RETENTION_MS_CONFIG, logLocalRetentionMs)
-    logProps.put(TopicConfig.LOCAL_LOG_RETENTION_BYTES_CONFIG, logLocalRetentionBytes)
-    logProps
-  }
-
-  @nowarn("cat=deprecation")
-  private def createBrokerWarningMessage: String = {
-    s"Broker configuration ${ServerLogConfigs.LOG_MESSAGE_FORMAT_VERSION_CONFIG} with value $logMessageFormatVersionString is ignored " +
-      s"because the inter-broker protocol version `$interBrokerProtocolVersionString` is greater or equal than 3.0. " +
-      "This configuration is deprecated and it will be removed in Apache Kafka 4.0."
->>>>>>> a8e4caae
+    configValidator.validateSharedGroupConfigs
   }
 }