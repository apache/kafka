--- conflicted
+++ resolved
@@ -2014,15 +2014,8 @@
             ClientRequest request = client.newClientRequest(node.idString(), builder, time.milliseconds(), true);
             client.send(request, time.milliseconds());
             client.poll(1, time.milliseconds());
-<<<<<<< HEAD
-            FetchResponse response = fullFetchResponse(tp0, nextRecords, Errors.NONE, i, throttleTimeMs);
-            buffer = response.serializeWithHeader(ApiKeys.FETCH, ApiKeys.FETCH.latestVersion(), request.correlationId());
-=======
             FetchResponse<MemoryRecords> response = fullFetchResponse(tp0, nextRecords, Errors.NONE, i, throttleTimeMs);
-            buffer = response.serialize(ApiKeys.FETCH,
-                    ApiKeys.FETCH.latestVersion(),
-                    request.correlationId());
->>>>>>> 2eb0ccfa
+            buffer = response.serializeWithHeader(ApiKeys.FETCH.latestVersion(), request.correlationId());
             selector.completeReceive(new NetworkReceive(node.idString(), buffer));
             client.poll(1, time.milliseconds());
             // If a throttled response is received, advance the time to ensure progress.
