--- conflicted
+++ resolved
@@ -115,22 +115,12 @@
         joinedStream.to(output);
 
         final Properties streamsConfig = mkObjectProperties(mkMap(
-<<<<<<< HEAD
             Map.entry(StreamsConfig.APPLICATION_ID_CONFIG, appId),
             Map.entry(StreamsConfig.BOOTSTRAP_SERVERS_CONFIG, CLUSTER.bootstrapServers()),
             Map.entry(StreamsConfig.POLL_MS_CONFIG, Long.toString(COMMIT_INTERVAL)),
-            Map.entry(StreamsConfig.PROCESSING_GUARANTEE_CONFIG, processingGuarantee),
             Map.entry(StreamsConfig.STATE_DIR_CONFIG, TestUtils.tempDirectory().getPath()),
             Map.entry(StreamsConfig.DEFAULT_KEY_SERDE_CLASS_CONFIG, Serdes.StringSerde.class),
             Map.entry(StreamsConfig.DEFAULT_VALUE_SERDE_CLASS_CONFIG, Serdes.StringSerde.class)
-=======
-            mkEntry(StreamsConfig.APPLICATION_ID_CONFIG, appId),
-            mkEntry(StreamsConfig.BOOTSTRAP_SERVERS_CONFIG, CLUSTER.bootstrapServers()),
-            mkEntry(StreamsConfig.POLL_MS_CONFIG, Long.toString(COMMIT_INTERVAL)),
-            mkEntry(StreamsConfig.STATE_DIR_CONFIG, TestUtils.tempDirectory().getPath()),
-            mkEntry(StreamsConfig.DEFAULT_KEY_SERDE_CLASS_CONFIG, Serdes.StringSerde.class),
-            mkEntry(StreamsConfig.DEFAULT_VALUE_SERDE_CLASS_CONFIG, Serdes.StringSerde.class)
->>>>>>> cb3b0337
         ));
 
         streamsConfig.put(StreamsConfig.COMMIT_INTERVAL_MS_CONFIG, COMMIT_INTERVAL);
