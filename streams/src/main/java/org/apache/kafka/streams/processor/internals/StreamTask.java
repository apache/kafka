--- conflicted
+++ resolved
@@ -189,17 +189,6 @@
         final Sensor enforcedProcessingSensor;
         enforcedProcessingSensor = TaskMetrics.enforcedProcessingSensor(threadId, taskId, streamsMetrics);
         final long maxTaskIdleMs = config.maxTaskIdleMs;
-<<<<<<< HEAD
-        partitionGroup = new PartitionGroup(
-            logContext,
-            createPartitionQueues(),
-            mainConsumer::currentLag,
-            TaskMetrics.recordLatenessSensor(threadId, taskId, streamsMetrics),
-            enforcedProcessingSensor,
-            TaskMetrics.totalInputBufferBytesSensor(threadId, taskId, streamsMetrics),
-            maxTaskIdleMs
-        );
-=======
         if (processingThreadsEnabled) {
             partitionGroup = new SynchronizedPartitionGroup(new PartitionGroup(
                 logContext,
@@ -207,6 +196,7 @@
                 mainConsumer::currentLag,
                 TaskMetrics.recordLatenessSensor(threadId, taskId, streamsMetrics),
                 enforcedProcessingSensor,
+                TaskMetrics.totalInputBufferBytesSensor(threadId, taskId, streamsMetrics),
                 maxTaskIdleMs
             ));
         } else {
@@ -216,10 +206,10 @@
                 mainConsumer::currentLag,
                 TaskMetrics.recordLatenessSensor(threadId, taskId, streamsMetrics),
                 enforcedProcessingSensor,
+                TaskMetrics.totalInputBufferBytesSensor(threadId, taskId, streamsMetrics),
                 maxTaskIdleMs
             );
         }
->>>>>>> 22f7ffe5
 
         stateMgr.registerGlobalStateStores(topology.globalStateStores());
         committedOffsets = new HashMap<>();
@@ -796,15 +786,10 @@
 
             // after processing this record, if its partition queue's buffered size has been
             // decreased to the threshold, we can then resume the consumption on this partition
-<<<<<<< HEAD
             // TODO the second part of OR condition would be removed once
             //  deprecated config buffered.records.per.partition is removed
             if (recordInfo.queue().isEmpty() || (maxBufferedSize != -1 && recordInfo.queue().size() == maxBufferedSize)) {
-                mainConsumer.resume(singleton(partition));
-=======
-            if (recordInfo.queue().size() == maxBufferedSize) {
                 partitionsToResume.add(partition);
->>>>>>> 22f7ffe5
             }
 
             record = null;
