/*
 * Licensed to the Apache Software Foundation (ASF) under one or more
 * contributor license agreements. See the NOTICE file distributed with
 * this work for additional information regarding copyright ownership.
 * The ASF licenses this file to You under the Apache License, Version 2.0
 * (the "License"); you may not use this file except in compliance with
 * the License. You may obtain a copy of the License at
 *
 *    http://www.apache.org/licenses/LICENSE-2.0
 *
 * Unless required by applicable law or agreed to in writing, software
 * distributed under the License is distributed on an "AS IS" BASIS,
 * WITHOUT WARRANTIES OR CONDITIONS OF ANY KIND, either express or implied.
 * See the License for the specific language governing permissions and
 * limitations under the License.
 */
package org.apache.kafka.raft;

import org.apache.kafka.common.KafkaException;
import org.apache.kafka.common.Node;
import org.apache.kafka.common.TopicPartition;
import org.apache.kafka.common.Uuid;
import org.apache.kafka.common.compress.Compression;
import org.apache.kafka.common.errors.ClusterAuthorizationException;
import org.apache.kafka.common.errors.NotLeaderOrFollowerException;
import org.apache.kafka.common.memory.MemoryPool;
import org.apache.kafka.common.message.BeginQuorumEpochRequestData;
import org.apache.kafka.common.message.BeginQuorumEpochResponseData;
import org.apache.kafka.common.message.DescribeQuorumRequestData;
import org.apache.kafka.common.message.DescribeQuorumResponseData;
import org.apache.kafka.common.message.EndQuorumEpochRequestData;
import org.apache.kafka.common.message.EndQuorumEpochResponseData;
import org.apache.kafka.common.message.FetchRequestData;
import org.apache.kafka.common.message.FetchResponseData;
import org.apache.kafka.common.message.FetchSnapshotRequestData;
import org.apache.kafka.common.message.FetchSnapshotResponseData;
import org.apache.kafka.common.message.VoteRequestData;
import org.apache.kafka.common.message.VoteResponseData;
import org.apache.kafka.common.metrics.Metrics;
import org.apache.kafka.common.network.ListenerName;
import org.apache.kafka.common.protocol.ApiKeys;
import org.apache.kafka.common.protocol.ApiMessage;
import org.apache.kafka.common.protocol.Errors;
import org.apache.kafka.common.record.MemoryRecords;
import org.apache.kafka.common.record.Records;
import org.apache.kafka.common.record.UnalignedMemoryRecords;
import org.apache.kafka.common.record.UnalignedRecords;
import org.apache.kafka.common.requests.DescribeQuorumRequest;
import org.apache.kafka.common.requests.DescribeQuorumResponse;
import org.apache.kafka.common.requests.EndQuorumEpochRequest;
import org.apache.kafka.common.requests.FetchRequest;
import org.apache.kafka.common.requests.FetchResponse;
import org.apache.kafka.common.requests.FetchSnapshotRequest;
import org.apache.kafka.common.requests.FetchSnapshotResponse;
import org.apache.kafka.common.utils.BufferSupplier;
import org.apache.kafka.common.utils.LogContext;
import org.apache.kafka.common.utils.Time;
import org.apache.kafka.common.utils.Timer;
import org.apache.kafka.raft.errors.NotLeaderException;
import org.apache.kafka.raft.internals.BatchAccumulator;
import org.apache.kafka.raft.internals.BatchMemoryPool;
import org.apache.kafka.raft.internals.BlockingMessageQueue;
import org.apache.kafka.raft.internals.CloseListener;
import org.apache.kafka.raft.internals.FuturePurgatory;
import org.apache.kafka.raft.internals.KRaftControlRecordStateMachine;
import org.apache.kafka.raft.internals.KafkaRaftMetrics;
import org.apache.kafka.raft.internals.MemoryBatchReader;
import org.apache.kafka.raft.internals.RecordsBatchReader;
import org.apache.kafka.raft.internals.ReplicaKey;
import org.apache.kafka.raft.internals.ThresholdPurgatory;
import org.apache.kafka.raft.internals.VoterSet;
import org.apache.kafka.server.common.serialization.RecordSerde;
import org.apache.kafka.snapshot.NotifyingRawSnapshotWriter;
import org.apache.kafka.snapshot.RawSnapshotReader;
import org.apache.kafka.snapshot.RawSnapshotWriter;
import org.apache.kafka.snapshot.RecordsSnapshotReader;
import org.apache.kafka.snapshot.RecordsSnapshotWriter;
import org.apache.kafka.snapshot.SnapshotReader;
import org.apache.kafka.snapshot.SnapshotWriter;

import org.slf4j.Logger;

import java.net.InetSocketAddress;
import java.util.Collection;
import java.util.Collections;
import java.util.IdentityHashMap;
import java.util.Iterator;
import java.util.List;
import java.util.Map;
import java.util.Objects;
import java.util.Optional;
import java.util.OptionalInt;
import java.util.OptionalLong;
import java.util.Random;
import java.util.Set;
import java.util.concurrent.CompletableFuture;
import java.util.concurrent.ConcurrentLinkedQueue;
import java.util.concurrent.ExecutionException;
import java.util.concurrent.TimeoutException;
import java.util.concurrent.atomic.AtomicInteger;
import java.util.concurrent.atomic.AtomicReference;
import java.util.function.Function;
import java.util.function.Supplier;
import java.util.stream.Collectors;

import static java.util.concurrent.CompletableFuture.completedFuture;
import static org.apache.kafka.raft.RaftUtil.hasValidTopicPartition;

/**
 * This class implements a Kafkaesque version of the Raft protocol. Leader election
 * is more or less pure Raft, but replication is driven by replica fetching and we use Kafka's
 * log reconciliation protocol to truncate the log to a common point following each leader
 * election.
 *
 * Like Zookeeper, this protocol distinguishes between voters and observers. Voters are
 * the only ones who are eligible to handle protocol requests and they are the only ones
 * who take part in elections. The protocol does not yet support dynamic quorum changes.
 *
 * These are the APIs in this protocol:
 *
 * 1) {@link VoteRequestData}: Sent by valid voters when their election timeout expires and they
 *    become a candidate. This request includes the last offset in the log which electors use
 *    to tell whether or not to grant the vote.
 *
 * 2) {@link BeginQuorumEpochRequestData}: Sent by the leader of an epoch only to valid voters to
 *    assert its leadership of the new epoch. This request will be retried indefinitely for
 *    each voter until it acknowledges the request or a new election occurs.
 *
 *    This is not needed in usual Raft because the leader can use an empty data push
 *    to achieve the same purpose. The Kafka Raft implementation, however, is driven by
 *    fetch requests from followers, so there must be a way to find the new leader after
 *    an election has completed.
 *
 * 3) {@link EndQuorumEpochRequestData}: Sent by the leader of an epoch to valid voters in order to
 *    gracefully resign from the current epoch. This causes remaining voters to immediately
 *    begin a new election.
 *
 * 4) {@link FetchRequestData}: This is the same as the usual Fetch API in Kafka, but we add snapshot
 *    check before responding, and we also piggyback some additional metadata on responses (i.e. current
 *    leader and epoch). Unlike partition replication, we also piggyback truncation detection on this API
 *    rather than through a separate truncation state.
 *
 * 5) {@link FetchSnapshotRequestData}: Sent by the follower to the epoch leader in order to fetch a snapshot.
 *    This happens when a FetchResponse includes a snapshot ID due to the follower's log end offset being less
 *    than the leader's log start offset. This API is similar to the Fetch API since the snapshot is stored
 *    as FileRecords, but we use {@link UnalignedRecords} in FetchSnapshotResponse because the records
 *    are not necessarily offset-aligned.
 */
public final class KafkaRaftClient<T> implements RaftClient<T> {
    private static final int RETRY_BACKOFF_BASE_MS = 100;
    public static final int MAX_FETCH_WAIT_MS = 500;
    public static final int MAX_BATCH_SIZE_BYTES = 8 * 1024 * 1024;
    public static final int MAX_FETCH_SIZE_BYTES = MAX_BATCH_SIZE_BYTES;

    private final OptionalInt nodeId;
    private final Uuid nodeDirectoryId;
    private final AtomicReference<GracefulShutdown> shutdown = new AtomicReference<>();
    private final LogContext logContext;
    private final Logger logger;
    private final Time time;
    private final int fetchMaxWaitMs;
    private final String clusterId;
    private final Endpoints localListeners;
    private final NetworkChannel channel;
    private final ReplicatedLog log;
    private final Random random;
    private final FuturePurgatory<Long> appendPurgatory;
    private final FuturePurgatory<Long> fetchPurgatory;
    private final RecordSerde<T> serde;
    private final MemoryPool memoryPool;
    private final RaftMessageQueue messageQueue;
    private final QuorumConfig quorumConfig;
    private final RaftMetadataLogCleanerManager snapshotCleaner;

    private final Map<Listener<T>, ListenerContext> listenerContexts = new IdentityHashMap<>();
    private final ConcurrentLinkedQueue<Registration<T>> pendingRegistrations = new ConcurrentLinkedQueue<>();

    // These components need to be initialized by the method initialize() because they depend on
    // the voter set
    /*
     * The key invariant for the kraft control record state machine is that it has always read to
     * the LEO. This is achieved by:
     *
     * 1. reading the entire partition (snapshot and log) at start up,
     * 2. updating the state when a snapshot is replaced, because of FETCH_SNAPSHOT, on the
     *    followers
     * 3. updating the state when the leader (call to append()) or follower (FETCH) appends to the
     *    log
     * 4. truncate new entries when a follower truncates their log
     * 5. truncate old entries when a snapshot gets generated
     */
    private volatile KRaftControlRecordStateMachine partitionState;
    private volatile KafkaRaftMetrics kafkaRaftMetrics;
    private volatile QuorumState quorum;
    private volatile RequestManager requestManager;

    /**
     * Create a new instance.
     *
     * Note that if the node ID is empty, then the client will behave as a
     * non-participating observer.
     */
    public KafkaRaftClient(
        OptionalInt nodeId,
        Uuid nodeDirectoryId,
        RecordSerde<T> serde,
        NetworkChannel channel,
        ReplicatedLog log,
        Time time,
        ExpirationService expirationService,
        LogContext logContext,
        String clusterId,
        Collection<InetSocketAddress> bootstrapServers,
        Endpoints localListeners,
        QuorumConfig quorumConfig
    ) {
        this(
            nodeId,
            nodeDirectoryId,
            serde,
            channel,
            new BlockingMessageQueue(),
            log,
            new BatchMemoryPool(5, MAX_BATCH_SIZE_BYTES),
            time,
            expirationService,
            MAX_FETCH_WAIT_MS,
            clusterId,
            bootstrapServers,
            localListeners,
            logContext,
            new Random(),
            quorumConfig
        );
    }

    KafkaRaftClient(
        OptionalInt nodeId,
        Uuid nodeDirectoryId,
        RecordSerde<T> serde,
        NetworkChannel channel,
        RaftMessageQueue messageQueue,
        ReplicatedLog log,
        MemoryPool memoryPool,
        Time time,
        ExpirationService expirationService,
        int fetchMaxWaitMs,
        String clusterId,
        Collection<InetSocketAddress> bootstrapServers,
        Endpoints localListeners,
        LogContext logContext,
        Random random,
        QuorumConfig quorumConfig
    ) {
        this.nodeId = nodeId;
        this.nodeDirectoryId = nodeDirectoryId;
        this.logContext = logContext;
        this.serde = serde;
        this.channel = channel;
        this.messageQueue = messageQueue;
        this.log = log;
        this.memoryPool = memoryPool;
        this.fetchPurgatory = new ThresholdPurgatory<>(expirationService);
        this.appendPurgatory = new ThresholdPurgatory<>(expirationService);
        this.time = time;
        this.clusterId = clusterId;
        this.localListeners = localListeners;
        this.fetchMaxWaitMs = fetchMaxWaitMs;
        this.logger = logContext.logger(KafkaRaftClient.class);
        this.random = random;
        this.quorumConfig = quorumConfig;
        this.snapshotCleaner = new RaftMetadataLogCleanerManager(logger, time, 60000, log::maybeClean);

        if (!bootstrapServers.isEmpty()) {
            // generate Node objects from network addresses by using decreasing negative ids
            AtomicInteger id = new AtomicInteger(-2);
            List<Node> bootstrapNodes = bootstrapServers
                .stream()
                .map(address ->
                    new Node(
                        id.getAndDecrement(),
                        address.getHostString(),
                        address.getPort()
                    )
                )
                .collect(Collectors.toList());

            logger.info("Starting request manager with bootstrap servers: {}", bootstrapNodes);

            requestManager = new RequestManager(
                bootstrapNodes,
                quorumConfig.retryBackoffMs(),
                quorumConfig.requestTimeoutMs(),
                random
            );
        }
    }

    private void updateFollowerHighWatermark(
        FollowerState state,
        OptionalLong highWatermarkOpt
    ) {
        highWatermarkOpt.ifPresent(highWatermark -> {
            long newHighWatermark = Math.min(endOffset().offset(), highWatermark);
            if (state.updateHighWatermark(OptionalLong.of(newHighWatermark))) {
                logger.debug("Follower high watermark updated to {}", newHighWatermark);
                log.updateHighWatermark(new LogOffsetMetadata(newHighWatermark));
                updateListenersProgress(newHighWatermark);
            }
        });
    }

    private void updateLeaderEndOffsetAndTimestamp(
        LeaderState<T> state,
        long currentTimeMs
    ) {
        final LogOffsetMetadata endOffsetMetadata = log.endOffset();

        if (state.updateLocalState(endOffsetMetadata, partitionState.lastVoterSet())) {
            onUpdateLeaderHighWatermark(state, currentTimeMs);
        }

        fetchPurgatory.maybeComplete(endOffsetMetadata.offset, currentTimeMs);
    }

    private void onUpdateLeaderHighWatermark(
        LeaderState<T> state,
        long currentTimeMs
    ) {
        state.highWatermark().ifPresent(highWatermark -> {
            logger.debug("Leader high watermark updated to {}", highWatermark);
            log.updateHighWatermark(highWatermark);

            // After updating the high watermark, we first clear the append
            // purgatory so that we have an opportunity to route the pending
            // records still held in memory directly to the listener
            appendPurgatory.maybeComplete(highWatermark.offset, currentTimeMs);

            // It is also possible that the high watermark is being updated
            // for the first time following the leader election, so we need
            // to give lagging listeners an opportunity to catch up as well
            updateListenersProgress(highWatermark.offset);
        });
    }

    private void updateListenersProgress(long highWatermark) {
        for (ListenerContext listenerContext : listenerContexts.values()) {
            listenerContext.nextExpectedOffset().ifPresent(nextExpectedOffset -> {
                // Send snapshot to the listener, if the listener is at the beginning of the log and there is a snapshot,
                // or the listener is trying to read an offset for which there isn't a segment in the log.
                if (nextExpectedOffset < highWatermark &&
                    ((nextExpectedOffset == 0 && latestSnapshot().isPresent()) ||
                     nextExpectedOffset < log.startOffset())
                ) {
                    SnapshotReader<T> snapshot = latestSnapshot().orElseThrow(() -> new IllegalStateException(
                        String.format(
                            "Snapshot expected since next offset of %s is %d, log start offset is %d and high-watermark is %d",
                            listenerContext.listenerName(),
                            nextExpectedOffset,
                            log.startOffset(),
                            highWatermark
                        )
                    ));
                    listenerContext.fireHandleSnapshot(snapshot);
                }
            });

            // Re-read the expected offset in case the snapshot had to be reloaded
            listenerContext.nextExpectedOffset().ifPresent(nextExpectedOffset -> {
                if (nextExpectedOffset < highWatermark) {
                    LogFetchInfo readInfo = log.read(nextExpectedOffset, Isolation.COMMITTED);
                    listenerContext.fireHandleCommit(nextExpectedOffset, readInfo.records);
                }
            });
        }
    }

    private Optional<SnapshotReader<T>> latestSnapshot() {
        return log.latestSnapshot().map(reader ->
            RecordsSnapshotReader.of(reader,
                serde,
                BufferSupplier.create(),
                MAX_BATCH_SIZE_BYTES,
                true /* Validate batch CRC*/
            )
        );
    }

    private void maybeFireHandleCommit(long baseOffset, int epoch, long appendTimestamp, int sizeInBytes, List<T> records) {
        for (ListenerContext listenerContext : listenerContexts.values()) {
            listenerContext.nextExpectedOffset().ifPresent(nextOffset -> {
                if (nextOffset == baseOffset) {
                    listenerContext.fireHandleCommit(baseOffset, epoch, appendTimestamp, sizeInBytes, records);
                }
            });
        }
    }

    private void maybeFireLeaderChange(LeaderState<T> state) {
        for (ListenerContext listenerContext : listenerContexts.values()) {
            listenerContext.maybeFireLeaderChange(quorum.leaderAndEpoch(), state.epochStartOffset());
        }
    }

    private void maybeFireLeaderChange() {
        for (ListenerContext listenerContext : listenerContexts.values()) {
            listenerContext.maybeFireLeaderChange(quorum.leaderAndEpoch());
        }
    }

    public void initialize(
        Map<Integer, InetSocketAddress> voterAddresses,
        QuorumStateStore quorumStateStore,
        Metrics metrics
    ) {
        partitionState = new KRaftControlRecordStateMachine(
            Optional.of(VoterSet.fromInetSocketAddresses(channel.listenerName(), voterAddresses)),
            log,
            serde,
            BufferSupplier.create(),
            MAX_BATCH_SIZE_BYTES,
            logContext
        );
        // Read the entire log
        logger.info("Reading KRaft snapshot and log as part of the initialization");
        partitionState.updateState();

        if (requestManager == null) {
            // The request manager wasn't created using the bootstrap servers
            // create it using the voters static configuration
            List<Node> bootstrapNodes = voterAddresses
                .entrySet()
                .stream()
                .map(entry ->
                    new Node(
                        entry.getKey(),
                        entry.getValue().getHostString(),
                        entry.getValue().getPort()
                    )
                )
                .collect(Collectors.toList());

            logger.info("Starting request manager with static voters: {}", bootstrapNodes);

            requestManager = new RequestManager(
                bootstrapNodes,
                quorumConfig.retryBackoffMs(),
                quorumConfig.requestTimeoutMs(),
                random
            );
        }

        quorum = new QuorumState(
            nodeId,
            nodeDirectoryId,
            partitionState::lastVoterSet,
            partitionState::lastKraftVersion,
            localListeners,
            quorumConfig.electionTimeoutMs(),
            quorumConfig.fetchTimeoutMs(),
            quorumStateStore,
            time,
            logContext,
            random
        );

        kafkaRaftMetrics = new KafkaRaftMetrics(metrics, "raft", quorum);
        // All Raft voters are statically configured and known at startup
        // so there are no unknown voter connections. Report this metric as 0.
        kafkaRaftMetrics.updateNumUnknownVoterConnections(0);

        quorum.initialize(new OffsetAndEpoch(log.endOffset().offset, log.lastFetchedEpoch()));

        long currentTimeMs = time.milliseconds();
        if (quorum.isLeader()) {
            throw new IllegalStateException("Voter cannot initialize as a Leader");
        } else if (quorum.isCandidate()) {
            onBecomeCandidate(currentTimeMs);
        } else if (quorum.isFollower()) {
            onBecomeFollower(currentTimeMs);
        }

        // When there is only a single voter, become candidate immediately
        if (quorum.isOnlyVoter() && !quorum.isCandidate()) {
            transitionToCandidate(currentTimeMs);
        }
    }

    @Override
    public void register(Listener<T> listener) {
        pendingRegistrations.add(Registration.register(listener));
        wakeup();
    }

    @Override
    public void unregister(Listener<T> listener) {
        pendingRegistrations.add(Registration.unregister(listener));
        // No need to wake up the polling thread. It is a removal so the updates can be
        // delayed until the polling thread wakes up for other reasons.
    }

    @Override
    public LeaderAndEpoch leaderAndEpoch() {
        if (isInitialized()) {
            return quorum.leaderAndEpoch();
        } else {
            return LeaderAndEpoch.UNKNOWN;
        }
    }

    @Override
    public OptionalInt nodeId() {
        return nodeId;
    }

    private OffsetAndEpoch endOffset() {
        return new OffsetAndEpoch(log.endOffset().offset, log.lastFetchedEpoch());
    }

    private void resetConnections() {
        requestManager.resetAll();
    }

    private void onBecomeLeader(long currentTimeMs) {
        long endOffset = log.endOffset().offset;

        BatchAccumulator<T> accumulator = new BatchAccumulator<>(
            quorum.epoch(),
            endOffset,
            quorumConfig.appendLingerMs(),
            MAX_BATCH_SIZE_BYTES,
            memoryPool,
            time,
            Compression.NONE,
            serde
        );

        LeaderState<T> state = quorum.transitionToLeader(endOffset, accumulator);

        log.initializeLeaderEpoch(quorum.epoch());

        // The high watermark can only be advanced once we have written a record
        // from the new leader's epoch. Hence we write a control message immediately
        // to ensure there is no delay committing pending data.
        state.appendLeaderChangeMessage(currentTimeMs);

        resetConnections();
        kafkaRaftMetrics.maybeUpdateElectionLatency(currentTimeMs);
    }

    private void flushLeaderLog(LeaderState<T> state, long currentTimeMs) {
        // We update the end offset before flushing so that parked fetches can return sooner.
        updateLeaderEndOffsetAndTimestamp(state, currentTimeMs);
        log.flush(false);
    }

    private boolean maybeTransitionToLeader(CandidateState state, long currentTimeMs) {
        if (state.isVoteGranted()) {
            onBecomeLeader(currentTimeMs);
            return true;
        } else {
            return false;
        }
    }

    private void onBecomeCandidate(long currentTimeMs) {
        CandidateState state = quorum.candidateStateOrThrow();
        if (!maybeTransitionToLeader(state, currentTimeMs)) {
            resetConnections();
            kafkaRaftMetrics.updateElectionStartMs(currentTimeMs);
        }
    }

    private void transitionToCandidate(long currentTimeMs) {
        quorum.transitionToCandidate();
        maybeFireLeaderChange();
        onBecomeCandidate(currentTimeMs);
    }

    private void transitionToUnattached(int epoch) {
        quorum.transitionToUnattached(epoch);
        maybeFireLeaderChange();
        resetConnections();
    }

    private void transitionToResigned(List<ReplicaKey> preferredSuccessors) {
        fetchPurgatory.completeAllExceptionally(
            Errors.NOT_LEADER_OR_FOLLOWER.exception("Not handling request since this node is resigning"));
        quorum.transitionToResigned(preferredSuccessors);
        maybeFireLeaderChange();
        resetConnections();
    }

    private void transitionToVoted(ReplicaKey candidateKey, int epoch) {
        quorum.transitionToVoted(epoch, candidateKey);
        maybeFireLeaderChange();
        resetConnections();
    }

    private void onBecomeFollower(long currentTimeMs) {
        kafkaRaftMetrics.maybeUpdateElectionLatency(currentTimeMs);

        resetConnections();

        // After becoming a follower, we need to complete all pending fetches so that
        // they can be re-sent to the leader without waiting for their expirations
        fetchPurgatory.completeAllExceptionally(new NotLeaderOrFollowerException(
            "Cannot process the fetch request because the node is no longer the leader."));

        // Clearing the append purgatory should complete all futures exceptionally since this node is no longer the leader
        appendPurgatory.completeAllExceptionally(new NotLeaderOrFollowerException(
            "Failed to receive sufficient acknowledgments for this append before leader change."));
    }

    private void transitionToFollower(
        int epoch,
        int leaderId,
        Endpoints endpoints,
        long currentTimeMs
    ) {
        if (endpoints.isEmpty()) {
            throw new IllegalArgumentException(
                String.format(
                    "Unknown leader endpoints (%s) after request or response with leader (%s) and " +
                    "the voters %s",
                    endpoints,
                    leaderId,
                    partitionState.lastVoterSet()
                )
            );
        }

        quorum.transitionToFollower(epoch, leaderId, endpoints);
        maybeFireLeaderChange();
        onBecomeFollower(currentTimeMs);
    }

    private VoteResponseData buildVoteResponse(
        ListenerName listenerName,
        short apiVersion,
        Errors partitionLevelError,
        boolean voteGranted
    ) {
        return RaftUtil.singletonVoteResponse(
            listenerName,
            apiVersion,
            Errors.NONE,
            log.topicPartition(),
            partitionLevelError,
            quorum.epoch(),
            quorum.leaderIdOrSentinel(),
            voteGranted,
            quorum.leaderEndpoints()
        );
    }

    /**
     * Handle a Vote request. This API may return the following errors:
     *
     * - {@link Errors#INCONSISTENT_CLUSTER_ID} if the cluster id is presented in request
     *      but different from this node
     * - {@link Errors#BROKER_NOT_AVAILABLE} if this node is currently shutting down
     * - {@link Errors#FENCED_LEADER_EPOCH} if the epoch is smaller than this node's epoch
     * - {@link Errors#INVALID_REQUEST} if the last epoch or offset are invalid
     */
    private VoteResponseData handleVoteRequest(
        RaftRequest.Inbound requestMetadata
    ) {
        VoteRequestData request = (VoteRequestData) requestMetadata.data();

        if (!hasValidClusterId(request.clusterId())) {
            return new VoteResponseData().setErrorCode(Errors.INCONSISTENT_CLUSTER_ID.code());
        }

        if (!hasValidTopicPartition(request, log.topicPartition())) {
            // Until we support multi-raft, we treat individual topic partition mismatches as invalid requests
            return new VoteResponseData().setErrorCode(Errors.INVALID_REQUEST.code());
        }

        VoteRequestData.PartitionData partitionRequest =
            request.topics().get(0).partitions().get(0);

        int candidateId = partitionRequest.candidateId();
        int candidateEpoch = partitionRequest.candidateEpoch();

        int lastEpoch = partitionRequest.lastOffsetEpoch();
        long lastEpochEndOffset = partitionRequest.lastOffset();
        if (lastEpochEndOffset < 0 || lastEpoch < 0 || lastEpoch >= candidateEpoch) {
            return buildVoteResponse(
                requestMetadata.listenerName(),
                requestMetadata.apiVersion(),
                Errors.INVALID_REQUEST,
                false
            );
        }

        Optional<Errors> errorOpt = validateVoterOnlyRequest(candidateId, candidateEpoch);
        if (errorOpt.isPresent()) {
            return buildVoteResponse(
                requestMetadata.listenerName(),
                requestMetadata.apiVersion(),
                errorOpt.get(),
                false
            );
        }

        if (candidateEpoch > quorum.epoch()) {
            transitionToUnattached(candidateEpoch);
        }

        // Check that the request was intended for this replica
        Optional<ReplicaKey> voterKey = RaftUtil.voteRequestVoterKey(request, partitionRequest);
        if (!isValidVoterKey(voterKey)) {
            logger.info(
                "Candidate sent a voter key ({}) in the VOTE request that doesn't match the " +
                "local key ({}, {}); rejecting the vote",
                voterKey,
                nodeId,
                nodeDirectoryId
            );
            // The request is not intended to this replica since the replica keys don't match
            return buildVoteResponse(
                requestMetadata.listenerName(),
                requestMetadata.apiVersion(),
                Errors.INVALID_VOTER_KEY,
                false
            );
        }

        OffsetAndEpoch lastEpochEndOffsetAndEpoch = new OffsetAndEpoch(lastEpochEndOffset, lastEpoch);
        ReplicaKey candidateKey = ReplicaKey.of(
            candidateId,
            partitionRequest.candidateDirectoryId()
        );
        boolean voteGranted = quorum.canGrantVote(
            candidateKey,
            lastEpochEndOffsetAndEpoch.compareTo(endOffset()) >= 0
        );

        if (voteGranted && quorum.isUnattached()) {
            transitionToVoted(candidateKey, candidateEpoch);
        }

        logger.info("Vote request {} with epoch {} is {}", request, candidateEpoch, voteGranted ? "granted" : "rejected");
        return buildVoteResponse(
            requestMetadata.listenerName(),
            requestMetadata.apiVersion(),
            Errors.NONE,
            voteGranted
        );
    }

    private boolean handleVoteResponse(
        RaftResponse.Inbound responseMetadata,
        long currentTimeMs
    ) {
        int remoteNodeId = responseMetadata.source().id();
        VoteResponseData response = (VoteResponseData) responseMetadata.data();
        Errors topLevelError = Errors.forCode(response.errorCode());
        if (topLevelError != Errors.NONE) {
            return handleTopLevelError(topLevelError, responseMetadata);
        }

        if (!hasValidTopicPartition(response, log.topicPartition())) {
            return false;
        }

        VoteResponseData.PartitionData partitionResponse =
            response.topics().get(0).partitions().get(0);

        Errors error = Errors.forCode(partitionResponse.errorCode());
        OptionalInt responseLeaderId = optionalLeaderId(partitionResponse.leaderId());
        int responseEpoch = partitionResponse.leaderEpoch();

        final Endpoints leaderEndpoints;
        if (responseLeaderId.isPresent()) {
            if (response.nodeEndpoints().isEmpty()) {
                leaderEndpoints = partitionState.lastVoterSet().listeners(responseLeaderId.getAsInt());
            } else {
                leaderEndpoints = Endpoints.fromVoteResponse(
                    channel.listenerName(),
                    responseLeaderId.getAsInt(),
                    response.nodeEndpoints()
                );
            }
        } else {
            leaderEndpoints = Endpoints.empty();
        }

        Optional<Boolean> handled = maybeHandleCommonResponse(
            error,
            responseLeaderId,
            responseEpoch,
            leaderEndpoints,
            currentTimeMs
        );
        if (handled.isPresent()) {
            return handled.get();
        } else if (error == Errors.NONE) {
            if (quorum.isLeader()) {
                logger.debug("Ignoring vote response {} since we already became leader for epoch {}",
                    partitionResponse, quorum.epoch());
            } else if (quorum.isCandidate()) {
                CandidateState state = quorum.candidateStateOrThrow();
                if (partitionResponse.voteGranted()) {
                    state.recordGrantedVote(remoteNodeId);
                    maybeTransitionToLeader(state, currentTimeMs);
                } else {
                    state.recordRejectedVote(remoteNodeId);

                    // If our vote is rejected, we go immediately to the random backoff. This
                    // ensures that we are not stuck waiting for the election timeout when the
                    // vote has become gridlocked.
                    if (state.isVoteRejected() && !state.isBackingOff()) {
                        logger.info("Insufficient remaining votes to become leader (rejected by {}). " +
                            "We will backoff before retrying election again", state.rejectingVoters());

                        state.startBackingOff(
                            currentTimeMs,
                            binaryExponentialElectionBackoffMs(state.retries())
                        );
                    }
                }
            } else {
                logger.debug("Ignoring vote response {} since we are no longer a candidate in epoch {}",
                    partitionResponse, quorum.epoch());
            }
            return true;
        } else {
            return handleUnexpectedError(error, responseMetadata);
        }
    }

    private int binaryExponentialElectionBackoffMs(int retries) {
        if (retries <= 0) {
            throw new IllegalArgumentException("Retries " + retries + " should be larger than zero");
        }
        // upper limit exponential co-efficients at 20 to avoid overflow
        return Math.min(RETRY_BACKOFF_BASE_MS * random.nextInt(2 << Math.min(20, retries - 1)),
                quorumConfig.electionBackoffMaxMs());
    }

    private int strictExponentialElectionBackoffMs(int positionInSuccessors, int totalNumSuccessors) {
        if (positionInSuccessors == 0) {
            return 0;
        } else if (positionInSuccessors < 0 || positionInSuccessors >= totalNumSuccessors) {
            return quorumConfig.electionBackoffMaxMs();
        }

        int retryBackOffBaseMs = quorumConfig.electionBackoffMaxMs() >> (totalNumSuccessors - 1);
        return Math.min(quorumConfig.electionBackoffMaxMs(), retryBackOffBaseMs << (positionInSuccessors - 1));
    }

    private BeginQuorumEpochResponseData buildBeginQuorumEpochResponse(
        ListenerName listenerName,
        short apiVersion,
        Errors partitionLevelError
    ) {
        return RaftUtil.singletonBeginQuorumEpochResponse(
            listenerName,
            apiVersion,
            Errors.NONE,
            log.topicPartition(),
            partitionLevelError,
            quorum.epoch(),
            quorum.leaderIdOrSentinel(),
            quorum.leaderEndpoints()
        );
    }

    /**
     * Handle a BeginEpoch request. This API may return the following errors:
     *
     * - {@link Errors#INCONSISTENT_CLUSTER_ID} if the cluster id is presented in request
     *      but different from this node
     * - {@link Errors#BROKER_NOT_AVAILABLE} if this node is currently shutting down
     * - {@link Errors#FENCED_LEADER_EPOCH} if the epoch is smaller than this node's epoch
     */
    private BeginQuorumEpochResponseData handleBeginQuorumEpochRequest(
        RaftRequest.Inbound requestMetadata,
        long currentTimeMs
    ) {
        BeginQuorumEpochRequestData request = (BeginQuorumEpochRequestData) requestMetadata.data();

        if (!hasValidClusterId(request.clusterId())) {
            return new BeginQuorumEpochResponseData().setErrorCode(Errors.INCONSISTENT_CLUSTER_ID.code());
        }

        if (!hasValidTopicPartition(request, log.topicPartition())) {
            // Until we support multi-raft, we treat topic partition mismatches as invalid requests
            return new BeginQuorumEpochResponseData().setErrorCode(Errors.INVALID_REQUEST.code());
        }

        BeginQuorumEpochRequestData.PartitionData partitionRequest =
            request.topics().get(0).partitions().get(0);

        int requestLeaderId = partitionRequest.leaderId();
        int requestEpoch = partitionRequest.leaderEpoch();

        Optional<Errors> errorOpt = validateVoterOnlyRequest(requestLeaderId, requestEpoch);
        if (errorOpt.isPresent()) {
            return buildBeginQuorumEpochResponse(
                requestMetadata.listenerName(),
                requestMetadata.apiVersion(),
                errorOpt.get()
            );
        }

        // Compute the leader's endpoint from the request or the voter set
        final Endpoints leaderEndpoints;
        if (request.leaderEndpoints().isEmpty()) {
            leaderEndpoints = partitionState.lastVoterSet().listeners(requestLeaderId);
        } else {
            leaderEndpoints = Endpoints.fromBeginQuorumEpochRequest(request.leaderEndpoints());
        }

        maybeTransition(
            OptionalInt.of(requestLeaderId),
            requestEpoch,
            leaderEndpoints,
            currentTimeMs
        );

        // Check that the request was intended for this replica
        Optional<ReplicaKey> voterKey = RaftUtil.beginQuorumEpochRequestVoterKey(request, partitionRequest);
        if (!isValidVoterKey(voterKey)) {
            logger.info(
                "Leader sent a voter key ({}) in the BEGIN_QUORUM_EPOCH request that doesn't " +
                "match the local key ({}, {}); returning INVALID_VOTER_KEY",
                voterKey,
                nodeId,
                nodeDirectoryId
            );
            // The request is not intended to this replica since the replica keys don't match
            return buildBeginQuorumEpochResponse(
                requestMetadata.listenerName(),
                requestMetadata.apiVersion(),
                Errors.INVALID_VOTER_KEY
            );
        }

        return buildBeginQuorumEpochResponse(
            requestMetadata.listenerName(),
            requestMetadata.apiVersion(),
            Errors.NONE
        );
    }

    private boolean handleBeginQuorumEpochResponse(
        RaftResponse.Inbound responseMetadata,
        long currentTimeMs
    ) {
        int remoteNodeId = responseMetadata.source().id();
        BeginQuorumEpochResponseData response = (BeginQuorumEpochResponseData) responseMetadata.data();
        Errors topLevelError = Errors.forCode(response.errorCode());
        if (topLevelError != Errors.NONE) {
            return handleTopLevelError(topLevelError, responseMetadata);
        }

        if (!hasValidTopicPartition(response, log.topicPartition())) {
            return false;
        }

        BeginQuorumEpochResponseData.PartitionData partitionResponse =
            response.topics().get(0).partitions().get(0);

        Errors partitionError = Errors.forCode(partitionResponse.errorCode());
        OptionalInt responseLeaderId = optionalLeaderId(partitionResponse.leaderId());
        int responseEpoch = partitionResponse.leaderEpoch();

        final Endpoints leaderEndpoints;
        if (responseLeaderId.isPresent()) {
            if (response.nodeEndpoints().isEmpty()) {
                leaderEndpoints = partitionState.lastVoterSet().listeners(responseLeaderId.getAsInt());
            } else {
                leaderEndpoints = Endpoints.fromBeginQuorumEpochResponse(
                    channel.listenerName(),
                    responseLeaderId.getAsInt(),
                    response.nodeEndpoints()
                );
            }
        } else {
            leaderEndpoints = Endpoints.empty();
        }

        Optional<Boolean> handled = maybeHandleCommonResponse(
            partitionError,
            responseLeaderId,
            responseEpoch,
            leaderEndpoints,
            currentTimeMs
        );
        if (handled.isPresent()) {
            return handled.get();
        } else if (partitionError == Errors.NONE) {
            if (quorum.isLeader()) {
                LeaderState<T> state = quorum.leaderStateOrThrow();
                state.addAcknowledgementFrom(remoteNodeId);
            } else {
                logger.debug("Ignoring BeginQuorumEpoch response {} since " +
                    "this node is not the leader anymore", response);
            }
            return true;
        } else {
            return handleUnexpectedError(partitionError, responseMetadata);
        }
    }

    private EndQuorumEpochResponseData buildEndQuorumEpochResponse(
        ListenerName listenerName,
        short apiVersion,
        Errors partitionLevelError
    ) {
        return RaftUtil.singletonEndQuorumEpochResponse(
            listenerName,
            apiVersion,
            Errors.NONE,
            log.topicPartition(),
            partitionLevelError,
            quorum.epoch(),
            quorum.leaderIdOrSentinel(),
            quorum.leaderEndpoints()
        );
    }

    /**
     * Handle an EndEpoch request. This API may return the following errors:
     *
     * - {@link Errors#INCONSISTENT_CLUSTER_ID} if the cluster id is presented in request
     *      but different from this node
     * - {@link Errors#BROKER_NOT_AVAILABLE} if this node is currently shutting down
     * - {@link Errors#FENCED_LEADER_EPOCH} if the epoch is smaller than this node's epoch
     */
    private EndQuorumEpochResponseData handleEndQuorumEpochRequest(
        RaftRequest.Inbound requestMetadata,
        long currentTimeMs
    ) {
        EndQuorumEpochRequestData request = (EndQuorumEpochRequestData) requestMetadata.data();

        if (!hasValidClusterId(request.clusterId())) {
            return new EndQuorumEpochResponseData().setErrorCode(Errors.INCONSISTENT_CLUSTER_ID.code());
        }

        if (!hasValidTopicPartition(request, log.topicPartition())) {
            // Until we support multi-raft, we treat topic partition mismatches as invalid requests
            return new EndQuorumEpochResponseData().setErrorCode(Errors.INVALID_REQUEST.code());
        }

        EndQuorumEpochRequestData.PartitionData partitionRequest =
            request.topics().get(0).partitions().get(0);

        int requestEpoch = partitionRequest.leaderEpoch();
        int requestLeaderId = partitionRequest.leaderId();

        Optional<Errors> errorOpt = validateVoterOnlyRequest(requestLeaderId, requestEpoch);
        if (errorOpt.isPresent()) {
            return buildEndQuorumEpochResponse(
                requestMetadata.listenerName(),
                requestMetadata.apiVersion(),
                errorOpt.get()
            );
        }

        final Endpoints leaderEndpoints;
        if (request.leaderEndpoints().isEmpty()) {
            leaderEndpoints = partitionState.lastVoterSet().listeners(requestLeaderId);
        } else {
            leaderEndpoints = Endpoints.fromEndQuorumEpochRequest(request.leaderEndpoints());
        }

        maybeTransition(
            OptionalInt.of(requestLeaderId),
            requestEpoch,
            leaderEndpoints,
            currentTimeMs
        );

        if (quorum.isFollower()) {
            FollowerState state = quorum.followerStateOrThrow();
            if (state.leaderId() == requestLeaderId) {
                List<ReplicaKey> preferredCandidates = EndQuorumEpochRequest
                    .preferredCandidates(partitionRequest)
                    .stream()
                    .map(replica -> ReplicaKey.of(replica.candidateId(), replica.candidateDirectoryId()))
                    .collect(Collectors.toList());
                long electionBackoffMs = endEpochElectionBackoff(preferredCandidates);
                logger.debug(
                    "Overriding follower fetch timeout to {} after receiving EndQuorumEpoch " +
                    "request from leader {} in epoch {}",
                    electionBackoffMs,
                    requestLeaderId,
                    requestEpoch
                );
                state.overrideFetchTimeout(currentTimeMs, electionBackoffMs);
            }
        }
        return buildEndQuorumEpochResponse(
            requestMetadata.listenerName(),
            requestMetadata.apiVersion(),
            Errors.NONE
        );
    }

    private long endEpochElectionBackoff(Collection<ReplicaKey> preferredCandidates) {
        // Based on the priority inside the preferred successors, choose the corresponding delayed
        // election backoff time based on strict exponential mechanism so that the most up-to-date
        // voter has a higher chance to be elected. If the node's priority is highest, become
        // candidate immediately instead of waiting for next poll.
        int position = 0;
        for (ReplicaKey candidate : preferredCandidates) {
            if (candidate.id() == quorum.localIdOrThrow()) {
                if (!candidate.directoryId().isPresent() ||
                    candidate.directoryId().get().equals(quorum.localDirectoryId())
                ) {
                    // Found ourselves in the preferred candidate list
                    break;
                }
            }
            position++;
        }

        return strictExponentialElectionBackoffMs(position, preferredCandidates.size());
    }

    private boolean handleEndQuorumEpochResponse(
        RaftResponse.Inbound responseMetadata,
        long currentTimeMs
    ) {
        EndQuorumEpochResponseData response = (EndQuorumEpochResponseData) responseMetadata.data();
        Errors topLevelError = Errors.forCode(response.errorCode());
        if (topLevelError != Errors.NONE) {
            return handleTopLevelError(topLevelError, responseMetadata);
        }

        if (!hasValidTopicPartition(response, log.topicPartition())) {
            return false;
        }

        EndQuorumEpochResponseData.PartitionData partitionResponse =
            response.topics().get(0).partitions().get(0);

        Errors partitionError = Errors.forCode(partitionResponse.errorCode());
        OptionalInt responseLeaderId = optionalLeaderId(partitionResponse.leaderId());
        int responseEpoch = partitionResponse.leaderEpoch();

        final Endpoints leaderEndpoints;
        if (responseLeaderId.isPresent()) {
            if (response.nodeEndpoints().isEmpty()) {
                leaderEndpoints = partitionState.lastVoterSet().listeners(responseLeaderId.getAsInt());
            } else {
                leaderEndpoints = Endpoints.fromEndQuorumEpochResponse(
                    channel.listenerName(),
                    responseLeaderId.getAsInt(),
                    response.nodeEndpoints()
                );
            }
        } else {
            leaderEndpoints = Endpoints.empty();
        }

        Optional<Boolean> handled = maybeHandleCommonResponse(
            partitionError,
            responseLeaderId,
            responseEpoch,
            leaderEndpoints,
            currentTimeMs
        );
        if (handled.isPresent()) {
            return handled.get();
        } else if (partitionError == Errors.NONE) {
            ResignedState resignedState = quorum.resignedStateOrThrow();
            resignedState.acknowledgeResignation(responseMetadata.source().id());
            return true;
        } else {
            return handleUnexpectedError(partitionError, responseMetadata);
        }
    }

    private FetchResponseData buildFetchResponse(
        ListenerName listenerName,
        short apiVersion,
        Errors error,
        Records records,
        ValidOffsetAndEpoch validOffsetAndEpoch,
        Optional<LogOffsetMetadata> highWatermark
    ) {
        return RaftUtil.singletonFetchResponse(
            listenerName,
            apiVersion,
            log.topicPartition(),
            log.topicId(),
            Errors.NONE,
            quorum.leaderIdOrSentinel(),
            quorum.leaderEndpoints(),
            partitionData -> {
                partitionData
                    .setRecords(records)
                    .setErrorCode(error.code())
                    .setLogStartOffset(log.startOffset())
                    .setHighWatermark(
                        highWatermark.map(offsetMetadata -> offsetMetadata.offset).orElse(-1L)
                    );

                partitionData.currentLeader()
                    .setLeaderEpoch(quorum.epoch())
                    .setLeaderId(quorum.leaderIdOrSentinel());

                switch (validOffsetAndEpoch.kind()) {
                    case DIVERGING:
                        partitionData.divergingEpoch()
                            .setEpoch(validOffsetAndEpoch.offsetAndEpoch().epoch())
                            .setEndOffset(validOffsetAndEpoch.offsetAndEpoch().offset());
                        break;
                    case SNAPSHOT:
                        partitionData.snapshotId()
                            .setEpoch(validOffsetAndEpoch.offsetAndEpoch().epoch())
                            .setEndOffset(validOffsetAndEpoch.offsetAndEpoch().offset());
                        break;
                    default:
                }
            }
        );
    }

    private FetchResponseData buildEmptyFetchResponse(
        ListenerName listenerName,
        short apiVersion,
        Errors error,
        Optional<LogOffsetMetadata> highWatermark
    ) {
        return buildFetchResponse(
            listenerName,
            apiVersion,
            error,
            MemoryRecords.EMPTY,
            ValidOffsetAndEpoch.valid(),
            highWatermark
        );
    }

    private boolean hasValidClusterId(String requestClusterId) {
        // We don't enforce the cluster id if it is not provided.
        if (requestClusterId == null) {
            return true;
        }
        return clusterId.equals(requestClusterId);
    }

    /**
     * Handle a Fetch request. The fetch offset and last fetched epoch are always
     * validated against the current log. In the case that they do not match, the response will
     * indicate the diverging offset/epoch. A follower is expected to truncate its log in this
     * case and resend the fetch.
     *
     * This API may return the following errors:
     *
     * - {@link Errors#INCONSISTENT_CLUSTER_ID} if the cluster id is presented in request
     *     but different from this node
     * - {@link Errors#BROKER_NOT_AVAILABLE} if this node is currently shutting down
     * - {@link Errors#FENCED_LEADER_EPOCH} if the epoch is smaller than this node's epoch
     * - {@link Errors#INVALID_REQUEST} if the request epoch is larger than the leader's current epoch
     *     or if either the fetch offset or the last fetched epoch is invalid
     */
    private CompletableFuture<FetchResponseData> handleFetchRequest(
        RaftRequest.Inbound requestMetadata,
        long currentTimeMs
    ) {
        FetchRequestData request = (FetchRequestData) requestMetadata.data();

        if (!hasValidClusterId(request.clusterId())) {
            return completedFuture(new FetchResponseData().setErrorCode(Errors.INCONSISTENT_CLUSTER_ID.code()));
        }

        if (!hasValidTopicPartition(request, log.topicPartition(), log.topicId())) {
            // Until we support multi-raft, we treat topic partition mismatches as invalid requests
            return completedFuture(new FetchResponseData().setErrorCode(Errors.INVALID_REQUEST.code()));
        }
        // If the ID is valid, we can set the topic name.
        request.topics().get(0).setTopic(log.topicPartition().topic());

        FetchRequestData.FetchPartition fetchPartition = request.topics().get(0).partitions().get(0);
        if (request.maxWaitMs() < 0
            || fetchPartition.fetchOffset() < 0
            || fetchPartition.lastFetchedEpoch() < 0
            || fetchPartition.lastFetchedEpoch() > fetchPartition.currentLeaderEpoch()) {
            return completedFuture(
                buildEmptyFetchResponse(
                    requestMetadata.listenerName(),
                    requestMetadata.apiVersion(),
                    Errors.INVALID_REQUEST,
                    Optional.empty()
                )
            );
        }

        ReplicaKey replicaKey = ReplicaKey.of(
            FetchRequest.replicaId(request),
            fetchPartition.replicaDirectoryId()
        );
        FetchResponseData response = tryCompleteFetchRequest(
            requestMetadata.listenerName(),
            requestMetadata.apiVersion(),
            replicaKey,
            fetchPartition,
            currentTimeMs
        );
        FetchResponseData.PartitionData partitionResponse =
            response.responses().get(0).partitions().get(0);

        if (partitionResponse.errorCode() != Errors.NONE.code()
            || FetchResponse.recordsSize(partitionResponse) > 0
            || request.maxWaitMs() == 0
            || isPartitionDiverged(partitionResponse)
            || isPartitionSnapshotted(partitionResponse)) {
            // Reply immediately if any of the following is true
            // 1. The response contains an error
            // 2. There are records in the response
            // 3. The fetching replica doesn't want to wait for the partition to contain new data
            // 4. The fetching replica needs to truncate because the log diverged
            // 5. The fetching replica needs to fetch a snapshot
            return completedFuture(response);
        }

        CompletableFuture<Long> future = fetchPurgatory.await(
            fetchPartition.fetchOffset(),
            request.maxWaitMs());

        return future.handle((completionTimeMs, exception) -> {
            if (exception != null) {
                Throwable cause = exception instanceof ExecutionException ?
                    exception.getCause() : exception;

                Errors error = Errors.forException(cause);
                if (error == Errors.REQUEST_TIMED_OUT) {
                    // Note that for this case the calling thread is the expiration service thread and not the
                    // polling thread.
                    //
                    // If the fetch request timed out in purgatory, it means no new data is available,
                    // just return the original fetch response.
                    return response;
                } else {
                    // If there was any error other than REQUEST_TIMED_OUT, return it.
                    logger.info(
                        "Failed to handle fetch from {} at {} due to {}",
                        replicaKey,
                        fetchPartition.fetchOffset(),
                        error
                    );
                    return buildEmptyFetchResponse(
                        requestMetadata.listenerName(),
                        requestMetadata.apiVersion(),
                        error,
                        Optional.empty()
                    );
                }
            }

            // FIXME: `completionTimeMs`, which can be null
            logger.trace(
                "Completing delayed fetch from {} starting at offset {} at {}",
                replicaKey,
                fetchPartition.fetchOffset(),
                completionTimeMs
            );

            // It is safe to call tryCompleteFetchRequest because only the polling thread completes this
            // future successfully. This is true because only the polling thread appends record batches to
            // the log from maybeAppendBatches.
            return tryCompleteFetchRequest(
                requestMetadata.listenerName(),
                requestMetadata.apiVersion(),
                replicaKey,
                fetchPartition,
                time.milliseconds()
            );
        });
    }

    private FetchResponseData tryCompleteFetchRequest(
        ListenerName listenerName,
        short apiVersion,
        ReplicaKey replicaKey,
        FetchRequestData.FetchPartition request,
        long currentTimeMs
    ) {
        try {
            Optional<Errors> errorOpt = validateLeaderOnlyRequest(request.currentLeaderEpoch());
            if (errorOpt.isPresent()) {
                return buildEmptyFetchResponse(listenerName, apiVersion, errorOpt.get(), Optional.empty());
            }

            long fetchOffset = request.fetchOffset();
            int lastFetchedEpoch = request.lastFetchedEpoch();
            LeaderState<T> state = quorum.leaderStateOrThrow();

            Optional<OffsetAndEpoch> latestSnapshotId = log.latestSnapshotId();
            final ValidOffsetAndEpoch validOffsetAndEpoch;
            if (fetchOffset == 0 && latestSnapshotId.isPresent()) {
                // If the follower has an empty log and a snapshot exist, it is always more efficient
                // to reply with a snapshot id (FETCH_SNAPSHOT) instead of fetching from the log segments.
                validOffsetAndEpoch = ValidOffsetAndEpoch.snapshot(latestSnapshotId.get());
            } else {
                validOffsetAndEpoch = log.validateOffsetAndEpoch(fetchOffset, lastFetchedEpoch);
            }

            final Records records;
            if (validOffsetAndEpoch.kind() == ValidOffsetAndEpoch.Kind.VALID) {
                LogFetchInfo info = log.read(fetchOffset, Isolation.UNCOMMITTED);

                if (state.updateReplicaState(replicaKey, currentTimeMs, info.startOffsetMetadata)) {
                    onUpdateLeaderHighWatermark(state, currentTimeMs);
                }

                records = info.records;
            } else {
                records = MemoryRecords.EMPTY;
            }

            return buildFetchResponse(
                listenerName,
                apiVersion,
                Errors.NONE,
                records,
                validOffsetAndEpoch,
                state.highWatermark()
            );
        } catch (Exception e) {
            logger.error("Caught unexpected error in fetch completion of request {}", request, e);
            return buildEmptyFetchResponse(listenerName, apiVersion, Errors.UNKNOWN_SERVER_ERROR, Optional.empty());
        }
    }

    private static boolean isPartitionDiverged(FetchResponseData.PartitionData partitionResponseData) {
        FetchResponseData.EpochEndOffset divergingEpoch = partitionResponseData.divergingEpoch();

        return divergingEpoch.epoch() != -1 || divergingEpoch.endOffset() != -1;
    }

    private static boolean isPartitionSnapshotted(FetchResponseData.PartitionData partitionResponseData) {
        FetchResponseData.SnapshotId snapshotId = partitionResponseData.snapshotId();

        return snapshotId.epoch() != -1 || snapshotId.endOffset() != -1;
    }

    private static OptionalInt optionalLeaderId(int leaderIdOrNil) {
        if (leaderIdOrNil < 0)
            return OptionalInt.empty();
        return OptionalInt.of(leaderIdOrNil);
    }

    private static String listenerName(Listener<?> listener) {
        return String.format("%s@%d", listener.getClass().getTypeName(), System.identityHashCode(listener));
    }

    private boolean handleFetchResponse(
        RaftResponse.Inbound responseMetadata,
        long currentTimeMs
    ) {
        FetchResponseData response = (FetchResponseData) responseMetadata.data();
        Errors topLevelError = Errors.forCode(response.errorCode());
        if (topLevelError != Errors.NONE) {
            return handleTopLevelError(topLevelError, responseMetadata);
        }

        if (!hasValidTopicPartition(response, log.topicPartition(), log.topicId())) {
            return false;
        }
        // If the ID is valid, we can set the topic name.
        response.responses().get(0).setTopic(log.topicPartition().topic());

        FetchResponseData.PartitionData partitionResponse =
            response.responses().get(0).partitions().get(0);

        FetchResponseData.LeaderIdAndEpoch currentLeaderIdAndEpoch = partitionResponse.currentLeader();
        OptionalInt responseLeaderId = optionalLeaderId(currentLeaderIdAndEpoch.leaderId());
        int responseEpoch = currentLeaderIdAndEpoch.leaderEpoch();
        Errors error = Errors.forCode(partitionResponse.errorCode());

        final Endpoints leaderEndpoints;
        if (responseLeaderId.isPresent()) {
            if (response.nodeEndpoints().isEmpty()) {
                leaderEndpoints = partitionState.lastVoterSet().listeners(responseLeaderId.getAsInt());
            } else {
                leaderEndpoints = Endpoints.fromFetchResponse(
                    channel.listenerName(),
                    responseLeaderId.getAsInt(),
                    response.nodeEndpoints()
                );
            }
        } else {
            leaderEndpoints = Endpoints.empty();
        }

        Optional<Boolean> handled = maybeHandleCommonResponse(
            error,
            responseLeaderId,
            responseEpoch,
            leaderEndpoints,
            currentTimeMs
        );
        if (handled.isPresent()) {
            return handled.get();
        }

        FollowerState state = quorum.followerStateOrThrow();
        if (error == Errors.NONE) {
            FetchResponseData.EpochEndOffset divergingEpoch = partitionResponse.divergingEpoch();
            if (divergingEpoch.epoch() >= 0) {
                // The leader is asking us to truncate before continuing
                final OffsetAndEpoch divergingOffsetAndEpoch = new OffsetAndEpoch(
                    divergingEpoch.endOffset(), divergingEpoch.epoch());

                state.highWatermark().ifPresent(highWatermark -> {
                    if (divergingOffsetAndEpoch.offset() < highWatermark.offset) {
                        throw new KafkaException("The leader requested truncation to offset " +
                            divergingOffsetAndEpoch.offset() + ", which is below the current high watermark" +
                            " " + highWatermark);
                    }
                });

                long truncationOffset = log.truncateToEndOffset(divergingOffsetAndEpoch);
                logger.info(
                    "Truncated to offset {} from Fetch response from leader {}",
                    truncationOffset,
                    quorum.leaderIdOrSentinel()
                );

                // Update the internal listener to the new end offset
                partitionState.truncateNewEntries(truncationOffset);
            } else if (partitionResponse.snapshotId().epoch() >= 0 ||
                       partitionResponse.snapshotId().endOffset() >= 0) {
                // The leader is asking us to fetch a snapshot

                if (partitionResponse.snapshotId().epoch() < 0) {
                    logger.error(
                        "The leader sent a snapshot id with a valid end offset {} but with an invalid epoch {}",
                        partitionResponse.snapshotId().endOffset(),
                        partitionResponse.snapshotId().epoch()
                    );
                    return false;
                } else if (partitionResponse.snapshotId().endOffset() < 0) {
                    logger.error(
                        "The leader sent a snapshot id with a valid epoch {} but with an invalid end offset {}",
                        partitionResponse.snapshotId().epoch(),
                        partitionResponse.snapshotId().endOffset()
                    );
                    return false;
                } else {
                    final OffsetAndEpoch snapshotId = new OffsetAndEpoch(
                        partitionResponse.snapshotId().endOffset(),
                        partitionResponse.snapshotId().epoch()
                    );

                    // Do not validate the snapshot id against the local replicated log since this
                    // snapshot is expected to reference offsets and epochs greater than the log
                    // end offset and high-watermark.
                    state.setFetchingSnapshot(log.createNewSnapshotUnchecked(snapshotId));
                    logger.info(
                        "Fetching snapshot {} from Fetch response from leader {}",
                        snapshotId,
                        quorum.leaderIdOrSentinel()
                    );
                }
            } else {
                Records records = FetchResponse.recordsOrFail(partitionResponse);
                if (records.sizeInBytes() > 0) {
                    appendAsFollower(records);
                }

                OptionalLong highWatermark = partitionResponse.highWatermark() < 0 ?
                    OptionalLong.empty() : OptionalLong.of(partitionResponse.highWatermark());
                updateFollowerHighWatermark(state, highWatermark);
            }

            state.resetFetchTimeout(currentTimeMs);
            return true;
        } else {
            return handleUnexpectedError(error, responseMetadata);
        }
    }

    private void appendAsFollower(
        Records records
    ) {
        LogAppendInfo info = log.appendAsFollower(records);
        if (quorum.isVoter()) {
            // the leader only requires that voters have flushed their log before sending
            // a Fetch request
            log.flush(false);
        }

        partitionState.updateState();

        OffsetAndEpoch endOffset = endOffset();
        kafkaRaftMetrics.updateFetchedRecords(info.lastOffset - info.firstOffset + 1);
        kafkaRaftMetrics.updateLogEnd(endOffset);
        logger.trace("Follower end offset updated to {} after append", endOffset);
    }

    private LogAppendInfo appendAsLeader(
        Records records
    ) {
        LogAppendInfo info = log.appendAsLeader(records, quorum.epoch());

        partitionState.updateState();

        OffsetAndEpoch endOffset = endOffset();
        kafkaRaftMetrics.updateAppendRecords(info.lastOffset - info.firstOffset + 1);
        kafkaRaftMetrics.updateLogEnd(endOffset);
        logger.trace("Leader appended records at base offset {}, new end offset is {}", info.firstOffset, endOffset);
        return info;
    }

    private DescribeQuorumResponseData handleDescribeQuorumRequest(
        RaftRequest.Inbound requestMetadata,
        long currentTimeMs
    ) {
        DescribeQuorumRequestData describeQuorumRequestData = (DescribeQuorumRequestData) requestMetadata.data();
        if (!hasValidTopicPartition(describeQuorumRequestData, log.topicPartition())) {
            return DescribeQuorumRequest.getPartitionLevelErrorResponse(
                describeQuorumRequestData, Errors.UNKNOWN_TOPIC_OR_PARTITION);
        }

        if (!quorum.isLeader()) {
            return DescribeQuorumResponse.singletonErrorResponse(
                log.topicPartition(),
                Errors.NOT_LEADER_OR_FOLLOWER
            );
        }

        LeaderState<T> leaderState = quorum.leaderStateOrThrow();
        return RaftUtil.singletonDescribeQuorumResponse(
            requestMetadata.apiVersion(),
            log.topicPartition(),
            leaderState.describeQuorum(currentTimeMs),
            leaderState.nodes(currentTimeMs)
        );
    }

    /**
     * Handle a FetchSnapshot request, similar to the Fetch request but we use {@link UnalignedRecords}
     * in response because the records are not necessarily offset-aligned.
     *
     * This API may return the following errors:
     *
     * - {@link Errors#INCONSISTENT_CLUSTER_ID} if the cluster id is presented in request
     *     but different from this node
     * - {@link Errors#BROKER_NOT_AVAILABLE} if this node is currently shutting down
     * - {@link Errors#FENCED_LEADER_EPOCH} if the epoch is smaller than this node's epoch
     * - {@link Errors#INVALID_REQUEST} if the request epoch is larger than the leader's current epoch
     *     or if either the fetch offset or the last fetched epoch is invalid
     * - {@link Errors#SNAPSHOT_NOT_FOUND} if the request snapshot id does not exists
     * - {@link Errors#POSITION_OUT_OF_RANGE} if the request snapshot offset out of range
     */
    private FetchSnapshotResponseData handleFetchSnapshotRequest(
        RaftRequest.Inbound requestMetadata,
        long currentTimeMs
    ) {
        FetchSnapshotRequestData data = (FetchSnapshotRequestData) requestMetadata.data();

        if (!hasValidClusterId(data.clusterId())) {
            return new FetchSnapshotResponseData().setErrorCode(Errors.INCONSISTENT_CLUSTER_ID.code());
        }

        if (data.topics().size() != 1 && data.topics().get(0).partitions().size() != 1) {
            return FetchSnapshotResponse.withTopLevelError(Errors.INVALID_REQUEST);
        }

        Optional<FetchSnapshotRequestData.PartitionSnapshot> partitionSnapshotOpt = FetchSnapshotRequest
            .forTopicPartition(data, log.topicPartition());
        if (!partitionSnapshotOpt.isPresent()) {
            // The Raft client assumes that there is only one topic partition.
            TopicPartition unknownTopicPartition = new TopicPartition(
                data.topics().get(0).name(),
                data.topics().get(0).partitions().get(0).partition()
            );

            return RaftUtil.singletonFetchSnapshotResponse(
                requestMetadata.listenerName(),
                requestMetadata.apiVersion(),
                unknownTopicPartition,
                quorum.leaderIdOrSentinel(),
                quorum.leaderEndpoints(),
                responsePartitionSnapshot -> responsePartitionSnapshot
                    .setErrorCode(Errors.UNKNOWN_TOPIC_OR_PARTITION.code())
            );
        }

        FetchSnapshotRequestData.PartitionSnapshot partitionSnapshot = partitionSnapshotOpt.get();
        Optional<Errors> leaderValidation = validateLeaderOnlyRequest(
                partitionSnapshot.currentLeaderEpoch()
        );
        if (leaderValidation.isPresent()) {
            return RaftUtil.singletonFetchSnapshotResponse(
                requestMetadata.listenerName(),
                requestMetadata.apiVersion(),
                log.topicPartition(),
                quorum.leaderIdOrSentinel(),
                quorum.leaderEndpoints(),
                responsePartitionSnapshot -> addQuorumLeader(responsePartitionSnapshot)
                    .setErrorCode(leaderValidation.get().code())
            );
        }

        OffsetAndEpoch snapshotId = new OffsetAndEpoch(
            partitionSnapshot.snapshotId().endOffset(),
            partitionSnapshot.snapshotId().epoch()
        );
        Optional<RawSnapshotReader> snapshotOpt = log.readSnapshot(snapshotId);
        if (!snapshotOpt.isPresent()) {
            return RaftUtil.singletonFetchSnapshotResponse(
                requestMetadata.listenerName(),
                requestMetadata.apiVersion(),
                log.topicPartition(),
                quorum.leaderIdOrSentinel(),
                quorum.leaderEndpoints(),
                responsePartitionSnapshot -> addQuorumLeader(responsePartitionSnapshot)
                    .setErrorCode(Errors.SNAPSHOT_NOT_FOUND.code())
            );
        }

        RawSnapshotReader snapshot = snapshotOpt.get();
        long snapshotSize = snapshot.sizeInBytes();
        if (partitionSnapshot.position() < 0 || partitionSnapshot.position() >= snapshotSize) {
            return RaftUtil.singletonFetchSnapshotResponse(
                requestMetadata.listenerName(),
                requestMetadata.apiVersion(),
                log.topicPartition(),
                quorum.leaderIdOrSentinel(),
                quorum.leaderEndpoints(),
                responsePartitionSnapshot -> addQuorumLeader(responsePartitionSnapshot)
                    .setErrorCode(Errors.POSITION_OUT_OF_RANGE.code())
            );
        }

        if (partitionSnapshot.position() > Integer.MAX_VALUE) {
            throw new IllegalStateException(
                String.format(
                    "Trying to fetch a snapshot with size (%d) and a position (%d) larger than %d",
                    snapshotSize,
                    partitionSnapshot.position(),
                    Integer.MAX_VALUE
                )
            );
        }

        int maxSnapshotSize;
        try {
            maxSnapshotSize = Math.toIntExact(snapshotSize);
        } catch (ArithmeticException e) {
            maxSnapshotSize = Integer.MAX_VALUE;
        }

        UnalignedRecords records = snapshot.slice(partitionSnapshot.position(), Math.min(data.maxBytes(), maxSnapshotSize));

        LeaderState<T> state = quorum.leaderStateOrThrow();
        state.updateCheckQuorumForFollowingVoter(
            ReplicaKey.of(
                data.replicaId(),
                partitionSnapshot.replicaDirectoryId()
            ),
            currentTimeMs
        );

        return RaftUtil.singletonFetchSnapshotResponse(
            requestMetadata.listenerName(),
            requestMetadata.apiVersion(),
            log.topicPartition(),
            quorum.leaderIdOrSentinel(),
            quorum.leaderEndpoints(),
            responsePartitionSnapshot -> {
                addQuorumLeader(responsePartitionSnapshot)
                    .snapshotId()
                    .setEndOffset(snapshotId.offset())
                    .setEpoch(snapshotId.epoch());

                return responsePartitionSnapshot
                    .setSize(snapshotSize)
                    .setPosition(partitionSnapshot.position())
                    .setUnalignedRecords(records);
            }
        );
    }

    private Endpoints computeFetchSnapshotLeaderEndpoints(
        OptionalInt leaderId,
        FetchSnapshotResponseData.NodeEndpointCollection nodeEndpoints
    ) {
        // Compute the leader's endpoint
        Endpoints leaderEndpoints = Endpoints.empty();
        if (leaderId.isPresent()) {
            leaderEndpoints = Endpoints.fromFetchSnapshotResponse(
                channel.listenerName(),
                leaderId.getAsInt(),
                nodeEndpoints
            );
            if (leaderEndpoints.isEmpty()) {
                leaderEndpoints = partitionState
                    .lastVoterSet()
                    .listeners(leaderId.getAsInt());
            }
        }

        return leaderEndpoints;
    }

    private boolean handleFetchSnapshotResponse(
        RaftResponse.Inbound responseMetadata,
        long currentTimeMs
    ) {
        FetchSnapshotResponseData data = (FetchSnapshotResponseData) responseMetadata.data();
        Errors topLevelError = Errors.forCode(data.errorCode());
        if (topLevelError != Errors.NONE) {
            return handleTopLevelError(topLevelError, responseMetadata);
        }

        if (data.topics().size() != 1 && data.topics().get(0).partitions().size() != 1) {
            return false;
        }

        Optional<FetchSnapshotResponseData.PartitionSnapshot> partitionSnapshotOpt = FetchSnapshotResponse
            .forTopicPartition(data, log.topicPartition());
        if (!partitionSnapshotOpt.isPresent()) {
            return false;
        }

        FetchSnapshotResponseData.PartitionSnapshot partitionSnapshot = partitionSnapshotOpt.get();

        FetchSnapshotResponseData.LeaderIdAndEpoch currentLeaderIdAndEpoch = partitionSnapshot.currentLeader();
        OptionalInt responseLeaderId = optionalLeaderId(currentLeaderIdAndEpoch.leaderId());
        int responseEpoch = currentLeaderIdAndEpoch.leaderEpoch();
        Errors error = Errors.forCode(partitionSnapshot.errorCode());

        Endpoints leaderEndpoints = computeFetchSnapshotLeaderEndpoints(
            responseLeaderId,
            data.nodeEndpoints()
        );

        Optional<Boolean> handled = maybeHandleCommonResponse(
            error,
            responseLeaderId,
            responseEpoch,
            leaderEndpoints,
            currentTimeMs
        );
        if (handled.isPresent()) {
            return handled.get();
        }

        FollowerState state = quorum.followerStateOrThrow();

        if (Errors.forCode(partitionSnapshot.errorCode()) == Errors.SNAPSHOT_NOT_FOUND ||
            partitionSnapshot.snapshotId().endOffset() < 0 ||
            partitionSnapshot.snapshotId().epoch() < 0) {

            /* The leader deleted the snapshot before the follower could download it. Start over by
             * resetting the fetching snapshot state and sending another fetch request.
             */
            logger.info(
                "Leader doesn't know about snapshot id {}, returned error {} and snapshot id {}",
                state.fetchingSnapshot(),
                partitionSnapshot.errorCode(),
                partitionSnapshot.snapshotId()
            );
            state.setFetchingSnapshot(Optional.empty());
            state.resetFetchTimeout(currentTimeMs);
            return true;
        }

        OffsetAndEpoch snapshotId = new OffsetAndEpoch(
            partitionSnapshot.snapshotId().endOffset(),
            partitionSnapshot.snapshotId().epoch()
        );

        RawSnapshotWriter snapshot;
        if (state.fetchingSnapshot().isPresent()) {
            snapshot = state.fetchingSnapshot().get();
        } else {
            throw new IllegalStateException(
                String.format("Received unexpected fetch snapshot response: %s", partitionSnapshot)
            );
        }

        if (!snapshot.snapshotId().equals(snapshotId)) {
            throw new IllegalStateException(
                String.format(
                    "Received fetch snapshot response with an invalid id. Expected %s; Received %s",
                    snapshot.snapshotId(),
                    snapshotId
                )
            );
        }
        if (snapshot.sizeInBytes() != partitionSnapshot.position()) {
            throw new IllegalStateException(
                String.format(
                    "Received fetch snapshot response with an invalid position. Expected %d; Received %d",
                    snapshot.sizeInBytes(),
                    partitionSnapshot.position()
                )
            );
        }

        final UnalignedMemoryRecords records;
        if (partitionSnapshot.unalignedRecords() instanceof MemoryRecords) {
            records = new UnalignedMemoryRecords(((MemoryRecords) partitionSnapshot.unalignedRecords()).buffer());
        } else if (partitionSnapshot.unalignedRecords() instanceof UnalignedMemoryRecords) {
            records = (UnalignedMemoryRecords) partitionSnapshot.unalignedRecords();
        } else {
            throw new IllegalStateException(String.format("Received unexpected fetch snapshot response: %s", partitionSnapshot));
        }
        snapshot.append(records);

        if (snapshot.sizeInBytes() == partitionSnapshot.size()) {
            // Finished fetching the snapshot.
            snapshot.freeze();
            state.setFetchingSnapshot(Optional.empty());

            if (log.truncateToLatestSnapshot()) {
                logger.info(
                    "Fully truncated the log at ({}, {}) after downloading snapshot {} from leader {}",
                    log.endOffset(),
                    log.lastFetchedEpoch(),
                    snapshot.snapshotId(),
                    quorum.leaderIdOrSentinel()
                );

                // This will always reload the snapshot because the internal next offset
                // is always less than the snapshot id just downloaded.
                partitionState.updateState();

                updateFollowerHighWatermark(state, OptionalLong.of(log.highWatermark().offset));
            } else {
                throw new IllegalStateException(
                    String.format(
                        "Full log truncation expected but didn't happen. Snapshot of %s, log end offset %s, last fetched %d",
                        snapshot.snapshotId(),
                        log.endOffset(),
                        log.lastFetchedEpoch()
                    )
                );
            }
        }

        state.resetFetchTimeout(currentTimeMs);
        return true;
    }

    private boolean hasConsistentLeader(int epoch, OptionalInt leaderId) {
        // Only elected leaders are sent in the request/response header, so if we have an elected
        // leaderId, it should be consistent with what is in the message.
        if (leaderId.isPresent() && leaderId.getAsInt() == quorum.localIdOrSentinel()) {
            // The response indicates that we should be the leader, so we verify that is the case
            return quorum.isLeader();
        } else {
            return epoch != quorum.epoch()
                || !leaderId.isPresent()
                || !quorum.leaderId().isPresent()
                || leaderId.equals(quorum.leaderId());
        }
    }

    /**
     * Handle response errors that are common across request types.
     *
     * @param error Error from the received response
     * @param leaderId Optional leaderId from the response
     * @param leaderEndpoints the endpoints of the leader from the response
     * @param epoch Epoch received from the response
     * @param currentTimeMs Current epoch time in milliseconds
     * @return Optional value indicating whether the error was handled here and the outcome of
     *    that handling. Specifically:
     *
     *    - Optional.empty means that the response was not handled here and the custom
     *        API handler should be applied
     *    - Optional.of(true) indicates that the response was successfully handled here and
     *        the node can become ready
     *    - Optional.of(false) indicates that the response was handled here, but that the
     *        node should got in to backoff
     */
    private Optional<Boolean> maybeHandleCommonResponse(
        Errors error,
        OptionalInt leaderId,
        int epoch,
        Endpoints leaderEndpoints,
        long currentTimeMs
    ) {
        if (leaderEndpoints.isEmpty() && leaderId.isPresent()) {
            // The response didn't include the leader enpoints because it is from a replica
            // that doesn't support reconfiguration. Look up the the leader endpoint in the
            // voter set.
            leaderEndpoints = partitionState
                .lastVoterSet()
                .listeners(leaderId.getAsInt());
        }

        if (epoch < quorum.epoch() || error == Errors.UNKNOWN_LEADER_EPOCH) {
            // We have a larger epoch, so the response is no longer relevant
            return Optional.of(true);
        } else if (epoch > quorum.epoch()
            || error == Errors.FENCED_LEADER_EPOCH
            || error == Errors.NOT_LEADER_OR_FOLLOWER) {

            // The response indicates that the request had a stale epoch, but we need
            // to validate the epoch from the response against our current state.
            maybeTransition(leaderId, epoch, leaderEndpoints, currentTimeMs);
            return Optional.of(true);
        } else if (epoch == quorum.epoch()
            && leaderId.isPresent()
            && !quorum.hasLeader()) {

            // Since we are transitioning to Follower, we will only forward the
            // request to the handler if there is no error. Otherwise, we will let
            // the request be retried immediately (if needed) after the transition.
            // This handling allows an observer to discover the leader and append
            // to the log in the same Fetch request.
            transitionToFollower(epoch, leaderId.getAsInt(), leaderEndpoints, currentTimeMs);
            if (error == Errors.NONE) {
                return Optional.empty();
            } else {
                return Optional.of(true);
            }
        } else if (error == Errors.BROKER_NOT_AVAILABLE) {
            return Optional.of(false);
        } else if (error == Errors.INVALID_VOTER_KEY) {
            // The voter key in the request for VOTE and BEGIN_QUORUM_EPOCH doesn't match the
            // receiver's replica key
            logger.info(
                "Voter key for VOTE or BEGIN_QUORUM_EPOCH request didn't match the receiver's " +
                "replica key"
            );
            return Optional.of(true);
        } else if (error == Errors.INVALID_REQUEST) {
            throw new IllegalStateException("Received unexpected invalid request error");
        }

        return Optional.empty();
    }

    private void maybeTransition(
        OptionalInt leaderId,
        int epoch,
        Endpoints leaderEndpoints,
        long currentTimeMs
    ) {
        if (!hasConsistentLeader(epoch, leaderId)) {
            throw new IllegalStateException("Received request or response with leader " + leaderId +
                " and epoch " + epoch + " which is inconsistent with current leader " +
                quorum.leaderId() + " and epoch " + quorum.epoch());
        } else if (epoch > quorum.epoch()) {
            if (leaderId.isPresent()) {
                transitionToFollower(epoch, leaderId.getAsInt(), leaderEndpoints, currentTimeMs);
            } else {
                transitionToUnattached(epoch);
            }
        } else if (
                leaderId.isPresent() &&
                (!quorum.hasLeader() || leaderEndpoints.size() > quorum.leaderEndpoints().size())
        ) {
            // The request or response indicates the leader of the current epoch
            // which are currently unknown or the replica has discovered more endpoints
            transitionToFollower(epoch, leaderId.getAsInt(), leaderEndpoints, currentTimeMs);
        }
    }

    private boolean handleTopLevelError(Errors error, RaftResponse.Inbound response) {
        if (error == Errors.BROKER_NOT_AVAILABLE) {
            return false;
        } else if (error == Errors.CLUSTER_AUTHORIZATION_FAILED) {
            throw new ClusterAuthorizationException("Received cluster authorization error in response " + response);
        } else {
            return handleUnexpectedError(error, response);
        }
    }

    private boolean handleUnexpectedError(Errors error, RaftResponse.Inbound response) {
        logger.error("Unexpected error {} in {} response: {}",
            error, ApiKeys.forId(response.data().apiKey()), response);
        return false;
    }

    private void handleResponse(RaftResponse.Inbound response, long currentTimeMs) {
        // The response epoch matches the local epoch, so we can handle the response
        ApiKeys apiKey = ApiKeys.forId(response.data().apiKey());
        final boolean handledSuccessfully;

        switch (apiKey) {
            case FETCH:
                handledSuccessfully = handleFetchResponse(response, currentTimeMs);
                break;

            case VOTE:
                handledSuccessfully = handleVoteResponse(response, currentTimeMs);
                break;

            case BEGIN_QUORUM_EPOCH:
                handledSuccessfully = handleBeginQuorumEpochResponse(response, currentTimeMs);
                break;

            case END_QUORUM_EPOCH:
                handledSuccessfully = handleEndQuorumEpochResponse(response, currentTimeMs);
                break;

            case FETCH_SNAPSHOT:
                handledSuccessfully = handleFetchSnapshotResponse(response, currentTimeMs);
                break;

            default:
                throw new IllegalArgumentException("Received unexpected response type: " + apiKey);
        }

        requestManager.onResponseResult(
            response.source(),
            response.correlationId(),
            handledSuccessfully,
            currentTimeMs
        );
    }

    /**
     * Validate common state for requests to establish leadership.
     *
     * These include the Vote, BeginQuorumEpoch and EndQuorumEpoch RPCs. If an error is present in
     * the returned value, it should be returned in the response.
     */
    private Optional<Errors> validateVoterOnlyRequest(int remoteNodeId, int requestEpoch) {
        if (requestEpoch < quorum.epoch()) {
            return Optional.of(Errors.FENCED_LEADER_EPOCH);
        } else if (remoteNodeId < 0) {
            return Optional.of(Errors.INVALID_REQUEST);
        } else {
            return Optional.empty();
        }
    }

    /**
     * Return true if the voter key matches the local replica's key
     */
    private boolean isValidVoterKey(Optional<ReplicaKey> voterKey) {
        return voterKey
            .map(key -> {
                if (!OptionalInt.of(key.id()).equals(nodeId)) return false;
                if (!key.directoryId().isPresent()) return true;

                return key.directoryId().get().equals(nodeDirectoryId);
            })
            .orElse(true);
    }
    /**
     * Validate a request which is intended for the current quorum leader.
     * If an error is present in the returned value, it should be returned
     * in the response.
     */
    private Optional<Errors> validateLeaderOnlyRequest(int requestEpoch) {
        if (requestEpoch < quorum.epoch()) {
            return Optional.of(Errors.FENCED_LEADER_EPOCH);
        } else if (requestEpoch > quorum.epoch()) {
            return Optional.of(Errors.UNKNOWN_LEADER_EPOCH);
        } else if (!quorum.isLeader()) {
            // In general, non-leaders do not expect to receive requests
            // matching their own epoch, but it is possible when observers
            // are using the Fetch API to find the result of an election.
            return Optional.of(Errors.NOT_LEADER_OR_FOLLOWER);
        } else if (shutdown.get() != null) {
            return Optional.of(Errors.BROKER_NOT_AVAILABLE);
        } else {
            return Optional.empty();
        }
    }

    private void handleRequest(RaftRequest.Inbound request, long currentTimeMs) {
        ApiKeys apiKey = ApiKeys.forId(request.data().apiKey());
        final CompletableFuture<? extends ApiMessage> responseFuture;

        switch (apiKey) {
            case FETCH:
                responseFuture = handleFetchRequest(request, currentTimeMs);
                break;

            case VOTE:
                responseFuture = completedFuture(handleVoteRequest(request));
                break;

            case BEGIN_QUORUM_EPOCH:
                responseFuture = completedFuture(handleBeginQuorumEpochRequest(request, currentTimeMs));
                break;

            case END_QUORUM_EPOCH:
                responseFuture = completedFuture(handleEndQuorumEpochRequest(request, currentTimeMs));
                break;

            case DESCRIBE_QUORUM:
                responseFuture = completedFuture(handleDescribeQuorumRequest(request, currentTimeMs));
                break;

            case FETCH_SNAPSHOT:
                responseFuture = completedFuture(handleFetchSnapshotRequest(request, currentTimeMs));
                break;

            default:
                throw new IllegalArgumentException("Unexpected request type " + apiKey);
        }

        responseFuture.whenComplete((response, exception) -> {
            ApiMessage message = response;
            if (message == null) {
                message = RaftUtil.errorResponse(apiKey, Errors.forException(exception));
            }

            RaftResponse.Outbound responseMessage = new RaftResponse.Outbound(request.correlationId(), message);
            request.completion.complete(responseMessage);
            logger.trace("Sent response {} to inbound request {}", responseMessage, request);
        });
    }

    private void handleInboundMessage(RaftMessage message, long currentTimeMs) {
        logger.trace("Received inbound message {}", message);

        if (message instanceof RaftRequest.Inbound) {
            RaftRequest.Inbound request = (RaftRequest.Inbound) message;
            handleRequest(request, currentTimeMs);
        } else if (message instanceof RaftResponse.Inbound) {
            RaftResponse.Inbound response = (RaftResponse.Inbound) message;
            if (requestManager.isResponseExpected(response.source(), response.correlationId())) {
                handleResponse(response, currentTimeMs);
            } else {
                logger.debug("Ignoring response {} since it is no longer needed", response);
            }
        } else {
            throw new IllegalArgumentException("Unexpected message " + message);
        }
    }

    /**
     * Attempt to send a request. Return the time to wait before the request can be retried.
     */
    private long maybeSendRequest(
        long currentTimeMs,
        Node destination,
        Supplier<ApiMessage> requestSupplier
    )  {
        if (requestManager.isBackingOff(destination, currentTimeMs)) {
            long remainingBackoffMs = requestManager.remainingBackoffMs(destination, currentTimeMs);
            logger.debug("Connection for {} is backing off for {} ms", destination, remainingBackoffMs);
            return remainingBackoffMs;
        }

        if (requestManager.isReady(destination, currentTimeMs)) {
            int correlationId = channel.newCorrelationId();
            ApiMessage request = requestSupplier.get();

            RaftRequest.Outbound requestMessage = new RaftRequest.Outbound(
                correlationId,
                request,
                destination,
                currentTimeMs
            );

            requestMessage.completion.whenComplete((response, exception) -> {
                if (exception != null) {
                    ApiKeys api = ApiKeys.forId(request.apiKey());
                    Errors error = Errors.forException(exception);
                    ApiMessage errorResponse = RaftUtil.errorResponse(api, error);

                    response = new RaftResponse.Inbound(
                        correlationId,
                        errorResponse,
                        destination
                    );
                }

                messageQueue.add(response);
            });

            requestManager.onRequestSent(destination, correlationId, currentTimeMs);
            channel.send(requestMessage);
            logger.trace("Sent outbound request: {}", requestMessage);
        }

        return requestManager.remainingRequestTimeMs(destination, currentTimeMs);
    }

    private EndQuorumEpochRequestData buildEndQuorumEpochRequest(
        ResignedState state
    ) {
        return RaftUtil.singletonEndQuorumEpochRequest(
            log.topicPartition(),
            clusterId,
            quorum.epoch(),
            quorum.localIdOrThrow(),
            state.preferredSuccessors()
        );
    }

    private long maybeSendRequests(
        long currentTimeMs,
        Set<Node> destinations,
        Supplier<ApiMessage> requestSupplier
    ) {
        long minBackoffMs = Long.MAX_VALUE;
        for (Node destination : destinations) {
            long backoffMs = maybeSendRequest(currentTimeMs, destination, requestSupplier);
            if (backoffMs < minBackoffMs) {
                minBackoffMs = backoffMs;
            }
        }
        return minBackoffMs;
    }

    private long maybeSendRequets(
        long currentTimeMs,
        Set<ReplicaKey> remoteVoters,
        Function<Integer, Node> destinationSupplier,
        Function<ReplicaKey, ApiMessage> requestSupplier
    ) {
        long minBackoffMs = Long.MAX_VALUE;
        for (ReplicaKey voter: remoteVoters) {
            long backoffMs = maybeSendRequest(
                currentTimeMs,
                destinationSupplier.apply(voter.id()),
                () -> requestSupplier.apply(voter)
            );
            minBackoffMs = Math.min(minBackoffMs, backoffMs);
        }
        return minBackoffMs;
    }

    private BeginQuorumEpochRequestData buildBeginQuorumEpochRequest(ReplicaKey remoteVoter) {
        return RaftUtil.singletonBeginQuorumEpochRequest(
            log.topicPartition(),
            clusterId,
            quorum.epoch(),
            quorum.localIdOrThrow(),
            quorum.leaderEndpoints(),
            remoteVoter
        );
    }

    private VoteRequestData buildVoteRequest(ReplicaKey remoteVoter) {
        OffsetAndEpoch endOffset = endOffset();
        return RaftUtil.singletonVoteRequest(
            log.topicPartition(),
            clusterId,
            quorum.epoch(),
            quorum.localReplicaKeyOrThrow(),
            remoteVoter,
            endOffset.epoch(),
            endOffset.offset()
        );
    }

    private FetchRequestData buildFetchRequest() {
        FetchRequestData request = RaftUtil.singletonFetchRequest(
            log.topicPartition(),
            log.topicId(),
            fetchPartition -> fetchPartition
                .setCurrentLeaderEpoch(quorum.epoch())
                .setLastFetchedEpoch(log.lastFetchedEpoch())
                .setFetchOffset(log.endOffset().offset)
                .setReplicaDirectoryId(quorum.localDirectoryId())
        );

        return request
            .setMaxBytes(MAX_FETCH_SIZE_BYTES)
            .setMaxWaitMs(fetchMaxWaitMs)
            .setClusterId(clusterId)
            .setReplicaState(new FetchRequestData.ReplicaState().setReplicaId(quorum.localIdOrSentinel()));
    }

    private long maybeSendAnyVoterFetch(long currentTimeMs) {
        Optional<Node> readyNode = requestManager.findReadyBootstrapServer(currentTimeMs);
        if (readyNode.isPresent()) {
            return maybeSendRequest(
                currentTimeMs,
                readyNode.get(),
                this::buildFetchRequest
            );
        } else {
            return requestManager.backoffBeforeAvailableBootstrapServer(currentTimeMs);
        }
    }

    private FetchSnapshotRequestData buildFetchSnapshotRequest(OffsetAndEpoch snapshotId, long snapshotSize) {
        return RaftUtil.singletonFetchSnapshotRequest(
            clusterId,
            ReplicaKey.of(quorum().localIdOrSentinel(), quorum.localDirectoryId()),
            log.topicPartition(),
            quorum.epoch(),
            snapshotId,
            MAX_FETCH_SIZE_BYTES,
            snapshotSize
        );
    }

    private FetchSnapshotResponseData.PartitionSnapshot addQuorumLeader(
        FetchSnapshotResponseData.PartitionSnapshot partitionSnapshot
    ) {
        partitionSnapshot.currentLeader()
            .setLeaderEpoch(quorum.epoch())
            .setLeaderId(quorum.leaderIdOrSentinel());

        return partitionSnapshot;
    }

    public boolean isRunning() {
        GracefulShutdown gracefulShutdown = shutdown.get();
        return gracefulShutdown == null || !gracefulShutdown.isFinished();
    }

    public boolean isShuttingDown() {
        GracefulShutdown gracefulShutdown = shutdown.get();
        return gracefulShutdown != null && !gracefulShutdown.isFinished();
    }

    private void appendBatch(
        LeaderState<T> state,
        BatchAccumulator.CompletedBatch<T> batch,
        long appendTimeMs
    ) {
        try {
            int epoch = state.epoch();
            LogAppendInfo info = appendAsLeader(batch.data);
            OffsetAndEpoch offsetAndEpoch = new OffsetAndEpoch(info.lastOffset, epoch);
            CompletableFuture<Long> future = appendPurgatory.await(
                offsetAndEpoch.offset() + 1, Integer.MAX_VALUE);

            future.whenComplete((commitTimeMs, exception) -> {
                if (exception != null) {
                    logger.debug("Failed to commit {} records up to last offset {}", batch.numRecords, offsetAndEpoch, exception);
                } else {
                    long elapsedTime = Math.max(0, commitTimeMs - appendTimeMs);
                    double elapsedTimePerRecord = (double) elapsedTime / batch.numRecords;
                    kafkaRaftMetrics.updateCommitLatency(elapsedTimePerRecord, appendTimeMs);
                    logger.debug("Completed commit of {} records up to last offset {}", batch.numRecords, offsetAndEpoch);
                    batch.records.ifPresent(records -> {
                        maybeFireHandleCommit(batch.baseOffset, epoch, batch.appendTimestamp(), batch.sizeInBytes(), records);
                    });
                }
            });
        } finally {
            batch.release();
        }
    }

    private long maybeAppendBatches(
        LeaderState<T> state,
        long currentTimeMs
    ) {
        long timeUntilDrain = state.accumulator().timeUntilDrain(currentTimeMs);
        if (timeUntilDrain <= 0) {
            List<BatchAccumulator.CompletedBatch<T>> batches = state.accumulator().drain();
            Iterator<BatchAccumulator.CompletedBatch<T>> iterator = batches.iterator();

            try {
                while (iterator.hasNext()) {
                    BatchAccumulator.CompletedBatch<T> batch = iterator.next();
                    appendBatch(state, batch, currentTimeMs);
                }
                flushLeaderLog(state, currentTimeMs);
            } finally {
                // Release and discard any batches which failed to be appended
                while (iterator.hasNext()) {
                    iterator.next().release();
                }
            }
        }
        return timeUntilDrain;
    }

    private long maybeSendBeginQuorumEpochRequests(
        LeaderState<T> state,
        long currentTimeMs
    ) {
        long timeUntilNextBeginQuorumSend = state.timeUntilBeginQuorumEpochTimerExpires(currentTimeMs);
        if (timeUntilNextBeginQuorumSend == 0) {
            VoterSet lastVoterSet = partitionState.lastVoterSet();
            timeUntilNextBeginQuorumSend = maybeSendRequests(
                currentTimeMs,
                lastVoterSet.voterNodes(lastVoterSet.voterIds().stream().filter(id -> id != quorum.localIdOrThrow()), channel.listenerName()),
                this::buildBeginQuorumEpochRequest
            );
            state.resetBeginQuorumEpochTimer(currentTimeMs);
            logger.trace(
                "Attempted to send BeginQuorumEpochRequest as heartbeat to all voters. " +
                "Request can be retried in {} ms",
                timeUntilNextBeginQuorumSend
            );
        }
        return timeUntilNextBeginQuorumSend;
    }

    private long pollResigned(long currentTimeMs) {
        ResignedState state = quorum.resignedStateOrThrow();
        long endQuorumBackoffMs = maybeSendRequests(
            currentTimeMs,
            partitionState
                .lastVoterSet()
                .voterNodes(state.unackedVoters().stream(), channel.listenerName()),
            () -> buildEndQuorumEpochRequest(state)
        );

        GracefulShutdown shutdown = this.shutdown.get();
        final long stateTimeoutMs;
        if (shutdown != null) {
            // If we are shutting down, then we will remain in the resigned state
            // until either the shutdown expires or an election bumps the epoch
            stateTimeoutMs = shutdown.remainingTimeMs();
        } else if (state.hasElectionTimeoutExpired(currentTimeMs)) {
            transitionToCandidate(currentTimeMs);
            stateTimeoutMs = 0L;
        } else {
            stateTimeoutMs = state.remainingElectionTimeMs(currentTimeMs);
        }

        return Math.min(stateTimeoutMs, endQuorumBackoffMs);
    }

    private long pollLeader(long currentTimeMs) {
        LeaderState<T> state = quorum.leaderStateOrThrow();
        maybeFireLeaderChange(state);

        long timeUntilCheckQuorumExpires = state.timeUntilCheckQuorumExpires(currentTimeMs);
        if (shutdown.get() != null || state.isResignRequested() || timeUntilCheckQuorumExpires == 0) {
            transitionToResigned(state.nonLeaderVotersByDescendingFetchOffset());
            return 0L;
        }

        long timeUntilFlush = maybeAppendBatches(
            state,
            currentTimeMs
        );

<<<<<<< HEAD
        VoterSet voters = partitionState.lastVoterSet();
        long timeUntilSend = maybeSendRequets(
            currentTimeMs,
            state.nonAcknowledgingVoters(),
            voterId -> voters
                .voterNode(voterId, channel.listenerName())
                .orElseThrow(() -> new IllegalStateException("TODO")),
            this::buildBeginQuorumEpochRequest
=======
        long timeUntilNextBeginQuorumSend = maybeSendBeginQuorumEpochRequests(
            state,
            currentTimeMs
>>>>>>> b0054f3a
        );

        return Math.min(timeUntilFlush, Math.min(timeUntilNextBeginQuorumSend, timeUntilCheckQuorumExpires));
    }

    private long maybeSendVoteRequests(
        CandidateState state,
        long currentTimeMs
    ) {
        // Continue sending Vote requests as long as we still have a chance to win the election
        if (!state.isVoteRejected()) {
            VoterSet voters = partitionState.lastVoterSet();
            return maybeSendRequets(
                currentTimeMs,
                state.unrecordedVoters(),
                voterId -> voters
                    .voterNode(voterId, channel.listenerName())
                    .orElseThrow(() -> new IllegalStateException("TODO")),
                this::buildVoteRequest
            );
        }
        return Long.MAX_VALUE;
    }

    private long pollCandidate(long currentTimeMs) {
        CandidateState state = quorum.candidateStateOrThrow();
        GracefulShutdown shutdown = this.shutdown.get();

        if (shutdown != null) {
            // If we happen to shutdown while we are a candidate, we will continue
            // with the current election until one of the following conditions is met:
            //  1) we are elected as leader (which allows us to resign)
            //  2) another leader is elected
            //  3) the shutdown timer expires
            long minRequestBackoffMs = maybeSendVoteRequests(state, currentTimeMs);
            return Math.min(shutdown.remainingTimeMs(), minRequestBackoffMs);
        } else if (state.isBackingOff()) {
            if (state.isBackoffComplete(currentTimeMs)) {
                logger.info("Re-elect as candidate after election backoff has completed");
                transitionToCandidate(currentTimeMs);
                return 0L;
            }
            return state.remainingBackoffMs(currentTimeMs);
        } else if (state.hasElectionTimeoutExpired(currentTimeMs)) {
            long backoffDurationMs = binaryExponentialElectionBackoffMs(state.retries());
            logger.info("Election has timed out, backing off for {}ms before becoming a candidate again",
                backoffDurationMs);
            state.startBackingOff(currentTimeMs, backoffDurationMs);
            return backoffDurationMs;
        } else {
            long minRequestBackoffMs = maybeSendVoteRequests(state, currentTimeMs);
            return Math.min(minRequestBackoffMs, state.remainingElectionTimeMs(currentTimeMs));
        }
    }

    private long pollFollower(long currentTimeMs) {
        FollowerState state = quorum.followerStateOrThrow();
        if (quorum.isVoter()) {
            return pollFollowerAsVoter(state, currentTimeMs);
        } else {
            return pollFollowerAsObserver(state, currentTimeMs);
        }
    }

    private long pollFollowerAsVoter(FollowerState state, long currentTimeMs) {
        GracefulShutdown shutdown = this.shutdown.get();
        if (shutdown != null) {
            // If we are a follower, then we can shutdown immediately. We want to
            // skip the transition to candidate in any case.
            return 0;
        } else if (state.hasFetchTimeoutExpired(currentTimeMs)) {
            logger.info("Become candidate due to fetch timeout");
            transitionToCandidate(currentTimeMs);
            return 0L;
        } else {
            long backoffMs = maybeSendFetchOrFetchSnapshot(state, currentTimeMs);

            return Math.min(backoffMs, state.remainingFetchTimeMs(currentTimeMs));
        }
    }

    private long pollFollowerAsObserver(FollowerState state, long currentTimeMs) {
        if (state.hasFetchTimeoutExpired(currentTimeMs)) {
            return maybeSendAnyVoterFetch(currentTimeMs);
        } else {
            final long backoffMs;

            // If the current leader is backing off due to some failure or if the
            // request has timed out, then we attempt to send the Fetch to another
            // voter in order to discover if there has been a leader change.
            Node leaderNode = state.leaderNode(channel.listenerName());
            if (requestManager.hasRequestTimedOut(leaderNode, currentTimeMs)) {
                // Once the request has timed out backoff the connection
                requestManager.reset(leaderNode);
                backoffMs = maybeSendAnyVoterFetch(currentTimeMs);
            } else if (requestManager.isBackingOff(leaderNode, currentTimeMs)) {
                backoffMs = maybeSendAnyVoterFetch(currentTimeMs);
            } else if (!requestManager.hasAnyInflightRequest(currentTimeMs)) {
                backoffMs = maybeSendFetchOrFetchSnapshot(state, currentTimeMs);
            } else {
                backoffMs = requestManager.backoffBeforeAvailableBootstrapServer(currentTimeMs);
            }

            return Math.min(backoffMs, state.remainingFetchTimeMs(currentTimeMs));
        }
    }

    private long maybeSendFetchOrFetchSnapshot(FollowerState state, long currentTimeMs) {
        final Supplier<ApiMessage> requestSupplier;

        if (state.fetchingSnapshot().isPresent()) {
            RawSnapshotWriter snapshot = state.fetchingSnapshot().get();
            long snapshotSize = snapshot.sizeInBytes();

            requestSupplier = () -> buildFetchSnapshotRequest(snapshot.snapshotId(), snapshotSize);
        } else {
            requestSupplier = this::buildFetchRequest;
        }

        return maybeSendRequest(
            currentTimeMs,
            state.leaderNode(channel.listenerName()),
            requestSupplier
        );
    }

    private long pollVoted(long currentTimeMs) {
        VotedState state = quorum.votedStateOrThrow();
        GracefulShutdown shutdown = this.shutdown.get();

        if (shutdown != null) {
            // If shutting down, then remain in this state until either the
            // shutdown completes or an epoch bump forces another state transition
            return shutdown.remainingTimeMs();
        } else if (state.hasElectionTimeoutExpired(currentTimeMs)) {
            transitionToCandidate(currentTimeMs);
            return 0L;
        } else {
            return state.remainingElectionTimeMs(currentTimeMs);
        }
    }

    private long pollUnattached(long currentTimeMs) {
        UnattachedState state = quorum.unattachedStateOrThrow();
        if (quorum.isVoter()) {
            return pollUnattachedAsVoter(state, currentTimeMs);
        } else {
            return pollUnattachedAsObserver(state, currentTimeMs);
        }
    }

    private long pollUnattachedAsVoter(UnattachedState state, long currentTimeMs) {
        GracefulShutdown shutdown = this.shutdown.get();
        if (shutdown != null) {
            // If shutting down, then remain in this state until either the
            // shutdown completes or an epoch bump forces another state transition
            return shutdown.remainingTimeMs();
        } else if (state.hasElectionTimeoutExpired(currentTimeMs)) {
            transitionToCandidate(currentTimeMs);
            return 0L;
        } else {
            return state.remainingElectionTimeMs(currentTimeMs);
        }
    }

    private long pollUnattachedAsObserver(UnattachedState state, long currentTimeMs) {
        long fetchBackoffMs = maybeSendAnyVoterFetch(currentTimeMs);
        return Math.min(fetchBackoffMs, state.remainingElectionTimeMs(currentTimeMs));
    }

    private long pollCurrentState(long currentTimeMs) {
        if (quorum.isLeader()) {
            return pollLeader(currentTimeMs);
        } else if (quorum.isCandidate()) {
            return pollCandidate(currentTimeMs);
        } else if (quorum.isFollower()) {
            return pollFollower(currentTimeMs);
        } else if (quorum.isVoted()) {
            return pollVoted(currentTimeMs);
        } else if (quorum.isUnattached()) {
            return pollUnattached(currentTimeMs);
        } else if (quorum.isResigned()) {
            return pollResigned(currentTimeMs);
        } else {
            throw new IllegalStateException("Unexpected quorum state " + quorum);
        }
    }

    private void pollListeners() {
        // Apply all of the pending registration
        while (true) {
            Registration<T> registration = pendingRegistrations.poll();
            if (registration == null) {
                break;
            }

            processRegistration(registration);
        }

        // Check listener progress to see if reads are expected
        quorum.highWatermark().ifPresent(highWatermarkMetadata -> {
            updateListenersProgress(highWatermarkMetadata.offset);
        });

        // Notify the new listeners of the latest leader and epoch
        Optional<LeaderState<T>> leaderState = quorum.maybeLeaderState();
        if (leaderState.isPresent()) {
            maybeFireLeaderChange(leaderState.get());
        } else {
            maybeFireLeaderChange();
        }
    }

    private void processRegistration(Registration<T> registration) {
        Listener<T> listener = registration.listener();
        Registration.Ops ops = registration.ops();

        if (ops == Registration.Ops.REGISTER) {
            if (listenerContexts.putIfAbsent(listener, new ListenerContext(listener)) != null) {
                logger.error("Attempting to add a listener that already exists: {}", listenerName(listener));
            } else {
                logger.info("Registered the listener {}", listenerName(listener));
            }
        } else {
            if (listenerContexts.remove(listener) == null) {
                logger.error("Attempting to remove a listener that doesn't exists: {}", listenerName(listener));
            } else {
                logger.info("Unregistered the listener {}", listenerName(listener));
            }
        }
    }

    private boolean maybeCompleteShutdown(long currentTimeMs) {
        GracefulShutdown shutdown = this.shutdown.get();
        if (shutdown == null) {
            return false;
        }

        shutdown.update(currentTimeMs);
        if (shutdown.hasTimedOut()) {
            shutdown.failWithTimeout();
            return true;
        }

        if (quorum.isObserver()
            || quorum.isOnlyVoter()
            || quorum.hasRemoteLeader()
        ) {
            shutdown.complete();
            return true;
        }

        return false;
    }

    /**
     * A simple timer based log cleaner
     */
    private static class RaftMetadataLogCleanerManager {
        private final Logger logger;
        private final Timer timer;
        private final long delayMs;
        private final Runnable cleaner;

        RaftMetadataLogCleanerManager(Logger logger, Time time, long delayMs, Runnable cleaner) {
            this.logger = logger;
            this.timer = time.timer(delayMs);
            this.delayMs = delayMs;
            this.cleaner = cleaner;
        }

        public long maybeClean(long currentTimeMs) {
            timer.update(currentTimeMs);
            if (timer.isExpired()) {
                try {
                    cleaner.run();
                } catch (Throwable t) {
                    logger.error("Had an error during log cleaning", t);
                }
                timer.reset(delayMs);
            }
            return timer.remainingMs();
        }
    }

    private void wakeup() {
        messageQueue.wakeup();
    }

    /**
     * Handle an inbound request. The response will be returned through
     * {@link RaftRequest.Inbound#completion}.
     *
     * @param request The inbound request
     */
    public void handle(RaftRequest.Inbound request) {
        messageQueue.add(Objects.requireNonNull(request));
    }

    /**
     * Poll for new events. This allows the client to handle inbound
     * requests and send any needed outbound requests.
     */
    public void poll() {
        if (!isInitialized()) {
            throw new IllegalStateException("Replica needs to be initialized before polling");
        }

        long startPollTimeMs = time.milliseconds();
        if (maybeCompleteShutdown(startPollTimeMs)) {
            return;
        }

        long pollStateTimeoutMs = pollCurrentState(startPollTimeMs);
        long cleaningTimeoutMs = snapshotCleaner.maybeClean(startPollTimeMs);
        long pollTimeoutMs = Math.min(pollStateTimeoutMs, cleaningTimeoutMs);

        long startWaitTimeMs = time.milliseconds();
        kafkaRaftMetrics.updatePollStart(startWaitTimeMs);

        RaftMessage message = messageQueue.poll(pollTimeoutMs);

        long endWaitTimeMs = time.milliseconds();
        kafkaRaftMetrics.updatePollEnd(endWaitTimeMs);

        if (message != null) {
            handleInboundMessage(message, endWaitTimeMs);
        }

        pollListeners();
    }

    @Override
    public long scheduleAppend(int epoch, List<T> records) {
        return append(epoch, records, OptionalLong.empty(), false);
    }

    @Override
    public long scheduleAtomicAppend(int epoch, OptionalLong requiredBaseOffset, List<T> records) {
        return append(epoch, records, requiredBaseOffset, true);
    }

    private long append(int epoch, List<T> records, OptionalLong requiredBaseOffset, boolean isAtomic) {
        if (!isInitialized()) {
            throw new NotLeaderException("Append failed because the replica is not the current leader");
        }

        LeaderState<T> leaderState = quorum.<T>maybeLeaderState().orElseThrow(
            () -> new NotLeaderException("Append failed because the replica is not the current leader")
        );

        BatchAccumulator<T> accumulator = leaderState.accumulator();
        boolean isFirstAppend = accumulator.isEmpty();
        final long offset = accumulator.append(epoch, records, requiredBaseOffset, isAtomic);

        // Wakeup the network channel if either this is the first append
        // or the accumulator is ready to drain now. Checking for the first
        // append ensures that we give the IO thread a chance to observe
        // the linger timeout so that it can schedule its own wakeup in case
        // there are no additional appends.
        if (isFirstAppend || accumulator.needsDrain(time.milliseconds())) {
            wakeup();
        }
        return offset;
    }

    @Override
    public CompletableFuture<Void> shutdown(int timeoutMs) {
        logger.info("Beginning graceful shutdown");
        CompletableFuture<Void> shutdownComplete = new CompletableFuture<>();
        shutdown.set(new GracefulShutdown(timeoutMs, shutdownComplete));
        wakeup();
        return shutdownComplete;
    }

    @Override
    public void resign(int epoch) {
        if (epoch < 0) {
            throw new IllegalArgumentException("Attempt to resign from an invalid negative epoch " + epoch);
        } else if (!isInitialized()) {
            throw new IllegalStateException("Replica needs to be initialized before resigning");
        } else if (!quorum.isVoter()) {
            throw new IllegalStateException("Attempt to resign by a non-voter");
        }

        LeaderAndEpoch leaderAndEpoch = leaderAndEpoch();
        int currentEpoch = leaderAndEpoch.epoch();

        if (epoch > currentEpoch) {
            throw new IllegalArgumentException("Attempt to resign from epoch " + epoch +
                " which is larger than the current epoch " + currentEpoch);
        } else if (epoch < currentEpoch) {
            // If the passed epoch is smaller than the current epoch, then it might mean
            // that the listener has not been notified about a leader change that already
            // took place. In this case, we consider the call as already fulfilled and
            // take no further action.
            logger.debug("Ignoring call to resign from epoch {} since it is smaller than the " +
                "current epoch {}", epoch, currentEpoch);
        } else if (!leaderAndEpoch.isLeader(quorum.localIdOrThrow())) {
            throw new IllegalArgumentException("Cannot resign from epoch " + epoch +
                " since we are not the leader");
        } else {
            // Note that if we transition to another state before we have a chance to
            // request resignation, then we consider the call fulfilled.
            Optional<LeaderState<Object>> leaderStateOpt = quorum.maybeLeaderState();
            if (!leaderStateOpt.isPresent()) {
                logger.debug("Ignoring call to resign from epoch {} since this node is " +
                    "no longer the leader", epoch);
                return;
            }

            LeaderState<Object> leaderState = leaderStateOpt.get();
            if (leaderState.epoch() != epoch) {
                logger.debug("Ignoring call to resign from epoch {} since it is smaller than the " +
                    "current epoch {}", epoch, leaderState.epoch());
            } else {
                logger.info("Received user request to resign from the current epoch {}", currentEpoch);
                leaderState.requestResign();
                wakeup();
            }
        }
    }

    @Override
    public Optional<SnapshotWriter<T>> createSnapshot(
        OffsetAndEpoch snapshotId,
        long lastContainedLogTimestamp
    ) {
        if (!isInitialized()) {
            throw new IllegalStateException("Cannot create snapshot before the replica has been initialized");
        }

        return log.createNewSnapshot(snapshotId).map(writer -> {
            long lastContainedLogOffset = snapshotId.offset() - 1;

            RawSnapshotWriter wrappedWriter = new NotifyingRawSnapshotWriter(writer, offsetAndEpoch -> {
                // Trim the state in the internal listener up to the new snapshot
                partitionState.truncateOldEntries(offsetAndEpoch.offset());
            });

            return new RecordsSnapshotWriter.Builder()
                .setLastContainedLogTimestamp(lastContainedLogTimestamp)
                .setTime(time)
                .setMaxBatchSize(MAX_BATCH_SIZE_BYTES)
                .setMemoryPool(memoryPool)
                .setRawSnapshotWriter(wrappedWriter)
                .setKraftVersion(partitionState.kraftVersionAtOffset(lastContainedLogOffset))
                .setVoterSet(partitionState.voterSetAtOffset(lastContainedLogOffset))
                .build(serde);
        });
    }

    @Override
    public Optional<OffsetAndEpoch> latestSnapshotId() {
        return log.latestSnapshotId();
    }

    @Override
    public long logEndOffset() {
        return log.endOffset().offset;
    }

    @Override
    public void close() {
        log.flush(true);
        if (kafkaRaftMetrics != null) {
            kafkaRaftMetrics.close();
        }
        if (memoryPool instanceof BatchMemoryPool) {
            BatchMemoryPool batchMemoryPool = (BatchMemoryPool) memoryPool;
            batchMemoryPool.releaseRetained();
        }
    }

    @Override
    public OptionalLong highWatermark() {
        if (isInitialized() && quorum.highWatermark().isPresent()) {
            return OptionalLong.of(quorum.highWatermark().get().offset);
        } else {
            return OptionalLong.empty();
        }
    }

    public Optional<Node> voterNode(int id, ListenerName listenerName) {
        return partitionState.lastVoterSet().voterNode(id, listenerName);
    }

    // Visible only for test
    QuorumState quorum() {
        // It's okay to return null since this method is only called by tests
        return quorum;
    }

    private boolean isInitialized() {
        return partitionState != null && quorum != null && requestManager != null && kafkaRaftMetrics != null;
    }

    private class GracefulShutdown {
        final Timer finishTimer;
        final CompletableFuture<Void> completeFuture;

        public GracefulShutdown(long shutdownTimeoutMs,
                                CompletableFuture<Void> completeFuture) {
            this.finishTimer = time.timer(shutdownTimeoutMs);
            this.completeFuture = completeFuture;
        }

        public void update(long currentTimeMs) {
            finishTimer.update(currentTimeMs);
        }

        public boolean hasTimedOut() {
            return finishTimer.isExpired();
        }

        public boolean isFinished() {
            return completeFuture.isDone();
        }

        public long remainingTimeMs() {
            return finishTimer.remainingMs();
        }

        public void failWithTimeout() {
            logger.warn("Graceful shutdown timed out after {}ms", finishTimer.timeoutMs());
            completeFuture.completeExceptionally(
                new TimeoutException("Timeout expired before graceful shutdown completed"));
        }

        public void complete() {
            logger.info("Graceful shutdown completed");
            completeFuture.complete(null);
        }
    }

    private static final class Registration<T> {
        private final Ops ops;
        private final Listener<T> listener;

        private Registration(Ops ops, Listener<T> listener) {
            this.ops = ops;
            this.listener = listener;
        }

        private Ops ops() {
            return ops;
        }

        private Listener<T> listener() {
            return listener;
        }

        private enum Ops {
            REGISTER, UNREGISTER
        }

        private static <T> Registration<T> register(Listener<T> listener) {
            return new Registration<>(Ops.REGISTER, listener);
        }

        private static <T> Registration<T> unregister(Listener<T> listener) {
            return new Registration<>(Ops.UNREGISTER, listener);
        }
    }

    private final class ListenerContext implements CloseListener<BatchReader<T>> {
        private final RaftClient.Listener<T> listener;
        // This field is used only by the Raft IO thread
        private LeaderAndEpoch lastFiredLeaderChange = LeaderAndEpoch.UNKNOWN;

        // These fields are visible to both the Raft IO thread and the listener
        // and are protected through synchronization on this ListenerContext instance
        private BatchReader<T> lastSent = null;
        private long nextOffset = 0;

        private ListenerContext(Listener<T> listener) {
            this.listener = listener;
        }

        /**
         * Get the last acked offset, which is one greater than the offset of the
         * last record which was acked by the state machine.
         */
        private synchronized long nextOffset() {
            return nextOffset;
        }

        /**
         * Get the next expected offset, which might be larger than the last acked
         * offset if there are inflight batches which have not been acked yet.
         * Note that when fetching from disk, we may not know the last offset of
         * inflight data until it has been processed by the state machine. In this case,
         * we delay sending additional data until the state machine has read to the
         * end and the last offset is determined.
         */
        private synchronized OptionalLong nextExpectedOffset() {
            if (lastSent != null) {
                OptionalLong lastSentOffset = lastSent.lastOffset();
                if (lastSentOffset.isPresent()) {
                    return OptionalLong.of(lastSentOffset.getAsLong() + 1);
                } else {
                    return OptionalLong.empty();
                }
            } else {
                return OptionalLong.of(nextOffset);
            }
        }

        /**
         * This API is used when the Listener needs to be notified of a new snapshot. This happens
         * when the context's next offset is less than the log start offset.
         */
        private void fireHandleSnapshot(SnapshotReader<T> reader) {
            synchronized (this) {
                nextOffset = reader.snapshotId().offset();
                lastSent = null;
            }

            logger.debug("Notifying listener {} of snapshot {}", listenerName(), reader.snapshotId());
            listener.handleLoadSnapshot(reader);
        }

        /**
         * This API is used for committed records that have been received through
         * replication. In general, followers will write new data to disk before they
         * know whether it has been committed. Rather than retaining the uncommitted
         * data in memory, we let the state machine read the records from disk.
         */
        private void fireHandleCommit(long baseOffset, Records records) {
            fireHandleCommit(
                RecordsBatchReader.of(
                    baseOffset,
                    records,
                    serde,
                    BufferSupplier.create(),
                    MAX_BATCH_SIZE_BYTES,
                    this,
                    true /* Validate batch CRC*/
                )
            );
        }

        /**
         * This API is used for committed records originating from {@link #scheduleAppend(int, List)}
         * or {@link #scheduleAtomicAppend(int, OptionalLong, List)} on this instance. In this case,
         * we are able to save the original record objects, which saves the need to read them back
         * from disk. This is a nice optimization for the leader which is typically doing more work
         * than all of the * followers.
         */
        private void fireHandleCommit(
            long baseOffset,
            int epoch,
            long appendTimestamp,
            int sizeInBytes,
            List<T> records
        ) {
            Batch<T> batch = Batch.data(baseOffset, epoch, appendTimestamp, sizeInBytes, records);
            MemoryBatchReader<T> reader = MemoryBatchReader.of(Collections.singletonList(batch), this);
            fireHandleCommit(reader);
        }

        private String listenerName() {
            return KafkaRaftClient.listenerName(listener);
        }

        private void fireHandleCommit(BatchReader<T> reader) {
            synchronized (this) {
                this.lastSent = reader;
            }
            logger.debug(
                "Notifying listener {} of batch for baseOffset {} and lastOffset {}",
                listenerName(),
                reader.baseOffset(),
                reader.lastOffset()
            );
            listener.handleCommit(reader);
        }

        private void maybeFireLeaderChange(LeaderAndEpoch leaderAndEpoch) {
            if (shouldFireLeaderChange(leaderAndEpoch)) {
                lastFiredLeaderChange = leaderAndEpoch;
                logger.debug("Notifying listener {} of leader change {}", listenerName(), leaderAndEpoch);
                listener.handleLeaderChange(leaderAndEpoch);
            }
        }

        private boolean shouldFireLeaderChange(LeaderAndEpoch leaderAndEpoch) {
            if (leaderAndEpoch.equals(lastFiredLeaderChange)) {
                return false;
            } else if (leaderAndEpoch.epoch() > lastFiredLeaderChange.epoch()) {
                return true;
            } else {
                return leaderAndEpoch.leaderId().isPresent() &&
                    !lastFiredLeaderChange.leaderId().isPresent();
            }
        }

        private void maybeFireLeaderChange(LeaderAndEpoch leaderAndEpoch, long epochStartOffset) {
            // If this node is becoming the leader, then we can fire `handleLeaderChange` as soon
            // as the listener has caught up to the start of the leader epoch. This guarantees
            // that the state machine has seen the full committed state before it becomes
            // leader and begins writing to the log.
            //
            // Note that the raft client doesn't need to compare nextOffset against the high-watermark
            // to guarantee that the listener has caught up to the high-watermark. This is true because
            // the only way nextOffset can be greater than epochStartOffset is for the leader to have
            // established the new high-watermark (of at least epochStartOffset + 1) and for the listener
            // to have consumed up to that new high-watermark.
            if (shouldFireLeaderChange(leaderAndEpoch) && nextOffset() > epochStartOffset) {
                lastFiredLeaderChange = leaderAndEpoch;
                listener.handleLeaderChange(leaderAndEpoch);
            }
        }

        public synchronized void onClose(BatchReader<T> reader) {
            OptionalLong lastOffset = reader.lastOffset();

            if (lastOffset.isPresent()) {
                nextOffset = lastOffset.getAsLong() + 1;
            }

            if (lastSent == reader) {
                lastSent = null;
                wakeup();
            }
        }
    }
}<|MERGE_RESOLUTION|>--- conflicted
+++ resolved
@@ -2472,10 +2472,17 @@
     ) {
         long timeUntilNextBeginQuorumSend = state.timeUntilBeginQuorumEpochTimerExpires(currentTimeMs);
         if (timeUntilNextBeginQuorumSend == 0) {
-            VoterSet lastVoterSet = partitionState.lastVoterSet();
-            timeUntilNextBeginQuorumSend = maybeSendRequests(
+            VoterSet voters = partitionState.lastVoterSet();
+            timeUntilNextBeginQuorumSend = maybeSendRequets(
                 currentTimeMs,
-                lastVoterSet.voterNodes(lastVoterSet.voterIds().stream().filter(id -> id != quorum.localIdOrThrow()), channel.listenerName()),
+                voters
+                    .voterKeys()
+                    .stream()
+                    .filter(key -> key.id() != quorum.localIdOrThrow())
+                    .collect(Collectors.toSet()),
+                voterId -> voters
+                    .voterNode(voterId, channel.listenerName())
+                    .orElseThrow(() -> new IllegalStateException("TODO")),
                 this::buildBeginQuorumEpochRequest
             );
             state.resetBeginQuorumEpochTimer(currentTimeMs);
@@ -2529,20 +2536,9 @@
             currentTimeMs
         );
 
-<<<<<<< HEAD
-        VoterSet voters = partitionState.lastVoterSet();
-        long timeUntilSend = maybeSendRequets(
-            currentTimeMs,
-            state.nonAcknowledgingVoters(),
-            voterId -> voters
-                .voterNode(voterId, channel.listenerName())
-                .orElseThrow(() -> new IllegalStateException("TODO")),
-            this::buildBeginQuorumEpochRequest
-=======
         long timeUntilNextBeginQuorumSend = maybeSendBeginQuorumEpochRequests(
             state,
             currentTimeMs
->>>>>>> b0054f3a
         );
 
         return Math.min(timeUntilFlush, Math.min(timeUntilNextBeginQuorumSend, timeUntilCheckQuorumExpires));
