/*
 * Licensed to the Apache Software Foundation (ASF) under one or more
 * contributor license agreements. See the NOTICE file distributed with
 * this work for additional information regarding copyright ownership.
 * The ASF licenses this file to You under the Apache License, Version 2.0
 * (the "License"); you may not use this file except in compliance with
 * the License. You may obtain a copy of the License at
 *
 *    http://www.apache.org/licenses/LICENSE-2.0
 *
 * Unless required by applicable law or agreed to in writing, software
 * distributed under the License is distributed on an "AS IS" BASIS,
 * WITHOUT WARRANTIES OR CONDITIONS OF ANY KIND, either express or implied.
 * See the License for the specific language governing permissions and
 * limitations under the License.
 */
package org.apache.kafka.streams.state.internals;

import org.apache.kafka.common.Metric;
import org.apache.kafka.common.MetricName;
import org.apache.kafka.common.metrics.MetricConfig;
import org.apache.kafka.common.metrics.Metrics;
import org.apache.kafka.common.metrics.Sensor.RecordingLevel;
import org.apache.kafka.common.serialization.Deserializer;
import org.apache.kafka.common.serialization.Serdes;
import org.apache.kafka.common.serialization.Serializer;
import org.apache.kafka.common.serialization.StringDeserializer;
import org.apache.kafka.common.serialization.StringSerializer;
import org.apache.kafka.common.utils.Bytes;
import org.apache.kafka.common.utils.MockTime;
import org.apache.kafka.common.utils.Time;
import org.apache.kafka.common.utils.Utils;
import org.apache.kafka.streams.KeyValue;
import org.apache.kafka.streams.StreamsConfig;
import org.apache.kafka.streams.errors.ProcessorStateException;
import org.apache.kafka.streams.processor.TaskId;
import org.apache.kafka.streams.processor.internals.metrics.StreamsMetricsImpl;
import org.apache.kafka.streams.state.KeyValueIterator;
import org.apache.kafka.streams.state.RocksDBConfigSetter;
import org.apache.kafka.streams.state.internals.metrics.RocksDBMetricsRecorder;
import org.apache.kafka.test.InternalMockProcessorContext;
import org.apache.kafka.test.StreamsTestUtils;
import org.apache.kafka.test.TestUtils;
import org.easymock.EasyMock;
import org.junit.After;
import org.junit.Before;
import org.junit.Test;
import org.rocksdb.BlockBasedTableConfig;
import org.rocksdb.BloomFilter;
import org.rocksdb.Cache;
import org.rocksdb.CompactionOptionsFIFO;
import org.rocksdb.CompactionStyle;
import org.rocksdb.Filter;
import org.rocksdb.LRUCache;
import org.rocksdb.Options;
import org.rocksdb.PlainTableConfig;
import org.rocksdb.Statistics;

import java.io.File;
import java.io.IOException;
import java.math.BigInteger;
import java.util.ArrayList;
import java.util.Arrays;
import java.util.HashSet;
import java.util.List;
import java.util.Map;
import java.util.Properties;
import java.util.Set;

import static java.nio.charset.StandardCharsets.UTF_8;
import static org.easymock.EasyMock.eq;
import static org.easymock.EasyMock.isNull;
import static org.easymock.EasyMock.mock;
import static org.easymock.EasyMock.notNull;
import static org.easymock.EasyMock.reset;
import static org.hamcrest.CoreMatchers.equalTo;
import static org.hamcrest.CoreMatchers.is;
import static org.hamcrest.CoreMatchers.notNullValue;
import static org.hamcrest.MatcherAssert.assertThat;
import static org.hamcrest.Matchers.greaterThan;
import static org.junit.Assert.assertEquals;
import static org.junit.Assert.assertFalse;
import static org.junit.Assert.assertThrows;
import static org.junit.Assert.assertTrue;
import static org.powermock.api.easymock.PowerMock.replay;
import static org.powermock.api.easymock.PowerMock.verify;

public class RocksDBStoreTest {
    private static boolean enableBloomFilters = false;
    final static String DB_NAME = "db-name";
    final static String METRICS_SCOPE = "metrics-scope";

    private File dir;
    private final Time time = new MockTime();
    private final Serializer<String> stringSerializer = new StringSerializer();
    private final Deserializer<String> stringDeserializer = new StringDeserializer();

    private final RocksDBMetricsRecorder metricsRecorder = mock(RocksDBMetricsRecorder.class);

    InternalMockProcessorContext context;
    RocksDBStore rocksDBStore;

    @Before
    public void setUp() {
        final Properties props = StreamsTestUtils.getStreamsConfig();
        props.put(StreamsConfig.ROCKSDB_CONFIG_SETTER_CLASS_CONFIG, MockRocksDbConfigSetter.class);
        dir = TestUtils.tempDirectory();
        context = new InternalMockProcessorContext(
            dir,
            Serdes.String(),
            Serdes.String(),
            new StreamsConfig(props)
        );
        rocksDBStore = getRocksDBStore();
    }

    @After
    public void tearDown() {
        rocksDBStore.close();
    }

    RocksDBStore getRocksDBStore() {
        return new RocksDBStore(DB_NAME, METRICS_SCOPE);
    }

    private RocksDBStore getRocksDBStoreWithRocksDBMetricsRecorder() {
        return new RocksDBStore(DB_NAME, METRICS_SCOPE, metricsRecorder);
    }

    private InternalMockProcessorContext getProcessorContext(final Properties streamsProps) {
        return new InternalMockProcessorContext(
            TestUtils.tempDirectory(),
            new StreamsConfig(streamsProps)
        );
    }

    private InternalMockProcessorContext getProcessorContext(
        final RecordingLevel recordingLevel,
        final Class<? extends RocksDBConfigSetter> rocksDBConfigSetterClass) {

        final Properties streamsProps = StreamsTestUtils.getStreamsConfig();
        streamsProps.setProperty(StreamsConfig.METRICS_RECORDING_LEVEL_CONFIG, recordingLevel.name());
        streamsProps.put(StreamsConfig.ROCKSDB_CONFIG_SETTER_CLASS_CONFIG, rocksDBConfigSetterClass);
        return getProcessorContext(streamsProps);
    }

    private InternalMockProcessorContext getProcessorContext(final RecordingLevel recordingLevel) {
        final Properties streamsProps = StreamsTestUtils.getStreamsConfig();
        streamsProps.setProperty(StreamsConfig.METRICS_RECORDING_LEVEL_CONFIG, recordingLevel.name());
        return getProcessorContext(streamsProps);
    }

    @Test
    public void shouldAddValueProvidersWithoutStatisticsToInjectedMetricsRecorderWhenRecordingLevelInfo() {
        rocksDBStore = getRocksDBStoreWithRocksDBMetricsRecorder();
        context = getProcessorContext(RecordingLevel.INFO);
        reset(metricsRecorder);
        metricsRecorder.addValueProviders(eq(DB_NAME), notNull(), notNull(), isNull());
        replay(metricsRecorder);

        rocksDBStore.openDB(context);

        verify(metricsRecorder);
        reset(metricsRecorder);
    }

    @Test
    public void shouldAddValueProvidersWithStatisticsToInjectedMetricsRecorderWhenRecordingLevelDebug() {
        rocksDBStore = getRocksDBStoreWithRocksDBMetricsRecorder();
        context = getProcessorContext(RecordingLevel.DEBUG);
        reset(metricsRecorder);
        metricsRecorder.addValueProviders(eq(DB_NAME), notNull(), notNull(), notNull());
        replay(metricsRecorder);

        rocksDBStore.openDB(context);

        verify(metricsRecorder);
        reset(metricsRecorder);
    }

    @Test
    public void shouldRemoveValueProvidersFromInjectedMetricsRecorderOnClose() {
        rocksDBStore = getRocksDBStoreWithRocksDBMetricsRecorder();
        try {
            context = getProcessorContext(RecordingLevel.DEBUG);
            rocksDBStore.openDB(context);
            reset(metricsRecorder);
            metricsRecorder.removeValueProviders(DB_NAME);
            replay(metricsRecorder);
        } finally {
            rocksDBStore.close();
        }

        verify(metricsRecorder);
    }

    public static class RocksDBConfigSetterWithUserProvidedStatistics implements RocksDBConfigSetter {
        public RocksDBConfigSetterWithUserProvidedStatistics(){}

        public void setConfig(final String storeName, final Options options, final Map<String, Object> configs) {
            options.setStatistics(new Statistics());
        }

        public void close(final String storeName, final Options options) {
            options.statistics().close();
        }
    }

    @Test
    public void shouldNotSetStatisticsInValueProvidersWhenUserProvidesStatistics() {
        rocksDBStore = getRocksDBStoreWithRocksDBMetricsRecorder();
        context = getProcessorContext(RecordingLevel.DEBUG, RocksDBConfigSetterWithUserProvidedStatistics.class);
        metricsRecorder.addValueProviders(eq(DB_NAME), notNull(), notNull(), isNull());
        replay(metricsRecorder);

        rocksDBStore.openDB(context);
        verify(metricsRecorder);
        reset(metricsRecorder);
    }

    public static class RocksDBConfigSetterWithUserProvidedNewBlockBasedTableFormatConfig implements RocksDBConfigSetter {
        public RocksDBConfigSetterWithUserProvidedNewBlockBasedTableFormatConfig(){}

        public void setConfig(final String storeName, final Options options, final Map<String, Object> configs) {
            options.setTableFormatConfig(new BlockBasedTableConfig());
        }

        public void close(final String storeName, final Options options) {
            options.statistics().close();
        }
    }

    @Test
    public void shouldThrowWhenUserProvidesNewBlockBasedTableFormatConfig() {
        rocksDBStore = getRocksDBStoreWithRocksDBMetricsRecorder();
        context = getProcessorContext(
            RecordingLevel.DEBUG,
            RocksDBConfigSetterWithUserProvidedNewBlockBasedTableFormatConfig.class
        );
        assertThrows(
            "The used block-based table format configuration does not expose the " +
                "block cache. Use the BlockBasedTableConfig instance provided by Options#tableFormatConfig() to configure " +
                "the block-based table format of RocksDB. Do not provide a new instance of BlockBasedTableConfig to " +
                "the RocksDB options.",
            ProcessorStateException.class,
            () -> rocksDBStore.openDB(context)
        );
    }

    public static class RocksDBConfigSetterWithUserProvidedNewPlainTableFormatConfig implements RocksDBConfigSetter {
        public RocksDBConfigSetterWithUserProvidedNewPlainTableFormatConfig(){}

        public void setConfig(final String storeName, final Options options, final Map<String, Object> configs) {
            options.setTableFormatConfig(new PlainTableConfig());
        }

        public void close(final String storeName, final Options options) {
            options.statistics().close();
        }
    }

    @Test
    public void shouldNotSetCacheInValueProvidersWhenUserProvidesPlainTableFormatConfig() {
        rocksDBStore = getRocksDBStoreWithRocksDBMetricsRecorder();
        context = getProcessorContext(
            RecordingLevel.DEBUG,
            RocksDBConfigSetterWithUserProvidedNewPlainTableFormatConfig.class
        );
        metricsRecorder.addValueProviders(eq(DB_NAME), notNull(), isNull(), notNull());
        replay(metricsRecorder);

        rocksDBStore.openDB(context);
        verify(metricsRecorder);
        reset(metricsRecorder);
    }

    @Test
    public void shouldNotThrowExceptionOnRestoreWhenThereIsPreExistingRocksDbFiles() {
        rocksDBStore.init(context, rocksDBStore);
        rocksDBStore.put(new Bytes("existingKey".getBytes(UTF_8)), "existingValue".getBytes(UTF_8));
        rocksDBStore.flush();

        final List<KeyValue<byte[], byte[]>> restoreBytes = new ArrayList<>();

        final byte[] restoredKey = "restoredKey".getBytes(UTF_8);
        final byte[] restoredValue = "restoredValue".getBytes(UTF_8);
        restoreBytes.add(KeyValue.pair(restoredKey, restoredValue));

        context.restore(DB_NAME, restoreBytes);

        assertThat(
            stringDeserializer.deserialize(
                null,
                rocksDBStore.get(new Bytes(stringSerializer.serialize(null, "restoredKey")))),
            equalTo("restoredValue"));
    }

    @Test
    public void shouldCallRocksDbConfigSetter() {
        MockRocksDbConfigSetter.called = false;

        rocksDBStore.init(context, rocksDBStore);

        assertTrue(MockRocksDbConfigSetter.called);
    }

    @Test
    public void shouldThrowProcessorStateExceptionOnOpeningReadOnlyDir() {
        final File tmpDir = TestUtils.tempDirectory();
        final InternalMockProcessorContext tmpContext = new InternalMockProcessorContext(tmpDir, new StreamsConfig(StreamsTestUtils.getStreamsConfig()));

        assertTrue(tmpDir.setReadOnly());

        assertThrows(ProcessorStateException.class, () -> rocksDBStore.openDB(tmpContext));
    }

    @Test
    public void shouldPutAll() {
        final List<KeyValue<Bytes, byte[]>> entries = new ArrayList<>();
        entries.add(new KeyValue<>(
            new Bytes(stringSerializer.serialize(null, "1")),
            stringSerializer.serialize(null, "a")));
        entries.add(new KeyValue<>(
            new Bytes(stringSerializer.serialize(null, "2")),
            stringSerializer.serialize(null, "b")));
        entries.add(new KeyValue<>(
            new Bytes(stringSerializer.serialize(null, "3")),
            stringSerializer.serialize(null, "c")));

        rocksDBStore.init(context, rocksDBStore);
        rocksDBStore.putAll(entries);
        rocksDBStore.flush();

        assertEquals(
            "a",
            stringDeserializer.deserialize(
                null,
                rocksDBStore.get(new Bytes(stringSerializer.serialize(null, "1")))));
        assertEquals(
            "b",
            stringDeserializer.deserialize(
                null,
                rocksDBStore.get(new Bytes(stringSerializer.serialize(null, "2")))));
        assertEquals(
            "c",
            stringDeserializer.deserialize(
                null,
                rocksDBStore.get(new Bytes(stringSerializer.serialize(null, "3")))));
    }

    @Test
    public void shouldRestoreAll() {
        final List<KeyValue<byte[], byte[]>> entries = getKeyValueEntries();

        rocksDBStore.init(context, rocksDBStore);
        context.restore(rocksDBStore.name(), entries);

        assertEquals(
            "a",
            stringDeserializer.deserialize(
                null,
                rocksDBStore.get(new Bytes(stringSerializer.serialize(null, "1")))));
        assertEquals(
            "b",
            stringDeserializer.deserialize(
                null,
                rocksDBStore.get(new Bytes(stringSerializer.serialize(null, "2")))));
        assertEquals(
            "c",
            stringDeserializer.deserialize(
                null,
                rocksDBStore.get(new Bytes(stringSerializer.serialize(null, "3")))));
    }

    @Test
    public void shouldPutOnlyIfAbsentValue() {
        rocksDBStore.init(context, rocksDBStore);
        final Bytes keyBytes = new Bytes(stringSerializer.serialize(null, "one"));
        final byte[] valueBytes = stringSerializer.serialize(null, "A");
        final byte[] valueBytesUpdate = stringSerializer.serialize(null, "B");

        rocksDBStore.putIfAbsent(keyBytes, valueBytes);
        rocksDBStore.putIfAbsent(keyBytes, valueBytesUpdate);

        final String retrievedValue = stringDeserializer.deserialize(null, rocksDBStore.get(keyBytes));
        assertEquals("A", retrievedValue);
    }

    @Test
    public void shouldHandleDeletesOnRestoreAll() {
        final List<KeyValue<byte[], byte[]>> entries = getKeyValueEntries();
        entries.add(new KeyValue<>("1".getBytes(UTF_8), null));

        rocksDBStore.init(context, rocksDBStore);
        context.restore(rocksDBStore.name(), entries);

        final KeyValueIterator<Bytes, byte[]> iterator = rocksDBStore.all();
        final Set<String> keys = new HashSet<>();

        while (iterator.hasNext()) {
            keys.add(stringDeserializer.deserialize(null, iterator.next().key.get()));
        }

        assertThat(keys, equalTo(Utils.mkSet("2", "3")));
    }

    @Test
    public void shouldHandleDeletesAndPutBackOnRestoreAll() {
        final List<KeyValue<byte[], byte[]>> entries = new ArrayList<>();
        entries.add(new KeyValue<>("1".getBytes(UTF_8), "a".getBytes(UTF_8)));
        entries.add(new KeyValue<>("2".getBytes(UTF_8), "b".getBytes(UTF_8)));
        // this will be deleted
        entries.add(new KeyValue<>("1".getBytes(UTF_8), null));
        entries.add(new KeyValue<>("3".getBytes(UTF_8), "c".getBytes(UTF_8)));
        // this will restore key "1" as WriteBatch applies updates in order
        entries.add(new KeyValue<>("1".getBytes(UTF_8), "restored".getBytes(UTF_8)));

        rocksDBStore.init(context, rocksDBStore);
        context.restore(rocksDBStore.name(), entries);

        final KeyValueIterator<Bytes, byte[]> iterator = rocksDBStore.all();
        final Set<String> keys = new HashSet<>();

        while (iterator.hasNext()) {
            keys.add(stringDeserializer.deserialize(null, iterator.next().key.get()));
        }

        assertThat(keys, equalTo(Utils.mkSet("1", "2", "3")));

        assertEquals(
            "restored",
            stringDeserializer.deserialize(
                null,
                rocksDBStore.get(new Bytes(stringSerializer.serialize(null, "1")))));
        assertEquals(
            "b",
            stringDeserializer.deserialize(
                null,
                rocksDBStore.get(new Bytes(stringSerializer.serialize(null, "2")))));
        assertEquals(
            "c",
            stringDeserializer.deserialize(
                null,
                rocksDBStore.get(new Bytes(stringSerializer.serialize(null, "3")))));
    }

    @Test
    public void shouldRestoreThenDeleteOnRestoreAll() {
        final List<KeyValue<byte[], byte[]>> entries = getKeyValueEntries();

        rocksDBStore.init(context, rocksDBStore);

        context.restore(rocksDBStore.name(), entries);

        assertEquals(
            "a",
            stringDeserializer.deserialize(
                null,
                rocksDBStore.get(new Bytes(stringSerializer.serialize(null, "1")))));
        assertEquals(
            "b",
            stringDeserializer.deserialize(
                null,
                rocksDBStore.get(new Bytes(stringSerializer.serialize(null, "2")))));
        assertEquals(
            "c",
            stringDeserializer.deserialize(
                null,
                rocksDBStore.get(new Bytes(stringSerializer.serialize(null, "3")))));

        entries.clear();

        entries.add(new KeyValue<>("2".getBytes(UTF_8), "b".getBytes(UTF_8)));
        entries.add(new KeyValue<>("3".getBytes(UTF_8), "c".getBytes(UTF_8)));
        entries.add(new KeyValue<>("1".getBytes(UTF_8), null));

        context.restore(rocksDBStore.name(), entries);

        final KeyValueIterator<Bytes, byte[]> iterator = rocksDBStore.all();
        final Set<String> keys = new HashSet<>();

        while (iterator.hasNext()) {
            keys.add(stringDeserializer.deserialize(null, iterator.next().key.get()));
        }

        assertThat(keys, equalTo(Utils.mkSet("2", "3")));
    }

    @Test
    public void shouldThrowNullPointerExceptionOnNullPut() {
        rocksDBStore.init(context, rocksDBStore);
        assertThrows(
            NullPointerException.class,
            () -> rocksDBStore.put(null, stringSerializer.serialize(null, "someVal")));
    }

    @Test
    public void shouldThrowNullPointerExceptionOnNullPutAll() {
        rocksDBStore.init(context, rocksDBStore);
        assertThrows(
            NullPointerException.class,
            () -> rocksDBStore.put(null, stringSerializer.serialize(null, "someVal")));
    }

    @Test
    public void shouldThrowNullPointerExceptionOnNullGet() {
        rocksDBStore.init(context, rocksDBStore);
        assertThrows(
            NullPointerException.class,
            () -> rocksDBStore.get(null));
    }

    @Test
    public void shouldThrowNullPointerExceptionOnDelete() {
        rocksDBStore.init(context, rocksDBStore);
        assertThrows(
            NullPointerException.class,
            () -> rocksDBStore.delete(null));
    }

    @Test
    public void shouldThrowNullPointerExceptionOnRange() {
        rocksDBStore.init(context, rocksDBStore);
        assertThrows(
            NullPointerException.class,
            () -> rocksDBStore.range(null, new Bytes(stringSerializer.serialize(null, "2"))));
    }

    @Test
    public void shouldThrowProcessorStateExceptionOnPutDeletedDir() throws IOException {
        rocksDBStore.init(context, rocksDBStore);
        Utils.delete(dir);
        rocksDBStore.put(
            new Bytes(stringSerializer.serialize(null, "anyKey")),
            stringSerializer.serialize(null, "anyValue"));
        assertThrows(ProcessorStateException.class, () -> rocksDBStore.flush());
    }

    @Test
    public void shouldHandleToggleOfEnablingBloomFilters() {
        final Properties props = StreamsTestUtils.getStreamsConfig();
        props.put(StreamsConfig.ROCKSDB_CONFIG_SETTER_CLASS_CONFIG, TestingBloomFilterRocksDBConfigSetter.class);
        dir = TestUtils.tempDirectory();
        context = new InternalMockProcessorContext(dir,
            Serdes.String(),
            Serdes.String(),
            new StreamsConfig(props));

        enableBloomFilters = false;
        rocksDBStore.init(context, rocksDBStore);

        final List<String> expectedValues = new ArrayList<>();
        expectedValues.add("a");
        expectedValues.add("b");
        expectedValues.add("c");

        final List<KeyValue<byte[], byte[]>> keyValues = getKeyValueEntries();
        for (final KeyValue<byte[], byte[]> keyValue : keyValues) {
            rocksDBStore.put(new Bytes(keyValue.key), keyValue.value);
        }

        int expectedIndex = 0;
        for (final KeyValue<byte[], byte[]> keyValue : keyValues) {
            final byte[] valBytes = rocksDBStore.get(new Bytes(keyValue.key));
            assertThat(new String(valBytes, UTF_8), is(expectedValues.get(expectedIndex++)));
        }
        assertFalse(TestingBloomFilterRocksDBConfigSetter.bloomFiltersSet);

        rocksDBStore.close();
        expectedIndex = 0;

        // reopen with Bloom Filters enabled
        // should open fine without errors
        enableBloomFilters = true;
        rocksDBStore.init(context, rocksDBStore);

        for (final KeyValue<byte[], byte[]> keyValue : keyValues) {
            final byte[] valBytes = rocksDBStore.get(new Bytes(keyValue.key));
            assertThat(new String(valBytes, UTF_8), is(expectedValues.get(expectedIndex++)));
        }

        assertTrue(TestingBloomFilterRocksDBConfigSetter.bloomFiltersSet);
    }

    @Test
    public void shouldVerifyThatMetricsRecordedFromStatisticsGetMeasurementsFromRocksDB() {
        final TaskId taskId = new TaskId(0, 0);

        final Metrics metrics = new Metrics(new MetricConfig().recordLevel(RecordingLevel.DEBUG));
        final StreamsMetricsImpl streamsMetrics =
            new StreamsMetricsImpl(metrics, "test-application", StreamsConfig.METRICS_LATEST, time);

        context = EasyMock.niceMock(InternalMockProcessorContext.class);
        EasyMock.expect(context.metrics()).andStubReturn(streamsMetrics);
        EasyMock.expect(context.taskId()).andStubReturn(taskId);
        EasyMock.expect(context.appConfigs())
            .andStubReturn(new StreamsConfig(StreamsTestUtils.getStreamsConfig()).originals());
        EasyMock.expect(context.stateDir()).andStubReturn(dir);
        EasyMock.replay(context);

        rocksDBStore.init(context, rocksDBStore);
        final byte[] key = "hello".getBytes();
        final byte[] value = "world".getBytes();
        rocksDBStore.put(Bytes.wrap(key), value);

        streamsMetrics.rocksDBMetricsRecordingTrigger().run();

        final Metric bytesWrittenTotal = metrics.metric(new MetricName(
            "bytes-written-total",
            StreamsMetricsImpl.STATE_STORE_LEVEL_GROUP,
            "description is not verified",
            streamsMetrics.storeLevelTagMap(taskId.toString(), METRICS_SCOPE, DB_NAME)
        ));
        assertThat((double) bytesWrittenTotal.metricValue(), greaterThan(0d));
    }

    @Test
    public void shouldVerifyThatMetricsRecordedFromPropertiesGetMeasurementsFromRocksDB() {
        final TaskId taskId = new TaskId(0, 0);

        final Metrics metrics = new Metrics(new MetricConfig().recordLevel(RecordingLevel.INFO));
        final StreamsMetricsImpl streamsMetrics =
            new StreamsMetricsImpl(metrics, "test-application", StreamsConfig.METRICS_LATEST, time);

        context = EasyMock.niceMock(InternalMockProcessorContext.class);
        EasyMock.expect(context.metrics()).andStubReturn(streamsMetrics);
        EasyMock.expect(context.taskId()).andStubReturn(taskId);
        EasyMock.expect(context.appConfigs())
                .andStubReturn(new StreamsConfig(StreamsTestUtils.getStreamsConfig()).originals());
        EasyMock.expect(context.stateDir()).andStubReturn(dir);
        EasyMock.replay(context);

        rocksDBStore.init(context, rocksDBStore);
<<<<<<< HEAD
        final byte[] key = "hello".getBytes();
        final byte[] value = "world".getBytes();
        rocksDBStore.put(Bytes.wrap(key), value);
=======
>>>>>>> 9da32b6b

        final Metric numberOfEntriesActiveMemTable = metrics.metric(new MetricName(
            "num-entries-active-mem-table",
            StreamsMetricsImpl.STATE_STORE_LEVEL_GROUP,
            "description is not verified",
<<<<<<< HEAD
            streamsMetrics.storeLevelTagMap(Thread.currentThread().getName(), taskId.toString(), METRICS_SCOPE, DB_NAME)
        ));
        assertThat(numberOfEntriesActiveMemTable, notNullValue());
        assertThat((BigInteger) numberOfEntriesActiveMemTable.metricValue(), greaterThan(BigInteger.valueOf(0)));
    }

    public static class RocksDBConfigSetterForFifoCompaction implements RocksDBConfigSetter {
        public RocksDBConfigSetterForFifoCompaction(){}

        public void setConfig(final String storeName, final Options options, final Map<String, Object> configs) {
            options.setCompactionStyle(CompactionStyle.FIFO);
            options.setCompactionOptionsFIFO(new CompactionOptionsFIFO());
            options.compactionOptionsFIFO().setAllowCompaction(false);
        }

        public void close(final String storeName, final Options options) {
        }
    }

    @Test
    public void shouldVerifyThatPropertyBasedMetricsUseValidPropertyName() {
        final TaskId taskId = new TaskId(0, 0);

        final Metrics metrics = new Metrics(new MetricConfig().recordLevel(RecordingLevel.INFO));
        final StreamsMetricsImpl streamsMetrics =
            new StreamsMetricsImpl(metrics, "test-application", StreamsConfig.METRICS_LATEST, time);

        final Properties props = StreamsTestUtils.getStreamsConfig();
        props.put(StreamsConfig.ROCKSDB_CONFIG_SETTER_CLASS_CONFIG, RocksDBConfigSetterForFifoCompaction.class);
        context = EasyMock.niceMock(InternalMockProcessorContext.class);
        EasyMock.expect(context.metrics()).andStubReturn(streamsMetrics);
        EasyMock.expect(context.taskId()).andStubReturn(taskId);
        EasyMock.expect(context.appConfigs()).andStubReturn(new StreamsConfig(props).originals());
        EasyMock.expect(context.stateDir()).andStubReturn(dir);
        EasyMock.replay(context);

        rocksDBStore.init(context, rocksDBStore);

        final List<String> propertyNames = Arrays.asList(
            "num-entries-active-mem-table",
            "num-deletes-active-mem-table",
            "num-entries-imm-mem-tables",
            "num-deletes-imm-mem-tables",
            "num-immutable-mem-table",
            "cur-size-active-mem-table",
            "cur-size-all-mem-tables",
            "size-all-mem-tables",
            "mem-table-flush-pending",
            "num-running-flushes",
            "compaction-pending",
            "num-running-compactions",
            "estimate-pending-compaction-bytes",
            "total-sst-files-size",
            "live-sst-files-size",
            "num-live-versions",
            "block-cache-capacity",
            "block-cache-usage",
            "block-cache-pinned-usage",
            "estimate-num-keys",
            "estimate-table-readers-mem",
            "background-errors"
        );
        for (final String propertyname : propertyNames) {
            final Metric metric = metrics.metric(new MetricName(
                propertyname,
                StreamsMetricsImpl.STATE_STORE_LEVEL_GROUP,
                "description is not verified",
                streamsMetrics.storeLevelTagMap(Thread.currentThread().getName(), taskId.toString(), METRICS_SCOPE, DB_NAME)
            ));
            assertThat("Metric " + propertyname + " not found!", metric, notNullValue());
            metric.metricValue();
        }
=======
            streamsMetrics.storeLevelTagMap(taskId.toString(), METRICS_SCOPE, DB_NAME)
        ));

        assertThat(numberOfEntriesActiveMemTable, notNullValue());
        assertThat(numberOfEntriesActiveMemTable.metricValue(), is(BigInteger.valueOf(0)));

        final byte[] key = "hello".getBytes();
        final byte[] value = "world".getBytes();
        rocksDBStore.put(Bytes.wrap(key), value);

        assertThat(numberOfEntriesActiveMemTable, notNullValue());
        assertThat((BigInteger) numberOfEntriesActiveMemTable.metricValue(), greaterThan(BigInteger.valueOf(0)));
>>>>>>> 9da32b6b
    }

    public static class MockRocksDbConfigSetter implements RocksDBConfigSetter {
        static boolean called;

        @Override
        public void setConfig(final String storeName, final Options options, final Map<String, Object> configs) {
            called = true;

            options.setLevel0FileNumCompactionTrigger(10);
        }
    }

    public static class TestingBloomFilterRocksDBConfigSetter implements RocksDBConfigSetter {

        static boolean bloomFiltersSet;
        static Filter filter;
        static Cache cache;

        @Override
        public void setConfig(final String storeName, final Options options, final Map<String, Object> configs) {
            final BlockBasedTableConfig tableConfig = (BlockBasedTableConfig) options.tableFormatConfig();
            cache = new LRUCache(50 * 1024 * 1024L);
            tableConfig.setBlockCache(cache);
            tableConfig.setBlockSize(4096L);
            if (enableBloomFilters) {
                filter = new BloomFilter();
                tableConfig.setFilter(filter);
                options.optimizeFiltersForHits();
                bloomFiltersSet = true;
            } else {
                options.setOptimizeFiltersForHits(false);
                bloomFiltersSet = false;
            }

            options.setTableFormatConfig(tableConfig);
        }

        @Override
        public void close(final String storeName, final Options options) {
            if (filter != null) {
                filter.close();
            }
            cache.close();
        }
    }

    private List<KeyValue<byte[], byte[]>> getKeyValueEntries() {
        final List<KeyValue<byte[], byte[]>> entries = new ArrayList<>();
        entries.add(new KeyValue<>("1".getBytes(UTF_8), "a".getBytes(UTF_8)));
        entries.add(new KeyValue<>("2".getBytes(UTF_8), "b".getBytes(UTF_8)));
        entries.add(new KeyValue<>("3".getBytes(UTF_8), "c".getBytes(UTF_8)));
        return entries;
    }

}<|MERGE_RESOLUTION|>--- conflicted
+++ resolved
@@ -631,19 +631,15 @@
         EasyMock.replay(context);
 
         rocksDBStore.init(context, rocksDBStore);
-<<<<<<< HEAD
         final byte[] key = "hello".getBytes();
         final byte[] value = "world".getBytes();
         rocksDBStore.put(Bytes.wrap(key), value);
-=======
->>>>>>> 9da32b6b
 
         final Metric numberOfEntriesActiveMemTable = metrics.metric(new MetricName(
             "num-entries-active-mem-table",
             StreamsMetricsImpl.STATE_STORE_LEVEL_GROUP,
             "description is not verified",
-<<<<<<< HEAD
-            streamsMetrics.storeLevelTagMap(Thread.currentThread().getName(), taskId.toString(), METRICS_SCOPE, DB_NAME)
+            streamsMetrics.storeLevelTagMap(taskId.toString(), METRICS_SCOPE, DB_NAME)
         ));
         assertThat(numberOfEntriesActiveMemTable, notNullValue());
         assertThat((BigInteger) numberOfEntriesActiveMemTable.metricValue(), greaterThan(BigInteger.valueOf(0)));
@@ -710,25 +706,11 @@
                 propertyname,
                 StreamsMetricsImpl.STATE_STORE_LEVEL_GROUP,
                 "description is not verified",
-                streamsMetrics.storeLevelTagMap(Thread.currentThread().getName(), taskId.toString(), METRICS_SCOPE, DB_NAME)
+                streamsMetrics.storeLevelTagMap(taskId.toString(), METRICS_SCOPE, DB_NAME)
             ));
             assertThat("Metric " + propertyname + " not found!", metric, notNullValue());
             metric.metricValue();
         }
-=======
-            streamsMetrics.storeLevelTagMap(taskId.toString(), METRICS_SCOPE, DB_NAME)
-        ));
-
-        assertThat(numberOfEntriesActiveMemTable, notNullValue());
-        assertThat(numberOfEntriesActiveMemTable.metricValue(), is(BigInteger.valueOf(0)));
-
-        final byte[] key = "hello".getBytes();
-        final byte[] value = "world".getBytes();
-        rocksDBStore.put(Bytes.wrap(key), value);
-
-        assertThat(numberOfEntriesActiveMemTable, notNullValue());
-        assertThat((BigInteger) numberOfEntriesActiveMemTable.metricValue(), greaterThan(BigInteger.valueOf(0)));
->>>>>>> 9da32b6b
     }
 
     public static class MockRocksDbConfigSetter implements RocksDBConfigSetter {
