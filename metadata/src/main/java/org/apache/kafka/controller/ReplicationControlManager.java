--- conflicted
+++ resolved
@@ -339,13 +339,8 @@
         String description = topicInfo.name + "-" + record.partitionId() +
             " with topic ID " + record.topicId();
         if (prevPartInfo == null) {
-<<<<<<< HEAD
-            log.info("Created partition {}:{} with {}.", record.topicId(),
-                record.partitionId(), newPartInfo.toString());
-            System.err.println("Created partition:" + record.topicId() + "," + record.partitionId() + "," + newPartInfo);
-=======
             log.info("Created partition {} and {}.", description, newPartInfo);
->>>>>>> 15d1cc8b
+
             topicInfo.parts.put(record.partitionId(), newPartInfo);
             brokersToIsrs.update(record.topicId(), record.partitionId(), null,
                 newPartInfo.isr, NO_LEADER, newPartInfo.leader);
