--- conflicted
+++ resolved
@@ -561,17 +561,8 @@
       val consumerRebalanceListener = new InternalRebalanceListenerForNewConsumer(this, customRebalanceListener)
       if (whitelistOpt.isDefined) {
         try {
-<<<<<<< HEAD
-          val revisedWhitelist = whitelistOpt.get.trim
-            .replace(',', '|')
-            .replace(" ", "")
-            .replaceAll("""^["']+""","")
-            .replaceAll("""["']+$""","") // property files may bring quotes
-          consumer.subscribe(Pattern.compile(revisedWhitelist), consumerRebalanceListener)
-=======
           val whitelist = Whitelist(whitelistOpt.get)
           consumer.subscribe(Pattern.compile(whitelist.regex), consumerRebalanceListener)
->>>>>>> 35d13ed8
         } catch {
           case pse: RuntimeException =>
             error("Invalid expression syntax: %s".format(whitelistOpt.get))
