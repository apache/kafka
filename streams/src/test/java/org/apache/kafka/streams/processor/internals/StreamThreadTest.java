--- conflicted
+++ resolved
@@ -1484,22 +1484,13 @@
 
     @Test
     public void shouldCaptureCommitFailedExceptionOnTaskSuspension() throws Exception {
-<<<<<<< HEAD
-        final KStreamBuilder builder = new KStreamBuilder();
-        builder.stream("t1");
-=======
         internalStreamsBuilder.stream(null, null, null, null, "t1");
->>>>>>> edcefccf
 
         final TestStreamTask testStreamTask = new TestStreamTask(
                 new TaskId(0, 0),
                 applicationId,
                 Utils.mkSet(new TopicPartition("t1", 0)),
-<<<<<<< HEAD
-                builder.build(0),
-=======
                 internalTopologyBuilder.build(0),
->>>>>>> edcefccf
                 clientSupplier.consumer,
                 clientSupplier.getProducer(new HashMap<String, Object>()),
                 clientSupplier.restoreConsumer,
@@ -1514,11 +1505,7 @@
         };
 
         final StreamThread thread = new StreamThread(
-<<<<<<< HEAD
-                builder.internalTopologyBuilder,
-=======
                 internalTopologyBuilder,
->>>>>>> edcefccf
                 config,
                 clientSupplier,
                 applicationId,
@@ -1526,11 +1513,7 @@
                 processId,
                 metrics,
                 mockTime,
-<<<<<<< HEAD
-                new StreamsMetadataState(builder.internalTopologyBuilder, StreamsMetadataState.UNKNOWN_HOST),
-=======
                 new StreamsMetadataState(internalTopologyBuilder, StreamsMetadataState.UNKNOWN_HOST),
->>>>>>> edcefccf
                 0,
                 stateDirectory) {
 
@@ -1540,10 +1523,6 @@
             }
         };
 
-<<<<<<< HEAD
-
-=======
->>>>>>> edcefccf
         final Map<TaskId, Set<TopicPartition>> activeTasks = new HashMap<>();
         activeTasks.put(testStreamTask.id(), testStreamTask.partitions);
 
