/*
 * Licensed to the Apache Software Foundation (ASF) under one or more
 * contributor license agreements. See the NOTICE file distributed with
 * this work for additional information regarding copyright ownership.
 * The ASF licenses this file to You under the Apache License, Version 2.0
 * (the "License"); you may not use this file except in compliance with
 * the License. You may obtain a copy of the License at
 *
 *    http://www.apache.org/licenses/LICENSE-2.0
 *
 * Unless required by applicable law or agreed to in writing, software
 * distributed under the License is distributed on an "AS IS" BASIS,
 * WITHOUT WARRANTIES OR CONDITIONS OF ANY KIND, either express or implied.
 * See the License for the specific language governing permissions and
 * limitations under the License.
 */
package kafka.server.share;

import kafka.server.ReplicaManager;

import org.apache.kafka.clients.consumer.AcknowledgeType;
import org.apache.kafka.common.TopicIdPartition;
import org.apache.kafka.common.TopicPartition;
import org.apache.kafka.common.Uuid;
import org.apache.kafka.common.errors.FencedStateEpochException;
import org.apache.kafka.common.errors.LeaderNotAvailableException;
import org.apache.kafka.common.errors.NotLeaderOrFollowerException;
import org.apache.kafka.common.message.ShareAcknowledgeResponseData;
import org.apache.kafka.common.message.ShareFetchResponseData.PartitionData;
import org.apache.kafka.common.metrics.Metrics;
import org.apache.kafka.common.metrics.Sensor;
import org.apache.kafka.common.metrics.stats.Avg;
import org.apache.kafka.common.metrics.stats.Max;
import org.apache.kafka.common.metrics.stats.Meter;
import org.apache.kafka.common.protocol.Errors;
import org.apache.kafka.common.requests.ShareFetchRequest;
import org.apache.kafka.common.requests.ShareRequestMetadata;
import org.apache.kafka.common.utils.ImplicitLinkedHashCollection;
import org.apache.kafka.common.utils.Time;
import org.apache.kafka.coordinator.group.GroupConfigManager;
import org.apache.kafka.server.share.CachedSharePartition;
import org.apache.kafka.server.share.SharePartitionKey;
import org.apache.kafka.server.share.acknowledge.ShareAcknowledgementBatch;
import org.apache.kafka.server.share.context.FinalContext;
import org.apache.kafka.server.share.context.ShareFetchContext;
import org.apache.kafka.server.share.context.ShareSessionContext;
import org.apache.kafka.server.share.fetch.ShareFetchData;
import org.apache.kafka.server.share.persister.Persister;
import org.apache.kafka.server.share.session.ShareSession;
import org.apache.kafka.server.share.session.ShareSessionCache;
import org.apache.kafka.server.share.session.ShareSessionKey;
import org.apache.kafka.server.storage.log.FetchParams;
import org.apache.kafka.server.util.FutureUtils;
import org.apache.kafka.server.util.timer.SystemTimer;
import org.apache.kafka.server.util.timer.SystemTimerReaper;
import org.apache.kafka.server.util.timer.Timer;

import org.slf4j.Logger;
import org.slf4j.LoggerFactory;

import java.util.ArrayList;
import java.util.Collection;
import java.util.Collections;
import java.util.HashMap;
import java.util.HashSet;
import java.util.List;
import java.util.Map;
import java.util.Objects;
import java.util.Set;
import java.util.concurrent.CompletableFuture;
import java.util.concurrent.ConcurrentHashMap;
import java.util.concurrent.ConcurrentLinkedQueue;
import java.util.concurrent.atomic.AtomicBoolean;

import scala.jdk.javaapi.CollectionConverters;

/**
 * The SharePartitionManager is responsible for managing the SharePartitions and ShareSessions.
 * It is responsible for fetching messages from the log and acknowledging the messages.
 */
public class SharePartitionManager implements AutoCloseable {

    private static final Logger log = LoggerFactory.getLogger(SharePartitionManager.class);

    /**
     * The partition cache map is used to store the SharePartition objects for each share group topic-partition.
     */
    private final Map<SharePartitionKey, SharePartition> partitionCacheMap;

    /**
     * The replica manager is used to fetch messages from the log.
     */
    private final ReplicaManager replicaManager;

    /**
     * The time instance is used to get the current time.
     */
    private final Time time;

    /**
     * The share session cache stores the share sessions.
     */
    private final ShareSessionCache cache;

    /**
     * The fetch queue stores the share fetch requests that are waiting to be processed.
     */
    private final ConcurrentLinkedQueue<ShareFetchData> fetchQueue;

    /**
     * The process fetch queue lock is used to ensure that only one thread is processing the fetch queue at a time.
     */
    private final AtomicBoolean processFetchQueueLock;

    /**
     * The group config manager is used to retrieve the values for dynamic group configurations
     */
    private final GroupConfigManager groupConfigManager;

    /**
     * The default record lock duration is the time in milliseconds that a record lock is held for.
     * This default value can be overridden by a group-specific configuration.
     */
    private final int defaultRecordLockDurationMs;

    /**
     * The timer is used to schedule the records lock timeout.
     */
    private final Timer timer;

    /**
     * The max in flight messages is the maximum number of messages that can be in flight at any one time per share-partition.
     */
    private final int maxInFlightMessages;

    /**
     * The max delivery count is the maximum number of times a message can be delivered before it is considered to be archived.
     */
    private final int maxDeliveryCount;

    /**
     * The persister is used to persist the share partition state.
     */
    private final Persister persister;

    /**
     * Class with methods to record share group metrics.
     */
    private final ShareGroupMetrics shareGroupMetrics;

<<<<<<< HEAD
    /**
     * The delayed share fetch purgatory is used to store the share fetch requests that could not be processed immediately.
     */
    private final DelayedOperationPurgatory<DelayedShareFetch> delayedShareFetchPurgatory;

    /**
     * The delayed actions queue is used to complete any pending delayed share fetch actions.
     */
    private final ActionQueue delayedActionsQueue;

    /**
     * The max fetch records is the maximum number of records that can be fetched by a share fetch request.
     */
    private final int maxFetchRecords;

=======
>>>>>>> cb3b0337
    public SharePartitionManager(
        ReplicaManager replicaManager,
        Time time,
        ShareSessionCache cache,
        int defaultRecordLockDurationMs,
        int maxDeliveryCount,
        int maxInFlightMessages,
<<<<<<< HEAD
        int shareFetchPurgatoryPurgeIntervalRequests,
        int shareFetchMaxFetchRecords,
=======
>>>>>>> cb3b0337
        Persister persister,
        GroupConfigManager groupConfigManager,
        Metrics metrics
    ) {
        this(replicaManager,
            time,
            cache,
            new ConcurrentHashMap<>(),
            defaultRecordLockDurationMs,
            maxDeliveryCount,
            maxInFlightMessages,
<<<<<<< HEAD
            shareFetchPurgatoryPurgeIntervalRequests,
            shareFetchMaxFetchRecords,
=======
>>>>>>> cb3b0337
            persister,
            groupConfigManager,
            metrics
        );
    }

    private SharePartitionManager(
        ReplicaManager replicaManager,
        Time time,
        ShareSessionCache cache,
        Map<SharePartitionKey, SharePartition> partitionCacheMap,
        int defaultRecordLockDurationMs,
        int maxDeliveryCount,
        int maxInFlightMessages,
<<<<<<< HEAD
        int shareFetchPurgatoryPurgeIntervalRequests,
        int shareFetchMaxFetchRecords,
=======
>>>>>>> cb3b0337
        Persister persister,
        GroupConfigManager groupConfigManager,
        Metrics metrics
    ) {
        this.replicaManager = replicaManager;
        this.time = time;
        this.cache = cache;
        this.partitionCacheMap = partitionCacheMap;
        this.fetchQueue = new ConcurrentLinkedQueue<>();
        this.processFetchQueueLock = new AtomicBoolean(false);
        this.defaultRecordLockDurationMs = defaultRecordLockDurationMs;
        this.timer = new SystemTimerReaper("share-group-lock-timeout-reaper",
            new SystemTimer("share-group-lock-timeout"));
        this.maxDeliveryCount = maxDeliveryCount;
        this.maxInFlightMessages = maxInFlightMessages;
        this.persister = persister;
        this.groupConfigManager = groupConfigManager;
        this.shareGroupMetrics = new ShareGroupMetrics(Objects.requireNonNull(metrics), time);
        this.maxFetchRecords = shareFetchMaxFetchRecords;
    }

    // Visible for testing.
    @SuppressWarnings({"checkstyle:ParameterNumber"})
    SharePartitionManager(
            ReplicaManager replicaManager,
            Time time,
            ShareSessionCache cache,
            Map<SharePartitionKey, SharePartition> partitionCacheMap,
            ConcurrentLinkedQueue<ShareFetchData> fetchQueue,
            int defaultRecordLockDurationMs,
            Timer timer,
            int maxDeliveryCount,
            int maxInFlightMessages,
            Persister persister,
            GroupConfigManager groupConfigManager,
            Metrics metrics
    ) {
        this.replicaManager = replicaManager;
        this.time = time;
        this.cache = cache;
        this.partitionCacheMap = partitionCacheMap;
        this.fetchQueue = fetchQueue;
        this.processFetchQueueLock = new AtomicBoolean(false);
        this.defaultRecordLockDurationMs = defaultRecordLockDurationMs;
        this.timer = timer;
        this.maxDeliveryCount = maxDeliveryCount;
        this.maxInFlightMessages = maxInFlightMessages;
        this.persister = persister;
        this.groupConfigManager = groupConfigManager;
        this.shareGroupMetrics = new ShareGroupMetrics(Objects.requireNonNull(metrics), time);
        this.maxFetchRecords = Integer.MAX_VALUE;
    }

    /**
     * The fetch messages method is used to fetch messages from the log for the specified topic-partitions.
     * The method returns a future that will be completed with the fetched messages.
     *
     * @param groupId The group id, this is used to identify the share group.
     * @param memberId The member id, generated by the group-coordinator, this is used to identify the client.
     * @param fetchParams The fetch parameters from the share fetch request.
     * @param partitionMaxBytes The maximum number of bytes to fetch for each partition.
     *
     * @return A future that will be completed with the fetched messages.
     */
    public CompletableFuture<Map<TopicIdPartition, PartitionData>> fetchMessages(
        String groupId,
        String memberId,
        FetchParams fetchParams,
        Map<TopicIdPartition, Integer> partitionMaxBytes
    ) {
        log.trace("Fetch request for topicIdPartitions: {} with groupId: {} fetch params: {}",
                partitionMaxBytes.keySet(), groupId, fetchParams);

        CompletableFuture<Map<TopicIdPartition, PartitionData>> future = new CompletableFuture<>();
        ShareFetchData shareFetchData = new ShareFetchData(fetchParams, groupId, memberId, future, partitionMaxBytes, maxFetchRecords);
        fetchQueue.add(shareFetchData);
        maybeProcessFetchQueue();

        return future;
    }

    /**
     * The acknowledge method is used to acknowledge the messages that have been fetched.
     * The method returns a future that will be completed with the acknowledge response.
     *
     * @param memberId The member id, generated by the group-coordinator, this is used to identify the client.
     * @param groupId The group id, this is used to identify the share group.
     * @param acknowledgeTopics The acknowledge topics and their corresponding acknowledge batches.
     *
     * @return A future that will be completed with the acknowledge response.
     */
    public CompletableFuture<Map<TopicIdPartition, ShareAcknowledgeResponseData.PartitionData>> acknowledge(
        String memberId,
        String groupId,
        Map<TopicIdPartition, List<ShareAcknowledgementBatch>> acknowledgeTopics
    ) {
        log.trace("Acknowledge request for topicIdPartitions: {} with groupId: {}",
            acknowledgeTopics.keySet(), groupId);
        this.shareGroupMetrics.shareAcknowledgement();
        Map<TopicIdPartition, CompletableFuture<Errors>> futures = new HashMap<>();
        acknowledgeTopics.forEach((topicIdPartition, acknowledgePartitionBatches) -> {
            SharePartition sharePartition = partitionCacheMap.get(sharePartitionKey(groupId, topicIdPartition));
            if (sharePartition != null) {
                CompletableFuture<Errors> future = new CompletableFuture<>();
                sharePartition.acknowledge(memberId, acknowledgePartitionBatches).whenComplete((result, throwable) -> {
                    if (throwable != null) {
                        future.complete(Errors.forException(throwable));
                        return;
                    }
                    acknowledgePartitionBatches.forEach(batch -> batch.acknowledgeTypes().forEach(this.shareGroupMetrics::recordAcknowledgement));
                    future.complete(Errors.NONE);
                });

                // If we have an acknowledgement completed for a topic-partition, then we should check if
                // there is a pending share fetch request for the topic-partition and complete it.
                DelayedShareFetchKey delayedShareFetchKey = new DelayedShareFetchGroupKey(groupId, topicIdPartition.topicId(), topicIdPartition.partition());
                replicaManager.completeDelayedShareFetchRequest(delayedShareFetchKey);

                futures.put(topicIdPartition, future);
            } else {
                futures.put(topicIdPartition, CompletableFuture.completedFuture(Errors.UNKNOWN_TOPIC_OR_PARTITION));
            }
        });

        CompletableFuture<Void> allFutures = CompletableFuture.allOf(
            futures.values().toArray(new CompletableFuture[0]));
        return allFutures.thenApply(v -> {
            Map<TopicIdPartition, ShareAcknowledgeResponseData.PartitionData> result = new HashMap<>();
            futures.forEach((topicIdPartition, future) -> result.put(topicIdPartition, new ShareAcknowledgeResponseData.PartitionData()
                .setPartitionIndex(topicIdPartition.partition())
                .setErrorCode(future.join().code())));
            return result;
        });
    }

    /**
     * The release session method is used to release the session for the memberId of respective group.
     * The method post removing session also releases acquired records for the respective member.
     * The method returns a future that will be completed with the release response.
     *
     * @param groupId The group id, this is used to identify the share group.
     * @param memberId The member id, generated by the group-coordinator, this is used to identify the client.
     *
     * @return A future that will be completed with the release response.
     */
    public CompletableFuture<Map<TopicIdPartition, ShareAcknowledgeResponseData.PartitionData>> releaseSession(
        String groupId,
        String memberId
    ) {
        log.trace("Release session request for groupId: {}, memberId: {}", groupId, memberId);
        Uuid memberIdUuid = Uuid.fromString(memberId);
        List<TopicIdPartition> topicIdPartitions = cachedTopicIdPartitionsInShareSession(
            groupId, memberIdUuid);
        // Remove the share session from the cache.
        ShareSessionKey key = shareSessionKey(groupId, memberIdUuid);
        if (cache.remove(key) == null) {
            log.error("Share session error for {}: no such share session found", key);
            return FutureUtils.failedFuture(Errors.SHARE_SESSION_NOT_FOUND.exception());
        } else {
            log.debug("Removed share session with key " + key);
        }

        // Additionally release the acquired records for the respective member.
        if (topicIdPartitions.isEmpty()) {
            return CompletableFuture.completedFuture(Collections.emptyMap());
        }

        Map<TopicIdPartition, CompletableFuture<Errors>> futuresMap = new HashMap<>();
        topicIdPartitions.forEach(topicIdPartition -> {
            SharePartition sharePartition = partitionCacheMap.get(sharePartitionKey(groupId, topicIdPartition));
            if (sharePartition == null) {
                log.error("No share partition found for groupId {} topicPartition {} while releasing acquired topic partitions", groupId, topicIdPartition);
                futuresMap.put(topicIdPartition, CompletableFuture.completedFuture(Errors.UNKNOWN_TOPIC_OR_PARTITION));
            } else {
                CompletableFuture<Errors> future = new CompletableFuture<>();
                sharePartition.releaseAcquiredRecords(memberId).whenComplete((result, throwable) -> {
                    if (throwable != null) {
                        future.complete(Errors.forException(throwable));
                        return;
                    }
                    future.complete(Errors.NONE);
                });
                // If we have a release acquired request completed for a topic-partition, then we should check if
                // there is a pending share fetch request for the topic-partition and complete it.
                DelayedShareFetchKey delayedShareFetchKey = new DelayedShareFetchGroupKey(groupId, topicIdPartition.topicId(), topicIdPartition.partition());
                replicaManager.completeDelayedShareFetchRequest(delayedShareFetchKey);

                futuresMap.put(topicIdPartition, future);
            }
        });

        CompletableFuture<Void> allFutures = CompletableFuture.allOf(
            futuresMap.values().toArray(new CompletableFuture[0]));
        return allFutures.thenApply(v -> {
            Map<TopicIdPartition, ShareAcknowledgeResponseData.PartitionData> result = new HashMap<>();
            futuresMap.forEach((topicIdPartition, future) -> result.put(topicIdPartition, new ShareAcknowledgeResponseData.PartitionData()
                    .setPartitionIndex(topicIdPartition.partition())
                    .setErrorCode(future.join().code())));
            return result;
        });
    }

    /**
     * The newContext method is used to create a new share fetch context for every share fetch request.
     * @param groupId The group id in the share fetch request.
     * @param shareFetchData The topic-partitions and their corresponding maxBytes data in the share fetch request.
     * @param toForget The topic-partitions to forget present in the share fetch request.
     * @param reqMetadata The metadata in the share fetch request.
     * @param isAcknowledgeDataPresent This tells whether the fetch request received includes piggybacked acknowledgements or not
     * @return The new share fetch context object
     */
    public ShareFetchContext newContext(String groupId, Map<TopicIdPartition, ShareFetchRequest.SharePartitionData> shareFetchData,
                                        List<TopicIdPartition> toForget, ShareRequestMetadata reqMetadata, Boolean isAcknowledgeDataPresent) {
        ShareFetchContext context;
        // TopicPartition with maxBytes as 0 should not be added in the cachedPartitions
        Map<TopicIdPartition, ShareFetchRequest.SharePartitionData> shareFetchDataWithMaxBytes = new HashMap<>();
        shareFetchData.forEach((tp, sharePartitionData) -> {
            if (sharePartitionData.maxBytes > 0) shareFetchDataWithMaxBytes.put(tp, sharePartitionData);
        });
        // If the request's epoch is FINAL_EPOCH or INITIAL_EPOCH, we should remove the existing sessions. Also, start a
        // new session in case it is INITIAL_EPOCH. Hence, we need to treat them as special cases.
        if (reqMetadata.isFull()) {
            ShareSessionKey key = shareSessionKey(groupId, reqMetadata.memberId());
            if (reqMetadata.epoch() == ShareRequestMetadata.FINAL_EPOCH) {
                // If the epoch is FINAL_EPOCH, don't try to create a new session.
                if (!shareFetchDataWithMaxBytes.isEmpty()) {
                    throw Errors.INVALID_REQUEST.exception();
                }
                if (cache.get(key) == null) {
                    log.error("Share session error for {}: no such share session found", key);
                    throw Errors.SHARE_SESSION_NOT_FOUND.exception();
                }
                context = new FinalContext();
            } else {
                if (isAcknowledgeDataPresent) {
                    log.error("Acknowledge data present in Initial Fetch Request for group {} member {}", groupId, reqMetadata.memberId());
                    throw Errors.INVALID_REQUEST.exception();
                }
                if (cache.remove(key) != null) {
                    log.debug("Removed share session with key {}", key);
                }
                ImplicitLinkedHashCollection<CachedSharePartition> cachedSharePartitions = new
                        ImplicitLinkedHashCollection<>(shareFetchDataWithMaxBytes.size());
                shareFetchDataWithMaxBytes.forEach((topicIdPartition, reqData) ->
                    cachedSharePartitions.mustAdd(new CachedSharePartition(topicIdPartition, reqData, false)));
                ShareSessionKey responseShareSessionKey = cache.maybeCreateSession(groupId, reqMetadata.memberId(),
                        time.milliseconds(), cachedSharePartitions);
                if (responseShareSessionKey == null) {
                    log.error("Could not create a share session for group {} member {}", groupId, reqMetadata.memberId());
                    throw Errors.SHARE_SESSION_NOT_FOUND.exception();
                }

                context = new ShareSessionContext(reqMetadata, shareFetchDataWithMaxBytes);
                log.debug("Created a new ShareSessionContext with key {} isSubsequent {} returning {}. A new share " +
                        "session will be started.", responseShareSessionKey, false,
                        partitionsToLogString(shareFetchDataWithMaxBytes.keySet()));
            }
        } else {
            // We update the already existing share session.
            synchronized (cache) {
                ShareSessionKey key = shareSessionKey(groupId, reqMetadata.memberId());
                ShareSession shareSession = cache.get(key);
                if (shareSession == null) {
                    log.error("Share session error for {}: no such share session found", key);
                    throw Errors.SHARE_SESSION_NOT_FOUND.exception();
                }
                if (shareSession.epoch != reqMetadata.epoch()) {
                    log.debug("Share session error for {}: expected epoch {}, but got {} instead", key,
                            shareSession.epoch, reqMetadata.epoch());
                    throw Errors.INVALID_SHARE_SESSION_EPOCH.exception();
                }
                Map<ShareSession.ModifiedTopicIdPartitionType, List<TopicIdPartition>> modifiedTopicIdPartitions = shareSession.update(
                        shareFetchDataWithMaxBytes, toForget);
                cache.touch(shareSession, time.milliseconds());
                shareSession.epoch = ShareRequestMetadata.nextEpoch(shareSession.epoch);
                log.debug("Created a new ShareSessionContext for session key {}, epoch {}: " +
                                "added {}, updated {}, removed {}", shareSession.key(), shareSession.epoch,
                        partitionsToLogString(modifiedTopicIdPartitions.get(
                                ShareSession.ModifiedTopicIdPartitionType.ADDED)),
                        partitionsToLogString(modifiedTopicIdPartitions.get(ShareSession.ModifiedTopicIdPartitionType.UPDATED)),
                        partitionsToLogString(modifiedTopicIdPartitions.get(ShareSession.ModifiedTopicIdPartitionType.REMOVED))
                );
                context = new ShareSessionContext(reqMetadata, shareSession);
            }
        }
        return context;
    }

    /**
     * The acknowledgeSessionUpdate method is used to update the request epoch and lastUsed time of the share session.
     * @param groupId The group id in the share fetch request.
     * @param reqMetadata The metadata in the share acknowledge request.
     */
    public void acknowledgeSessionUpdate(String groupId, ShareRequestMetadata reqMetadata) {
        if (reqMetadata.epoch() == ShareRequestMetadata.INITIAL_EPOCH) {
            // ShareAcknowledge Request cannot have epoch as INITIAL_EPOCH (0)
            throw Errors.INVALID_SHARE_SESSION_EPOCH.exception();
        } else {
            synchronized (cache) {
                ShareSessionKey key = shareSessionKey(groupId, reqMetadata.memberId());
                ShareSession shareSession = cache.get(key);
                if (shareSession == null) {
                    log.debug("Share session error for {}: no such share session found", key);
                    throw Errors.SHARE_SESSION_NOT_FOUND.exception();
                }

                if (reqMetadata.epoch() == ShareRequestMetadata.FINAL_EPOCH) {
                    // If the epoch is FINAL_EPOCH, then return. Do not update the cache.
                    return;
                } else if (shareSession.epoch != reqMetadata.epoch()) {
                    log.debug("Share session error for {}: expected epoch {}, but got {} instead", key,
                            shareSession.epoch, reqMetadata.epoch());
                    throw Errors.INVALID_SHARE_SESSION_EPOCH.exception();
                }
                cache.touch(shareSession, time.milliseconds());
                shareSession.epoch = ShareRequestMetadata.nextEpoch(shareSession.epoch);
            }
        }
    }

    /**
     * The cachedTopicIdPartitionsInShareSession method is used to get the cached topic-partitions in the share session.
     *
     * @param groupId The group id in the share fetch request.
     * @param memberId The member id in the share fetch request.
     *
     * @return The list of cached topic-partitions in the share session if present, otherwise an empty list.
     */
    // Visible for testing.
    List<TopicIdPartition> cachedTopicIdPartitionsInShareSession(String groupId, Uuid memberId) {
        ShareSessionKey key = shareSessionKey(groupId, memberId);
        ShareSession shareSession = cache.get(key);
        if (shareSession == null) {
            return Collections.emptyList();
        }
        List<TopicIdPartition> cachedTopicIdPartitions = new ArrayList<>();
        shareSession.partitionMap().forEach(cachedSharePartition -> cachedTopicIdPartitions.add(
            new TopicIdPartition(cachedSharePartition.topicId(), new TopicPartition(cachedSharePartition.topic(), cachedSharePartition.partition()
            ))));
        return cachedTopicIdPartitions;
    }

    // Add the share fetch request to the delayed share fetch purgatory to process the fetch request if it can be
    // completed else watch until it can be completed/timeout.
    private void addDelayedShareFetch(DelayedShareFetch delayedShareFetch, Set<DelayedShareFetchKey> keys) {
        replicaManager.addDelayedShareFetchRequest(delayedShareFetch,
            CollectionConverters.asScala(keys).toSeq());
    }

    @Override
    public void close() throws Exception {
        this.timer.close();
        this.persister.stop();
        if (!fetchQueue.isEmpty()) {
            log.warn("Closing SharePartitionManager with pending fetch requests count: {}", fetchQueue.size());
            fetchQueue.forEach(shareFetchData -> shareFetchData.future().completeExceptionally(
                Errors.BROKER_NOT_AVAILABLE.exception()));
            fetchQueue.clear();
        }
    }

    private ShareSessionKey shareSessionKey(String groupId, Uuid memberId) {
        return new ShareSessionKey(groupId, memberId);
    }

    private static String partitionsToLogString(Collection<TopicIdPartition> partitions) {
        return ShareSession.partitionsToLogString(partitions, log.isTraceEnabled());
    }

    /**
     * Recursive function to process all the fetch requests present inside the fetch queue
     */
    // Visible for testing.
    void maybeProcessFetchQueue() {
        if (!acquireProcessFetchQueueLock()) {
            // The queue is already being processed hence avoid re-triggering.
            return;
        }

        ShareFetchData shareFetchData = fetchQueue.poll();
        if (shareFetchData == null) {
            // No more requests to process, so release the lock. Though we should not reach here as the lock
            // is acquired only when there are requests in the queue. But still, it's safe to release the lock.
            releaseProcessFetchQueueLock();
            return;
        }

        if (shareFetchData.partitionMaxBytes().isEmpty()) {
            // If there are no partitions to fetch then complete the future with an empty map.
            shareFetchData.future().complete(Collections.emptyMap());
            // Release the lock so that other threads can process the queue.
            releaseProcessFetchQueueLock();
            if (!fetchQueue.isEmpty())
                maybeProcessFetchQueue();
            return;
        }

        try {
            shareFetchData.partitionMaxBytes().keySet().forEach(topicIdPartition -> {
                SharePartitionKey sharePartitionKey = sharePartitionKey(
                    shareFetchData.groupId(),
                    topicIdPartition
                );
                SharePartition sharePartition = getOrCreateSharePartition(sharePartitionKey);

                // The share partition is initialized asynchronously, so we need to wait for it to be initialized.
                // But if the share partition is already initialized, then the future will be completed immediately.
                // Hence, it's safe to call the maybeInitialize method and then wait for the future to be completed.
                // TopicPartitionData list will be populated only if the share partition is already initialized.
                sharePartition.maybeInitialize().whenComplete((result, throwable) -> {
                    if (throwable != null) {
                        maybeCompleteInitializationWithException(sharePartitionKey, shareFetchData.future(), throwable);
                        return;
                    }
                });
            });

            Set<DelayedShareFetchKey> delayedShareFetchWatchKeys = new HashSet<>();
            shareFetchData.partitionMaxBytes().keySet().forEach(
                topicIdPartition -> {
                    // We add a key corresponding to each share partition in the request in the group so that when there are
                    // acknowledgements/acquisition lock timeout etc, we have a way to perform checkAndComplete for all
                    // such requests which are delayed because of lack of data to acquire for the share partition.
                    delayedShareFetchWatchKeys.add(new DelayedShareFetchGroupKey(shareFetchData.groupId(), topicIdPartition.topicId(), topicIdPartition.partition()));
                    // We add a key corresponding to each topic partition in the request so that when the HWM is updated
                    // for any topic partition, we have a way to perform checkAndComplete for all such requests which are
                    // delayed because of lack of data to acquire for the topic partition.
                    delayedShareFetchWatchKeys.add(new DelayedShareFetchPartitionKey(topicIdPartition.topicId(), topicIdPartition.partition()));
                });

            // Add the share fetch to the delayed share fetch purgatory to process the fetch request.
            addDelayedShareFetch(new DelayedShareFetch(shareFetchData, replicaManager, this),
                delayedShareFetchWatchKeys);

            // Release the lock so that other threads can process the queue.
            releaseProcessFetchQueueLock();
            // If there are more requests in the queue, then process them.
            if (!fetchQueue.isEmpty())
                maybeProcessFetchQueue();

        } catch (Exception e) {
            // In case exception occurs then release the locks so queue can be further processed.
            log.error("Error processing fetch queue for share partitions", e);
            releaseProcessFetchQueueLock();
            // If there are more requests in the queue, then process them.
            if (!fetchQueue.isEmpty())
                maybeProcessFetchQueue();
        }
    }

    private SharePartition getOrCreateSharePartition(SharePartitionKey sharePartitionKey) {
        return partitionCacheMap.computeIfAbsent(sharePartitionKey,
                k -> {
                    long start = time.hiResClockMs();
                    SharePartition partition = new SharePartition(
                            sharePartitionKey.groupId(),
                            sharePartitionKey.topicIdPartition(),
                            maxInFlightMessages,
                            maxDeliveryCount,
                            defaultRecordLockDurationMs,
                            timer,
                            time,
                            persister,
                            replicaManager,
                            groupConfigManager
                    );
                    this.shareGroupMetrics.partitionLoadTime(start);
                    return partition;
                });
    }

    private void maybeCompleteInitializationWithException(
            SharePartitionKey sharePartitionKey,
            CompletableFuture<Map<TopicIdPartition, PartitionData>> future,
            Throwable throwable) {
        if (throwable instanceof LeaderNotAvailableException) {
            log.debug("The share partition with key {} is not initialized yet", sharePartitionKey);
            // Do not process the fetch request for this partition as the leader is not initialized yet.
            // The fetch request will be retried in the next poll.
            // TODO: Add the request to delayed fetch purgatory.
            return;
        }

        if (throwable instanceof NotLeaderOrFollowerException || throwable instanceof FencedStateEpochException) {
            log.info("The share partition with key {} is fenced: {}", sharePartitionKey, throwable.getMessage());
            // The share partition is fenced hence remove the partition from map and let the client retry.
            // But surface the error to the client so client might take some action i.e. re-fetch
            // the metadata and retry the fetch on new leader.
            partitionCacheMap.remove(sharePartitionKey);
            future.completeExceptionally(throwable);
            return;
        }

        // The partition initialization failed, so complete the request with the exception.
        // The server should not be in this state, so log the error on broker and surface the same
        // to the client. As of now this state is in-recoverable for the broker, and we should
        // investigate the root cause of the error.
        log.error("Error initializing share partition with key {}", sharePartitionKey, throwable);
        future.completeExceptionally(throwable);
    }

    // Visible for testing.
    boolean acquireProcessFetchQueueLock() {
        return processFetchQueueLock.compareAndSet(false, true);
    }

    private void releaseProcessFetchQueueLock() {
        processFetchQueueLock.set(false);
    }

    private SharePartitionKey sharePartitionKey(String groupId, TopicIdPartition topicIdPartition) {
        return new SharePartitionKey(groupId, topicIdPartition);
    }

    /**
     *
     * @param groupId The share group id, this is used to identify the share group.
     * @param topicIdPartition The topic partition that the group is subscribed to.
     * @return The share partition stored for the share group topic-partition.
     */
    protected SharePartition sharePartition(String groupId, TopicIdPartition topicIdPartition) {
        return partitionCacheMap.get(sharePartitionKey(groupId, topicIdPartition));
    }

    static class ShareGroupMetrics {
        /**
         * share-acknowledgement (share-acknowledgement-rate and share-acknowledgement-count) - The total number of offsets acknowledged for share groups (requests to be ack).
         * record-acknowledgement (record-acknowledgement-rate and record-acknowledgement-count) - The number of records acknowledged per acknowledgement type.
         * partition-load-time (partition-load-time-avg and partition-load-time-max) - The time taken to load the share partitions.
         */

        public static final String METRICS_GROUP_NAME = "share-group-metrics";

        public static final String SHARE_ACK_SENSOR = "share-acknowledgement-sensor";
        public static final String SHARE_ACK_RATE = "share-acknowledgement-rate";
        public static final String SHARE_ACK_COUNT = "share-acknowledgement-count";

        public static final String RECORD_ACK_SENSOR_PREFIX = "record-acknowledgement";
        public static final String RECORD_ACK_RATE = "record-acknowledgement-rate";
        public static final String RECORD_ACK_COUNT = "record-acknowledgement-count";
        public static final String ACK_TYPE = "ack-type";

        public static final String PARTITION_LOAD_TIME_SENSOR = "partition-load-time-sensor";
        public static final String PARTITION_LOAD_TIME_AVG = "partition-load-time-avg";
        public static final String PARTITION_LOAD_TIME_MAX = "partition-load-time-max";

        public static final Map<Byte, String> RECORD_ACKS_MAP = new HashMap<>();
        
        private final Time time;
        private final Sensor shareAcknowledgementSensor;
        private final Map<Byte, Sensor> recordAcksSensorMap = new HashMap<>();
        private final Sensor partitionLoadTimeSensor;

        static {
            RECORD_ACKS_MAP.put((byte) 1, AcknowledgeType.ACCEPT.toString());
            RECORD_ACKS_MAP.put((byte) 2, AcknowledgeType.RELEASE.toString());
            RECORD_ACKS_MAP.put((byte) 3, AcknowledgeType.REJECT.toString());
        }

        public ShareGroupMetrics(Metrics metrics, Time time) {
            this.time = time;

            shareAcknowledgementSensor = metrics.sensor(SHARE_ACK_SENSOR);
            shareAcknowledgementSensor.add(new Meter(
                metrics.metricName(
                    SHARE_ACK_RATE,
                    METRICS_GROUP_NAME,
                    "Rate of acknowledge requests."),
                metrics.metricName(
                    SHARE_ACK_COUNT,
                    METRICS_GROUP_NAME,
                    "The number of acknowledge requests.")));

            for (Map.Entry<Byte, String> entry : RECORD_ACKS_MAP.entrySet()) {
                recordAcksSensorMap.put(entry.getKey(), metrics.sensor(String.format("%s-%s-sensor", RECORD_ACK_SENSOR_PREFIX, entry.getValue())));
                recordAcksSensorMap.get(entry.getKey())
                    .add(new Meter(
                        metrics.metricName(
                            RECORD_ACK_RATE,
                            METRICS_GROUP_NAME,
                            "Rate of records acknowledged per acknowledgement type.",
                            ACK_TYPE, entry.getValue()),
                        metrics.metricName(
                            RECORD_ACK_COUNT,
                            METRICS_GROUP_NAME,
                            "The number of records acknowledged per acknowledgement type.",
                            ACK_TYPE, entry.getValue())));
            }

            partitionLoadTimeSensor = metrics.sensor(PARTITION_LOAD_TIME_SENSOR);
            partitionLoadTimeSensor.add(metrics.metricName(
                    PARTITION_LOAD_TIME_AVG,
                    METRICS_GROUP_NAME,
                    "The average time in milliseconds to load the share partitions."),
                new Avg());
            partitionLoadTimeSensor.add(metrics.metricName(
                    PARTITION_LOAD_TIME_MAX,
                    METRICS_GROUP_NAME,
                    "The maximum time in milliseconds to load the share partitions."),
                new Max());
        }

        void shareAcknowledgement() {
            shareAcknowledgementSensor.record();
        }

        void recordAcknowledgement(byte ackType) {
            // unknown ack types (such as gaps for control records) are intentionally ignored
            if (recordAcksSensorMap.containsKey(ackType)) {
                recordAcksSensorMap.get(ackType).record();
            }
        }

        void partitionLoadTime(long start) {
            partitionLoadTimeSensor.record(time.hiResClockMs() - start);
        }
    }
}<|MERGE_RESOLUTION|>--- conflicted
+++ resolved
@@ -148,24 +148,11 @@
      */
     private final ShareGroupMetrics shareGroupMetrics;
 
-<<<<<<< HEAD
-    /**
-     * The delayed share fetch purgatory is used to store the share fetch requests that could not be processed immediately.
-     */
-    private final DelayedOperationPurgatory<DelayedShareFetch> delayedShareFetchPurgatory;
-
-    /**
-     * The delayed actions queue is used to complete any pending delayed share fetch actions.
-     */
-    private final ActionQueue delayedActionsQueue;
-
     /**
      * The max fetch records is the maximum number of records that can be fetched by a share fetch request.
      */
     private final int maxFetchRecords;
 
-=======
->>>>>>> cb3b0337
     public SharePartitionManager(
         ReplicaManager replicaManager,
         Time time,
@@ -173,11 +160,7 @@
         int defaultRecordLockDurationMs,
         int maxDeliveryCount,
         int maxInFlightMessages,
-<<<<<<< HEAD
-        int shareFetchPurgatoryPurgeIntervalRequests,
         int shareFetchMaxFetchRecords,
-=======
->>>>>>> cb3b0337
         Persister persister,
         GroupConfigManager groupConfigManager,
         Metrics metrics
@@ -189,11 +172,7 @@
             defaultRecordLockDurationMs,
             maxDeliveryCount,
             maxInFlightMessages,
-<<<<<<< HEAD
-            shareFetchPurgatoryPurgeIntervalRequests,
             shareFetchMaxFetchRecords,
-=======
->>>>>>> cb3b0337
             persister,
             groupConfigManager,
             metrics
@@ -208,11 +187,7 @@
         int defaultRecordLockDurationMs,
         int maxDeliveryCount,
         int maxInFlightMessages,
-<<<<<<< HEAD
-        int shareFetchPurgatoryPurgeIntervalRequests,
         int shareFetchMaxFetchRecords,
-=======
->>>>>>> cb3b0337
         Persister persister,
         GroupConfigManager groupConfigManager,
         Metrics metrics
