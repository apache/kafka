/**
 * Licensed to the Apache Software Foundation (ASF) under one or more
 * contributor license agreements.  See the NOTICE file distributed with
 * this work for additional information regarding copyright ownership.
 * The ASF licenses this file to You under the Apache License, Version 2.0
 * (the "License"); you may not use this file except in compliance with
 * the License.  You may obtain a copy of the License at
 *
 *    http://www.apache.org/licenses/LICENSE-2.0
 *
 * Unless required by applicable law or agreed to in writing, software
 * distributed under the License is distributed on an "AS IS" BASIS,
 * WITHOUT WARRANTIES OR CONDITIONS OF ANY KIND, either express or implied.
 * See the License for the specific language governing permissions and
 * limitations under the License.
 */

package kafka.server

import java.io.{File, IOException}
import java.net.{InetAddress, SocketTimeoutException}
import java.util
import java.util.concurrent._
import java.util.concurrent.atomic.{AtomicBoolean, AtomicInteger}

import com.yammer.metrics.core.Gauge
import kafka.api.KAFKA_0_9_0
import kafka.cluster.Broker
import kafka.common.{GenerateBrokerIdException, InconsistentBrokerIdException}
import kafka.controller.KafkaController
import kafka.coordinator.group.GroupCoordinator
import kafka.coordinator.transaction.TransactionCoordinator
import kafka.log.{LogConfig, LogManager}
import kafka.metrics.{KafkaMetricsGroup, KafkaMetricsReporter}
import kafka.network.SocketServer
import kafka.security.CredentialProvider
import kafka.security.auth.Authorizer
import kafka.utils._
import kafka.zk.{BrokerInfo, KafkaZkClient}
import org.apache.kafka.clients.{ApiVersions, ClientDnsLookup, ManualMetadataUpdater, NetworkClient, NetworkClientUtils}
import org.apache.kafka.common.internals.ClusterResourceListeners
import org.apache.kafka.common.metrics.{JmxReporter, Metrics, _}
import org.apache.kafka.common.network._
import org.apache.kafka.common.protocol.Errors
import org.apache.kafka.common.requests.{ControlledShutdownRequest, ControlledShutdownResponse}
import org.apache.kafka.common.security.scram.internals.ScramMechanism
import org.apache.kafka.common.security.token.delegation.internals.DelegationTokenCache
import org.apache.kafka.common.security.{JaasContext, JaasUtils}
import org.apache.kafka.common.utils.{AppInfoParser, LogContext, Time}
import org.apache.kafka.common.{ClusterResource, Node}

import scala.collection.JavaConverters._
import scala.collection.{Map, Seq, mutable}

object KafkaServer {
  // Copy the subset of properties that are relevant to Logs
  // I'm listing out individual properties here since the names are slightly different in each Config class...
  private[kafka] def copyKafkaConfigToLog(kafkaConfig: KafkaConfig): java.util.Map[String, Object] = {
    val logProps = new util.HashMap[String, Object]()
    logProps.put(LogConfig.SegmentBytesProp, kafkaConfig.logSegmentBytes)
    logProps.put(LogConfig.SegmentMsProp, kafkaConfig.logRollTimeMillis)
    logProps.put(LogConfig.SegmentJitterMsProp, kafkaConfig.logRollTimeJitterMillis)
    logProps.put(LogConfig.SegmentIndexBytesProp, kafkaConfig.logIndexSizeMaxBytes)
    logProps.put(LogConfig.FlushMessagesProp, kafkaConfig.logFlushIntervalMessages)
    logProps.put(LogConfig.FlushMsProp, kafkaConfig.logFlushIntervalMs)
    logProps.put(LogConfig.RetentionBytesProp, kafkaConfig.logRetentionBytes)
    logProps.put(LogConfig.RetentionMsProp, kafkaConfig.logRetentionTimeMillis: java.lang.Long)
    logProps.put(LogConfig.MaxMessageBytesProp, kafkaConfig.messageMaxBytes)
    logProps.put(LogConfig.IndexIntervalBytesProp, kafkaConfig.logIndexIntervalBytes)
    logProps.put(LogConfig.DeleteRetentionMsProp, kafkaConfig.logCleanerDeleteRetentionMs)
    logProps.put(LogConfig.MinCompactionLagMsProp, kafkaConfig.logCleanerMinCompactionLagMs)
    logProps.put(LogConfig.FileDeleteDelayMsProp, kafkaConfig.logDeleteDelayMs)
    logProps.put(LogConfig.MinCleanableDirtyRatioProp, kafkaConfig.logCleanerMinCleanRatio)
    logProps.put(LogConfig.CleanupPolicyProp, kafkaConfig.logCleanupPolicy)
    logProps.put(LogConfig.MinInSyncReplicasProp, kafkaConfig.minInSyncReplicas)
    logProps.put(LogConfig.CompressionTypeProp, kafkaConfig.compressionType)
    logProps.put(LogConfig.UncleanLeaderElectionEnableProp, kafkaConfig.uncleanLeaderElectionEnable)
    logProps.put(LogConfig.PreAllocateEnableProp, kafkaConfig.logPreAllocateEnable)
    logProps.put(LogConfig.MessageFormatVersionProp, kafkaConfig.logMessageFormatVersion.version)
    logProps.put(LogConfig.MessageTimestampTypeProp, kafkaConfig.logMessageTimestampType.name)
    logProps.put(LogConfig.MessageTimestampDifferenceMaxMsProp, kafkaConfig.logMessageTimestampDifferenceMaxMs: java.lang.Long)
    logProps.put(LogConfig.MessageDownConversionEnableProp, kafkaConfig.logMessageDownConversionEnable: java.lang.Boolean)
    logProps
  }

  private[server] def metricConfig(kafkaConfig: KafkaConfig): MetricConfig = {
    new MetricConfig()
      .samples(kafkaConfig.metricNumSamples)
      .recordLevel(Sensor.RecordingLevel.forName(kafkaConfig.metricRecordingLevel))
      .timeWindow(kafkaConfig.metricSampleWindowMs, TimeUnit.MILLISECONDS)
  }

  val MIN_INCREMENTAL_FETCH_SESSION_EVICTION_MS: Long = 120000
}

/**
 * Represents the lifecycle of a single Kafka broker. Handles all functionality required
 * to start up and shutdown a single Kafka node.
 */
class KafkaServer(val config: KafkaConfig, time: Time = Time.SYSTEM, threadNamePrefix: Option[String] = None,
                  kafkaMetricsReporters: Seq[KafkaMetricsReporter] = List()) extends Logging with KafkaMetricsGroup {
  private val startupComplete = new AtomicBoolean(false)
  private val isShuttingDown = new AtomicBoolean(false)
  private val isStartingUp = new AtomicBoolean(false)

  private var shutdownLatch = new CountDownLatch(1)

  private val jmxPrefix: String = "kafka.server"

  private var logContext: LogContext = null

  var metrics: Metrics = null

  val brokerState: BrokerState = new BrokerState

  var apis: KafkaApis = null
  var authorizer: Option[Authorizer] = None
  var socketServer: SocketServer = null
  var requestHandlerPool: KafkaRequestHandlerPool = null

  var logDirFailureChannel: LogDirFailureChannel = null
  var logManager: LogManager = null

  var replicaManager: ReplicaManager = null
  var adminManager: AdminManager = null
  var tokenManager: DelegationTokenManager = null

  var dynamicConfigHandlers: Map[String, ConfigHandler] = null
  var dynamicConfigManager: DynamicConfigManager = null
  var credentialProvider: CredentialProvider = null
  var tokenCache: DelegationTokenCache = null

  var groupCoordinator: GroupCoordinator = null

  var transactionCoordinator: TransactionCoordinator = null

  var kafkaController: KafkaController = null

  var kafkaScheduler: KafkaScheduler = null

  var metadataCache: MetadataCache = null
  var quotaManagers: QuotaFactory.QuotaManagers = null

  private var _zkClient: KafkaZkClient = null
  val correlationId: AtomicInteger = new AtomicInteger(0)
  val brokerMetaPropsFile = "meta.properties"
  val brokerMetadataCheckpoints = config.logDirs.map(logDir => (logDir, new BrokerMetadataCheckpoint(new File(logDir + File.separator + brokerMetaPropsFile)))).toMap

  private var _clusterId: String = null
  private var _brokerTopicStats: BrokerTopicStats = null


  def clusterId: String = _clusterId

  // Visible for testing
  private[kafka] def zkClient = _zkClient

  private[kafka] def brokerTopicStats = _brokerTopicStats

  newGauge(
    "BrokerState",
    new Gauge[Int] {
      def value = brokerState.currentState
    }
  )

  newGauge(
    "ClusterId",
    new Gauge[String] {
      def value = clusterId
    }
  )

  newGauge(
    "yammer-metrics-count",
    new Gauge[Int] {
      def value = {
        com.yammer.metrics.Metrics.defaultRegistry.allMetrics.size
      }
    }
  )

  /**
   * Start up API for bringing up a single instance of the Kafka server.
   * Instantiates the LogManager, the SocketServer and the request handlers - KafkaRequestHandlers
   */
  def startup() {
    try {
      info("starting")

      if (isShuttingDown.get)
        throw new IllegalStateException("Kafka server is still shutting down, cannot re-start!")

      if (startupComplete.get)
        return

      val canStartup = isStartingUp.compareAndSet(false, true)
      if (canStartup) {
        brokerState.newState(Starting)

        /* setup zookeeper */
        initZkClient(time)

        /* Get or create cluster_id */
        _clusterId = getOrGenerateClusterId(zkClient)
        info(s"Cluster ID = $clusterId")

        /* generate brokerId */
        val (brokerId, initialOfflineDirs) = getBrokerIdAndOfflineDirs
        config.brokerId = brokerId
        logContext = new LogContext(s"[KafkaServer id=${config.brokerId}] ")
        this.logIdent = logContext.logPrefix

        // initialize dynamic broker configs from ZooKeeper. Any updates made after this will be
        // applied after DynamicConfigManager starts.
        config.dynamicConfig.initialize(zkClient)

        /* start scheduler */
        kafkaScheduler = new KafkaScheduler(config.backgroundThreads)
        kafkaScheduler.startup()

        /* create and configure metrics */
        val reporters = new util.ArrayList[MetricsReporter]
        reporters.add(new JmxReporter(jmxPrefix))
        val metricConfig = KafkaServer.metricConfig(config)
        metrics = new Metrics(metricConfig, reporters, time, true)

        /* register broker metrics */
        _brokerTopicStats = new BrokerTopicStats

        quotaManagers = QuotaFactory.instantiate(config, metrics, time, threadNamePrefix.getOrElse(""))
        notifyClusterListeners(kafkaMetricsReporters ++ metrics.reporters.asScala)

        logDirFailureChannel = new LogDirFailureChannel(config.logDirs.size)

        /* start log manager */
        logManager = LogManager(config, initialOfflineDirs, zkClient, brokerState, kafkaScheduler, time, brokerTopicStats, logDirFailureChannel)
        logManager.startup()

        metadataCache = new MetadataCache(config.brokerId)
        // Enable delegation token cache for all SCRAM mechanisms to simplify dynamic update.
        // This keeps the cache up-to-date if new SCRAM mechanisms are enabled dynamically.
        tokenCache = new DelegationTokenCache(ScramMechanism.mechanismNames)
        credentialProvider = new CredentialProvider(ScramMechanism.mechanismNames, tokenCache)

        // Create and start the socket server acceptor threads so that the bound port is known.
        // Delay starting processors until the end of the initialization sequence to ensure
        // that credentials have been loaded before processing authentications.
        socketServer = new SocketServer(config, metrics, time, credentialProvider)
        socketServer.startup(startupProcessors = false)

        /* start replica manager */
        replicaManager = createReplicaManager(isShuttingDown)
        replicaManager.startup()

        val brokerInfo = createBrokerInfo
        zkClient.registerBroker(brokerInfo)

        // Now that the broker id is successfully registered, checkpoint it
        checkpointBrokerId(config.brokerId)

        /* start token manager */
        tokenManager = new DelegationTokenManager(config, tokenCache, time , zkClient)
        tokenManager.startup()

        /* start kafka controller */
        kafkaController = new KafkaController(config, zkClient, time, metrics, brokerInfo, tokenManager, threadNamePrefix)
        kafkaController.startup()

        adminManager = new AdminManager(config, metrics, metadataCache, zkClient)

        /* start group coordinator */
        // Hardcode Time.SYSTEM for now as some Streams tests fail otherwise, it would be good to fix the underlying issue
        groupCoordinator = GroupCoordinator(config, zkClient, replicaManager, Time.SYSTEM)
        groupCoordinator.startup()

        /* start transaction coordinator, with a separate background thread scheduler for transaction expiration and log loading */
        // Hardcode Time.SYSTEM for now as some Streams tests fail otherwise, it would be good to fix the underlying issue
        transactionCoordinator = TransactionCoordinator(config, replicaManager, new KafkaScheduler(threads = 1, threadNamePrefix = "transaction-log-manager-"), zkClient, metrics, metadataCache, Time.SYSTEM)
        transactionCoordinator.startup()

        /* Get the authorizer and initialize it if one is specified.*/
        authorizer = Option(config.authorizerClassName).filter(_.nonEmpty).map { authorizerClassName =>
          val authZ = CoreUtils.createObject[Authorizer](authorizerClassName)
          authZ.configure(config.originals())
          authZ
        }

        val fetchManager = new FetchManager(Time.SYSTEM,
          new FetchSessionCache(config.maxIncrementalFetchSessionCacheSlots,
            KafkaServer.MIN_INCREMENTAL_FETCH_SESSION_EVICTION_MS))

        /* start processing requests */
        apis = new KafkaApis(socketServer.requestChannel, replicaManager, adminManager, groupCoordinator, transactionCoordinator,
          kafkaController, zkClient, config.brokerId, config, metadataCache, metrics, authorizer, quotaManagers,
          fetchManager, brokerTopicStats, clusterId, time, tokenManager)

        requestHandlerPool = new KafkaRequestHandlerPool(config.brokerId, socketServer.requestChannel, apis, time,
          config.numIoThreads)

        Mx4jLoader.maybeLoad()

        /* Add all reconfigurables for config change notification before starting config handlers */
        config.dynamicConfig.addReconfigurables(this)

        /* start dynamic config manager */
        dynamicConfigHandlers = Map[String, ConfigHandler](ConfigType.Topic -> new TopicConfigHandler(logManager, config, quotaManagers, kafkaController),
                                                           ConfigType.Client -> new ClientIdConfigHandler(quotaManagers),
                                                           ConfigType.User -> new UserConfigHandler(quotaManagers, credentialProvider),
                                                           ConfigType.Broker -> new BrokerConfigHandler(config, quotaManagers))

        // Create the config manager. start listening to notifications
        dynamicConfigManager = new DynamicConfigManager(zkClient, dynamicConfigHandlers)
        dynamicConfigManager.startup()

        socketServer.startProcessors()
        brokerState.newState(RunningAsBroker)
        shutdownLatch = new CountDownLatch(1)
        startupComplete.set(true)
        isStartingUp.set(false)
        AppInfoParser.registerAppInfo(jmxPrefix, config.brokerId.toString, metrics)
        info("started")
      }
    }
    catch {
      case e: Throwable =>
        fatal("Fatal error during KafkaServer startup. Prepare to shutdown", e)
        isStartingUp.set(false)
        shutdown()
        throw e
    }
  }

  private[server] def notifyClusterListeners(clusterListeners: Seq[AnyRef]): Unit = {
    val clusterResourceListeners = new ClusterResourceListeners
    clusterResourceListeners.maybeAddAll(clusterListeners.asJava)
    clusterResourceListeners.onUpdate(new ClusterResource(clusterId))
  }

  protected def createReplicaManager(isShuttingDown: AtomicBoolean): ReplicaManager =
    new ReplicaManager(config, metrics, time, zkClient, kafkaScheduler, logManager, isShuttingDown, quotaManagers,
      brokerTopicStats, metadataCache, logDirFailureChannel)

  private def initZkClient(time: Time): Unit = {
    info(s"Connecting to zookeeper on ${config.zkConnect}")

    def createZkClient(zkConnect: String, isSecure: Boolean) =
      KafkaZkClient(zkConnect, isSecure, config.zkSessionTimeoutMs, config.zkConnectionTimeoutMs,
        config.zkMaxInFlightRequests, time)

    val chrootIndex = config.zkConnect.indexOf("/")
    val chrootOption = {
      if (chrootIndex > 0) Some(config.zkConnect.substring(chrootIndex))
      else None
    }

    val secureAclsEnabled = config.zkEnableSecureAcls
    val isZkSecurityEnabled = JaasUtils.isZkSecurityEnabled()

    if (secureAclsEnabled && !isZkSecurityEnabled)
      throw new java.lang.SecurityException(s"${KafkaConfig.ZkEnableSecureAclsProp} is true, but the verification of the JAAS login file failed.")

    // make sure chroot path exists
    chrootOption.foreach { chroot =>
      val zkConnForChrootCreation = config.zkConnect.substring(0, chrootIndex)
      val zkClient = createZkClient(zkConnForChrootCreation, secureAclsEnabled)
      zkClient.makeSurePersistentPathExists(chroot)
      info(s"Created zookeeper path $chroot")
      zkClient.close()
    }

    _zkClient = createZkClient(config.zkConnect, secureAclsEnabled)
    _zkClient.createTopLevelPaths()
  }

  private def getOrGenerateClusterId(zkClient: KafkaZkClient): String = {
    zkClient.getClusterId.getOrElse(zkClient.createOrGetClusterId(CoreUtils.generateUuidAsBase64))
  }

  private[server] def createBrokerInfo: BrokerInfo = {
    val endPoints = config.advertisedListeners.map(e => s"${e.host}:${e.port}")
    zkClient.getAllBrokersInCluster.filter(_.id != config.brokerId).foreach { broker =>
      val commonEndPoints = broker.endPoints.map(e => s"${e.host}:${e.port}").intersect(endPoints)
      require(commonEndPoints.isEmpty, s"Configured end points ${commonEndPoints.mkString(",")} in" +
        s" advertised listeners are already registered by broker ${broker.id}")
    }

    val listeners = config.advertisedListeners.map { endpoint =>
      if (endpoint.port == 0)
        endpoint.copy(port = socketServer.boundPort(endpoint.listenerName))
      else
        endpoint
    }

    val updatedEndpoints = listeners.map(endpoint =>
      if (endpoint.host == null || endpoint.host.trim.isEmpty)
        endpoint.copy(host = InetAddress.getLocalHost.getCanonicalHostName)
      else
        endpoint
    )

    val jmxPort = System.getProperty("com.sun.management.jmxremote.port", "-1").toInt
    BrokerInfo(Broker(config.brokerId, updatedEndpoints, config.rack), config.interBrokerProtocolVersion, jmxPort)
  }

  /**
   * Performs controlled shutdown
   */
  private def controlledShutdown() {

    def node(broker: Broker): Node = broker.node(config.interBrokerListenerName)

    val socketTimeoutMs = config.controllerSocketTimeoutMs

    def doControlledShutdown(retries: Int): Boolean = {
      val metadataUpdater = new ManualMetadataUpdater()
      val networkClient = {
        val channelBuilder = ChannelBuilders.clientChannelBuilder(
          config.interBrokerSecurityProtocol,
          JaasContext.Type.SERVER,
          config,
          config.interBrokerListenerName,
          config.saslMechanismInterBrokerProtocol,
          time,
          config.saslInterBrokerHandshakeRequestEnable)
        val selector = new Selector(
          NetworkReceive.UNLIMITED,
          config.connectionsMaxIdleMs,
          metrics,
          time,
          "kafka-server-controlled-shutdown",
          Map.empty.asJava,
          false,
          channelBuilder,
<<<<<<< HEAD
          Selector.DEFAULT_CONNECT_TIMEOUT_MS
=======
          logContext
>>>>>>> 9b476bc5
        )
        new NetworkClient(
          selector,
          metadataUpdater,
          config.brokerId.toString,
          1,
          0,
          0,
          Selectable.USE_DEFAULT_BUFFER_SIZE,
          Selectable.USE_DEFAULT_BUFFER_SIZE,
          config.requestTimeoutMs,
          ClientDnsLookup.DEFAULT,
          time,
          false,
          new ApiVersions,
<<<<<<< HEAD
          NetworkClient.DEFAULT_CONNECT_TIMEOUT_MS)
=======
          logContext)
>>>>>>> 9b476bc5
      }

      var shutdownSucceeded: Boolean = false

      try {

        var remainingRetries = retries
        var prevController: Broker = null
        var ioException = false

        while (!shutdownSucceeded && remainingRetries > 0) {
          remainingRetries = remainingRetries - 1

          // 1. Find the controller and establish a connection to it.

          // Get the current controller info. This is to ensure we use the most recent info to issue the
          // controlled shutdown request.
          // If the controller id or the broker registration are missing, we sleep and retry (if there are remaining retries)
          zkClient.getControllerId match {
            case Some(controllerId) =>
              zkClient.getBroker(controllerId) match {
                case Some(broker) =>
                  // if this is the first attempt, if the controller has changed or if an exception was thrown in a previous
                  // attempt, connect to the most recent controller
                  if (ioException || broker != prevController) {

                    ioException = false

                    if (prevController != null)
                      networkClient.close(node(prevController).idString)

                    prevController = broker
                    metadataUpdater.setNodes(Seq(node(prevController)).asJava)
                  }
                case None =>
                  info(s"Broker registration for controller $controllerId is not available (i.e. the Controller's ZK session expired)")
              }
            case None =>
              info("No controller registered in ZooKeeper")
          }

          // 2. issue a controlled shutdown to the controller
          if (prevController != null) {
            try {

              if (!NetworkClientUtils.awaitReady(networkClient, node(prevController), time, socketTimeoutMs))
                throw new SocketTimeoutException(s"Failed to connect within $socketTimeoutMs ms")

              // send the controlled shutdown request
              val controlledShutdownApiVersion: Short = if (config.interBrokerProtocolVersion < KAFKA_0_9_0) 0 else 1
              val controlledShutdownRequest = new ControlledShutdownRequest.Builder(config.brokerId,
                controlledShutdownApiVersion)
              val request = networkClient.newClientRequest(node(prevController).idString, controlledShutdownRequest,
                time.milliseconds(), true)
              val clientResponse = NetworkClientUtils.sendAndReceive(networkClient, request, time)

              val shutdownResponse = clientResponse.responseBody.asInstanceOf[ControlledShutdownResponse]
              if (shutdownResponse.error == Errors.NONE && shutdownResponse.partitionsRemaining.isEmpty) {
                shutdownSucceeded = true
                info("Controlled shutdown succeeded")
              }
              else {
                info(s"Remaining partitions to move: ${shutdownResponse.partitionsRemaining.asScala.mkString(",")}")
                info(s"Error from controller: ${shutdownResponse.error}")
              }
            }
            catch {
              case ioe: IOException =>
                ioException = true
                warn("Error during controlled shutdown, possibly because leader movement took longer than the " +
                  s"configured controller.socket.timeout.ms and/or request.timeout.ms: ${ioe.getMessage}")
                // ignore and try again
            }
          }
          if (!shutdownSucceeded) {
            Thread.sleep(config.controlledShutdownRetryBackoffMs)
            warn("Retrying controlled shutdown after the previous attempt failed...")
          }
        }
      }
      finally
        networkClient.close()

      shutdownSucceeded
    }

    if (startupComplete.get() && config.controlledShutdownEnable) {
      // We request the controller to do a controlled shutdown. On failure, we backoff for a configured period
      // of time and try again for a configured number of retries. If all the attempt fails, we simply force
      // the shutdown.
      info("Starting controlled shutdown")

      brokerState.newState(PendingControlledShutdown)

      val shutdownSucceeded = doControlledShutdown(config.controlledShutdownMaxRetries.intValue)

      if (!shutdownSucceeded)
        warn("Proceeding to do an unclean shutdown as all the controlled shutdown attempts failed")
    }
  }

  /**
   * Shutdown API for shutting down a single instance of the Kafka server.
   * Shuts down the LogManager, the SocketServer and the log cleaner scheduler thread
   */
  def shutdown() {
    try {
      info("shutting down")

      if (isStartingUp.get)
        throw new IllegalStateException("Kafka server is still starting up, cannot shut down!")

      // To ensure correct behavior under concurrent calls, we need to check `shutdownLatch` first since it gets updated
      // last in the `if` block. If the order is reversed, we could shutdown twice or leave `isShuttingDown` set to
      // `true` at the end of this method.
      if (shutdownLatch.getCount > 0 && isShuttingDown.compareAndSet(false, true)) {
        CoreUtils.swallow(controlledShutdown(), this)
        brokerState.newState(BrokerShuttingDown)

        if (dynamicConfigManager != null)
          CoreUtils.swallow(dynamicConfigManager.shutdown(), this)

        // Stop socket server to stop accepting any more connections and requests.
        // Socket server will be shutdown towards the end of the sequence.
        if (socketServer != null)
          CoreUtils.swallow(socketServer.stopProcessingRequests(), this)
        if (requestHandlerPool != null)
          CoreUtils.swallow(requestHandlerPool.shutdown(), this)

        if (kafkaScheduler != null)
          CoreUtils.swallow(kafkaScheduler.shutdown(), this)

        if (apis != null)
          CoreUtils.swallow(apis.close(), this)
        CoreUtils.swallow(authorizer.foreach(_.close()), this)
        if (adminManager != null)
          CoreUtils.swallow(adminManager.shutdown(), this)

        if (transactionCoordinator != null)
          CoreUtils.swallow(transactionCoordinator.shutdown(), this)
        if (groupCoordinator != null)
          CoreUtils.swallow(groupCoordinator.shutdown(), this)

        if (tokenManager != null)
          CoreUtils.swallow(tokenManager.shutdown(), this)

        if (replicaManager != null)
          CoreUtils.swallow(replicaManager.shutdown(), this)
        if (logManager != null)
          CoreUtils.swallow(logManager.shutdown(), this)

        if (kafkaController != null)
          CoreUtils.swallow(kafkaController.shutdown(), this)

        if (zkClient != null)
          CoreUtils.swallow(zkClient.close(), this)

        if (quotaManagers != null)
          CoreUtils.swallow(quotaManagers.shutdown(), this)

        // Even though socket server is stopped much earlier, controller can generate
        // response for controlled shutdown request. Shutdown server at the end to
        // avoid any failures (e.g. when metrics are recorded)
        if (socketServer != null)
          CoreUtils.swallow(socketServer.shutdown(), this)
        if (metrics != null)
          CoreUtils.swallow(metrics.close(), this)
        if (brokerTopicStats != null)
          CoreUtils.swallow(brokerTopicStats.close(), this)

        // Clear all reconfigurable instances stored in DynamicBrokerConfig
        config.dynamicConfig.clear()

        brokerState.newState(NotRunning)

        startupComplete.set(false)
        isShuttingDown.set(false)
        CoreUtils.swallow(AppInfoParser.unregisterAppInfo(jmxPrefix, config.brokerId.toString, metrics), this)
        shutdownLatch.countDown()
        info("shut down completed")
      }
    }
    catch {
      case e: Throwable =>
        fatal("Fatal error during KafkaServer shutdown.", e)
        isShuttingDown.set(false)
        throw e
    }
  }

  /**
   * After calling shutdown(), use this API to wait until the shutdown is complete
   */
  def awaitShutdown(): Unit = shutdownLatch.await()

  def getLogManager(): LogManager = logManager

  def boundPort(listenerName: ListenerName): Int = socketServer.boundPort(listenerName)

  /**
    * Generates new brokerId if enabled or reads from meta.properties based on following conditions
    * <ol>
    * <li> config has no broker.id provided and broker id generation is enabled, generates a broker.id based on Zookeeper's sequence
    * <li> stored broker.id in meta.properties doesn't match in all the log.dirs throws InconsistentBrokerIdException
    * <li> config has broker.id and meta.properties contains broker.id if they don't match throws InconsistentBrokerIdException
    * <li> config has broker.id and there is no meta.properties file, creates new meta.properties and stores broker.id
    * <ol>
    *
    * The log directories whose meta.properties can not be accessed due to IOException will be returned to the caller
    *
    * @return A 2-tuple containing the brokerId and a sequence of offline log directories.
    */
  private def getBrokerIdAndOfflineDirs: (Int, Seq[String]) = {
    var brokerId = config.brokerId
    val brokerIdSet = mutable.HashSet[Int]()
    val offlineDirs = mutable.ArrayBuffer.empty[String]

    for (logDir <- config.logDirs) {
      try {
        val brokerMetadataOpt = brokerMetadataCheckpoints(logDir).read()
        brokerMetadataOpt.foreach { brokerMetadata =>
          brokerIdSet.add(brokerMetadata.brokerId)
        }
      } catch {
        case e: IOException =>
          offlineDirs += logDir
          error(s"Fail to read $brokerMetaPropsFile under log directory $logDir", e)
      }
    }

    if (brokerIdSet.size > 1)
      throw new InconsistentBrokerIdException(
        s"Failed to match broker.id across log.dirs. This could happen if multiple brokers shared a log directory (log.dirs) " +
        s"or partial data was manually copied from another broker. Found $brokerIdSet")
    else if (brokerId >= 0 && brokerIdSet.size == 1 && brokerIdSet.last != brokerId)
      throw new InconsistentBrokerIdException(
        s"Configured broker.id $brokerId doesn't match stored broker.id ${brokerIdSet.last} in meta.properties. " +
        s"If you moved your data, make sure your configured broker.id matches. " +
        s"If you intend to create a new broker, you should remove all data in your data directories (log.dirs).")
    else if (brokerIdSet.isEmpty && brokerId < 0 && config.brokerIdGenerationEnable) // generate a new brokerId from Zookeeper
      brokerId = generateBrokerId
    else if (brokerIdSet.size == 1) // pick broker.id from meta.properties
      brokerId = brokerIdSet.last


    (brokerId, offlineDirs)
  }

  private def checkpointBrokerId(brokerId: Int) {
    var logDirsWithoutMetaProps: List[String] = List()

    for (logDir <- config.logDirs if logManager.isLogDirOnline(new File(logDir).getAbsolutePath)) {
      val brokerMetadataOpt = brokerMetadataCheckpoints(logDir).read()
      if (brokerMetadataOpt.isEmpty)
        logDirsWithoutMetaProps ++= List(logDir)
    }

    for (logDir <- logDirsWithoutMetaProps) {
      val checkpoint = brokerMetadataCheckpoints(logDir)
      checkpoint.write(BrokerMetadata(brokerId))
    }
  }

  /**
    * Return a sequence id generated by updating the broker sequence id path in ZK.
    * Users can provide brokerId in the config. To avoid conflicts between ZK generated
    * sequence id and configured brokerId, we increment the generated sequence id by KafkaConfig.MaxReservedBrokerId.
    */
  private def generateBrokerId: Int = {
    try {
      zkClient.generateBrokerSequenceId() + config.maxReservedBrokerId
    } catch {
      case e: Exception =>
        error("Failed to generate broker.id due to ", e)
        throw new GenerateBrokerIdException("Failed to generate broker.id", e)
    }
  }
}<|MERGE_RESOLUTION|>--- conflicted
+++ resolved
@@ -432,11 +432,8 @@
           Map.empty.asJava,
           false,
           channelBuilder,
-<<<<<<< HEAD
+          logContext，
           Selector.DEFAULT_CONNECT_TIMEOUT_MS
-=======
-          logContext
->>>>>>> 9b476bc5
         )
         new NetworkClient(
           selector,
@@ -452,11 +449,8 @@
           time,
           false,
           new ApiVersions,
-<<<<<<< HEAD
+          logContext，
           NetworkClient.DEFAULT_CONNECT_TIMEOUT_MS)
-=======
-          logContext)
->>>>>>> 9b476bc5
       }
 
       var shutdownSucceeded: Boolean = false
