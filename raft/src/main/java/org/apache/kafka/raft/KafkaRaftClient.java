/*
 * Licensed to the Apache Software Foundation (ASF) under one or more
 * contributor license agreements. See the NOTICE file distributed with
 * this work for additional information regarding copyright ownership.
 * The ASF licenses this file to You under the Apache License, Version 2.0
 * (the "License"); you may not use this file except in compliance with
 * the License. You may obtain a copy of the License at
 *
 *    http://www.apache.org/licenses/LICENSE-2.0
 *
 * Unless required by applicable law or agreed to in writing, software
 * distributed under the License is distributed on an "AS IS" BASIS,
 * WITHOUT WARRANTIES OR CONDITIONS OF ANY KIND, either express or implied.
 * See the License for the specific language governing permissions and
 * limitations under the License.
 */
package org.apache.kafka.raft;

import org.apache.kafka.common.KafkaException;
import org.apache.kafka.common.Node;
import org.apache.kafka.common.TopicPartition;
import org.apache.kafka.common.Uuid;
import org.apache.kafka.common.compress.Compression;
import org.apache.kafka.common.errors.ClusterAuthorizationException;
import org.apache.kafka.common.errors.NotLeaderOrFollowerException;
import org.apache.kafka.common.feature.SupportedVersionRange;
import org.apache.kafka.common.memory.MemoryPool;
import org.apache.kafka.common.message.AddRaftVoterRequestData;
import org.apache.kafka.common.message.AddRaftVoterResponseData;
import org.apache.kafka.common.message.ApiVersionsResponseData;
import org.apache.kafka.common.message.BeginQuorumEpochRequestData;
import org.apache.kafka.common.message.BeginQuorumEpochResponseData;
import org.apache.kafka.common.message.DescribeQuorumRequestData;
import org.apache.kafka.common.message.DescribeQuorumResponseData;
import org.apache.kafka.common.message.EndQuorumEpochRequestData;
import org.apache.kafka.common.message.EndQuorumEpochResponseData;
import org.apache.kafka.common.message.FetchRequestData;
import org.apache.kafka.common.message.FetchResponseData;
import org.apache.kafka.common.message.FetchSnapshotRequestData;
import org.apache.kafka.common.message.FetchSnapshotResponseData;
import org.apache.kafka.common.message.RemoveRaftVoterRequestData;
import org.apache.kafka.common.message.RemoveRaftVoterResponseData;
import org.apache.kafka.common.message.UpdateRaftVoterRequestData;
import org.apache.kafka.common.message.UpdateRaftVoterResponseData;
import org.apache.kafka.common.message.VoteRequestData;
import org.apache.kafka.common.message.VoteResponseData;
import org.apache.kafka.common.metrics.Metrics;
import org.apache.kafka.common.network.ListenerName;
import org.apache.kafka.common.protocol.ApiKeys;
import org.apache.kafka.common.protocol.ApiMessage;
import org.apache.kafka.common.protocol.Errors;
import org.apache.kafka.common.record.MemoryRecords;
import org.apache.kafka.common.record.Records;
import org.apache.kafka.common.record.UnalignedMemoryRecords;
import org.apache.kafka.common.record.UnalignedRecords;
import org.apache.kafka.common.requests.DescribeQuorumRequest;
import org.apache.kafka.common.requests.DescribeQuorumResponse;
import org.apache.kafka.common.requests.EndQuorumEpochRequest;
import org.apache.kafka.common.requests.FetchRequest;
import org.apache.kafka.common.requests.FetchResponse;
import org.apache.kafka.common.requests.FetchSnapshotRequest;
import org.apache.kafka.common.requests.FetchSnapshotResponse;
import org.apache.kafka.common.utils.BufferSupplier;
import org.apache.kafka.common.utils.LogContext;
import org.apache.kafka.common.utils.Time;
import org.apache.kafka.common.utils.Timer;
import org.apache.kafka.raft.errors.NotLeaderException;
import org.apache.kafka.raft.internals.AddVoterHandler;
import org.apache.kafka.raft.internals.BatchAccumulator;
import org.apache.kafka.raft.internals.BatchMemoryPool;
import org.apache.kafka.raft.internals.BlockingMessageQueue;
import org.apache.kafka.raft.internals.CloseListener;
import org.apache.kafka.raft.internals.DefaultRequestSender;
import org.apache.kafka.raft.internals.FuturePurgatory;
import org.apache.kafka.raft.internals.KRaftControlRecordStateMachine;
import org.apache.kafka.raft.internals.KafkaRaftMetrics;
import org.apache.kafka.raft.internals.MemoryBatchReader;
import org.apache.kafka.raft.internals.RecordsBatchReader;
import org.apache.kafka.raft.internals.RemoveVoterHandler;
import org.apache.kafka.raft.internals.ReplicaKey;
import org.apache.kafka.raft.internals.ThresholdPurgatory;
import org.apache.kafka.raft.internals.UpdateVoterHandler;
import org.apache.kafka.raft.internals.VoterSet;
import org.apache.kafka.server.common.KRaftVersion;
import org.apache.kafka.server.common.serialization.RecordSerde;
import org.apache.kafka.snapshot.NotifyingRawSnapshotWriter;
import org.apache.kafka.snapshot.RawSnapshotReader;
import org.apache.kafka.snapshot.RawSnapshotWriter;
import org.apache.kafka.snapshot.RecordsSnapshotReader;
import org.apache.kafka.snapshot.RecordsSnapshotWriter;
import org.apache.kafka.snapshot.SnapshotReader;
import org.apache.kafka.snapshot.SnapshotWriter;

import org.slf4j.Logger;

import java.net.InetSocketAddress;
import java.util.Collection;
import java.util.Collections;
import java.util.IdentityHashMap;
import java.util.Iterator;
import java.util.List;
import java.util.Map;
import java.util.Objects;
import java.util.Optional;
import java.util.OptionalInt;
import java.util.OptionalLong;
import java.util.Random;
import java.util.Set;
import java.util.concurrent.CompletableFuture;
import java.util.concurrent.ConcurrentLinkedQueue;
import java.util.concurrent.ExecutionException;
import java.util.concurrent.TimeoutException;
import java.util.concurrent.atomic.AtomicInteger;
import java.util.concurrent.atomic.AtomicReference;
import java.util.function.Function;
import java.util.function.Supplier;
import java.util.stream.Collectors;

import static java.util.concurrent.CompletableFuture.completedFuture;
import static org.apache.kafka.raft.RaftUtil.hasValidTopicPartition;
import static org.apache.kafka.snapshot.Snapshots.BOOTSTRAP_SNAPSHOT_ID;

/**
 * This class implements a Kafkaesque version of the Raft protocol. Leader election
 * is more or less pure Raft, but replication is driven by replica fetching and we use Kafka's
 * log reconciliation protocol to truncate the log to a common point following each leader
 * election.
 *
 * Like Zookeeper, this protocol distinguishes between voters and observers. Voters are
 * the only ones who are eligible to handle protocol requests and they are the only ones
 * who take part in elections. The protocol does not yet support dynamic quorum changes.
 *
 * These are the APIs in this protocol:
 *
 * 1) {@link VoteRequestData}: Sent by valid voters when their election timeout expires and they
 *    become a candidate. This request includes the last offset in the log which electors use
 *    to tell whether or not to grant the vote.
 *
 * 2) {@link BeginQuorumEpochRequestData}: Sent by the leader of an epoch only to valid voters to
 *    assert its leadership of the new epoch. This request will be retried indefinitely for
 *    each voter until it acknowledges the request or a new election occurs.
 *
 *    This is not needed in usual Raft because the leader can use an empty data push
 *    to achieve the same purpose. The Kafka Raft implementation, however, is driven by
 *    fetch requests from followers, so there must be a way to find the new leader after
 *    an election has completed.
 *
 * 3) {@link EndQuorumEpochRequestData}: Sent by the leader of an epoch to valid voters in order to
 *    gracefully resign from the current epoch. This causes remaining voters to immediately
 *    begin a new election.
 *
 * 4) {@link FetchRequestData}: This is the same as the usual Fetch API in Kafka, but we add snapshot
 *    check before responding, and we also piggyback some additional metadata on responses (i.e. current
 *    leader and epoch). Unlike partition replication, we also piggyback truncation detection on this API
 *    rather than through a separate truncation state.
 *
 * 5) {@link FetchSnapshotRequestData}: Sent by the follower to the epoch leader in order to fetch a snapshot.
 *    This happens when a FetchResponse includes a snapshot ID due to the follower's log end offset being less
 *    than the leader's log start offset. This API is similar to the Fetch API since the snapshot is stored
 *    as FileRecords, but we use {@link UnalignedRecords} in FetchSnapshotResponse because the records
 *    are not necessarily offset-aligned.
 */
public final class KafkaRaftClient<T> implements RaftClient<T> {
    private static final int RETRY_BACKOFF_BASE_MS = 100;
    public static final int MAX_FETCH_WAIT_MS = 500;
    public static final int MAX_BATCH_SIZE_BYTES = 8 * 1024 * 1024;
    public static final int MAX_FETCH_SIZE_BYTES = MAX_BATCH_SIZE_BYTES;

    private final OptionalInt nodeId;
    private final Uuid nodeDirectoryId;
    private final AtomicReference<GracefulShutdown> shutdown = new AtomicReference<>();
    private final LogContext logContext;
    private final Logger logger;
    private final Time time;
    private final int fetchMaxWaitMs;
    private final String clusterId;
    private final Endpoints localListeners;
    private final SupportedVersionRange localSupportedKRaftVersion;
    private final NetworkChannel channel;
    private final ReplicatedLog log;
    private final Random random;
    private final FuturePurgatory<Long> appendPurgatory;
    private final FuturePurgatory<Long> fetchPurgatory;
    private final RecordSerde<T> serde;
    private final MemoryPool memoryPool;
    private final RaftMessageQueue messageQueue;
    private final QuorumConfig quorumConfig;
    private final RaftMetadataLogCleanerManager snapshotCleaner;

    private final Map<Listener<T>, ListenerContext> listenerContexts = new IdentityHashMap<>();
    private final ConcurrentLinkedQueue<Registration<T>> pendingRegistrations = new ConcurrentLinkedQueue<>();

    // These components need to be initialized by the method initialize() because they depend on
    // the voter set
    /*
     * The key invariant for the kraft control record state machine is that it has always read to
     * the LEO. This is achieved by:
     *
     * 1. reading the entire partition (snapshot and log) at start up,
     * 2. updating the state when a snapshot is replaced, because of FETCH_SNAPSHOT, on the
     *    followers
     * 3. updating the state when the leader (call to append()) or follower (FETCH) appends to the
     *    log
     * 4. truncate new entries when a follower truncates their log
     * 5. truncate old entries when a snapshot gets generated
     */
    private volatile KRaftControlRecordStateMachine partitionState;
    private volatile KafkaRaftMetrics kafkaRaftMetrics;
    private volatile QuorumState quorum;
    private volatile RequestManager requestManager;

    // Specialized handlers
    private volatile AddVoterHandler addVoterHandler;
    private volatile RemoveVoterHandler removeVoterHandler;
    private volatile UpdateVoterHandler updateVoterHandler;

    /**
     * Create a new instance.
     *
     * Note that if the node ID is empty, then the client will behave as a
     * non-participating observer.
     */
    public KafkaRaftClient(
        OptionalInt nodeId,
        Uuid nodeDirectoryId,
        RecordSerde<T> serde,
        NetworkChannel channel,
        ReplicatedLog log,
        Time time,
        ExpirationService expirationService,
        LogContext logContext,
        String clusterId,
        Collection<InetSocketAddress> bootstrapServers,
        Endpoints localListeners,
        SupportedVersionRange localSupportedKRaftVersion,
        QuorumConfig quorumConfig
    ) {
        this(
            nodeId,
            nodeDirectoryId,
            serde,
            channel,
            new BlockingMessageQueue(),
            log,
            new BatchMemoryPool(5, MAX_BATCH_SIZE_BYTES),
            time,
            expirationService,
            MAX_FETCH_WAIT_MS,
            clusterId,
            bootstrapServers,
            localListeners,
            localSupportedKRaftVersion,
            logContext,
            new Random(),
            quorumConfig
        );
    }

    KafkaRaftClient(
        OptionalInt nodeId,
        Uuid nodeDirectoryId,
        RecordSerde<T> serde,
        NetworkChannel channel,
        RaftMessageQueue messageQueue,
        ReplicatedLog log,
        MemoryPool memoryPool,
        Time time,
        ExpirationService expirationService,
        int fetchMaxWaitMs,
        String clusterId,
        Collection<InetSocketAddress> bootstrapServers,
        Endpoints localListeners,
        SupportedVersionRange localSupportedKRaftVersion,
        LogContext logContext,
        Random random,
        QuorumConfig quorumConfig
    ) {
        this.nodeId = nodeId;
        this.nodeDirectoryId = nodeDirectoryId;
        this.logContext = logContext;
        this.serde = serde;
        this.channel = channel;
        this.messageQueue = messageQueue;
        this.log = log;
        this.memoryPool = memoryPool;
        this.fetchPurgatory = new ThresholdPurgatory<>(expirationService);
        this.appendPurgatory = new ThresholdPurgatory<>(expirationService);
        this.time = time;
        this.clusterId = clusterId;
        this.localListeners = localListeners;
        this.localSupportedKRaftVersion = localSupportedKRaftVersion;
        this.fetchMaxWaitMs = fetchMaxWaitMs;
        this.logger = logContext.logger(KafkaRaftClient.class);
        this.random = random;
        this.quorumConfig = quorumConfig;
        this.snapshotCleaner = new RaftMetadataLogCleanerManager(logger, time, 60000, log::maybeClean);

        if (!bootstrapServers.isEmpty()) {
            // generate Node objects from network addresses by using decreasing negative ids
            AtomicInteger id = new AtomicInteger(-2);
            List<Node> bootstrapNodes = bootstrapServers
                .stream()
                .map(address ->
                    new Node(
                        id.getAndDecrement(),
                        address.getHostString(),
                        address.getPort()
                    )
                )
                .collect(Collectors.toList());

            logger.info("Starting request manager with bootstrap servers: {}", bootstrapNodes);

            requestManager = new RequestManager(
                bootstrapNodes,
                quorumConfig.retryBackoffMs(),
                quorumConfig.requestTimeoutMs(),
                random
            );
        }
    }

    private void updateFollowerHighWatermark(
        FollowerState state,
        OptionalLong highWatermarkOpt
    ) {
        highWatermarkOpt.ifPresent(highWatermark -> {
            long newHighWatermark = Math.min(endOffset().offset(), highWatermark);
            if (state.updateHighWatermark(OptionalLong.of(newHighWatermark))) {
                logger.debug("Follower high watermark updated to {}", newHighWatermark);
                log.updateHighWatermark(new LogOffsetMetadata(newHighWatermark));
                updateListenersProgress(newHighWatermark);
            }
        });
    }

    private void updateLeaderEndOffsetAndTimestamp(
        LeaderState<T> state,
        long currentTimeMs
    ) {
        final LogOffsetMetadata endOffsetMetadata = log.endOffset();

        if (state.updateLocalState(endOffsetMetadata, partitionState.lastVoterSet())) {
            onUpdateLeaderHighWatermark(state, currentTimeMs);
        }

        fetchPurgatory.maybeComplete(endOffsetMetadata.offset(), currentTimeMs);
    }

    private void onUpdateLeaderHighWatermark(
        LeaderState<T> state,
        long currentTimeMs
    ) {
        state.highWatermark().ifPresent(highWatermark -> {
            logger.debug("Leader high watermark updated to {}", highWatermark);
            log.updateHighWatermark(highWatermark);

            // Notify the add and remove voter handlers that the HWM has been updated in case there are
            // add or remove voter request that need to be completed
            addVoterHandler.highWatermarkUpdated(state);
            removeVoterHandler.highWatermarkUpdated(state);

            // After updating the high watermark, we first clear the append
            // purgatory so that we have an opportunity to route the pending
            // records still held in memory directly to the listener
            appendPurgatory.maybeComplete(highWatermark.offset(), currentTimeMs);

            // It is also possible that the high watermark is being updated
            // for the first time following the leader election, so we need
            // to give lagging listeners an opportunity to catch up as well
            updateListenersProgress(highWatermark.offset());
        });
    }

    private void updateListenersProgress(long highWatermark) {
        for (ListenerContext listenerContext : listenerContexts.values()) {
            listenerContext.nextExpectedOffset().ifPresent(nextExpectedOffset -> {
                // Send snapshot to the listener, if there is a snapshot for the partition,
                // and it is a new listener or
                // the listener is trying to read an offset for which there isn't a segment in the
                // log.
                if (nextExpectedOffset < highWatermark &&
                    (nextExpectedOffset == ListenerContext.STARTING_NEXT_OFFSET ||
                     nextExpectedOffset < log.startOffset()) &&
                    latestSnapshot().isPresent()
                ) {
                    listenerContext.fireHandleSnapshot(latestSnapshot().get());
                } else if (nextExpectedOffset == ListenerContext.STARTING_NEXT_OFFSET) {
                    // Reset the next offset to 0 since it is a new listener context and there are
                    // no checkpoint
                    logger.info(
                        "Setting the next offset of {} to {} since there are no snapshots",
                        listenerContext.listenerName(),
                        ListenerContext.SMALLEST_LOG_OFFSET
                    );
                    listenerContext.resetOffsetToSmallestLogOffset();
                } else if (nextExpectedOffset < log.startOffset()) {
                    throw new IllegalStateException(
                        String.format(
                            "Snapshot expected since next offset of %s is %d, log start offset " +
                            "is %d and high-watermark is %d",
                            listenerContext.listenerName(),
                            nextExpectedOffset,
                            log.startOffset(),
                            highWatermark
                        )
                    );
                }
            });

            // Re-read the expected offset in case the snapshot had to be reloaded
            listenerContext.nextExpectedOffset().ifPresent(nextExpectedOffset -> {
                if (nextExpectedOffset < highWatermark) {
                    LogFetchInfo readInfo = log.read(nextExpectedOffset, Isolation.COMMITTED);
                    listenerContext.fireHandleCommit(nextExpectedOffset, readInfo.records);
                }
            });
        }
    }

    private Optional<SnapshotReader<T>> latestSnapshot() {
        return log.latestSnapshot().map(reader ->
            RecordsSnapshotReader.of(reader,
                serde,
                BufferSupplier.create(),
                MAX_BATCH_SIZE_BYTES,
                true /* Validate batch CRC*/
            )
        );
    }

    private void maybeFireHandleCommit(long baseOffset, int epoch, long appendTimestamp, int sizeInBytes, List<T> records) {
        for (ListenerContext listenerContext : listenerContexts.values()) {
            listenerContext.nextExpectedOffset().ifPresent(nextOffset -> {
                if (nextOffset == baseOffset) {
                    listenerContext.fireHandleCommit(baseOffset, epoch, appendTimestamp, sizeInBytes, records);
                }
            });
        }
    }

    private void maybeFireLeaderChange(LeaderState<T> state) {
        for (ListenerContext listenerContext : listenerContexts.values()) {
            listenerContext.maybeFireLeaderChange(quorum.leaderAndEpoch(), state.epochStartOffset());
        }
    }

    private void maybeFireLeaderChange() {
        for (ListenerContext listenerContext : listenerContexts.values()) {
            listenerContext.maybeFireLeaderChange(quorum.leaderAndEpoch());
        }
    }

    public void initialize(
        Map<Integer, InetSocketAddress> voterAddresses,
        QuorumStateStore quorumStateStore,
        Metrics metrics
    ) {
        Optional<VoterSet> staticVoters = voterAddresses.isEmpty() ?
            Optional.empty() :
            Optional.of(VoterSet.fromInetSocketAddresses(channel.listenerName(), voterAddresses));

        partitionState = new KRaftControlRecordStateMachine(
            staticVoters,
            log,
            serde,
            BufferSupplier.create(),
            MAX_BATCH_SIZE_BYTES,
            logContext
        );
        // Read the entire log
        logger.info("Reading KRaft snapshot and log as part of the initialization");
        partitionState.updateState();

        if (requestManager == null) {
            // The request manager wasn't created using the bootstrap servers
            // create it using the voters static configuration
            List<Node> bootstrapNodes = voterAddresses
                .entrySet()
                .stream()
                .map(entry ->
                    new Node(
                        entry.getKey(),
                        entry.getValue().getHostString(),
                        entry.getValue().getPort()
                    )
                )
                .collect(Collectors.toList());

            logger.info("Starting request manager with static voters: {}", bootstrapNodes);

            requestManager = new RequestManager(
                bootstrapNodes,
                quorumConfig.retryBackoffMs(),
                quorumConfig.requestTimeoutMs(),
                random
            );
        }

        quorum = new QuorumState(
            nodeId,
            nodeDirectoryId,
            partitionState,
            localListeners,
            localSupportedKRaftVersion,
            quorumConfig.electionTimeoutMs(),
            quorumConfig.fetchTimeoutMs(),
            quorumStateStore,
            time,
            logContext,
            random
        );

        kafkaRaftMetrics = new KafkaRaftMetrics(metrics, "raft", quorum);
        // All Raft voters are statically configured and known at startup
        // so there are no unknown voter connections. Report this metric as 0.
        kafkaRaftMetrics.updateNumUnknownVoterConnections(0);

        quorum.initialize(new OffsetAndEpoch(log.endOffset().offset(), log.lastFetchedEpoch()));

        long currentTimeMs = time.milliseconds();
        if (quorum.isLeader()) {
            throw new IllegalStateException("Voter cannot initialize as a Leader");
        } else if (quorum.isCandidate()) {
            onBecomeCandidate(currentTimeMs);
        } else if (quorum.isFollower()) {
            onBecomeFollower(currentTimeMs);
        }

        // When there is only a single voter, become candidate immediately
        if (quorum.isOnlyVoter() && !quorum.isCandidate()) {
            transitionToCandidate(currentTimeMs);
        }

        // Specialized add voter handler
        this.addVoterHandler = new AddVoterHandler(
            partitionState,
            new DefaultRequestSender(
                requestManager,
                channel,
                messageQueue,
                logContext
            ),
            time,
            logContext
        );

        // Specialized remove voter handler
        this.removeVoterHandler = new RemoveVoterHandler(
            nodeId,
            nodeDirectoryId,
            partitionState,
            time,
            quorumConfig.requestTimeoutMs(),
            logContext
        );

        // Specialized update voter handler
        this.updateVoterHandler = new UpdateVoterHandler(
            nodeId,
            partitionState,
            channel.listenerName(),
            time,
            quorumConfig.requestTimeoutMs()
        );
    }

    @Override
    public void register(Listener<T> listener) {
        pendingRegistrations.add(Registration.register(listener));
        wakeup();
    }

    @Override
    public void unregister(Listener<T> listener) {
        pendingRegistrations.add(Registration.unregister(listener));
        // No need to wake up the polling thread. It is a removal so the updates can be
        // delayed until the polling thread wakes up for other reasons.
    }

    @Override
    public LeaderAndEpoch leaderAndEpoch() {
        if (isInitialized()) {
            return quorum.leaderAndEpoch();
        } else {
            return LeaderAndEpoch.UNKNOWN;
        }
    }

    @Override
    public OptionalInt nodeId() {
        return nodeId;
    }

    private OffsetAndEpoch endOffset() {
        return new OffsetAndEpoch(log.endOffset().offset(), log.lastFetchedEpoch());
    }

    private void resetConnections() {
        requestManager.resetAll();
    }

    private void onBecomeLeader(long currentTimeMs) {
        long endOffset = log.endOffset().offset();

        BatchAccumulator<T> accumulator = new BatchAccumulator<>(
            quorum.epoch(),
            endOffset,
            quorumConfig.appendLingerMs(),
            MAX_BATCH_SIZE_BYTES,
            memoryPool,
            time,
            Compression.NONE,
            serde
        );

        LeaderState<T> state = quorum.transitionToLeader(endOffset, accumulator);

        log.initializeLeaderEpoch(quorum.epoch());

        // The high watermark can only be advanced once we have written a record
        // from the new leader's epoch. Hence we write a control message immediately
        // to ensure there is no delay committing pending data.
        state.appendStartOfEpochControlRecords(quorum.localVoterNodeOrThrow(), currentTimeMs);

        resetConnections();
        kafkaRaftMetrics.maybeUpdateElectionLatency(currentTimeMs);
    }

    private void flushLeaderLog(LeaderState<T> state, long currentTimeMs) {
        // We update the end offset before flushing so that parked fetches can return sooner.
        updateLeaderEndOffsetAndTimestamp(state, currentTimeMs);
        log.flush(false);
    }

    private boolean maybeTransitionToLeader(CandidateState state, long currentTimeMs) {
        if (state.isVoteGranted()) {
            onBecomeLeader(currentTimeMs);
            return true;
        } else {
            return false;
        }
    }

    private void onBecomeCandidate(long currentTimeMs) {
        CandidateState state = quorum.candidateStateOrThrow();
        if (!maybeTransitionToLeader(state, currentTimeMs)) {
            resetConnections();
            kafkaRaftMetrics.updateElectionStartMs(currentTimeMs);
        }
    }

    private void transitionToCandidate(long currentTimeMs) {
        quorum.transitionToCandidate();
        maybeFireLeaderChange();
        onBecomeCandidate(currentTimeMs);
    }

    private void transitionToUnattached(int epoch) {
        quorum.transitionToUnattached(epoch);
        maybeFireLeaderChange();
        resetConnections();
    }

    private void transitionToResigned(List<ReplicaKey> preferredSuccessors) {
        fetchPurgatory.completeAllExceptionally(
            Errors.NOT_LEADER_OR_FOLLOWER.exception("Not handling request since this node is resigning"));
        quorum.transitionToResigned(preferredSuccessors);
        maybeFireLeaderChange();
        resetConnections();
    }

    private void transitionToUnattachedVoted(ReplicaKey candidateKey, int epoch) {
        quorum.transitionToUnattachedVotedState(epoch, candidateKey);
    }

    private void onBecomeFollower(long currentTimeMs) {
        kafkaRaftMetrics.maybeUpdateElectionLatency(currentTimeMs);

        resetConnections();

        // After becoming a follower, we need to complete all pending fetches so that
        // they can be re-sent to the leader without waiting for their expirations
        fetchPurgatory.completeAllExceptionally(new NotLeaderOrFollowerException(
            "Cannot process the fetch request because the node is no longer the leader."));

        // Clearing the append purgatory should complete all futures exceptionally since this node is no longer the leader
        appendPurgatory.completeAllExceptionally(new NotLeaderOrFollowerException(
            "Failed to receive sufficient acknowledgments for this append before leader change."));
    }

    private void transitionToFollower(
        int epoch,
        int leaderId,
        Endpoints endpoints,
        long currentTimeMs
    ) {
        if (endpoints.isEmpty()) {
            throw new IllegalArgumentException(
                String.format(
                    "Unknown leader endpoints (%s) after request or response with leader (%s) and " +
                    "the voters %s",
                    endpoints,
                    leaderId,
                    partitionState.lastVoterSet()
                )
            );
        }

        quorum.transitionToFollower(epoch, leaderId, endpoints);
        maybeFireLeaderChange();
        onBecomeFollower(currentTimeMs);
    }

    private VoteResponseData buildVoteResponse(
        ListenerName listenerName,
        short apiVersion,
        Errors partitionLevelError,
        boolean voteGranted
    ) {
        return RaftUtil.singletonVoteResponse(
            listenerName,
            apiVersion,
            Errors.NONE,
            log.topicPartition(),
            partitionLevelError,
            quorum.epoch(),
            quorum.leaderIdOrSentinel(),
            voteGranted,
            quorum.leaderEndpoints()
        );
    }

    /**
     * Handle a Vote request. This API may return the following errors:
     *
     * - {@link Errors#INCONSISTENT_CLUSTER_ID} if the cluster id is presented in request
     *      but different from this node
     * - {@link Errors#BROKER_NOT_AVAILABLE} if this node is currently shutting down
     * - {@link Errors#FENCED_LEADER_EPOCH} if the epoch is smaller than this node's epoch
     * - {@link Errors#INVALID_REQUEST} if the last epoch or offset are invalid
     */
    private VoteResponseData handleVoteRequest(
        RaftRequest.Inbound requestMetadata
    ) {
        VoteRequestData request = (VoteRequestData) requestMetadata.data();

        if (!hasValidClusterId(request.clusterId())) {
            return new VoteResponseData().setErrorCode(Errors.INCONSISTENT_CLUSTER_ID.code());
        }

        if (!hasValidTopicPartition(request, log.topicPartition())) {
            // Until we support multi-raft, we treat individual topic partition mismatches as invalid requests
            return new VoteResponseData().setErrorCode(Errors.INVALID_REQUEST.code());
        }

        VoteRequestData.PartitionData partitionRequest =
            request.topics().get(0).partitions().get(0);

        int candidateId = partitionRequest.candidateId();
        int candidateEpoch = partitionRequest.candidateEpoch();

        int lastEpoch = partitionRequest.lastOffsetEpoch();
        long lastEpochEndOffset = partitionRequest.lastOffset();
        if (lastEpochEndOffset < 0 || lastEpoch < 0 || lastEpoch >= candidateEpoch) {
            return buildVoteResponse(
                requestMetadata.listenerName(),
                requestMetadata.apiVersion(),
                Errors.INVALID_REQUEST,
                false
            );
        }

        Optional<Errors> errorOpt = validateVoterOnlyRequest(candidateId, candidateEpoch);
        if (errorOpt.isPresent()) {
            return buildVoteResponse(
                requestMetadata.listenerName(),
                requestMetadata.apiVersion(),
                errorOpt.get(),
                false
            );
        }

        if (candidateEpoch > quorum.epoch()) {
            transitionToUnattached(candidateEpoch);
        }

        // Check that the request was intended for this replica
        Optional<ReplicaKey> voterKey = RaftUtil.voteRequestVoterKey(request, partitionRequest);
        if (!isValidVoterKey(voterKey)) {
            logger.info(
                "Candidate sent a voter key ({}) in the VOTE request that doesn't match the " +
                "local key ({}, {}); rejecting the vote",
                voterKey,
                nodeId,
                nodeDirectoryId
            );
            // The request is not intended to this replica since the replica keys don't match
            return buildVoteResponse(
                requestMetadata.listenerName(),
                requestMetadata.apiVersion(),
                Errors.INVALID_VOTER_KEY,
                false
            );
        }

        OffsetAndEpoch lastEpochEndOffsetAndEpoch = new OffsetAndEpoch(lastEpochEndOffset, lastEpoch);
        ReplicaKey candidateKey = ReplicaKey.of(
            candidateId,
            partitionRequest.candidateDirectoryId()
        );
        boolean voteGranted = quorum.canGrantVote(
            candidateKey,
            lastEpochEndOffsetAndEpoch.compareTo(endOffset()) >= 0
        );

        if (voteGranted && quorum.isUnattachedNotVoted()) {
            transitionToUnattachedVoted(candidateKey, candidateEpoch);
        }

        logger.info("Vote request {} with epoch {} is {}", request, candidateEpoch, voteGranted ? "granted" : "rejected");
        return buildVoteResponse(
            requestMetadata.listenerName(),
            requestMetadata.apiVersion(),
            Errors.NONE,
            voteGranted
        );
    }

    private boolean handleVoteResponse(
        RaftResponse.Inbound responseMetadata,
        long currentTimeMs
    ) {
        int remoteNodeId = responseMetadata.source().id();
        VoteResponseData response = (VoteResponseData) responseMetadata.data();
        Errors topLevelError = Errors.forCode(response.errorCode());
        if (topLevelError != Errors.NONE) {
            return handleTopLevelError(topLevelError, responseMetadata);
        }

        if (!hasValidTopicPartition(response, log.topicPartition())) {
            return false;
        }

        VoteResponseData.PartitionData partitionResponse =
            response.topics().get(0).partitions().get(0);

        Errors error = Errors.forCode(partitionResponse.errorCode());
        OptionalInt responseLeaderId = optionalLeaderId(partitionResponse.leaderId());
        int responseEpoch = partitionResponse.leaderEpoch();

        final Endpoints leaderEndpoints;
        if (responseLeaderId.isPresent()) {
            if (response.nodeEndpoints().isEmpty()) {
                leaderEndpoints = partitionState.lastVoterSet().listeners(responseLeaderId.getAsInt());
            } else {
                leaderEndpoints = Endpoints.fromVoteResponse(
                    channel.listenerName(),
                    responseLeaderId.getAsInt(),
                    response.nodeEndpoints()
                );
            }
        } else {
            leaderEndpoints = Endpoints.empty();
        }

        Optional<Boolean> handled = maybeHandleCommonResponse(
            error,
            responseLeaderId,
            responseEpoch,
            leaderEndpoints,
            responseMetadata.source(),
            currentTimeMs
        );
        if (handled.isPresent()) {
            return handled.get();
        } else if (error == Errors.NONE) {
            if (quorum.isLeader()) {
                logger.debug("Ignoring vote response {} since we already became leader for epoch {}",
                    partitionResponse, quorum.epoch());
            } else if (quorum.isCandidate()) {
                CandidateState state = quorum.candidateStateOrThrow();
                if (partitionResponse.voteGranted()) {
                    state.recordGrantedVote(remoteNodeId);
                    maybeTransitionToLeader(state, currentTimeMs);
                } else {
                    state.recordRejectedVote(remoteNodeId);

                    // If our vote is rejected, we go immediately to the random backoff. This
                    // ensures that we are not stuck waiting for the election timeout when the
                    // vote has become gridlocked.
                    if (state.isVoteRejected() && !state.isBackingOff()) {
                        logger.info("Insufficient remaining votes to become leader (rejected by {}). " +
                            "We will backoff before retrying election again", state.rejectingVoters());

                        state.startBackingOff(
                            currentTimeMs,
                            binaryExponentialElectionBackoffMs(state.retries())
                        );
                    }
                }
            } else {
                logger.debug("Ignoring vote response {} since we are no longer a candidate in epoch {}",
                    partitionResponse, quorum.epoch());
            }
            return true;
        } else {
            return handleUnexpectedError(error, responseMetadata);
        }
    }

    private int binaryExponentialElectionBackoffMs(int retries) {
        if (retries <= 0) {
            throw new IllegalArgumentException("Retries " + retries + " should be larger than zero");
        }
        // upper limit exponential co-efficients at 20 to avoid overflow
        return Math.min(RETRY_BACKOFF_BASE_MS * random.nextInt(2 << Math.min(20, retries - 1)),
                quorumConfig.electionBackoffMaxMs());
    }

    private int strictExponentialElectionBackoffMs(int positionInSuccessors, int totalNumSuccessors) {
        if (positionInSuccessors == 0) {
            return 0;
        } else if (positionInSuccessors < 0 || positionInSuccessors >= totalNumSuccessors) {
            return quorumConfig.electionBackoffMaxMs();
        }

        int retryBackOffBaseMs = quorumConfig.electionBackoffMaxMs() >> (totalNumSuccessors - 1);
        return Math.min(quorumConfig.electionBackoffMaxMs(), retryBackOffBaseMs << (positionInSuccessors - 1));
    }

    private BeginQuorumEpochResponseData buildBeginQuorumEpochResponse(
        ListenerName listenerName,
        short apiVersion,
        Errors partitionLevelError
    ) {
        return RaftUtil.singletonBeginQuorumEpochResponse(
            listenerName,
            apiVersion,
            Errors.NONE,
            log.topicPartition(),
            partitionLevelError,
            quorum.epoch(),
            quorum.leaderIdOrSentinel(),
            quorum.leaderEndpoints()
        );
    }

    /**
     * Handle a BeginEpoch request. This API may return the following errors:
     *
     * - {@link Errors#INCONSISTENT_CLUSTER_ID} if the cluster id is presented in request
     *      but different from this node
     * - {@link Errors#BROKER_NOT_AVAILABLE} if this node is currently shutting down
     * - {@link Errors#FENCED_LEADER_EPOCH} if the epoch is smaller than this node's epoch
     */
    private BeginQuorumEpochResponseData handleBeginQuorumEpochRequest(
        RaftRequest.Inbound requestMetadata,
        long currentTimeMs
    ) {
        BeginQuorumEpochRequestData request = (BeginQuorumEpochRequestData) requestMetadata.data();

        if (!hasValidClusterId(request.clusterId())) {
            return new BeginQuorumEpochResponseData().setErrorCode(Errors.INCONSISTENT_CLUSTER_ID.code());
        }

        if (!hasValidTopicPartition(request, log.topicPartition())) {
            // Until we support multi-raft, we treat topic partition mismatches as invalid requests
            return new BeginQuorumEpochResponseData().setErrorCode(Errors.INVALID_REQUEST.code());
        }

        BeginQuorumEpochRequestData.PartitionData partitionRequest =
            request.topics().get(0).partitions().get(0);

        int requestLeaderId = partitionRequest.leaderId();
        int requestEpoch = partitionRequest.leaderEpoch();

        Optional<Errors> errorOpt = validateVoterOnlyRequest(requestLeaderId, requestEpoch);
        if (errorOpt.isPresent()) {
            return buildBeginQuorumEpochResponse(
                requestMetadata.listenerName(),
                requestMetadata.apiVersion(),
                errorOpt.get()
            );
        }

        // Compute the leader's endpoint from the request or the voter set
        final Endpoints leaderEndpoints;
        if (request.leaderEndpoints().isEmpty()) {
            leaderEndpoints = partitionState.lastVoterSet().listeners(requestLeaderId);
        } else {
            leaderEndpoints = Endpoints.fromBeginQuorumEpochRequest(request.leaderEndpoints());
        }

        maybeTransition(
            OptionalInt.of(requestLeaderId),
            requestEpoch,
            leaderEndpoints,
            currentTimeMs
        );

        // Check that the request was intended for this replica
        Optional<ReplicaKey> voterKey = RaftUtil.beginQuorumEpochRequestVoterKey(request, partitionRequest);
        if (!isValidVoterKey(voterKey)) {
            logger.info(
                "Leader sent a voter key ({}) in the BEGIN_QUORUM_EPOCH request that doesn't " +
                "match the local key ({}, {}); returning INVALID_VOTER_KEY",
                voterKey,
                nodeId,
                nodeDirectoryId
            );
            // The request is not intended to this replica since the replica keys don't match
            return buildBeginQuorumEpochResponse(
                requestMetadata.listenerName(),
                requestMetadata.apiVersion(),
                Errors.INVALID_VOTER_KEY
            );
        }

        return buildBeginQuorumEpochResponse(
            requestMetadata.listenerName(),
            requestMetadata.apiVersion(),
            Errors.NONE
        );
    }

    private boolean handleBeginQuorumEpochResponse(
        RaftResponse.Inbound responseMetadata,
        long currentTimeMs
    ) {
        int remoteNodeId = responseMetadata.source().id();
        BeginQuorumEpochResponseData response = (BeginQuorumEpochResponseData) responseMetadata.data();
        Errors topLevelError = Errors.forCode(response.errorCode());
        if (topLevelError != Errors.NONE) {
            return handleTopLevelError(topLevelError, responseMetadata);
        }

        if (!hasValidTopicPartition(response, log.topicPartition())) {
            return false;
        }

        BeginQuorumEpochResponseData.PartitionData partitionResponse =
            response.topics().get(0).partitions().get(0);

        Errors partitionError = Errors.forCode(partitionResponse.errorCode());
        OptionalInt responseLeaderId = optionalLeaderId(partitionResponse.leaderId());
        int responseEpoch = partitionResponse.leaderEpoch();

        final Endpoints leaderEndpoints;
        if (responseLeaderId.isPresent()) {
            if (response.nodeEndpoints().isEmpty()) {
                leaderEndpoints = partitionState.lastVoterSet().listeners(responseLeaderId.getAsInt());
            } else {
                leaderEndpoints = Endpoints.fromBeginQuorumEpochResponse(
                    channel.listenerName(),
                    responseLeaderId.getAsInt(),
                    response.nodeEndpoints()
                );
            }
        } else {
            leaderEndpoints = Endpoints.empty();
        }

        Optional<Boolean> handled = maybeHandleCommonResponse(
            partitionError,
            responseLeaderId,
            responseEpoch,
            leaderEndpoints,
            responseMetadata.source(),
            currentTimeMs
        );
        if (handled.isPresent()) {
            return handled.get();
        } else if (partitionError == Errors.NONE) {
            if (quorum.isLeader()) {
                LeaderState<T> state = quorum.leaderStateOrThrow();
                state.addAcknowledgementFrom(remoteNodeId);
            } else {
                logger.debug("Ignoring BeginQuorumEpoch response {} since " +
                    "this node is not the leader anymore", response);
            }
            return true;
        } else {
            return handleUnexpectedError(partitionError, responseMetadata);
        }
    }

    private EndQuorumEpochResponseData buildEndQuorumEpochResponse(
        ListenerName listenerName,
        short apiVersion,
        Errors partitionLevelError
    ) {
        return RaftUtil.singletonEndQuorumEpochResponse(
            listenerName,
            apiVersion,
            Errors.NONE,
            log.topicPartition(),
            partitionLevelError,
            quorum.epoch(),
            quorum.leaderIdOrSentinel(),
            quorum.leaderEndpoints()
        );
    }

    /**
     * Handle an EndEpoch request. This API may return the following errors:
     *
     * - {@link Errors#INCONSISTENT_CLUSTER_ID} if the cluster id is presented in request
     *      but different from this node
     * - {@link Errors#BROKER_NOT_AVAILABLE} if this node is currently shutting down
     * - {@link Errors#FENCED_LEADER_EPOCH} if the epoch is smaller than this node's epoch
     */
    private EndQuorumEpochResponseData handleEndQuorumEpochRequest(
        RaftRequest.Inbound requestMetadata,
        long currentTimeMs
    ) {
        EndQuorumEpochRequestData request = (EndQuorumEpochRequestData) requestMetadata.data();

        if (!hasValidClusterId(request.clusterId())) {
            return new EndQuorumEpochResponseData().setErrorCode(Errors.INCONSISTENT_CLUSTER_ID.code());
        }

        if (!hasValidTopicPartition(request, log.topicPartition())) {
            // Until we support multi-raft, we treat topic partition mismatches as invalid requests
            return new EndQuorumEpochResponseData().setErrorCode(Errors.INVALID_REQUEST.code());
        }

        EndQuorumEpochRequestData.PartitionData partitionRequest =
            request.topics().get(0).partitions().get(0);

        int requestEpoch = partitionRequest.leaderEpoch();
        int requestLeaderId = partitionRequest.leaderId();

        Optional<Errors> errorOpt = validateVoterOnlyRequest(requestLeaderId, requestEpoch);
        if (errorOpt.isPresent()) {
            return buildEndQuorumEpochResponse(
                requestMetadata.listenerName(),
                requestMetadata.apiVersion(),
                errorOpt.get()
            );
        }

        final Endpoints leaderEndpoints;
        if (request.leaderEndpoints().isEmpty()) {
            leaderEndpoints = partitionState.lastVoterSet().listeners(requestLeaderId);
        } else {
            leaderEndpoints = Endpoints.fromEndQuorumEpochRequest(request.leaderEndpoints());
        }

        maybeTransition(
            OptionalInt.of(requestLeaderId),
            requestEpoch,
            leaderEndpoints,
            currentTimeMs
        );

        if (quorum.isFollower()) {
            FollowerState state = quorum.followerStateOrThrow();
            if (state.leaderId() == requestLeaderId) {
                List<ReplicaKey> preferredCandidates = EndQuorumEpochRequest
                    .preferredCandidates(partitionRequest)
                    .stream()
                    .map(replica -> ReplicaKey.of(replica.candidateId(), replica.candidateDirectoryId()))
                    .collect(Collectors.toList());
                long electionBackoffMs = endEpochElectionBackoff(preferredCandidates);
                logger.debug(
                    "Overriding follower fetch timeout to {} after receiving EndQuorumEpoch " +
                    "request from leader {} in epoch {}",
                    electionBackoffMs,
                    requestLeaderId,
                    requestEpoch
                );
                state.overrideFetchTimeout(currentTimeMs, electionBackoffMs);
            }
        }
        return buildEndQuorumEpochResponse(
            requestMetadata.listenerName(),
            requestMetadata.apiVersion(),
            Errors.NONE
        );
    }

    private long endEpochElectionBackoff(Collection<ReplicaKey> preferredCandidates) {
        // Based on the priority inside the preferred successors, choose the corresponding delayed
        // election backoff time based on strict exponential mechanism so that the most up-to-date
        // voter has a higher chance to be elected. If the node's priority is highest, become
        // candidate immediately instead of waiting for next poll.
        int position = 0;
        for (ReplicaKey candidate : preferredCandidates) {
            if (candidate.id() == quorum.localIdOrThrow()) {
                if (!candidate.directoryId().isPresent() ||
                    candidate.directoryId().get().equals(quorum.localDirectoryId())
                ) {
                    // Found ourselves in the preferred candidate list
                    break;
                }
            }
            position++;
        }

        return strictExponentialElectionBackoffMs(position, preferredCandidates.size());
    }

    private boolean handleEndQuorumEpochResponse(
        RaftResponse.Inbound responseMetadata,
        long currentTimeMs
    ) {
        EndQuorumEpochResponseData response = (EndQuorumEpochResponseData) responseMetadata.data();
        Errors topLevelError = Errors.forCode(response.errorCode());
        if (topLevelError != Errors.NONE) {
            return handleTopLevelError(topLevelError, responseMetadata);
        }

        if (!hasValidTopicPartition(response, log.topicPartition())) {
            return false;
        }

        EndQuorumEpochResponseData.PartitionData partitionResponse =
            response.topics().get(0).partitions().get(0);

        Errors partitionError = Errors.forCode(partitionResponse.errorCode());
        OptionalInt responseLeaderId = optionalLeaderId(partitionResponse.leaderId());
        int responseEpoch = partitionResponse.leaderEpoch();

        final Endpoints leaderEndpoints;
        if (responseLeaderId.isPresent()) {
            if (response.nodeEndpoints().isEmpty()) {
                leaderEndpoints = partitionState.lastVoterSet().listeners(responseLeaderId.getAsInt());
            } else {
                leaderEndpoints = Endpoints.fromEndQuorumEpochResponse(
                    channel.listenerName(),
                    responseLeaderId.getAsInt(),
                    response.nodeEndpoints()
                );
            }
        } else {
            leaderEndpoints = Endpoints.empty();
        }

        Optional<Boolean> handled = maybeHandleCommonResponse(
            partitionError,
            responseLeaderId,
            responseEpoch,
            leaderEndpoints,
            responseMetadata.source(),
            currentTimeMs
        );
        if (handled.isPresent()) {
            return handled.get();
        } else if (partitionError == Errors.NONE) {
            ResignedState resignedState = quorum.resignedStateOrThrow();
            resignedState.acknowledgeResignation(responseMetadata.source().id());
            return true;
        } else {
            return handleUnexpectedError(partitionError, responseMetadata);
        }
    }

    private FetchResponseData buildFetchResponse(
        ListenerName listenerName,
        short apiVersion,
        Errors error,
        Records records,
        ValidOffsetAndEpoch validOffsetAndEpoch,
        Optional<LogOffsetMetadata> highWatermark
    ) {
        return RaftUtil.singletonFetchResponse(
            listenerName,
            apiVersion,
            log.topicPartition(),
            log.topicId(),
            Errors.NONE,
            quorum.leaderIdOrSentinel(),
            quorum.leaderEndpoints(),
            partitionData -> {
                partitionData
                    .setRecords(records)
                    .setErrorCode(error.code())
                    .setLogStartOffset(log.startOffset())
                    .setHighWatermark(
                        highWatermark.map(LogOffsetMetadata::offset).orElse(-1L)
                    );

                partitionData.currentLeader()
                    .setLeaderEpoch(quorum.epoch())
                    .setLeaderId(quorum.leaderIdOrSentinel());

                switch (validOffsetAndEpoch.kind()) {
                    case DIVERGING:
                        partitionData.divergingEpoch()
                            .setEpoch(validOffsetAndEpoch.offsetAndEpoch().epoch())
                            .setEndOffset(validOffsetAndEpoch.offsetAndEpoch().offset());
                        break;
                    case SNAPSHOT:
                        partitionData.snapshotId()
                            .setEpoch(validOffsetAndEpoch.offsetAndEpoch().epoch())
                            .setEndOffset(validOffsetAndEpoch.offsetAndEpoch().offset());
                        break;
                    default:
                }
            }
        );
    }

    private FetchResponseData buildEmptyFetchResponse(
        ListenerName listenerName,
        short apiVersion,
        Errors error,
        Optional<LogOffsetMetadata> highWatermark
    ) {
        return buildFetchResponse(
            listenerName,
            apiVersion,
            error,
            MemoryRecords.EMPTY,
            ValidOffsetAndEpoch.valid(),
            highWatermark
        );
    }

    private boolean hasValidClusterId(String requestClusterId) {
        // We don't enforce the cluster id if it is not provided.
        if (requestClusterId == null) {
            return true;
        }
        return clusterId.equals(requestClusterId);
    }

    /**
     * Handle a Fetch request. The fetch offset and last fetched epoch are always
     * validated against the current log. In the case that they do not match, the response will
     * indicate the diverging offset/epoch. A follower is expected to truncate its log in this
     * case and resend the fetch.
     *
     * This API may return the following errors:
     *
     * - {@link Errors#INCONSISTENT_CLUSTER_ID} if the cluster id is presented in request
     *     but different from this node
     * - {@link Errors#BROKER_NOT_AVAILABLE} if this node is currently shutting down
     * - {@link Errors#FENCED_LEADER_EPOCH} if the epoch is smaller than this node's epoch
     * - {@link Errors#INVALID_REQUEST} if the request epoch is larger than the leader's current epoch
     *     or if either the fetch offset or the last fetched epoch is invalid
     */
    private CompletableFuture<FetchResponseData> handleFetchRequest(
        RaftRequest.Inbound requestMetadata,
        long currentTimeMs
    ) {
        FetchRequestData request = (FetchRequestData) requestMetadata.data();

        if (!hasValidClusterId(request.clusterId())) {
            return completedFuture(new FetchResponseData().setErrorCode(Errors.INCONSISTENT_CLUSTER_ID.code()));
        }

        if (!hasValidTopicPartition(request, log.topicPartition(), log.topicId())) {
            // Until we support multi-raft, we treat topic partition mismatches as invalid requests
            return completedFuture(new FetchResponseData().setErrorCode(Errors.INVALID_REQUEST.code()));
        }
        // If the ID is valid, we can set the topic name.
        request.topics().get(0).setTopic(log.topicPartition().topic());

        FetchRequestData.FetchPartition fetchPartition = request.topics().get(0).partitions().get(0);
        if (request.maxWaitMs() < 0
            || fetchPartition.fetchOffset() < 0
            || fetchPartition.lastFetchedEpoch() < 0
            || fetchPartition.lastFetchedEpoch() > fetchPartition.currentLeaderEpoch()) {
            return completedFuture(
                buildEmptyFetchResponse(
                    requestMetadata.listenerName(),
                    requestMetadata.apiVersion(),
                    Errors.INVALID_REQUEST,
                    Optional.empty()
                )
            );
        }

        ReplicaKey replicaKey = ReplicaKey.of(
            FetchRequest.replicaId(request),
            fetchPartition.replicaDirectoryId()
        );
        FetchResponseData response = tryCompleteFetchRequest(
            requestMetadata.listenerName(),
            requestMetadata.apiVersion(),
            replicaKey,
            fetchPartition,
            currentTimeMs
        );
        FetchResponseData.PartitionData partitionResponse =
            response.responses().get(0).partitions().get(0);

        if (partitionResponse.errorCode() != Errors.NONE.code()
            || FetchResponse.recordsSize(partitionResponse) > 0
            || request.maxWaitMs() == 0
            || isPartitionDiverged(partitionResponse)
            || isPartitionSnapshotted(partitionResponse)) {
            // Reply immediately if any of the following is true
            // 1. The response contains an error
            // 2. There are records in the response
            // 3. The fetching replica doesn't want to wait for the partition to contain new data
            // 4. The fetching replica needs to truncate because the log diverged
            // 5. The fetching replica needs to fetch a snapshot
            return completedFuture(response);
        }

        CompletableFuture<Long> future = fetchPurgatory.await(
            fetchPartition.fetchOffset(),
            request.maxWaitMs());

        return future.handle((completionTimeMs, exception) -> {
            if (exception != null) {
                Throwable cause = exception instanceof ExecutionException ?
                    exception.getCause() : exception;

                Errors error = Errors.forException(cause);
                if (error == Errors.REQUEST_TIMED_OUT) {
                    // Note that for this case the calling thread is the expiration service thread and not the
                    // polling thread.
                    //
                    // If the fetch request timed out in purgatory, it means no new data is available,
                    // just return the original fetch response.
                    return response;
                } else {
                    // If there was any error other than REQUEST_TIMED_OUT, return it.
                    logger.info(
                        "Failed to handle fetch from {} at {} due to {}",
                        replicaKey,
                        fetchPartition.fetchOffset(),
                        error
                    );
                    return buildEmptyFetchResponse(
                        requestMetadata.listenerName(),
                        requestMetadata.apiVersion(),
                        error,
                        Optional.empty()
                    );
                }
            }

            // FIXME: `completionTimeMs`, which can be null
            logger.trace(
                "Completing delayed fetch from {} starting at offset {} at {}",
                replicaKey,
                fetchPartition.fetchOffset(),
                completionTimeMs
            );

            // It is safe to call tryCompleteFetchRequest because only the polling thread completes this
            // future successfully. This is true because only the polling thread appends record batches to
            // the log from maybeAppendBatches.
            return tryCompleteFetchRequest(
                requestMetadata.listenerName(),
                requestMetadata.apiVersion(),
                replicaKey,
                fetchPartition,
                time.milliseconds()
            );
        });
    }

    private FetchResponseData tryCompleteFetchRequest(
        ListenerName listenerName,
        short apiVersion,
        ReplicaKey replicaKey,
        FetchRequestData.FetchPartition request,
        long currentTimeMs
    ) {
        try {
            Optional<Errors> errorOpt = validateLeaderOnlyRequest(request.currentLeaderEpoch());
            if (errorOpt.isPresent()) {
                return buildEmptyFetchResponse(listenerName, apiVersion, errorOpt.get(), Optional.empty());
            }

            long fetchOffset = request.fetchOffset();
            int lastFetchedEpoch = request.lastFetchedEpoch();
            LeaderState<T> state = quorum.leaderStateOrThrow();

            Optional<OffsetAndEpoch> latestSnapshotId = log.latestSnapshotId();
            final ValidOffsetAndEpoch validOffsetAndEpoch;
            if (fetchOffset == 0 && latestSnapshotId.isPresent() && !latestSnapshotId.get().equals(BOOTSTRAP_SNAPSHOT_ID)) {
                // If the follower has an empty log and a non-bootstrap snapshot exists, it is always more efficient
                // to reply with a snapshot id (FETCH_SNAPSHOT) instead of fetching from the log segments.
                validOffsetAndEpoch = ValidOffsetAndEpoch.snapshot(latestSnapshotId.get());
            } else {
                validOffsetAndEpoch = log.validateOffsetAndEpoch(fetchOffset, lastFetchedEpoch);
            }

            final Records records;
            if (validOffsetAndEpoch.kind() == ValidOffsetAndEpoch.Kind.VALID) {
                LogFetchInfo info = log.read(fetchOffset, Isolation.UNCOMMITTED);

                if (state.updateReplicaState(replicaKey, currentTimeMs, info.startOffsetMetadata)) {
                    onUpdateLeaderHighWatermark(state, currentTimeMs);
                }

                records = info.records;
            } else {
                records = MemoryRecords.EMPTY;
            }

            return buildFetchResponse(
                listenerName,
                apiVersion,
                Errors.NONE,
                records,
                validOffsetAndEpoch,
                state.highWatermark()
            );
        } catch (Exception e) {
            logger.error("Caught unexpected error in fetch completion of request {}", request, e);
            return buildEmptyFetchResponse(listenerName, apiVersion, Errors.UNKNOWN_SERVER_ERROR, Optional.empty());
        }
    }

    private static boolean isPartitionDiverged(FetchResponseData.PartitionData partitionResponseData) {
        FetchResponseData.EpochEndOffset divergingEpoch = partitionResponseData.divergingEpoch();

        return divergingEpoch.epoch() != -1 || divergingEpoch.endOffset() != -1;
    }

    private static boolean isPartitionSnapshotted(FetchResponseData.PartitionData partitionResponseData) {
        FetchResponseData.SnapshotId snapshotId = partitionResponseData.snapshotId();

        return snapshotId.epoch() != -1 || snapshotId.endOffset() != -1;
    }

    private static OptionalInt optionalLeaderId(int leaderIdOrNil) {
        if (leaderIdOrNil < 0)
            return OptionalInt.empty();
        return OptionalInt.of(leaderIdOrNil);
    }

    private static String listenerName(Listener<?> listener) {
        return String.format("%s@%d", listener.getClass().getTypeName(), System.identityHashCode(listener));
    }

    private boolean handleFetchResponse(
        RaftResponse.Inbound responseMetadata,
        long currentTimeMs
    ) {
        FetchResponseData response = (FetchResponseData) responseMetadata.data();
        Errors topLevelError = Errors.forCode(response.errorCode());
        if (topLevelError != Errors.NONE) {
            return handleTopLevelError(topLevelError, responseMetadata);
        }

        if (!hasValidTopicPartition(response, log.topicPartition(), log.topicId())) {
            return false;
        }
        // If the ID is valid, we can set the topic name.
        response.responses().get(0).setTopic(log.topicPartition().topic());

        FetchResponseData.PartitionData partitionResponse =
            response.responses().get(0).partitions().get(0);

        FetchResponseData.LeaderIdAndEpoch currentLeaderIdAndEpoch = partitionResponse.currentLeader();
        OptionalInt responseLeaderId = optionalLeaderId(currentLeaderIdAndEpoch.leaderId());
        int responseEpoch = currentLeaderIdAndEpoch.leaderEpoch();
        Errors error = Errors.forCode(partitionResponse.errorCode());

        final Endpoints leaderEndpoints;
        if (responseLeaderId.isPresent()) {
            if (response.nodeEndpoints().isEmpty()) {
                leaderEndpoints = partitionState.lastVoterSet().listeners(responseLeaderId.getAsInt());
            } else {
                leaderEndpoints = Endpoints.fromFetchResponse(
                    channel.listenerName(),
                    responseLeaderId.getAsInt(),
                    response.nodeEndpoints()
                );
            }
        } else {
            leaderEndpoints = Endpoints.empty();
        }

        Optional<Boolean> handled = maybeHandleCommonResponse(
            error,
            responseLeaderId,
            responseEpoch,
            leaderEndpoints,
            responseMetadata.source(),
            currentTimeMs
        );
        if (handled.isPresent()) {
            return handled.get();
        }

        FollowerState state = quorum.followerStateOrThrow();
        if (error == Errors.NONE) {
            FetchResponseData.EpochEndOffset divergingEpoch = partitionResponse.divergingEpoch();
            if (divergingEpoch.epoch() >= 0) {
                // The leader is asking us to truncate before continuing
                final OffsetAndEpoch divergingOffsetAndEpoch = new OffsetAndEpoch(
                    divergingEpoch.endOffset(), divergingEpoch.epoch());

                state.highWatermark().ifPresent(highWatermark -> {
                    if (divergingOffsetAndEpoch.offset() < highWatermark.offset()) {
                        throw new KafkaException("The leader requested truncation to offset " +
                            divergingOffsetAndEpoch.offset() + ", which is below the current high watermark" +
                            " " + highWatermark);
                    }
                });

                long truncationOffset = log.truncateToEndOffset(divergingOffsetAndEpoch);
                logger.info(
                    "Truncated to offset {} from Fetch response from leader {}",
                    truncationOffset,
                    quorum.leaderIdOrSentinel()
                );

                // Update the internal listener to the new end offset
                partitionState.truncateNewEntries(truncationOffset);
            } else if (partitionResponse.snapshotId().epoch() >= 0 ||
                       partitionResponse.snapshotId().endOffset() >= 0) {
                // The leader is asking us to fetch a snapshot

                if (partitionResponse.snapshotId().epoch() < 0) {
                    logger.error(
                        "The leader sent a snapshot id with a valid end offset {} but with an invalid epoch {}",
                        partitionResponse.snapshotId().endOffset(),
                        partitionResponse.snapshotId().epoch()
                    );
                    return false;
                } else if (partitionResponse.snapshotId().endOffset() < 0) {
                    logger.error(
                        "The leader sent a snapshot id with a valid epoch {} but with an invalid end offset {}",
                        partitionResponse.snapshotId().epoch(),
                        partitionResponse.snapshotId().endOffset()
                    );
                    return false;
                } else {
                    final OffsetAndEpoch snapshotId = new OffsetAndEpoch(
                        partitionResponse.snapshotId().endOffset(),
                        partitionResponse.snapshotId().epoch()
                    );

                    // Do not validate the snapshot id against the local replicated log since this
                    // snapshot is expected to reference offsets and epochs greater than the log
                    // end offset and high-watermark.
                    state.setFetchingSnapshot(log.createNewSnapshotUnchecked(snapshotId));
                    if (state.fetchingSnapshot().isPresent()) {
                        logger.info(
                            "Fetching snapshot {} from Fetch response from leader {}",
                            snapshotId,
                            quorum.leaderIdOrSentinel()
                        );
                    } else {
                        logger.info(
                            "Leader {} returned a snapshot {} in the FETCH response which is " +
                            "already stored",
                            quorum.leaderIdOrSentinel(),
                            snapshotId
                        );
                    }
                }
            } else {
                Records records = FetchResponse.recordsOrFail(partitionResponse);
                if (records.sizeInBytes() > 0) {
                    appendAsFollower(records);
                }

                OptionalLong highWatermark = partitionResponse.highWatermark() < 0 ?
                    OptionalLong.empty() : OptionalLong.of(partitionResponse.highWatermark());
                updateFollowerHighWatermark(state, highWatermark);
            }

            state.resetFetchTimeout(currentTimeMs);
            return true;
        } else {
            return handleUnexpectedError(error, responseMetadata);
        }
    }

    private void appendAsFollower(
        Records records
    ) {
        LogAppendInfo info = log.appendAsFollower(records);
        if (quorum.isVoter()) {
            // the leader only requires that voters have flushed their log before sending
            // a Fetch request
            log.flush(false);
        }

        partitionState.updateState();

        OffsetAndEpoch endOffset = endOffset();
        kafkaRaftMetrics.updateFetchedRecords(info.lastOffset - info.firstOffset + 1);
        kafkaRaftMetrics.updateLogEnd(endOffset);
        logger.trace("Follower end offset updated to {} after append", endOffset);
    }

    private LogAppendInfo appendAsLeader(
        Records records
    ) {
        LogAppendInfo info = log.appendAsLeader(records, quorum.epoch());

        partitionState.updateState();

        OffsetAndEpoch endOffset = endOffset();
        kafkaRaftMetrics.updateAppendRecords(info.lastOffset - info.firstOffset + 1);
        kafkaRaftMetrics.updateLogEnd(endOffset);
        logger.trace("Leader appended records at base offset {}, new end offset is {}", info.firstOffset, endOffset);
        return info;
    }

    private DescribeQuorumResponseData handleDescribeQuorumRequest(
        RaftRequest.Inbound requestMetadata,
        long currentTimeMs
    ) {
        DescribeQuorumRequestData describeQuorumRequestData = (DescribeQuorumRequestData) requestMetadata.data();
        if (!hasValidTopicPartition(describeQuorumRequestData, log.topicPartition())) {
            return DescribeQuorumRequest.getPartitionLevelErrorResponse(
                describeQuorumRequestData,
                Errors.UNKNOWN_TOPIC_OR_PARTITION
            );
        }

        if (!quorum.isLeader()) {
            return DescribeQuorumResponse.singletonErrorResponse(
                log.topicPartition(),
                Errors.NOT_LEADER_OR_FOLLOWER
            );
        }

        LeaderState<T> leaderState = quorum.leaderStateOrThrow();
        return RaftUtil.singletonDescribeQuorumResponse(
            requestMetadata.apiVersion(),
            log.topicPartition(),
            quorum.localIdOrThrow(),
            leaderState.epoch(),
            leaderState.highWatermark().map(LogOffsetMetadata::offset).orElse(-1L),
            leaderState.voterStates().values(),
            leaderState.observerStates(currentTimeMs).values(),
            currentTimeMs
        );
    }

    /**
     * Handle a FetchSnapshot request, similar to the Fetch request but we use {@link UnalignedRecords}
     * in response because the records are not necessarily offset-aligned.
     *
     * This API may return the following errors:
     *
     * - {@link Errors#INCONSISTENT_CLUSTER_ID} if the cluster id is presented in request
     *     but different from this node
     * - {@link Errors#BROKER_NOT_AVAILABLE} if this node is currently shutting down
     * - {@link Errors#FENCED_LEADER_EPOCH} if the epoch is smaller than this node's epoch
     * - {@link Errors#INVALID_REQUEST} if the request epoch is larger than the leader's current epoch
     *     or if either the fetch offset or the last fetched epoch is invalid
     * - {@link Errors#SNAPSHOT_NOT_FOUND} if the request snapshot id does not exists
     * - {@link Errors#POSITION_OUT_OF_RANGE} if the request snapshot offset out of range
     */
    private FetchSnapshotResponseData handleFetchSnapshotRequest(
        RaftRequest.Inbound requestMetadata,
        long currentTimeMs
    ) {
        FetchSnapshotRequestData data = (FetchSnapshotRequestData) requestMetadata.data();

        if (!hasValidClusterId(data.clusterId())) {
            return new FetchSnapshotResponseData().setErrorCode(Errors.INCONSISTENT_CLUSTER_ID.code());
        }

        if (data.topics().size() != 1 && data.topics().get(0).partitions().size() != 1) {
            return FetchSnapshotResponse.withTopLevelError(Errors.INVALID_REQUEST);
        }

        Optional<FetchSnapshotRequestData.PartitionSnapshot> partitionSnapshotOpt = FetchSnapshotRequest
            .forTopicPartition(data, log.topicPartition());
        if (!partitionSnapshotOpt.isPresent()) {
            // The Raft client assumes that there is only one topic partition.
            TopicPartition unknownTopicPartition = new TopicPartition(
                data.topics().get(0).name(),
                data.topics().get(0).partitions().get(0).partition()
            );

            return RaftUtil.singletonFetchSnapshotResponse(
                requestMetadata.listenerName(),
                requestMetadata.apiVersion(),
                unknownTopicPartition,
                quorum.leaderIdOrSentinel(),
                quorum.leaderEndpoints(),
                responsePartitionSnapshot -> responsePartitionSnapshot
                    .setErrorCode(Errors.UNKNOWN_TOPIC_OR_PARTITION.code())
            );
        }

        FetchSnapshotRequestData.PartitionSnapshot partitionSnapshot = partitionSnapshotOpt.get();
        Optional<Errors> leaderValidation = validateLeaderOnlyRequest(
            partitionSnapshot.currentLeaderEpoch()
        );
        if (leaderValidation.isPresent()) {
            return RaftUtil.singletonFetchSnapshotResponse(
                requestMetadata.listenerName(),
                requestMetadata.apiVersion(),
                log.topicPartition(),
                quorum.leaderIdOrSentinel(),
                quorum.leaderEndpoints(),
                responsePartitionSnapshot -> addQuorumLeader(responsePartitionSnapshot)
                    .setErrorCode(leaderValidation.get().code())
            );
        }

        OffsetAndEpoch snapshotId = new OffsetAndEpoch(
            partitionSnapshot.snapshotId().endOffset(),
            partitionSnapshot.snapshotId().epoch()
        );

        Optional<RawSnapshotReader> snapshotOpt = log.readSnapshot(snapshotId);
        if (!snapshotOpt.isPresent() || snapshotId.equals(BOOTSTRAP_SNAPSHOT_ID)) {
            // The bootstrap checkpoint should not be replicated. The first leader will
            // make sure that the content of the bootstrap checkpoint is included in the
            // partition log
            return RaftUtil.singletonFetchSnapshotResponse(
                requestMetadata.listenerName(),
                requestMetadata.apiVersion(),
                log.topicPartition(),
                quorum.leaderIdOrSentinel(),
                quorum.leaderEndpoints(),
                responsePartitionSnapshot -> addQuorumLeader(responsePartitionSnapshot)
                    .setErrorCode(Errors.SNAPSHOT_NOT_FOUND.code())
            );
        }

        RawSnapshotReader snapshot = snapshotOpt.get();
        long snapshotSize = snapshot.sizeInBytes();
        if (partitionSnapshot.position() < 0 || partitionSnapshot.position() >= snapshotSize) {
            return RaftUtil.singletonFetchSnapshotResponse(
                requestMetadata.listenerName(),
                requestMetadata.apiVersion(),
                log.topicPartition(),
                quorum.leaderIdOrSentinel(),
                quorum.leaderEndpoints(),
                responsePartitionSnapshot -> addQuorumLeader(responsePartitionSnapshot)
                    .setErrorCode(Errors.POSITION_OUT_OF_RANGE.code())
            );
        }

        if (partitionSnapshot.position() > Integer.MAX_VALUE) {
            throw new IllegalStateException(
                String.format(
                    "Trying to fetch a snapshot with size (%d) and a position (%d) larger than %d",
                    snapshotSize,
                    partitionSnapshot.position(),
                    Integer.MAX_VALUE
                )
            );
        }

        int maxSnapshotSize;
        try {
            maxSnapshotSize = Math.toIntExact(snapshotSize);
        } catch (ArithmeticException e) {
            maxSnapshotSize = Integer.MAX_VALUE;
        }

        UnalignedRecords records = snapshot.slice(partitionSnapshot.position(), Math.min(data.maxBytes(), maxSnapshotSize));

        LeaderState<T> state = quorum.leaderStateOrThrow();
        state.updateCheckQuorumForFollowingVoter(
            ReplicaKey.of(
                data.replicaId(),
                partitionSnapshot.replicaDirectoryId()
            ),
            currentTimeMs
        );

        return RaftUtil.singletonFetchSnapshotResponse(
            requestMetadata.listenerName(),
            requestMetadata.apiVersion(),
            log.topicPartition(),
            quorum.leaderIdOrSentinel(),
            quorum.leaderEndpoints(),
            responsePartitionSnapshot -> {
                addQuorumLeader(responsePartitionSnapshot)
                    .snapshotId()
                    .setEndOffset(snapshotId.offset())
                    .setEpoch(snapshotId.epoch());

                return responsePartitionSnapshot
                    .setSize(snapshotSize)
                    .setPosition(partitionSnapshot.position())
                    .setUnalignedRecords(records);
            }
        );
    }

    private Endpoints computeFetchSnapshotLeaderEndpoints(
        OptionalInt leaderId,
        FetchSnapshotResponseData.NodeEndpointCollection nodeEndpoints
    ) {
        // Compute the leader's endpoint
        Endpoints leaderEndpoints = Endpoints.empty();
        if (leaderId.isPresent()) {
            leaderEndpoints = Endpoints.fromFetchSnapshotResponse(
                channel.listenerName(),
                leaderId.getAsInt(),
                nodeEndpoints
            );
            if (leaderEndpoints.isEmpty()) {
                leaderEndpoints = partitionState
                    .lastVoterSet()
                    .listeners(leaderId.getAsInt());
            }
        }

        return leaderEndpoints;
    }

    private boolean handleFetchSnapshotResponse(
        RaftResponse.Inbound responseMetadata,
        long currentTimeMs
    ) {
        FetchSnapshotResponseData data = (FetchSnapshotResponseData) responseMetadata.data();
        Errors topLevelError = Errors.forCode(data.errorCode());
        if (topLevelError != Errors.NONE) {
            return handleTopLevelError(topLevelError, responseMetadata);
        }

        if (data.topics().size() != 1 && data.topics().get(0).partitions().size() != 1) {
            return false;
        }

        Optional<FetchSnapshotResponseData.PartitionSnapshot> partitionSnapshotOpt = FetchSnapshotResponse
            .forTopicPartition(data, log.topicPartition());
        if (!partitionSnapshotOpt.isPresent()) {
            return false;
        }

        FetchSnapshotResponseData.PartitionSnapshot partitionSnapshot = partitionSnapshotOpt.get();

        FetchSnapshotResponseData.LeaderIdAndEpoch currentLeaderIdAndEpoch = partitionSnapshot.currentLeader();
        OptionalInt responseLeaderId = optionalLeaderId(currentLeaderIdAndEpoch.leaderId());
        int responseEpoch = currentLeaderIdAndEpoch.leaderEpoch();
        Errors error = Errors.forCode(partitionSnapshot.errorCode());

        Endpoints leaderEndpoints = computeFetchSnapshotLeaderEndpoints(
            responseLeaderId,
            data.nodeEndpoints()
        );

        Optional<Boolean> handled = maybeHandleCommonResponse(
            error,
            responseLeaderId,
            responseEpoch,
            leaderEndpoints,
            responseMetadata.source(),
            currentTimeMs
        );
        if (handled.isPresent()) {
            return handled.get();
        }

        FollowerState state = quorum.followerStateOrThrow();

        if (Errors.forCode(partitionSnapshot.errorCode()) == Errors.SNAPSHOT_NOT_FOUND ||
            partitionSnapshot.snapshotId().endOffset() < 0 ||
            partitionSnapshot.snapshotId().epoch() < 0) {

            /* The leader deleted the snapshot before the follower could download it. Start over by
             * resetting the fetching snapshot state and sending another fetch request.
             */
            logger.info(
                "Leader doesn't know about snapshot id {}, returned error {} and snapshot id {}",
                state.fetchingSnapshot(),
                partitionSnapshot.errorCode(),
                partitionSnapshot.snapshotId()
            );
            state.setFetchingSnapshot(Optional.empty());
            state.resetFetchTimeout(currentTimeMs);
            return true;
        }

        OffsetAndEpoch snapshotId = new OffsetAndEpoch(
            partitionSnapshot.snapshotId().endOffset(),
            partitionSnapshot.snapshotId().epoch()
        );

        RawSnapshotWriter snapshot;
        if (state.fetchingSnapshot().isPresent()) {
            snapshot = state.fetchingSnapshot().get();
        } else {
            throw new IllegalStateException(
                String.format("Received unexpected fetch snapshot response: %s", partitionSnapshot)
            );
        }

        if (!snapshot.snapshotId().equals(snapshotId)) {
            throw new IllegalStateException(
                String.format(
                    "Received fetch snapshot response with an invalid id. Expected %s; Received %s",
                    snapshot.snapshotId(),
                    snapshotId
                )
            );
        }
        if (snapshot.sizeInBytes() != partitionSnapshot.position()) {
            throw new IllegalStateException(
                String.format(
                    "Received fetch snapshot response with an invalid position. Expected %d; Received %d",
                    snapshot.sizeInBytes(),
                    partitionSnapshot.position()
                )
            );
        }

        final UnalignedMemoryRecords records;
        if (partitionSnapshot.unalignedRecords() instanceof MemoryRecords) {
            records = new UnalignedMemoryRecords(((MemoryRecords) partitionSnapshot.unalignedRecords()).buffer());
        } else if (partitionSnapshot.unalignedRecords() instanceof UnalignedMemoryRecords) {
            records = (UnalignedMemoryRecords) partitionSnapshot.unalignedRecords();
        } else {
            throw new IllegalStateException(String.format("Received unexpected fetch snapshot response: %s", partitionSnapshot));
        }
        snapshot.append(records);

        if (snapshot.sizeInBytes() == partitionSnapshot.size()) {
            // Finished fetching the snapshot.
            snapshot.freeze();
            state.setFetchingSnapshot(Optional.empty());

            if (log.truncateToLatestSnapshot()) {
                logger.info(
                    "Fully truncated the log at ({}, {}) after downloading snapshot {} from leader {}",
                    log.endOffset(),
                    log.lastFetchedEpoch(),
                    snapshot.snapshotId(),
                    quorum.leaderIdOrSentinel()
                );

                // This will always reload the snapshot because the internal next offset
                // is always less than the snapshot id just downloaded.
                partitionState.updateState();

                updateFollowerHighWatermark(state, OptionalLong.of(log.highWatermark().offset()));
            } else {
                throw new IllegalStateException(
                    String.format(
                        "Full log truncation expected but didn't happen. Snapshot of %s, log end offset %s, last fetched %d",
                        snapshot.snapshotId(),
                        log.endOffset(),
                        log.lastFetchedEpoch()
                    )
                );
            }
        }

        state.resetFetchTimeout(currentTimeMs);
        return true;
    }

    private CompletableFuture<AddRaftVoterResponseData> handleAddVoterRequest(
        RaftRequest.Inbound requestMetadata,
        long currentTimeMs
    ) {
        AddRaftVoterRequestData data = (AddRaftVoterRequestData) requestMetadata.data();

        if (!hasValidClusterId(data.clusterId())) {
            return completedFuture(
                new AddRaftVoterResponseData()
                    .setErrorCode(Errors.INCONSISTENT_CLUSTER_ID.code())
                    .setErrorMessage(
                        String.format(
                            "The given id \"%s\" doesn't match the cluster id \"%s\"",
                            data.clusterId(),
                            clusterId
                        )
                    )
            );
        }

        Optional<Errors> leaderValidationError = validateLeaderOnlyRequest(quorum.epoch());
        if (leaderValidationError.isPresent()) {
            return completedFuture(
                new AddRaftVoterResponseData().setErrorCode(leaderValidationError.get().code())
            );
        }

        Optional<ReplicaKey> newVoter = RaftUtil.addVoterRequestVoterKey(data);
        if (!newVoter.isPresent() || !newVoter.get().directoryId().isPresent()) {
            return completedFuture(
                new AddRaftVoterResponseData()
                    .setErrorCode(Errors.INVALID_REQUEST.code())
                    .setErrorMessage("Add voter request didn't include a valid voter")
            );
        }

        Endpoints newVoterEndpoints = Endpoints.fromAddVoterRequest(data.listeners());
        if (!newVoterEndpoints.address(channel.listenerName()).isPresent()) {
            return completedFuture(
                new AddRaftVoterResponseData()
                    .setErrorCode(Errors.INVALID_REQUEST.code())
                    .setErrorMessage(
                        String.format(
                            "Add voter request didn't include the endpoint (%s) for the default listener %s",
                            newVoterEndpoints,
                            channel.listenerName()
                        )
                    )
            );
        }

        return addVoterHandler.handleAddVoterRequest(
            quorum.leaderStateOrThrow(),
            newVoter.get(),
            newVoterEndpoints,
            currentTimeMs
        );
    }

    private boolean handleApiVersionsResponse(
        RaftResponse.Inbound responseMetadata,
        long currentTimeMs
    ) {
        if (!quorum.isLeader()) {
            // Not the leader anymore just ignore the API_VERSIONS response
            return true;
        }

        ApiVersionsResponseData response = (ApiVersionsResponseData) responseMetadata.data();

        Errors error = Errors.forCode(response.errorCode());
        Optional<ApiVersionsResponseData.SupportedFeatureKey> supportedKraftVersions =
            Optional.ofNullable(response.supportedFeatures().find(KRaftVersion.FEATURE_NAME));

        return addVoterHandler.handleApiVersionsResponse(
            quorum.leaderStateOrThrow(),
            responseMetadata.source(),
            error,
            supportedKraftVersions,
            currentTimeMs
        );
    }

    private CompletableFuture<RemoveRaftVoterResponseData> handleRemoveVoterRequest(
        RaftRequest.Inbound requestMetadata,
        long currentTimeMs
    ) {
        RemoveRaftVoterRequestData data = (RemoveRaftVoterRequestData) requestMetadata.data();

        if (!hasValidClusterId(data.clusterId())) {
            return completedFuture(
                new RemoveRaftVoterResponseData()
                    .setErrorCode(Errors.INCONSISTENT_CLUSTER_ID.code())
                    .setErrorMessage(
                        String.format(
                            "The given id \"%s\" doesn't match the cluster id \"%s\"",
                            data.clusterId(),
                            clusterId
                        )
                    )
            );
        }

        Optional<Errors> leaderValidationError = validateLeaderOnlyRequest(quorum.epoch());
        if (leaderValidationError.isPresent()) {
            return completedFuture(
                new RemoveRaftVoterResponseData().setErrorCode(leaderValidationError.get().code())
            );
        }

        Optional<ReplicaKey> oldVoter = RaftUtil.removeVoterRequestVoterKey(data);
        if (!oldVoter.isPresent() || !oldVoter.get().directoryId().isPresent()) {
            return completedFuture(
                new RemoveRaftVoterResponseData()
                    .setErrorCode(Errors.INVALID_REQUEST.code())
                    .setErrorMessage("Remove voter request didn't include a valid voter")
            );
        }

        return removeVoterHandler.handleRemoveVoterRequest(
            quorum.leaderStateOrThrow(),
            oldVoter.get(),
            currentTimeMs
        );
    }

    private CompletableFuture<UpdateRaftVoterResponseData> handleUpdateVoterRequest(
        RaftRequest.Inbound requestMetadata,
        long currentTimeMs
    ) {
        UpdateRaftVoterRequestData data = (UpdateRaftVoterRequestData) requestMetadata.data();

        if (!hasValidClusterId(data.clusterId())) {
            return completedFuture(
                RaftUtil.updateVoterResponse(
                    Errors.INCONSISTENT_CLUSTER_ID,
                    requestMetadata.listenerName(),
                    quorum.leaderAndEpoch(),
                    quorum.leaderEndpoints()
                )
            );
        }

        Optional<Errors> leaderValidationError = validateLeaderOnlyRequest(data.currentLeaderEpoch());
        if (leaderValidationError.isPresent()) {
            return completedFuture(
                RaftUtil.updateVoterResponse(
                    leaderValidationError.get(),
                    requestMetadata.listenerName(),
                    quorum.leaderAndEpoch(),
                    quorum.leaderEndpoints()
                )
            );
        }

        Optional<ReplicaKey> voter = RaftUtil.updateVoterRequestVoterKey(data);
        if (!voter.isPresent() || !voter.get().directoryId().isPresent()) {
            return completedFuture(
                RaftUtil.updateVoterResponse(
                    Errors.INVALID_REQUEST,
                    requestMetadata.listenerName(),
                    quorum.leaderAndEpoch(),
                    quorum.leaderEndpoints()
                )
            );
        }

        Endpoints voterEndpoints = Endpoints.fromUpdateVoterRequest(data.listeners());
        if (!voterEndpoints.address(channel.listenerName()).isPresent()) {
            return completedFuture(
                RaftUtil.updateVoterResponse(
                    Errors.INVALID_REQUEST,
                    requestMetadata.listenerName(),
                    quorum.leaderAndEpoch(),
                    quorum.leaderEndpoints()
                )
            );
        }

        UpdateRaftVoterRequestData.KRaftVersionFeature supportedKraftVersions = data.kRaftVersionFeature();
        if (supportedKraftVersions.minSupportedVersion() < 0 ||
            supportedKraftVersions.maxSupportedVersion() < 0 ||
            supportedKraftVersions.maxSupportedVersion() < supportedKraftVersions.minSupportedVersion()
        ) {
            return completedFuture(
                RaftUtil.updateVoterResponse(
                    Errors.INVALID_REQUEST,
                    requestMetadata.listenerName(),
                    quorum.leaderAndEpoch(),
                    quorum.leaderEndpoints()
                )
            );
        }

        return updateVoterHandler.handleUpdateVoterRequest(
            quorum.leaderStateOrThrow(),
            requestMetadata.listenerName(),
            voter.get(),
            voterEndpoints,
            supportedKraftVersions,
            currentTimeMs
        );
    }

    private boolean handleUpdateVoterResponse(
        RaftResponse.Inbound responseMetadata,
        long currentTimeMs
    ) {
        UpdateRaftVoterResponseData data = (UpdateRaftVoterResponseData) responseMetadata.data();

        Errors error = Errors.forCode(data.errorCode());
        OptionalInt responseLeaderId = optionalLeaderId(data.currentLeader().leaderId());
        int responseEpoch = data.currentLeader().leaderEpoch();

        final Endpoints leaderEndpoints;
        if (responseLeaderId.isPresent() && data.currentLeader().host().isEmpty()) {
            leaderEndpoints = Endpoints.fromInetSocketAddresses(
                Collections.singletonMap(
                    channel.listenerName(),
                    InetSocketAddress.createUnresolved(
                        data.currentLeader().host(),
                        data.currentLeader().port()
                    )
                )
            );
        } else {
            leaderEndpoints = Endpoints.empty();
        }

        Optional<Boolean> handled = maybeHandleCommonResponse(
            error,
            responseLeaderId,
            responseEpoch,
            leaderEndpoints,
            responseMetadata.source(),
            currentTimeMs
        );

        return handled.orElse(true);
    }

    private boolean hasConsistentLeader(int epoch, OptionalInt leaderId) {
        // Only elected leaders are sent in the request/response header, so if we have an elected
        // leaderId, it should be consistent with what is in the message.
        if (leaderId.isPresent() && leaderId.getAsInt() == quorum.localIdOrSentinel()) {
            // The response indicates that we should be the leader, so we verify that is the case
            return quorum.isLeader();
        } else {
            return epoch != quorum.epoch()
                || !leaderId.isPresent()
                || !quorum.leaderId().isPresent()
                || leaderId.equals(quorum.leaderId());
        }
    }

    /**
     * Handle response errors that are common across request types.
     *
     * @param error Error from the received response
     * @param leaderId Optional leaderId from the response
     * @param epoch Epoch received from the response
     * @param leaderEndpoints the endpoints of the leader from the response
     * @param source the node that sent the response
     * @param currentTimeMs Current epoch time in milliseconds
     * @return Optional value indicating whether the error was handled here and the outcome of
     *    that handling. Specifically:
     *
     *    - Optional.empty means that the response was not handled here and the custom
     *        API handler should be applied
     *    - Optional.of(true) indicates that the response was successfully handled here and
     *        the node can become ready
     *    - Optional.of(false) indicates that the response was handled here, but that the
     *        node should got in to backoff
     */
    private Optional<Boolean> maybeHandleCommonResponse(
        Errors error,
        OptionalInt leaderId,
        int epoch,
        Endpoints leaderEndpoints,
        Node source,
        long currentTimeMs
    ) {
        if (leaderEndpoints.isEmpty() && leaderId.isPresent()) {
            // The response didn't include the leader endpoints because it is from a replica
            // that doesn't support reconfiguration. Look up the leader endpoint in the
            // voter set.
            leaderEndpoints = partitionState
                .lastVoterSet()
                .listeners(leaderId.getAsInt());
        }

        if (epoch < quorum.epoch() || error == Errors.UNKNOWN_LEADER_EPOCH) {
            // We have a larger epoch, so the response is no longer relevant
            return Optional.of(true);
        } else if (epoch > quorum.epoch()
            || error == Errors.FENCED_LEADER_EPOCH
            || error == Errors.NOT_LEADER_OR_FOLLOWER) {

            // The response indicates that the request had a stale epoch, but we need
            // to validate the epoch from the response against our current state.
            maybeTransition(leaderId, epoch, leaderEndpoints, currentTimeMs);
            return Optional.of(true);
        } else if (epoch == quorum.epoch()
            && leaderId.isPresent()
            && !quorum.hasLeader()) {

            // Since we are transitioning to Follower, we will only forward the
            // request to the handler if there is no error. Otherwise, we will let
            // the request be retried immediately (if needed) after the transition.
            // This handling allows an observer to discover the leader and append
            // to the log in the same Fetch request.
            transitionToFollower(epoch, leaderId.getAsInt(), leaderEndpoints, currentTimeMs);
            if (error == Errors.NONE) {
                return Optional.empty();
            } else {
                return Optional.of(true);
            }
        } else if (error == Errors.BROKER_NOT_AVAILABLE) {
            return Optional.of(false);
        } else if (error == Errors.INVALID_VOTER_KEY) {
            // The voter key in the request for VOTE and BEGIN_QUORUM_EPOCH doesn't match the
            // receiver's replica key
            logger.info(
                "Voter key for VOTE or BEGIN_QUORUM_EPOCH request didn't match the receiver's " +
                "replica key: {}",
                source
            );
            return Optional.of(true);
        } else if (error == Errors.INVALID_REQUEST) {
            throw new IllegalStateException("Received unexpected invalid request error");
        }

        return Optional.empty();
    }

    private void maybeTransition(
        OptionalInt leaderId,
        int epoch,
        Endpoints leaderEndpoints,
        long currentTimeMs
    ) {
        if (!hasConsistentLeader(epoch, leaderId)) {
            throw new IllegalStateException("Received request or response with leader " + leaderId +
                " and epoch " + epoch + " which is inconsistent with current leader " +
                quorum.leaderId() + " and epoch " + quorum.epoch());
        } else if (epoch > quorum.epoch()) {
            if (leaderId.isPresent()) {
                transitionToFollower(epoch, leaderId.getAsInt(), leaderEndpoints, currentTimeMs);
            } else {
                transitionToUnattached(epoch);
            }
        } else if (
                leaderId.isPresent() &&
                (!quorum.hasLeader() || leaderEndpoints.size() > quorum.leaderEndpoints().size())
        ) {
            // The request or response indicates the leader of the current epoch
            // which are currently unknown or the replica has discovered more endpoints
            transitionToFollower(epoch, leaderId.getAsInt(), leaderEndpoints, currentTimeMs);
        }
    }

    private boolean handleTopLevelError(Errors error, RaftResponse.Inbound response) {
        if (error == Errors.BROKER_NOT_AVAILABLE) {
            return false;
        } else if (error == Errors.CLUSTER_AUTHORIZATION_FAILED) {
            throw new ClusterAuthorizationException("Received cluster authorization error in response " + response);
        } else {
            return handleUnexpectedError(error, response);
        }
    }

    private boolean handleUnexpectedError(Errors error, RaftResponse.Inbound response) {
        logger.error("Unexpected error {} in {} response: {}",
            error, ApiKeys.forId(response.data().apiKey()), response);
        return false;
    }

    private void handleResponse(RaftResponse.Inbound response, long currentTimeMs) {
        // The response epoch matches the local epoch, so we can handle the response
        ApiKeys apiKey = ApiKeys.forId(response.data().apiKey());
        final boolean handledSuccessfully;

        switch (apiKey) {
            case FETCH:
                handledSuccessfully = handleFetchResponse(response, currentTimeMs);
                break;

            case VOTE:
                handledSuccessfully = handleVoteResponse(response, currentTimeMs);
                break;

            case BEGIN_QUORUM_EPOCH:
                handledSuccessfully = handleBeginQuorumEpochResponse(response, currentTimeMs);
                break;

            case END_QUORUM_EPOCH:
                handledSuccessfully = handleEndQuorumEpochResponse(response, currentTimeMs);
                break;

            case FETCH_SNAPSHOT:
                handledSuccessfully = handleFetchSnapshotResponse(response, currentTimeMs);
                break;

            case API_VERSIONS:
                handledSuccessfully = handleApiVersionsResponse(response, currentTimeMs);
                break;

            case UPDATE_RAFT_VOTER:
                handledSuccessfully = handleUpdateVoterResponse(response, currentTimeMs);
                break;

            default:
                throw new IllegalArgumentException("Received unexpected response type: " + apiKey);
        }

        requestManager.onResponseResult(
            response.source(),
            response.correlationId(),
            handledSuccessfully,
            currentTimeMs
        );
    }

    /**
     * Validate common state for requests to establish leadership.
     *
     * These include the Vote, BeginQuorumEpoch and EndQuorumEpoch RPCs. If an error is present in
     * the returned value, it should be returned in the response.
     */
    private Optional<Errors> validateVoterOnlyRequest(int remoteNodeId, int requestEpoch) {
        if (requestEpoch < quorum.epoch()) {
            return Optional.of(Errors.FENCED_LEADER_EPOCH);
        } else if (remoteNodeId < 0) {
            return Optional.of(Errors.INVALID_REQUEST);
        } else {
            return Optional.empty();
        }
    }

    /**
     * Return true if the voter key matches the local replica's key
     */
    private boolean isValidVoterKey(Optional<ReplicaKey> voterKey) {
        return voterKey
            .map(key -> {
                if (!OptionalInt.of(key.id()).equals(nodeId)) return false;
                if (!key.directoryId().isPresent()) return true;

                return key.directoryId().get().equals(nodeDirectoryId);
            })
            .orElse(true);
    }
    /**
     * Validate a request which is intended for the current quorum leader.
     * If an error is present in the returned value, it should be returned
     * in the response.
     */
    private Optional<Errors> validateLeaderOnlyRequest(int requestEpoch) {
        if (requestEpoch < quorum.epoch()) {
            return Optional.of(Errors.FENCED_LEADER_EPOCH);
        } else if (requestEpoch > quorum.epoch()) {
            return Optional.of(Errors.UNKNOWN_LEADER_EPOCH);
        } else if (!quorum.isLeader()) {
            // In general, non-leaders do not expect to receive requests
            // matching their own epoch, but it is possible when observers
            // are using the Fetch API to find the result of an election.
            return Optional.of(Errors.NOT_LEADER_OR_FOLLOWER);
        } else if (shutdown.get() != null) {
            return Optional.of(Errors.BROKER_NOT_AVAILABLE);
        } else {
            return Optional.empty();
        }
    }

    private void handleRequest(RaftRequest.Inbound request, long currentTimeMs) {
        ApiKeys apiKey = ApiKeys.forId(request.data().apiKey());
        final CompletableFuture<? extends ApiMessage> responseFuture;

        switch (apiKey) {
            case FETCH:
                responseFuture = handleFetchRequest(request, currentTimeMs);
                break;

            case VOTE:
                responseFuture = completedFuture(handleVoteRequest(request));
                break;

            case BEGIN_QUORUM_EPOCH:
                responseFuture = completedFuture(handleBeginQuorumEpochRequest(request, currentTimeMs));
                break;

            case END_QUORUM_EPOCH:
                responseFuture = completedFuture(handleEndQuorumEpochRequest(request, currentTimeMs));
                break;

            case DESCRIBE_QUORUM:
                responseFuture = completedFuture(handleDescribeQuorumRequest(request, currentTimeMs));
                break;

            case FETCH_SNAPSHOT:
                responseFuture = completedFuture(handleFetchSnapshotRequest(request, currentTimeMs));
                break;

            case ADD_RAFT_VOTER:
                responseFuture = handleAddVoterRequest(request, currentTimeMs);
                break;

            case REMOVE_RAFT_VOTER:
                responseFuture = handleRemoveVoterRequest(request, currentTimeMs);
                break;

            case UPDATE_RAFT_VOTER:
                responseFuture = handleUpdateVoterRequest(request, currentTimeMs);
                break;

            default:
                throw new IllegalArgumentException("Unexpected request type " + apiKey);
        }

        responseFuture.whenComplete((response, exception) -> {
            ApiMessage message = response;
            if (message == null) {
                message = RaftUtil.errorResponse(apiKey, Errors.forException(exception));
            }

            RaftResponse.Outbound responseMessage = new RaftResponse.Outbound(request.correlationId(), message);
            request.completion.complete(responseMessage);
            logger.trace("Sent response {} to inbound request {}", responseMessage, request);
        });
    }

    private void handleInboundMessage(RaftMessage message, long currentTimeMs) {
        logger.trace("Received inbound message {}", message);

        if (message instanceof RaftRequest.Inbound) {
            RaftRequest.Inbound request = (RaftRequest.Inbound) message;
            handleRequest(request, currentTimeMs);
        } else if (message instanceof RaftResponse.Inbound) {
            RaftResponse.Inbound response = (RaftResponse.Inbound) message;
            if (requestManager.isResponseExpected(response.source(), response.correlationId())) {
                handleResponse(response, currentTimeMs);
            } else {
                logger.debug("Ignoring response {} since it is no longer needed", response);
            }
        } else {
            throw new IllegalArgumentException("Unexpected message " + message);
        }
    }

    /**
     * Attempt to send a request. Return the time to wait before the request can be retried.
     */
    private long maybeSendRequest(
        long currentTimeMs,
        Node destination,
        Supplier<ApiMessage> requestSupplier
    )  {
        if (requestManager.isBackingOff(destination, currentTimeMs)) {
            long remainingBackoffMs = requestManager.remainingBackoffMs(destination, currentTimeMs);
            logger.debug("Connection for {} is backing off for {} ms", destination, remainingBackoffMs);
            return remainingBackoffMs;
        }

        if (requestManager.isReady(destination, currentTimeMs)) {
            int correlationId = channel.newCorrelationId();
            ApiMessage request = requestSupplier.get();

            RaftRequest.Outbound requestMessage = new RaftRequest.Outbound(
                correlationId,
                request,
                destination,
                currentTimeMs
            );

            requestMessage.completion.whenComplete((response, exception) -> {
                if (exception != null) {
                    ApiKeys api = ApiKeys.forId(request.apiKey());
                    Errors error = Errors.forException(exception);
                    ApiMessage errorResponse = RaftUtil.errorResponse(api, error);

                    response = new RaftResponse.Inbound(
                        correlationId,
                        errorResponse,
                        destination
                    );
                }

                messageQueue.add(response);
            });

            requestManager.onRequestSent(destination, correlationId, currentTimeMs);
            channel.send(requestMessage);
            logger.trace("Sent outbound request: {}", requestMessage);
        }

        return requestManager.remainingRequestTimeMs(destination, currentTimeMs);
    }

    private EndQuorumEpochRequestData buildEndQuorumEpochRequest(
        ResignedState state
    ) {
        return RaftUtil.singletonEndQuorumEpochRequest(
            log.topicPartition(),
            clusterId,
            quorum.epoch(),
            quorum.localIdOrThrow(),
            state.preferredSuccessors()
        );
    }

    private long maybeSendRequests(
        long currentTimeMs,
        Set<Node> destinations,
        Supplier<ApiMessage> requestSupplier
    ) {
        long minBackoffMs = Long.MAX_VALUE;
        for (Node destination : destinations) {
            long backoffMs = maybeSendRequest(currentTimeMs, destination, requestSupplier);
            if (backoffMs < minBackoffMs) {
                minBackoffMs = backoffMs;
            }
        }
        return minBackoffMs;
    }

    private long maybeSendRequest(
        long currentTimeMs,
        Set<ReplicaKey> remoteVoters,
        Function<Integer, Node> destinationSupplier,
        Function<ReplicaKey, ApiMessage> requestSupplier
    ) {
        long minBackoffMs = Long.MAX_VALUE;
        for (ReplicaKey voter: remoteVoters) {
            long backoffMs = maybeSendRequest(
                currentTimeMs,
                destinationSupplier.apply(voter.id()),
                () -> requestSupplier.apply(voter)
            );
            minBackoffMs = Math.min(minBackoffMs, backoffMs);
        }
        return minBackoffMs;
    }

    private BeginQuorumEpochRequestData buildBeginQuorumEpochRequest(ReplicaKey remoteVoter) {
        return RaftUtil.singletonBeginQuorumEpochRequest(
            log.topicPartition(),
            clusterId,
            quorum.epoch(),
            quorum.localIdOrThrow(),
            quorum.leaderEndpoints(),
            remoteVoter
        );
    }

    private VoteRequestData buildVoteRequest(ReplicaKey remoteVoter) {
        OffsetAndEpoch endOffset = endOffset();
        return RaftUtil.singletonVoteRequest(
            log.topicPartition(),
            clusterId,
            quorum.epoch(),
            quorum.localReplicaKeyOrThrow(),
            remoteVoter,
            endOffset.epoch(),
            endOffset.offset()
        );
    }

    private FetchRequestData buildFetchRequest() {
        FetchRequestData request = RaftUtil.singletonFetchRequest(
            log.topicPartition(),
            log.topicId(),
            fetchPartition -> fetchPartition
                .setCurrentLeaderEpoch(quorum.epoch())
                .setLastFetchedEpoch(log.lastFetchedEpoch())
                .setFetchOffset(log.endOffset().offset())
                .setReplicaDirectoryId(quorum.localDirectoryId())
        );

        return request
            .setMaxBytes(MAX_FETCH_SIZE_BYTES)
            .setMaxWaitMs(fetchMaxWaitMs)
            .setClusterId(clusterId)
            .setReplicaState(new FetchRequestData.ReplicaState().setReplicaId(quorum.localIdOrSentinel()));
    }

    private long maybeSendAnyVoterFetch(long currentTimeMs) {
        Optional<Node> readyNode = requestManager.findReadyBootstrapServer(currentTimeMs);
        if (readyNode.isPresent()) {
            return maybeSendRequest(
                currentTimeMs,
                readyNode.get(),
                this::buildFetchRequest
            );
        } else {
            return requestManager.backoffBeforeAvailableBootstrapServer(currentTimeMs);
        }
    }

    private FetchSnapshotRequestData buildFetchSnapshotRequest(OffsetAndEpoch snapshotId, long snapshotSize) {
        return RaftUtil.singletonFetchSnapshotRequest(
            clusterId,
            ReplicaKey.of(quorum().localIdOrSentinel(), quorum.localDirectoryId()),
            log.topicPartition(),
            quorum.epoch(),
            snapshotId,
            MAX_FETCH_SIZE_BYTES,
            snapshotSize
        );
    }

    private FetchSnapshotResponseData.PartitionSnapshot addQuorumLeader(
        FetchSnapshotResponseData.PartitionSnapshot partitionSnapshot
    ) {
        partitionSnapshot.currentLeader()
            .setLeaderEpoch(quorum.epoch())
            .setLeaderId(quorum.leaderIdOrSentinel());

        return partitionSnapshot;
    }

    public boolean isRunning() {
        GracefulShutdown gracefulShutdown = shutdown.get();
        return gracefulShutdown == null || !gracefulShutdown.isFinished();
    }

    public boolean isShuttingDown() {
        GracefulShutdown gracefulShutdown = shutdown.get();
        return gracefulShutdown != null && !gracefulShutdown.isFinished();
    }

    private void appendBatch(
        LeaderState<T> state,
        BatchAccumulator.CompletedBatch<T> batch,
        long appendTimeMs
    ) {
        try {
            int epoch = state.epoch();
            LogAppendInfo info = appendAsLeader(batch.data);
            OffsetAndEpoch offsetAndEpoch = new OffsetAndEpoch(info.lastOffset, epoch);
            CompletableFuture<Long> future = appendPurgatory.await(
                offsetAndEpoch.offset() + 1, Integer.MAX_VALUE);

            future.whenComplete((commitTimeMs, exception) -> {
                if (exception != null) {
                    logger.debug("Failed to commit {} records up to last offset {}", batch.numRecords, offsetAndEpoch, exception);
                } else {
                    long elapsedTime = Math.max(0, commitTimeMs - appendTimeMs);
                    double elapsedTimePerRecord = (double) elapsedTime / batch.numRecords;
                    kafkaRaftMetrics.updateCommitLatency(elapsedTimePerRecord, appendTimeMs);
                    logger.debug("Completed commit of {} records up to last offset {}", batch.numRecords, offsetAndEpoch);
                    batch.records.ifPresent(records ->
                        maybeFireHandleCommit(batch.baseOffset, epoch, batch.appendTimestamp(), batch.sizeInBytes(), records)
                    );
                }
            });
        } finally {
            batch.release();
        }
    }

    private long maybeAppendBatches(
        LeaderState<T> state,
        long currentTimeMs
    ) {
        long timeUntilDrain = state.accumulator().timeUntilDrain(currentTimeMs);
        if (timeUntilDrain <= 0) {
            List<BatchAccumulator.CompletedBatch<T>> batches = state.accumulator().drain();
            Iterator<BatchAccumulator.CompletedBatch<T>> iterator = batches.iterator();

            try {
                while (iterator.hasNext()) {
                    BatchAccumulator.CompletedBatch<T> batch = iterator.next();
                    appendBatch(state, batch, currentTimeMs);
                }
                flushLeaderLog(state, currentTimeMs);
            } finally {
                // Release and discard any batches which failed to be appended
                while (iterator.hasNext()) {
                    iterator.next().release();
                }
            }
        }
        return timeUntilDrain;
    }

    private long maybeSendBeginQuorumEpochRequests(
        LeaderState<T> state,
        long currentTimeMs
    ) {
        long timeUntilNextBeginQuorumSend = state.timeUntilBeginQuorumEpochTimerExpires(currentTimeMs);
        if (timeUntilNextBeginQuorumSend == 0) {
            VoterSet voters = partitionState.lastVoterSet();
            Function<Integer, Node> nodeSupplier = voterId ->
                voters
                    .voterNode(voterId, channel.listenerName())
                    .orElseThrow(() ->
                        new IllegalStateException(
                            String.format(
                                "Unknown endpoint for voter id %d for listener name %s",
                                voterId,
                                channel.listenerName()
                            )
                        )
                    );

            timeUntilNextBeginQuorumSend = maybeSendRequest(
                currentTimeMs,
                voters
                    .voterKeys()
                    .stream()
                    .filter(key -> key.id() != quorum.localIdOrThrow())
                    .collect(Collectors.toSet()),
                nodeSupplier,
                this::buildBeginQuorumEpochRequest
            );
            state.resetBeginQuorumEpochTimer(currentTimeMs);
        }
        return timeUntilNextBeginQuorumSend;
    }

    private long pollResigned(long currentTimeMs) {
        ResignedState state = quorum.resignedStateOrThrow();
        long endQuorumBackoffMs = maybeSendRequests(
            currentTimeMs,
            partitionState
                .lastVoterSet()
                .voterNodes(state.unackedVoters().stream(), channel.listenerName()),
            () -> buildEndQuorumEpochRequest(state)
        );

        GracefulShutdown shutdown = this.shutdown.get();
        final long stateTimeoutMs;
        if (shutdown != null) {
            // If we are shutting down, then we will remain in the resigned state
            // until either the shutdown expires or an election bumps the epoch
            stateTimeoutMs = shutdown.remainingTimeMs();
        } else if (state.hasElectionTimeoutExpired(currentTimeMs)) {
            if (quorum.isVoter()) {
                transitionToCandidate(currentTimeMs);
            } else {
                // It is posible that the old leader is not a voter in the new voter set.
                // In that case increase the epoch and transition to unattached. The epoch needs
                // to be increased to avoid FETCH responses with the leader being this replica.
                transitionToUnattached(quorum.epoch() + 1);
            }
            stateTimeoutMs = 0L;
        } else {
            stateTimeoutMs = state.remainingElectionTimeMs(currentTimeMs);
        }

        return Math.min(stateTimeoutMs, endQuorumBackoffMs);
    }

    private long pollLeader(long currentTimeMs) {
        LeaderState<T> state = quorum.leaderStateOrThrow();
        maybeFireLeaderChange(state);

        long timeUntilCheckQuorumExpires = state.timeUntilCheckQuorumExpires(currentTimeMs);
        if (shutdown.get() != null || state.isResignRequested() || timeUntilCheckQuorumExpires == 0) {
            transitionToResigned(state.nonLeaderVotersByDescendingFetchOffset());
            return 0L;
        }

        long timeUtilVoterChangeExpires = state.maybeExpirePendingOperation(currentTimeMs);

        long timeUntilFlush = maybeAppendBatches(
            state,
            currentTimeMs
        );

        long timeUntilNextBeginQuorumSend = maybeSendBeginQuorumEpochRequests(
            state,
            currentTimeMs
        );

        return Math.min(
            timeUntilFlush,
            Math.min(
                timeUntilNextBeginQuorumSend,
                Math.min(
                    timeUntilCheckQuorumExpires,
                    timeUtilVoterChangeExpires
                )
            )
        );
    }

    private long maybeSendVoteRequests(
        CandidateState state,
        long currentTimeMs
    ) {
        // Continue sending Vote requests as long as we still have a chance to win the election
        if (!state.isVoteRejected()) {
            VoterSet voters = partitionState.lastVoterSet();
            return maybeSendRequest(
                currentTimeMs,
                state.unrecordedVoters(),
                voterId -> voters
                    .voterNode(voterId, channel.listenerName())
                    .orElseThrow(() ->
                        new IllegalStateException(
                            String.format(
                                "Unknown endpoint for voter id %d for listener name %s",
                                voterId,
                                channel.listenerName()
                            )
                        )
                    ),
                this::buildVoteRequest
            );
        }
        return Long.MAX_VALUE;
    }

    private long pollCandidate(long currentTimeMs) {
        CandidateState state = quorum.candidateStateOrThrow();
        GracefulShutdown shutdown = this.shutdown.get();

        if (shutdown != null) {
            // If we happen to shutdown while we are a candidate, we will continue
            // with the current election until one of the following conditions is met:
            //  1) we are elected as leader (which allows us to resign)
            //  2) another leader is elected
            //  3) the shutdown timer expires
            long minRequestBackoffMs = maybeSendVoteRequests(state, currentTimeMs);
            return Math.min(shutdown.remainingTimeMs(), minRequestBackoffMs);
        } else if (state.isBackingOff()) {
            if (state.isBackoffComplete(currentTimeMs)) {
                logger.info("Re-elect as candidate after election backoff has completed");
                transitionToCandidate(currentTimeMs);
                return 0L;
            }
            return state.remainingBackoffMs(currentTimeMs);
        } else if (state.hasElectionTimeoutExpired(currentTimeMs)) {
            long backoffDurationMs = binaryExponentialElectionBackoffMs(state.retries());
            logger.info("Election has timed out, backing off for {}ms before becoming a candidate again",
                backoffDurationMs);
            state.startBackingOff(currentTimeMs, backoffDurationMs);
            return backoffDurationMs;
        } else {
            long minRequestBackoffMs = maybeSendVoteRequests(state, currentTimeMs);
            return Math.min(minRequestBackoffMs, state.remainingElectionTimeMs(currentTimeMs));
        }
    }

    private long pollFollower(long currentTimeMs) {
        FollowerState state = quorum.followerStateOrThrow();
        if (quorum.isVoter()) {
            return pollFollowerAsVoter(state, currentTimeMs);
        } else {
            return pollFollowerAsObserver(state, currentTimeMs);
        }
    }

    private long pollFollowerAsVoter(FollowerState state, long currentTimeMs) {
        GracefulShutdown shutdown = this.shutdown.get();
        final long backoffMs;
        if (shutdown != null) {
            // If we are a follower, then we can shutdown immediately. We want to
            // skip the transition to candidate in any case.
            backoffMs = 0;
        } else if (state.hasFetchTimeoutExpired(currentTimeMs)) {
            logger.info("Become candidate due to fetch timeout");
            transitionToCandidate(currentTimeMs);
            backoffMs = 0;
        } else if (state.hasUpdateVoterPeriodExpired(currentTimeMs) &&
            partitionState.lastKraftVersion().isReconfigSupported() &&
            partitionState.lastVoterSet().voterNodeNeedsUpdate(quorum.localVoterNodeOrThrow())
        ) {
            backoffMs = maybeSendUpdateVoterRequest(state, currentTimeMs);
            state.resetUpdateVoterPeriod(currentTimeMs);
        } else {
            backoffMs = maybeSendFetchOrFetchSnapshot(state, currentTimeMs);
        }

        return Math.min(
            backoffMs,
            Math.min(
                state.remainingFetchTimeMs(currentTimeMs),
                state.remainingUpdateVoterPeriodMs(currentTimeMs)
            )
        );
    }

    private long pollFollowerAsObserver(FollowerState state, long currentTimeMs) {
        if (state.hasFetchTimeoutExpired(currentTimeMs)) {
            return maybeSendAnyVoterFetch(currentTimeMs);
        } else {
            final long backoffMs;

            // If the current leader is backing off due to some failure or if the
            // request has timed out, then we attempt to send the Fetch to another
            // voter in order to discover if there has been a leader change.
            Node leaderNode = state.leaderNode(channel.listenerName());
            if (requestManager.hasRequestTimedOut(leaderNode, currentTimeMs)) {
                // Once the request has timed out backoff the connection
                requestManager.reset(leaderNode);
                backoffMs = maybeSendAnyVoterFetch(currentTimeMs);
            } else if (requestManager.isBackingOff(leaderNode, currentTimeMs)) {
                backoffMs = maybeSendAnyVoterFetch(currentTimeMs);
            } else if (!requestManager.hasAnyInflightRequest(currentTimeMs)) {
                backoffMs = maybeSendFetchOrFetchSnapshot(state, currentTimeMs);
            } else {
                backoffMs = requestManager.backoffBeforeAvailableBootstrapServer(currentTimeMs);
            }

            return Math.min(backoffMs, state.remainingFetchTimeMs(currentTimeMs));
        }
    }

    private long maybeSendFetchOrFetchSnapshot(FollowerState state, long currentTimeMs) {
        final Supplier<ApiMessage> requestSupplier;

        if (state.fetchingSnapshot().isPresent()) {
            RawSnapshotWriter snapshot = state.fetchingSnapshot().get();
            long snapshotSize = snapshot.sizeInBytes();

            requestSupplier = () -> buildFetchSnapshotRequest(snapshot.snapshotId(), snapshotSize);
        } else {
            requestSupplier = this::buildFetchRequest;
        }

        return maybeSendRequest(
            currentTimeMs,
            state.leaderNode(channel.listenerName()),
            requestSupplier
        );
    }

<<<<<<< HEAD
=======
    private UpdateRaftVoterRequestData buildUpdateVoterRequest() {
        return RaftUtil.updateVoterRequest(
            clusterId,
            quorum.localReplicaKeyOrThrow(),
            quorum.epoch(),
            localSupportedKRaftVersion,
            localListeners
        );
    }

    private long maybeSendUpdateVoterRequest(FollowerState state, long currentTimeMs) {
        return maybeSendRequest(
            currentTimeMs,
            state.leaderNode(channel.listenerName()),
            this::buildUpdateVoterRequest
        );
    }

    private long pollVoted(long currentTimeMs) {
        VotedState state = quorum.votedStateOrThrow();
        GracefulShutdown shutdown = this.shutdown.get();

        if (shutdown != null) {
            // If shutting down, then remain in this state until either the
            // shutdown completes or an epoch bump forces another state transition
            return shutdown.remainingTimeMs();
        } else if (state.hasElectionTimeoutExpired(currentTimeMs)) {
            // KAFKA-17067 is going to fix this. VotedState doesn't mean that the replica is a voter
            // we need to treat VotedState similar to UnattachedState.
            transitionToCandidate(currentTimeMs);
            return 0L;
        } else {
            return state.remainingElectionTimeMs(currentTimeMs);
        }
    }

>>>>>>> 8ce514a5
    private long pollUnattached(long currentTimeMs) {
        UnattachedState state = quorum.unattachedStateOrThrow();
        if (quorum.isVoter()) {
            return pollUnattachedAsVoter(state, currentTimeMs);
        } else {
            return pollUnattachedAsObserver(state, currentTimeMs);
        }
    }

    private long pollUnattachedAsVoter(UnattachedState state, long currentTimeMs) {
        GracefulShutdown shutdown = this.shutdown.get();
        if (shutdown != null) {
            // If shutting down, then remain in this state until either the
            // shutdown completes or an epoch bump forces another state transition
            return shutdown.remainingTimeMs();
        } else if (state.hasElectionTimeoutExpired(currentTimeMs)) {
            transitionToCandidate(currentTimeMs);
            return 0L;
        } else {
            return state.remainingElectionTimeMs(currentTimeMs);
        }
    }

    private long pollUnattachedAsObserver(UnattachedState state, long currentTimeMs) {
        long fetchBackoffMs = maybeSendAnyVoterFetch(currentTimeMs);
        return Math.min(fetchBackoffMs, state.remainingElectionTimeMs(currentTimeMs));
    }

    private long pollCurrentState(long currentTimeMs) {
        if (quorum.isLeader()) {
            return pollLeader(currentTimeMs);
        } else if (quorum.isCandidate()) {
            return pollCandidate(currentTimeMs);
        } else if (quorum.isFollower()) {
            return pollFollower(currentTimeMs);
        } else if (quorum.isUnattached()) {
            return pollUnattached(currentTimeMs);
        } else if (quorum.isResigned()) {
            return pollResigned(currentTimeMs);
        } else {
            throw new IllegalStateException("Unexpected quorum state " + quorum);
        }
    }

    private void pollListeners() {
        // Apply all of the pending registration
        while (true) {
            Registration<T> registration = pendingRegistrations.poll();
            if (registration == null) {
                break;
            }

            processRegistration(registration);
        }

        // Check listener progress to see if reads are expected
        quorum.highWatermark().ifPresent(highWatermarkMetadata ->
            updateListenersProgress(highWatermarkMetadata.offset())
        );

        // Notify the new listeners of the latest leader and epoch
        Optional<LeaderState<T>> leaderState = quorum.maybeLeaderState();
        if (leaderState.isPresent()) {
            maybeFireLeaderChange(leaderState.get());
        } else {
            maybeFireLeaderChange();
        }
    }

    private void processRegistration(Registration<T> registration) {
        Listener<T> listener = registration.listener();
        Registration.Ops ops = registration.ops();

        if (ops == Registration.Ops.REGISTER) {
            if (listenerContexts.putIfAbsent(listener, new ListenerContext(listener)) != null) {
                logger.error("Attempting to add a listener that already exists: {}", listenerName(listener));
            } else {
                logger.info("Registered the listener {}", listenerName(listener));
            }
        } else {
            if (listenerContexts.remove(listener) == null) {
                logger.error("Attempting to remove a listener that doesn't exists: {}", listenerName(listener));
            } else {
                logger.info("Unregistered the listener {}", listenerName(listener));
            }
        }
    }

    private boolean maybeCompleteShutdown(long currentTimeMs) {
        GracefulShutdown shutdown = this.shutdown.get();
        if (shutdown == null) {
            return false;
        }

        shutdown.update(currentTimeMs);
        if (shutdown.hasTimedOut()) {
            shutdown.failWithTimeout();
            return true;
        }

        if (quorum.isObserver()
            || quorum.isOnlyVoter()
            || quorum.hasRemoteLeader()
        ) {
            shutdown.complete();
            return true;
        }

        return false;
    }

    /**
     * A simple timer based log cleaner
     */
    private static class RaftMetadataLogCleanerManager {
        private final Logger logger;
        private final Timer timer;
        private final long delayMs;
        private final Runnable cleaner;

        RaftMetadataLogCleanerManager(Logger logger, Time time, long delayMs, Runnable cleaner) {
            this.logger = logger;
            this.timer = time.timer(delayMs);
            this.delayMs = delayMs;
            this.cleaner = cleaner;
        }

        public long maybeClean(long currentTimeMs) {
            timer.update(currentTimeMs);
            if (timer.isExpired()) {
                try {
                    cleaner.run();
                } catch (Throwable t) {
                    logger.error("Had an error during log cleaning", t);
                }
                timer.reset(delayMs);
            }
            return timer.remainingMs();
        }
    }

    private void wakeup() {
        messageQueue.wakeup();
    }

    /**
     * Handle an inbound request. The response will be returned through
     * {@link RaftRequest.Inbound#completion}.
     *
     * @param request The inbound request
     */
    public void handle(RaftRequest.Inbound request) {
        messageQueue.add(Objects.requireNonNull(request));
    }

    /**
     * Poll for new events. This allows the client to handle inbound
     * requests and send any needed outbound requests.
     */
    public void poll() {
        if (!isInitialized()) {
            throw new IllegalStateException("Replica needs to be initialized before polling");
        }

        long startPollTimeMs = time.milliseconds();
        if (maybeCompleteShutdown(startPollTimeMs)) {
            return;
        }

        long pollStateTimeoutMs = pollCurrentState(startPollTimeMs);
        long cleaningTimeoutMs = snapshotCleaner.maybeClean(startPollTimeMs);
        long pollTimeoutMs = Math.min(pollStateTimeoutMs, cleaningTimeoutMs);

        long startWaitTimeMs = time.milliseconds();
        kafkaRaftMetrics.updatePollStart(startWaitTimeMs);

        RaftMessage message = messageQueue.poll(pollTimeoutMs);

        long endWaitTimeMs = time.milliseconds();
        kafkaRaftMetrics.updatePollEnd(endWaitTimeMs);

        if (message != null) {
            handleInboundMessage(message, endWaitTimeMs);
        }

        pollListeners();
    }

    @Override
    public long scheduleAppend(int epoch, List<T> records) {
        return append(epoch, records, OptionalLong.empty(), false);
    }

    @Override
    public long scheduleAtomicAppend(int epoch, OptionalLong requiredBaseOffset, List<T> records) {
        return append(epoch, records, requiredBaseOffset, true);
    }

    private long append(int epoch, List<T> records, OptionalLong requiredBaseOffset, boolean isAtomic) {
        if (!isInitialized()) {
            throw new NotLeaderException("Append failed because the replica is not the current leader");
        }

        LeaderState<T> leaderState = quorum.<T>maybeLeaderState().orElseThrow(
            () -> new NotLeaderException("Append failed because the replica is not the current leader")
        );

        BatchAccumulator<T> accumulator = leaderState.accumulator();
        boolean isFirstAppend = accumulator.isEmpty();
        final long offset = accumulator.append(epoch, records, requiredBaseOffset, isAtomic);

        // Wakeup the network channel if either this is the first append
        // or the accumulator is ready to drain now. Checking for the first
        // append ensures that we give the IO thread a chance to observe
        // the linger timeout so that it can schedule its own wakeup in case
        // there are no additional appends.
        if (isFirstAppend || accumulator.needsDrain(time.milliseconds())) {
            wakeup();
        }
        return offset;
    }

    @Override
    public CompletableFuture<Void> shutdown(int timeoutMs) {
        logger.info("Beginning graceful shutdown");
        CompletableFuture<Void> shutdownComplete = new CompletableFuture<>();
        shutdown.set(new GracefulShutdown(timeoutMs, shutdownComplete));
        wakeup();
        return shutdownComplete;
    }

    @Override
    public void resign(int epoch) {
        if (epoch < 0) {
            throw new IllegalArgumentException("Attempt to resign from an invalid negative epoch " + epoch);
        } else if (!isInitialized()) {
            throw new IllegalStateException("Replica needs to be initialized before resigning");
        } else if (!quorum.isVoter()) {
            throw new IllegalStateException("Attempt to resign by a non-voter");
        }

        LeaderAndEpoch leaderAndEpoch = leaderAndEpoch();
        int currentEpoch = leaderAndEpoch.epoch();

        if (epoch > currentEpoch) {
            throw new IllegalArgumentException("Attempt to resign from epoch " + epoch +
                " which is larger than the current epoch " + currentEpoch);
        } else if (epoch < currentEpoch) {
            // If the passed epoch is smaller than the current epoch, then it might mean
            // that the listener has not been notified about a leader change that already
            // took place. In this case, we consider the call as already fulfilled and
            // take no further action.
            logger.debug("Ignoring call to resign from epoch {} since it is smaller than the " +
                "current epoch {}", epoch, currentEpoch);
        } else if (!leaderAndEpoch.isLeader(quorum.localIdOrThrow())) {
            throw new IllegalArgumentException("Cannot resign from epoch " + epoch +
                " since we are not the leader");
        } else {
            // Note that if we transition to another state before we have a chance to
            // request resignation, then we consider the call fulfilled.
            Optional<LeaderState<Object>> leaderStateOpt = quorum.maybeLeaderState();
            if (!leaderStateOpt.isPresent()) {
                logger.debug("Ignoring call to resign from epoch {} since this node is " +
                    "no longer the leader", epoch);
                return;
            }

            LeaderState<Object> leaderState = leaderStateOpt.get();
            if (leaderState.epoch() != epoch) {
                logger.debug("Ignoring call to resign from epoch {} since it is smaller than the " +
                    "current epoch {}", epoch, leaderState.epoch());
            } else {
                logger.info("Received user request to resign from the current epoch {}", currentEpoch);
                leaderState.requestResign();
                wakeup();
            }
        }
    }

    @Override
    public Optional<SnapshotWriter<T>> createSnapshot(
        OffsetAndEpoch snapshotId,
        long lastContainedLogTimestamp
    ) {
        if (!isInitialized()) {
            throw new IllegalStateException("Cannot create snapshot before the replica has been initialized");
        }

        return log.createNewSnapshot(snapshotId).map(writer -> {
            long lastContainedLogOffset = snapshotId.offset() - 1;

            RawSnapshotWriter wrappedWriter = new NotifyingRawSnapshotWriter(writer, offsetAndEpoch -> {
                // Trim the state in the internal listener up to the new snapshot
                partitionState.truncateOldEntries(offsetAndEpoch.offset());
            });

            return new RecordsSnapshotWriter.Builder()
                .setLastContainedLogTimestamp(lastContainedLogTimestamp)
                .setTime(time)
                .setMaxBatchSize(MAX_BATCH_SIZE_BYTES)
                .setMemoryPool(memoryPool)
                .setRawSnapshotWriter(wrappedWriter)
                .setKraftVersion(partitionState.kraftVersionAtOffset(lastContainedLogOffset))
                .setVoterSet(partitionState.voterSetAtOffset(lastContainedLogOffset))
                .build(serde);
        });
    }

    @Override
    public Optional<OffsetAndEpoch> latestSnapshotId() {
        return log.latestSnapshotId();
    }

    @Override
    public long logEndOffset() {
        return log.endOffset().offset();
    }

    @Override
    public KRaftVersion kraftVersion() {
        return partitionState.lastKraftVersion();
    }

    @Override
    public void close() {
        log.flush(true);
        if (kafkaRaftMetrics != null) {
            kafkaRaftMetrics.close();
        }
        if (memoryPool instanceof BatchMemoryPool) {
            BatchMemoryPool batchMemoryPool = (BatchMemoryPool) memoryPool;
            batchMemoryPool.releaseRetained();
        }
    }

    @Override
    public OptionalLong highWatermark() {
        if (isInitialized() && quorum.highWatermark().isPresent()) {
            return OptionalLong.of(quorum.highWatermark().get().offset());
        } else {
            return OptionalLong.empty();
        }
    }

    public Optional<Node> voterNode(int id, ListenerName listenerName) {
        return partitionState.lastVoterSet().voterNode(id, listenerName);
    }

    // Visible only for test
    QuorumState quorum() {
        // It's okay to return null since this method is only called by tests
        return quorum;
    }

    private boolean isInitialized() {
        return partitionState != null && quorum != null && requestManager != null && kafkaRaftMetrics != null;
    }

    private class GracefulShutdown {
        final Timer finishTimer;
        final CompletableFuture<Void> completeFuture;

        public GracefulShutdown(long shutdownTimeoutMs,
                                CompletableFuture<Void> completeFuture) {
            this.finishTimer = time.timer(shutdownTimeoutMs);
            this.completeFuture = completeFuture;
        }

        public void update(long currentTimeMs) {
            finishTimer.update(currentTimeMs);
        }

        public boolean hasTimedOut() {
            return finishTimer.isExpired();
        }

        public boolean isFinished() {
            return completeFuture.isDone();
        }

        public long remainingTimeMs() {
            return finishTimer.remainingMs();
        }

        public void failWithTimeout() {
            logger.warn("Graceful shutdown timed out after {}ms", finishTimer.timeoutMs());
            completeFuture.completeExceptionally(
                new TimeoutException("Timeout expired before graceful shutdown completed"));
        }

        public void complete() {
            logger.info("Graceful shutdown completed");
            completeFuture.complete(null);
        }
    }

    private static final class Registration<T> {
        private final Ops ops;
        private final Listener<T> listener;

        private Registration(Ops ops, Listener<T> listener) {
            this.ops = ops;
            this.listener = listener;
        }

        private Ops ops() {
            return ops;
        }

        private Listener<T> listener() {
            return listener;
        }

        private enum Ops {
            REGISTER, UNREGISTER
        }

        private static <T> Registration<T> register(Listener<T> listener) {
            return new Registration<>(Ops.REGISTER, listener);
        }

        private static <T> Registration<T> unregister(Listener<T> listener) {
            return new Registration<>(Ops.UNREGISTER, listener);
        }
    }

    private final class ListenerContext implements CloseListener<BatchReader<T>> {
        private static final long STARTING_NEXT_OFFSET = -1;
        private static final long SMALLEST_LOG_OFFSET = 0;
        private final RaftClient.Listener<T> listener;
        // This field is used only by the Raft IO thread
        private LeaderAndEpoch lastFiredLeaderChange = LeaderAndEpoch.UNKNOWN;

        // These fields are visible to both the Raft IO thread and the listener
        // and are protected through synchronization on this ListenerContext instance
        private BatchReader<T> lastSent = null;
        private long nextOffset = STARTING_NEXT_OFFSET;

        private ListenerContext(Listener<T> listener) {
            this.listener = listener;
        }

        /**
         * Get the last acked offset, which is one greater than the offset of the
         * last record which was acked by the state machine.
         */
        private synchronized long nextOffset() {
            return nextOffset;
        }

        /**
         * Sets the nextOffset to zero.
         *
         * This is done for new listeners when the partition is empty. No log and no snapshot.
         */
        private synchronized void resetOffsetToSmallestLogOffset() {
            nextOffset = SMALLEST_LOG_OFFSET;
        }

        /**
         * Get the next expected offset, which might be larger than the last acked
         * offset if there are inflight batches which have not been acked yet.
         * Note that when fetching from disk, we may not know the last offset of
         * inflight data until it has been processed by the state machine. In this case,
         * we delay sending additional data until the state machine has read to the
         * end and the last offset is determined.
         */
        private synchronized OptionalLong nextExpectedOffset() {
            if (lastSent != null) {
                OptionalLong lastSentOffset = lastSent.lastOffset();
                if (lastSentOffset.isPresent()) {
                    return OptionalLong.of(lastSentOffset.getAsLong() + 1);
                } else {
                    return OptionalLong.empty();
                }
            } else {
                return OptionalLong.of(nextOffset);
            }
        }

        /**
         * This API is used when the Listener needs to be notified of a new snapshot. This happens
         * when the context's next offset is less than the log start offset.
         */
        private void fireHandleSnapshot(SnapshotReader<T> reader) {
            synchronized (this) {
                nextOffset = reader.snapshotId().offset();
                lastSent = null;
            }

            logger.debug("Notifying listener {} of snapshot {}", listenerName(), reader.snapshotId());
            listener.handleLoadSnapshot(reader);
        }

        /**
         * This API is used for committed records that have been received through
         * replication. In general, followers will write new data to disk before they
         * know whether it has been committed. Rather than retaining the uncommitted
         * data in memory, we let the state machine read the records from disk.
         */
        private void fireHandleCommit(long baseOffset, Records records) {
            fireHandleCommit(
                RecordsBatchReader.of(
                    baseOffset,
                    records,
                    serde,
                    BufferSupplier.create(),
                    MAX_BATCH_SIZE_BYTES,
                    this,
                    true /* Validate batch CRC*/
                )
            );
        }

        /**
         * This API is used for committed records originating from {@link #scheduleAppend(int, List)}
         * or {@link #scheduleAtomicAppend(int, OptionalLong, List)} on this instance. In this case,
         * we are able to save the original record objects, which saves the need to read them back
         * from disk. This is a nice optimization for the leader which is typically doing more work
         * than all of the * followers.
         */
        private void fireHandleCommit(
            long baseOffset,
            int epoch,
            long appendTimestamp,
            int sizeInBytes,
            List<T> records
        ) {
            Batch<T> batch = Batch.data(baseOffset, epoch, appendTimestamp, sizeInBytes, records);
            MemoryBatchReader<T> reader = MemoryBatchReader.of(Collections.singletonList(batch), this);
            fireHandleCommit(reader);
        }

        private String listenerName() {
            return KafkaRaftClient.listenerName(listener);
        }

        private void fireHandleCommit(BatchReader<T> reader) {
            synchronized (this) {
                this.lastSent = reader;
            }
            logger.debug(
                "Notifying listener {} of batch for baseOffset {} and lastOffset {}",
                listenerName(),
                reader.baseOffset(),
                reader.lastOffset()
            );
            listener.handleCommit(reader);
        }

        private void maybeFireLeaderChange(LeaderAndEpoch leaderAndEpoch) {
            if (shouldFireLeaderChange(leaderAndEpoch)) {
                lastFiredLeaderChange = leaderAndEpoch;
                logger.debug("Notifying listener {} of leader change {}", listenerName(), leaderAndEpoch);
                listener.handleLeaderChange(leaderAndEpoch);
            }
        }

        private boolean shouldFireLeaderChange(LeaderAndEpoch leaderAndEpoch) {
            if (leaderAndEpoch.equals(lastFiredLeaderChange)) {
                return false;
            } else if (leaderAndEpoch.epoch() > lastFiredLeaderChange.epoch()) {
                return true;
            } else {
                return leaderAndEpoch.leaderId().isPresent() &&
                    !lastFiredLeaderChange.leaderId().isPresent();
            }
        }

        private void maybeFireLeaderChange(LeaderAndEpoch leaderAndEpoch, long epochStartOffset) {
            // If this node is becoming the leader, then we can fire `handleLeaderChange` as soon
            // as the listener has caught up to the start of the leader epoch. This guarantees
            // that the state machine has seen the full committed state before it becomes
            // leader and begins writing to the log.
            //
            // Note that the raft client doesn't need to compare nextOffset against the high-watermark
            // to guarantee that the listener has caught up to the high-watermark. This is true because
            // the only way nextOffset can be greater than epochStartOffset is for the leader to have
            // established the new high-watermark (of at least epochStartOffset + 1) and for the listener
            // to have consumed up to that new high-watermark.
            if (shouldFireLeaderChange(leaderAndEpoch) && nextOffset() > epochStartOffset) {
                lastFiredLeaderChange = leaderAndEpoch;
                listener.handleLeaderChange(leaderAndEpoch);
            }
        }

        public synchronized void onClose(BatchReader<T> reader) {
            OptionalLong lastOffset = reader.lastOffset();

            if (lastOffset.isPresent()) {
                nextOffset = lastOffset.getAsLong() + 1;
            }

            if (lastSent == reader) {
                lastSent = null;
                wakeup();
            }
        }
    }
}<|MERGE_RESOLUTION|>--- conflicted
+++ resolved
@@ -3075,45 +3075,6 @@
         );
     }
 
-<<<<<<< HEAD
-=======
-    private UpdateRaftVoterRequestData buildUpdateVoterRequest() {
-        return RaftUtil.updateVoterRequest(
-            clusterId,
-            quorum.localReplicaKeyOrThrow(),
-            quorum.epoch(),
-            localSupportedKRaftVersion,
-            localListeners
-        );
-    }
-
-    private long maybeSendUpdateVoterRequest(FollowerState state, long currentTimeMs) {
-        return maybeSendRequest(
-            currentTimeMs,
-            state.leaderNode(channel.listenerName()),
-            this::buildUpdateVoterRequest
-        );
-    }
-
-    private long pollVoted(long currentTimeMs) {
-        VotedState state = quorum.votedStateOrThrow();
-        GracefulShutdown shutdown = this.shutdown.get();
-
-        if (shutdown != null) {
-            // If shutting down, then remain in this state until either the
-            // shutdown completes or an epoch bump forces another state transition
-            return shutdown.remainingTimeMs();
-        } else if (state.hasElectionTimeoutExpired(currentTimeMs)) {
-            // KAFKA-17067 is going to fix this. VotedState doesn't mean that the replica is a voter
-            // we need to treat VotedState similar to UnattachedState.
-            transitionToCandidate(currentTimeMs);
-            return 0L;
-        } else {
-            return state.remainingElectionTimeMs(currentTimeMs);
-        }
-    }
-
->>>>>>> 8ce514a5
     private long pollUnattached(long currentTimeMs) {
         UnattachedState state = quorum.unattachedStateOrThrow();
         if (quorum.isVoter()) {
