/*
 * Licensed to the Apache Software Foundation (ASF) under one or more
 * contributor license agreements. See the NOTICE file distributed with
 * this work for additional information regarding copyright ownership.
 * The ASF licenses this file to You under the Apache License, Version 2.0
 * (the "License"); you may not use this file except in compliance with
 * the License. You may obtain a copy of the License at
 *
 *    http://www.apache.org/licenses/LICENSE-2.0
 *
 * Unless required by applicable law or agreed to in writing, software
 * distributed under the License is distributed on an "AS IS" BASIS,
 * WITHOUT WARRANTIES OR CONDITIONS OF ANY KIND, either express or implied.
 * See the License for the specific language governing permissions and
 * limitations under the License.
 */
package org.apache.kafka.streams.integration;

import kafka.utils.MockTime;
import org.apache.kafka.clients.consumer.ConsumerConfig;
import org.apache.kafka.clients.producer.KafkaProducer;
import org.apache.kafka.clients.producer.ProducerConfig;
import org.apache.kafka.clients.producer.ProducerRecord;
import org.apache.kafka.common.serialization.LongDeserializer;
import org.apache.kafka.common.serialization.Serde;
import org.apache.kafka.common.serialization.Serdes;
import org.apache.kafka.common.serialization.StringDeserializer;
import org.apache.kafka.common.serialization.StringSerializer;
import org.apache.kafka.streams.KafkaStreams;
import org.apache.kafka.streams.KafkaStreamsTest;
import org.apache.kafka.streams.KeyValue;
import org.apache.kafka.streams.StreamsConfig;
import org.apache.kafka.streams.integration.utils.EmbeddedKafkaCluster;
import org.apache.kafka.streams.integration.utils.IntegrationTestUtils;
import org.apache.kafka.streams.kstream.KGroupedStream;
import org.apache.kafka.streams.kstream.KStream;
import org.apache.kafka.streams.kstream.KStreamBuilder;
import org.apache.kafka.streams.kstream.TimeWindows;
import org.apache.kafka.streams.kstream.ValueMapper;
import org.apache.kafka.streams.state.KeyValueIterator;
import org.apache.kafka.streams.state.QueryableStoreTypes;
import org.apache.kafka.streams.state.ReadOnlyKeyValueStore;
import org.apache.kafka.streams.state.ReadOnlyWindowStore;
import org.apache.kafka.streams.state.StreamsMetadata;
import org.apache.kafka.streams.state.WindowStoreIterator;
import org.apache.kafka.streams.errors.InvalidStateStoreException;
import org.apache.kafka.test.IntegrationTest;
import org.apache.kafka.test.MockKeyValueMapper;
import org.apache.kafka.test.TestCondition;
import org.apache.kafka.test.TestUtils;
import static org.junit.Assert.fail;
import static org.junit.Assert.assertTrue;
import static org.junit.Assert.assertEquals;
import org.junit.After;
import org.junit.Before;
import org.junit.ClassRule;
import org.junit.Test;

import org.junit.experimental.categories.Category;

import java.io.IOException;
import java.util.Arrays;
import java.util.Collections;
import java.util.Comparator;
import java.util.HashMap;
import java.util.HashSet;
import java.util.List;
import java.util.Locale;
import java.util.Map;
import java.util.Properties;
import java.util.Set;
import java.util.TreeSet;
import java.util.concurrent.TimeUnit;

import static org.hamcrest.MatcherAssert.assertThat;
import static org.hamcrest.core.IsEqual.equalTo;

@Category({IntegrationTest.class})
public class QueryableStateIntegrationTest {
    private static final int NUM_BROKERS = 1;
    private static final long COMMIT_INTERVAL_MS = 300L;

    @ClassRule
    public static final EmbeddedKafkaCluster CLUSTER =
        new EmbeddedKafkaCluster(NUM_BROKERS);
    private static final int STREAM_THREE_PARTITIONS = 4;
    private final MockTime mockTime = CLUSTER.time;
    private String streamOne = "stream-one";
    private String streamTwo = "stream-two";
    private String streamThree = "stream-three";
    private String streamConcurrent = "stream-concurrent";
    private String outputTopic = "output";
    private String outputTopicConcurrent = "output-concurrent";
    private String outputTopicThree = "output-three";
    // sufficiently large window size such that everything falls into 1 window
    private static final long WINDOW_SIZE = TimeUnit.MILLISECONDS.convert(2, TimeUnit.DAYS);
    private static final int STREAM_TWO_PARTITIONS = 2;
    private static final int NUM_REPLICAS = NUM_BROKERS;
    private Properties streamsConfiguration;
    private List<String> inputValues;
    private Set<String> inputValuesKeys;
    private KafkaStreams kafkaStreams;
    private Comparator<KeyValue<String, String>> stringComparator;
    private Comparator<KeyValue<String, Long>> stringLongComparator;
    private static int testNo = 0;

    private void createTopics() throws InterruptedException {
        streamOne = streamOne + "-" + testNo;
        streamConcurrent = streamConcurrent + "-" + testNo;
        streamThree = streamThree + "-" + testNo;
        outputTopic = outputTopic + "-" + testNo;
        outputTopicConcurrent = outputTopicConcurrent + "-" + testNo;
        outputTopicThree = outputTopicThree + "-" + testNo;
        streamTwo = streamTwo + "-" + testNo;
        CLUSTER.createTopic(streamOne);
        CLUSTER.createTopic(streamConcurrent);
        CLUSTER.createTopic(streamTwo, STREAM_TWO_PARTITIONS, NUM_REPLICAS);
        CLUSTER.createTopic(streamThree, STREAM_THREE_PARTITIONS, 1);
        CLUSTER.createTopic(outputTopic);
        CLUSTER.createTopic(outputTopicConcurrent);
        CLUSTER.createTopic(outputTopicThree);
    }

    @Before
    public void before() throws IOException, InterruptedException {
        testNo++;
        createTopics();
        streamsConfiguration = new Properties();
        final String applicationId = "queryable-state-" + testNo;

        streamsConfiguration.put(StreamsConfig.APPLICATION_ID_CONFIG, applicationId);
        streamsConfiguration
            .put(StreamsConfig.BOOTSTRAP_SERVERS_CONFIG, CLUSTER.bootstrapServers());
        streamsConfiguration.put(ConsumerConfig.AUTO_OFFSET_RESET_CONFIG, "earliest");
        streamsConfiguration.put(StreamsConfig.COMMIT_INTERVAL_MS_CONFIG, COMMIT_INTERVAL_MS);
        streamsConfiguration.put(StreamsConfig.STATE_DIR_CONFIG, TestUtils.tempDirectory("qs-test").getPath());
        streamsConfiguration.put(StreamsConfig.KEY_SERDE_CLASS_CONFIG, Serdes.String().getClass());
<<<<<<< HEAD
        streamsConfiguration
            .put(StreamsConfig.VALUE_SERDE_CLASS_CONFIG, Serdes.String().getClass());
=======
        streamsConfiguration.put(StreamsConfig.VALUE_SERDE_CLASS_CONFIG, Serdes.String().getClass());
        streamsConfiguration.put(StreamsConfig.CACHE_MAX_BYTES_BUFFERING_CONFIG, cacheSizeBytes);
>>>>>>> c5adf17a
        streamsConfiguration.put(StreamsConfig.COMMIT_INTERVAL_MS_CONFIG, 1000);

        stringComparator = new Comparator<KeyValue<String, String>>() {

            @Override
            public int compare(final KeyValue<String, String> o1,
                               final KeyValue<String, String> o2) {
                return o1.key.compareTo(o2.key);
            }
        };
        stringLongComparator = new Comparator<KeyValue<String, Long>>() {

            @Override
            public int compare(final KeyValue<String, Long> o1,
                               final KeyValue<String, Long> o2) {
                return o1.key.compareTo(o2.key);
            }
        };
        inputValues = Arrays.asList(
            "hello world",
            "all streams lead to kafka",
            "streams",
            "kafka streams",
            "the cat in the hat",
            "green eggs and ham",
            "that sam i am",
            "up the creek without a paddle",
            "run forest run",
            "a tank full of gas",
            "eat sleep rave repeat",
            "one jolly sailor",
            "king of the world");
        inputValuesKeys = new HashSet<>();
        for (final String sentence : inputValues) {
            final String[] words = sentence.split("\\W+");
            for (final String word : words) {
                inputValuesKeys.add(word);
            }
        }
    }

    @After
    public void shutdown() throws IOException {
        if (kafkaStreams != null) {
            kafkaStreams.close(30, TimeUnit.SECONDS);
        }
        IntegrationTestUtils.purgeLocalStreamsState(streamsConfiguration);
    }


    /**
     * Creates a typical word count topology
     *
     * @param inputTopic
     * @param outputTopic
     * @param streamsConfiguration config
     * @return
     */
    private KafkaStreams createCountStream(final String inputTopic, final String outputTopic, final Properties streamsConfiguration) {
        final KStreamBuilder builder = new KStreamBuilder();
        final Serde<String> stringSerde = Serdes.String();
        final KStream<String, String> textLines = builder.stream(stringSerde, stringSerde, inputTopic);

        final KGroupedStream<String, String> groupedByWord = textLines
            .flatMapValues(new ValueMapper<String, Iterable<String>>() {
                @Override
                public Iterable<String> apply(final String value) {
                    return Arrays.asList(value.toLowerCase(Locale.getDefault()).split("\\W+"));
                }
            })
            .groupBy(MockKeyValueMapper.<String, String>SelectValueMapper());

        // Create a State Store for the all time word count
        groupedByWord.count("word-count-store-" + inputTopic).to(Serdes.String(), Serdes.Long(), outputTopic);

        // Create a Windowed State Store that contains the word count for every 1 minute
        groupedByWord.count(TimeWindows.of(WINDOW_SIZE), "windowed-word-count-store-" + inputTopic);

        return new KafkaStreams(builder, streamsConfiguration);
    }

    private class StreamRunnable implements Runnable {
        private final KafkaStreams myStream;
        private boolean closed = false;
        private KafkaStreamsTest.StateListenerStub stateListener = new KafkaStreamsTest.StateListenerStub();

        StreamRunnable(final String inputTopic, final String outputTopic, final int queryPort) {
            final Properties props = (Properties) streamsConfiguration.clone();
            props.put(StreamsConfig.APPLICATION_SERVER_CONFIG, "localhost:" + queryPort);
            myStream = createCountStream(inputTopic, outputTopic, props);
            myStream.setStateListener(stateListener);
        }

        @Override
        public void run() {
            myStream.start();

        }

        public void close() {
            if (!closed) {
                myStream.close();
                closed = true;
            }
        }

        public boolean isClosed() {
            return closed;
        }

        public final KafkaStreams getStream() {
            return myStream;
        }

        public final KafkaStreamsTest.StateListenerStub getStateListener() {
            return stateListener;
        }
    }

    private void verifyAllKVKeys(final StreamRunnable[] streamRunnables, final KafkaStreams streams,
                                 final KafkaStreamsTest.StateListenerStub stateListenerStub,
                                 final Set<String> keys, final String storeName) throws Exception {
        for (final String key : keys) {
            TestUtils.waitForCondition(new TestCondition() {
                @Override
                public boolean conditionMet() {
                    try {
                        final StreamsMetadata metadata = streams.metadataForKey(storeName, key, new StringSerializer());
                        if (metadata == null || metadata.equals(StreamsMetadata.NOT_AVAILABLE)) {
                            return false;
                        }
                        final int index = metadata.hostInfo().port();
                        final KafkaStreams streamsWithKey = streamRunnables[index].getStream();
                        final ReadOnlyKeyValueStore<String, Long> store = streamsWithKey.store(storeName, QueryableStoreTypes.<String, Long>keyValueStore());
                        return store != null && store.get(key) != null;
                    } catch (final IllegalStateException e) {
                        // Kafka Streams instance may have closed but rebalance hasn't happened
                        return false;
                    } catch (final InvalidStateStoreException e) {
                        // there must have been at least one rebalance state
                        assertTrue(stateListenerStub.mapStates.get(KafkaStreams.State.REBALANCING) >= 1);
                        return false;
                    }

                }
            }, 30000, "waiting for metadata, store and value to be non null");
        }
    }


    private void verifyAllWindowedKeys(final StreamRunnable[] streamRunnables, final KafkaStreams streams,
                                       final KafkaStreamsTest.StateListenerStub stateListenerStub,
                                       final Set<String> keys, final String storeName,
                                       final Long from, final Long to) throws Exception {
        for (final String key : keys) {
            TestUtils.waitForCondition(new TestCondition() {
                @Override
                public boolean conditionMet() {
                    try {
                        final StreamsMetadata metadata = streams.metadataForKey(storeName, key, new StringSerializer());
                        if (metadata == null || metadata.equals(StreamsMetadata.NOT_AVAILABLE)) {
                            return false;
                        }
                        final int index = metadata.hostInfo().port();
                        final KafkaStreams streamsWithKey = streamRunnables[index].getStream();
                        final ReadOnlyWindowStore<String, Long> store = streamsWithKey.store(storeName, QueryableStoreTypes.<String, Long>windowStore());
                        return store != null && store.fetch(key, from, to) != null;
                    } catch (final IllegalStateException e) {
                        // Kafka Streams instance may have closed but rebalance hasn't happened
                        return false;
                    } catch (InvalidStateStoreException e) {
                        // there must have been at least one rebalance state
                        assertTrue(stateListenerStub.mapStates.get(KafkaStreams.State.REBALANCING) >= 1);
                        return false;
                    }

                }
            }, 30000, "waiting for metadata, store and value to be non null");
        }
    }


    @Test
    public void queryOnRebalance() throws Exception {
        final int numThreads = STREAM_TWO_PARTITIONS;
        final StreamRunnable[] streamRunnables = new StreamRunnable[numThreads];
        final Thread[] streamThreads = new Thread[numThreads];
        final int numIterations = 500000;

        // create concurrent producer
        final ProducerRunnable producerRunnable = new ProducerRunnable(streamThree, inputValues, numIterations);
        final Thread producerThread = new Thread(producerRunnable);

        // create three stream threads
        for (int i = 0; i < numThreads; i++) {
            streamRunnables[i] = new StreamRunnable(streamThree, outputTopicThree, i);
            streamThreads[i] = new Thread(streamRunnables[i]);
            streamThreads[i].start();
        }
        producerThread.start();

        try {
            waitUntilAtLeastNumRecordProcessed(outputTopicThree, 1);

            for (int i = 0; i < numThreads; i++) {
                verifyAllKVKeys(streamRunnables, streamRunnables[i].getStream(), streamRunnables[i].getStateListener(), inputValuesKeys,
                    "word-count-store-" + streamThree);
                verifyAllWindowedKeys(streamRunnables, streamRunnables[i].getStream(), streamRunnables[i].getStateListener(), inputValuesKeys,
                                      "windowed-word-count-store-" + streamThree, 0L, WINDOW_SIZE);
                assertEquals(streamRunnables[i].getStream().state(), KafkaStreams.State.RUNNING);
            }

            // kill N-1 threads
            for (int i = 1; i < numThreads; i++) {
                streamRunnables[i].close();
                streamThreads[i].interrupt();
                streamThreads[i].join();
            }

            // query from the remaining thread
            verifyAllKVKeys(streamRunnables, streamRunnables[0].getStream(), streamRunnables[0].getStateListener(), inputValuesKeys,
                "word-count-store-" + streamThree);
            verifyAllWindowedKeys(streamRunnables, streamRunnables[0].getStream(), streamRunnables[0].getStateListener(), inputValuesKeys,
                                  "windowed-word-count-store-" + streamThree, 0L, WINDOW_SIZE);
            assertEquals(streamRunnables[0].getStream().state(), KafkaStreams.State.RUNNING);
        } finally {
            for (int i = 0; i < numThreads; i++) {
                if (!streamRunnables[i].isClosed()) {
                    streamRunnables[i].close();
                    streamThreads[i].interrupt();
                    streamThreads[i].join();
                }
            }
            producerRunnable.shutdown();
            producerThread.interrupt();
            producerThread.join();
        }
    }

    @Test
    public void concurrentAccesses() throws Exception {

        final int numIterations = 500000;

        final ProducerRunnable producerRunnable = new ProducerRunnable(streamConcurrent, inputValues, numIterations);
        final Thread producerThread = new Thread(producerRunnable);
        kafkaStreams = createCountStream(streamConcurrent, outputTopicConcurrent, streamsConfiguration);

        kafkaStreams.start();
        producerThread.start();

        try {
            waitUntilAtLeastNumRecordProcessed(outputTopicConcurrent, 1);

            final ReadOnlyKeyValueStore<String, Long>
                keyValueStore = kafkaStreams.store("word-count-store-" + streamConcurrent, QueryableStoreTypes.<String, Long>keyValueStore());

            final ReadOnlyWindowStore<String, Long> windowStore =
                kafkaStreams.store("windowed-word-count-store-" + streamConcurrent, QueryableStoreTypes.<String, Long>windowStore());


            final Map<String, Long> expectedWindowState = new HashMap<>();
            final Map<String, Long> expectedCount = new HashMap<>();
            while (producerRunnable.getCurrIteration() < numIterations) {
                verifyGreaterOrEqual(inputValuesKeys.toArray(new String[inputValuesKeys.size()]), expectedWindowState,
                    expectedCount, windowStore, keyValueStore, false);
            }
            // finally check if all keys are there
            verifyGreaterOrEqual(inputValuesKeys.toArray(new String[inputValuesKeys.size()]), expectedWindowState,
                expectedCount, windowStore, keyValueStore, true);
        } finally {
            producerRunnable.shutdown();
            producerThread.interrupt();
            producerThread.join();
        }
    }

    @Test
    public void shouldBeAbleToQueryStateWithZeroSizedCache() throws Exception {
        verifyCanQueryState(0);
    }

    @Test
    public void shouldBeAbleToQueryStateWithNonZeroSizedCache() throws Exception {
        verifyCanQueryState(10 * 1024 * 1024);
    }

    private void verifyCanQueryState(int cacheSizeBytes) throws java.util.concurrent.ExecutionException, InterruptedException {
        streamsConfiguration.put(StreamsConfig.CACHE_MAX_BYTES_BUFFERING_CONFIG, cacheSizeBytes);
        final KStreamBuilder builder = new KStreamBuilder();
        final String[] keys = {"hello", "goodbye", "welcome", "go", "kafka"};

        final Set<KeyValue<String, String>> batch1 = new TreeSet<>(stringComparator);
        batch1.addAll(Arrays.asList(
            new KeyValue<>(keys[0], "hello"),
            new KeyValue<>(keys[1], "goodbye"),
            new KeyValue<>(keys[2], "welcome"),
            new KeyValue<>(keys[3], "go"),
            new KeyValue<>(keys[4], "kafka")));


        final Set<KeyValue<String, Long>> expectedCount = new TreeSet<>(stringLongComparator);
        for (final String key : keys) {
            expectedCount.add(new KeyValue<>(key, 1L));
        }

        IntegrationTestUtils.produceKeyValuesSynchronously(
                streamOne,
                batch1,
                TestUtils.producerConfig(
                CLUSTER.bootstrapServers(),
                StringSerializer.class,
                StringSerializer.class,
                new Properties()),
                mockTime);

        final KStream<String, String> s1 = builder.stream(streamOne);

        // Non Windowed
        s1.groupByKey().count("my-count").to(Serdes.String(), Serdes.Long(), outputTopic);

        s1.groupByKey().count(TimeWindows.of(WINDOW_SIZE), "windowed-count");
        kafkaStreams = new KafkaStreams(builder, streamsConfiguration);
        kafkaStreams.start();

        waitUntilAtLeastNumRecordProcessed(outputTopic, 1);

        final ReadOnlyKeyValueStore<String, Long>
            myCount = kafkaStreams.store("my-count", QueryableStoreTypes.<String, Long>keyValueStore());

        final ReadOnlyWindowStore<String, Long> windowStore =
            kafkaStreams.store("windowed-count", QueryableStoreTypes.<String, Long>windowStore());
        verifyCanGetByKey(keys,
            expectedCount,
            expectedCount,
            windowStore,
            myCount);

        verifyRangeAndAll(expectedCount, myCount);
    }

    @Test
    public void shouldNotMakeStoreAvailableUntilAllStoresAvailable() throws Exception {
        final KStreamBuilder builder = new KStreamBuilder();
        final KStream<String, String> stream = builder.stream(streamThree);

        final String storeName = "count-by-key";
        stream.groupByKey().count(storeName);
        kafkaStreams = new KafkaStreams(builder, streamsConfiguration);
        kafkaStreams.start();

        final KeyValue<String, String> hello = KeyValue.pair("hello", "hello");
        IntegrationTestUtils.produceKeyValuesSynchronously(
                streamThree,
                Arrays.asList(hello, hello, hello, hello, hello, hello, hello, hello),
                TestUtils.producerConfig(
                        CLUSTER.bootstrapServers(),
                        StringSerializer.class,
                        StringSerializer.class,
                        new Properties()),
                mockTime);

        final int maxWaitMs = 30000;
        TestUtils.waitForCondition(new TestCondition() {
            @Override
            public boolean conditionMet() {
                try {
                    kafkaStreams.store(storeName, QueryableStoreTypes.<String, Long>keyValueStore());
                    return true;
                } catch (InvalidStateStoreException ise) {
                    return false;
                }
            }
        }, maxWaitMs, "waiting for store " + storeName);

        final ReadOnlyKeyValueStore<String, Long> store = kafkaStreams.store(storeName, QueryableStoreTypes.<String, Long>keyValueStore());

        TestUtils.waitForCondition(new TestCondition() {
            @Override
            public boolean conditionMet() {
                return new Long(8).equals(store.get("hello"));
            }
        }, maxWaitMs, "wait for count to be 8");

        // close stream
        kafkaStreams.close();

        // start again
        kafkaStreams = new KafkaStreams(builder, streamsConfiguration);
        kafkaStreams.start();

        // make sure we never get any value other than 8 for hello
        TestUtils.waitForCondition(new TestCondition() {
            @Override
            public boolean conditionMet() {
                try {
                    assertEquals(Long.valueOf(8L), kafkaStreams.store(storeName, QueryableStoreTypes.<String, Long>keyValueStore()).get("hello"));
                    return true;
                } catch (InvalidStateStoreException ise) {
                    return false;
                }
            }
        }, maxWaitMs, "waiting for store " + storeName);

    }

    private void verifyRangeAndAll(final Set<KeyValue<String, Long>> expectedCount,
                                   final ReadOnlyKeyValueStore<String, Long> myCount) {
        final Set<KeyValue<String, Long>> countRangeResults = new TreeSet<>(stringLongComparator);
        final Set<KeyValue<String, Long>> countAllResults = new TreeSet<>(stringLongComparator);
        final Set<KeyValue<String, Long>>
            expectedRangeResults =
            new TreeSet<>(stringLongComparator);

        expectedRangeResults.addAll(Arrays.asList(
            new KeyValue<>("hello", 1L),
            new KeyValue<>("go", 1L),
            new KeyValue<>("goodbye", 1L),
            new KeyValue<>("kafka", 1L)
        ));

        try (final KeyValueIterator<String, Long> range = myCount.range("go", "kafka")) {
            while (range.hasNext()) {
                countRangeResults.add(range.next());
            }
        }

        try (final KeyValueIterator<String, Long> all = myCount.all()) {
            while (all.hasNext()) {
                countAllResults.add(all.next());
            }
        }

        assertThat(countRangeResults, equalTo(expectedRangeResults));
        assertThat(countAllResults, equalTo(expectedCount));
    }

    private void verifyCanGetByKey(final String[] keys,
                                   final Set<KeyValue<String, Long>> expectedWindowState,
                                   final Set<KeyValue<String, Long>> expectedCount,
                                   final ReadOnlyWindowStore<String, Long> windowStore,
                                   final ReadOnlyKeyValueStore<String, Long> myCount)
        throws InterruptedException {
        final Set<KeyValue<String, Long>> windowState = new TreeSet<>(stringLongComparator);
        final Set<KeyValue<String, Long>> countState = new TreeSet<>(stringLongComparator);

        final long timeout = System.currentTimeMillis() + 30000;
        while ((windowState.size() < keys.length ||
            countState.size() < keys.length) &&
            System.currentTimeMillis() < timeout) {
            Thread.sleep(10);
            for (final String key : keys) {
                windowState.addAll(fetch(windowStore, key));
                final Long value = myCount.get(key);
                if (value != null) {
                    countState.add(new KeyValue<>(key, value));
                }
            }
        }
        assertThat(windowState, equalTo(expectedWindowState));
        assertThat(countState, equalTo(expectedCount));
    }

    /**
     * Verify that the new count is greater than or equal to the previous count.
     * Note: this method changes the values in expectedWindowState and expectedCount
     *
     * @param keys                  All the keys we ever expect to find
     * @param expectedWindowedCount Expected windowed count
     * @param expectedCount         Expected count
     * @param windowStore           Window Store
     * @param keyValueStore         Key-value store
     * @param failIfKeyNotFound     if true, tests fails if an expected key is not found in store. If false,
     *                              the method merely inserts the new found key into the list of
     *                              expected keys.
     * @throws InterruptedException
     */
    private void verifyGreaterOrEqual(final String[] keys,
                                      final Map<String, Long> expectedWindowedCount,
                                      final Map<String, Long> expectedCount,
                                      final ReadOnlyWindowStore<String, Long> windowStore,
                                      final ReadOnlyKeyValueStore<String, Long> keyValueStore,
                                      final boolean failIfKeyNotFound)
        throws InterruptedException {
        final Map<String, Long> windowState = new HashMap<>();
        final Map<String, Long> countState = new HashMap<>();

        for (final String key : keys) {
            final Map<String, Long> map = fetchMap(windowStore, key);
            if (map.equals(Collections.<String, Long>emptyMap()) && failIfKeyNotFound) {
                fail("Key not found " + key);
            }
            windowState.putAll(map);
            final Long value = keyValueStore.get(key);
            if (value != null) {
                countState.put(key, value);
            } else if (failIfKeyNotFound) {
                fail("Key not found " + key);
            }
        }

        for (final Map.Entry<String, Long> actualWindowStateEntry : windowState.entrySet()) {
            if (expectedWindowedCount.containsKey(actualWindowStateEntry.getKey())) {
                final Long expectedValue = expectedWindowedCount.get(actualWindowStateEntry.getKey());
                assertTrue(actualWindowStateEntry.getValue() >= expectedValue);
            }
            // return this for next round of comparisons
            expectedWindowedCount.put(actualWindowStateEntry.getKey(), actualWindowStateEntry.getValue());
        }

        for (final Map.Entry<String, Long> actualCountStateEntry : countState.entrySet()) {
            if (expectedCount.containsKey(actualCountStateEntry.getKey())) {
                final Long expectedValue = expectedCount.get(actualCountStateEntry.getKey());
                assertTrue(actualCountStateEntry.getValue() >= expectedValue);
            }
            // return this for next round of comparisons
            expectedCount.put(actualCountStateEntry.getKey(), actualCountStateEntry.getValue());
        }

    }

    private void waitUntilAtLeastNumRecordProcessed(final String topic, final int numRecs) throws InterruptedException {
        final Properties config = new Properties();
        config.setProperty(ConsumerConfig.BOOTSTRAP_SERVERS_CONFIG, CLUSTER.bootstrapServers());
        config.setProperty(ConsumerConfig.GROUP_ID_CONFIG, "queryable-state-consumer");
        config.setProperty(ConsumerConfig.AUTO_OFFSET_RESET_CONFIG, "earliest");
        config.setProperty(ConsumerConfig.KEY_DESERIALIZER_CLASS_CONFIG,
            StringDeserializer.class.getName());
        config.setProperty(ConsumerConfig.VALUE_DESERIALIZER_CLASS_CONFIG,
            LongDeserializer.class.getName());
        IntegrationTestUtils.waitUntilMinValuesRecordsReceived(
            config,
            topic,
            numRecs,
            60 * 1000);
    }

    private Set<KeyValue<String, Long>> fetch(final ReadOnlyWindowStore<String, Long> store,
                                              final String key) {

        final WindowStoreIterator<Long> fetch = store.fetch(key, 0, System.currentTimeMillis());
        if (fetch.hasNext()) {
            final KeyValue<Long, Long> next = fetch.next();
            return Collections.singleton(KeyValue.pair(key, next.value));
        }
        return Collections.emptySet();
    }

    private Map<String, Long> fetchMap(final ReadOnlyWindowStore<String, Long> store,
                                       final String key) {

        final WindowStoreIterator<Long> fetch = store.fetch(key, 0, System.currentTimeMillis());
        if (fetch.hasNext()) {
            final KeyValue<Long, Long> next = fetch.next();
            return Collections.singletonMap(key, next.value);
        }
        return Collections.emptyMap();
    }


    /**
     * A class that periodically produces records in a separate thread
     */
    private class ProducerRunnable implements Runnable {
        private final String topic;
        private final List<String> inputValues;
        private final int numIterations;
        private int currIteration = 0;
        boolean shutdown = false;

        ProducerRunnable(final String topic, final List<String> inputValues, final int numIterations) {
            this.topic = topic;
            this.inputValues = inputValues;
            this.numIterations = numIterations;
        }

        private synchronized void incrementInteration() {
            currIteration++;
        }

        public synchronized int getCurrIteration() {
            return currIteration;
        }

        public synchronized void shutdown() {
            shutdown = true;
        }

        @Override
        public void run() {
            final Properties producerConfig = new Properties();
            producerConfig.put(ProducerConfig.BOOTSTRAP_SERVERS_CONFIG, CLUSTER.bootstrapServers());
            producerConfig.put(ProducerConfig.ACKS_CONFIG, "all");
            producerConfig.put(ProducerConfig.RETRIES_CONFIG, 0);
            producerConfig.put(ProducerConfig.KEY_SERIALIZER_CLASS_CONFIG, StringSerializer.class);
            producerConfig.put(ProducerConfig.VALUE_SERIALIZER_CLASS_CONFIG, StringSerializer.class);

            final KafkaProducer<String, String>
                producer =
                new KafkaProducer<>(producerConfig, new StringSerializer(), new StringSerializer());

            while (getCurrIteration() < numIterations && !shutdown) {
                for (int i = 0; i < inputValues.size(); i++) {
                    producer.send(new ProducerRecord<String, String>(topic, inputValues.get(i)));
                }
                incrementInteration();
            }
        }
    }


}<|MERGE_RESOLUTION|>--- conflicted
+++ resolved
@@ -135,14 +135,9 @@
         streamsConfiguration.put(StreamsConfig.COMMIT_INTERVAL_MS_CONFIG, COMMIT_INTERVAL_MS);
         streamsConfiguration.put(StreamsConfig.STATE_DIR_CONFIG, TestUtils.tempDirectory("qs-test").getPath());
         streamsConfiguration.put(StreamsConfig.KEY_SERDE_CLASS_CONFIG, Serdes.String().getClass());
-<<<<<<< HEAD
-        streamsConfiguration
-            .put(StreamsConfig.VALUE_SERDE_CLASS_CONFIG, Serdes.String().getClass());
-=======
         streamsConfiguration.put(StreamsConfig.VALUE_SERDE_CLASS_CONFIG, Serdes.String().getClass());
-        streamsConfiguration.put(StreamsConfig.CACHE_MAX_BYTES_BUFFERING_CONFIG, cacheSizeBytes);
->>>>>>> c5adf17a
-        streamsConfiguration.put(StreamsConfig.COMMIT_INTERVAL_MS_CONFIG, 1000);
+        streamsConfiguration.put(StreamsConfig.VALUE_SERDE_CLASS_CONFIG, Serdes.String().getClass());
+
 
         stringComparator = new Comparator<KeyValue<String, String>>() {
 
