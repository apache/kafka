--- conflicted
+++ resolved
@@ -2261,12 +2261,8 @@
     }
 
     @Override
-<<<<<<< HEAD
-    public SnapshotWriter<T> createSnapshot(OffsetAndEpoch snapshotId) throws IOException {
+    public SnapshotWriter<T> createSnapshot(OffsetAndEpoch snapshotId) {
         validateSnapshotId(snapshotId);
-=======
-    public SnapshotWriter<T> createSnapshot(OffsetAndEpoch snapshotId) {
->>>>>>> e73731d8
         return new SnapshotWriter<>(
             log.createSnapshot(snapshotId),
             MAX_BATCH_SIZE_BYTES,
