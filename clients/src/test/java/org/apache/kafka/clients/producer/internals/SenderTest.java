--- conflicted
+++ resolved
@@ -265,15 +265,9 @@
                 1000, 1000, 64 * 1024, 64 * 1024, 1000,  ClientDnsLookup.USE_ALL_DNS_IPS,
                 time, true, new ApiVersions(), throttleTimeSensor, logContext);
 
-<<<<<<< HEAD
         ByteBuffer buffer = ApiVersionsResponse.createApiVersionsResponse(400, RecordBatch.CURRENT_MAGIC_VALUE).
-            serializeWithHeader(ApiKeys.API_VERSIONS, ApiKeys.API_VERSIONS.latestVersion(), 0);
-=======
-        ByteBuffer buffer = ApiVersionsResponse.createApiVersionsResponse(
-            400,
-            RecordBatch.CURRENT_MAGIC_VALUE
-        ).serialize(ApiKeys.API_VERSIONS, ApiKeys.API_VERSIONS.latestVersion(), 0);
->>>>>>> bcf45b09
+            serializeWithHeader(ApiKeys.API_VERSIONS.latestVersion(), 0);
+
         selector.delayedReceive(new DelayedReceive(node.idString(), new NetworkReceive(node.idString(), buffer)));
         while (!client.ready(node, time.milliseconds())) {
             client.poll(1, time.milliseconds());
@@ -290,8 +284,7 @@
             client.send(request, time.milliseconds());
             client.poll(1, time.milliseconds());
             ProduceResponse response = produceResponse(tp0, i, Errors.NONE, throttleTimeMs);
-            buffer = response.serializeWithHeader(ApiKeys.PRODUCE, ApiKeys.PRODUCE.latestVersion(),
-                request.correlationId());
+            buffer = response.serializeWithHeader(ApiKeys.PRODUCE.latestVersion(), request.correlationId());
             selector.completeReceive(new NetworkReceive(node.idString(), buffer));
             client.poll(1, time.milliseconds());
             // If a throttled response is received, advance the time to ensure progress.
