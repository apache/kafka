/*
 * Licensed to the Apache Software Foundation (ASF) under one or more
 * contributor license agreements. See the NOTICE file distributed with
 * this work for additional information regarding copyright ownership.
 * The ASF licenses this file to You under the Apache License, Version 2.0
 * (the "License"); you may not use this file except in compliance with
 * the License. You may obtain a copy of the License at
 *
 *    http://www.apache.org/licenses/LICENSE-2.0
 *
 * Unless required by applicable law or agreed to in writing, software
 * distributed under the License is distributed on an "AS IS" BASIS,
 * WITHOUT WARRANTIES OR CONDITIONS OF ANY KIND, either express or implied.
 * See the License for the specific language governing permissions and
 * limitations under the License.
 */
package org.apache.kafka.streams.kstream.internals;

import org.apache.kafka.common.serialization.Serde;
import org.apache.kafka.streams.KeyValue;
import org.apache.kafka.streams.kstream.ForeachAction;
import org.apache.kafka.streams.kstream.GlobalKTable;
import org.apache.kafka.streams.kstream.Grouped;
import org.apache.kafka.streams.kstream.JoinWindows;
import org.apache.kafka.streams.kstream.Joined;
import org.apache.kafka.streams.kstream.KGroupedStream;
import org.apache.kafka.streams.kstream.KStream;
import org.apache.kafka.streams.kstream.KTable;
import org.apache.kafka.streams.kstream.KeyValueMapper;
import org.apache.kafka.streams.kstream.Named;
import org.apache.kafka.streams.kstream.Predicate;
import org.apache.kafka.streams.kstream.Printed;
import org.apache.kafka.streams.kstream.Produced;
import org.apache.kafka.streams.kstream.Repartitioned;
import org.apache.kafka.streams.kstream.StreamJoined;
import org.apache.kafka.streams.kstream.TransformerSupplier;
import org.apache.kafka.streams.kstream.ValueJoiner;
import org.apache.kafka.streams.kstream.ValueMapper;
import org.apache.kafka.streams.kstream.ValueMapperWithKey;
import org.apache.kafka.streams.kstream.ValueTransformerSupplier;
import org.apache.kafka.streams.kstream.ValueTransformerWithKeySupplier;
import org.apache.kafka.streams.kstream.internals.graph.BaseRepartitionNode;
import org.apache.kafka.streams.kstream.internals.graph.BaseRepartitionNode.BaseRepartitionNodeBuilder;
import org.apache.kafka.streams.kstream.internals.graph.OptimizableRepartitionNode;
import org.apache.kafka.streams.kstream.internals.graph.OptimizableRepartitionNode.OptimizableRepartitionNodeBuilder;
import org.apache.kafka.streams.kstream.internals.graph.ProcessorGraphNode;
import org.apache.kafka.streams.kstream.internals.graph.ProcessorParameters;
import org.apache.kafka.streams.kstream.internals.graph.StatefulProcessorNode;
import org.apache.kafka.streams.kstream.internals.graph.StreamSinkNode;
import org.apache.kafka.streams.kstream.internals.graph.StreamTableJoinNode;
import org.apache.kafka.streams.kstream.internals.graph.StreamsGraphNode;
import org.apache.kafka.streams.kstream.internals.graph.UnoptimizableRepartitionNode;
import org.apache.kafka.streams.kstream.internals.graph.UnoptimizableRepartitionNode.UnoptimizableRepartitionNodeBuilder;
import org.apache.kafka.streams.processor.FailOnInvalidTimestamp;
import org.apache.kafka.streams.processor.ProcessorSupplier;
import org.apache.kafka.streams.processor.StreamPartitioner;
import org.apache.kafka.streams.processor.TopicNameExtractor;
import org.apache.kafka.streams.processor.internals.InternalTopicProperties;
import org.apache.kafka.streams.processor.internals.StaticTopicNameExtractor;

import java.lang.reflect.Array;
import java.util.Arrays;
import java.util.Collections;
import java.util.HashSet;
import java.util.Objects;
import java.util.Set;

public class KStreamImpl<K, V> extends AbstractStream<K, V> implements KStream<K, V> {

    static final String JOINTHIS_NAME = "KSTREAM-JOINTHIS-";

    static final String JOINOTHER_NAME = "KSTREAM-JOINOTHER-";

    static final String JOIN_NAME = "KSTREAM-JOIN-";

    static final String LEFTJOIN_NAME = "KSTREAM-LEFTJOIN-";

    static final String MERGE_NAME = "KSTREAM-MERGE-";

    static final String OUTERTHIS_NAME = "KSTREAM-OUTERTHIS-";

    static final String OUTEROTHER_NAME = "KSTREAM-OUTEROTHER-";

    static final String WINDOWED_NAME = "KSTREAM-WINDOWED-";

    static final String SOURCE_NAME = "KSTREAM-SOURCE-";

    static final String SINK_NAME = "KSTREAM-SINK-";

    static final String REPARTITION_TOPIC_SUFFIX = "-repartition";

    private static final String BRANCH_NAME = "KSTREAM-BRANCH-";

    private static final String BRANCHCHILD_NAME = "KSTREAM-BRANCHCHILD-";

    private static final String FILTER_NAME = "KSTREAM-FILTER-";

    private static final String PEEK_NAME = "KSTREAM-PEEK-";

    private static final String FLATMAP_NAME = "KSTREAM-FLATMAP-";

    private static final String FLATMAPVALUES_NAME = "KSTREAM-FLATMAPVALUES-";

    private static final String MAP_NAME = "KSTREAM-MAP-";

    private static final String MAPVALUES_NAME = "KSTREAM-MAPVALUES-";

    private static final String PROCESSOR_NAME = "KSTREAM-PROCESSOR-";

    private static final String PRINTING_NAME = "KSTREAM-PRINTER-";

    private static final String KEY_SELECT_NAME = "KSTREAM-KEY-SELECT-";

    private static final String TRANSFORM_NAME = "KSTREAM-TRANSFORM-";

    private static final String TRANSFORMVALUES_NAME = "KSTREAM-TRANSFORMVALUES-";

    private static final String FOREACH_NAME = "KSTREAM-FOREACH-";

    private static final String REPARTITION_NAME = "KSTREAM-REPARTITION-";

    private final boolean repartitionRequired;

    KStreamImpl(final String name,
                final Serde<K> keySerde,
                final Serde<V> valueSerde,
                final Set<String> sourceNodes,
                final boolean repartitionRequired,
                final StreamsGraphNode streamsGraphNode,
                final InternalStreamsBuilder builder) {
        super(name, keySerde, valueSerde, sourceNodes, streamsGraphNode, builder);
        this.repartitionRequired = repartitionRequired;
    }

    @Override
    public KStream<K, V> filter(final Predicate<? super K, ? super V> predicate) {
        return filter(predicate, NamedInternal.empty());
    }

    @Override
    public KStream<K, V> filter(final Predicate<? super K, ? super V> predicate,
                                final Named named) {
        Objects.requireNonNull(predicate, "predicate can't be null");
        Objects.requireNonNull(named, "named can't be null");

        final String name = new NamedInternal(named).orElseGenerateWithPrefix(builder, FILTER_NAME);
        final ProcessorParameters<? super K, ? super V> processorParameters =
            new ProcessorParameters<>(new KStreamFilter<>(predicate, false), name);
        final ProcessorGraphNode<? super K, ? super V> filterProcessorNode =
            new ProcessorGraphNode<>(name, processorParameters);

        builder.addGraphNode(streamsGraphNode, filterProcessorNode);

        return new KStreamImpl<>(
                name,
                keySerde,
                valSerde,
                sourceNodes,
                repartitionRequired,
                filterProcessorNode,
                builder);
    }

    @Override
    public KStream<K, V> filterNot(final Predicate<? super K, ? super V> predicate) {
        return filterNot(predicate, NamedInternal.empty());
    }

    @Override
    public KStream<K, V> filterNot(final Predicate<? super K, ? super V> predicate,
                                   final Named named) {
        Objects.requireNonNull(predicate, "predicate can't be null");
        Objects.requireNonNull(named, "named can't be null");

        final String name = new NamedInternal(named).orElseGenerateWithPrefix(builder, FILTER_NAME);
        final ProcessorParameters<? super K, ? super V> processorParameters =
            new ProcessorParameters<>(new KStreamFilter<>(predicate, true), name);
        final ProcessorGraphNode<? super K, ? super V> filterNotProcessorNode =
            new ProcessorGraphNode<>(name, processorParameters);

        builder.addGraphNode(streamsGraphNode, filterNotProcessorNode);

        return new KStreamImpl<>(
                name,
                keySerde,
                valSerde,
                sourceNodes,
                repartitionRequired,
                filterNotProcessorNode,
                builder);
    }

    @Override
    public <KR> KStream<KR, V> selectKey(final KeyValueMapper<? super K, ? super V, ? extends KR> mapper) {
        return selectKey(mapper, NamedInternal.empty());
    }

    @Override
    public <KR> KStream<KR, V> selectKey(final KeyValueMapper<? super K, ? super V, ? extends KR> mapper,
                                         final Named named) {
        Objects.requireNonNull(mapper, "mapper can't be null");
        Objects.requireNonNull(named, "named can't be null");

        final ProcessorGraphNode<K, V> selectKeyProcessorNode = internalSelectKey(mapper, new NamedInternal(named));
        selectKeyProcessorNode.keyChangingOperation(true);

        builder.addGraphNode(streamsGraphNode, selectKeyProcessorNode);

        // key serde cannot be preserved
        return new KStreamImpl<>(
            selectKeyProcessorNode.nodeName(),
            null,
            valSerde,
            sourceNodes,
            true,
            selectKeyProcessorNode,
            builder);
    }

    private <KR> ProcessorGraphNode<K, V> internalSelectKey(final KeyValueMapper<? super K, ? super V, ? extends KR> mapper,
                                                            final NamedInternal named) {
        final String name = named.orElseGenerateWithPrefix(builder, KEY_SELECT_NAME);
        final KStreamMap<K, V, KR, V> kStreamMap =
            new KStreamMap<>((key, value) -> new KeyValue<>(mapper.apply(key, value), value));
        final ProcessorParameters<K, V> processorParameters = new ProcessorParameters<>(kStreamMap, name);

        return new ProcessorGraphNode<>(name, processorParameters);
    }

    @Override
    public <KR, VR> KStream<KR, VR> map(final KeyValueMapper<? super K, ? super V, ? extends KeyValue<? extends KR, ? extends VR>> mapper) {
        return map(mapper, NamedInternal.empty());
    }

    @Override
    public <KR, VR> KStream<KR, VR> map(final KeyValueMapper<? super K, ? super V, ? extends KeyValue<? extends KR, ? extends VR>> mapper,
                                        final Named named) {
        Objects.requireNonNull(mapper, "mapper can't be null");
        Objects.requireNonNull(named, "named can't be null");

        final String name = new NamedInternal(named).orElseGenerateWithPrefix(builder, MAP_NAME);
        final ProcessorParameters<? super K, ? super V> processorParameters =
            new ProcessorParameters<>(new KStreamMap<>(mapper), name);
        final ProcessorGraphNode<? super K, ? super V> mapProcessorNode =
            new ProcessorGraphNode<>(name, processorParameters);
        mapProcessorNode.keyChangingOperation(true);

        builder.addGraphNode(streamsGraphNode, mapProcessorNode);

        // key and value serde cannot be preserved
        return new KStreamImpl<>(
                name,
                null,
                null,
                sourceNodes,
                true,
                mapProcessorNode,
                builder);
    }

    @Override
    public <VR> KStream<K, VR> mapValues(final ValueMapper<? super V, ? extends VR> valueMapper) {
        return mapValues(withKey(valueMapper));
    }

    @Override
    public <VR> KStream<K, VR> mapValues(final ValueMapper<? super V, ? extends VR> mapper,
                                         final Named named) {
        return mapValues(withKey(mapper), named);
    }

    @Override
    public <VR> KStream<K, VR> mapValues(final ValueMapperWithKey<? super K, ? super V, ? extends VR> valueMapperWithKey) {
        return mapValues(valueMapperWithKey, NamedInternal.empty());
    }

    @Override
    public <VR> KStream<K, VR> mapValues(final ValueMapperWithKey<? super K, ? super V, ? extends VR> valueMapperWithKey,
                                         final Named named) {
        Objects.requireNonNull(valueMapperWithKey, "valueMapperWithKey can't be null");
        Objects.requireNonNull(named, "named can't be null");

        final String name = new NamedInternal(named).orElseGenerateWithPrefix(builder, MAPVALUES_NAME);
        final ProcessorParameters<? super K, ? super V> processorParameters =
            new ProcessorParameters<>(new KStreamMapValues<>(valueMapperWithKey), name);
        final ProcessorGraphNode<? super K, ? super V> mapValuesProcessorNode =
            new ProcessorGraphNode<>(name, processorParameters);
        mapValuesProcessorNode.setValueChangingOperation(true);

        builder.addGraphNode(streamsGraphNode, mapValuesProcessorNode);

        // value serde cannot be preserved
        return new KStreamImpl<>(
                name,
                keySerde,
                null,
                sourceNodes,
                repartitionRequired,
                mapValuesProcessorNode,
                builder);
    }

    @Override
    public <KR, VR> KStream<KR, VR> flatMap(final KeyValueMapper<? super K, ? super V, ? extends Iterable<? extends KeyValue<? extends KR, ? extends VR>>> mapper) {
        return flatMap(mapper, NamedInternal.empty());
    }

    @Override
    public <KR, VR> KStream<KR, VR> flatMap(final KeyValueMapper<? super K, ? super V, ? extends Iterable<? extends KeyValue<? extends KR, ? extends VR>>> mapper,
                                            final Named named) {
        Objects.requireNonNull(mapper, "mapper can't be null");
        Objects.requireNonNull(named, "named can't be null");

        final String name = new NamedInternal(named).orElseGenerateWithPrefix(builder, FLATMAP_NAME);
        final ProcessorParameters<? super K, ? super V> processorParameters =
            new ProcessorParameters<>(new KStreamFlatMap<>(mapper), name);
        final ProcessorGraphNode<? super K, ? super V> flatMapNode =
            new ProcessorGraphNode<>(name, processorParameters);
        flatMapNode.keyChangingOperation(true);

        builder.addGraphNode(streamsGraphNode, flatMapNode);

        // key and value serde cannot be preserved
        return new KStreamImpl<>(name, null, null, sourceNodes, true, flatMapNode, builder);
    }

    @Override
    public <VR> KStream<K, VR> flatMapValues(final ValueMapper<? super V, ? extends Iterable<? extends VR>> mapper) {
        return flatMapValues(withKey(mapper));
    }

    @Override
    public <VR> KStream<K, VR> flatMapValues(final ValueMapper<? super V, ? extends Iterable<? extends VR>> mapper,
                                             final Named named) {
        return flatMapValues(withKey(mapper), named);
    }

    @Override
    public <VR> KStream<K, VR> flatMapValues(final ValueMapperWithKey<? super K, ? super V, ? extends Iterable<? extends VR>> mapper) {
        return flatMapValues(mapper, NamedInternal.empty());
    }

    @Override
    public <VR> KStream<K, VR> flatMapValues(final ValueMapperWithKey<? super K, ? super V, ? extends Iterable<? extends VR>> valueMapper,
                                             final Named named) {
        Objects.requireNonNull(valueMapper, "valueMapper can't be null");
        Objects.requireNonNull(named, "named can't be null");

        final String name = new NamedInternal(named).orElseGenerateWithPrefix(builder, FLATMAPVALUES_NAME);
        final ProcessorParameters<? super K, ? super V> processorParameters =
            new ProcessorParameters<>(new KStreamFlatMapValues<>(valueMapper), name);
        final ProcessorGraphNode<? super K, ? super V> flatMapValuesNode =
            new ProcessorGraphNode<>(name, processorParameters);
        flatMapValuesNode.setValueChangingOperation(true);

        builder.addGraphNode(streamsGraphNode, flatMapValuesNode);

        // value serde cannot be preserved
        return new KStreamImpl<>(
            name,
            keySerde,
            null,
            sourceNodes,
            repartitionRequired,
            flatMapValuesNode,
            builder);
    }

    @Override
    public void print(final Printed<K, V> printed) {
        Objects.requireNonNull(printed, "printed can't be null");

        final PrintedInternal<K, V> printedInternal = new PrintedInternal<>(printed);
        final String name = new NamedInternal(printedInternal.name()).orElseGenerateWithPrefix(builder, PRINTING_NAME);
        final ProcessorParameters<? super K, ? super V> processorParameters =
            new ProcessorParameters<>(printedInternal.build(this.name), name);
        final ProcessorGraphNode<? super K, ? super V> printNode =
            new ProcessorGraphNode<>(name, processorParameters);

        builder.addGraphNode(streamsGraphNode, printNode);
    }

    @Override
    public void foreach(final ForeachAction<? super K, ? super V> action) {
        foreach(action, NamedInternal.empty());
    }

    @Override
    public void foreach(final ForeachAction<? super K, ? super V> action,
                        final Named named) {
        Objects.requireNonNull(action, "action can't be null");
        Objects.requireNonNull(named, "named can't be null");

        final String name = new NamedInternal(named).orElseGenerateWithPrefix(builder, FOREACH_NAME);
        final ProcessorParameters<? super K, ? super V> processorParameters =
            new ProcessorParameters<>(new KStreamPeek<>(action, false), name);
        final ProcessorGraphNode<? super K, ? super V> foreachNode =
            new ProcessorGraphNode<>(name, processorParameters);

        builder.addGraphNode(streamsGraphNode, foreachNode);
    }

    @Override
    public KStream<K, V> peek(final ForeachAction<? super K, ? super V> action) {
        return peek(action, NamedInternal.empty());
    }

    @Override
    public KStream<K, V> peek(final ForeachAction<? super K, ? super V> action,
                              final Named named) {
        Objects.requireNonNull(action, "action can't be null");
        Objects.requireNonNull(named, "named can't be null");

        final String name = new NamedInternal(named).orElseGenerateWithPrefix(builder, PEEK_NAME);
        final ProcessorParameters<? super K, ? super V> processorParameters =
            new ProcessorParameters<>(new KStreamPeek<>(action, true), name);
        final ProcessorGraphNode<? super K, ? super V> peekNode =
            new ProcessorGraphNode<>(name, processorParameters);

        builder.addGraphNode(streamsGraphNode, peekNode);

        return new KStreamImpl<>(
            name,
            keySerde,
            valSerde,
            sourceNodes,
            repartitionRequired,
            peekNode,
            builder);
    }

    @Override
    @SuppressWarnings("unchecked")
    public KStream<K, V>[] branch(final Predicate<? super K, ? super V>... predicates) {
        return doBranch(NamedInternal.empty(), predicates);
    }

    @Override
    @SuppressWarnings("unchecked")
    public KStream<K, V>[] branch(final Named named,
                                  final Predicate<? super K, ? super V>... predicates) {
        Objects.requireNonNull(named, "named can't be null");
        return doBranch(new NamedInternal(named), predicates);
    }

    @SuppressWarnings({"unchecked", "rawtypes"})
    private KStream<K, V>[] doBranch(final NamedInternal named,
                                     final Predicate<? super K, ? super V>... predicates) {
        Objects.requireNonNull(predicates, "predicates can't be a null array");
        if (predicates.length == 0) {
            throw new IllegalArgumentException("branch() requires at least one predicate");
        }
        for (final Predicate<? super K, ? super V> predicate : predicates) {
            Objects.requireNonNull(predicate, "predicates can't be null");
        }

        final String branchName = named.orElseGenerateWithPrefix(builder, BRANCH_NAME);
        final String[] childNames = new String[predicates.length];
        for (int i = 0; i < predicates.length; i++) {
            childNames[i] = named.suffixWithOrElseGet("-predicate-" + i, builder, BRANCHCHILD_NAME);
        }

        final ProcessorParameters processorParameters =
            new ProcessorParameters<>(new KStreamBranch(predicates.clone(), childNames), branchName);
        final ProcessorGraphNode<K, V> branchNode =
            new ProcessorGraphNode<>(branchName, processorParameters);

        builder.addGraphNode(streamsGraphNode, branchNode);

        final KStream<K, V>[] branchChildren = (KStream<K, V>[]) Array.newInstance(KStream.class, predicates.length);
        for (int i = 0; i < predicates.length; i++) {
            final ProcessorParameters innerProcessorParameters =
                new ProcessorParameters<>(new PassThrough<K, V>(), childNames[i]);
            final ProcessorGraphNode<K, V> branchChildNode =
                new ProcessorGraphNode<>(childNames[i], innerProcessorParameters);

            builder.addGraphNode(branchNode, branchChildNode);
            branchChildren[i] = new KStreamImpl<>(childNames[i], keySerde, valSerde, sourceNodes, repartitionRequired, branchChildNode, builder);
        }

        return branchChildren;
    }

    @Override
    public KStream<K, V> merge(final KStream<K, V> stream) {
        return merge(stream, NamedInternal.empty());
    }

    @Override
    public KStream<K, V> merge(final KStream<K, V> stream,
                               final Named named) {
        Objects.requireNonNull(stream, "stream can't be null");
        Objects.requireNonNull(named, "named can't be null");

        return merge(builder, stream, new NamedInternal(named));
    }

    private KStream<K, V> merge(final InternalStreamsBuilder builder,
                                final KStream<K, V> stream,
                                final NamedInternal named) {
        final KStreamImpl<K, V> streamImpl = (KStreamImpl<K, V>) stream;
        final boolean requireRepartitioning = streamImpl.repartitionRequired || repartitionRequired;
        final String name = named.orElseGenerateWithPrefix(builder, MERGE_NAME);
        final Set<String> allSourceNodes = new HashSet<>();
        allSourceNodes.addAll(sourceNodes);
        allSourceNodes.addAll(streamImpl.sourceNodes);

        final ProcessorParameters<? super K, ? super V> processorParameters =
            new ProcessorParameters<>(new PassThrough<>(), name);
        final ProcessorGraphNode<? super K, ? super V> mergeNode =
            new ProcessorGraphNode<>(name, processorParameters);
        mergeNode.setMergeNode(true);

        builder.addGraphNode(Arrays.asList(streamsGraphNode, streamImpl.streamsGraphNode), mergeNode);

        // drop the serde as we cannot safely use either one to represent both streams
        return new KStreamImpl<>(
            name,
            null,
            null,
            allSourceNodes,
            requireRepartitioning,
            mergeNode,
            builder);
    }

    @Override
    public KStream<K, V> through(final String topic) {
        return through(topic, Produced.with(keySerde, valSerde, null));
    }

    @Override
    public KStream<K, V> through(final String topic,
                                 final Produced<K, V> produced) {
        Objects.requireNonNull(topic, "topic can't be null");
        Objects.requireNonNull(produced, "produced can't be null");

        final ProducedInternal<K, V> producedInternal = new ProducedInternal<>(produced);
        if (producedInternal.keySerde() == null) {
            producedInternal.withKeySerde(keySerde);
        }
        if (producedInternal.valueSerde() == null) {
            producedInternal.withValueSerde(valSerde);
        }
        to(topic, producedInternal);

        return builder.stream(
            Collections.singleton(topic),
            new ConsumedInternal<>(
                producedInternal.keySerde(),
                producedInternal.valueSerde(),
                new FailOnInvalidTimestamp(),
                null
            )
        );
    }

    @Override
    public KStream<K, V> repartition() {
        return doRepartition(Repartitioned.as(null), null);
    }

    @Override
    public KStream<K, V> repartition(final Repartitioned<K, V> repartitioned) {
        Objects.requireNonNull(repartitioned, "repartitioned parameter can't be null");

        return doRepartition(repartitioned, null);
    }

    @Override
    public <KR> KStream<KR, V> repartition(final KeyValueMapper<? super K, ? super V, ? extends KR> selector) {
        Objects.requireNonNull(selector, "selector parameter can't be null");

        return doRepartition(Repartitioned.as(null), selector);
    }

    @Override
    public <KR> KStream<KR, V> repartition(final KeyValueMapper<? super K, ? super V, ? extends KR> selector,
                                           final Repartitioned<KR, V> repartitioned) {
        Objects.requireNonNull(selector, "selector parameter can't be null");
        Objects.requireNonNull(repartitioned, "repartitioned parameter can't be null");

        return doRepartition(repartitioned, selector);
    }

    @SuppressWarnings("unchecked")
    private <KR> KStream<KR, V> doRepartition(final Repartitioned<KR, V> repartitioned,
                                              final KeyValueMapper<? super K, ? super V, ? extends KR> selector) {
        final RepartitionedInternal<KR, V> repartitionedInternal = new RepartitionedInternal<>(repartitioned);

        final String name = repartitionedInternal.name() != null ? repartitionedInternal.name() : builder
            .newProcessorName(REPARTITION_NAME);

        final Serde<KR> keySerde = repartitionedInternal.keySerde() == null ? (Serde<KR>) this.keySerde : repartitionedInternal.keySerde();

        final Serde<V> valueSerde = repartitionedInternal.valueSerde() == null ? valSerde : repartitionedInternal.valueSerde();

        final UnoptimizableRepartitionNodeBuilder<KR, V> unoptimizableRepartitionNodeBuilder = UnoptimizableRepartitionNode
            .repartitionNodeBuilder();

        final InternalTopicProperties internalTopicProperties = repartitionedInternal.toInternalTopicProperties();

        final String repartitionSourceName = createRepartitionedSource(
            builder,
            keySerde,
            valueSerde,
            name,
            repartitionedInternal.streamPartitioner(),
            unoptimizableRepartitionNodeBuilder.withInternalTopicProperties(internalTopicProperties)
        );

        final UnoptimizableRepartitionNode<KR, V> unoptimizableRepartitionNode = unoptimizableRepartitionNodeBuilder.build();

        if (selector == null) {
            builder.addGraphNode(streamsGraphNode, unoptimizableRepartitionNode);
        } else {
            final NamedInternal namedInternal = new NamedInternal(repartitionedInternal.name());

            final ProcessorGraphNode<K, V> selectKeyNode = internalSelectKey(selector, namedInternal);

            selectKeyNode.keyChangingOperation(true);

            builder.addGraphNode(streamsGraphNode, selectKeyNode);

            builder.addGraphNode(selectKeyNode, unoptimizableRepartitionNode);
        }

        final Set<String> sourceNodes = new HashSet<>();
        sourceNodes.add(unoptimizableRepartitionNode.nodeName());

        return new KStreamImpl<>(
            repartitionSourceName,
            keySerde,
            valueSerde,
            Collections.unmodifiableSet(sourceNodes),
            // explicitly set repartition required as false
            false,
            unoptimizableRepartitionNode,
            builder
        );
    }

    @Override
    public void to(final String topic) {
        to(topic, Produced.with(keySerde, valSerde, null));
    }

    @Override
    public void to(final String topic,
                   final Produced<K, V> produced) {
        Objects.requireNonNull(topic, "topic can't be null");
        Objects.requireNonNull(produced, "produced can't be null");

        final ProducedInternal<K, V> producedInternal = new ProducedInternal<>(produced);
        if (producedInternal.keySerde() == null) {
            producedInternal.withKeySerde(keySerde);
        }
        if (producedInternal.valueSerde() == null) {
            producedInternal.withValueSerde(valSerde);
        }
        to(new StaticTopicNameExtractor<>(topic), producedInternal);
    }

    @Override
    public void to(final TopicNameExtractor<K, V> topicExtractor) {
        to(topicExtractor, Produced.with(keySerde, valSerde, null));
    }

    @Override
    public void to(final TopicNameExtractor<K, V> topicExtractor,
                   final Produced<K, V> produced) {
        Objects.requireNonNull(topicExtractor, "topicExtractor can't be null");
        Objects.requireNonNull(produced, "produced can't be null");

        final ProducedInternal<K, V> producedInternal = new ProducedInternal<>(produced);
        if (producedInternal.keySerde() == null) {
            producedInternal.withKeySerde(keySerde);
        }
        if (producedInternal.valueSerde() == null) {
            producedInternal.withValueSerde(valSerde);
        }
        to(topicExtractor, producedInternal);
    }

    private void to(final TopicNameExtractor<K, V> topicExtractor,
                    final ProducedInternal<K, V> produced) {
        final String name = new NamedInternal(produced.name()).orElseGenerateWithPrefix(builder, SINK_NAME);
        final StreamSinkNode<K, V> sinkNode = new StreamSinkNode<>(
            name,
            topicExtractor,
            produced
        );

        builder.addGraphNode(streamsGraphNode, sinkNode);
    }

    @Override
    public <KR> KGroupedStream<KR, V> groupBy(final KeyValueMapper<? super K, ? super V, KR> selector) {
        return groupBy(selector, Grouped.with(null, valSerde));
    }

    @Override
    @Deprecated
    public <KR> KGroupedStream<KR, V> groupBy(final KeyValueMapper<? super K, ? super V, KR> selector,
                                              final org.apache.kafka.streams.kstream.Serialized<KR, V> serialized) {
        Objects.requireNonNull(selector, "selector can't be null");
        Objects.requireNonNull(serialized, "serialized can't be null");

        final SerializedInternal<KR, V> serializedInternal = new SerializedInternal<>(serialized);

        return groupBy(selector, Grouped.with(serializedInternal.keySerde(), serializedInternal.valueSerde()));
    }

    @Override
    public <KR> KGroupedStream<KR, V> groupBy(final KeyValueMapper<? super K, ? super V, KR> selector,
                                              final Grouped<KR, V> grouped) {
        Objects.requireNonNull(selector, "selector can't be null");
        Objects.requireNonNull(grouped, "grouped can't be null");

        final GroupedInternal<KR, V> groupedInternal = new GroupedInternal<>(grouped);
        final ProcessorGraphNode<K, V> selectKeyMapNode = internalSelectKey(selector, new NamedInternal(groupedInternal.name()));
        selectKeyMapNode.keyChangingOperation(true);

        builder.addGraphNode(streamsGraphNode, selectKeyMapNode);

        return new KGroupedStreamImpl<>(
            selectKeyMapNode.nodeName(),
            sourceNodes,
            groupedInternal,
            true,
            selectKeyMapNode,
            builder);
    }

    @Override
    public KGroupedStream<K, V> groupByKey() {
        return groupByKey(Grouped.with(keySerde, valSerde));
    }

    @Override
    @Deprecated
    public KGroupedStream<K, V> groupByKey(final org.apache.kafka.streams.kstream.Serialized<K, V> serialized) {
        final SerializedInternal<K, V> serializedInternal = new SerializedInternal<>(serialized);
        return groupByKey(Grouped.with(serializedInternal.keySerde(), serializedInternal.valueSerde()));
    }

    @Override
    public KGroupedStream<K, V> groupByKey(final Grouped<K, V> grouped) {
        final GroupedInternal<K, V> groupedInternal = new GroupedInternal<>(grouped);

        return new KGroupedStreamImpl<>(
            name,
            sourceNodes,
            groupedInternal,
            repartitionRequired,
            streamsGraphNode,
            builder);
    }

    @Override
    public <VO, VR> KStream<K, VR> join(final KStream<K, VO> other,
                                        final ValueJoiner<? super V, ? super VO, ? extends VR> joiner,
                                        final JoinWindows windows) {
        return join(other, joiner, windows, Joined.with(null, null, null));
    }

    @Override
    @Deprecated
    public <VO, VR> KStream<K, VR> join(final KStream<K, VO> otherStream,
                                        final ValueJoiner<? super V, ? super VO, ? extends VR> joiner,
                                        final JoinWindows windows,
                                        final Joined<K, V, VO> joined) {
        Objects.requireNonNull(joined, "joined can't be null");

        final JoinedInternal<K, V, VO> joinedInternal = new JoinedInternal<>(joined);
        final StreamJoined<K, V, VO> streamJoined = StreamJoined
            .with(
                joinedInternal.keySerde(),
                joinedInternal.valueSerde(),
                joinedInternal.otherValueSerde())
            .withName(joinedInternal.name());

        return join(otherStream, joiner, windows, streamJoined);

    }

    @Override
    public <VO, VR> KStream<K, VR> join(final KStream<K, VO> otherStream,
                                        final ValueJoiner<? super V, ? super VO, ? extends VR> joiner,
                                        final JoinWindows windows,
                                        final StreamJoined<K, V, VO> streamJoined) {

        return doJoin(
            otherStream,
            joiner,
            windows,
            streamJoined,
            new KStreamImplJoin(builder, false, false));
    }

    @Override
    public <VO, VR> KStream<K, VR> outerJoin(final KStream<K, VO> other,
                                             final ValueJoiner<? super V, ? super VO, ? extends VR> joiner,
                                             final JoinWindows windows) {
        return outerJoin(other, joiner, windows, Joined.with(null, null, null));
    }

    @Override
    @Deprecated
    public <VO, VR> KStream<K, VR> outerJoin(final KStream<K, VO> other,
                                             final ValueJoiner<? super V, ? super VO, ? extends VR> joiner,
                                             final JoinWindows windows,
                                             final Joined<K, V, VO> joined) {
        Objects.requireNonNull(joined, "Joined can't be null");

        final JoinedInternal<K, V, VO> joinedInternal = new JoinedInternal<>(joined);
        final StreamJoined<K, V, VO> streamJoined = StreamJoined
            .with(
                joinedInternal.keySerde(),
                joinedInternal.valueSerde(),
                joinedInternal.otherValueSerde())
            .withName(joinedInternal.name());

        return outerJoin(other, joiner, windows, streamJoined);
    }

    @Override
    public <VO, VR> KStream<K, VR> outerJoin(final KStream<K, VO> other,
                                             final ValueJoiner<? super V, ? super VO, ? extends VR> joiner,
                                             final JoinWindows windows,
                                             final StreamJoined<K, V, VO> streamJoined) {

        return doJoin(other, joiner, windows, streamJoined, new KStreamImplJoin(builder, true, true));
    }

    private <VO, VR> KStream<K, VR> doJoin(final KStream<K, VO> other,
                                           final ValueJoiner<? super V, ? super VO, ? extends VR> joiner,
                                           final JoinWindows windows,
                                           final StreamJoined<K, V, VO> streamJoined,
                                           final KStreamImplJoin join) {
        Objects.requireNonNull(other, "other KStream can't be null");
        Objects.requireNonNull(joiner, "joiner can't be null");
        Objects.requireNonNull(windows, "windows can't be null");
        Objects.requireNonNull(streamJoined, "streamJoined can't be null");

        KStreamImpl<K, V> joinThis = this;
        KStreamImpl<K, VO> joinOther = (KStreamImpl<K, VO>) other;

        final StreamJoinedInternal<K, V, VO> streamJoinedInternal = new StreamJoinedInternal<>(streamJoined);
        final NamedInternal name = new NamedInternal(streamJoinedInternal.name());
        if (joinThis.repartitionRequired) {
            final String joinThisName = joinThis.name;
            final String leftJoinRepartitionTopicName = name.suffixWithOrElseGet("-left", joinThisName);
            joinThis = joinThis.repartitionForJoin(leftJoinRepartitionTopicName, streamJoinedInternal.keySerde(), streamJoinedInternal.valueSerde());
        }

        if (joinOther.repartitionRequired) {
            final String joinOtherName = joinOther.name;
            final String rightJoinRepartitionTopicName = name.suffixWithOrElseGet("-right", joinOtherName);
            joinOther = joinOther.repartitionForJoin(rightJoinRepartitionTopicName, streamJoinedInternal.keySerde(), streamJoinedInternal.otherValueSerde());
        }

        joinThis.ensureCopartitionWith(Collections.singleton(joinOther));

        return join.join(
            joinThis,
            joinOther,
            joiner,
            windows,
            streamJoined);
    }

    /**
     * Repartition a stream. This is required on join operations occurring after
     * an operation that changes the key, i.e, selectKey, map(..), flatMap(..).
     */
    private KStreamImpl<K, V> repartitionForJoin(final String repartitionName,
                                                 final Serde<K> keySerdeOverride,
                                                 final Serde<V> valueSerdeOverride) {
        final Serde<K> repartitionKeySerde = keySerdeOverride != null ? keySerdeOverride : keySerde;
        final Serde<V> repartitionValueSerde = valueSerdeOverride != null ? valueSerdeOverride : valSerde;
        final OptimizableRepartitionNodeBuilder<K, V> optimizableRepartitionNodeBuilder =
            OptimizableRepartitionNode.optimizableRepartitionNodeBuilder();
        final String repartitionedSourceName = createRepartitionedSource(
            builder,
            repartitionKeySerde,
            repartitionValueSerde,
            repartitionName,
            optimizableRepartitionNodeBuilder);

        final OptimizableRepartitionNode<K, V> optimizableRepartitionNode = optimizableRepartitionNodeBuilder.build();
        builder.addGraphNode(streamsGraphNode, optimizableRepartitionNode);

        return new KStreamImpl<>(
            repartitionedSourceName,
            repartitionKeySerde,
            repartitionValueSerde,
            Collections.singleton(repartitionedSourceName),
            false,
            optimizableRepartitionNode,
            builder);
    }

    static <K1, V1, RN extends BaseRepartitionNode<K1, V1>> String createRepartitionedSource(final InternalStreamsBuilder builder,
                                                                                             final Serde<K1> keySerde,
                                                                                             final Serde<V1> valSerde,
                                                                                             final String repartitionTopicNamePrefix,
                                                                                             final BaseRepartitionNodeBuilder<K1, V1, RN> baseRepartitionNodeBuilder) {
        return createRepartitionedSource(builder,
                                         keySerde,
                                         valSerde,
                                         repartitionTopicNamePrefix,
                                         null,
                                         baseRepartitionNodeBuilder);
    }

<<<<<<< HEAD
    static <K1, V1, RN extends BaseRepartitionNode<K1, V1>> String createRepartitionedSource(final InternalStreamsBuilder builder,
                                                                                             final Serde<K1> keySerde,
                                                                                             final Serde<V1> valSerde,
                                                                                             final String repartitionTopicNamePrefix,
                                                                                             final StreamPartitioner<K1, V1> streamPartitioner,
                                                                                             final BaseRepartitionNodeBuilder<K1, V1, RN> baseRepartitionNodeBuilder) {

=======
>>>>>>> 4fe324b5
        final String repartitionTopicName = repartitionTopicNamePrefix.endsWith(REPARTITION_TOPIC_SUFFIX) ?
            repartitionTopicNamePrefix :
            repartitionTopicNamePrefix + REPARTITION_TOPIC_SUFFIX;

        // Always need to generate the names to burn index counter for compatibility
        final String genSinkName = builder.newProcessorName(SINK_NAME);
        final String genNullKeyFilterProcessorName = builder.newProcessorName(FILTER_NAME);
        final String genSourceName = builder.newProcessorName(SOURCE_NAME);

        final String sinkName;
        final String sourceName;
        final String nullKeyFilterProcessorName;

        if (repartitionTopicNamePrefix.matches("KSTREAM.*-[0-9]{10}")) {
            sinkName = genSinkName;
            sourceName = genSourceName;
            nullKeyFilterProcessorName = genNullKeyFilterProcessorName;
        } else {
            sinkName = repartitionTopicName + "-sink";
            sourceName = repartitionTopicName + "-source";
            nullKeyFilterProcessorName = repartitionTopicName + "-filter";
        }

        final Predicate<K1, V1> notNullKeyPredicate = (k, v) -> k != null;
        final ProcessorParameters<K1, V1> processorParameters = new ProcessorParameters<>(
            new KStreamFilter<>(notNullKeyPredicate, false),
            nullKeyFilterProcessorName
        );

<<<<<<< HEAD
        baseRepartitionNodeBuilder.withKeySerde(keySerde)
                                  .withValueSerde(valSerde)
                                  .withSourceName(sourceName)
                                  .withRepartitionTopic(repartitionTopicName)
                                  .withSinkName(sinkName)
                                  .withProcessorParameters(processorParameters)
                                  .withStreamPartitioner(streamPartitioner)
                                  // reusing the source name for the graph node name
                                  // adding explicit variable as it simplifies logic
                                  .withNodeName(sourceName);
=======
        optimizableRepartitionNodeBuilder
            .withKeySerde(keySerde)
            .withValueSerde(valSerde)
            .withSourceName(sourceName)
            .withRepartitionTopic(repartitionTopicName)
            .withSinkName(sinkName)
            .withProcessorParameters(processorParameters)
            // reusing the source name for the graph node name
            // adding explicit variable as it simplifies logic
            .withNodeName(sourceName);
>>>>>>> 4fe324b5

        return sourceName;
    }

    @Override
    public <VO, VR> KStream<K, VR> leftJoin(final KStream<K, VO> other,
                                            final ValueJoiner<? super V, ? super VO, ? extends VR> joiner,
                                            final JoinWindows windows) {
        return leftJoin(other, joiner, windows, Joined.with(null, null, null));
    }

    @Override
    @Deprecated
    public <VO, VR> KStream<K, VR> leftJoin(final KStream<K, VO> other,
                                            final ValueJoiner<? super V, ? super VO, ? extends VR> joiner,
                                            final JoinWindows windows,
                                            final Joined<K, V, VO> joined) {
        Objects.requireNonNull(joined, "Joined can't be null");

        final JoinedInternal<K, V, VO> joinedInternal = new JoinedInternal<>(joined);
        final StreamJoined<K, V, VO> streamJoined = StreamJoined
            .with(
                joinedInternal.keySerde(),
                joinedInternal.valueSerde(),
                joinedInternal.otherValueSerde())
            .withName(joinedInternal.name());

        return leftJoin(other, joiner, windows, streamJoined);
    }

    @Override
    public <VO, VR> KStream<K, VR> leftJoin(final KStream<K, VO> other,
                                            final ValueJoiner<? super V, ? super VO, ? extends VR> joiner,
                                            final JoinWindows windows,
                                            final StreamJoined<K, V, VO> streamJoined) {
        return doJoin(
            other,
            joiner,
            windows,
            streamJoined,
            new KStreamImplJoin(builder, true, false));
    }

    @Override
    public <VO, VR> KStream<K, VR> join(final KTable<K, VO> other,
                                        final ValueJoiner<? super V, ? super VO, ? extends VR> joiner) {
        return join(other, joiner, Joined.with(null, null, null));
    }

    @Override
    public <VO, VR> KStream<K, VR> join(final KTable<K, VO> other,
                                        final ValueJoiner<? super V, ? super VO, ? extends VR> joiner,
                                        final Joined<K, V, VO> joined) {
        Objects.requireNonNull(other, "other can't be null");
        Objects.requireNonNull(joiner, "joiner can't be null");
        Objects.requireNonNull(joined, "joined can't be null");

        final JoinedInternal<K, V, VO> joinedInternal = new JoinedInternal<>(joined);
        final String name = joinedInternal.name();

        if (repartitionRequired) {
            final KStreamImpl<K, V> thisStreamRepartitioned = repartitionForJoin(
                name != null ? name : this.name,
                joined.keySerde(),
                joined.valueSerde()
            );
            return thisStreamRepartitioned.doStreamTableJoin(other, joiner, joined, false);
        } else {
            return doStreamTableJoin(other, joiner, joined, false);
        }
    }

    @Override
    public <VO, VR> KStream<K, VR> leftJoin(final KTable<K, VO> other, final ValueJoiner<? super V, ? super VO, ? extends VR> joiner) {
        return leftJoin(other, joiner, Joined.with(null, null, null));
    }

    @Override
    public <VO, VR> KStream<K, VR> leftJoin(final KTable<K, VO> other,
                                            final ValueJoiner<? super V, ? super VO, ? extends VR> joiner,
                                            final Joined<K, V, VO> joined) {
        Objects.requireNonNull(other, "other can't be null");
        Objects.requireNonNull(joiner, "joiner can't be null");
        Objects.requireNonNull(joined, "joined can't be null");

        final JoinedInternal<K, V, VO> joinedInternal = new JoinedInternal<>(joined);
        final String internalName = joinedInternal.name();

        if (repartitionRequired) {
            final KStreamImpl<K, V> thisStreamRepartitioned = repartitionForJoin(
                internalName != null ? internalName : name,
                joined.keySerde(),
                joined.valueSerde()
            );
            return thisStreamRepartitioned.doStreamTableJoin(other, joiner, joined, true);
        } else {
            return doStreamTableJoin(other, joiner, joined, true);
        }
    }

    @Override
    public <KG, VG, VR> KStream<K, VR> join(final GlobalKTable<KG, VG> globalTable,
                                            final KeyValueMapper<? super K, ? super V, ? extends KG> keyMapper,
                                            final ValueJoiner<? super V, ? super VG, ? extends VR> joiner) {
        return globalTableJoin(globalTable, keyMapper, joiner, false, NamedInternal.empty());
    }

    @Override
    public <KG, VG, VR> KStream<K, VR> join(final GlobalKTable<KG, VG> globalTable,
                                            final KeyValueMapper<? super K, ? super V, ? extends KG> keyMapper,
                                            final ValueJoiner<? super V, ? super VG, ? extends VR> joiner,
                                            final Named named) {
        return globalTableJoin(globalTable, keyMapper, joiner, false, named);
    }

    @Override
    public <KG, VG, VR> KStream<K, VR> leftJoin(final GlobalKTable<KG, VG> globalTable,
                                                final KeyValueMapper<? super K, ? super V, ? extends KG> keyMapper,
                                                final ValueJoiner<? super V, ? super VG, ? extends VR> joiner) {
        return globalTableJoin(globalTable, keyMapper, joiner, true, NamedInternal.empty());
    }

    @Override
    public <KG, VG, VR> KStream<K, VR> leftJoin(final GlobalKTable<KG, VG> globalTable,
                                                final KeyValueMapper<? super K, ? super V, ? extends KG> keyMapper,
                                                final ValueJoiner<? super V, ? super VG, ? extends VR> joiner,
                                                final Named named) {
        return globalTableJoin(globalTable, keyMapper, joiner, true, named);
    }

    private <KG, VG, VR> KStream<K, VR> globalTableJoin(final GlobalKTable<KG, VG> globalTable,
                                                        final KeyValueMapper<? super K, ? super V, ? extends KG> keyMapper,
                                                        final ValueJoiner<? super V, ? super VG, ? extends VR> joiner,
                                                        final boolean leftJoin,
                                                        final Named named) {
        Objects.requireNonNull(globalTable, "globalTable can't be null");
        Objects.requireNonNull(keyMapper, "keyMapper can't be null");
        Objects.requireNonNull(joiner, "joiner can't be null");
        Objects.requireNonNull(named, "named can't be null");

        final KTableValueGetterSupplier<KG, VG> valueGetterSupplier =
            ((GlobalKTableImpl<KG, VG>) globalTable).valueGetterSupplier();
        final String name = new NamedInternal(named).orElseGenerateWithPrefix(builder, LEFTJOIN_NAME);
        final ProcessorSupplier<K, V> processorSupplier = new KStreamGlobalKTableJoin<>(
            valueGetterSupplier,
            joiner,
            keyMapper,
            leftJoin);
        final ProcessorParameters<K, V> processorParameters = new ProcessorParameters<>(processorSupplier, name);
        final StreamTableJoinNode<K, V> streamTableJoinNode =
            new StreamTableJoinNode<>(name, processorParameters, new String[] {}, null);

        builder.addGraphNode(streamsGraphNode, streamTableJoinNode);

        // do not have serde for joined result
        return new KStreamImpl<>(
            name,
            keySerde,
            null,
            sourceNodes,
            repartitionRequired,
            streamTableJoinNode,
            builder);
    }

    @SuppressWarnings("unchecked")
    private <VO, VR> KStream<K, VR> doStreamTableJoin(final KTable<K, VO> other,
                                                      final ValueJoiner<? super V, ? super VO, ? extends VR> joiner,
                                                      final Joined<K, V, VO> joined,
                                                      final boolean leftJoin) {
        Objects.requireNonNull(other, "other KTable can't be null");
        Objects.requireNonNull(joiner, "joiner can't be null");

        final Set<String> allSourceNodes = ensureCopartitionWith(Collections.singleton((AbstractStream<K, VO>) other));

        final JoinedInternal<K, V, VO> joinedInternal = new JoinedInternal<>(joined);
        final NamedInternal renamed = new NamedInternal(joinedInternal.name());

        final String name = renamed.orElseGenerateWithPrefix(builder, leftJoin ? LEFTJOIN_NAME : JOIN_NAME);
        final ProcessorSupplier<K, V> processorSupplier = new KStreamKTableJoin<>(
            ((KTableImpl<K, ?, VO>) other).valueGetterSupplier(),
            joiner,
            leftJoin);

        final ProcessorParameters<K, V> processorParameters = new ProcessorParameters<>(processorSupplier, name);
        final StreamTableJoinNode<K, V> streamTableJoinNode = new StreamTableJoinNode<>(
            name,
            processorParameters,
            ((KTableImpl<K, ?, VO>) other).valueGetterSupplier().storeNames(),
            this.name
        );

        builder.addGraphNode(streamsGraphNode, streamTableJoinNode);

        // do not have serde for joined result
        return new KStreamImpl<>(
            name,
            joined.keySerde() != null ? joined.keySerde() : keySerde,
            null,
            allSourceNodes,
            false,
            streamTableJoinNode,
            builder);
    }

    @Override
    public <KR, VR> KStream<KR, VR> transform(final TransformerSupplier<? super K, ? super V, KeyValue<KR, VR>> transformerSupplier,
                                              final String... stateStoreNames) {
        Objects.requireNonNull(transformerSupplier, "transformerSupplier can't be null");
        final String name = builder.newProcessorName(TRANSFORM_NAME);
        return flatTransform(new TransformerSupplierAdapter<>(transformerSupplier), Named.as(name), stateStoreNames);
    }

    @Override
    public <KR, VR> KStream<KR, VR> transform(final TransformerSupplier<? super K, ? super V, KeyValue<KR, VR>> transformerSupplier,
                                              final Named named,
                                              final String... stateStoreNames) {
        Objects.requireNonNull(transformerSupplier, "transformerSupplier can't be null");
        return flatTransform(new TransformerSupplierAdapter<>(transformerSupplier), named, stateStoreNames);
    }

    @Override
    public <K1, V1> KStream<K1, V1> flatTransform(final TransformerSupplier<? super K, ? super V, Iterable<KeyValue<K1, V1>>> transformerSupplier,
                                                  final String... stateStoreNames) {
        Objects.requireNonNull(transformerSupplier, "transformerSupplier can't be null");
        final String name = builder.newProcessorName(TRANSFORM_NAME);
        return flatTransform(transformerSupplier, Named.as(name), stateStoreNames);
    }

    @Override
    public <K1, V1> KStream<K1, V1> flatTransform(final TransformerSupplier<? super K, ? super V, Iterable<KeyValue<K1, V1>>> transformerSupplier,
                                                  final Named named,
                                                  final String... stateStoreNames) {
        Objects.requireNonNull(transformerSupplier, "transformerSupplier can't be null");
        Objects.requireNonNull(named, "named can't be null");
        Objects.requireNonNull(stateStoreNames, "stateStoreNames can't be a null array");
        for (final String stateStoreName : stateStoreNames) {
            Objects.requireNonNull(stateStoreName, "stateStoreNames can't contain `null` as store name");
        }

        final String name = new NamedInternal(named).name();
        final StatefulProcessorNode<? super K, ? super V> transformNode = new StatefulProcessorNode<>(
            name,
            new ProcessorParameters<>(new KStreamFlatTransform<>(transformerSupplier), name),
            stateStoreNames);
        transformNode.keyChangingOperation(true);

        builder.addGraphNode(streamsGraphNode, transformNode);

        // cannot inherit key and value serde
        return new KStreamImpl<>(
            name,
            null,
            null,
            sourceNodes,
            true,
            transformNode,
            builder);
    }

    @Override
    public <VR> KStream<K, VR> transformValues(final ValueTransformerSupplier<? super V, ? extends VR> valueTransformerSupplier,
                                               final String... stateStoreNames) {
        Objects.requireNonNull(valueTransformerSupplier, "valueTransformerSupplier can't be null");
        return doTransformValues(
            toValueTransformerWithKeySupplier(valueTransformerSupplier),
            NamedInternal.empty(),
            stateStoreNames);
    }

    @Override
    public <VR> KStream<K, VR> transformValues(final ValueTransformerSupplier<? super V, ? extends VR> valueTransformerSupplier,
                                               final Named named,
                                               final String... stateStoreNames) {
        Objects.requireNonNull(valueTransformerSupplier, "valueTransformerSupplier can't be null");
        Objects.requireNonNull(named, "named can't be null");
        return doTransformValues(
            toValueTransformerWithKeySupplier(valueTransformerSupplier),
            new NamedInternal(named),
            stateStoreNames);
    }

    @Override
    public <VR> KStream<K, VR> transformValues(final ValueTransformerWithKeySupplier<? super K, ? super V, ? extends VR> valueTransformerSupplier,
                                               final String... stateStoreNames) {
        Objects.requireNonNull(valueTransformerSupplier, "valueTransformerSupplier can't be null");
        return doTransformValues(valueTransformerSupplier, NamedInternal.empty(), stateStoreNames);
    }

    @Override
    public <VR> KStream<K, VR> transformValues(final ValueTransformerWithKeySupplier<? super K, ? super V, ? extends VR> valueTransformerSupplier,
                                               final Named named,
                                               final String... stateStoreNames) {
        Objects.requireNonNull(valueTransformerSupplier, "valueTransformerSupplier can't be null");
        Objects.requireNonNull(named, "named can't be null");
        return doTransformValues(valueTransformerSupplier, new NamedInternal(named), stateStoreNames);
    }

    private <VR> KStream<K, VR> doTransformValues(final ValueTransformerWithKeySupplier<? super K, ? super V, ? extends VR> valueTransformerWithKeySupplier,
                                                  final NamedInternal named,
                                                  final String... stateStoreNames) {
        Objects.requireNonNull(stateStoreNames, "stateStoreNames can't be a null array");
        for (final String stateStoreName : stateStoreNames) {
            Objects.requireNonNull(stateStoreName, "stateStoreNames can't contain `null` as store name");
        }

        final String name = named.orElseGenerateWithPrefix(builder, TRANSFORMVALUES_NAME);
        final StatefulProcessorNode<? super K, ? super V> transformNode = new StatefulProcessorNode<>(
            name,
            new ProcessorParameters<>(new KStreamTransformValues<>(valueTransformerWithKeySupplier), name),
            stateStoreNames);
        transformNode.setValueChangingOperation(true);

        builder.addGraphNode(streamsGraphNode, transformNode);

        // cannot inherit value serde
        return new KStreamImpl<>(
            name,
            keySerde,
            null,
            sourceNodes,
            repartitionRequired,
            transformNode,
            builder);
    }

    @Override
    public <VR> KStream<K, VR> flatTransformValues(final ValueTransformerSupplier<? super V, Iterable<VR>> valueTransformerSupplier,
                                                   final String... stateStoreNames) {
        Objects.requireNonNull(valueTransformerSupplier, "valueTransformerSupplier can't be null");
        return doFlatTransformValues(
            toValueTransformerWithKeySupplier(valueTransformerSupplier),
            NamedInternal.empty(),
            stateStoreNames);
    }

    @Override
    public <VR> KStream<K, VR> flatTransformValues(final ValueTransformerSupplier<? super V, Iterable<VR>> valueTransformerSupplier,
                                                   final Named named,
                                                   final String... stateStoreNames) {
        Objects.requireNonNull(valueTransformerSupplier, "valueTransformerSupplier can't be null");
        return doFlatTransformValues(
            toValueTransformerWithKeySupplier(valueTransformerSupplier),
            named,
            stateStoreNames);
    }

    @Override
    public <VR> KStream<K, VR> flatTransformValues(final ValueTransformerWithKeySupplier<? super K, ? super V, Iterable<VR>> valueTransformerSupplier,
                                                   final String... stateStoreNames) {
        Objects.requireNonNull(valueTransformerSupplier, "valueTransformerSupplier can't be null");
        return doFlatTransformValues(valueTransformerSupplier, NamedInternal.empty(), stateStoreNames);
    }

    @Override
    public <VR> KStream<K, VR> flatTransformValues(final ValueTransformerWithKeySupplier<? super K, ? super V, Iterable<VR>> valueTransformerSupplier,
                                                   final Named named,
                                                   final String... stateStoreNames) {
        Objects.requireNonNull(valueTransformerSupplier, "valueTransformerSupplier can't be null");
        return doFlatTransformValues(valueTransformerSupplier, named, stateStoreNames);
    }

    private <VR> KStream<K, VR> doFlatTransformValues(final ValueTransformerWithKeySupplier<? super K, ? super V, Iterable<VR>> valueTransformerWithKeySupplier,
                                                      final Named named,
                                                      final String... stateStoreNames) {
        Objects.requireNonNull(stateStoreNames, "stateStoreNames can't be a null array");
        for (final String stateStoreName : stateStoreNames) {
            Objects.requireNonNull(stateStoreName, "stateStoreNames can't contain `null` as store name");
        }

        final String name = new NamedInternal(named).orElseGenerateWithPrefix(builder, TRANSFORMVALUES_NAME);
        final StatefulProcessorNode<? super K, ? super V> transformNode = new StatefulProcessorNode<>(
            name,
            new ProcessorParameters<>(new KStreamFlatTransformValues<>(valueTransformerWithKeySupplier), name),
            stateStoreNames);
        transformNode.setValueChangingOperation(true);

        builder.addGraphNode(streamsGraphNode, transformNode);

        // cannot inherit value serde
        return new KStreamImpl<>(
            name,
            keySerde,
            null,
            sourceNodes,
            repartitionRequired,
            transformNode,
            builder);
    }

    @Override
    public void process(final ProcessorSupplier<? super K, ? super V> processorSupplier,
                        final String... stateStoreNames) {
        process(processorSupplier, Named.as(builder.newProcessorName(PROCESSOR_NAME)), stateStoreNames);
    }

    @Override
    public void process(final ProcessorSupplier<? super K, ? super V> processorSupplier,
                        final Named named,
                        final String... stateStoreNames) {
        Objects.requireNonNull(processorSupplier, "processorSupplier can't be null");
        Objects.requireNonNull(named, "named can't be null");
        Objects.requireNonNull(stateStoreNames, "stateStoreNames can't be a null array");
        for (final String stateStoreName : stateStoreNames) {
            Objects.requireNonNull(stateStoreName, "stateStoreNames can't be null");
        }

        final String name = new NamedInternal(named).name();
        final StatefulProcessorNode<? super K, ? super V> processNode = new StatefulProcessorNode<>(
            name,
            new ProcessorParameters<>(processorSupplier, name),
            stateStoreNames);

        builder.addGraphNode(streamsGraphNode, processNode);
    }
}<|MERGE_RESOLUTION|>--- conflicted
+++ resolved
@@ -914,7 +914,6 @@
                                          baseRepartitionNodeBuilder);
     }
 
-<<<<<<< HEAD
     static <K1, V1, RN extends BaseRepartitionNode<K1, V1>> String createRepartitionedSource(final InternalStreamsBuilder builder,
                                                                                              final Serde<K1> keySerde,
                                                                                              final Serde<V1> valSerde,
@@ -922,8 +921,6 @@
                                                                                              final StreamPartitioner<K1, V1> streamPartitioner,
                                                                                              final BaseRepartitionNodeBuilder<K1, V1, RN> baseRepartitionNodeBuilder) {
 
-=======
->>>>>>> 4fe324b5
         final String repartitionTopicName = repartitionTopicNamePrefix.endsWith(REPARTITION_TOPIC_SUFFIX) ?
             repartitionTopicNamePrefix :
             repartitionTopicNamePrefix + REPARTITION_TOPIC_SUFFIX;
@@ -953,7 +950,6 @@
             nullKeyFilterProcessorName
         );
 
-<<<<<<< HEAD
         baseRepartitionNodeBuilder.withKeySerde(keySerde)
                                   .withValueSerde(valSerde)
                                   .withSourceName(sourceName)
@@ -964,18 +960,6 @@
                                   // reusing the source name for the graph node name
                                   // adding explicit variable as it simplifies logic
                                   .withNodeName(sourceName);
-=======
-        optimizableRepartitionNodeBuilder
-            .withKeySerde(keySerde)
-            .withValueSerde(valSerde)
-            .withSourceName(sourceName)
-            .withRepartitionTopic(repartitionTopicName)
-            .withSinkName(sinkName)
-            .withProcessorParameters(processorParameters)
-            // reusing the source name for the graph node name
-            // adding explicit variable as it simplifies logic
-            .withNodeName(sourceName);
->>>>>>> 4fe324b5
 
         return sourceName;
     }
