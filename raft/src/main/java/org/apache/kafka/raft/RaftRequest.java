--- conflicted
+++ resolved
@@ -47,14 +47,10 @@
         return createdTimeMs;
     }
 
-<<<<<<< HEAD
-    public final static class Inbound extends RaftRequest {
+    public static final class Inbound extends RaftRequest {
         private final short apiVersion;
         private final ListenerName listenerName;
 
-=======
-    public static final class Inbound extends RaftRequest {
->>>>>>> f380cd1b
         public final CompletableFuture<RaftResponse.Outbound> completion = new CompletableFuture<>();
 
         public Inbound(
