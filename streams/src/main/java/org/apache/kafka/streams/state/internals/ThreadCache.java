--- conflicted
+++ resolved
@@ -41,13 +41,8 @@
 
     private final String name;
     private final long maxCacheSizeBytes;
-<<<<<<< HEAD
-    private final ThreadCacheMetrics metrics;
+    private final StreamsMetrics metrics;
     private final Map<String, NamedCache> caches = new HashMap<>();
-=======
-    private final Map<String, NamedCache> caches = new HashMap<>();
-    private final StreamsMetrics metrics;
->>>>>>> 1974e1b0
 
     // internal stats
     private long numPuts = 0;
@@ -308,7 +303,7 @@
         private final byte[] newValue;
         private final RecordContext recordContext;
 
-        public DirtyEntry(final Bytes key, final byte[] newValue, final RecordContext recordContext) {
+        DirtyEntry(final Bytes key, final byte[] newValue, final RecordContext recordContext) {
             this.key = key;
             this.newValue = newValue;
             this.recordContext = recordContext;
@@ -326,21 +321,4 @@
             return recordContext;
         }
     }
-
-<<<<<<< HEAD
-    static class NullThreadCacheMetrics implements ThreadCacheMetrics {
-        @Override
-        public Sensor addCacheSensor(String entityName, String operationName, String... tags) {
-            return null;
-        }
-
-        @Override
-        public void recordCacheSensor(Sensor sensor, double value) {
-            // do nothing
-        }
-
-    }
-
-=======
->>>>>>> 1974e1b0
 }