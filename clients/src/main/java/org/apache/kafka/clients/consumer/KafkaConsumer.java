--- conflicted
+++ resolved
@@ -1429,55 +1429,7 @@
     }
 
     /**
-<<<<<<< HEAD
-    * Commit the specified offsets for the specified list of topics and partitions.
-    * <p>
-    * This commits offsets to Kafka. The offsets committed using this API will be used on the first fetch after every
-    * rebalance and also on startup. As such, if you need to store offsets in anything other than Kafka, this API
-    * should not be used. The committed offset should be the next message your application will consume,
-    * i.e. lastProcessedMessageOffset + 1.
-    * <p>
-    * This is a synchronous commits and will block until either the commit succeeds or an unrecoverable error is
-    * encountered (in which case it is thrown to the caller).
-    * <p>
-    * Note that asynchronous offset commits sent previously with the {@link #commitAsync(OffsetCommitCallback)}
-    * (or similar) are guaranteed to have their callbacks invoked prior to completion of this method.
-    *
-    * @param offsets A map of offsets by partition with associated metadata
-    * @param duration The amount of time the user would like to block
-    * @throws org.apache.kafka.clients.consumer.CommitFailedException if the commit failed and cannot be retried.
-    *             This can only occur if you are using automatic group management with {@link #subscribe(Collection)},
-    *             or if there is an active group with the same groupId which is using group management.
-    * @throws org.apache.kafka.common.errors.WakeupException if {@link #wakeup()} is called before or while this
-    *             function is called
-    * @throws org.apache.kafka.common.errors.InterruptException if the calling thread is interrupted before or while
-    *             this function is called
-    * @throws org.apache.kafka.common.errors.AuthenticationException if authentication fails. See the exception for more details
-    * @throws org.apache.kafka.common.errors.AuthorizationException if not authorized to the topic or to the
-    *             configured groupId. See the exception for more details
-    * @throws java.lang.IllegalArgumentException if the committed offset is negative
-    * @throws org.apache.kafka.common.KafkaException for any other unrecoverable errors (e.g. if offset metadata
-    *             is too large or if the topic does not exist).
-    * @throws TimeoutException if method duration exceeds maximum given time
-    */
-    @Override
-    public void commitSync(final Map<TopicPartition, OffsetAndMetadata> offsets, final Duration duration) {
-        acquireAndEnsureOpen();
-        final long totalWaitTime = duration.toMillis();
-        try {
-            if (!coordinator.commitOffsetsSync(new HashMap<>(offsets), totalWaitTime)) {
-                throw new TimeoutException("Commiting offsets synchronously took too long.");
-            }
-        } finally {
-            release();
-        }
-    }
-
-    /**
-     * Commit offsets returned on the last {@link #poll(long) poll()} for all the subscribed list of topics and partition.
-=======
      * Commit offsets returned on the last {@link #poll(Duration)} for all the subscribed list of topics and partition.
->>>>>>> 37a4d5ea
      * Same as {@link #commitAsync(OffsetCommitCallback) commitAsync(null)}
      */
     @Override
@@ -1685,16 +1637,12 @@
 
             while (offset == null && finishMs - startMs < timeoutMs) {
                 // batch update fetch positions for any partitions without a valid position
-<<<<<<< HEAD
-                updateFetchPositions();
-=======
                 if (!updateFetchPositions(remainingTimeAtLeastZero(timeoutMs, time.milliseconds() - startMs))) {
                     break;
                 }
                 finishMs = time.milliseconds();
 
                 client.poll(remainingTimeAtLeastZero(timeoutMs, finishMs - startMs));
->>>>>>> 37a4d5ea
                 offset = this.subscriptions.position(partition);
                 finishMs = time.milliseconds();
             }
