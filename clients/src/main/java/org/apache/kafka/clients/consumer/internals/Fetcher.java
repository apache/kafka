--- conflicted
+++ resolved
@@ -1074,14 +1074,9 @@
                                                                   boolean requireTimestamp,
                                                                   long limitTimeStamp) {
         ListOffsetsRequest.Builder builder = ListOffsetsRequest.Builder
-<<<<<<< HEAD
-                .forConsumer(requireTimestamp, isolationLevel)
+                .forConsumer(requireTimestamp, isolationLevel, false)
                 .setTargetTimes(ListOffsetsRequest.toListOffsetsTopics(timestampsToSearch))
                 .setLimitTimeStamp(limitTimeStamp);
-=======
-                .forConsumer(requireTimestamp, isolationLevel, false)
-                .setTargetTimes(ListOffsetsRequest.toListOffsetsTopics(timestampsToSearch));
->>>>>>> 35e65b7f
 
         log.debug("Sending ListOffsetRequest {} to broker {}", builder, node);
         return client.send(node, builder)
