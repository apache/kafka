--- conflicted
+++ resolved
@@ -88,14 +88,6 @@
         membershipManager = testBuilder.membershipManager.orElseThrow(IllegalStateException::new);
 
         when(coordinatorRequestManager.coordinator()).thenReturn(Optional.of(new Node(1, "localhost", 9999)));
-<<<<<<< HEAD
-=======
-        subscriptionState = mock(SubscriptionState.class);
-        membershipManager = spy(new MembershipManagerImpl(GROUP_ID, logContext));
-        heartbeatRequestState = mock(HeartbeatRequestManager.HeartbeatRequestState.class);
-        errorEventHandler = mock(ErrorEventHandler.class);
-        heartbeatRequestManager = createManager();
->>>>>>> e8c89693
     }
 
     private void resetWithZeroHeartbeatInterval(Optional<String> groupInstanceId) {
@@ -168,22 +160,9 @@
     }
 
     @Test
-<<<<<<< HEAD
-    public void testBackoffOnTimeout() {
+    public void testNetworkTimeout() {
         // The initial heartbeatInterval is set to 0
         resetWithZeroHeartbeatInterval(Optional.empty());
-
-=======
-    public void testNetworkTimeout() {
-        heartbeatRequestState = new HeartbeatRequestManager.HeartbeatRequestState(
-            logContext,
-            time,
-            0,
-            RETRY_BACKOFF_MS,
-            RETRY_BACKOFF_MAX_MS,
-            0);
-        heartbeatRequestManager = createManager();
->>>>>>> e8c89693
         when(coordinatorRequestManager.coordinator()).thenReturn(Optional.of(new Node(1, "localhost", 9999)));
         when(membershipManager.shouldSendHeartbeat()).thenReturn(true);
         NetworkClientDelegate.PollResult result = heartbeatRequestManager.poll(time.milliseconds());
@@ -231,26 +210,8 @@
         resetWithZeroHeartbeatInterval(Optional.of(DEFAULT_GROUP_INSTANCE_ID));
 
         List<String> subscribedTopics = Collections.singletonList("topic");
-<<<<<<< HEAD
         subscriptions.subscribe(new HashSet<>(subscribedTopics), new NoOpConsumerRebalanceListener());
 
-=======
-        subscriptionState = new SubscriptionState(logContext, OffsetResetStrategy.NONE);
-        subscriptionState.subscribe(new HashSet<>(subscribedTopics), new NoOpConsumerRebalanceListener());
-
-        Properties prop = createConsumerConfig();
-        prop.setProperty(MAX_POLL_INTERVAL_MS_CONFIG, "10000");
-        config = new ConsumerConfig(prop);
-        membershipManager = new MembershipManagerImpl(GROUP_ID, GROUP_INSTANCE_ID, null, logContext);
-        heartbeatRequestState = new HeartbeatRequestManager.HeartbeatRequestState(
-            logContext,
-            time,
-            0,
-            RETRY_BACKOFF_MS,
-            RETRY_BACKOFF_MAX_MS,
-            0);
-        heartbeatRequestManager = createManager();
->>>>>>> e8c89693
         // Update membershipManager's memberId and memberEpoch
         ConsumerGroupHeartbeatResponse result =
             new ConsumerGroupHeartbeatResponse(new ConsumerGroupHeartbeatResponseData()
