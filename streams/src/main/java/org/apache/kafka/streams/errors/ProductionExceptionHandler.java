/*
 * Licensed to the Apache Software Foundation (ASF) under one or more
 * contributor license agreements. See the NOTICE file distributed with
 * this work for additional information regarding copyright ownership.
 * The ASF licenses this file to You under the Apache License, Version 2.0
 * (the "License"); you may not use this file except in compliance with
 * the License. You may obtain a copy of the License at
 *
 *    http://www.apache.org/licenses/LICENSE-2.0
 *
 * Unless required by applicable law or agreed to in writing, software
 * distributed under the License is distributed on an "AS IS" BASIS,
 * WITHOUT WARRANTIES OR CONDITIONS OF ANY KIND, either express or implied.
 * See the License for the specific language governing permissions and
 * limitations under the License.
 */
package org.apache.kafka.streams.errors;

import org.apache.kafka.clients.producer.ProducerRecord;
import org.apache.kafka.common.Configurable;
import org.apache.kafka.streams.processor.ErrorHandlerContext;

/**
 * Interface that specifies how an exception when attempting to produce a result to
 * Kafka should be handled.
 */
public interface ProductionExceptionHandler extends Configurable {
    /**
     * Inspect a record that we attempted to produce, and the exception that resulted
     * from attempting to produce it and determine whether or not to continue processing.
     *
     * @param record    The record that failed to produce
     * @param exception The exception that occurred during production
     * @deprecated Use {@link #handle(ErrorHandlerContext, ProducerRecord, Exception)} instead
     */
    @Deprecated
    default ProductionExceptionHandlerResponse handle(final ProducerRecord<byte[], byte[]> record,
<<<<<<< HEAD
                                              final Exception exception) {
=======
                                                      final Exception exception) {
>>>>>>> 5ffca71f
        throw new UnsupportedOperationException();
    }

    /**
     * Inspect a record that we attempted to produce, and the exception that resulted
     * from attempting to produce it and determine whether or not to continue processing.
     *
     * @param context   The error handler context metadata
     * @param record    The record that failed to produce
     * @param exception The exception that occurred during production
     */
    @SuppressWarnings("deprecation")
    default ProductionExceptionHandlerResponse handle(final ErrorHandlerContext context,
                                                      final ProducerRecord<byte[], byte[]> record,
                                                      final Exception exception) {
        return handle(record, exception);
    }

    /**
     * Handles serialization exception and determine if the process should continue. The default implementation is to
     * fail the process.
     *
     * @param record    the record that failed to serialize
     * @param exception the exception that occurred during serialization
     * @deprecated Use {@link #handle(ErrorHandlerContext, ProducerRecord, Exception)} instead
     */
    @Deprecated
    default ProductionExceptionHandlerResponse handleSerializationException(final ProducerRecord record,
                                                                            final Exception exception) {
        return ProductionExceptionHandlerResponse.FAIL;
    }

    /**
     * Handles serialization exception and determine if the process should continue. The default implementation is to
     * fail the process.
     *
     * @param context   the error handler context metadata
     * @param record    the record that failed to serialize
     * @param exception the exception that occurred during serialization
     * @param origin    the origin of the serialization exception
     */
    @SuppressWarnings("deprecation")
    default ProductionExceptionHandlerResponse handleSerializationException(final ErrorHandlerContext context,
                                                                            final ProducerRecord record,
                                                                            final Exception exception,
                                                                            final SerializationExceptionOrigin origin) {
        return handleSerializationException(record, exception);
    }

    enum ProductionExceptionHandlerResponse {
        /* continue processing */
        CONTINUE(0, "CONTINUE"),
        /* fail processing */
        FAIL(1, "FAIL");

        /**
         * an english description of the api--this is for debugging and can change
         */
        public final String name;

        /**
         * the permanent and immutable id of an API--this can't change ever
         */
        public final int id;

        ProductionExceptionHandlerResponse(final int id,
                                           final String name) {
            this.id = id;
            this.name = name;
        }
    }

    enum SerializationExceptionOrigin {
        /* serialization exception occurred during serialization of the key */
        KEY,
        /* serialization exception occurred during serialization of the value */
        VALUE
    }
}<|MERGE_RESOLUTION|>--- conflicted
+++ resolved
@@ -35,11 +35,7 @@
      */
     @Deprecated
     default ProductionExceptionHandlerResponse handle(final ProducerRecord<byte[], byte[]> record,
-<<<<<<< HEAD
-                                              final Exception exception) {
-=======
                                                       final Exception exception) {
->>>>>>> 5ffca71f
         throw new UnsupportedOperationException();
     }
 
