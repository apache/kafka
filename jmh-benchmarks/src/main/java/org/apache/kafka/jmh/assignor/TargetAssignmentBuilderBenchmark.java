--- conflicted
+++ resolved
@@ -104,13 +104,8 @@
         partitionAssignor = new UniformAssignor();
 
         subscriptionMetadata = generateMockSubscriptionMetadata();
-<<<<<<< HEAD
         Map<String, GroupMember> members = generateMockMembers();
-        Map<String, Assignment> existingTargetAssignment = generateMockInitialTargetAssignment();
-=======
-        Map<String, ConsumerGroupMember> members = generateMockMembers();
         Map<String, Assignment> existingTargetAssignment = generateMockInitialTargetAssignmentAndUpdateInvertedTargetAssignment();
->>>>>>> bac8df56
 
         ConsumerGroupMember newMember = new ConsumerGroupMember.Builder("newMember")
             .setSubscribedTopicNames(allTopicNames)
