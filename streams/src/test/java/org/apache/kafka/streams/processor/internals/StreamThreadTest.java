/*
 * Licensed to the Apache Software Foundation (ASF) under one or more
 * contributor license agreements. See the NOTICE file distributed with
 * this work for additional information regarding copyright ownership.
 * The ASF licenses this file to You under the Apache License, Version 2.0
 * (the "License"); you may not use this file except in compliance with
 * the License. You may obtain a copy of the License at
 *
 *    http://www.apache.org/licenses/LICENSE-2.0
 *
 * Unless required by applicable law or agreed to in writing, software
 * distributed under the License is distributed on an "AS IS" BASIS,
 * WITHOUT WARRANTIES OR CONDITIONS OF ANY KIND, either express or implied.
 * See the License for the specific language governing permissions and
 * limitations under the License.
 */
package org.apache.kafka.streams.processor.internals;

import org.apache.kafka.clients.admin.MockAdminClient;
import org.apache.kafka.clients.consumer.Consumer;
import org.apache.kafka.clients.consumer.ConsumerGroupMetadata;
import org.apache.kafka.clients.consumer.ConsumerRebalanceListener;
import org.apache.kafka.clients.consumer.ConsumerRecord;
import org.apache.kafka.clients.consumer.ConsumerRecords;
import org.apache.kafka.clients.consumer.InvalidOffsetException;
import org.apache.kafka.clients.consumer.MockConsumer;
import org.apache.kafka.clients.consumer.OffsetResetStrategy;
import org.apache.kafka.clients.consumer.internals.MockRebalanceListener;
import org.apache.kafka.clients.producer.MockProducer;
import org.apache.kafka.clients.producer.Producer;
import org.apache.kafka.common.Cluster;
import org.apache.kafka.common.KafkaException;
import org.apache.kafka.common.Metric;
import org.apache.kafka.common.MetricName;
import org.apache.kafka.common.Node;
import org.apache.kafka.common.PartitionInfo;
import org.apache.kafka.common.TopicPartition;
import org.apache.kafka.common.errors.ProducerFencedException;
import org.apache.kafka.common.errors.TimeoutException;
import org.apache.kafka.common.header.internals.RecordHeaders;
import org.apache.kafka.common.metrics.JmxReporter;
import org.apache.kafka.common.metrics.KafkaMetric;
import org.apache.kafka.common.metrics.KafkaMetricsContext;
import org.apache.kafka.common.metrics.Measurable;
import org.apache.kafka.common.metrics.Metrics;
import org.apache.kafka.common.metrics.MetricsContext;
import org.apache.kafka.common.record.TimestampType;
import org.apache.kafka.common.serialization.Serdes;
import org.apache.kafka.common.utils.Bytes;
import org.apache.kafka.common.utils.LogContext;
import org.apache.kafka.common.utils.MockTime;
import org.apache.kafka.common.utils.Utils;
import org.apache.kafka.streams.KeyValue;
import org.apache.kafka.streams.StreamsConfig;
import org.apache.kafka.streams.errors.LogAndContinueExceptionHandler;
import org.apache.kafka.streams.errors.StreamsException;
import org.apache.kafka.streams.errors.TaskCorruptedException;
import org.apache.kafka.streams.errors.TaskMigratedException;
import org.apache.kafka.streams.kstream.Materialized;
import org.apache.kafka.streams.kstream.internals.ConsumedInternal;
import org.apache.kafka.streams.kstream.internals.InternalStreamsBuilder;
import org.apache.kafka.streams.kstream.internals.MaterializedInternal;
import org.apache.kafka.streams.processor.LogAndSkipOnInvalidTimestamp;
import org.apache.kafka.streams.processor.PunctuationType;
import org.apache.kafka.streams.processor.TaskId;
import org.apache.kafka.streams.processor.TaskMetadata;
import org.apache.kafka.streams.processor.ThreadMetadata;
import org.apache.kafka.streams.processor.api.ProcessorSupplier;
<<<<<<< HEAD
import org.apache.kafka.streams.processor.api.Record;
=======
import org.apache.kafka.streams.processor.internals.assignment.ReferenceContainer;
>>>>>>> 62e88657
import org.apache.kafka.streams.processor.internals.metrics.StreamsMetricsImpl;
import org.apache.kafka.streams.processor.internals.testutil.LogCaptureAppender;
import org.apache.kafka.streams.state.KeyValueStore;
import org.apache.kafka.streams.state.StoreBuilder;
import org.apache.kafka.streams.state.Stores;
import org.apache.kafka.streams.state.internals.OffsetCheckpoint;
import org.apache.kafka.test.MockApiProcessor;
import org.apache.kafka.test.MockClientSupplier;
import org.apache.kafka.test.MockKeyValueStoreBuilder;
import org.apache.kafka.test.MockStateRestoreListener;
import org.apache.kafka.test.MockTimestampExtractor;
import org.apache.kafka.test.StreamsTestUtils;
import org.apache.kafka.test.TestUtils;
import org.easymock.EasyMock;
import org.junit.Assert;
import org.junit.Before;
import org.junit.Test;
import org.slf4j.Logger;

import java.io.File;
import java.time.Duration;
import java.util.ArrayList;
import java.util.Arrays;
import java.util.Collection;
import java.util.Collections;
import java.util.HashMap;
import java.util.HashSet;
import java.util.LinkedList;
import java.util.List;
import java.util.Map;
import java.util.Optional;
import java.util.Properties;
import java.util.Set;
import java.util.UUID;
import java.util.concurrent.atomic.AtomicBoolean;
import java.util.concurrent.atomic.AtomicInteger;
import java.util.concurrent.atomic.AtomicLong;
import java.util.stream.Stream;

import static java.util.Collections.emptyMap;
import static java.util.Collections.emptySet;
import static java.util.Collections.singleton;
import static java.util.Collections.singletonMap;
import static org.apache.kafka.common.utils.Utils.mkEntry;
import static org.apache.kafka.common.utils.Utils.mkMap;
import static org.apache.kafka.common.utils.Utils.mkProperties;
import static org.apache.kafka.common.utils.Utils.mkSet;
import static org.apache.kafka.streams.processor.internals.ClientUtils.getSharedAdminClientId;
import static org.apache.kafka.streams.processor.internals.StateManagerUtil.CHECKPOINT_FILE_NAME;
import static org.easymock.EasyMock.anyObject;
import static org.easymock.EasyMock.expect;
import static org.easymock.EasyMock.expectLastCall;
import static org.easymock.EasyMock.mock;
import static org.easymock.EasyMock.niceMock;
import static org.easymock.EasyMock.verify;
import static org.hamcrest.CoreMatchers.equalTo;
import static org.hamcrest.CoreMatchers.not;
import static org.hamcrest.CoreMatchers.startsWith;
import static org.hamcrest.MatcherAssert.assertThat;
import static org.hamcrest.Matchers.empty;
import static org.hamcrest.Matchers.is;
import static org.junit.Assert.assertEquals;
import static org.junit.Assert.assertFalse;
import static org.junit.Assert.assertNotEquals;
import static org.junit.Assert.assertNotNull;
import static org.junit.Assert.assertNull;
import static org.junit.Assert.assertSame;
import static org.junit.Assert.assertThrows;
import static org.junit.Assert.assertTrue;
import static org.junit.Assert.fail;

public class StreamThreadTest {

    private final static String APPLICATION_ID = "stream-thread-test";
    private final static UUID PROCESS_ID = UUID.fromString("87bf53a8-54f2-485f-a4b6-acdbec0a8b3d");
    private final static String CLIENT_ID = APPLICATION_ID + "-" + PROCESS_ID;

    private final int threadIdx = 1;
    private final Metrics metrics = new Metrics();
    private final MockTime mockTime = new MockTime();
    private final String stateDir = TestUtils.tempDirectory().getPath();
    private final MockClientSupplier clientSupplier = new MockClientSupplier();
    private final StreamsConfig config = new StreamsConfig(configProps(false));
    private final ConsumedInternal<Object, Object> consumed = new ConsumedInternal<>();
    private final ChangelogReader changelogReader = new MockChangelogReader();
    private final StateDirectory stateDirectory = new StateDirectory(config, mockTime, true);
    private final InternalTopologyBuilder internalTopologyBuilder = new InternalTopologyBuilder();
    private final InternalStreamsBuilder internalStreamsBuilder = new InternalStreamsBuilder(internalTopologyBuilder);

    private StreamsMetadataState streamsMetadataState;
    private final static java.util.function.Consumer<Throwable> HANDLER = e -> {
        if (e instanceof RuntimeException) {
            throw (RuntimeException) e;
        } else if (e instanceof Error) {
            throw (Error) e;
        } else {
            throw new RuntimeException("Unexpected checked exception caught in the uncaught exception handler", e);
        }
    };

    @Before
    public void setUp() {
        Thread.currentThread().setName(CLIENT_ID + "-StreamThread-" + threadIdx);
        internalTopologyBuilder.setApplicationId(APPLICATION_ID);
        streamsMetadataState = new StreamsMetadataState(internalTopologyBuilder, StreamsMetadataState.UNKNOWN_HOST);
    }

    private final String topic1 = "topic1";
    private final String topic2 = "topic2";

    private final TopicPartition t1p1 = new TopicPartition(topic1, 1);
    private final TopicPartition t1p2 = new TopicPartition(topic1, 2);
    private final TopicPartition t2p1 = new TopicPartition(topic2, 1);

    // task0 is unused
    private final TaskId task1 = new TaskId(0, 1);
    private final TaskId task2 = new TaskId(0, 2);
    private final TaskId task3 = new TaskId(1, 1);

    private Properties configProps(final boolean enableEoS) {
        return mkProperties(mkMap(
            mkEntry(StreamsConfig.APPLICATION_ID_CONFIG, APPLICATION_ID),
            mkEntry(StreamsConfig.BOOTSTRAP_SERVERS_CONFIG, "localhost:2171"),
            mkEntry(StreamsConfig.BUFFERED_RECORDS_PER_PARTITION_CONFIG, "3"),
            mkEntry(StreamsConfig.DEFAULT_TIMESTAMP_EXTRACTOR_CLASS_CONFIG, MockTimestampExtractor.class.getName()),
            mkEntry(StreamsConfig.STATE_DIR_CONFIG, TestUtils.tempDirectory().getAbsolutePath()),
            mkEntry(StreamsConfig.PROCESSING_GUARANTEE_CONFIG, enableEoS ? StreamsConfig.EXACTLY_ONCE_V2 : StreamsConfig.AT_LEAST_ONCE)
        ));
    }

    private Cluster createCluster() {
        final Node node = new Node(-1, "localhost", 8121);
        return new Cluster(
            "mockClusterId",
            Collections.singletonList(node),
            Collections.emptySet(),
            Collections.emptySet(),
            Collections.emptySet(),
            node
        );
    }

    private StreamThread createStreamThread(@SuppressWarnings("SameParameterValue") final String clientId,
                                            final StreamsConfig config,
                                            final boolean eosEnabled) {
        if (eosEnabled) {
            clientSupplier.setApplicationIdForProducer(APPLICATION_ID);
        }

        clientSupplier.setCluster(createCluster());

        final StreamsMetricsImpl streamsMetrics = new StreamsMetricsImpl(
            metrics,
            APPLICATION_ID,
            config.getString(StreamsConfig.BUILT_IN_METRICS_VERSION_CONFIG),
            mockTime
        );

        internalTopologyBuilder.buildTopology();

        return StreamThread.create(
            internalTopologyBuilder,
            config,
            clientSupplier,
            clientSupplier.getAdmin(config.getAdminConfigs(clientId)),
            PROCESS_ID,
            clientId,
            streamsMetrics,
            mockTime,
            streamsMetadataState,
            0,
            stateDirectory,
            new MockStateRestoreListener(),
            threadIdx,
            null,
            HANDLER
        );
    }

    private static class StateListenerStub implements StreamThread.StateListener {
        int numChanges = 0;
        ThreadStateTransitionValidator oldState = null;
        ThreadStateTransitionValidator newState = null;

        @Override
        public void onChange(final Thread thread,
                             final ThreadStateTransitionValidator newState,
                             final ThreadStateTransitionValidator oldState) {
            ++numChanges;
            if (this.newState != null) {
                if (!this.newState.equals(oldState)) {
                    throw new RuntimeException("State mismatch " + oldState + " different from " + this.newState);
                }
            }
            this.oldState = oldState;
            this.newState = newState;
        }
    }

    @Test
    public void shouldChangeStateInRebalanceListener() {
        final StreamThread thread = createStreamThread(CLIENT_ID, config, false);

        final StateListenerStub stateListener = new StateListenerStub();
        thread.setStateListener(stateListener);
        assertEquals(thread.state(), StreamThread.State.CREATED);

        final ConsumerRebalanceListener rebalanceListener = thread.rebalanceListener();

        final List<TopicPartition> revokedPartitions;
        final List<TopicPartition> assignedPartitions;

        // revoke nothing
        thread.setState(StreamThread.State.STARTING);
        revokedPartitions = Collections.emptyList();
        rebalanceListener.onPartitionsRevoked(revokedPartitions);

        assertEquals(thread.state(), StreamThread.State.PARTITIONS_REVOKED);

        // assign single partition
        assignedPartitions = Collections.singletonList(t1p1);

        final MockConsumer<byte[], byte[]> mockConsumer = (MockConsumer<byte[], byte[]>) thread.mainConsumer();
        mockConsumer.assign(assignedPartitions);
        mockConsumer.updateBeginningOffsets(Collections.singletonMap(t1p1, 0L));
        rebalanceListener.onPartitionsAssigned(assignedPartitions);
        thread.runOnce();
        assertEquals(thread.state(), StreamThread.State.RUNNING);
        Assert.assertEquals(4, stateListener.numChanges);
        Assert.assertEquals(StreamThread.State.PARTITIONS_ASSIGNED, stateListener.oldState);

        thread.shutdown();
        assertSame(StreamThread.State.PENDING_SHUTDOWN, thread.state());
    }

    @Test
    public void shouldChangeStateAtStartClose() throws Exception {
        final StreamThread thread = createStreamThread(CLIENT_ID, config, false);

        final StateListenerStub stateListener = new StateListenerStub();
        thread.setStateListener(stateListener);

        thread.start();
        TestUtils.waitForCondition(
            () -> thread.state() == StreamThread.State.STARTING,
            10 * 1000,
            "Thread never started.");

        thread.shutdown();
        TestUtils.waitForCondition(
            () -> thread.state() == StreamThread.State.DEAD,
            10 * 1000,
            "Thread never shut down.");

        thread.shutdown();
        assertEquals(thread.state(), StreamThread.State.DEAD);
    }

    @Test
    public void shouldCreateMetricsAtStartupWithBuiltInMetricsVersionLatest() {
        shouldCreateMetricsAtStartup(StreamsConfig.METRICS_LATEST);
    }

    @Test
    public void shouldCreateMetricsAtStartupWithBuiltInMetricsVersion0100To24() {
        shouldCreateMetricsAtStartup(StreamsConfig.METRICS_0100_TO_24);
    }

    private void shouldCreateMetricsAtStartup(final String builtInMetricsVersion) {
        final Properties props = configProps(false);
        props.setProperty(StreamsConfig.BUILT_IN_METRICS_VERSION_CONFIG, builtInMetricsVersion);
        final StreamsConfig config = new StreamsConfig(props);
        final StreamThread thread = createStreamThread(CLIENT_ID, config, false);
        final String defaultGroupName = getGroupName(builtInMetricsVersion);
        final Map<String, String> defaultTags = Collections.singletonMap(
            getThreadTagKey(builtInMetricsVersion),
            thread.getName()
        );
        final String descriptionIsNotVerified = "";

        assertNotNull(metrics.metrics().get(metrics.metricName(
            "commit-latency-avg", defaultGroupName, descriptionIsNotVerified, defaultTags)));
        assertNotNull(metrics.metrics().get(metrics.metricName(
            "commit-latency-max", defaultGroupName, descriptionIsNotVerified, defaultTags)));
        assertNotNull(metrics.metrics().get(metrics.metricName(
            "commit-rate", defaultGroupName, descriptionIsNotVerified, defaultTags)));
        assertNotNull(metrics.metrics().get(metrics.metricName(
            "commit-total", defaultGroupName, descriptionIsNotVerified, defaultTags)));
        assertNotNull(metrics.metrics().get(metrics.metricName(
            "commit-ratio", defaultGroupName, descriptionIsNotVerified, defaultTags)));
        assertNotNull(metrics.metrics().get(metrics.metricName(
            "poll-latency-avg", defaultGroupName, descriptionIsNotVerified, defaultTags)));
        assertNotNull(metrics.metrics().get(metrics.metricName(
            "poll-latency-max", defaultGroupName, descriptionIsNotVerified, defaultTags)));
        assertNotNull(metrics.metrics().get(metrics.metricName(
            "poll-rate", defaultGroupName, descriptionIsNotVerified, defaultTags)));
        assertNotNull(metrics.metrics().get(metrics.metricName(
            "poll-total", defaultGroupName, descriptionIsNotVerified, defaultTags)));
        assertNotNull(metrics.metrics().get(metrics.metricName(
            "poll-ratio", defaultGroupName, descriptionIsNotVerified, defaultTags)));
        assertNotNull(metrics.metrics().get(metrics.metricName(
            "poll-records-avg", defaultGroupName, descriptionIsNotVerified, defaultTags)));
        assertNotNull(metrics.metrics().get(metrics.metricName(
            "poll-records-max", defaultGroupName, descriptionIsNotVerified, defaultTags)));
        assertNotNull(metrics.metrics().get(metrics.metricName(
            "process-latency-avg", defaultGroupName, descriptionIsNotVerified, defaultTags)));
        assertNotNull(metrics.metrics().get(metrics.metricName(
            "process-latency-max", defaultGroupName, descriptionIsNotVerified, defaultTags)));
        assertNotNull(metrics.metrics().get(metrics.metricName(
            "process-rate", defaultGroupName, descriptionIsNotVerified, defaultTags)));
        assertNotNull(metrics.metrics().get(metrics.metricName(
            "process-total", defaultGroupName, descriptionIsNotVerified, defaultTags)));
        assertNotNull(metrics.metrics().get(metrics.metricName(
            "process-ratio", defaultGroupName, descriptionIsNotVerified, defaultTags)));
        assertNotNull(metrics.metrics().get(metrics.metricName(
            "process-records-avg", defaultGroupName, descriptionIsNotVerified, defaultTags)));
        assertNotNull(metrics.metrics().get(metrics.metricName(
            "process-records-max", defaultGroupName, descriptionIsNotVerified, defaultTags)));
        assertNotNull(metrics.metrics().get(metrics.metricName(
            "punctuate-latency-avg", defaultGroupName, descriptionIsNotVerified, defaultTags)));
        assertNotNull(metrics.metrics().get(metrics.metricName(
            "punctuate-latency-max", defaultGroupName, descriptionIsNotVerified, defaultTags)));
        assertNotNull(metrics.metrics().get(metrics.metricName(
            "punctuate-rate", defaultGroupName, descriptionIsNotVerified, defaultTags)));
        assertNotNull(metrics.metrics().get(metrics.metricName(
            "punctuate-total", defaultGroupName, descriptionIsNotVerified, defaultTags)));
        assertNotNull(metrics.metrics().get(metrics.metricName(
            "punctuate-ratio", defaultGroupName, descriptionIsNotVerified, defaultTags)));
        assertNotNull(metrics.metrics().get(metrics.metricName(
            "task-created-rate", defaultGroupName, descriptionIsNotVerified, defaultTags)));
        assertNotNull(metrics.metrics().get(metrics.metricName(
            "task-created-total", defaultGroupName, descriptionIsNotVerified, defaultTags)));
        assertNotNull(metrics.metrics().get(metrics.metricName(
            "task-closed-rate", defaultGroupName, descriptionIsNotVerified, defaultTags)));
        assertNotNull(metrics.metrics().get(metrics.metricName(
            "task-closed-total", defaultGroupName, descriptionIsNotVerified, defaultTags)));

        if (builtInMetricsVersion.equals(StreamsConfig.METRICS_0100_TO_24)) {
            assertNotNull(metrics.metrics().get(metrics.metricName(
                "skipped-records-rate", defaultGroupName, descriptionIsNotVerified, defaultTags)));
            assertNotNull(metrics.metrics().get(metrics.metricName(
                "skipped-records-total", defaultGroupName, descriptionIsNotVerified, defaultTags)));
        } else {
            assertNull(metrics.metrics().get(metrics.metricName(
                "skipped-records-rate", defaultGroupName, descriptionIsNotVerified, defaultTags)));
            assertNull(metrics.metrics().get(metrics.metricName(
                "skipped-records-total", defaultGroupName, descriptionIsNotVerified, defaultTags)));
        }

        final String taskGroupName = "stream-task-metrics";
        final Map<String, String> taskTags =
            mkMap(mkEntry("task-id", "all"), mkEntry(getThreadTagKey(builtInMetricsVersion), thread.getName()));
        if (builtInMetricsVersion.equals(StreamsConfig.METRICS_0100_TO_24)) {
            assertNotNull(metrics.metrics().get(metrics.metricName(
                "commit-rate", taskGroupName, descriptionIsNotVerified, taskTags)));
        } else {
            assertNull(metrics.metrics().get(metrics.metricName(
                "commit-latency-avg", taskGroupName, descriptionIsNotVerified, taskTags)));
            assertNull(metrics.metrics().get(metrics.metricName(
                "commit-latency-max", taskGroupName, descriptionIsNotVerified, taskTags)));
            assertNull(metrics.metrics().get(metrics.metricName(
                "commit-rate", taskGroupName, descriptionIsNotVerified, taskTags)));
        }

        final JmxReporter reporter = new JmxReporter();
        final MetricsContext metricsContext = new KafkaMetricsContext("kafka.streams");
        reporter.contextChange(metricsContext);

        metrics.addReporter(reporter);
        assertEquals(CLIENT_ID + "-StreamThread-1", thread.getName());
        assertTrue(reporter.containsMbean(String.format("kafka.streams:type=%s,%s=%s",
                                                        defaultGroupName,
                                                        getThreadTagKey(builtInMetricsVersion),
                                                        thread.getName())
        ));
        if (builtInMetricsVersion.equals(StreamsConfig.METRICS_0100_TO_24)) {
            assertTrue(reporter.containsMbean(String.format(
                "kafka.streams:type=stream-task-metrics,%s=%s,task-id=all",
                getThreadTagKey(builtInMetricsVersion),
                thread.getName())));
        } else {
            assertFalse(reporter.containsMbean(String.format(
                "kafka.streams:type=stream-task-metrics,%s=%s,task-id=all",
                getThreadTagKey(builtInMetricsVersion),
                thread.getName())));
        }
    }

    private String getGroupName(final String builtInMetricsVersion) {
        return builtInMetricsVersion.equals(StreamsConfig.METRICS_0100_TO_24) ? "stream-metrics"
            : "stream-thread-metrics";
    }

    private String getThreadTagKey(final String builtInMetricsVersion) {
        return builtInMetricsVersion.equals(StreamsConfig.METRICS_0100_TO_24) ? "client-id" : "thread-id";
    }

    @Test
    public void shouldNotCommitBeforeTheCommitInterval() {
        final long commitInterval = 1000L;
        final Properties props = configProps(false);
        props.setProperty(StreamsConfig.STATE_DIR_CONFIG, stateDir);
        props.setProperty(StreamsConfig.COMMIT_INTERVAL_MS_CONFIG, Long.toString(commitInterval));

        final StreamsConfig config = new StreamsConfig(props);
        final Consumer<byte[], byte[]> consumer = EasyMock.createNiceMock(Consumer.class);
        final ConsumerGroupMetadata consumerGroupMetadata = mock(ConsumerGroupMetadata.class);
        expect(consumer.groupMetadata()).andStubReturn(consumerGroupMetadata);
        expect(consumerGroupMetadata.groupInstanceId()).andReturn(Optional.empty());
        final TaskManager taskManager = mockTaskManagerCommit(consumer, 1, 1);
        EasyMock.replay(consumer, consumerGroupMetadata);

        final StreamsMetricsImpl streamsMetrics =
            new StreamsMetricsImpl(metrics, CLIENT_ID, StreamsConfig.METRICS_LATEST, mockTime);
        final StreamThread thread = new StreamThread(
            mockTime,
            config,
            null,
            consumer,
            consumer,
            null,
            null,
            taskManager,
            streamsMetrics,
            internalTopologyBuilder,
            CLIENT_ID,
            new LogContext(""),
            new AtomicInteger(),
            new AtomicLong(Long.MAX_VALUE),
            null,
            HANDLER,
            null
        );
        thread.setNow(mockTime.milliseconds());
        thread.maybeCommit();
        mockTime.sleep(commitInterval - 10L);
        thread.setNow(mockTime.milliseconds());
        thread.maybeCommit();

        verify(taskManager);
    }

    @Test
    public void shouldEnforceRebalanceAfterNextScheduledProbingRebalanceTime() throws InterruptedException {
        final StreamsConfig config = new StreamsConfig(configProps(false));
        internalTopologyBuilder.buildTopology();
        final StreamsMetricsImpl streamsMetrics = new StreamsMetricsImpl(
            metrics,
            APPLICATION_ID,
            config.getString(StreamsConfig.BUILT_IN_METRICS_VERSION_CONFIG),
            mockTime
        );
        
        final Consumer<byte[], byte[]> mockConsumer = EasyMock.createNiceMock(Consumer.class);
        expect(mockConsumer.poll(anyObject())).andStubReturn(ConsumerRecords.empty());
        final ConsumerGroupMetadata consumerGroupMetadata = mock(ConsumerGroupMetadata.class);
        expect(mockConsumer.groupMetadata()).andStubReturn(consumerGroupMetadata);
        expect(consumerGroupMetadata.groupInstanceId()).andReturn(Optional.empty());
        EasyMock.replay(consumerGroupMetadata);
        final EasyMockConsumerClientSupplier mockClientSupplier = new EasyMockConsumerClientSupplier(mockConsumer);

        mockClientSupplier.setCluster(createCluster());
        EasyMock.replay(mockConsumer);
        final StreamThread thread = StreamThread.create(
            internalTopologyBuilder,
            config,
            mockClientSupplier,
            mockClientSupplier.getAdmin(config.getAdminConfigs(CLIENT_ID)),
            PROCESS_ID,
            CLIENT_ID,
            streamsMetrics,
            mockTime,
            streamsMetadataState,
            0,
            stateDirectory,
            new MockStateRestoreListener(),
            threadIdx,
            null,
            null
        );

        mockConsumer.enforceRebalance();

        mockClientSupplier.nextRebalanceMs().set(mockTime.milliseconds() - 1L);

        thread.start();
        TestUtils.waitForCondition(
            () -> thread.state() == StreamThread.State.STARTING,
            10 * 1000,
            "Thread never started.");

        TestUtils.retryOnExceptionWithTimeout(
            () -> verify(mockConsumer)
        );

        thread.shutdown();
        TestUtils.waitForCondition(
            () -> thread.state() == StreamThread.State.DEAD,
            10 * 1000,
            "Thread never shut down.");

    }

    private static class EasyMockConsumerClientSupplier extends MockClientSupplier {
        final Consumer<byte[], byte[]> mockConsumer;
        final Map<String, Object> consumerConfigs = new HashMap<>();

        EasyMockConsumerClientSupplier(final Consumer<byte[], byte[]> mockConsumer) {
            this.mockConsumer = mockConsumer;
        }

        @Override
        public Consumer<byte[], byte[]> getConsumer(final Map<String, Object> config) {
            consumerConfigs.putAll(config);
            return mockConsumer;
        }

        AtomicLong nextRebalanceMs() {
            return ((ReferenceContainer) consumerConfigs.get(
                    StreamsConfig.InternalConfig.REFERENCE_CONTAINER_PARTITION_ASSIGNOR)
                ).nextScheduledRebalanceMs;
        }
    }

    @Test
    public void shouldRespectNumIterationsInMainLoop() {
        final List<MockApiProcessor<byte[], byte[], Object, Object>> mockProcessors = new LinkedList<>();
        internalTopologyBuilder.addSource(null, "source1", null, null, null, topic1);
        internalTopologyBuilder.addProcessor(
            "processor1",
            (ProcessorSupplier<byte[], byte[], ?, ?>) () -> {
                final MockApiProcessor<byte[], byte[], Object, Object> processor = new MockApiProcessor<>(PunctuationType.WALL_CLOCK_TIME, 10L);
                mockProcessors.add(processor);
                return processor;
            },
            "source1"
        );
        internalTopologyBuilder.addProcessor(
            "processor2",
            (ProcessorSupplier<byte[], byte[], ?, ?>) () -> new MockApiProcessor<>(PunctuationType.STREAM_TIME, 10L),
            "source1"
        );

        final Properties properties = new Properties();
        properties.put(StreamsConfig.COMMIT_INTERVAL_MS_CONFIG, 100L);
        final StreamsConfig config = new StreamsConfig(StreamsTestUtils.getStreamsConfig(APPLICATION_ID,
                                                                                         "localhost:2171",
                                                                                         Serdes.ByteArraySerde.class.getName(),
                                                                                         Serdes.ByteArraySerde.class.getName(),
                                                                                         properties));
        final StreamThread thread = createStreamThread(CLIENT_ID, config, false);

        thread.setState(StreamThread.State.STARTING);
        thread.setState(StreamThread.State.PARTITIONS_REVOKED);

        final TaskId task1 = new TaskId(0, t1p1.partition());
        final Set<TopicPartition> assignedPartitions = Collections.singleton(t1p1);

        thread.taskManager().handleAssignment(Collections.singletonMap(task1, assignedPartitions), emptyMap());

        final MockConsumer<byte[], byte[]> mockConsumer = (MockConsumer<byte[], byte[]>) thread.mainConsumer();
        mockConsumer.assign(Collections.singleton(t1p1));
        mockConsumer.updateBeginningOffsets(Collections.singletonMap(t1p1, 0L));
        thread.rebalanceListener().onPartitionsAssigned(assignedPartitions);
        thread.runOnce();

        // processed one record, punctuated after the first record, and hence num.iterations is still 1
        long offset = -1;
        addRecord(mockConsumer, ++offset, 0L);
        thread.runOnce();

        assertThat(thread.currentNumIterations(), equalTo(1));

        // processed one more record without punctuation, and bump num.iterations to 2
        addRecord(mockConsumer, ++offset, 1L);
        thread.runOnce();

        assertThat(thread.currentNumIterations(), equalTo(2));

        // processed zero records, early exit and iterations stays as 2
        thread.runOnce();
        assertThat(thread.currentNumIterations(), equalTo(2));

        // system time based punctutation without processing any record, iteration stays as 2
        mockTime.sleep(11L);

        thread.runOnce();
        assertThat(thread.currentNumIterations(), equalTo(2));

        // system time based punctutation after processing a record, half iteration to 1
        mockTime.sleep(11L);
        addRecord(mockConsumer, ++offset, 5L);

        thread.runOnce();
        assertThat(thread.currentNumIterations(), equalTo(1));

        // processed two records, bumping up iterations to 3 (1 + 2)
        addRecord(mockConsumer, ++offset, 5L);
        addRecord(mockConsumer, ++offset, 6L);
        thread.runOnce();

        assertThat(thread.currentNumIterations(), equalTo(3));

        // stream time based punctutation halves to 1
        addRecord(mockConsumer, ++offset, 11L);
        thread.runOnce();

        assertThat(thread.currentNumIterations(), equalTo(1));

        // processed three records, bumping up iterations to 3 (1 + 2)
        addRecord(mockConsumer, ++offset, 12L);
        addRecord(mockConsumer, ++offset, 13L);
        addRecord(mockConsumer, ++offset, 14L);
        thread.runOnce();

        assertThat(thread.currentNumIterations(), equalTo(3));

        mockProcessors.forEach(MockApiProcessor::requestCommit);
        addRecord(mockConsumer, ++offset, 15L);
        thread.runOnce();

        // user requested commit should half iteration to 1
        assertThat(thread.currentNumIterations(), equalTo(1));

        // processed three records, bumping up iterations to 3 (1 + 2)
        addRecord(mockConsumer, ++offset, 15L);
        addRecord(mockConsumer, ++offset, 16L);
        addRecord(mockConsumer, ++offset, 17L);
        thread.runOnce();

        assertThat(thread.currentNumIterations(), equalTo(3));

        // time based commit without processing, should keep the iteration as 3
        mockTime.sleep(90L);
        thread.runOnce();

        assertThat(thread.currentNumIterations(), equalTo(3));

        // time based commit without processing, should half the iteration to 1
        mockTime.sleep(90L);
        addRecord(mockConsumer, ++offset, 18L);
        thread.runOnce();

        assertThat(thread.currentNumIterations(), equalTo(1));
    }

    @Test
    public void shouldNotCauseExceptionIfNothingCommitted() {
        final long commitInterval = 1000L;
        final Properties props = configProps(false);
        props.setProperty(StreamsConfig.STATE_DIR_CONFIG, stateDir);
        props.setProperty(StreamsConfig.COMMIT_INTERVAL_MS_CONFIG, Long.toString(commitInterval));

        final StreamsConfig config = new StreamsConfig(props);
        final Consumer<byte[], byte[]> consumer = EasyMock.createNiceMock(Consumer.class);
        final ConsumerGroupMetadata consumerGroupMetadata = mock(ConsumerGroupMetadata.class);
        expect(consumer.groupMetadata()).andStubReturn(consumerGroupMetadata);
        expect(consumerGroupMetadata.groupInstanceId()).andReturn(Optional.empty());
        EasyMock.replay(consumer, consumerGroupMetadata);
        final TaskManager taskManager = mockTaskManagerCommit(consumer, 1, 0);

        final StreamsMetricsImpl streamsMetrics =
            new StreamsMetricsImpl(metrics, CLIENT_ID, StreamsConfig.METRICS_LATEST, mockTime);
        final StreamThread thread = new StreamThread(
            mockTime,
            config,
            null,
            consumer,
            consumer,
            null,
            null,
            taskManager,
            streamsMetrics,
            internalTopologyBuilder,
            CLIENT_ID,
            new LogContext(""),
            new AtomicInteger(),
            new AtomicLong(Long.MAX_VALUE),
            null,
            HANDLER,
            null
        );
        thread.setNow(mockTime.milliseconds());
        thread.maybeCommit();
        mockTime.sleep(commitInterval - 10L);
        thread.setNow(mockTime.milliseconds());
        thread.maybeCommit();

        verify(taskManager);
    }

    @Test
    public void shouldCommitAfterCommitInterval() {
        final long commitInterval = 100L;
        final long commitLatency = 10L;

        final Properties props = configProps(false);
        props.setProperty(StreamsConfig.STATE_DIR_CONFIG, stateDir);
        props.setProperty(StreamsConfig.COMMIT_INTERVAL_MS_CONFIG, Long.toString(commitInterval));

        final StreamsConfig config = new StreamsConfig(props);
        final Consumer<byte[], byte[]> consumer = EasyMock.createNiceMock(Consumer.class);
        final ConsumerGroupMetadata consumerGroupMetadata = mock(ConsumerGroupMetadata.class);
        expect(consumer.groupMetadata()).andStubReturn(consumerGroupMetadata);
        expect(consumerGroupMetadata.groupInstanceId()).andReturn(Optional.empty());
        EasyMock.replay(consumer, consumerGroupMetadata);

        final StreamsMetricsImpl streamsMetrics =
            new StreamsMetricsImpl(metrics, CLIENT_ID, StreamsConfig.METRICS_LATEST, mockTime);

        final AtomicBoolean committed = new AtomicBoolean(false);
        final TaskManager taskManager = new TaskManager(
            null,
            null,
            null,
            null,
            null,
            null,
            null,
            null,
            null,
            null,
            null
        ) {
            @Override
            int commit(final Collection<Task> tasksToCommit) {
                committed.set(true);
                // we advance time to make sure the commit delay is considered when computing the next commit timestamp
                mockTime.sleep(commitLatency);
                return 1;
            }
        };

        final StreamThread thread = new StreamThread(
            mockTime,
            config,
            null,
            consumer,
            consumer,
            changelogReader,
            null,
            taskManager,
            streamsMetrics,
            internalTopologyBuilder,
            CLIENT_ID,
            new LogContext(""),
            new AtomicInteger(),
            new AtomicLong(Long.MAX_VALUE),
            null,
            HANDLER,
            null
        );

        thread.setNow(mockTime.milliseconds());
        thread.maybeCommit();
        assertTrue(committed.get());

        mockTime.sleep(commitInterval);

        committed.set(false);
        thread.setNow(mockTime.milliseconds());
        thread.maybeCommit();
        assertFalse(committed.get());

        mockTime.sleep(1);

        committed.set(false);
        thread.setNow(mockTime.milliseconds());
        thread.maybeCommit();
        assertTrue(committed.get());
    }

    @Test
    public void shouldRecordCommitLatency() {
        final Consumer<byte[], byte[]> consumer = EasyMock.createNiceMock(Consumer.class);
        final ConsumerGroupMetadata consumerGroupMetadata = mock(ConsumerGroupMetadata.class);
        expect(consumer.groupMetadata()).andStubReturn(consumerGroupMetadata);
        expect(consumerGroupMetadata.groupInstanceId()).andReturn(Optional.empty());
        expect(consumer.poll(anyObject())).andStubReturn(new ConsumerRecords<>(Collections.emptyMap()));
        final Task task = niceMock(Task.class);
        expect(task.id()).andStubReturn(task1);
        expect(task.inputPartitions()).andStubReturn(Collections.singleton(t1p1));
        expect(task.committedOffsets()).andStubReturn(Collections.emptyMap());
        expect(task.highWaterMark()).andStubReturn(Collections.emptyMap());
        final ActiveTaskCreator activeTaskCreator = mock(ActiveTaskCreator.class);
        expect(activeTaskCreator.createTasks(anyObject(), anyObject())).andStubReturn(Collections.singleton(task));
        expect(activeTaskCreator.producerClientIds()).andStubReturn(Collections.singleton("producerClientId"));
        EasyMock.replay(consumer, consumerGroupMetadata, task, activeTaskCreator);

        final StreamsMetricsImpl streamsMetrics =
            new StreamsMetricsImpl(metrics, CLIENT_ID, StreamsConfig.METRICS_LATEST, mockTime);

        final TaskManager taskManager = new TaskManager(
            null,
            null,
            null,
            null,
            null,
            activeTaskCreator,
            null,
            internalTopologyBuilder,
            null,
            null,
            null
        ) {
            @Override
            int commit(final Collection<Task> tasksToCommit) {
                mockTime.sleep(10L);
                return 1;
            }
        };
        taskManager.setMainConsumer(consumer);

        final StreamThread thread = new StreamThread(
            mockTime,
            config,
            null,
            consumer,
            consumer,
            changelogReader,
            null,
            taskManager,
            streamsMetrics,
            internalTopologyBuilder,
            CLIENT_ID,
            new LogContext(""),
            new AtomicInteger(),
            new AtomicLong(Long.MAX_VALUE),
            null,
            HANDLER,
            null
        );
        thread.updateThreadMetadata("adminClientId");
        thread.setState(StreamThread.State.STARTING);

        final Map<TaskId, Set<TopicPartition>> activeTasks = new HashMap<>();
        activeTasks.put(task1, Collections.singleton(t1p1));
        thread.taskManager().handleAssignment(activeTasks, emptyMap());
        thread.rebalanceListener().onPartitionsAssigned(Collections.singleton(t1p1));

        assertTrue(
            Double.isNaN(
                (Double) streamsMetrics.metrics().get(new MetricName(
                    "commit-latency-max",
                    "stream-thread-metrics",
                    "",
                    Collections.singletonMap("thread-id", CLIENT_ID))
                ).metricValue()
            )
        );
        assertTrue(
            Double.isNaN(
                (Double) streamsMetrics.metrics().get(new MetricName(
                    "commit-latency-avg",
                    "stream-thread-metrics",
                    "",
                    Collections.singletonMap("thread-id", CLIENT_ID))
                ).metricValue()
            )
        );

        thread.runOnce();

        assertThat(
            streamsMetrics.metrics().get(
                new MetricName(
                    "commit-latency-max",
                    "stream-thread-metrics",
                    "",
                    Collections.singletonMap("thread-id", CLIENT_ID)
                )
            ).metricValue(),
            equalTo(10.0)
        );
        assertThat(
            streamsMetrics.metrics().get(
                new MetricName(
                    "commit-latency-avg",
                    "stream-thread-metrics",
                    "",
                    Collections.singletonMap("thread-id", CLIENT_ID)
                )
            ).metricValue(),
            equalTo(10.0)
        );
    }

    @Test
    public void shouldInjectSharedProducerForAllTasksUsingClientSupplierOnCreateIfEosDisabled() {
        internalTopologyBuilder.addSource(null, "source1", null, null, null, topic1);
        internalStreamsBuilder.buildAndOptimizeTopology();

        final StreamThread thread = createStreamThread(CLIENT_ID, config, false);

        thread.setState(StreamThread.State.STARTING);
        thread.rebalanceListener().onPartitionsRevoked(Collections.emptyList());

        final Map<TaskId, Set<TopicPartition>> activeTasks = new HashMap<>();
        final List<TopicPartition> assignedPartitions = new ArrayList<>();

        // assign single partition
        assignedPartitions.add(t1p1);
        assignedPartitions.add(t1p2);
        activeTasks.put(task1, Collections.singleton(t1p1));
        activeTasks.put(task2, Collections.singleton(t1p2));

        thread.taskManager().handleAssignment(activeTasks, emptyMap());

        final MockConsumer<byte[], byte[]> mockConsumer = (MockConsumer<byte[], byte[]>) thread.mainConsumer();
        mockConsumer.assign(assignedPartitions);
        final Map<TopicPartition, Long> beginOffsets = new HashMap<>();
        beginOffsets.put(t1p1, 0L);
        beginOffsets.put(t1p2, 0L);
        mockConsumer.updateBeginningOffsets(beginOffsets);
        thread.rebalanceListener().onPartitionsAssigned(new HashSet<>(assignedPartitions));

        assertEquals(1, clientSupplier.producers.size());
        final Producer<byte[], byte[]> globalProducer = clientSupplier.producers.get(0);
        for (final Task task : thread.activeTasks()) {
            assertSame(globalProducer, ((RecordCollectorImpl) ((StreamTask) task).recordCollector()).producer());
        }
        assertSame(clientSupplier.consumer, thread.mainConsumer());
        assertSame(clientSupplier.restoreConsumer, thread.restoreConsumer());
    }

    @SuppressWarnings("deprecation")
    @Test
    public void shouldInjectProducerPerTaskUsingClientSupplierOnCreateIfEosAlphaEnabled() {
        internalTopologyBuilder.addSource(null, "source1", null, null, null, topic1);

        final Properties props = configProps(true);
        props.put(StreamsConfig.PROCESSING_GUARANTEE_CONFIG, StreamsConfig.EXACTLY_ONCE);
        final StreamThread thread = createStreamThread(CLIENT_ID, new StreamsConfig(props), true);

        thread.setState(StreamThread.State.STARTING);
        thread.rebalanceListener().onPartitionsRevoked(Collections.emptyList());

        final Map<TaskId, Set<TopicPartition>> activeTasks = new HashMap<>();
        final List<TopicPartition> assignedPartitions = new ArrayList<>();

        // assign single partition
        assignedPartitions.add(t1p1);
        assignedPartitions.add(t1p2);
        activeTasks.put(task1, Collections.singleton(t1p1));
        activeTasks.put(task2, Collections.singleton(t1p2));

        thread.taskManager().handleAssignment(activeTasks, emptyMap());

        final MockConsumer<byte[], byte[]> mockConsumer = (MockConsumer<byte[], byte[]>) thread.mainConsumer();
        mockConsumer.assign(assignedPartitions);
        final Map<TopicPartition, Long> beginOffsets = new HashMap<>();
        beginOffsets.put(t1p1, 0L);
        beginOffsets.put(t1p2, 0L);
        mockConsumer.updateBeginningOffsets(beginOffsets);
        thread.rebalanceListener().onPartitionsAssigned(new HashSet<>(assignedPartitions));

        thread.runOnce();

        assertEquals(thread.activeTasks().size(), clientSupplier.producers.size());
        assertSame(clientSupplier.consumer, thread.mainConsumer());
        assertSame(clientSupplier.restoreConsumer, thread.restoreConsumer());
    }

    @Test
    public void shouldInjectProducerPerThreadUsingClientSupplierOnCreateIfEosV2Enabled() {
        internalTopologyBuilder.addSource(null, "source1", null, null, null, topic1);

        final Properties props = configProps(true);
        final StreamThread thread = createStreamThread(CLIENT_ID, new StreamsConfig(props), true);

        thread.setState(StreamThread.State.STARTING);
        thread.rebalanceListener().onPartitionsRevoked(Collections.emptyList());

        final Map<TaskId, Set<TopicPartition>> activeTasks = new HashMap<>();
        final List<TopicPartition> assignedPartitions = new ArrayList<>();

        // assign single partition
        assignedPartitions.add(t1p1);
        assignedPartitions.add(t1p2);
        activeTasks.put(task1, Collections.singleton(t1p1));
        activeTasks.put(task2, Collections.singleton(t1p2));

        thread.taskManager().handleAssignment(activeTasks, emptyMap());

        final MockConsumer<byte[], byte[]> mockConsumer = (MockConsumer<byte[], byte[]>) thread.mainConsumer();
        mockConsumer.assign(assignedPartitions);
        final Map<TopicPartition, Long> beginOffsets = new HashMap<>();
        beginOffsets.put(t1p1, 0L);
        beginOffsets.put(t1p2, 0L);
        mockConsumer.updateBeginningOffsets(beginOffsets);
        thread.rebalanceListener().onPartitionsAssigned(new HashSet<>(assignedPartitions));

        thread.runOnce();

        assertThat(clientSupplier.producers.size(), is(1));
        assertSame(clientSupplier.consumer, thread.mainConsumer());
        assertSame(clientSupplier.restoreConsumer, thread.restoreConsumer());
    }

    @Test
    public void shouldOnlyCompleteShutdownAfterRebalanceNotInProgress() throws InterruptedException {
        internalTopologyBuilder.addSource(null, "source1", null, null, null, topic1);

        final StreamThread thread = createStreamThread(CLIENT_ID, new StreamsConfig(configProps(true)), true);

        thread.start();
        TestUtils.waitForCondition(
            () -> thread.state() == StreamThread.State.STARTING,
            10 * 1000,
            "Thread never started.");

        thread.rebalanceListener().onPartitionsRevoked(Collections.emptyList());
        thread.taskManager().handleRebalanceStart(Collections.singleton(topic1));

        final Map<TaskId, Set<TopicPartition>> activeTasks = new HashMap<>();
        final List<TopicPartition> assignedPartitions = new ArrayList<>();

        // assign single partition
        assignedPartitions.add(t1p1);
        assignedPartitions.add(t1p2);
        activeTasks.put(task1, Collections.singleton(t1p1));
        activeTasks.put(task2, Collections.singleton(t1p2));

        thread.taskManager().handleAssignment(activeTasks, emptyMap());

        thread.shutdown();

        // even if thread is no longer running, it should still be polling
        // as long as the rebalance is still ongoing
        assertFalse(thread.isRunning());

        Thread.sleep(1000);
        assertEquals(Utils.mkSet(task1, task2), thread.taskManager().activeTaskIds());
        assertEquals(StreamThread.State.PENDING_SHUTDOWN, thread.state());

        thread.rebalanceListener().onPartitionsAssigned(assignedPartitions);

        TestUtils.waitForCondition(
            () -> thread.state() == StreamThread.State.DEAD,
            10 * 1000,
            "Thread never shut down.");
        assertEquals(Collections.emptySet(), thread.taskManager().activeTaskIds());
    }

    @Test
    public void shouldCloseAllTaskProducersOnCloseIfEosEnabled() throws InterruptedException {
        internalTopologyBuilder.addSource(null, "source1", null, null, null, topic1);

        final StreamThread thread = createStreamThread(CLIENT_ID, new StreamsConfig(configProps(true)), true);

        thread.start();
        TestUtils.waitForCondition(
            () -> thread.state() == StreamThread.State.STARTING,
            10 * 1000,
            "Thread never started.");

        thread.rebalanceListener().onPartitionsRevoked(Collections.emptyList());

        final Map<TaskId, Set<TopicPartition>> activeTasks = new HashMap<>();
        final List<TopicPartition> assignedPartitions = new ArrayList<>();

        // assign single partition
        assignedPartitions.add(t1p1);
        assignedPartitions.add(t1p2);
        activeTasks.put(task1, Collections.singleton(t1p1));
        activeTasks.put(task2, Collections.singleton(t1p2));

        thread.taskManager().handleAssignment(activeTasks, emptyMap());
        thread.rebalanceListener().onPartitionsAssigned(assignedPartitions);

        thread.shutdown();
        TestUtils.waitForCondition(
            () -> thread.state() == StreamThread.State.DEAD,
            10 * 1000,
            "Thread never shut down.");

        for (final Task task : thread.activeTasks()) {
            assertTrue(((MockProducer<byte[], byte[]>) ((RecordCollectorImpl) ((StreamTask) task).recordCollector()).producer()).closed());
        }
    }

    @Test
    public void shouldShutdownTaskManagerOnClose() {
        final Consumer<byte[], byte[]> consumer = EasyMock.createNiceMock(Consumer.class);
        final ConsumerGroupMetadata consumerGroupMetadata = mock(ConsumerGroupMetadata.class);
        expect(consumer.groupMetadata()).andStubReturn(consumerGroupMetadata);
        expect(consumerGroupMetadata.groupInstanceId()).andReturn(Optional.empty());
        EasyMock.replay(consumerGroupMetadata);
        final TaskManager taskManager = EasyMock.createNiceMock(TaskManager.class);
        taskManager.shutdown(true);
        EasyMock.expectLastCall();
        EasyMock.replay(taskManager, consumer);

        final StreamsMetricsImpl streamsMetrics =
            new StreamsMetricsImpl(metrics, CLIENT_ID, StreamsConfig.METRICS_LATEST, mockTime);
        final StreamThread thread = new StreamThread(
            mockTime,
            config,
            null,
            consumer,
            consumer,
            null,
            null,
            taskManager,
            streamsMetrics,
            internalTopologyBuilder,
            CLIENT_ID,
            new LogContext(""),
            new AtomicInteger(),
            new AtomicLong(Long.MAX_VALUE),
            null,
            HANDLER,
            null
        ).updateThreadMetadata(getSharedAdminClientId(CLIENT_ID));
        thread.setStateListener(
            (t, newState, oldState) -> {
                if (oldState == StreamThread.State.CREATED && newState == StreamThread.State.STARTING) {
                    thread.shutdown();
                }
            });
        thread.run();
        verify(taskManager);
    }

    @Test
    public void shouldNotReturnDataAfterTaskMigrated() {
        final TaskManager taskManager = EasyMock.createNiceMock(TaskManager.class);

        final InternalTopologyBuilder internalTopologyBuilder = EasyMock.createNiceMock(InternalTopologyBuilder.class);

        expect(internalTopologyBuilder.sourceTopicCollection()).andReturn(Collections.singletonList(topic1)).times(2);

        final MockConsumer<byte[], byte[]> consumer = new MockConsumer<>(OffsetResetStrategy.LATEST);

        consumer.subscribe(Collections.singletonList(topic1), new MockRebalanceListener());
        consumer.rebalance(Collections.singletonList(t1p1));
        consumer.updateEndOffsets(Collections.singletonMap(t1p1, 10L));
        consumer.seekToEnd(Collections.singletonList(t1p1));

        final ChangelogReader changelogReader = new MockChangelogReader() {
            @Override
            public void restore(final Map<TaskId, Task> tasks) {
                consumer.addRecord(new ConsumerRecord<>(topic1, 1, 11, new byte[0], new byte[0]));
                consumer.addRecord(new ConsumerRecord<>(topic1, 1, 12, new byte[1], new byte[0]));

                throw new TaskMigratedException(
                    "Changelog restore found task migrated", new RuntimeException("restore task migrated"));
            }
        };

        taskManager.handleLostAll();

        EasyMock.replay(taskManager, internalTopologyBuilder);

        final StreamsMetricsImpl streamsMetrics =
            new StreamsMetricsImpl(metrics, CLIENT_ID, StreamsConfig.METRICS_LATEST, mockTime);

        final StreamThread thread = new StreamThread(
            mockTime,
            config,
            null,
            consumer,
            consumer,
            changelogReader,
            null,
            taskManager,
            streamsMetrics,
            internalTopologyBuilder,
            CLIENT_ID,
            new LogContext(""),
            new AtomicInteger(),
            new AtomicLong(Long.MAX_VALUE),
            null,
            HANDLER,
            null
        ).updateThreadMetadata(getSharedAdminClientId(CLIENT_ID));

        final IllegalStateException thrown = assertThrows(
            IllegalStateException.class, thread::run);

        verify(taskManager);

        // The Mock consumer shall throw as the assignment has been wiped out, but records are assigned.
        assertEquals("No current assignment for partition topic1-1", thrown.getMessage());
        assertFalse(consumer.shouldRebalance());
    }

    @Test
    public void shouldShutdownTaskManagerOnCloseWithoutStart() {
        final Consumer<byte[], byte[]> consumer = EasyMock.createNiceMock(Consumer.class);
        final ConsumerGroupMetadata consumerGroupMetadata = mock(ConsumerGroupMetadata.class);
        expect(consumer.groupMetadata()).andStubReturn(consumerGroupMetadata);
        expect(consumerGroupMetadata.groupInstanceId()).andReturn(Optional.empty());
        EasyMock.replay(consumerGroupMetadata);
        final TaskManager taskManager = EasyMock.createNiceMock(TaskManager.class);
        taskManager.shutdown(true);
        EasyMock.expectLastCall();
        EasyMock.replay(taskManager, consumer);

        final StreamsMetricsImpl streamsMetrics =
            new StreamsMetricsImpl(metrics, CLIENT_ID, StreamsConfig.METRICS_LATEST, mockTime);
        final StreamThread thread = new StreamThread(
            mockTime,
            config,
            null,
            consumer,
            consumer,
            null,
            null,
            taskManager,
            streamsMetrics,
            internalTopologyBuilder,
            CLIENT_ID,
            new LogContext(""),
            new AtomicInteger(),
            new AtomicLong(Long.MAX_VALUE),
            null,
            HANDLER,
            null
        ).updateThreadMetadata(getSharedAdminClientId(CLIENT_ID));
        thread.shutdown();
        verify(taskManager);
    }

    @Test
    public void shouldOnlyShutdownOnce() {
        final Consumer<byte[], byte[]> consumer = EasyMock.createNiceMock(Consumer.class);
        final ConsumerGroupMetadata consumerGroupMetadata = mock(ConsumerGroupMetadata.class);
        expect(consumer.groupMetadata()).andStubReturn(consumerGroupMetadata);
        expect(consumerGroupMetadata.groupInstanceId()).andReturn(Optional.empty());
        EasyMock.replay(consumerGroupMetadata);
        final TaskManager taskManager = EasyMock.createNiceMock(TaskManager.class);
        taskManager.shutdown(true);
        EasyMock.expectLastCall();
        EasyMock.replay(taskManager, consumer);

        final StreamsMetricsImpl streamsMetrics =
            new StreamsMetricsImpl(metrics, CLIENT_ID, StreamsConfig.METRICS_LATEST, mockTime);
        final StreamThread thread = new StreamThread(
            mockTime,
            config,
            null,
            consumer,
            consumer,
            null,
            null,
            taskManager,
            streamsMetrics,
            internalTopologyBuilder,
            CLIENT_ID,
            new LogContext(""),
            new AtomicInteger(),
            new AtomicLong(Long.MAX_VALUE),
            null,
            HANDLER,
            null
        ).updateThreadMetadata(getSharedAdminClientId(CLIENT_ID));
        thread.shutdown();
        // Execute the run method. Verification of the mock will check that shutdown was only done once
        thread.run();
        verify(taskManager);
    }

    @Test
    public void shouldNotThrowWhenStandbyTasksAssignedAndNoStateStoresForTopology() {
        internalTopologyBuilder.addSource(null, "name", null, null, null, "topic");
        internalTopologyBuilder.addSink("out", "output", null, null, null, "name");

        final StreamThread thread = createStreamThread(CLIENT_ID, config, false);

        thread.setState(StreamThread.State.STARTING);
        thread.rebalanceListener().onPartitionsRevoked(Collections.emptyList());

        final Map<TaskId, Set<TopicPartition>> standbyTasks = new HashMap<>();

        // assign single partition
        standbyTasks.put(task1, Collections.singleton(t1p1));

        thread.taskManager().handleAssignment(emptyMap(), standbyTasks);

        thread.rebalanceListener().onPartitionsAssigned(Collections.emptyList());
    }

    @Test
    public void shouldNotCloseTaskAndRemoveFromTaskManagerIfProducerWasFencedWhileProcessing() throws Exception {
        internalTopologyBuilder.addSource(null, "source", null, null, null, topic1);
        internalTopologyBuilder.addSink("sink", "dummyTopic", null, null, null, "source");

        final StreamThread thread = createStreamThread(CLIENT_ID, new StreamsConfig(configProps(true)), true);

        final MockConsumer<byte[], byte[]> consumer = clientSupplier.consumer;

        consumer.updatePartitions(topic1, Collections.singletonList(new PartitionInfo(topic1, 1, null, null, null)));

        thread.setState(StreamThread.State.STARTING);
        thread.rebalanceListener().onPartitionsRevoked(Collections.emptySet());

        final Map<TaskId, Set<TopicPartition>> activeTasks = new HashMap<>();
        final List<TopicPartition> assignedPartitions = new ArrayList<>();

        // assign single partition
        assignedPartitions.add(t1p1);
        activeTasks.put(task1, Collections.singleton(t1p1));

        thread.taskManager().handleAssignment(activeTasks, emptyMap());

        final MockConsumer<byte[], byte[]> mockConsumer = (MockConsumer<byte[], byte[]>) thread.mainConsumer();
        mockConsumer.assign(assignedPartitions);
        mockConsumer.updateBeginningOffsets(Collections.singletonMap(t1p1, 0L));
        thread.rebalanceListener().onPartitionsAssigned(assignedPartitions);

        thread.runOnce();
        assertThat(thread.activeTasks().size(), equalTo(1));
        final MockProducer<byte[], byte[]> producer = clientSupplier.producers.get(0);

        // change consumer subscription from "pattern" to "manual" to be able to call .addRecords()
        consumer.updateBeginningOffsets(Collections.singletonMap(assignedPartitions.iterator().next(), 0L));
        consumer.unsubscribe();
        consumer.assign(new HashSet<>(assignedPartitions));

        consumer.addRecord(new ConsumerRecord<>(topic1, 1, 0, new byte[0], new byte[0]));
        mockTime.sleep(config.getLong(StreamsConfig.COMMIT_INTERVAL_MS_CONFIG) + 1);
        thread.runOnce();
        assertThat(producer.history().size(), equalTo(1));

        mockTime.sleep(config.getLong(StreamsConfig.COMMIT_INTERVAL_MS_CONFIG) + 1L);
        TestUtils.waitForCondition(
            () -> producer.commitCount() == 1,
            "StreamsThread did not commit transaction.");

        producer.fenceProducer();
        mockTime.sleep(config.getLong(StreamsConfig.COMMIT_INTERVAL_MS_CONFIG) + 1L);
        consumer.addRecord(new ConsumerRecord<>(topic1, 1, 1, new byte[0], new byte[0]));
        try {
            thread.runOnce();
            fail("Should have thrown TaskMigratedException");
        } catch (final KafkaException expected) {
            assertTrue(expected instanceof TaskMigratedException);
            assertTrue("StreamsThread removed the fenced zombie task already, should wait for rebalance to close all zombies together.",
                thread.activeTasks().stream().anyMatch(task -> task.id().equals(task1)));
        }

        assertThat(producer.commitCount(), equalTo(1L));
    }

    @Test
    public void shouldNotCloseTaskAndRemoveFromTaskManagerIfProducerGotFencedInCommitTransactionWhenSuspendingTasks() {
        final StreamThread thread = createStreamThread(CLIENT_ID, new StreamsConfig(configProps(true)), true);

        internalTopologyBuilder.addSource(null, "name", null, null, null, topic1);
        internalTopologyBuilder.addSink("out", "output", null, null, null, "name");

        thread.setState(StreamThread.State.STARTING);
        thread.rebalanceListener().onPartitionsRevoked(Collections.emptySet());

        final Map<TaskId, Set<TopicPartition>> activeTasks = new HashMap<>();
        final List<TopicPartition> assignedPartitions = new ArrayList<>();

        // assign single partition
        assignedPartitions.add(t1p1);
        activeTasks.put(task1, Collections.singleton(t1p1));

        thread.taskManager().handleAssignment(activeTasks, emptyMap());

        final MockConsumer<byte[], byte[]> mockConsumer = (MockConsumer<byte[], byte[]>) thread.mainConsumer();
        mockConsumer.assign(assignedPartitions);
        mockConsumer.updateBeginningOffsets(Collections.singletonMap(t1p1, 0L));
        thread.rebalanceListener().onPartitionsAssigned(assignedPartitions);

        thread.runOnce();

        assertThat(thread.activeTasks().size(), equalTo(1));

        // need to process a record to enable committing
        addRecord(mockConsumer, 0L);
        thread.runOnce();

        clientSupplier.producers.get(0).commitTransactionException = new ProducerFencedException("Producer is fenced");
        assertThrows(TaskMigratedException.class, () -> thread.rebalanceListener().onPartitionsRevoked(assignedPartitions));
        assertFalse(clientSupplier.producers.get(0).transactionCommitted());
        assertFalse(clientSupplier.producers.get(0).closed());
        assertEquals(1, thread.activeTasks().size());
    }

    @Test
    public void shouldReinitializeRevivedTasksInAnyState() {
        final StreamThread thread = createStreamThread(CLIENT_ID, new StreamsConfig(configProps(false)), false);

        final String storeName = "store";
        final String storeChangelog = "stream-thread-test-store-changelog";
        final TopicPartition storeChangelogTopicPartition = new TopicPartition(storeChangelog, 1);

        internalTopologyBuilder.addSource(null, "name", null, null, null, topic1);
        final AtomicBoolean shouldThrow = new AtomicBoolean(false);
        final AtomicBoolean processed = new AtomicBoolean(false);
        internalTopologyBuilder.addProcessor(
            "proc",
<<<<<<< HEAD
            () -> new Processor<Object, Object, Object, Object>() {
                @Override
                public void process(final Record<Object, Object> record) {
                    if (shouldThrow.get()) {
                        throw new TaskCorruptedException(singletonMap(task1, new HashSet<>(singleton(storeChangelogTopicPartition))));
                    } else {
                        processed.set(true);
                    }
=======
            () -> record -> {
                if (shouldThrow.get()) {
                    throw new TaskCorruptedException(singleton(task1));
                } else {
                    processed.set(true);
>>>>>>> 62e88657
                }
            },
            "name"
        );
        internalTopologyBuilder.addStateStore(
                Stores.keyValueStoreBuilder(
                        Stores.persistentKeyValueStore(storeName),
                        Serdes.String(),
                        Serdes.String()
                ),
                "proc"
        );

        thread.setState(StreamThread.State.STARTING);
        thread.rebalanceListener().onPartitionsRevoked(Collections.emptySet());

        final Map<TaskId, Set<TopicPartition>> activeTasks = new HashMap<>();
        final List<TopicPartition> assignedPartitions = new ArrayList<>();

        // assign single partition
        assignedPartitions.add(t1p1);
        activeTasks.put(task1, Collections.singleton(t1p1));

        thread.taskManager().handleAssignment(activeTasks, emptyMap());

        final MockConsumer<byte[], byte[]> mockConsumer = (MockConsumer<byte[], byte[]>) thread.mainConsumer();
        mockConsumer.assign(assignedPartitions);
        mockConsumer.updateBeginningOffsets(mkMap(
                mkEntry(t1p1, 0L)
        ));

        final MockConsumer<byte[], byte[]> restoreConsumer = (MockConsumer<byte[], byte[]>) thread.restoreConsumer();
        restoreConsumer.updateBeginningOffsets(mkMap(
                mkEntry(storeChangelogTopicPartition, 0L)
        ));
        final MockAdminClient admin = (MockAdminClient) thread.adminClient();
        admin.updateEndOffsets(singletonMap(storeChangelogTopicPartition, 0L));

        thread.rebalanceListener().onPartitionsAssigned(assignedPartitions);


        // the first iteration completes the restoration
        thread.runOnce();
        assertThat(thread.activeTasks().size(), equalTo(1));

        // the second transits to running and unpause the input
        thread.runOnce();

        // the third actually polls, processes the record, and throws the corruption exception
        addRecord(mockConsumer, 0L);
        shouldThrow.set(true);
        final TaskCorruptedException taskCorruptedException = assertThrows(TaskCorruptedException.class, thread::runOnce);

        // Now, we can handle the corruption
        thread.taskManager().handleCorruption(taskCorruptedException.corruptedTasks());

        // again, complete the restoration
        thread.runOnce();
        // transit to running and unpause
        thread.runOnce();
        // process the record
        addRecord(mockConsumer, 0L);
        shouldThrow.set(false);
        assertThat(processed.get(), is(false));
        thread.runOnce();
        assertThat(processed.get(), is(true));
        thread.taskManager().shutdown(true);
    }

    @Test
    public void shouldNotCloseTaskAndRemoveFromTaskManagerIfProducerGotFencedInCommitTransactionWhenCommitting() {
        // only have source but no sink so that we would not get fenced in producer.send
        internalTopologyBuilder.addSource(null, "source", null, null, null, topic1);

        final StreamThread thread = createStreamThread(CLIENT_ID, new StreamsConfig(configProps(true)), true);

        final MockConsumer<byte[], byte[]> consumer = clientSupplier.consumer;

        consumer.updatePartitions(topic1, Collections.singletonList(new PartitionInfo(topic1, 1, null, null, null)));

        thread.setState(StreamThread.State.STARTING);
        thread.rebalanceListener().onPartitionsRevoked(Collections.emptySet());

        final Map<TaskId, Set<TopicPartition>> activeTasks = new HashMap<>();
        final List<TopicPartition> assignedPartitions = new ArrayList<>();

        // assign single partition
        assignedPartitions.add(t1p1);
        activeTasks.put(task1, Collections.singleton(t1p1));

        thread.taskManager().handleAssignment(activeTasks, emptyMap());

        final MockConsumer<byte[], byte[]> mockConsumer = (MockConsumer<byte[], byte[]>) thread.mainConsumer();
        mockConsumer.assign(assignedPartitions);
        mockConsumer.updateBeginningOffsets(Collections.singletonMap(t1p1, 0L));
        thread.rebalanceListener().onPartitionsAssigned(assignedPartitions);

        thread.runOnce();
        assertThat(thread.activeTasks().size(), equalTo(1));
        final MockProducer<byte[], byte[]> producer = clientSupplier.producers.get(0);

        producer.commitTransactionException = new ProducerFencedException("Producer is fenced");
        mockTime.sleep(config.getLong(StreamsConfig.COMMIT_INTERVAL_MS_CONFIG) + 1L);
        consumer.addRecord(new ConsumerRecord<>(topic1, 1, 1, new byte[0], new byte[0]));
        try {
            thread.runOnce();
            fail("Should have thrown TaskMigratedException");
        } catch (final KafkaException expected) {
            assertTrue(expected instanceof TaskMigratedException);
            assertTrue("StreamsThread removed the fenced zombie task already, should wait for rebalance to close all zombies together.",
                thread.activeTasks().stream().anyMatch(task -> task.id().equals(task1)));
        }

        assertThat(producer.commitCount(), equalTo(0L));

        assertTrue(clientSupplier.producers.get(0).transactionInFlight());
        assertFalse(clientSupplier.producers.get(0).transactionCommitted());
        assertFalse(clientSupplier.producers.get(0).closed());
        assertEquals(1, thread.activeTasks().size());
    }

    @Test
    public void shouldNotCloseTaskProducerWhenSuspending() {
        final StreamThread thread = createStreamThread(CLIENT_ID, new StreamsConfig(configProps(true)), true);

        internalTopologyBuilder.addSource(null, "name", null, null, null, topic1);
        internalTopologyBuilder.addSink("out", "output", null, null, null, "name");

        thread.setState(StreamThread.State.STARTING);
        thread.rebalanceListener().onPartitionsRevoked(Collections.emptySet());

        final Map<TaskId, Set<TopicPartition>> activeTasks = new HashMap<>();
        final List<TopicPartition> assignedPartitions = new ArrayList<>();

        // assign single partition
        assignedPartitions.add(t1p1);
        activeTasks.put(task1, Collections.singleton(t1p1));

        thread.taskManager().handleAssignment(activeTasks, emptyMap());

        final MockConsumer<byte[], byte[]> mockConsumer = (MockConsumer<byte[], byte[]>) thread.mainConsumer();
        mockConsumer.assign(assignedPartitions);
        mockConsumer.updateBeginningOffsets(Collections.singletonMap(t1p1, 0L));
        thread.rebalanceListener().onPartitionsAssigned(assignedPartitions);

        thread.runOnce();

        assertThat(thread.activeTasks().size(), equalTo(1));

        // need to process a record to enable committing
        addRecord(mockConsumer, 0L);
        thread.runOnce();

        thread.rebalanceListener().onPartitionsRevoked(assignedPartitions);
        assertTrue(clientSupplier.producers.get(0).transactionCommitted());
        assertFalse(clientSupplier.producers.get(0).closed());
        assertEquals(1, thread.activeTasks().size());
    }

    @Test
    public void shouldReturnActiveTaskMetadataWhileRunningState() {
        internalTopologyBuilder.addSource(null, "source", null, null, null, topic1);

        clientSupplier.setCluster(createCluster());

        final StreamsMetricsImpl streamsMetrics = new StreamsMetricsImpl(
            metrics,
            APPLICATION_ID,
            config.getString(StreamsConfig.BUILT_IN_METRICS_VERSION_CONFIG),
            mockTime
        );

        internalTopologyBuilder.buildTopology();

        final StreamThread thread = StreamThread.create(
            internalTopologyBuilder,
            config,
            clientSupplier,
            clientSupplier.getAdmin(config.getAdminConfigs(CLIENT_ID)),
            PROCESS_ID,
            CLIENT_ID,
            streamsMetrics,
            mockTime,
            streamsMetadataState,
            0,
            stateDirectory,
            new MockStateRestoreListener(),
            threadIdx,
            null,
            HANDLER
        );

        thread.setState(StreamThread.State.STARTING);
        thread.rebalanceListener().onPartitionsRevoked(Collections.emptySet());

        final Map<TaskId, Set<TopicPartition>> activeTasks = new HashMap<>();
        final List<TopicPartition> assignedPartitions = new ArrayList<>();

        // assign single partition
        assignedPartitions.add(t1p1);
        activeTasks.put(task1, Collections.singleton(t1p1));

        thread.taskManager().handleAssignment(activeTasks, emptyMap());

        final MockConsumer<byte[], byte[]> mockConsumer = (MockConsumer<byte[], byte[]>) thread.mainConsumer();
        mockConsumer.assign(assignedPartitions);
        mockConsumer.updateBeginningOffsets(Collections.singletonMap(t1p1, 0L));
        thread.rebalanceListener().onPartitionsAssigned(assignedPartitions);

        thread.runOnce();

        final ThreadMetadata metadata = thread.threadMetadata();
        assertEquals(StreamThread.State.RUNNING.name(), metadata.threadState());
        assertTrue(metadata.activeTasks().contains(new TaskMetadata(task1.toString(), Utils.mkSet(t1p1), new HashMap<>(), new HashMap<>(), Optional.empty())));
        assertTrue(metadata.standbyTasks().isEmpty());

        assertTrue("#threadState() was: " + metadata.threadState() + "; expected either RUNNING, STARTING, PARTITIONS_REVOKED, PARTITIONS_ASSIGNED, or CREATED",
                   Arrays.asList("RUNNING", "STARTING", "PARTITIONS_REVOKED", "PARTITIONS_ASSIGNED", "CREATED").contains(metadata.threadState()));
        final String threadName = metadata.threadName();
        assertThat(threadName, startsWith(CLIENT_ID + "-StreamThread-" + threadIdx));
        assertEquals(threadName + "-consumer", metadata.consumerClientId());
        assertEquals(threadName + "-restore-consumer", metadata.restoreConsumerClientId());
        assertEquals(Collections.singleton(threadName + "-producer"), metadata.producerClientIds());
        assertEquals(CLIENT_ID + "-admin", metadata.adminClientId());
    }

    @Test
    public void shouldReturnStandbyTaskMetadataWhileRunningState() {
        internalStreamsBuilder.stream(Collections.singleton(topic1), consumed)
                              .groupByKey().count(Materialized.as("count-one"));

        internalStreamsBuilder.buildAndOptimizeTopology();
        final StreamThread thread = createStreamThread(CLIENT_ID, config, false);
        final MockConsumer<byte[], byte[]> restoreConsumer = clientSupplier.restoreConsumer;
        restoreConsumer.updatePartitions(
            "stream-thread-test-count-one-changelog",
            Collections.singletonList(
                new PartitionInfo("stream-thread-test-count-one-changelog",
                                  0,
                                  null,
                                  new Node[0],
                                  new Node[0])
            )
        );

        final HashMap<TopicPartition, Long> offsets = new HashMap<>();
        offsets.put(new TopicPartition("stream-thread-test-count-one-changelog", 1), 0L);
        restoreConsumer.updateEndOffsets(offsets);
        restoreConsumer.updateBeginningOffsets(offsets);

        thread.setState(StreamThread.State.STARTING);
        thread.rebalanceListener().onPartitionsRevoked(Collections.emptySet());

        final Map<TaskId, Set<TopicPartition>> standbyTasks = new HashMap<>();

        // assign single partition
        standbyTasks.put(task1, Collections.singleton(t1p1));

        thread.taskManager().handleAssignment(emptyMap(), standbyTasks);

        thread.rebalanceListener().onPartitionsAssigned(Collections.emptyList());

        thread.runOnce();

        final ThreadMetadata threadMetadata = thread.threadMetadata();
        assertEquals(StreamThread.State.RUNNING.name(), threadMetadata.threadState());
        assertTrue(threadMetadata.standbyTasks().contains(new TaskMetadata(task1.toString(), Utils.mkSet(t1p1), new HashMap<>(), new HashMap<>(), Optional.empty())));
        assertTrue(threadMetadata.activeTasks().isEmpty());

        thread.taskManager().shutdown(true);
    }

    @SuppressWarnings("unchecked")
    @Test
    public void shouldUpdateStandbyTask() throws Exception {
        final String storeName1 = "count-one";
        final String storeName2 = "table-two";
        final String changelogName1 = APPLICATION_ID + "-" + storeName1 + "-changelog";
        final String changelogName2 = APPLICATION_ID + "-" + storeName2 + "-changelog";
        final TopicPartition partition1 = new TopicPartition(changelogName1, 1);
        final TopicPartition partition2 = new TopicPartition(changelogName2, 1);
        internalStreamsBuilder
            .stream(Collections.singleton(topic1), consumed)
            .groupByKey()
            .count(Materialized.as(storeName1));
        final MaterializedInternal<Object, Object, KeyValueStore<Bytes, byte[]>> materialized
            = new MaterializedInternal<>(Materialized.as(storeName2), internalStreamsBuilder, "");
        internalStreamsBuilder.table(topic2, new ConsumedInternal<>(), materialized);

        internalStreamsBuilder.buildAndOptimizeTopology();
        final StreamThread thread = createStreamThread(CLIENT_ID, config, false);
        final MockConsumer<byte[], byte[]> restoreConsumer = clientSupplier.restoreConsumer;
        restoreConsumer.updatePartitions(changelogName1,
            Collections.singletonList(new PartitionInfo(changelogName1, 1, null, new Node[0], new Node[0]))
        );

        restoreConsumer.updateEndOffsets(Collections.singletonMap(partition1, 10L));
        restoreConsumer.updateBeginningOffsets(Collections.singletonMap(partition1, 0L));
        restoreConsumer.updateEndOffsets(Collections.singletonMap(partition2, 10L));
        restoreConsumer.updateBeginningOffsets(Collections.singletonMap(partition2, 0L));
        final OffsetCheckpoint checkpoint
            = new OffsetCheckpoint(new File(stateDirectory.getOrCreateDirectoryForTask(task3), CHECKPOINT_FILE_NAME));
        checkpoint.write(Collections.singletonMap(partition2, 5L));

        thread.setState(StreamThread.State.STARTING);
        thread.rebalanceListener().onPartitionsRevoked(Collections.emptySet());

        final Map<TaskId, Set<TopicPartition>> standbyTasks = new HashMap<>();

        // assign single partition
        standbyTasks.put(task1, Collections.singleton(t1p1));
        standbyTasks.put(task3, Collections.singleton(t2p1));

        thread.taskManager().handleAssignment(emptyMap(), standbyTasks);
        thread.taskManager().tryToCompleteRestoration(mockTime.milliseconds(), null);

        thread.rebalanceListener().onPartitionsAssigned(Collections.emptyList());

        thread.runOnce();

        final StandbyTask standbyTask1 = standbyTask(thread.taskManager(), t1p1);
        final StandbyTask standbyTask2 = standbyTask(thread.taskManager(), t2p1);
        assertEquals(task1, standbyTask1.id());
        assertEquals(task3, standbyTask2.id());

        final KeyValueStore<Object, Long> store1 = (KeyValueStore<Object, Long>) standbyTask1.getStore(storeName1);
        final KeyValueStore<Object, Long> store2 = (KeyValueStore<Object, Long>) standbyTask2.getStore(storeName2);
        assertEquals(0L, store1.approximateNumEntries());
        assertEquals(0L, store2.approximateNumEntries());

        // let the store1 be restored from 0 to 10; store2 be restored from 5 (checkpointed) to 10
        for (long i = 0L; i < 10L; i++) {
            restoreConsumer.addRecord(new ConsumerRecord<>(
                changelogName1,
                1,
                i,
                ("K" + i).getBytes(),
                ("V" + i).getBytes()));
            restoreConsumer.addRecord(new ConsumerRecord<>(
                changelogName2,
                1,
                i,
                ("K" + i).getBytes(),
                ("V" + i).getBytes()));
        }

        thread.runOnce();

        assertEquals(10L, store1.approximateNumEntries());
        assertEquals(4L, store2.approximateNumEntries());

        thread.taskManager().shutdown(true);
    }

    @Test
    public void shouldCreateStandbyTask() {
        setupInternalTopologyWithoutState();
        internalTopologyBuilder.addStateStore(new MockKeyValueStoreBuilder("myStore", true), "processor1");

        assertThat(createStandbyTask(), not(empty()));
    }

    @Test
    public void shouldNotCreateStandbyTaskWithoutStateStores() {
        setupInternalTopologyWithoutState();

        assertThat(createStandbyTask(), empty());
    }

    @Test
    public void shouldNotCreateStandbyTaskIfStateStoresHaveLoggingDisabled() {
        setupInternalTopologyWithoutState();
        final StoreBuilder<KeyValueStore<Object, Object>> storeBuilder =
            new MockKeyValueStoreBuilder("myStore", true);
        storeBuilder.withLoggingDisabled();
        internalTopologyBuilder.addStateStore(storeBuilder, "processor1");

        assertThat(createStandbyTask(), empty());
    }

    @Test
    public void shouldPunctuateActiveTask() {
        final List<Long> punctuatedStreamTime = new ArrayList<>();
        final List<Long> punctuatedWallClockTime = new ArrayList<>();
        final org.apache.kafka.streams.processor.ProcessorSupplier<Object, Object> punctuateProcessor =
            () -> new org.apache.kafka.streams.processor.AbstractProcessor<Object, Object>() {
                @Override
                public void init(final org.apache.kafka.streams.processor.ProcessorContext context) {
                    context.schedule(Duration.ofMillis(100L), PunctuationType.STREAM_TIME, punctuatedStreamTime::add);
                    context.schedule(Duration.ofMillis(100L), PunctuationType.WALL_CLOCK_TIME, punctuatedWallClockTime::add);
                }

                @Override
                public void process(final Object key, final Object value) {}
            };

        internalStreamsBuilder.stream(Collections.singleton(topic1), consumed).process(punctuateProcessor);
        internalStreamsBuilder.buildAndOptimizeTopology();

        final StreamThread thread = createStreamThread(CLIENT_ID, config, false);

        thread.setState(StreamThread.State.STARTING);
        thread.rebalanceListener().onPartitionsRevoked(Collections.emptySet());
        final List<TopicPartition> assignedPartitions = new ArrayList<>();

        final Map<TaskId, Set<TopicPartition>> activeTasks = new HashMap<>();

        // assign single partition
        assignedPartitions.add(t1p1);
        activeTasks.put(task1, Collections.singleton(t1p1));

        thread.taskManager().handleAssignment(activeTasks, emptyMap());

        clientSupplier.consumer.assign(assignedPartitions);
        clientSupplier.consumer.updateBeginningOffsets(Collections.singletonMap(t1p1, 0L));
        thread.rebalanceListener().onPartitionsAssigned(assignedPartitions);

        thread.runOnce();

        assertEquals(0, punctuatedStreamTime.size());
        assertEquals(0, punctuatedWallClockTime.size());

        mockTime.sleep(100L);
        clientSupplier.consumer.addRecord(new ConsumerRecord<>(
            topic1,
            1,
            100L,
            100L,
            TimestampType.CREATE_TIME,
            "K".getBytes().length,
            "V".getBytes().length,
            "K".getBytes(),
            "V".getBytes(),
            new RecordHeaders(),
            Optional.empty()));

        thread.runOnce();

        assertEquals(1, punctuatedStreamTime.size());
        assertEquals(1, punctuatedWallClockTime.size());

        mockTime.sleep(100L);

        thread.runOnce();

        // we should skip stream time punctuation, only trigger wall-clock time punctuation
        assertEquals(1, punctuatedStreamTime.size());
        assertEquals(2, punctuatedWallClockTime.size());
    }

    @Test
    public void shouldPunctuateWithTimestampPreservedInProcessorContext() {
        final org.apache.kafka.streams.kstream.TransformerSupplier<Object, Object, KeyValue<Object, Object>> punctuateProcessor =
            () -> new org.apache.kafka.streams.kstream.Transformer<Object, Object, KeyValue<Object, Object>>() {
                @Override
                public void init(final org.apache.kafka.streams.processor.ProcessorContext context) {
                    context.schedule(Duration.ofMillis(100L), PunctuationType.WALL_CLOCK_TIME, timestamp -> context.forward("key", "value"));
                    context.schedule(Duration.ofMillis(100L), PunctuationType.STREAM_TIME, timestamp -> context.forward("key", "value"));
                }

                @Override
                public KeyValue<Object, Object> transform(final Object key, final Object value) {
                        return null;
                    }

                @Override
                public void close() {}
            };

        final List<Long> peekedContextTime = new ArrayList<>();
        final org.apache.kafka.streams.processor.ProcessorSupplier<Object, Object> peekProcessor =
            () -> new org.apache.kafka.streams.processor.AbstractProcessor<Object, Object>() {
                @Override
                public void process(final Object key, final Object value) {
                    peekedContextTime.add(context.timestamp());
                }
            };

        internalStreamsBuilder.stream(Collections.singleton(topic1), consumed)
            .transform(punctuateProcessor)
            .process(peekProcessor);
        internalStreamsBuilder.buildAndOptimizeTopology();

        final long currTime = mockTime.milliseconds();
        final StreamThread thread = createStreamThread(CLIENT_ID, config, false);

        thread.setState(StreamThread.State.STARTING);
        thread.rebalanceListener().onPartitionsRevoked(Collections.emptySet());
        final List<TopicPartition> assignedPartitions = new ArrayList<>();

        final Map<TaskId, Set<TopicPartition>> activeTasks = new HashMap<>();

        // assign single partition
        assignedPartitions.add(t1p1);
        activeTasks.put(task1, Collections.singleton(t1p1));

        thread.taskManager().handleAssignment(activeTasks, emptyMap());

        clientSupplier.consumer.assign(assignedPartitions);
        clientSupplier.consumer.updateBeginningOffsets(Collections.singletonMap(t1p1, 0L));
        thread.rebalanceListener().onPartitionsAssigned(assignedPartitions);

        thread.runOnce();
        assertEquals(0, peekedContextTime.size());

        mockTime.sleep(100L);
        thread.runOnce();

        assertEquals(1, peekedContextTime.size());
        assertEquals(currTime + 100L, peekedContextTime.get(0).longValue());

        clientSupplier.consumer.addRecord(new ConsumerRecord<>(
            topic1,
            1,
            110L,
            110L,
            TimestampType.CREATE_TIME,
            "K".getBytes().length,
            "V".getBytes().length,
            "K".getBytes(),
            "V".getBytes(),
            new RecordHeaders(),
            Optional.empty()));

        thread.runOnce();

        assertEquals(2, peekedContextTime.size());
        assertEquals(110L, peekedContextTime.get(1).longValue());
    }

    @Test
    public void shouldAlwaysUpdateTasksMetadataAfterChangingState() {
        final StreamThread thread = createStreamThread(CLIENT_ID, config, false);
        ThreadMetadata metadata = thread.threadMetadata();
        assertEquals(StreamThread.State.CREATED.name(), metadata.threadState());

        thread.setState(StreamThread.State.STARTING);
        thread.setState(StreamThread.State.PARTITIONS_REVOKED);
        thread.setState(StreamThread.State.PARTITIONS_ASSIGNED);
        thread.setState(StreamThread.State.RUNNING);
        metadata = thread.threadMetadata();
        assertEquals(StreamThread.State.RUNNING.name(), metadata.threadState());
    }

    private void assertThreadMetadataHasEmptyTasksWithState(final ThreadMetadata metadata, final StreamThread.State state) {
        assertEquals(state.name(), metadata.threadState());
        assertTrue(metadata.activeTasks().isEmpty());
        assertTrue(metadata.standbyTasks().isEmpty());
    }

    @Test
    public void shouldRecoverFromInvalidOffsetExceptionOnRestoreAndFinishRestore() throws Exception {
        internalStreamsBuilder.stream(Collections.singleton("topic"), consumed)
            .groupByKey()
            .count(Materialized.as("count"));
        internalStreamsBuilder.buildAndOptimizeTopology();

        final StreamThread thread = createStreamThread("clientId", config, false);
        final MockConsumer<byte[], byte[]> mockConsumer = (MockConsumer<byte[], byte[]>) thread.mainConsumer();
        final MockConsumer<byte[], byte[]> mockRestoreConsumer = (MockConsumer<byte[], byte[]>) thread.restoreConsumer();
        final MockAdminClient mockAdminClient = (MockAdminClient) thread.adminClient();

        final TopicPartition topicPartition = new TopicPartition("topic", 0);
        final Set<TopicPartition> topicPartitionSet = Collections.singleton(topicPartition);

        final Map<TaskId, Set<TopicPartition>> activeTasks = new HashMap<>();
        final TaskId task0 = new TaskId(0, 0);
        activeTasks.put(task0, topicPartitionSet);

        thread.taskManager().handleAssignment(activeTasks, emptyMap());

        mockConsumer.updatePartitions(
            "topic",
            Collections.singletonList(
                new PartitionInfo(
                    "topic",
                    0,
                    null,
                    new Node[0],
                    new Node[0]
                )
            )
        );
        mockConsumer.updateBeginningOffsets(Collections.singletonMap(topicPartition, 0L));

        mockRestoreConsumer.updatePartitions(
            "stream-thread-test-count-changelog",
            Collections.singletonList(
                new PartitionInfo(
                    "stream-thread-test-count-changelog",
                    0,
                    null,
                    new Node[0],
                    new Node[0]
                )
            )
        );

        final TopicPartition changelogPartition = new TopicPartition("stream-thread-test-count-changelog", 0);
        final Set<TopicPartition> changelogPartitionSet = Collections.singleton(changelogPartition);
        mockRestoreConsumer.updateBeginningOffsets(Collections.singletonMap(changelogPartition, 0L));
        mockAdminClient.updateEndOffsets(Collections.singletonMap(changelogPartition, 2L));

        mockConsumer.schedulePollTask(() -> {
            thread.setState(StreamThread.State.PARTITIONS_REVOKED);
            thread.rebalanceListener().onPartitionsAssigned(topicPartitionSet);
        });

        try {
            thread.start();

            TestUtils.waitForCondition(
                () -> mockRestoreConsumer.assignment().size() == 1,
                "Never get the assignment");

            mockRestoreConsumer.addRecord(new ConsumerRecord<>(
                "stream-thread-test-count-changelog",
                0,
                0L,
                "K1".getBytes(),
                "V1".getBytes()));

            TestUtils.waitForCondition(
                () -> mockRestoreConsumer.position(changelogPartition) == 1L,
                "Never restore first record");

            mockRestoreConsumer.setPollException(new InvalidOffsetException("Try Again!") {
                @Override
                public Set<TopicPartition> partitions() {
                    return changelogPartitionSet;
                }
            });

            // after handling the exception and reviving the task, the position
            // should be reset to the beginning.
            TestUtils.waitForCondition(
                () -> mockRestoreConsumer.position(changelogPartition) == 0L,
                "Never restore first record");

            mockRestoreConsumer.addRecord(new ConsumerRecord<>(
                "stream-thread-test-count-changelog",
                0,
                0L,
                "K1".getBytes(),
                "V1".getBytes()));
            mockRestoreConsumer.addRecord(new ConsumerRecord<>(
                "stream-thread-test-count-changelog",
                0,
                1L,
                "K2".getBytes(),
                "V2".getBytes()));

            TestUtils.waitForCondition(
                () -> {
                    mockRestoreConsumer.assign(changelogPartitionSet);
                    return mockRestoreConsumer.position(changelogPartition) == 2L;
                },
                "Never finished restore");
        } finally {
            thread.shutdown();
            thread.join(10000);
        }
    }

    @Test
    public void shouldLogAndNotRecordSkippedMetricForDeserializationExceptionWithBuiltInMetricsVersionLatest() {
        shouldLogAndRecordSkippedMetricForDeserializationException(StreamsConfig.METRICS_LATEST);
    }

    @Test
    public void shouldLogAndRecordSkippedMetricForDeserializationExceptionWithBuiltInMetricsVersion0100To24() {
        shouldLogAndRecordSkippedMetricForDeserializationException(StreamsConfig.METRICS_0100_TO_24);
    }

    private void shouldLogAndRecordSkippedMetricForDeserializationException(final String builtInMetricsVersion) {
        internalTopologyBuilder.addSource(null, "source1", null, null, null, topic1);

        final Properties config = configProps(false);
        config.setProperty(
            StreamsConfig.DEFAULT_DESERIALIZATION_EXCEPTION_HANDLER_CLASS_CONFIG,
            LogAndContinueExceptionHandler.class.getName()
        );
        config.setProperty(
            StreamsConfig.BUILT_IN_METRICS_VERSION_CONFIG,
            builtInMetricsVersion
        );
        config.setProperty(StreamsConfig.DEFAULT_VALUE_SERDE_CLASS_CONFIG, Serdes.Integer().getClass().getName());
        final StreamThread thread = createStreamThread(CLIENT_ID, new StreamsConfig(config), false);

        thread.setState(StreamThread.State.STARTING);
        thread.setState(StreamThread.State.PARTITIONS_REVOKED);

        final TaskId task1 = new TaskId(0, t1p1.partition());
        final Set<TopicPartition> assignedPartitions = Collections.singleton(t1p1);
        thread.taskManager().handleAssignment(
            Collections.singletonMap(task1, assignedPartitions),
            emptyMap());

        final MockConsumer<byte[], byte[]> mockConsumer = (MockConsumer<byte[], byte[]>) thread.mainConsumer();
        mockConsumer.assign(Collections.singleton(t1p1));
        mockConsumer.updateBeginningOffsets(Collections.singletonMap(t1p1, 0L));
        thread.rebalanceListener().onPartitionsAssigned(assignedPartitions);
        thread.runOnce();

        if (StreamsConfig.METRICS_0100_TO_24.equals(builtInMetricsVersion)) {
            final MetricName skippedTotalMetric = metrics.metricName(
                "skipped-records-total",
                "stream-metrics",
                Collections.singletonMap("client-id", thread.getName())
            );
            final MetricName skippedRateMetric = metrics.metricName(
                "skipped-records-rate",
                "stream-metrics",
                Collections.singletonMap("client-id", thread.getName())
            );
            assertEquals(0.0, metrics.metric(skippedTotalMetric).metricValue());
            assertEquals(0.0, metrics.metric(skippedRateMetric).metricValue());
        }

        long offset = -1;
        mockConsumer.addRecord(new ConsumerRecord<>(
            t1p1.topic(),
            t1p1.partition(),
            ++offset,
            -1,
            TimestampType.CREATE_TIME,
            -1,
            -1,
            new byte[0],
            "I am not an integer.".getBytes(),
            new RecordHeaders(),
            Optional.empty()));
        mockConsumer.addRecord(new ConsumerRecord<>(
            t1p1.topic(),
            t1p1.partition(),
            ++offset,
            -1,
            TimestampType.CREATE_TIME,
            -1,
            -1,
            new byte[0],
            "I am not an integer.".getBytes(),
            new RecordHeaders(),
            Optional.empty()));

        try (final LogCaptureAppender appender = LogCaptureAppender.createAndRegister(RecordDeserializer.class)) {
            thread.runOnce();

            final List<String> strings = appender.getMessages();
            assertTrue(strings.contains("stream-thread [" + Thread.currentThread().getName() + "] task [0_1]" +
                " Skipping record due to deserialization error. topic=[topic1] partition=[1] offset=[0]"));
            assertTrue(strings.contains("stream-thread [" + Thread.currentThread().getName() + "] task [0_1]" +
                " Skipping record due to deserialization error. topic=[topic1] partition=[1] offset=[1]"));
        }
    }

    @Test
    public void shouldThrowTaskMigratedExceptionHandlingTaskLost() {
        final Set<TopicPartition> assignedPartitions = Collections.singleton(t1p1);

        final TaskManager taskManager = EasyMock.createNiceMock(TaskManager.class);
        final MockConsumer<byte[], byte[]> consumer = new MockConsumer<>(OffsetResetStrategy.LATEST);
        consumer.assign(assignedPartitions);
        consumer.updateBeginningOffsets(Collections.singletonMap(t1p1, 0L));
        consumer.updateEndOffsets(Collections.singletonMap(t1p1, 10L));

        taskManager.handleLostAll();
        EasyMock.expectLastCall()
            .andThrow(new TaskMigratedException("Task lost exception", new RuntimeException()));

        EasyMock.replay(taskManager);

        final StreamsMetricsImpl streamsMetrics =
            new StreamsMetricsImpl(metrics, CLIENT_ID, StreamsConfig.METRICS_LATEST, mockTime);
        final StreamThread thread = new StreamThread(
            mockTime,
            config,
            null,
            consumer,
            consumer,
            null,
            null,
            taskManager,
            streamsMetrics,
            internalTopologyBuilder,
            CLIENT_ID,
            new LogContext(""),
            new AtomicInteger(),
            new AtomicLong(Long.MAX_VALUE),
            null,
            HANDLER,
            null
        ).updateThreadMetadata(getSharedAdminClientId(CLIENT_ID));

        consumer.schedulePollTask(() -> {
            thread.setState(StreamThread.State.PARTITIONS_REVOKED);
            thread.rebalanceListener().onPartitionsLost(assignedPartitions);
        });

        thread.setState(StreamThread.State.STARTING);
        assertThrows(TaskMigratedException.class, thread::runOnce);
    }

    @Test
    public void shouldThrowTaskMigratedExceptionHandlingRevocation() {
        final Set<TopicPartition> assignedPartitions = Collections.singleton(t1p1);

        final TaskManager taskManager = EasyMock.createNiceMock(TaskManager.class);
        final MockConsumer<byte[], byte[]> consumer = new MockConsumer<>(OffsetResetStrategy.LATEST);
        consumer.assign(assignedPartitions);
        consumer.updateBeginningOffsets(Collections.singletonMap(t1p1, 0L));
        consumer.updateEndOffsets(Collections.singletonMap(t1p1, 10L));

        taskManager.handleRevocation(assignedPartitions);
        EasyMock.expectLastCall()
            .andThrow(new TaskMigratedException("Revocation non fatal exception", new RuntimeException()));

        EasyMock.replay(taskManager);

        final StreamsMetricsImpl streamsMetrics =
            new StreamsMetricsImpl(metrics, CLIENT_ID, StreamsConfig.METRICS_LATEST, mockTime);
        final StreamThread thread = new StreamThread(
            mockTime,
            config,
            null,
            consumer,
            consumer,
            null,
            null,
            taskManager,
            streamsMetrics,
            internalTopologyBuilder,
            CLIENT_ID,
            new LogContext(""),
            new AtomicInteger(),
            new AtomicLong(Long.MAX_VALUE),
            null,
            HANDLER,
            null
        ).updateThreadMetadata(getSharedAdminClientId(CLIENT_ID));

        consumer.schedulePollTask(() -> {
            thread.setState(StreamThread.State.PARTITIONS_REVOKED);
            thread.rebalanceListener().onPartitionsRevoked(assignedPartitions);
        });

        thread.setState(StreamThread.State.STARTING);
        assertThrows(TaskMigratedException.class, thread::runOnce);
    }

    @Test
    @SuppressWarnings("unchecked")
    public void shouldCatchHandleCorruptionOnTaskCorruptedExceptionPath() {
        final TaskManager taskManager = EasyMock.createNiceMock(TaskManager.class);

        final Consumer<byte[], byte[]> consumer = mock(Consumer.class);
        final ConsumerGroupMetadata consumerGroupMetadata = mock(ConsumerGroupMetadata.class);
        consumer.subscribe((Collection<String>) anyObject(), anyObject());
        EasyMock.expectLastCall().anyTimes();
        consumer.unsubscribe();
        EasyMock.expectLastCall().anyTimes();
        expect(consumer.groupMetadata()).andStubReturn(consumerGroupMetadata);
        expect(consumerGroupMetadata.groupInstanceId()).andReturn(Optional.empty());
        EasyMock.replay(consumerGroupMetadata);
        final Task task1 = mock(Task.class);
        final Task task2 = mock(Task.class);
        final TaskId taskId1 = new TaskId(0, 0);
        final TaskId taskId2 = new TaskId(0, 2);

        final Set<TaskId> corruptedTasks = singleton(taskId1);

        expect(task1.state()).andReturn(Task.State.RUNNING).anyTimes();
        expect(task1.id()).andReturn(taskId1).anyTimes();
        expect(task2.state()).andReturn(Task.State.RUNNING).anyTimes();
        expect(task2.id()).andReturn(taskId2).anyTimes();

        taskManager.handleCorruption(corruptedTasks);

        EasyMock.replay(task1, task2, taskManager, consumer);

        final StreamsMetricsImpl streamsMetrics =
            new StreamsMetricsImpl(metrics, CLIENT_ID, StreamsConfig.METRICS_LATEST, mockTime);
        final StreamThread thread = new StreamThread(
            mockTime,
            config,
            null,
            consumer,
            consumer,
            null,
            null,
            taskManager,
            streamsMetrics,
            internalTopologyBuilder,
            CLIENT_ID,
            new LogContext(""),
            new AtomicInteger(),
            new AtomicLong(Long.MAX_VALUE),
            null,
            HANDLER,
            null
        ) {
            @Override
            void runOnce() {
                setState(State.PENDING_SHUTDOWN);
                throw new TaskCorruptedException(corruptedTasks);
            }
        }.updateThreadMetadata(getSharedAdminClientId(CLIENT_ID));

        thread.run();

        verify(taskManager);
    }

    @Test
    @SuppressWarnings("unchecked")
    public void shouldCatchTimeoutExceptionFromHandleCorruptionAndInvokeExceptionHandler() {
        final TaskManager taskManager = EasyMock.createNiceMock(TaskManager.class);
        final Consumer<byte[], byte[]> consumer = mock(Consumer.class);
        final ConsumerGroupMetadata consumerGroupMetadata = mock(ConsumerGroupMetadata.class);
        expect(consumer.groupMetadata()).andStubReturn(consumerGroupMetadata);
        expect(consumerGroupMetadata.groupInstanceId()).andReturn(Optional.empty());
        consumer.subscribe((Collection<String>) anyObject(), anyObject());
        EasyMock.expectLastCall().anyTimes();
        consumer.unsubscribe();
        EasyMock.expectLastCall().anyTimes();
        EasyMock.replay(consumerGroupMetadata);
        final Task task1 = mock(Task.class);
        final Task task2 = mock(Task.class);
        final TaskId taskId1 = new TaskId(0, 0);
        final TaskId taskId2 = new TaskId(0, 2);

        final Set<TaskId> corruptedTasks = singleton(taskId1);

        expect(task1.state()).andStubReturn(Task.State.RUNNING);
        expect(task1.id()).andStubReturn(taskId1);
        expect(task2.state()).andStubReturn(Task.State.RUNNING);
        expect(task2.id()).andStubReturn(taskId2);

        taskManager.handleCorruption(corruptedTasks);
        expectLastCall().andThrow(new TimeoutException());

        EasyMock.replay(task1, task2, taskManager, consumer);

        final StreamsMetricsImpl streamsMetrics =
            new StreamsMetricsImpl(metrics, CLIENT_ID, StreamsConfig.METRICS_LATEST, mockTime);
        final StreamThread thread = new StreamThread(
            mockTime,
            config,
            null,
            consumer,
            consumer,
            null,
            null,
            taskManager,
            streamsMetrics,
            internalTopologyBuilder,
            CLIENT_ID,
            new LogContext(""),
            new AtomicInteger(),
            new AtomicLong(Long.MAX_VALUE),
            null,
            HANDLER,
            null
        ) {
            @Override
            void runOnce() {
                setState(State.PENDING_SHUTDOWN);
                throw new TaskCorruptedException(corruptedTasks);
            }
        }.updateThreadMetadata(getSharedAdminClientId(CLIENT_ID));

        final AtomicBoolean exceptionHandlerInvoked = new AtomicBoolean(false);

        thread.setStreamsUncaughtExceptionHandler(e -> exceptionHandlerInvoked.set(true));
        thread.run();

        verify(taskManager);
        assertThat(exceptionHandlerInvoked.get(), is(true));
    }

    @Test
    @SuppressWarnings("unchecked")
    public void shouldCatchTaskMigratedExceptionOnOnTaskCorruptedExceptionPath() {
        final TaskManager taskManager = EasyMock.createNiceMock(TaskManager.class);
        final Consumer<byte[], byte[]> consumer = mock(Consumer.class);
        final ConsumerGroupMetadata consumerGroupMetadata = mock(ConsumerGroupMetadata.class);
        expect(consumer.groupMetadata()).andStubReturn(consumerGroupMetadata);
        expect(consumerGroupMetadata.groupInstanceId()).andReturn(Optional.empty());
        consumer.subscribe((Collection<String>) anyObject(), anyObject());
        EasyMock.expectLastCall().anyTimes();
        consumer.unsubscribe();
        EasyMock.expectLastCall().anyTimes();
        EasyMock.replay(consumerGroupMetadata);
        final Task task1 = mock(Task.class);
        final Task task2 = mock(Task.class);
        final TaskId taskId1 = new TaskId(0, 0);
        final TaskId taskId2 = new TaskId(0, 2);

        final Set<TaskId> corruptedTasks = singleton(taskId1);

        expect(task1.state()).andReturn(Task.State.RUNNING).anyTimes();
        expect(task1.id()).andReturn(taskId1).anyTimes();
        expect(task2.state()).andReturn(Task.State.RUNNING).anyTimes();
        expect(task2.id()).andReturn(taskId2).anyTimes();

        taskManager.handleCorruption(corruptedTasks);
        expectLastCall().andThrow(new TaskMigratedException("Task migrated",
                                                            new RuntimeException("non-corrupted task migrated")));

        taskManager.handleLostAll();
        expectLastCall();

        EasyMock.replay(task1, task2, taskManager, consumer);

        final StreamsMetricsImpl streamsMetrics =
            new StreamsMetricsImpl(metrics, CLIENT_ID, StreamsConfig.METRICS_LATEST, mockTime);
        final StreamThread thread = new StreamThread(
            mockTime,
            config,
            null,
            consumer,
            consumer,
            null,
            null,
            taskManager,
            streamsMetrics,
            internalTopologyBuilder,
            CLIENT_ID,
            new LogContext(""),
            new AtomicInteger(),
            new AtomicLong(Long.MAX_VALUE),
            null,
            HANDLER,
            null
        ) {
            @Override
            void runOnce() {
                setState(State.PENDING_SHUTDOWN);
                throw new TaskCorruptedException(corruptedTasks);
            }
        }.updateThreadMetadata(getSharedAdminClientId(CLIENT_ID));

        thread.setState(StreamThread.State.STARTING);
        thread.runLoop();

        verify(taskManager);
    }

    @Test
    public void shouldNotCommitNonRunningNonRestoringTasks() {
        final TaskManager taskManager = EasyMock.createNiceMock(TaskManager.class);
        final Consumer<byte[], byte[]> consumer = mock(Consumer.class);
        final ConsumerGroupMetadata consumerGroupMetadata = mock(ConsumerGroupMetadata.class);
        expect(consumer.groupMetadata()).andStubReturn(consumerGroupMetadata);
        expect(consumerGroupMetadata.groupInstanceId()).andReturn(Optional.empty());
        EasyMock.replay(consumer, consumerGroupMetadata);
        final Task task1 = mock(Task.class);
        final Task task2 = mock(Task.class);
        final Task task3 = mock(Task.class);

        final TaskId taskId1 = new TaskId(0, 1);
        final TaskId taskId2 = new TaskId(0, 2);
        final TaskId taskId3 = new TaskId(0, 3);

        expect(task1.state()).andReturn(Task.State.RUNNING).anyTimes();
        expect(task1.id()).andReturn(taskId1).anyTimes();
        expect(task2.state()).andReturn(Task.State.RESTORING).anyTimes();
        expect(task2.id()).andReturn(taskId2).anyTimes();
        expect(task3.state()).andReturn(Task.State.CREATED).anyTimes();
        expect(task3.id()).andReturn(taskId3).anyTimes();

        expect(taskManager.tasks()).andReturn(mkMap(
            mkEntry(taskId1, task1),
            mkEntry(taskId2, task2),
            mkEntry(taskId3, task3)
        )).anyTimes();

        // expect not to try and commit task3, because it's not running.
        expect(taskManager.commit(mkSet(task1, task2))).andReturn(2).times(1);

        final StreamsMetricsImpl streamsMetrics =
            new StreamsMetricsImpl(metrics, CLIENT_ID, StreamsConfig.METRICS_LATEST, mockTime);
        final StreamThread thread = new StreamThread(
            mockTime,
            config,
            null,
            consumer,
            consumer,
            null,
            null,
            taskManager,
            streamsMetrics,
            internalTopologyBuilder,
            CLIENT_ID,
            new LogContext(""),
            new AtomicInteger(),
            new AtomicLong(Long.MAX_VALUE),
            null,
            HANDLER,
            null
        );

        EasyMock.replay(task1, task2, task3, taskManager);

        thread.setNow(mockTime.milliseconds());
        thread.maybeCommit();

        verify(taskManager);
    }

    @Test
    public void shouldLogAndRecordSkippedRecordsForInvalidTimestampsWithBuiltInMetricsVersion0100To24() {
        shouldLogAndRecordSkippedRecordsForInvalidTimestamps(StreamsConfig.METRICS_0100_TO_24);
    }

    @Test
    public void shouldLogAndNotRecordSkippedRecordsForInvalidTimestampsWithBuiltInMetricsVersionLatest() {
        shouldLogAndRecordSkippedRecordsForInvalidTimestamps(StreamsConfig.METRICS_LATEST);
    }

    private void shouldLogAndRecordSkippedRecordsForInvalidTimestamps(final String builtInMetricsVersion) {
        internalTopologyBuilder.addSource(null, "source1", null, null, null, topic1);

        final Properties config = configProps(false);
        config.setProperty(
            StreamsConfig.DEFAULT_TIMESTAMP_EXTRACTOR_CLASS_CONFIG,
            LogAndSkipOnInvalidTimestamp.class.getName()
        );
        config.setProperty(StreamsConfig.BUILT_IN_METRICS_VERSION_CONFIG, builtInMetricsVersion);
        final StreamThread thread = createStreamThread(CLIENT_ID, new StreamsConfig(config), false);

        thread.setState(StreamThread.State.STARTING);
        thread.setState(StreamThread.State.PARTITIONS_REVOKED);

        final TaskId task1 = new TaskId(0, t1p1.partition());
        final Set<TopicPartition> assignedPartitions = Collections.singleton(t1p1);
        thread.taskManager().handleAssignment(
            Collections.singletonMap(
                task1,
                assignedPartitions),
            emptyMap());

        final MockConsumer<byte[], byte[]> mockConsumer = (MockConsumer<byte[], byte[]>) thread.mainConsumer();
        mockConsumer.assign(Collections.singleton(t1p1));
        mockConsumer.updateBeginningOffsets(Collections.singletonMap(t1p1, 0L));
        thread.rebalanceListener().onPartitionsAssigned(assignedPartitions);
        thread.runOnce();

        final MetricName skippedTotalMetric = metrics.metricName(
            "skipped-records-total",
            "stream-metrics",
            Collections.singletonMap("client-id", thread.getName())
        );
        final MetricName skippedRateMetric = metrics.metricName(
            "skipped-records-rate",
            "stream-metrics",
            Collections.singletonMap("client-id", thread.getName())
        );

        if (StreamsConfig.METRICS_0100_TO_24.equals(builtInMetricsVersion)) {
            assertEquals(0.0, metrics.metric(skippedTotalMetric).metricValue());
            assertEquals(0.0, metrics.metric(skippedRateMetric).metricValue());
        }

        try (final LogCaptureAppender appender = LogCaptureAppender.createAndRegister(RecordQueue.class)) {
            long offset = -1;
            addRecord(mockConsumer, ++offset);
            addRecord(mockConsumer, ++offset);
            thread.runOnce();

            if (StreamsConfig.METRICS_0100_TO_24.equals(builtInMetricsVersion)) {
                assertEquals(2.0, metrics.metric(skippedTotalMetric).metricValue());
                assertNotEquals(0.0, metrics.metric(skippedRateMetric).metricValue());
            }

            addRecord(mockConsumer, ++offset);
            addRecord(mockConsumer, ++offset);
            addRecord(mockConsumer, ++offset);
            addRecord(mockConsumer, ++offset);
            thread.runOnce();

            if (StreamsConfig.METRICS_0100_TO_24.equals(builtInMetricsVersion)) {
                assertEquals(6.0, metrics.metric(skippedTotalMetric).metricValue());
                assertNotEquals(0.0, metrics.metric(skippedRateMetric).metricValue());
            }

            addRecord(mockConsumer, ++offset, 1L);
            addRecord(mockConsumer, ++offset, 1L);
            thread.runOnce();

            final List<String> strings = appender.getMessages();

            final String threadTaskPrefix = "stream-thread [" + Thread.currentThread().getName() + "] task [0_1] ";
            assertTrue(strings.contains(
                threadTaskPrefix + "Skipping record due to negative extracted timestamp. " +
                    "topic=[topic1] partition=[1] offset=[0] extractedTimestamp=[-1] " +
                    "extractor=[org.apache.kafka.streams.processor.LogAndSkipOnInvalidTimestamp]"
            ));
            assertTrue(strings.contains(
                threadTaskPrefix + "Skipping record due to negative extracted timestamp. " +
                    "topic=[topic1] partition=[1] offset=[1] extractedTimestamp=[-1] " +
                    "extractor=[org.apache.kafka.streams.processor.LogAndSkipOnInvalidTimestamp]"
            ));
            assertTrue(strings.contains(
                threadTaskPrefix + "Skipping record due to negative extracted timestamp. " +
                    "topic=[topic1] partition=[1] offset=[2] extractedTimestamp=[-1] " +
                    "extractor=[org.apache.kafka.streams.processor.LogAndSkipOnInvalidTimestamp]"
            ));
            assertTrue(strings.contains(
                threadTaskPrefix + "Skipping record due to negative extracted timestamp. " +
                    "topic=[topic1] partition=[1] offset=[3] extractedTimestamp=[-1] " +
                    "extractor=[org.apache.kafka.streams.processor.LogAndSkipOnInvalidTimestamp]"
            ));
            assertTrue(strings.contains(
                threadTaskPrefix + "Skipping record due to negative extracted timestamp. " +
                    "topic=[topic1] partition=[1] offset=[4] extractedTimestamp=[-1] " +
                    "extractor=[org.apache.kafka.streams.processor.LogAndSkipOnInvalidTimestamp]"
            ));
            assertTrue(strings.contains(
                threadTaskPrefix + "Skipping record due to negative extracted timestamp. " +
                    "topic=[topic1] partition=[1] offset=[5] extractedTimestamp=[-1] " +
                    "extractor=[org.apache.kafka.streams.processor.LogAndSkipOnInvalidTimestamp]"
            ));
        }

        if (StreamsConfig.METRICS_0100_TO_24.equals(builtInMetricsVersion)) {
            assertEquals(6.0, metrics.metric(skippedTotalMetric).metricValue());
            assertNotEquals(0.0, metrics.metric(skippedRateMetric).metricValue());
        }
    }

    @Test
    public void shouldTransmitTaskManagerMetrics() {
        final Consumer<byte[], byte[]> consumer = EasyMock.createNiceMock(Consumer.class);
        final ConsumerGroupMetadata consumerGroupMetadata = mock(ConsumerGroupMetadata.class);
        expect(consumer.groupMetadata()).andStubReturn(consumerGroupMetadata);
        expect(consumerGroupMetadata.groupInstanceId()).andReturn(Optional.empty());
        EasyMock.replay(consumer, consumerGroupMetadata);
        final TaskManager taskManager = EasyMock.createNiceMock(TaskManager.class);

        final MetricName testMetricName = new MetricName("test_metric", "", "", new HashMap<>());
        final Metric testMetric = new KafkaMetric(
            new Object(),
            testMetricName,
            (Measurable) (config, now) -> 0,
            null,
            new MockTime());
        final Map<MetricName, Metric> dummyProducerMetrics = singletonMap(testMetricName, testMetric);

        expect(taskManager.producerMetrics()).andReturn(dummyProducerMetrics);
        EasyMock.replay(taskManager);

        final StreamsMetricsImpl streamsMetrics =
            new StreamsMetricsImpl(metrics, CLIENT_ID, StreamsConfig.METRICS_LATEST, mockTime);
        final StreamThread thread = new StreamThread(
            mockTime,
            new StreamsConfig(configProps(true)),
            null,
            consumer,
            consumer,
            null,
            null,
            taskManager,
            streamsMetrics,
            internalTopologyBuilder,
            CLIENT_ID,
            new LogContext(""),
            new AtomicInteger(),
            new AtomicLong(Long.MAX_VALUE),
            null,
            HANDLER,
            null
        );

        assertThat(dummyProducerMetrics, is(thread.producerMetrics()));
    }

    @Test
    public void shouldConstructAdminMetrics() {
        final Node broker1 = new Node(0, "dummyHost-1", 1234);
        final Node broker2 = new Node(1, "dummyHost-2", 1234);
        final List<Node> cluster = Arrays.asList(broker1, broker2);

        final MockAdminClient adminClient = new MockAdminClient.Builder().
            brokers(cluster).clusterId(null).build();

        final Consumer<byte[], byte[]> consumer = EasyMock.createNiceMock(Consumer.class);
        final ConsumerGroupMetadata consumerGroupMetadata = mock(ConsumerGroupMetadata.class);
        expect(consumer.groupMetadata()).andStubReturn(consumerGroupMetadata);
        expect(consumerGroupMetadata.groupInstanceId()).andReturn(Optional.empty());
        EasyMock.replay(consumer, consumerGroupMetadata);
        final TaskManager taskManager = EasyMock.createNiceMock(TaskManager.class);

        final StreamsMetricsImpl streamsMetrics =
            new StreamsMetricsImpl(metrics, CLIENT_ID, StreamsConfig.METRICS_LATEST, mockTime);
        final StreamThread thread = new StreamThread(
            mockTime,
            config,
            adminClient,
            consumer,
            consumer,
            null,
            null,
            taskManager,
            streamsMetrics,
            internalTopologyBuilder,
            CLIENT_ID,
            new LogContext(""),
            new AtomicInteger(),
            new AtomicLong(Long.MAX_VALUE),
            null,
            HANDLER,
            null
        );
        final MetricName testMetricName = new MetricName("test_metric", "", "", new HashMap<>());
        final Metric testMetric = new KafkaMetric(
            new Object(),
            testMetricName,
            (Measurable) (config, now) -> 0,
            null,
            new MockTime());

        EasyMock.replay(taskManager);

        adminClient.setMockMetrics(testMetricName, testMetric);
        final Map<MetricName, Metric> adminClientMetrics = thread.adminClientMetrics();
        assertEquals(testMetricName, adminClientMetrics.get(testMetricName).metricName());
    }

    @Test
    public void shouldNotRecordFailedStreamThread() {
        runAndVerifyFailedStreamThreadRecording(false);
    }

    @Test
    public void shouldRecordFailedStreamThread() {
        runAndVerifyFailedStreamThreadRecording(true);
    }

    public void runAndVerifyFailedStreamThreadRecording(final boolean shouldFail) {
        final Consumer<byte[], byte[]> consumer = EasyMock.createNiceMock(Consumer.class);
        final ConsumerGroupMetadata consumerGroupMetadata = mock(ConsumerGroupMetadata.class);
        expect(consumer.groupMetadata()).andStubReturn(consumerGroupMetadata);
        expect(consumerGroupMetadata.groupInstanceId()).andReturn(Optional.empty());
        EasyMock.replay(consumer, consumerGroupMetadata);
        final TaskManager taskManager = EasyMock.createNiceMock(TaskManager.class);
        final StreamsMetricsImpl streamsMetrics =
            new StreamsMetricsImpl(metrics, CLIENT_ID, StreamsConfig.METRICS_LATEST, mockTime);
        final StreamThread thread = new StreamThread(
            mockTime,
            config,
            null,
            consumer,
            consumer,
            null,
            null,
            taskManager,
            streamsMetrics,
            internalTopologyBuilder,
            CLIENT_ID,
            new LogContext(""),
            new AtomicInteger(),
            new AtomicLong(Long.MAX_VALUE),
            null,
            e -> { },
            null
        ) {
            @Override
            void runOnce() {
                setState(StreamThread.State.PENDING_SHUTDOWN);
                if (shouldFail) {
                    throw new StreamsException(Thread.currentThread().getName());
                }
            }
        };
        EasyMock.replay(taskManager);
        thread.updateThreadMetadata("metadata");

        thread.run();

        final Metric failedThreads = StreamsTestUtils.getMetricByName(metrics.metrics(), "failed-stream-threads", "stream-metrics");
        assertThat(failedThreads.metricValue(), is(shouldFail ? 1.0 : 0.0));
    }

    private TaskManager mockTaskManagerCommit(final Consumer<byte[], byte[]> consumer,
                                              final int numberOfCommits,
                                              final int commits) {
        final TaskManager taskManager = EasyMock.createNiceMock(TaskManager.class);
        final Task runningTask = mock(Task.class);
        final TaskId taskId = new TaskId(0, 0);

        expect(runningTask.state()).andReturn(Task.State.RUNNING).anyTimes();
        expect(runningTask.id()).andReturn(taskId).anyTimes();
        expect(taskManager.tasks())
            .andReturn(Collections.singletonMap(taskId, runningTask)).times(numberOfCommits);
        expect(taskManager.commit(Collections.singleton(runningTask))).andReturn(commits).times(numberOfCommits);
        EasyMock.replay(taskManager, runningTask);
        return taskManager;
    }

    private void setupInternalTopologyWithoutState() {
        internalTopologyBuilder.addSource(null, "source1", null, null, null, topic1);
        internalTopologyBuilder.addProcessor(
            "processor1",
            (ProcessorSupplier<byte[], byte[], ?, ?>) MockApiProcessor::new,
            "source1"
        );
    }

    // TODO: change return type to `StandbyTask`
    private Collection<Task> createStandbyTask() {
        final LogContext logContext = new LogContext("test");
        final Logger log = logContext.logger(StreamThreadTest.class);
        final StreamsMetricsImpl streamsMetrics =
            new StreamsMetricsImpl(metrics, CLIENT_ID, StreamsConfig.METRICS_LATEST, mockTime);
        final StandbyTaskCreator standbyTaskCreator = new StandbyTaskCreator(
            internalTopologyBuilder,
            config,
            streamsMetrics,
            stateDirectory,
            new MockChangelogReader(),
            CLIENT_ID,
            log);
        return standbyTaskCreator.createTasks(singletonMap(new TaskId(1, 2), emptySet()));
    }

    private void addRecord(final MockConsumer<byte[], byte[]> mockConsumer,
                           final long offset) {
        addRecord(mockConsumer, offset, -1L);
    }

    private void addRecord(final MockConsumer<byte[], byte[]> mockConsumer,
                           final long offset,
                           final long timestamp) {
        mockConsumer.addRecord(new ConsumerRecord<>(
            t1p1.topic(),
            t1p1.partition(),
            offset,
            timestamp,
            TimestampType.CREATE_TIME,
            -1,
            -1,
            new byte[0],
            new byte[0],
            new RecordHeaders(),
            Optional.empty()));
    }

    StandbyTask standbyTask(final TaskManager taskManager, final TopicPartition partition) {
        final Stream<Task> standbys = taskManager.tasks().values().stream().filter(t -> !t.isActive());
        for (final Task task : (Iterable<Task>) standbys::iterator) {
            if (task.inputPartitions().contains(partition)) {
                return (StandbyTask) task;
            }
        }
        return null;
    }
}<|MERGE_RESOLUTION|>--- conflicted
+++ resolved
@@ -66,11 +66,7 @@
 import org.apache.kafka.streams.processor.TaskMetadata;
 import org.apache.kafka.streams.processor.ThreadMetadata;
 import org.apache.kafka.streams.processor.api.ProcessorSupplier;
-<<<<<<< HEAD
-import org.apache.kafka.streams.processor.api.Record;
-=======
 import org.apache.kafka.streams.processor.internals.assignment.ReferenceContainer;
->>>>>>> 62e88657
 import org.apache.kafka.streams.processor.internals.metrics.StreamsMetricsImpl;
 import org.apache.kafka.streams.processor.internals.testutil.LogCaptureAppender;
 import org.apache.kafka.streams.state.KeyValueStore;
@@ -1468,22 +1464,11 @@
         final AtomicBoolean processed = new AtomicBoolean(false);
         internalTopologyBuilder.addProcessor(
             "proc",
-<<<<<<< HEAD
-            () -> new Processor<Object, Object, Object, Object>() {
-                @Override
-                public void process(final Record<Object, Object> record) {
-                    if (shouldThrow.get()) {
-                        throw new TaskCorruptedException(singletonMap(task1, new HashSet<>(singleton(storeChangelogTopicPartition))));
-                    } else {
-                        processed.set(true);
-                    }
-=======
             () -> record -> {
                 if (shouldThrow.get()) {
                     throw new TaskCorruptedException(singleton(task1));
                 } else {
                     processed.set(true);
->>>>>>> 62e88657
                 }
             },
             "name"
