// Licensed to the Apache Software Foundation (ASF) under one or more
// contributor license agreements.  See the NOTICE file distributed with
// this work for additional information regarding copyright ownership.
// The ASF licenses this file to You under the Apache License, Version 2.0
// (the "License"); you may not use this file except in compliance with
// the License.  You may obtain a copy of the License at
//
//    http://www.apache.org/licenses/LICENSE-2.0
//
// Unless required by applicable law or agreed to in writing, software
// distributed under the License is distributed on an "AS IS" BASIS,
// WITHOUT WARRANTIES OR CONDITIONS OF ANY KIND, either express or implied.
// See the License for the specific language governing permissions and
// limitations under the License.

import org.ajoberstar.grgit.Grgit

import java.nio.charset.StandardCharsets

buildscript {
  repositories {
    mavenCentral()
    jcenter()
    maven {
      url "https://plugins.gradle.org/m2/"
    }
  }
  apply from: file('gradle/buildscript.gradle'), to: buildscript
  apply from: "$rootDir/gradle/dependencies.gradle"

  dependencies {
    // For Apache Rat plugin to ignore non-Git files
    classpath "org.ajoberstar.grgit:grgit-core:$versions.grgit"
    classpath "com.github.ben-manes:gradle-versions-plugin:$versions.gradleVersionsPlugin"
    classpath "org.scoverage:gradle-scoverage:$versions.scoveragePlugin"
    classpath "com.github.jengelman.gradle.plugins:shadow:$versions.shadowPlugin"
    classpath "org.owasp:dependency-check-gradle:$versions.owaspDepCheckPlugin"
    classpath "com.diffplug.spotless:spotless-plugin-gradle:$versions.spotlessPlugin"
    classpath "gradle.plugin.com.github.spotbugs.snom:spotbugs-gradle-plugin:$versions.spotbugsPlugin"
    classpath "org.gradle:test-retry-gradle-plugin:$versions.testRetryPlugin"
  }
}

apply plugin: "com.diffplug.spotless"
spotless {
  scala {
    target 'streams/**/*.scala'
    scalafmt("$versions.scalafmt").configFile('checkstyle/.scalafmt.conf')
  }
}


allprojects {

  repositories {
    mavenCentral()
  }

  apply plugin: 'idea'
  apply plugin: 'org.owasp.dependencycheck'
  apply plugin: 'com.github.ben-manes.versions'

  dependencyUpdates {
    revision="release"
    resolutionStrategy {
      componentSelection { rules ->
        rules.all { ComponentSelection selection ->
          boolean rejected = ['snap', 'alpha', 'beta', 'rc', 'cr', 'm'].any { qualifier ->
            selection.candidate.version ==~ /(?i).*[.-]${qualifier}[.\d-]*/
          }
          if (rejected) {
            selection.reject('Release candidate')
          }
        }
      }
    }
    configurations.all {
      // zinc is the Scala incremental compiler, it has a configuration for its own dependencies
      // that are unrelated to the project dependencies, we should not change them
      if (name != "zinc") {
        resolutionStrategy {
          force(
            // ensure we have a single version of scala jars in the classpath, we enable inlining
            // in the scala compiler for the `core` module so binary compatibility is only
            // guaranteed if the exact same version of the scala jars is used for compilation
            // and at runtime
            libs.scalaLibrary,
            libs.scalaReflect,
            // ensures we have a single version of jackson-annotations in the classpath even if
            // some modules only have a transitive reference to an older version
            libs.jacksonAnnotations,
            // be explicit about the Netty dependency version instead of relying on the version
            // set by ZooKeeper (potentially older and containing CVEs)
            libs.nettyHandler,
            libs.nettyTransportNativeEpoll
          )
        }
      }
    }
  }

  tasks.withType(Javadoc) {
    // disable the crazy super-strict doclint tool in Java 8
    // noinspection SpellCheckingInspection
    options.addStringOption('Xdoclint:none', '-quiet')
  }

}

ext {
  gradleVersion = versions.gradle
  minJavaVersion = "8"
  buildVersionFileName = "kafka-version.properties"

  defaultMaxHeapSize = "2g"
  defaultJvmArgs = ["-Xss4m", "-XX:+UseParallelGC"]

  userMaxForks = project.hasProperty('maxParallelForks') ? maxParallelForks.toInteger() : null
  userIgnoreFailures = project.hasProperty('ignoreFailures') ? ignoreFailures : false

  userMaxTestRetries = project.hasProperty('maxTestRetries') ? maxTestRetries.toInteger() : 0
  userMaxTestRetryFailures = project.hasProperty('maxTestRetryFailures') ? maxTestRetryFailures.toInteger() : 0

  skipSigning = project.hasProperty('skipSigning') && skipSigning.toBoolean()
  shouldSign = !skipSigning && !version.endsWith("SNAPSHOT") && project.gradle.startParameter.taskNames.any { it.contains("upload") }

  mavenUrl = project.hasProperty('mavenUrl') ? project.mavenUrl : ''
  mavenUsername = project.hasProperty('mavenUsername') ? project.mavenUsername : ''
  mavenPassword = project.hasProperty('mavenPassword') ? project.mavenPassword : ''

  userShowStandardStreams = project.hasProperty("showStandardStreams") ? showStandardStreams : null

  userTestLoggingEvents = project.hasProperty("testLoggingEvents") ? Arrays.asList(testLoggingEvents.split(",")) : null

  userEnableTestCoverage = project.hasProperty("enableTestCoverage") ? enableTestCoverage : false

  generatedDocsDir = new File("${project.rootDir}/docs/generated")

  commitId = project.hasProperty('commitId') ? commitId : null
}

apply from: file('wrapper.gradle')

if (file('.git').exists()) {
  apply from: file('gradle/rat.gradle')
  rat {
    // Exclude everything under the directory that git should be ignoring via .gitignore or that isn't checked in. These
    // restrict us only to files that are checked in or are staged.
    def repo = Grgit.open(currentDir: project.getRootDir())
    excludes = new ArrayList<String>(repo.clean(ignore: false, directories: true, dryRun: true))
    // And some of the files that we have checked in should also be excluded from this check
    excludes.addAll([
        '**/.git/**',
        '**/build/**',
        'CONTRIBUTING.md',
        'PULL_REQUEST_TEMPLATE.md',
        'gradlew',
        'gradlew.bat',
        'gradle/wrapper/gradle-wrapper.properties',
        'TROGDOR.md',
        '**/README.md',
        '**/id_rsa',
        '**/id_rsa.pub',
        'checkstyle/suppressions.xml',
        'streams/quickstart/java/src/test/resources/projects/basic/goal.txt',
        'streams/streams-scala/logs/*',
        '**/generated/**'
    ])
  }
}


subprojects {

  // enable running :dependencies task recursively on all subprojects
  // eg: ./gradlew allDeps
  task allDeps(type: DependencyReportTask) {}
  // enable running :dependencyInsight task recursively on all subprojects
  // eg: ./gradlew allDepInsight --configuration runtime --dependency com.fasterxml.jackson.core:jackson-databind
  task allDepInsight(type: DependencyInsightReportTask) doLast {}

  apply plugin: 'java'
  // apply the eclipse plugin only to subprojects that hold code. 'connect' is just a folder.
  if (!project.name.equals('connect')) {
    apply plugin: 'eclipse'
    fineTuneEclipseClasspathFile(eclipse, project)
  }
  apply plugin: 'maven'
  apply plugin: 'signing'
  apply plugin: 'checkstyle'
  apply plugin: "com.github.spotbugs"
  apply plugin: 'org.gradle.test-retry'

  sourceCompatibility = minJavaVersion
  targetCompatibility = minJavaVersion

  tasks.withType(JavaCompile) {
    options.encoding = 'UTF-8'
    options.compilerArgs << "-Xlint:all"
    // temporary exclusions until all the warnings are fixed
    options.compilerArgs << "-Xlint:-rawtypes"
    options.compilerArgs << "-Xlint:-serial"
    options.compilerArgs << "-Xlint:-try"
    options.compilerArgs << "-Werror"
    // --release is the recommended way to select the target release, but it's only supported in Java 9 so we also
    // set --source and --target via `sourceCompatibility` and `targetCompatibility`. If/when Gradle supports `--release`
    // natively (https://github.com/gradle/gradle/issues/2510), we should switch to that.
    if (JavaVersion.current().isJava9Compatible())
      options.compilerArgs << "--release" << minJavaVersion
  }

  uploadArchives {
    repositories {
      signing {
          required { shouldSign }
          sign configurations.archives

          // To test locally, replace mavenUrl in ~/.gradle/gradle.properties to file://localhost/tmp/myRepo/
          mavenDeployer {
              beforeDeployment { MavenDeployment deployment -> signing.signPom(deployment) }
              repository(url: "${mavenUrl}") {
                  authentication(userName: "${mavenUsername}", password: "${mavenPassword}")
              }
              afterEvaluate {
                  pom.artifactId = "${archivesBaseName}"
                  pom.project {
                      name 'Apache Kafka'
                      packaging 'jar'
                      url 'https://kafka.apache.org'
                      licenses {
                          license {
                              name 'The Apache Software License, Version 2.0'
                              url 'https://www.apache.org/licenses/LICENSE-2.0.txt'
                              distribution 'repo'
                          }
                      }
                  }
              }
          }
      }
    }
  }

  // Remove the relevant project name once it's converted to JUnit 5
<<<<<<< HEAD
  def shouldUseJUnit5 = !(["api", "connect", "file", "generator", "json", "mirror",
=======
  def shouldUseJUnit5 = !(["api", "connect", "core", "file", "generator", "mirror",
>>>>>>> 3e6c6f59
    "runtime", "transform", "examples", "streams-scala", "streams"].contains(it.project.name) ||
    it.project.name.startsWith("upgrade-system-tests-"))

  def testLoggingEvents = ["passed", "skipped", "failed"]
  def testShowStandardStreams = false
  def testExceptionFormat = 'full'
  // Gradle built-in logging only supports sending test output to stdout, which generates a lot
  // of noise, especially for passing tests. We really only want output for failed tests. This
  // hooks into the output and logs it (so we don't have to buffer it all in memory) and only
  // saves the output for failing tests. Directory and filenames are such that you can, e.g.,
  // create a Jenkins rule to collect failed test output.
  def logTestStdout = {
    def testId = { TestDescriptor descriptor ->
      "${descriptor.className}.${descriptor.name}".toString()
    }

    def logFiles = new HashMap<String, File>()
    def logStreams = new HashMap<String, FileOutputStream>()
    beforeTest { TestDescriptor td ->
      def tid = testId(td)
      // truncate the file name if it's too long
      def logFile = new File(
              "${projectDir}/build/reports/testOutput/${tid.substring(0, Math.min(tid.size(),240))}.test.stdout"
      )
      logFile.parentFile.mkdirs()
      logFiles.put(tid, logFile)
      logStreams.put(tid, new FileOutputStream(logFile))
    }
    onOutput { TestDescriptor td, TestOutputEvent toe ->
      def tid = testId(td)
      // Some output can happen outside the context of a specific test (e.g. at the class level)
      // and beforeTest/afterTest seems to not be invoked for these cases (and similarly, there's
      // a TestDescriptor hierarchy that includes the thread executing the test, Gradle tasks,
      // etc). We see some of these in practice and it seems like something buggy in the Gradle
      // test runner since we see it *before* any tests and it is frequently not related to any
      // code in the test (best guess is that it is tail output from last test). We won't have
      // an output file for these, so simply ignore them. If they become critical for debugging,
      // they can be seen with showStandardStreams.
      if (td.name == td.className || td.className == null) {
        // silently ignore output unrelated to specific test methods
        return
      } else if (logStreams.get(tid) == null) {
        println "WARNING: unexpectedly got output for a test [${tid}]" +
                " that we didn't previously see in the beforeTest hook." +
                " Message for debugging: [" + toe.message + "]."
        return
      }
      try {
        logStreams.get(tid).write(toe.message.getBytes(StandardCharsets.UTF_8))
      } catch (Exception e) {
        println "ERROR: Failed to write output for test ${tid}"
        e.printStackTrace()
      }
    }
    afterTest { TestDescriptor td, TestResult tr ->
      def tid = testId(td)
      try {
        logStreams.get(tid).close()
        if (tr.resultType != TestResult.ResultType.FAILURE) {
          logFiles.get(tid).delete()
        } else {
          def file = logFiles.get(tid)
          println "${tid} failed, log available in ${file}"
        }
      } catch (Exception e) {
        println "ERROR: Failed to close stdout file for ${tid}"
        e.printStackTrace()
      } finally {
        logFiles.remove(tid)
        logStreams.remove(tid)
      }
    }
  }

  test {
    maxParallelForks = userMaxForks ?: Runtime.runtime.availableProcessors()
    ignoreFailures = userIgnoreFailures

    maxHeapSize = defaultMaxHeapSize
    jvmArgs = defaultJvmArgs

    testLogging {
      events = userTestLoggingEvents ?: testLoggingEvents
      showStandardStreams = userShowStandardStreams ?: testShowStandardStreams
      exceptionFormat = testExceptionFormat
    }
    logTestStdout.rehydrate(delegate, owner, this)()

    // The suites are for running sets of tests in IDEs.
    // Gradle will run each test class, so we exclude the suites to avoid redundantly running the tests twice.
    exclude '**/*Suite.class'

    if (shouldUseJUnit5)
      useJUnitPlatform()

    retry {
      maxRetries = userMaxTestRetries
      maxFailures = userMaxTestRetryFailures
    }
  }

  task integrationTest(type: Test, dependsOn: compileJava) {
    maxParallelForks = userMaxForks ?: Runtime.runtime.availableProcessors()
    ignoreFailures = userIgnoreFailures

    maxHeapSize = defaultMaxHeapSize
    jvmArgs = defaultJvmArgs


    testLogging {
      events = userTestLoggingEvents ?: testLoggingEvents
      showStandardStreams = userShowStandardStreams ?: testShowStandardStreams
      exceptionFormat = testExceptionFormat
    }
    logTestStdout.rehydrate(delegate, owner, this)()

    // The suites are for running sets of tests in IDEs.
    // Gradle will run each test class, so we exclude the suites to avoid redundantly running the tests twice.
    exclude '**/*Suite.class'

    if (shouldUseJUnit5) {
      useJUnitPlatform {
        includeTags "integration"
      }
    } else {
      useJUnit {
        includeCategories 'org.apache.kafka.test.IntegrationTest'
      }
    }

    retry {
      maxRetries = userMaxTestRetries
      maxFailures = userMaxTestRetryFailures
    }
  }

  task unitTest(type: Test, dependsOn: compileJava) {
    maxParallelForks = userMaxForks ?: Runtime.runtime.availableProcessors()
    ignoreFailures = userIgnoreFailures

    maxHeapSize = defaultMaxHeapSize
    jvmArgs = defaultJvmArgs

    testLogging {
      events = userTestLoggingEvents ?: testLoggingEvents
      showStandardStreams = userShowStandardStreams ?: testShowStandardStreams
      exceptionFormat = testExceptionFormat
    }
    logTestStdout.rehydrate(delegate, owner, this)()
    
    // The suites are for running sets of tests in IDEs.
    // Gradle will run each test class, so we exclude the suites to avoid redundantly running the tests twice.
    exclude '**/*Suite.class'

    if (shouldUseJUnit5) {
      useJUnitPlatform {
        excludeTags "integration"
      }
    } else {
      if (it.project.name != 'generator') {
        useJUnit {
          excludeCategories 'org.apache.kafka.test.IntegrationTest'
        }
      }
    }

    retry {
      maxRetries = userMaxTestRetries
      maxFailures = userMaxTestRetryFailures
    }
  }

  jar {
    from "$rootDir/LICENSE"
    from "$rootDir/NOTICE"
  }

  task srcJar(type: Jar) {
    classifier = 'sources'
    from "$rootDir/LICENSE"
    from "$rootDir/NOTICE"
    from sourceSets.main.allSource
  }

  task javadocJar(type: Jar, dependsOn: javadoc) {
    classifier 'javadoc'
    from "$rootDir/LICENSE"
    from "$rootDir/NOTICE"
    from javadoc.destinationDir
  }

  task docsJar(dependsOn: javadocJar)

  javadoc {
    options.charSet = 'UTF-8'
    options.docEncoding = 'UTF-8'
    options.encoding = 'UTF-8'
  }

  task systemTestLibs(dependsOn: jar)

  artifacts {
    archives srcJar
    archives javadocJar
  }

  if(!sourceSets.test.allSource.isEmpty()) {
    task testJar(type: Jar) {
      classifier = 'test'
      from "$rootDir/LICENSE"
      from "$rootDir/NOTICE"
      from sourceSets.test.output
    }

    task testSrcJar(type: Jar, dependsOn: testJar) {
      classifier = 'test-sources'
      from "$rootDir/LICENSE"
      from "$rootDir/NOTICE"
      from sourceSets.test.allSource
    }

    artifacts {
      archives testJar
      archives testSrcJar
    }
  }

  plugins.withType(ScalaPlugin) {

    scala {
      zincVersion = versions.zinc
    }

    task scaladocJar(type:Jar, dependsOn: scaladoc) {
      classifier = 'scaladoc'
      from "$rootDir/LICENSE"
      from "$rootDir/NOTICE"
      from scaladoc.destinationDir
    }

    //documentation task should also trigger building scala doc jar
    docsJar.dependsOn scaladocJar

  }

  tasks.withType(ScalaCompile) {
    scalaCompileOptions.additionalParameters = [
      "-deprecation",
      "-unchecked",
      "-encoding", "utf8",
      "-Xlog-reflective-calls",
      "-feature",
      "-language:postfixOps",
      "-language:implicitConversions",
      "-language:existentials",
      "-Xlint:constant",
      "-Xlint:delayedinit-select",
      "-Xlint:doc-detached",
      "-Xlint:missing-interpolator",
      "-Xlint:nullary-unit",
      "-Xlint:option-implicit",
      "-Xlint:package-object-classes",
      "-Xlint:poly-implicit-overload",
      "-Xlint:private-shadow",
      "-Xlint:stars-align",
      "-Xlint:type-parameter-shadow",
      "-Xlint:unused"
    ]

    // Inline more aggressively when compiling the `core` jar since it's not meant to be used as a library.
    // More specifically, inline classes from the Scala library so that we can inline methods like `Option.exists`
    // and avoid lambda allocations. This is only safe if the Scala library version is the same at compile time
    // and runtime. We cannot guarantee this for libraries like kafka streams, so only inline classes from the
    // Kafka project in that case.
    List<String> inlineFrom
    if (project.name.equals('core'))
      inlineFrom = ["-opt-inline-from:scala.**", "-opt-inline-from:kafka.**", "-opt-inline-from:org.apache.kafka.**"]
    else
      inlineFrom = ["-opt-inline-from:org.apache.kafka.**"]

    // Somewhat confusingly, `-opt:l:inline` enables all optimizations. `inlineFrom` configures what can be inlined.
    // See https://www.lightbend.com/blog/scala-inliner-optimizer for more information about the optimizer.
    scalaCompileOptions.additionalParameters += ["-opt:l:inline"]
    scalaCompileOptions.additionalParameters += inlineFrom

    if (versions.baseScala != '2.12') {
      scalaCompileOptions.additionalParameters += ["-opt-warnings", "-Xlint:strict-unsealed-patmat"]
      // Scala 2.13.2 introduces compiler warnings suppression, which is a pre-requisite for -Xfatal-warnings
      scalaCompileOptions.additionalParameters += ["-Xfatal-warnings"]
    }

    // these options are valid for Scala versions < 2.13 only
    // Scala 2.13 removes them, see https://github.com/scala/scala/pull/6502 and https://github.com/scala/scala/pull/5969
    if (versions.baseScala == '2.12') {
      scalaCompileOptions.additionalParameters += [
        "-Xlint:by-name-right-associative",
        "-Xlint:nullary-override",
        "-Xlint:unsound-match"
      ]
    }

    // Scalac's `-release` requires Java 9 or higher
    if (JavaVersion.current().isJava9Compatible())
      scalaCompileOptions.additionalParameters += ["-release", minJavaVersion]

    configure(scalaCompileOptions.forkOptions) {
      memoryMaximumSize = defaultMaxHeapSize
      jvmArgs = defaultJvmArgs
    }
  }

  checkstyle {
    configFile = new File(rootDir, "checkstyle/checkstyle.xml")
    configProperties = checkstyleConfigProperties("import-control.xml")
    toolVersion = versions.checkstyle
  }

  configure(checkstyleMain) {
    group = 'Verification'
    description = 'Run checkstyle on all main Java sources'
  }

  configure(checkstyleTest) {
    group = 'Verification'
    description = 'Run checkstyle on all test Java sources'
  }

  test.dependsOn('checkstyleMain', 'checkstyleTest')

  spotbugs {
    toolVersion = versions.spotbugs
    excludeFilter = file("$rootDir/gradle/spotbugs-exclude.xml")
    ignoreFailures = false
  }
  test.dependsOn('spotbugsMain')

  tasks.withType(com.github.spotbugs.snom.SpotBugsTask) {
    reports {
      // Continue supporting `xmlFindBugsReport` for compatibility
      xml.enabled(project.hasProperty('xmlSpotBugsReport') || project.hasProperty('xmlFindBugsReport'))
      html.enabled(!project.hasProperty('xmlSpotBugsReport') && !project.hasProperty('xmlFindBugsReport'))
    }
    maxHeapSize = defaultMaxHeapSize
    jvmArgs = defaultJvmArgs
  }

  // Ignore core since its a scala project
  if (it.path != ':core') {
    if (userEnableTestCoverage) {
      apply plugin: "jacoco"

      jacoco {
        toolVersion = versions.jacoco
      }

      // NOTE: Jacoco Gradle plugin does not support "offline instrumentation" this means that classes mocked by PowerMock
      // may report 0 coverage, since the source was modified after initial instrumentation.
      // See https://github.com/jacoco/jacoco/issues/51
      jacocoTestReport {
        dependsOn tasks.test
        sourceSets sourceSets.main
        reports {
          html.enabled = true
          xml.enabled = true
          csv.enabled = false
        }
      }

    }
  }

  if (userEnableTestCoverage) {
    def coverageGen = it.path == ':core' ? 'reportScoverage' : 'jacocoTestReport'
    task reportCoverage(dependsOn: [coverageGen])
  }

  task determineCommitId {
    def takeFromHash = 16
    if (commitId) {
      commitId = commitId.take(takeFromHash)
    } else if (file("$rootDir/.git/HEAD").exists()) {
      def headRef = file("$rootDir/.git/HEAD").text
      if (headRef.contains('ref: ')) {
        headRef = headRef.replaceAll('ref: ', '').trim()
        if (file("$rootDir/.git/$headRef").exists()) {
          commitId = file("$rootDir/.git/$headRef").text.trim().take(takeFromHash)
        }
      } else {
        commitId = headRef.trim().take(takeFromHash)
      }
    } else {
      commitId = "unknown"
    }
  }

}

gradle.taskGraph.whenReady { taskGraph ->
  taskGraph.getAllTasks().findAll { it.name.contains('spotbugsScoverage') || it.name.contains('spotbugsTest') }.each { task ->
    task.enabled = false
  }
}

def fineTuneEclipseClasspathFile(eclipse, project) {
  eclipse.classpath.file {
    beforeMerged { cp ->
      cp.entries.clear()
      // for the core project add the directories defined under test/scala as separate source directories
      if (project.name.equals('core')) {
        cp.entries.add(new org.gradle.plugins.ide.eclipse.model.SourceFolder("src/test/scala/integration", null))
        cp.entries.add(new org.gradle.plugins.ide.eclipse.model.SourceFolder("src/test/scala/other", null))
        cp.entries.add(new org.gradle.plugins.ide.eclipse.model.SourceFolder("src/test/scala/unit", null))
      }
    }
    whenMerged { cp ->
      // for the core project exclude the separate sub-directories defined under test/scala. These are added as source dirs above
      if (project.name.equals('core')) {
        cp.entries.findAll { it.kind == "src" && it.path.equals("src/test/scala") }*.excludes = ["integration/", "other/", "unit/"]
      }
      /*
       * Set all eclipse build output to go to 'build_eclipse' directory. This is to ensure that gradle and eclipse use different
       * build output directories, and also avoid using the eclpise default of 'bin' which clashes with some of our script directories.
       * https://discuss.gradle.org/t/eclipse-generated-files-should-be-put-in-the-same-place-as-the-gradle-generated-files/6986/2
       */
      cp.entries.findAll { it.kind == "output" }*.path = "build_eclipse"
      /*
       * Some projects have explicitly added test output dependencies. These are required for the gradle build but not required
       * in Eclipse since the dependent projects are added as dependencies. So clean up these from the generated classpath.
       */
      cp.entries.removeAll { it.kind == "lib" && it.path.matches(".*/build/(classes|resources)/test") }
    }
  }
}

def checkstyleConfigProperties(configFileName) {
  [importControlFile: "$rootDir/checkstyle/$configFileName",
   suppressionsFile: "$rootDir/checkstyle/suppressions.xml",
   headerFile: "$rootDir/checkstyle/java.header"]
}

// Aggregates all jacoco results into the root project directory
if (userEnableTestCoverage) {
  task jacocoRootReport(type: org.gradle.testing.jacoco.tasks.JacocoReport) {
    def javaProjects = subprojects.findAll { it.path != ':core' }

    description = 'Generates an aggregate report from all subprojects'
    dependsOn(javaProjects.test)

    additionalSourceDirs.from = javaProjects.sourceSets.main.allSource.srcDirs
    sourceDirectories.from = javaProjects.sourceSets.main.allSource.srcDirs
    classDirectories.from = javaProjects.sourceSets.main.output
    executionData.from = javaProjects.jacocoTestReport.executionData

    reports {
      html.enabled = true
      xml.enabled = true
    }

    // workaround to ignore projects that don't have any tests at all
    onlyIf = { true }
    doFirst {
      executionData = files(executionData.findAll { it.exists() })
    }
  }
}

if (userEnableTestCoverage) {
  task reportCoverage(dependsOn: ['jacocoRootReport', 'core:reportCoverage'])
}

def connectPkgs = [
    'connect:api',
    'connect:basic-auth-extension',
    'connect:file',
    'connect:json',
    'connect:runtime',
    'connect:transforms',
    'connect:mirror',
    'connect:mirror-client'
]

tasks.create(name: "jarConnect", dependsOn: connectPkgs.collect { it + ":jar" }) {}

tasks.create(name: "testConnect", dependsOn: connectPkgs.collect { it + ":test" }) {}

project(':core') {
  println "Building project 'core' with Scala version ${versions.scala}"

  apply plugin: 'scala'
  
  // scaladoc generation is configured at the sub-module level with an artifacts
  // block (cf. see streams-scala). If scaladoc generation is invoked explicitly
  // for the `core` module, this ensures the generated jar doesn't include scaladoc
  // files since the `core` module doesn't include public APIs.
  scaladoc {
    enabled = false
  }
  if (userEnableTestCoverage)
    apply plugin: "org.scoverage"
  archivesBaseName = "kafka_${versions.baseScala}"

  dependencies {
    compile project(':clients')
    compile project(':raft')
    compile libs.jacksonDatabind
    compile libs.jacksonModuleScala
    compile libs.jacksonDataformatCsv
    compile libs.jacksonJDK8Datatypes
    compile libs.joptSimple
    compile libs.metrics
    compile libs.scalaCollectionCompat
    compile libs.scalaJava8Compat
    compile libs.scalaLibrary
    // only needed transitively, but set it explicitly to ensure it has the same version as scala-library
    compile libs.scalaReflect
    compile libs.scalaLogging
    compile libs.slf4jApi
    compile(libs.zookeeper) {
      exclude module: 'slf4j-log4j12'
      exclude module: 'log4j'
    }
    // ZooKeeperMain depends on commons-cli but declares the dependency as `provided`
    compile libs.commonsCli

    compileOnly libs.log4j

    testCompile project(':clients').sourceSets.test.output
    testCompile libs.bcpkix
    testCompile libs.mockitoCore
    testCompile libs.easymock
    testCompile(libs.apacheda) {
      exclude group: 'xml-apis', module: 'xml-apis'
      // `mina-core` is a transitive dependency for `apacheds` and `apacheda`.
      // It is safer to use from `apacheds` since that is the implementation.
      exclude module: 'mina-core'
    }
    testCompile libs.apachedsCoreApi
    testCompile libs.apachedsInterceptorKerberos
    testCompile libs.apachedsProtocolShared
    testCompile libs.apachedsProtocolKerberos
    testCompile libs.apachedsProtocolLdap
    testCompile libs.apachedsLdifPartition
    testCompile libs.apachedsMavibotPartition
    testCompile libs.apachedsJdbmPartition
    testCompile libs.junitJupiter
    testCompile libs.slf4jlog4j
    testCompile libs.jfreechart
  }

  if (userEnableTestCoverage) {
    scoverage {
      scoverageVersion = versions.scoverage
      reportDir = file("${rootProject.buildDir}/scoverage")
      highlighting = false
      minimumRate = 0.0
    }
  }

  configurations {
    // manually excludes some unnecessary dependencies
    compile.exclude module: 'javax'
    compile.exclude module: 'jline'
    compile.exclude module: 'jms'
    compile.exclude module: 'jmxri'
    compile.exclude module: 'jmxtools'
    compile.exclude module: 'mail'
    // To prevent a UniqueResourceException due the same resource existing in both
    // org.apache.directory.api/api-all and org.apache.directory.api/api-ldap-schema-data
    testCompile.exclude module: 'api-ldap-schema-data'
  }

  tasks.create(name: "copyDependantLibs", type: Copy) {
    from (configurations.testRuntime) {
      include('slf4j-log4j12*')
      include('log4j*jar')
    }
    from (configurations.runtime) {
      exclude('kafka-clients*')
    }
    into "$buildDir/dependant-libs-${versions.scala}"
    duplicatesStrategy 'exclude'
  }

  task processMessages(type:JavaExec) {
    main = "org.apache.kafka.message.MessageGenerator"
    classpath = project(':generator').sourceSets.main.runtimeClasspath
    args = [ "-p", "kafka.internals.generated",
             "-o", "src/generated/java/kafka/internals/generated",
             "-i", "src/main/resources/common/message",
             "-m", "MessageDataGenerator"
    ]
    inputs.dir("src/main/resources/common/message")
    outputs.dir("src/generated/java/kafka/internals/generated")
  }

  compileJava.dependsOn 'processMessages'

  task genProtocolErrorDocs(type: JavaExec) {
    classpath = sourceSets.main.runtimeClasspath
    main = 'org.apache.kafka.common.protocol.Errors'
    if( !generatedDocsDir.exists() ) { generatedDocsDir.mkdirs() }
    standardOutput = new File(generatedDocsDir, "protocol_errors.html").newOutputStream()
  }

  task genProtocolTypesDocs(type: JavaExec) {
    classpath = sourceSets.main.runtimeClasspath
    main = 'org.apache.kafka.common.protocol.types.Type'
    if( !generatedDocsDir.exists() ) { generatedDocsDir.mkdirs() }
    standardOutput = new File(generatedDocsDir, "protocol_types.html").newOutputStream()
  }

  task genProtocolApiKeyDocs(type: JavaExec) {
    classpath = sourceSets.main.runtimeClasspath
    main = 'org.apache.kafka.common.protocol.ApiKeys'
    if( !generatedDocsDir.exists() ) { generatedDocsDir.mkdirs() }
    standardOutput = new File(generatedDocsDir, "protocol_api_keys.html").newOutputStream()
  }

  task genProtocolMessageDocs(type: JavaExec) {
    classpath = sourceSets.main.runtimeClasspath
    main = 'org.apache.kafka.common.protocol.Protocol'
    if( !generatedDocsDir.exists() ) { generatedDocsDir.mkdirs() }
    standardOutput = new File(generatedDocsDir, "protocol_messages.html").newOutputStream()
  }

  task genAdminClientConfigDocs(type: JavaExec) {
    classpath = sourceSets.main.runtimeClasspath
    main = 'org.apache.kafka.clients.admin.AdminClientConfig'
    if( !generatedDocsDir.exists() ) { generatedDocsDir.mkdirs() }
    standardOutput = new File(generatedDocsDir, "admin_client_config.html").newOutputStream()
  }

  task genProducerConfigDocs(type: JavaExec) {
    classpath = sourceSets.main.runtimeClasspath
    main = 'org.apache.kafka.clients.producer.ProducerConfig'
    if( !generatedDocsDir.exists() ) { generatedDocsDir.mkdirs() }
    standardOutput = new File(generatedDocsDir, "producer_config.html").newOutputStream()
  }

  task genConsumerConfigDocs(type: JavaExec) {
    classpath = sourceSets.main.runtimeClasspath
    main = 'org.apache.kafka.clients.consumer.ConsumerConfig'
    if( !generatedDocsDir.exists() ) { generatedDocsDir.mkdirs() }
    standardOutput = new File(generatedDocsDir, "consumer_config.html").newOutputStream()
  }

  task genKafkaConfigDocs(type: JavaExec) {
    classpath = sourceSets.main.runtimeClasspath
    main = 'kafka.server.KafkaConfig'
    if( !generatedDocsDir.exists() ) { generatedDocsDir.mkdirs() }
    standardOutput = new File(generatedDocsDir, "kafka_config.html").newOutputStream()
  }

  task genTopicConfigDocs(type: JavaExec) {
    classpath = sourceSets.main.runtimeClasspath
    main = 'kafka.log.LogConfig'
    if( !generatedDocsDir.exists() ) { generatedDocsDir.mkdirs() }
    standardOutput = new File(generatedDocsDir, "topic_config.html").newOutputStream()
  }

  task genConsumerMetricsDocs(type: JavaExec) {
    classpath = sourceSets.test.runtimeClasspath
    main = 'org.apache.kafka.clients.consumer.internals.ConsumerMetrics'
    if( !generatedDocsDir.exists() ) { generatedDocsDir.mkdirs() }
    standardOutput = new File(generatedDocsDir, "consumer_metrics.html").newOutputStream()
  }

  task genProducerMetricsDocs(type: JavaExec) {
    classpath = sourceSets.test.runtimeClasspath
    main = 'org.apache.kafka.clients.producer.internals.ProducerMetrics'
    if( !generatedDocsDir.exists() ) { generatedDocsDir.mkdirs() }
    standardOutput = new File(generatedDocsDir, "producer_metrics.html").newOutputStream()
  }

  task siteDocsTar(dependsOn: ['genProtocolErrorDocs', 'genProtocolTypesDocs', 'genProtocolApiKeyDocs', 'genProtocolMessageDocs',
                               'genAdminClientConfigDocs', 'genProducerConfigDocs', 'genConsumerConfigDocs',
                               'genKafkaConfigDocs', 'genTopicConfigDocs',
                               ':connect:runtime:genConnectConfigDocs', ':connect:runtime:genConnectTransformationDocs',
                               ':connect:runtime:genConnectPredicateDocs',
                               ':connect:runtime:genSinkConnectorConfigDocs', ':connect:runtime:genSourceConnectorConfigDocs',
                               ':streams:genStreamsConfigDocs', 'genConsumerMetricsDocs', 'genProducerMetricsDocs',
                               ':connect:runtime:genConnectMetricsDocs'], type: Tar) {
    classifier = 'site-docs'
    compression = Compression.GZIP
    from project.file("$rootDir/docs")
    into 'site-docs'
    duplicatesStrategy 'exclude'
  }

  tasks.create(name: "releaseTarGz", dependsOn: configurations.archives.artifacts, type: Tar) {
    into "kafka_${versions.baseScala}-${version}"
    compression = Compression.GZIP
    from(project.file("$rootDir/bin")) { into "bin/" }
    from(project.file("$rootDir/config")) { into "config/" }
    from "$rootDir/LICENSE"
    from "$rootDir/NOTICE"
    from(configurations.runtime) { into("libs/") }
    from(configurations.archives.artifacts.files) { into("libs/") }
    from(project.siteDocsTar) { into("site-docs/") }
    from(project(':tools').jar) { into("libs/") }
    from(project(':tools').configurations.runtime) { into("libs/") }
    from(project(':connect:api').jar) { into("libs/") }
    from(project(':connect:api').configurations.runtime) { into("libs/") }
    from(project(':connect:runtime').jar) { into("libs/") }
    from(project(':connect:runtime').configurations.runtime) { into("libs/") }
    from(project(':connect:transforms').jar) { into("libs/") }
    from(project(':connect:transforms').configurations.runtime) { into("libs/") }
    from(project(':connect:json').jar) { into("libs/") }
    from(project(':connect:json').configurations.runtime) { into("libs/") }
    from(project(':connect:file').jar) { into("libs/") }
    from(project(':connect:file').configurations.runtime) { into("libs/") }
    from(project(':connect:basic-auth-extension').jar) { into("libs/") }
    from(project(':connect:basic-auth-extension').configurations.runtime) { into("libs/") }
    from(project(':connect:mirror').jar) { into("libs/") }
    from(project(':connect:mirror').configurations.runtime) { into("libs/") }
    from(project(':connect:mirror-client').jar) { into("libs/") }
    from(project(':connect:mirror-client').configurations.runtime) { into("libs/") }
    from(project(':streams').jar) { into("libs/") }
    from(project(':streams').configurations.runtime) { into("libs/") }
    from(project(':streams:streams-scala').jar) { into("libs/") }
    from(project(':streams:streams-scala').configurations.runtime) { into("libs/") }
    from(project(':streams:test-utils').jar) { into("libs/") }
    from(project(':streams:test-utils').configurations.runtime) { into("libs/") }
    from(project(':streams:examples').jar) { into("libs/") }
    from(project(':streams:examples').configurations.runtime) { into("libs/") }
    duplicatesStrategy 'exclude'
  }

  jar {
    dependsOn('copyDependantLibs')
  }

  jar.manifest {
    attributes(
      'Version': "${version}"
    )
  }

  tasks.create(name: "copyDependantTestLibs", type: Copy) {
    from (configurations.testRuntime) {
      include('*.jar')
    }
    into "$buildDir/dependant-testlibs"
    //By default gradle does not handle test dependencies between the sub-projects
    //This line is to include clients project test jar to dependant-testlibs
    from (project(':clients').testJar ) { "$buildDir/dependant-testlibs" }
    duplicatesStrategy 'exclude'
  }

  systemTestLibs.dependsOn('jar', 'testJar', 'copyDependantTestLibs')

  checkstyle {
    configProperties = checkstyleConfigProperties("import-control-core.xml")
  }

  sourceSets {
    main {
      java {
        srcDirs = ["src/generated/java", "src/main/java"]
      }
    }
    test {
      java {
        srcDirs = ["src/generated/java", "src/test/java"]
      }
    }
  }
}

project(':metadata') {
  archivesBaseName = "kafka-metadata"

  dependencies {
    compile project(':clients')
    compile libs.jacksonDatabind
    compile libs.jacksonJDK8Datatypes
    compileOnly libs.log4j
    testCompile libs.junitJupiter
    testCompile libs.hamcrest
    testCompile libs.slf4jlog4j
    testCompile project(':clients').sourceSets.test.output
  }

  task processMessages(type:JavaExec) {
    main = "org.apache.kafka.message.MessageGenerator"
    classpath = project(':generator').sourceSets.main.runtimeClasspath
    args = [ "-p", "org.apache.kafka.common.metadata",
             "-o", "src/generated/java/org/apache/kafka/common/metadata",
             "-i", "src/main/resources/common/metadata",
             "-m", "MessageDataGenerator", "JsonConverterGenerator",
             "-t", "MetadataRecordTypeGenerator", "MetadataJsonConvertersGenerator"
           ]
    inputs.dir("src/main/resources/common/metadata")
    outputs.dir("src/generated/java/org/apache/kafka/common/metadata")
  }

  compileJava.dependsOn 'processMessages'

  sourceSets {
    main {
      java {
        srcDirs = ["src/generated/java", "src/main/java"]
      }
    }
    test {
      java {
        srcDirs = ["src/generated/java", "src/test/java"]
      }
    }
  }

  javadoc {
    enabled = false
  }
}

project(':examples') {
  archivesBaseName = "kafka-examples"

  dependencies {
    compile project(':core')
  }

  javadoc {
    enabled = false
  }

  checkstyle {
    configProperties = checkstyleConfigProperties("import-control-core.xml")
  }
}

project(':generator') {
  dependencies {
    compile libs.argparse4j
    compile libs.jacksonDatabind
    compile libs.jacksonJDK8Datatypes
    compile libs.jacksonJaxrsJsonProvider
    testCompile libs.junitJupiterApi
    testCompile libs.junitVintageEngine
  }

  integrationTest {
    enabled = false
  }

  javadoc {
    enabled = false
  }
}

project(':clients') {
  archivesBaseName = "kafka-clients"

  configurations {
    jacksonDatabindConfig
  }

  // add jacksonDatabindConfig as provided scope config with high priority (1000)
  conf2ScopeMappings.addMapping(1000, configurations.jacksonDatabindConfig, "provided")

  dependencies {
    compile libs.zstd
    compile libs.lz4
    compile libs.snappy
    compile libs.slf4jApi

    compileOnly libs.jacksonDatabind // for SASL/OAUTHBEARER bearer token parsing
    compileOnly libs.jacksonJDK8Datatypes

    jacksonDatabindConfig libs.jacksonDatabind // to publish as provided scope dependency.

    testCompile libs.bcpkix
    testCompile libs.junitJupiter
    testCompile libs.mockitoCore

    testRuntime libs.slf4jlog4j
    testRuntime libs.jacksonDatabind
    testRuntime libs.jacksonJDK8Datatypes
    testCompile libs.jacksonJaxrsJsonProvider
  }

  task createVersionFile(dependsOn: determineCommitId) {
    ext.receiptFile = file("$buildDir/kafka/$buildVersionFileName")
    outputs.file receiptFile
    outputs.upToDateWhen { false }
    doLast {
      def data = [
        commitId: commitId,
        version: version,
      ]

      receiptFile.parentFile.mkdirs()
      def content = data.entrySet().collect { "$it.key=$it.value" }.sort().join("\n")
      receiptFile.setText(content, "ISO-8859-1")
    }
  }

  jar {
    dependsOn createVersionFile
    from("$buildDir") {
        include "kafka/$buildVersionFileName"
    }
  }

  clean.doFirst {
    delete "$buildDir/kafka/"
  }

  task processMessages(type:JavaExec) {
    main = "org.apache.kafka.message.MessageGenerator"
    classpath = project(':generator').sourceSets.main.runtimeClasspath
    args = [ "-p", "org.apache.kafka.common.message",
             "-o", "src/generated/java/org/apache/kafka/common/message",
             "-i", "src/main/resources/common/message",
             "-t", "ApiMessageTypeGenerator",
             "-m", "MessageDataGenerator", "JsonConverterGenerator"
           ]
    inputs.dir("src/main/resources/common/message")
    outputs.dir("src/generated/java/org/apache/kafka/common/message")
  }

  task processTestMessages(type:JavaExec) {
    main = "org.apache.kafka.message.MessageGenerator"
    classpath = project(':generator').sourceSets.main.runtimeClasspath
    args = [ "-p", "org.apache.kafka.common.message",
             "-o", "src/generated-test/java/org/apache/kafka/common/message",
             "-i", "src/test/resources/common/message",
             "-m", "MessageDataGenerator", "JsonConverterGenerator"
           ]
    inputs.dir("src/test/resources/common/message")
    outputs.dir("src/generated-test/java/org/apache/kafka/common/message")
  }

  sourceSets {
    main {
      java {
        srcDirs = ["src/generated/java", "src/main/java"]
      }
    }
    test {
      java {
        srcDirs = ["src/generated/java", "src/generated-test/java", "src/test/java"]
      }
    }
  }

  compileJava.dependsOn 'processMessages'

  compileTestJava.dependsOn 'processTestMessages'

  javadoc {
    include "**/org/apache/kafka/clients/admin/*"
    include "**/org/apache/kafka/clients/consumer/*"
    include "**/org/apache/kafka/clients/producer/*"
    include "**/org/apache/kafka/common/*"
    include "**/org/apache/kafka/common/acl/*"
    include "**/org/apache/kafka/common/annotation/*"
    include "**/org/apache/kafka/common/errors/*"
    include "**/org/apache/kafka/common/header/*"
    include "**/org/apache/kafka/common/metrics/*"
    include "**/org/apache/kafka/common/metrics/stats/*"
    include "**/org/apache/kafka/common/quota/*"
    include "**/org/apache/kafka/common/resource/*"
    include "**/org/apache/kafka/common/serialization/*"
    include "**/org/apache/kafka/common/config/*"
    include "**/org/apache/kafka/common/config/provider/*"
    include "**/org/apache/kafka/common/security/auth/*"
    include "**/org/apache/kafka/common/security/plain/*"
    include "**/org/apache/kafka/common/security/scram/*"
    include "**/org/apache/kafka/common/security/token/delegation/*"
    include "**/org/apache/kafka/common/security/oauthbearer/*"
    include "**/org/apache/kafka/server/authorizer/*"
    include "**/org/apache/kafka/server/policy/*"
    include "**/org/apache/kafka/server/quota/*"
  }
}

project(':raft') {
  archivesBaseName = "kafka-raft"

  dependencies {
    compile project(':clients')
    compile libs.slf4jApi
    compile libs.jacksonDatabind

    testCompile project(':clients')
    testCompile project(':clients').sourceSets.test.output
    testCompile libs.junitJupiter
    testCompile libs.mockitoCore

    testRuntime libs.slf4jlog4j
  }

  task createVersionFile(dependsOn: determineCommitId) {
    ext.receiptFile = file("$buildDir/kafka/$buildVersionFileName")
    outputs.file receiptFile
    outputs.upToDateWhen { false }
    doLast {
      def data = [
        commitId: commitId,
        version: version,
      ]

      receiptFile.parentFile.mkdirs()
      def content = data.entrySet().collect { "$it.key=$it.value" }.sort().join("\n")
      receiptFile.setText(content, "ISO-8859-1")
    }
  }

  task processMessages(type:JavaExec) {
    main = "org.apache.kafka.message.MessageGenerator"
    classpath = project(':generator').sourceSets.main.runtimeClasspath
    args = [ "-p", "org.apache.kafka.raft.generated",
             "-o", "src/generated/java/org/apache/kafka/raft/generated",
             "-i", "src/main/resources/common/message",
             "-m", "MessageDataGenerator", "JsonConverterGenerator"]
    inputs.dir("src/main/resources/common/message")
    outputs.dir("src/generated/java/org/apache/kafka/raft/generated")
  }

  sourceSets {
    main {
      java {
        srcDirs = ["src/generated/java", "src/main/java"]
      }
    }
    test {
      java {
        srcDirs = ["src/generated/java", "src/test/java"]
      }
    }
  }
  
  compileJava.dependsOn 'processMessages'

  jar {
    dependsOn createVersionFile
    from("$buildDir") {
        include "kafka/$buildVersionFileName"
    }
  }

  clean.doFirst {
    delete "$buildDir/kafka/"
  }

  javadoc {
    enabled = false
  }
}

project(':tools') {
  archivesBaseName = "kafka-tools"

  dependencies {
    compile project(':clients')
    compile project(':log4j-appender')
    compile libs.argparse4j
    compile libs.jacksonDatabind
    compile libs.jacksonJDK8Datatypes
    compile libs.slf4jApi

    compile libs.jacksonJaxrsJsonProvider
    compile libs.jerseyContainerServlet
    compile libs.jerseyHk2
    compile libs.jaxbApi // Jersey dependency that was available in the JDK before Java 9
    compile libs.activation // Jersey dependency that was available in the JDK before Java 9
    compile libs.jettyServer
    compile libs.jettyServlet
    compile libs.jettyServlets

    testCompile project(':clients')
    testCompile libs.junitJupiter
    testCompile project(':clients').sourceSets.test.output
    testCompile libs.mockitoInline // supports mocking static methods, final classes, etc.

    testRuntime libs.slf4jlog4j
  }

  javadoc {
    enabled = false
  }

  tasks.create(name: "copyDependantLibs", type: Copy) {
    from (configurations.testRuntime) {
      include('slf4j-log4j12*')
      include('log4j*jar')
    }
    from (configurations.runtime) {
      exclude('kafka-clients*')
    }
    into "$buildDir/dependant-libs-${versions.scala}"
    duplicatesStrategy 'exclude'
  }

  jar {
    dependsOn 'copyDependantLibs'
  }
}

project(':streams') {
  archivesBaseName = "kafka-streams"
  ext.buildStreamsVersionFileName = "kafka-streams-version.properties"

  dependencies {
    compile project(':clients')

    // this dependency should be removed after we unify data API
    compile(project(':connect:json')) {
      // this transitive dependency is not used in Streams, and it breaks SBT builds
      exclude module: 'javax.ws.rs-api'
    }

    compile libs.slf4jApi
    compile libs.rocksDBJni

    // testCompileOnly prevents streams from exporting a dependency on test-utils, which would cause a dependency cycle
    testCompileOnly project(':streams:test-utils')
    testCompile project(':clients').sourceSets.test.output
    testCompile project(':core')
    testCompile project(':core').sourceSets.test.output
    testCompile libs.log4j
    testCompile libs.junitJupiterApi
    testCompile libs.junitVintageEngine
    testCompile libs.easymock
    testCompile libs.powermockJunit4
    testCompile libs.powermockEasymock
    testCompile libs.bcpkix
    testCompile libs.hamcrest

    testRuntimeOnly project(':streams:test-utils')
    testRuntime libs.slf4jlog4j
  }

  task processMessages(type:JavaExec) {
    main = "org.apache.kafka.message.MessageGenerator"
    classpath = project(':generator').sourceSets.main.runtimeClasspath
    args = [ "-p", "org.apache.kafka.streams.internals.generated",
             "-o", "src/generated/java/org/apache/kafka/streams/internals/generated",
             "-i", "src/main/resources/common/message",
             "-m", "MessageDataGenerator"
           ]
    inputs.dir("src/main/resources/common/message")
    outputs.dir("src/generated/java/org/apache/kafka/streams/internals/generated")
  }

  sourceSets {
    main {
      java {
        srcDirs = ["src/generated/java", "src/main/java"]
      }
    }
    test {
      java {
        srcDirs = ["src/generated/java", "src/test/java"]
      }
    }
  }

  compileJava.dependsOn 'processMessages'

  javadoc {
    include "**/org/apache/kafka/streams/**"
    exclude "**/internals/**"
  }

  tasks.create(name: "copyDependantLibs", type: Copy) {
    from (configurations.testRuntime) {
      include('slf4j-log4j12*')
      include('log4j*jar')
      include('*hamcrest*')
    }
    from (configurations.runtime) {
      exclude('kafka-clients*')
    }
    into "$buildDir/dependant-libs-${versions.scala}"
    duplicatesStrategy 'exclude'
  }

  task createStreamsVersionFile(dependsOn: determineCommitId) {
    ext.receiptFile = file("$buildDir/kafka/$buildStreamsVersionFileName")
    outputs.file receiptFile
    outputs.upToDateWhen { false }
    doLast {
      def data = [
              commitId: commitId,
              version: version,
      ]

      receiptFile.parentFile.mkdirs()
      def content = data.entrySet().collect { "$it.key=$it.value" }.sort().join("\n")
      receiptFile.setText(content, "ISO-8859-1")
    }
  }

  jar {
    dependsOn 'createStreamsVersionFile'
    from("$buildDir") {
      include "kafka/$buildStreamsVersionFileName"
    }
    dependsOn 'copyDependantLibs'
  }

  systemTestLibs {
    dependsOn testJar
  }

  task genStreamsConfigDocs(type: JavaExec) {
    classpath = sourceSets.main.runtimeClasspath
    main = 'org.apache.kafka.streams.StreamsConfig'
    if( !generatedDocsDir.exists() ) { generatedDocsDir.mkdirs() }
    standardOutput = new File(generatedDocsDir, "streams_config.html").newOutputStream()
  }

  task testAll(
    dependsOn: [
            ':streams:test',
            ':streams:test-utils:test',
            ':streams:streams-scala:test',
            ':streams:upgrade-system-tests-0100:test',
            ':streams:upgrade-system-tests-0101:test',
            ':streams:upgrade-system-tests-0102:test',
            ':streams:upgrade-system-tests-0110:test',
            ':streams:upgrade-system-tests-10:test',
            ':streams:upgrade-system-tests-11:test',
            ':streams:upgrade-system-tests-20:test',
            ':streams:upgrade-system-tests-21:test',
            ':streams:upgrade-system-tests-22:test',
            ':streams:upgrade-system-tests-23:test',
            ':streams:upgrade-system-tests-24:test',
            ':streams:upgrade-system-tests-25:test',
            ':streams:upgrade-system-tests-26:test',
            ':streams:upgrade-system-tests-27:test',
            ':streams:examples:test'
    ]
  )
}

project(':streams:streams-scala') {
  println "Building project 'streams-scala' with Scala version ${versions.scala}"
  apply plugin: 'scala'
  archivesBaseName = "kafka-streams-scala_${versions.baseScala}"
  dependencies {
    compile project(':streams')

    compile libs.scalaLibrary
    compile libs.scalaCollectionCompat

    testCompile project(':core')
    testCompile project(':core').sourceSets.test.output
    testCompile project(':streams').sourceSets.test.output
    testCompile project(':clients').sourceSets.test.output
    testCompile project(':streams:test-utils')

    testCompile libs.junitJupiterApi
    testCompile libs.junitVintageEngine
    testCompile libs.scalatest
    testCompile libs.easymock
    testCompile libs.hamcrest

    testRuntime libs.slf4jlog4j
  }

  javadoc {
    include "**/org/apache/kafka/streams/scala/**"
  }

  tasks.create(name: "copyDependantLibs", type: Copy) {
    from (configurations.runtime) {
      exclude('kafka-streams*')
    }
    into "$buildDir/dependant-libs-${versions.scala}"
    duplicatesStrategy 'exclude'
  }

  jar {
    dependsOn 'copyDependantLibs'
  }

  artifacts {
    archives scaladocJar
  }

  test.dependsOn(':spotlessScalaCheck')
}

project(':streams:test-utils') {
  archivesBaseName = "kafka-streams-test-utils"

  dependencies {
    compile project(':streams')
    compile project(':clients')

    testCompile project(':clients').sourceSets.test.output
    testCompile libs.junitJupiter
    testCompile libs.easymock
    testCompile libs.hamcrest

    testRuntime libs.slf4jlog4j
  }

  javadoc {
    include "**/org/apache/kafka/streams/test/**"
    exclude "**/internals/**"
  }

  tasks.create(name: "copyDependantLibs", type: Copy) {
    from (configurations.runtime) {
      exclude('kafka-streams*')
    }
    into "$buildDir/dependant-libs-${versions.scala}"
    duplicatesStrategy 'exclude'
  }

  jar {
    dependsOn 'copyDependantLibs'
  }

}

project(':streams:examples') {
  archivesBaseName = "kafka-streams-examples"

  dependencies {
    compile project(':streams')
    compile project(':connect:json')  // this dependency should be removed after we unify data API
    compile libs.slf4jlog4j

    testCompile project(':streams:test-utils')
    testCompile project(':clients').sourceSets.test.output // for org.apache.kafka.test.IntegrationTest
    testCompile libs.junitJupiter
    testCompile libs.hamcrest
  }

  javadoc {
    enabled = false
  }

  tasks.create(name: "copyDependantLibs", type: Copy) {
    from (configurations.runtime) {
      exclude('kafka-streams*')
    }
    into "$buildDir/dependant-libs-${versions.scala}"
    duplicatesStrategy 'exclude'
  }

  jar {
    dependsOn 'copyDependantLibs'
  }
}

project(':streams:upgrade-system-tests-0100') {
  archivesBaseName = "kafka-streams-upgrade-system-tests-0100"

  dependencies {
    testCompile libs.kafkaStreams_0100
  }

  systemTestLibs {
    dependsOn testJar
  }
}

project(':streams:upgrade-system-tests-0101') {
  archivesBaseName = "kafka-streams-upgrade-system-tests-0101"

  dependencies {
    testCompile libs.kafkaStreams_0101
  }

  systemTestLibs {
    dependsOn testJar
  }
}

project(':streams:upgrade-system-tests-0102') {
  archivesBaseName = "kafka-streams-upgrade-system-tests-0102"

  dependencies {
    testCompile libs.kafkaStreams_0102
  }

  systemTestLibs {
    dependsOn testJar
  }
}

project(':streams:upgrade-system-tests-0110') {
  archivesBaseName = "kafka-streams-upgrade-system-tests-0110"

  dependencies {
    testCompile libs.kafkaStreams_0110
  }

  systemTestLibs {
    dependsOn testJar
  }
}

project(':streams:upgrade-system-tests-10') {
  archivesBaseName = "kafka-streams-upgrade-system-tests-10"

  dependencies {
    testCompile libs.kafkaStreams_10
  }

  systemTestLibs {
    dependsOn testJar
  }
}

project(':streams:upgrade-system-tests-11') {
  archivesBaseName = "kafka-streams-upgrade-system-tests-11"

  dependencies {
    testCompile libs.kafkaStreams_11
  }

  systemTestLibs {
    dependsOn testJar
  }
}

project(':streams:upgrade-system-tests-20') {
  archivesBaseName = "kafka-streams-upgrade-system-tests-20"

  dependencies {
    testCompile libs.kafkaStreams_20
  }

  systemTestLibs {
    dependsOn testJar
  }
}

project(':streams:upgrade-system-tests-21') {
  archivesBaseName = "kafka-streams-upgrade-system-tests-21"

  dependencies {
    testCompile libs.kafkaStreams_21
  }

  systemTestLibs {
    dependsOn testJar
  }
}

project(':streams:upgrade-system-tests-22') {
  archivesBaseName = "kafka-streams-upgrade-system-tests-22"

  dependencies {
    testCompile libs.kafkaStreams_22
  }

  systemTestLibs {
    dependsOn testJar
  }
}

project(':streams:upgrade-system-tests-23') {
  archivesBaseName = "kafka-streams-upgrade-system-tests-23"

  dependencies {
    testCompile libs.kafkaStreams_23
  }

  systemTestLibs {
    dependsOn testJar
  }
}

project(':streams:upgrade-system-tests-24') {
  archivesBaseName = "kafka-streams-upgrade-system-tests-24"

  dependencies {
    testCompile libs.kafkaStreams_24
  }

  systemTestLibs {
    dependsOn testJar
  }
}

project(':streams:upgrade-system-tests-25') {
  archivesBaseName = "kafka-streams-upgrade-system-tests-25"

  dependencies {
    testCompile libs.kafkaStreams_25
  }

  systemTestLibs {
    dependsOn testJar
  }
}

project(':streams:upgrade-system-tests-26') {
  archivesBaseName = "kafka-streams-upgrade-system-tests-26"

  dependencies {
    testCompile libs.kafkaStreams_26
  }

  systemTestLibs {
    dependsOn testJar
  }
}

project(':streams:upgrade-system-tests-27') {
    archivesBaseName = "kafka-streams-upgrade-system-tests-27"

    dependencies {
        testCompile libs.kafkaStreams_27
    }

    systemTestLibs {
        dependsOn testJar
    }
}

project(':jmh-benchmarks') {

  apply plugin: 'com.github.johnrengelman.shadow'

  shadowJar {
    baseName = 'kafka-jmh-benchmarks-all'
    classifier = null
    version = null
  }

  dependencies {
    compile(project(':core')) {
      // jmh requires jopt 4.x while `core` depends on 5.0, they are not binary compatible
      exclude group: 'net.sf.jopt-simple', module: 'jopt-simple'
    }
    compile project(':clients')
    compile project(':streams')
    compile project(':core')
    compile project(':clients').sourceSets.test.output
    compile project(':core').sourceSets.test.output
    compile libs.jmhCore
    annotationProcessor libs.jmhGeneratorAnnProcess
    compile libs.jmhCoreBenchmarks
    compile libs.mockitoCore
    compile libs.slf4jlog4j
  }

  tasks.withType(JavaCompile) {
    // Suppress warning caused by code generated by jmh: `warning: [cast] redundant cast to long`
    options.compilerArgs << "-Xlint:-cast"
  }

  jar {
    manifest {
      attributes "Main-Class": "org.openjdk.jmh.Main"
    }
  }

  checkstyle {
    configProperties = checkstyleConfigProperties("import-control-jmh-benchmarks.xml")
  }

  task jmh(type: JavaExec, dependsOn: [':jmh-benchmarks:clean', ':jmh-benchmarks:shadowJar']) {

    main="-jar"

    doFirst {
      if (System.getProperty("jmhArgs")) {
          args System.getProperty("jmhArgs").split(' ')
      }
      args = [shadowJar.archivePath, *args]
    }
  }

  javadoc {
     enabled = false
  }
}

project(':log4j-appender') {
  archivesBaseName = "kafka-log4j-appender"

  dependencies {
    compile project(':clients')
    compile libs.slf4jlog4j

    testCompile project(':clients').sourceSets.test.output
    testCompile libs.junitJupiter
    testCompile libs.hamcrest
    testCompile libs.easymock
  }

  javadoc {
    enabled = false
  }

}

project(':connect:api') {
  archivesBaseName = "connect-api"

  dependencies {
    compile project(':clients')
    compile libs.slf4jApi
    compile libs.jaxrsApi

    testCompile libs.junitJupiterApi
    testCompile libs.junitVintageEngine

    testRuntime libs.slf4jlog4j
    testCompile project(':clients').sourceSets.test.output
  }

  javadoc {
    include "**/org/apache/kafka/connect/**" // needed for the `aggregatedJavadoc` task
    // The URL structure was changed to include the locale after Java 8
    if (JavaVersion.current().isJava11Compatible())
      options.links "https://docs.oracle.com/en/java/javase/${JavaVersion.current().majorVersion}/docs/api/"
    else
      options.links "https://docs.oracle.com/javase/8/docs/api/"
  }

  tasks.create(name: "copyDependantLibs", type: Copy) {
    from (configurations.testRuntime) {
      include('slf4j-log4j12*')
      include('log4j*jar')
    }
    from (configurations.runtime) {
      exclude('kafka-clients*')
      exclude('connect-*')
    }
    into "$buildDir/dependant-libs"
    duplicatesStrategy 'exclude'
  }

  jar {
    dependsOn copyDependantLibs
  }
}

project(':connect:transforms') {
  archivesBaseName = "connect-transforms"

  dependencies {
    compile project(':connect:api')
    compile libs.slf4jApi

    testCompile libs.easymock
    testCompile libs.junitJupiterApi
    testCompile libs.junitVintageEngine
    testCompile libs.powermockJunit4
    testCompile libs.powermockEasymock

    testRuntime libs.slf4jlog4j
    testCompile project(':clients').sourceSets.test.output
  }

  javadoc {
    enabled = false
  }

  tasks.create(name: "copyDependantLibs", type: Copy) {
    from (configurations.testRuntime) {
      include('slf4j-log4j12*')
      include('log4j*jar')
    }
    from (configurations.runtime) {
      exclude('kafka-clients*')
      exclude('connect-*')
    }
    into "$buildDir/dependant-libs"
    duplicatesStrategy 'exclude'
  }

  jar {
    dependsOn copyDependantLibs
  }
}

project(':connect:json') {
  archivesBaseName = "connect-json"

  dependencies {
    compile project(':connect:api')
    compile libs.jacksonDatabind
    compile libs.jacksonJDK8Datatypes
    compile libs.slf4jApi

    testCompile libs.easymock
    testCompile libs.junitJupiter
    testCompile libs.powermockJunit4
    testCompile libs.powermockEasymock

    testRuntime libs.slf4jlog4j
    testCompile project(':clients').sourceSets.test.output
  }

  javadoc {
    enabled = false
  }

  tasks.create(name: "copyDependantLibs", type: Copy) {
    from (configurations.testRuntime) {
      include('slf4j-log4j12*')
      include('log4j*jar')
    }
    from (configurations.runtime) {
      exclude('kafka-clients*')
      exclude('connect-*')
    }
    into "$buildDir/dependant-libs"
    duplicatesStrategy 'exclude'
  }

  jar {
    dependsOn copyDependantLibs
  }
}

project(':connect:runtime') {
  archivesBaseName = "connect-runtime"

  dependencies {

    compile project(':connect:api')
    compile project(':clients')
    compile project(':tools')
    compile project(':connect:json')
    compile project(':connect:transforms')

    compile libs.slf4jApi
    compile libs.jacksonJaxrsJsonProvider
    compile libs.jerseyContainerServlet
    compile libs.jerseyHk2
    compile libs.jaxbApi // Jersey dependency that was available in the JDK before Java 9
    compile libs.activation // Jersey dependency that was available in the JDK before Java 9
    compile libs.jettyServer
    compile libs.jettyServlet
    compile libs.jettyServlets
    compile libs.jettyClient
    compile(libs.reflections)
    compile(libs.mavenArtifact)

    testCompile project(':clients').sourceSets.test.output
    testCompile libs.easymock
    testCompile libs.junitJupiterApi
    testCompile libs.junitVintageEngine
    testCompile libs.powermockJunit4
    testCompile libs.powermockEasymock
    testCompile libs.mockitoCore
    testCompile libs.httpclient

    testCompile project(':clients').sourceSets.test.output
    testCompile project(':core')
    testCompile project(':core').sourceSets.test.output

    testRuntime libs.slf4jlog4j
  }

  javadoc {
    enabled = false
  }

  tasks.create(name: "copyDependantLibs", type: Copy) {
    from (configurations.testRuntime) {
      include('slf4j-log4j12*')
      include('log4j*jar')
    }
    from (configurations.runtime) {
      exclude('kafka-clients*')
      exclude('connect-*')
    }
    into "$buildDir/dependant-libs"
    duplicatesStrategy 'exclude'
  }

  jar {
    dependsOn copyDependantLibs
  }

  task genConnectConfigDocs(type: JavaExec) {
    classpath = sourceSets.main.runtimeClasspath
    main = 'org.apache.kafka.connect.runtime.distributed.DistributedConfig'
    if( !generatedDocsDir.exists() ) { generatedDocsDir.mkdirs() }
    standardOutput = new File(generatedDocsDir, "connect_config.html").newOutputStream()
  }

  task genSinkConnectorConfigDocs(type: JavaExec) {
    classpath = sourceSets.main.runtimeClasspath
    main = 'org.apache.kafka.connect.runtime.SinkConnectorConfig'
    if( !generatedDocsDir.exists() ) { generatedDocsDir.mkdirs() }
    standardOutput = new File(generatedDocsDir, "sink_connector_config.html").newOutputStream()
  }

  task genSourceConnectorConfigDocs(type: JavaExec) {
    classpath = sourceSets.main.runtimeClasspath
    main = 'org.apache.kafka.connect.runtime.SourceConnectorConfig'
    if( !generatedDocsDir.exists() ) { generatedDocsDir.mkdirs() }
    standardOutput = new File(generatedDocsDir, "source_connector_config.html").newOutputStream()
  }

  task genConnectTransformationDocs(type: JavaExec) {
    classpath = sourceSets.main.runtimeClasspath
    main = 'org.apache.kafka.connect.tools.TransformationDoc'
    if( !generatedDocsDir.exists() ) { generatedDocsDir.mkdirs() }
    standardOutput = new File(generatedDocsDir, "connect_transforms.html").newOutputStream()
  }

  task genConnectPredicateDocs(type: JavaExec) {
    classpath = sourceSets.main.runtimeClasspath
    main = 'org.apache.kafka.connect.tools.PredicateDoc'
    if( !generatedDocsDir.exists() ) { generatedDocsDir.mkdirs() }
    standardOutput = new File(generatedDocsDir, "connect_predicates.html").newOutputStream()
  }

  task genConnectMetricsDocs(type: JavaExec) {
    classpath = sourceSets.test.runtimeClasspath
    main = 'org.apache.kafka.connect.runtime.ConnectMetrics'
    if( !generatedDocsDir.exists() ) { generatedDocsDir.mkdirs() }
    standardOutput = new File(generatedDocsDir, "connect_metrics.html").newOutputStream()
  }

}

project(':connect:file') {
  archivesBaseName = "connect-file"

  dependencies {
    compile project(':connect:api')
    compile libs.slf4jApi

    testCompile libs.easymock
    testCompile libs.junitJupiterApi
    testCompile libs.junitVintageEngine
    testCompile libs.powermockJunit4
    testCompile libs.powermockEasymock

    testRuntime libs.slf4jlog4j
    testCompile project(':clients').sourceSets.test.output
  }

  javadoc {
    enabled = false
  }

  tasks.create(name: "copyDependantLibs", type: Copy) {
    from (configurations.testRuntime) {
      include('slf4j-log4j12*')
      include('log4j*jar')
    }
    from (configurations.runtime) {
      exclude('kafka-clients*')
      exclude('connect-*')
    }
    into "$buildDir/dependant-libs"
    duplicatesStrategy 'exclude'
  }

  jar {
    dependsOn copyDependantLibs
  }
}

project(':connect:basic-auth-extension') {
  archivesBaseName = "connect-basic-auth-extension"

  dependencies {
    compile project(':connect:api')
    compile libs.slf4jApi

    testCompile libs.bcpkix
    testCompile libs.easymock
    testCompile libs.junitJupiter
    testCompile project(':clients').sourceSets.test.output

    testRuntime libs.slf4jlog4j
    testRuntime libs.jerseyContainerServlet
  }

  javadoc {
    enabled = false
  }

  tasks.create(name: "copyDependantLibs", type: Copy) {
    from (configurations.testRuntime) {
      include('slf4j-log4j12*')
      include('log4j*jar')
    }
    from (configurations.runtime) {
      exclude('kafka-clients*')
      exclude('connect-*')
    }
    into "$buildDir/dependant-libs"
    duplicatesStrategy 'exclude'
  }

  jar {
    dependsOn copyDependantLibs
  }
}

project(':connect:mirror') {
  archivesBaseName = "connect-mirror"

  dependencies {
    compile project(':connect:api')
    compile project(':connect:runtime')
    compile project(':connect:mirror-client')
    compile project(':clients')
    compile libs.argparse4j
    compile libs.slf4jApi

    testCompile libs.junitJupiterApi
    testCompile libs.junitVintageEngine
    testCompile libs.mockitoCore
    testCompile project(':clients').sourceSets.test.output
    testCompile project(':connect:runtime').sourceSets.test.output
    testCompile project(':core')
    testCompile project(':core').sourceSets.test.output

    testRuntime project(':connect:runtime')
    testRuntime libs.slf4jlog4j
    testRuntime libs.bcpkix
  }

  javadoc {
    enabled = false
  }

  tasks.create(name: "copyDependantLibs", type: Copy) {
    from (configurations.testRuntime) {
      include('slf4j-log4j12*')
      include('log4j*jar')
    }
    from (configurations.runtime) {
      exclude('kafka-clients*')
      exclude('connect-*')
    }
    into "$buildDir/dependant-libs"
    duplicatesStrategy 'exclude'
  }

  jar {
    dependsOn copyDependantLibs
  }
}

project(':connect:mirror-client') {
  archivesBaseName = "connect-mirror-client"

  dependencies {
    compile project(':clients')
    compile libs.slf4jApi

    testCompile libs.junitJupiter
    testCompile project(':clients').sourceSets.test.output

    testRuntime libs.slf4jlog4j
  }

  javadoc {
    enabled = true
  }

  tasks.create(name: "copyDependantLibs", type: Copy) {
    from (configurations.testRuntime) {
      include('slf4j-log4j12*')
      include('log4j*jar')
    }
    from (configurations.runtime) {
      exclude('kafka-clients*')
      exclude('connect-*')
    }
    into "$buildDir/dependant-libs"
    duplicatesStrategy 'exclude'
  }

  jar {
    dependsOn copyDependantLibs
  }
}

task aggregatedJavadoc(type: Javadoc) {
  def projectsWithJavadoc = subprojects.findAll { it.javadoc.enabled }
  source = projectsWithJavadoc.collect { it.sourceSets.main.allJava }
  classpath = files(projectsWithJavadoc.collect { it.sourceSets.main.compileClasspath })
  includes = projectsWithJavadoc.collectMany { it.javadoc.getIncludes() }
  excludes = projectsWithJavadoc.collectMany { it.javadoc.getExcludes() }
  // The URL structure was changed to include the locale after Java 8
  if (JavaVersion.current().isJava11Compatible())
    options.links "https://docs.oracle.com/en/java/javase/${JavaVersion.current().majorVersion}/docs/api/"
  else
    options.links "https://docs.oracle.com/javase/8/docs/api/"
}<|MERGE_RESOLUTION|>--- conflicted
+++ resolved
@@ -242,11 +242,7 @@
   }
 
   // Remove the relevant project name once it's converted to JUnit 5
-<<<<<<< HEAD
-  def shouldUseJUnit5 = !(["api", "connect", "file", "generator", "json", "mirror",
-=======
-  def shouldUseJUnit5 = !(["api", "connect", "core", "file", "generator", "mirror",
->>>>>>> 3e6c6f59
+  def shouldUseJUnit5 = !(["api", "connect", "file", "generator", "mirror",
     "runtime", "transform", "examples", "streams-scala", "streams"].contains(it.project.name) ||
     it.project.name.startsWith("upgrade-system-tests-"))
 
