--- conflicted
+++ resolved
@@ -61,12 +61,8 @@
     public void configure(Map<String, ?> configs) {
         final SimpleConfig config = new SimpleConfig(CONFIG_DEF, configs);
         fields = config.getList(FIELDS_CONFIG);
-<<<<<<< HEAD
         topics = config.getList(TOPICS_CONFIG);
-        valueToKeySchemaCache = new SynchronizedCache<>(new LRUCache<Schema, Schema>(16));
-=======
         valueToKeySchemaCache = new SynchronizedCache<>(new LRUCache<>(16));
->>>>>>> 4c9f5cf7
     }
 
     @Override
