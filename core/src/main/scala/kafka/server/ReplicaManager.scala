--- conflicted
+++ resolved
@@ -752,8 +752,6 @@
 
   def tryCompleteActions(): Unit = defaultActionQueue.tryCompleteActions()
 
-<<<<<<< HEAD
-=======
   /**
    * Append messages to leader replicas of the partition, and wait for them to be replicated to other replicas;
    * the callback function will be triggered either when timeout or the required acks are satisfied;
@@ -775,7 +773,6 @@
    * @param transactionalId               transactional ID if the request is from a producer and the producer is transactional
    * @param actionQueue                   the action queue to use. ReplicaManager#defaultActionQueue is used by default.
    */
->>>>>>> bd18551b
   def appendRecords(timeout: Long,
                     requiredAcks: Short,
                     internalTopicsAllowed: Boolean,
@@ -793,73 +790,10 @@
       return
     }
 
-<<<<<<< HEAD
     val nonErrorEntriesPerPartition = entriesPerPartition.filter {
       case (tp, _) => !preAppendErrors.contains(tp)
-=======
-      if (notYetVerifiedEntriesPerPartition.isEmpty || addPartitionsToTxnManager.isEmpty) {
-        appendEntries(verifiedEntriesPerPartition, internalTopicsAllowed, origin, requiredAcks, verificationGuards.toMap,
-          errorsPerPartition, recordValidationStatsCallback, timeout, responseCallback, delayedProduceLock, actionQueue)(requestLocal, Map.empty)
-      } else {
-        // For unverified entries, send a request to verify. When verified, the append process will proceed via the callback.
-        // We verify above that all partitions use the same producer ID.
-        val batchInfo = notYetVerifiedEntriesPerPartition.head._2.firstBatch()
-        addPartitionsToTxnManager.foreach(_.verifyTransaction(
-          transactionalId = transactionalId,
-          producerId = batchInfo.producerId,
-          producerEpoch = batchInfo.producerEpoch,
-          topicPartitions = notYetVerifiedEntriesPerPartition.keySet.toSeq,
-          callback = KafkaRequestHandler.wrapAsyncCallback(
-            appendEntries(
-              entriesPerPartition,
-              internalTopicsAllowed,
-              origin,
-              requiredAcks,
-              verificationGuards.toMap,
-              errorsPerPartition,
-              recordValidationStatsCallback,
-              timeout,
-              responseCallback,
-              delayedProduceLock,
-              actionQueue
-            ),
-            requestLocal)
-        ))
-      }
-    } else {
-      // If required.acks is outside accepted range, something is wrong with the client
-      // Just return an error and don't handle the request at all
-      val responseStatus = entriesPerPartition.map { case (topicPartition, _) =>
-        topicPartition -> new PartitionResponse(
-          Errors.INVALID_REQUIRED_ACKS,
-          LogAppendInfo.UNKNOWN_LOG_APPEND_INFO.firstOffset,
-          RecordBatch.NO_TIMESTAMP,
-          LogAppendInfo.UNKNOWN_LOG_APPEND_INFO.logStartOffset
-        )
-      }
-      responseCallback(responseStatus)
->>>>>>> bd18551b
-    }
-
-<<<<<<< HEAD
-=======
-  /*
-   * Note: This method can be used as a callback in a different request thread. Ensure that correct RequestLocal
-   * is passed when executing this method. Accessing non-thread-safe data structures should be avoided if possible.
-   */
-  private def appendEntries(allEntries: Map[TopicPartition, MemoryRecords],
-                            internalTopicsAllowed: Boolean,
-                            origin: AppendOrigin,
-                            requiredAcks: Short,
-                            verificationGuards: Map[TopicPartition, VerificationGuard],
-                            errorsPerPartition: Map[TopicPartition, Errors],
-                            recordConversionStatsCallback: Map[TopicPartition, RecordValidationStats] => Unit,
-                            timeout: Long,
-                            responseCallback: Map[TopicPartition, PartitionResponse] => Unit,
-                            delayedProduceLock: Option[Lock],
-                            actionQueue: ActionQueue)
-                           (requestLocal: RequestLocal, unverifiedEntries: Map[TopicPartition, Errors]): Unit = {
->>>>>>> bd18551b
+    }
+
     val sTime = time.milliseconds
     val localProduceResults = appendToLocalLog(internalTopicsAllowed = internalTopicsAllowed,
       origin, nonErrorEntriesPerPartition, requiredAcks, requestLocal, verificationGuards.toMap)
@@ -900,7 +834,7 @@
         }
     }
 
-    recordConversionStatsCallback(localProduceResults.map { case (k, v) => k -> v.info.recordValidationStats })
+    recordValidationStatsCallback(localProduceResults.map { case (k, v) => k -> v.info.recordValidationStats })
 
     if (delayedProduceRequestRequired(requiredAcks, entriesPerPartition, allResults)) {
       // create delayed produce operation
@@ -936,27 +870,6 @@
     responseCallback(responseStatus)
   }
 
-  /**
-   * Append messages to leader replicas of the partition, and wait for them to be replicated to other replicas;
-   * the callback function will be triggered either when timeout or the required acks are satisfied;
-   * if the callback function itself is already synchronized on some object then pass this object to avoid deadlock.
-   *
-   * Noted that all pending delayed check operations are stored in a queue. All callers to ReplicaManager.appendRecords()
-   * are expected to call ActionQueue.tryCompleteActions for all affected partitions, without holding any conflicting
-   * locks.
-   *
-   * @param timeout                       maximum time we will wait to append before returning
-   * @param requiredAcks                  number of replicas who must acknowledge the append before sending the response
-   * @param internalTopicsAllowed         boolean indicating whether internal topics can be appended to
-   * @param origin                        source of the append request (ie, client, replication, coordinator)
-   * @param entriesPerPartition           the records per partition to be appended
-   * @param responseCallback              callback for sending the response
-   * @param delayedProduceLock            lock for the delayed actions
-   * @param recordConversionStatsCallback callback for updating stats on record conversions
-   * @param requestLocal                  container for the stateful instances scoped to this request
-   * @param transactionalId               transactional ID if the request is from a producer and the producer is transactional
-   * @param actionQueue                   the action queue to use. ReplicaManager#defaultActionQueue is used by default.
-   */
   def appendRecordsWithVerification(entriesPerPartition: Map[TopicPartition, MemoryRecords],
                                     transactionVerificationEntries: TransactionVerificationEntries,
                                     transactionalId: String,
@@ -1002,7 +915,6 @@
    * @param requiredAcks                  number of replicas who must acknowledge the append before sending the response
    * @param verificationGuards            verificationGuards for ensuring a partition has been added to the transaction
    * @param errorsPerPartition            the mapping from partition to errors we have already seen
-   * @param recordConversionStatsCallback callback for updating stats on record conversions
    * @param timeout                       maximum time we will wait to append before returning
    * @param responseCallback              callback for sending the response
    * @param delayedProduceLock            lock for the delayed actions
