--- conflicted
+++ resolved
@@ -16,68 +16,42 @@
  */
 package kafka.zk
 
-<<<<<<< HEAD
-=======
-import kafka.api.LeaderAndIsr
-import kafka.controller.{LeaderIsrAndControllerEpoch, ReplicaAssignment}
-import kafka.security.authorizer.{AclAuthorizer, AclEntry}
-import kafka.security.authorizer.AclAuthorizer.{ResourceOrdering, VersionedAcls}
-import kafka.server.{ConfigEntityName, ConfigType, DynamicBrokerConfig, ZkAdminManager}
->>>>>>> df59cc1a
 import kafka.utils.{Logging, PasswordEncoder}
 import kafka.zk.ZkMigrationClient.wrapZkException
-import kafka.zk.migration.{ZkConfigMigrationClient, ZkTopicMigrationClient}
+import kafka.zk.migration.{ZkAclMigrationClient, ZkConfigMigrationClient, ZkTopicMigrationClient}
 import kafka.zookeeper._
 import org.apache.kafka.common.acl.AccessControlEntry
 import org.apache.kafka.common.config.ConfigResource
 import org.apache.kafka.common.errors.ControllerMovedException
 import org.apache.kafka.common.metadata._
-<<<<<<< HEAD
+import org.apache.kafka.common.resource.ResourcePattern
 import org.apache.kafka.common.{TopicIdPartition, Uuid}
 import org.apache.kafka.metadata.PartitionRegistration
 import org.apache.kafka.metadata.migration.TopicMigrationClient.{TopicVisitor, TopicVisitorInterest}
 import org.apache.kafka.metadata.migration._
-=======
-import org.apache.kafka.common.quota.ClientQuotaEntity
-import org.apache.kafka.common.resource.ResourcePattern
-import org.apache.kafka.common.{TopicPartition, Uuid}
-import org.apache.kafka.metadata.{LeaderRecoveryState, PartitionRegistration}
-import org.apache.kafka.metadata.migration.{MigrationClient, MigrationClientAuthException, MigrationClientException, ZkMigrationLeadershipState}
->>>>>>> df59cc1a
 import org.apache.kafka.server.common.{ApiMessageAndVersion, ProducerIdsBlock}
 import org.apache.zookeeper.KeeperException
 import org.apache.zookeeper.KeeperException.{AuthFailedException, NoAuthException, SessionClosedRequireAuthException}
 
 import java.util
 import java.util.Properties
-import java.util.function.{BiConsumer, Consumer}
+import java.util.function.Consumer
 import scala.collection.Seq
 import scala.jdk.CollectionConverters._
 
 object ZkMigrationClient {
-<<<<<<< HEAD
+
+  val MaxBatchSize = 100
+
   def apply(
     zkClient: KafkaZkClient,
     zkConfigEncoder: PasswordEncoder
   ): ZkMigrationClient = {
     val topicClient = new ZkTopicMigrationClient(zkClient)
     val configClient = new ZkConfigMigrationClient(zkClient, zkConfigEncoder)
-    new ZkMigrationClient(zkClient, topicClient, configClient)
-  }
-=======
-  val MaxBatchSize = 100
-}
-
-/**
- * Migration client in KRaft controller responsible for handling communication to Zookeeper and
- * the ZkBrokers present in the cluster. Methods that directly use KafkaZkClient should use the wrapZkException
- * wrapper function in order to translate KeeperExceptions into something usable by the caller.
- */
-class ZkMigrationClient(
-  zkClient: KafkaZkClient,
-  zkConfigEncoder: PasswordEncoder
-) extends MigrationClient with Logging {
->>>>>>> df59cc1a
+    val aclClient = new ZkAclMigrationClient(zkClient)
+    new ZkMigrationClient(zkClient, topicClient, configClient, aclClient)
+  }
 
   /**
    * Wrap a function such that any KeeperExceptions is captured and converted to a MigrationClientException.
@@ -108,13 +82,13 @@
   zkClient: KafkaZkClient,
   topicClient: TopicMigrationClient,
   configClient: ConfigMigrationClient,
+  aclClient: AclMigrationClient
 ) extends MigrationClient with Logging {
 
   override def getOrCreateMigrationRecoveryState(
     initialState: ZkMigrationLeadershipState
   ): ZkMigrationLeadershipState = wrapZkException {
       zkClient.createTopLevelPaths()
-      zkClient.createAclPaths()
       zkClient.getOrCreateMigrationState(initialState)
     }
 
@@ -251,20 +225,8 @@
     }
   }
 
-  override def iterateAcls(aclConsumer: BiConsumer[ResourcePattern, util.Set[AccessControlEntry]]): Unit = {
-    // This is probably fairly inefficient, but it preserves the semantics from AclAuthorizer (which is non-trivial)
-    var allAcls = new scala.collection.immutable.TreeMap[ResourcePattern, VersionedAcls]()(new ResourceOrdering)
-    def updateAcls(resourcePattern: ResourcePattern, versionedAcls: VersionedAcls): Unit = {
-      allAcls = allAcls.updated(resourcePattern, versionedAcls)
-    }
-    AclAuthorizer.loadAllAcls(zkClient, this, updateAcls)
-    allAcls.foreach { case (resourcePattern, versionedAcls) =>
-      aclConsumer.accept(resourcePattern, versionedAcls.acls.map(_.ace).asJava)
-    }
-  }
-
   def migrateAcls(recordConsumer: Consumer[util.List[ApiMessageAndVersion]]): Unit = {
-    iterateAcls(new util.function.BiConsumer[ResourcePattern, util.Set[AccessControlEntry]]() {
+    aclClient.iterateAcls(new util.function.BiConsumer[ResourcePattern, util.Set[AccessControlEntry]]() {
       override def accept(resourcePattern: ResourcePattern, acls: util.Set[AccessControlEntry]): Unit = {
         val batch = new util.ArrayList[ApiMessageAndVersion]()
         acls.asScala.foreach { entry =>
@@ -318,97 +280,7 @@
 
   override def topicClient(): TopicMigrationClient = topicClient
 
-<<<<<<< HEAD
   override def configClient(): ConfigMigrationClient = configClient
-=======
-          tryWriteEntityConfig(configType.get, configName, props, create=true, state) match {
-            case Some(newStateSecondTry) => newStateSecondTry
-            case None => throw new MigrationClientException(
-              s"Could not write ${configType.get} configs on second attempt when using Create instead of SetData.")
-          }
-      }
-    } else {
-      debug(s"Not updating ZK for $resource since it is not a Broker or Topic entity.")
-      state
-    }
-  }
-
-  private def aclChangeNotificationRequest(resourcePattern: ResourcePattern): CreateRequest = {
-    // ZK broker needs the ACL change notification znode to be updated in order to process the new ACLs
-    val aclChange = ZkAclStore(resourcePattern.patternType).changeStore.createChangeNode(resourcePattern)
-    CreateRequest(aclChange.path, aclChange.bytes, zkClient.defaultAcls(aclChange.path), CreateMode.PERSISTENT_SEQUENTIAL)
-  }
-
-  private def tryWriteAcls(
-    resourcePattern: ResourcePattern,
-    aclEntries: Set[AclEntry],
-    create: Boolean,
-    state: ZkMigrationLeadershipState
-  ): Option[ZkMigrationLeadershipState] = wrapZkException {
-    val aclData = ResourceZNode.encode(aclEntries)
-
-    val request = if (create) {
-      val path = ResourceZNode.path(resourcePattern)
-      CreateRequest(path, aclData, zkClient.defaultAcls(path), CreateMode.PERSISTENT)
-    } else {
-      SetDataRequest(ResourceZNode.path(resourcePattern), aclData, ZkVersion.MatchAnyVersion)
-    }
-
-    val (migrationZkVersion, responses) = zkClient.retryMigrationRequestsUntilConnected(Seq(request), state)
-    if (responses.head.resultCode.equals(Code.NONODE)) {
-      // Need to call this method again with create=true
-      None
-    } else {
-      // Write the ACL notification outside of a metadata multi-op
-      zkClient.retryRequestUntilConnected(aclChangeNotificationRequest(resourcePattern))
-      Some(state.withMigrationZkVersion(migrationZkVersion))
-    }
-  }
-
-  override def writeAddedAcls(
-    resourcePattern: ResourcePattern,
-    newAcls: util.List[AccessControlEntry],
-    state: ZkMigrationLeadershipState
-  ): ZkMigrationLeadershipState = {
-
-    val existingAcls = AclAuthorizer.getAclsFromZk(zkClient, resourcePattern)
-    val addedAcls = newAcls.asScala.map(new AclEntry(_)).toSet
-    val updatedAcls = existingAcls.acls ++ addedAcls
-
-    tryWriteAcls(resourcePattern, updatedAcls, create=false, state) match {
-      case Some(newState) => newState
-      case None => tryWriteAcls(resourcePattern, updatedAcls, create=true, state) match {
-        case Some(newState) => newState
-        case None => throw new MigrationClientException(s"Could not write ACLs for resource pattern $resourcePattern")
-      }
-    }
-  }
-
-  override def removeDeletedAcls(
-    resourcePattern: ResourcePattern,
-    deletedAcls: util.List[AccessControlEntry],
-    state: ZkMigrationLeadershipState
-  ): ZkMigrationLeadershipState = wrapZkException {
-
-    val existingAcls = AclAuthorizer.getAclsFromZk(zkClient, resourcePattern)
-    val removedAcls = deletedAcls.asScala.map(new AclEntry(_)).toSet
-    val remainingAcls = existingAcls.acls -- removedAcls
-
-    val request = if (remainingAcls.isEmpty) {
-      DeleteRequest(ResourceZNode.path(resourcePattern), ZkVersion.MatchAnyVersion)
-    } else {
-      val aclData = ResourceZNode.encode(remainingAcls)
-      SetDataRequest(ResourceZNode.path(resourcePattern), aclData, ZkVersion.MatchAnyVersion)
-    }
-
-    val (migrationZkVersion, responses) = zkClient.retryMigrationRequestsUntilConnected(Seq(request), state)
-    if (responses.head.resultCode.equals(Code.OK) || responses.head.resultCode.equals(Code.NONODE)) {
-      // Write the ACL notification outside of a metadata multi-op
-      zkClient.retryRequestUntilConnected(aclChangeNotificationRequest(resourcePattern))
-      state.withMigrationZkVersion(migrationZkVersion)
-    } else {
-      throw new MigrationClientException(s"Could not delete ACL for resource pattern $resourcePattern")
-    }
-  }
->>>>>>> df59cc1a
+
+  override def aclClient(): AclMigrationClient = aclClient
 }