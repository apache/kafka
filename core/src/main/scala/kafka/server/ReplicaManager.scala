/**
 * Licensed to the Apache Software Foundation (ASF) under one or more
 * contributor license agreements.  See the NOTICE file distributed with
 * this work for additional information regarding copyright ownership.
 * The ASF licenses this file to You under the Apache License, Version 2.0
 * (the "License"); you may not use this file except in compliance with
 * the License.  You may obtain a copy of the License at
 *
 *    http://www.apache.org/licenses/LICENSE-2.0
 *
 * Unless required by applicable law or agreed to in writing, software
 * distributed under the License is distributed on an "AS IS" BASIS,
 * WITHOUT WARRANTIES OR CONDITIONS OF ANY KIND, either express or implied.
 * See the License for the specific language governing permissions and
 * limitations under the License.
 */
package kafka.server

import com.yammer.metrics.core.Meter
import kafka.cluster.{BrokerEndPoint, Partition, PartitionListener}
import kafka.controller.{KafkaController, StateChangeLogger}
import kafka.log.remote.RemoteLogManager
import kafka.log.{LogManager, OffsetResultHolder, UnifiedLog}
import kafka.server.HostedPartition.Online
import kafka.server.QuotaFactory.QuotaManagers
import kafka.server.ReplicaManager.{AtMinIsrPartitionCountMetricName, FailedIsrUpdatesPerSecMetricName, IsrExpandsPerSecMetricName, IsrShrinksPerSecMetricName, LeaderCountMetricName, OfflineReplicaCountMetricName, PartitionCountMetricName, PartitionsWithLateTransactionsCountMetricName, ProducerIdCountMetricName, ReassigningPartitionsMetricName, UnderMinIsrPartitionCountMetricName, UnderReplicatedPartitionsMetricName, createLogReadResult, isListOffsetsTimestampUnsupported}
import kafka.server.metadata.ZkMetadataCache
import kafka.utils.Implicits._
import kafka.utils._
import kafka.zk.KafkaZkClient
import org.apache.kafka.common.errors._
import org.apache.kafka.common.internals.Topic
import org.apache.kafka.common.message.DeleteRecordsResponseData.DeleteRecordsPartitionResult
import org.apache.kafka.common.message.DescribeLogDirsResponseData.DescribeLogDirsTopic
import org.apache.kafka.common.message.LeaderAndIsrRequestData.LeaderAndIsrPartitionState
import org.apache.kafka.common.message.LeaderAndIsrResponseData.{LeaderAndIsrPartitionError, LeaderAndIsrTopicError}
import org.apache.kafka.common.message.ListOffsetsRequestData.{ListOffsetsPartition, ListOffsetsTopic}
import org.apache.kafka.common.message.ListOffsetsResponseData.{ListOffsetsPartitionResponse, ListOffsetsTopicResponse}
import org.apache.kafka.common.message.OffsetForLeaderEpochRequestData.OffsetForLeaderTopic
import org.apache.kafka.common.message.OffsetForLeaderEpochResponseData.{EpochEndOffset, OffsetForLeaderTopicResult}
import org.apache.kafka.common.message.StopReplicaRequestData.StopReplicaPartitionState
import org.apache.kafka.common.message.{DescribeLogDirsResponseData, DescribeProducersResponseData, FetchResponseData, LeaderAndIsrResponseData}
import org.apache.kafka.common.metrics.Metrics
import org.apache.kafka.common.network.ListenerName
import org.apache.kafka.common.protocol.Errors
import org.apache.kafka.common.record._
import org.apache.kafka.common.replica.PartitionView.DefaultPartitionView
import org.apache.kafka.common.replica.ReplicaView.DefaultReplicaView
import org.apache.kafka.common.replica._
import org.apache.kafka.common.requests.FetchRequest.PartitionData
import org.apache.kafka.common.requests.ProduceResponse.PartitionResponse
import org.apache.kafka.common.requests._
import org.apache.kafka.common.utils.{Exit, Time}
import org.apache.kafka.common.{ElectionType, IsolationLevel, Node, TopicIdPartition, TopicPartition, Uuid}
import org.apache.kafka.image.{LocalReplicaChanges, MetadataImage, TopicsDelta}
import org.apache.kafka.metadata.LeaderAndIsr
import org.apache.kafka.metadata.LeaderConstants.NO_LEADER
import org.apache.kafka.server.common
import org.apache.kafka.server.common.{DirectoryEventHandler, RequestLocal}
import org.apache.kafka.server.common.MetadataVersion._
import org.apache.kafka.server.metrics.KafkaMetricsGroup
import org.apache.kafka.server.util.{Scheduler, ShutdownableThread}
import org.apache.kafka.storage.internals.checkpoint.{LazyOffsetCheckpoints, OffsetCheckpointFile, OffsetCheckpoints}
import org.apache.kafka.storage.internals.log.{AppendOrigin, FetchDataInfo, FetchParams, FetchPartitionData, LeaderHwChange, LogAppendInfo, LogConfig, LogDirFailureChannel, LogOffsetMetadata, LogReadInfo, RecordValidationException, RemoteLogReadResult, RemoteStorageFetchInfo, VerificationGuard}
import org.apache.kafka.storage.log.metrics.BrokerTopicStats

import java.io.File
import java.lang.{Long => JLong}
import java.nio.file.{Files, Paths}
import java.util
import java.util.concurrent.atomic.AtomicBoolean
import java.util.concurrent.locks.Lock
import java.util.concurrent.{CompletableFuture, Future, RejectedExecutionException, TimeUnit}
import java.util.{Collections, Optional, OptionalInt, OptionalLong}
import scala.collection.{Map, Seq, Set, immutable, mutable}
import scala.compat.java8.OptionConverters._
import scala.jdk.CollectionConverters._

/*
 * Result metadata of a log append operation on the log
 */
case class LogAppendResult(info: LogAppendInfo,
                           exception: Option[Throwable],
                           hasCustomErrorMessage: Boolean) {
  def error: Errors = exception match {
    case None => Errors.NONE
    case Some(e) => Errors.forException(e)
  }

  def errorMessage: String = {
    exception match {
      case Some(e) if hasCustomErrorMessage => e.getMessage
      case _ => null
    }
  }
}

case class LogDeleteRecordsResult(requestedOffset: Long, lowWatermark: Long, exception: Option[Throwable] = None) {
  def error: Errors = exception match {
    case None => Errors.NONE
    case Some(e) => Errors.forException(e)
  }
}

case class StopPartition(topicPartition: TopicPartition,
                         deleteLocalLog: Boolean,
                         deleteRemoteLog: Boolean = false,
                         stopRemoteLogMetadataManager: Boolean = false)

/**
 * Result metadata of a log read operation on the log
 * @param info @FetchDataInfo returned by the @Log read
 * @param divergingEpoch Optional epoch and end offset which indicates the largest epoch such
 *                       that subsequent records are known to diverge on the follower/consumer
 * @param highWatermark high watermark of the local replica
 * @param leaderLogStartOffset The log start offset of the leader at the time of the read
 * @param leaderLogEndOffset The log end offset of the leader at the time of the read
 * @param followerLogStartOffset The log start offset of the follower taken from the Fetch request
 * @param fetchTimeMs The time the fetch was received
 * @param lastStableOffset Current LSO or None if the result has an exception
 * @param preferredReadReplica the preferred read replica to be used for future fetches
 * @param exception Exception if error encountered while reading from the log
 */
case class LogReadResult(info: FetchDataInfo,
                         divergingEpoch: Option[FetchResponseData.EpochEndOffset],
                         highWatermark: Long,
                         leaderLogStartOffset: Long,
                         leaderLogEndOffset: Long,
                         followerLogStartOffset: Long,
                         fetchTimeMs: Long,
                         lastStableOffset: Option[Long],
                         preferredReadReplica: Option[Int] = None,
                         exception: Option[Throwable] = None) {

  def error: Errors = exception match {
    case None => Errors.NONE
    case Some(e) => Errors.forException(e)
  }

  def toFetchPartitionData(isReassignmentFetch: Boolean): FetchPartitionData = new FetchPartitionData(
    this.error,
    this.highWatermark,
    this.leaderLogStartOffset,
    this.info.records,
    this.divergingEpoch.asJava,
    if (this.lastStableOffset.isDefined) OptionalLong.of(this.lastStableOffset.get) else OptionalLong.empty(),
    this.info.abortedTransactions,
    if (this.preferredReadReplica.isDefined) OptionalInt.of(this.preferredReadReplica.get) else OptionalInt.empty(),
    isReassignmentFetch)

  override def toString: String = {
    "LogReadResult(" +
      s"info=$info, " +
      s"divergingEpoch=$divergingEpoch, " +
      s"highWatermark=$highWatermark, " +
      s"leaderLogStartOffset=$leaderLogStartOffset, " +
      s"leaderLogEndOffset=$leaderLogEndOffset, " +
      s"followerLogStartOffset=$followerLogStartOffset, " +
      s"fetchTimeMs=$fetchTimeMs, " +
      s"preferredReadReplica=$preferredReadReplica, " +
      s"lastStableOffset=$lastStableOffset, " +
      s"error=$error" +
      ")"
  }

}

/**
 * Trait to represent the state of hosted partitions. We create a concrete (active) Partition
 * instance when the broker receives a LeaderAndIsr request from the controller or a metadata
 * log record from the Quorum controller indicating that the broker should be either a leader
 * or follower of a partition.
 */
sealed trait HostedPartition

object HostedPartition {
  /**
   * This broker does not have any state for this partition locally.
   */
  final object None extends HostedPartition

  /**
   * This broker hosts the partition and it is online.
   */
  final case class Online(partition: Partition) extends HostedPartition

  /**
   * This broker hosts the partition, but it is in an offline log directory.
   */
  final case class Offline(partition: Option[Partition]) extends HostedPartition
}

object ReplicaManager {
  val HighWatermarkFilename = "replication-offset-checkpoint"

  private val LeaderCountMetricName = "LeaderCount"
  private val PartitionCountMetricName = "PartitionCount"
  private val OfflineReplicaCountMetricName = "OfflineReplicaCount"
  private val UnderReplicatedPartitionsMetricName = "UnderReplicatedPartitions"
  private val UnderMinIsrPartitionCountMetricName = "UnderMinIsrPartitionCount"
  private val AtMinIsrPartitionCountMetricName = "AtMinIsrPartitionCount"
  private val ReassigningPartitionsMetricName = "ReassigningPartitions"
  private val PartitionsWithLateTransactionsCountMetricName = "PartitionsWithLateTransactionsCount"
  private val ProducerIdCountMetricName = "ProducerIdCount"
  private val IsrExpandsPerSecMetricName = "IsrExpandsPerSec"
  private val IsrShrinksPerSecMetricName = "IsrShrinksPerSec"
  private val FailedIsrUpdatesPerSecMetricName = "FailedIsrUpdatesPerSec"

  private[server] val GaugeMetricNames = Set(
    LeaderCountMetricName,
    PartitionCountMetricName,
    OfflineReplicaCountMetricName,
    UnderReplicatedPartitionsMetricName,
    UnderMinIsrPartitionCountMetricName,
    AtMinIsrPartitionCountMetricName,
    ReassigningPartitionsMetricName,
    PartitionsWithLateTransactionsCountMetricName,
    ProducerIdCountMetricName
  )

  private[server] val MeterMetricNames = Set(
    IsrExpandsPerSecMetricName,
    IsrShrinksPerSecMetricName,
    FailedIsrUpdatesPerSecMetricName
  )

  private[server] val MetricNames = GaugeMetricNames.union(MeterMetricNames)

  private val timestampMinSupportedVersion: immutable.Map[Long, Short] = immutable.Map[Long, Short](
    ListOffsetsRequest.EARLIEST_TIMESTAMP -> 1.toShort,
    ListOffsetsRequest.LATEST_TIMESTAMP -> 1.toShort,
    ListOffsetsRequest.MAX_TIMESTAMP -> 7.toShort,
    ListOffsetsRequest.EARLIEST_LOCAL_TIMESTAMP -> 8.toShort,
    ListOffsetsRequest.LATEST_TIERED_TIMESTAMP -> 9.toShort
  )

  def createLogReadResult(highWatermark: Long,
                          leaderLogStartOffset: Long,
                          leaderLogEndOffset: Long,
                          e: Throwable): LogReadResult = {
    LogReadResult(info = new FetchDataInfo(LogOffsetMetadata.UNKNOWN_OFFSET_METADATA, MemoryRecords.EMPTY),
      divergingEpoch = None,
      highWatermark,
      leaderLogStartOffset,
      leaderLogEndOffset,
      followerLogStartOffset = -1L,
      fetchTimeMs = -1L,
      lastStableOffset = None,
      exception = Some(e))
  }

  def createLogReadResult(e: Throwable): LogReadResult = {
    LogReadResult(info = new FetchDataInfo(LogOffsetMetadata.UNKNOWN_OFFSET_METADATA, MemoryRecords.EMPTY),
      divergingEpoch = None,
      highWatermark = UnifiedLog.UnknownOffset,
      leaderLogStartOffset = UnifiedLog.UnknownOffset,
      leaderLogEndOffset = UnifiedLog.UnknownOffset,
      followerLogStartOffset = UnifiedLog.UnknownOffset,
      fetchTimeMs = -1L,
      lastStableOffset = None,
      exception = Some(e))
  }

  private[server] def isListOffsetsTimestampUnsupported(timestamp: JLong, version: Short): Boolean = {
    timestamp < 0 &&
      (!timestampMinSupportedVersion.contains(timestamp) || version < timestampMinSupportedVersion(timestamp))
  }
}

class ReplicaManager(val config: KafkaConfig,
                     metrics: Metrics,
                     time: Time,
                     scheduler: Scheduler,
                     val logManager: LogManager,
                     val remoteLogManager: Option[RemoteLogManager] = None,
                     quotaManagers: QuotaManagers,
                     val metadataCache: MetadataCache,
                     logDirFailureChannel: LogDirFailureChannel,
                     val alterPartitionManager: AlterPartitionManager,
                     val brokerTopicStats: BrokerTopicStats = new BrokerTopicStats(),
                     val isShuttingDown: AtomicBoolean = new AtomicBoolean(false),
                     val zkClient: Option[KafkaZkClient] = None,
                     delayedProducePurgatoryParam: Option[DelayedOperationPurgatory[DelayedProduce]] = None,
                     delayedFetchPurgatoryParam: Option[DelayedOperationPurgatory[DelayedFetch]] = None,
                     delayedDeleteRecordsPurgatoryParam: Option[DelayedOperationPurgatory[DelayedDeleteRecords]] = None,
                     delayedElectLeaderPurgatoryParam: Option[DelayedOperationPurgatory[DelayedElectLeader]] = None,
                     delayedRemoteFetchPurgatoryParam: Option[DelayedOperationPurgatory[DelayedRemoteFetch]] = None,
                     delayedRemoteListOffsetsPurgatoryParam: Option[DelayedOperationPurgatory[DelayedRemoteListOffsets]] = None,
                     threadNamePrefix: Option[String] = None,
                     val brokerEpochSupplier: () => Long = () => -1,
                     addPartitionsToTxnManager: Option[AddPartitionsToTxnManager] = None,
                     val directoryEventHandler: DirectoryEventHandler = DirectoryEventHandler.NOOP
                     ) extends Logging {
  private val metricsGroup = new KafkaMetricsGroup(this.getClass)

  val delayedProducePurgatory = delayedProducePurgatoryParam.getOrElse(
    DelayedOperationPurgatory[DelayedProduce](
      purgatoryName = "Produce", brokerId = config.brokerId,
      purgeInterval = config.producerPurgatoryPurgeIntervalRequests))
  val delayedFetchPurgatory = delayedFetchPurgatoryParam.getOrElse(
    DelayedOperationPurgatory[DelayedFetch](
      purgatoryName = "Fetch", brokerId = config.brokerId,
      purgeInterval = config.fetchPurgatoryPurgeIntervalRequests))
  val delayedDeleteRecordsPurgatory = delayedDeleteRecordsPurgatoryParam.getOrElse(
    DelayedOperationPurgatory[DelayedDeleteRecords](
      purgatoryName = "DeleteRecords", brokerId = config.brokerId,
      purgeInterval = config.deleteRecordsPurgatoryPurgeIntervalRequests))
  val delayedElectLeaderPurgatory = delayedElectLeaderPurgatoryParam.getOrElse(
    DelayedOperationPurgatory[DelayedElectLeader](
      purgatoryName = "ElectLeader", brokerId = config.brokerId))
  val delayedRemoteFetchPurgatory = delayedRemoteFetchPurgatoryParam.getOrElse(
    DelayedOperationPurgatory[DelayedRemoteFetch](
      purgatoryName = "RemoteFetch", brokerId = config.brokerId))
  val delayedRemoteListOffsetsPurgatory = delayedRemoteListOffsetsPurgatoryParam.getOrElse(
    DelayedOperationPurgatory[DelayedRemoteListOffsets](
      purgatoryName = "RemoteListOffsets", brokerId = config.brokerId))

  /* epoch of the controller that last changed the leader */
  @volatile private[server] var controllerEpoch: Int = KafkaController.InitialControllerEpoch
  protected val localBrokerId = config.brokerId
  protected val allPartitions = new Pool[TopicPartition, HostedPartition](
    valueFactory = Some(tp => HostedPartition.Online(Partition(tp, time, this)))
  )
  private val replicaStateChangeLock = new Object
  val replicaFetcherManager = createReplicaFetcherManager(metrics, time, threadNamePrefix, quotaManagers.follower)
  private[server] val replicaAlterLogDirsManager = createReplicaAlterLogDirsManager(quotaManagers.alterLogDirs, brokerTopicStats)
  private val highWatermarkCheckPointThreadStarted = new AtomicBoolean(false)
  @volatile private[server] var highWatermarkCheckpoints: Map[String, OffsetCheckpointFile] = logManager.liveLogDirs.map(dir =>
    (dir.getAbsolutePath, new OffsetCheckpointFile(new File(dir, ReplicaManager.HighWatermarkFilename), logDirFailureChannel))).toMap

  @volatile private var isInControlledShutdown = false

  this.logIdent = s"[ReplicaManager broker=$localBrokerId] "
  protected val stateChangeLogger = new StateChangeLogger(localBrokerId, inControllerContext = false, None)

  private var logDirFailureHandler: LogDirFailureHandler = _

  private class LogDirFailureHandler(name: String, haltBrokerOnDirFailure: Boolean) extends ShutdownableThread(name) {
    override def doWork(): Unit = {
      val newOfflineLogDir = logDirFailureChannel.takeNextOfflineLogDir()
      if (haltBrokerOnDirFailure) {
        fatal(s"Halting broker because dir $newOfflineLogDir is offline")
        Exit.halt(1)
      }
      handleLogDirFailure(newOfflineLogDir)
    }
  }

  // Visible for testing
  private[server] val replicaSelectorOpt: Option[ReplicaSelector] = createReplicaSelector()

  metricsGroup.newGauge(LeaderCountMetricName, () => leaderPartitionsIterator.size)
  // Visible for testing
  private[kafka] val partitionCount = metricsGroup.newGauge(PartitionCountMetricName, () => allPartitions.size)
  metricsGroup.newGauge(OfflineReplicaCountMetricName, () => offlinePartitionCount)
  metricsGroup.newGauge(UnderReplicatedPartitionsMetricName, () => underReplicatedPartitionCount)
  metricsGroup.newGauge(UnderMinIsrPartitionCountMetricName, () => leaderPartitionsIterator.count(_.isUnderMinIsr))
  metricsGroup.newGauge(AtMinIsrPartitionCountMetricName, () => leaderPartitionsIterator.count(_.isAtMinIsr))
  metricsGroup.newGauge(ReassigningPartitionsMetricName, () => reassigningPartitionsCount)
  metricsGroup.newGauge(PartitionsWithLateTransactionsCountMetricName, () => lateTransactionsCount)
  metricsGroup.newGauge(ProducerIdCountMetricName, () => producerIdCount)

  private def reassigningPartitionsCount: Int = leaderPartitionsIterator.count(_.isReassigning)

  private def lateTransactionsCount: Int = {
    val currentTimeMs = time.milliseconds()
    leaderPartitionsIterator.count(_.hasLateTransaction(currentTimeMs))
  }

  def producerIdCount: Int = onlinePartitionsIterator.map(_.producerIdCount).sum

  val isrExpandRate: Meter = metricsGroup.newMeter(IsrExpandsPerSecMetricName, "expands", TimeUnit.SECONDS)
  val isrShrinkRate: Meter = metricsGroup.newMeter(IsrShrinksPerSecMetricName, "shrinks", TimeUnit.SECONDS)
  val failedIsrUpdatesRate: Meter = metricsGroup.newMeter(FailedIsrUpdatesPerSecMetricName, "failedUpdates", TimeUnit.SECONDS)

  def underReplicatedPartitionCount: Int = leaderPartitionsIterator.count(_.isUnderReplicated)

  def startHighWatermarkCheckPointThread(): Unit = {
    if (highWatermarkCheckPointThreadStarted.compareAndSet(false, true))
      scheduler.schedule("highwatermark-checkpoint", () => checkpointHighWatermarks(), 0L, config.replicaHighWatermarkCheckpointIntervalMs)
  }

  // When ReplicaAlterDirThread finishes replacing a current replica with a future replica, it will
  // remove the partition from the partition state map. But it will not close itself even if the
  // partition state map is empty. Thus we need to call shutdownIdleReplicaAlterDirThread() periodically
  // to shutdown idle ReplicaAlterDirThread
  private def shutdownIdleReplicaAlterLogDirsThread(): Unit = {
    replicaAlterLogDirsManager.shutdownIdleFetcherThreads()
  }

  def resizeFetcherThreadPool(newSize: Int): Unit = {
    replicaFetcherManager.resizeThreadPool(newSize)
  }

  def getLog(topicPartition: TopicPartition): Option[UnifiedLog] = logManager.getLog(topicPartition)

  def hasDelayedElectionOperations: Boolean = delayedElectLeaderPurgatory.numDelayed != 0

  def tryCompleteElection(key: DelayedOperationKey): Unit = {
    val completed = delayedElectLeaderPurgatory.checkAndComplete(key)
    debug("Request key %s unblocked %d ElectLeader.".format(key.keyLabel, completed))
  }

  def startup(): Unit = {
    // start ISR expiration thread
    // A follower can lag behind leader for up to config.replicaLagTimeMaxMs x 1.5 before it is removed from ISR
    scheduler.schedule("isr-expiration", () => maybeShrinkIsr(), 0L, config.replicaLagTimeMaxMs / 2)
    scheduler.schedule("shutdown-idle-replica-alter-log-dirs-thread", () => shutdownIdleReplicaAlterLogDirsThread(), 0L, 10000L)

    // If inter-broker protocol (IBP) < 1.0, the controller will send LeaderAndIsrRequest V0 which does not include isNew field.
    // In this case, the broker receiving the request cannot determine whether it is safe to create a partition if a log directory has failed.
    // Thus, we choose to halt the broker on any log directory failure if IBP < 1.0
    val haltBrokerOnFailure = metadataCache.metadataVersion().isLessThan(IBP_1_0_IV0)
    logDirFailureHandler = new LogDirFailureHandler("LogDirFailureHandler", haltBrokerOnFailure)
    logDirFailureHandler.start()
    addPartitionsToTxnManager.foreach(_.start())
    remoteLogManager.foreach(rlm => rlm.setDelayedOperationPurgatory(delayedRemoteListOffsetsPurgatory))
  }

  private def maybeRemoveTopicMetrics(topic: String): Unit = {
    val topicHasNonOfflinePartition = allPartitions.values.exists {
      case online: HostedPartition.Online => topic == online.partition.topic
      case HostedPartition.None | HostedPartition.Offline(_) => false
    }
    if (!topicHasNonOfflinePartition) // nothing online or deferred
      brokerTopicStats.removeMetrics(topic)
  }

  private[server] def updateStrayLogs(strayPartitions: Iterable[TopicPartition]): Unit = {
    if (strayPartitions.isEmpty) {
      return
    }
    warn(s"Found stray partitions ${strayPartitions.mkString(",")}")

    // First, stop the partitions. This will shutdown the fetchers and other managers
    val partitionsToStop = strayPartitions.map(tp => StopPartition(tp, deleteLocalLog = false)).toSet
    stopPartitions(partitionsToStop).forKeyValue { (topicPartition, exception) =>
      error(s"Unable to stop stray partition $topicPartition", exception)
    }

    // Next, delete the in-memory partition state. Normally, stopPartitions would do this, but since we're not
    // actually deleting the log, so we can't rely on the "deleteLocalLog" behavior in stopPartitions.
    strayPartitions.foreach { topicPartition =>
      getPartition(topicPartition) match {
        case hostedPartition: HostedPartition.Online =>
          if (allPartitions.remove(topicPartition, hostedPartition)) {
            maybeRemoveTopicMetrics(topicPartition.topic)
            hostedPartition.partition.delete()
          }
        case _ =>
      }
    }

    // Mark the log as stray in-memory and rename the directory
    strayPartitions.foreach { tp =>
      logManager.getLog(tp).foreach(logManager.addStrayLog(tp, _))
      logManager.getLog(tp, isFuture = true).foreach(logManager.addStrayLog(tp, _))
    }
    logManager.asyncDelete(strayPartitions, isStray = true, (topicPartition, e) => {
      error(s"Failed to delete stray partition $topicPartition due to " +
        s"${e.getClass.getName} exception: ${e.getMessage}")
    })
  }

  private def completeDelayedFetchOrProduceRequests(topicPartition: TopicPartition): Unit = {
    val topicPartitionOperationKey = TopicPartitionOperationKey(topicPartition)
    delayedProducePurgatory.checkAndComplete(topicPartitionOperationKey)
    delayedFetchPurgatory.checkAndComplete(topicPartitionOperationKey)
    delayedRemoteFetchPurgatory.checkAndComplete(topicPartitionOperationKey)
  }

  /**
   * Complete any local follower fetches that have been unblocked since new data is available
   * from the leader for one or more partitions. Should only be called by ReplicaFetcherThread
   * after successfully replicating from the leader.
   */
  private[server] def completeDelayedFetchRequests(topicPartitions: Seq[TopicPartition]): Unit = {
    topicPartitions.foreach(tp => delayedFetchPurgatory.checkAndComplete(TopicPartitionOperationKey(tp)))
  }

  /**
   * Registers the provided listener to the partition iff the partition is online.
   */
  def maybeAddListener(partition: TopicPartition, listener: PartitionListener): Boolean = {
    getPartition(partition) match {
      case HostedPartition.Online(partition) =>
        partition.maybeAddListener(listener)
      case _ =>
        false
    }
  }

  /**
   * Removes the provided listener from the partition.
   */
  def removeListener(partition: TopicPartition, listener: PartitionListener): Unit = {
    getPartition(partition) match {
      case HostedPartition.Online(partition) =>
        partition.removeListener(listener)
      case _ => // Ignore
    }
  }

  def stopReplicas(correlationId: Int,
                   controllerId: Int,
                   controllerEpoch: Int,
                   partitionStates: Map[TopicPartition, StopReplicaPartitionState]
                  ): (mutable.Map[TopicPartition, Errors], Errors) = {
    replicaStateChangeLock synchronized {
      stateChangeLogger.info(s"Handling StopReplica request correlationId $correlationId from controller " +
        s"$controllerId for ${partitionStates.size} partitions")
      if (stateChangeLogger.isTraceEnabled)
        partitionStates.forKeyValue { (topicPartition, partitionState) =>
          stateChangeLogger.trace(s"Received StopReplica request $partitionState " +
            s"correlation id $correlationId from controller $controllerId " +
            s"epoch $controllerEpoch for partition $topicPartition")
        }

      val responseMap = new collection.mutable.HashMap[TopicPartition, Errors]
      if (controllerEpoch < this.controllerEpoch) {
        stateChangeLogger.warn(s"Ignoring StopReplica request from " +
          s"controller $controllerId with correlation id $correlationId " +
          s"since its controller epoch $controllerEpoch is old. " +
          s"Latest known controller epoch is ${this.controllerEpoch}")
        (responseMap, Errors.STALE_CONTROLLER_EPOCH)
      } else {
        this.controllerEpoch = controllerEpoch

        val stoppedPartitions = mutable.Buffer.empty[StopPartition]
        partitionStates.forKeyValue { (topicPartition, partitionState) =>
          val deletePartition = partitionState.deletePartition()

          getPartition(topicPartition) match {
            case HostedPartition.Offline(_) =>
              stateChangeLogger.warn(s"Ignoring StopReplica request (delete=$deletePartition) from " +
                s"controller $controllerId with correlation id $correlationId " +
                s"epoch $controllerEpoch for partition $topicPartition as the local replica for the " +
                "partition is in an offline log directory")
              responseMap.put(topicPartition, Errors.KAFKA_STORAGE_ERROR)

            case HostedPartition.Online(partition) =>
              val currentLeaderEpoch = partition.getLeaderEpoch
              val requestLeaderEpoch = partitionState.leaderEpoch
              // When a topic is deleted, the leader epoch is not incremented. To circumvent this,
              // a sentinel value (EpochDuringDelete) overwriting any previous epoch is used.
              // When an older version of the StopReplica request which does not contain the leader
              // epoch, a sentinel value (NoEpoch) is used and bypass the epoch validation.
              if (requestLeaderEpoch == LeaderAndIsr.EPOCH_DURING_DELETE ||
                  requestLeaderEpoch == LeaderAndIsr.NO_EPOCH ||
                  requestLeaderEpoch >= currentLeaderEpoch) {
                stoppedPartitions += StopPartition(topicPartition, deletePartition,
                  deletePartition && partition.isLeader && requestLeaderEpoch == LeaderAndIsr.EPOCH_DURING_DELETE)
                // Assume that everything will go right. It is overwritten in case of an error.
                responseMap.put(topicPartition, Errors.NONE)
              } else {
                stateChangeLogger.warn(s"Ignoring StopReplica request (delete=$deletePartition) from " +
                  s"controller $controllerId with correlation id $correlationId " +
                  s"epoch $controllerEpoch for partition $topicPartition since its associated " +
                  s"leader epoch $requestLeaderEpoch is smaller than the current " +
                  s"leader epoch $currentLeaderEpoch")
                responseMap.put(topicPartition, Errors.FENCED_LEADER_EPOCH)
              }

            case HostedPartition.None =>
              // Delete log and corresponding folders in case replica manager doesn't hold them anymore.
              // This could happen when topic is being deleted while broker is down and recovers.
              stoppedPartitions += StopPartition(topicPartition, deletePartition)
              responseMap.put(topicPartition, Errors.NONE)
          }
        }

        stopPartitions(stoppedPartitions.toSet).foreach { case (topicPartition, e) =>
          if (e.isInstanceOf[KafkaStorageException]) {
              stateChangeLogger.error(s"Ignoring StopReplica request (delete=true) from " +
                s"controller $controllerId with correlation id $correlationId " +
                s"epoch $controllerEpoch for partition $topicPartition as the local replica for the " +
                "partition is in an offline log directory")
          } else {
            stateChangeLogger.error(s"Ignoring StopReplica request (delete=true) from " +
                s"controller $controllerId with correlation id $correlationId " +
                s"epoch $controllerEpoch for partition $topicPartition due to an unexpected " +
                s"${e.getClass.getName} exception: ${e.getMessage}")
          }
          responseMap.put(topicPartition, Errors.forException(e))
        }
        (responseMap, Errors.NONE)
      }
    }
  }

  /**
   * Stop the given partitions.
   *
   * @param partitionsToStop set of topic-partitions to be stopped which also indicates whether to remove the
   *                         partition data from the local and remote log storage.
   *
   * @return                 A map from partitions to exceptions which occurred.
   *                         If no errors occurred, the map will be empty.
   */
  private def stopPartitions(partitionsToStop: Set[StopPartition]): Map[TopicPartition, Throwable] = {
    // First stop fetchers for all partitions.
    val partitions = partitionsToStop.map(_.topicPartition)
    replicaFetcherManager.removeFetcherForPartitions(partitions)
    replicaAlterLogDirsManager.removeFetcherForPartitions(partitions)

    // Second remove deleted partitions from the partition map. Fetchers rely on the
    // ReplicaManager to get Partition's information so they must be stopped first.
    val partitionsToDelete = mutable.Set.empty[TopicPartition]
    partitionsToStop.foreach { stopPartition =>
      val topicPartition = stopPartition.topicPartition
      if (stopPartition.deleteLocalLog) {
        getPartition(topicPartition) match {
          case hostedPartition: HostedPartition.Online =>
            if (allPartitions.remove(topicPartition, hostedPartition)) {
              maybeRemoveTopicMetrics(topicPartition.topic)
              // Logs are not deleted here. They are deleted in a single batch later on.
              // This is done to avoid having to checkpoint for every deletions.
              hostedPartition.partition.delete()
            }

          case _ =>
        }
        partitionsToDelete += topicPartition
      }
      // If we were the leader, we may have some operations still waiting for completion.
      // We force completion to prevent them from timing out.
      completeDelayedFetchOrProduceRequests(topicPartition)
    }

    // Third delete the logs and checkpoint.
    val errorMap = new mutable.HashMap[TopicPartition, Throwable]()
    val remotePartitionsToStop = partitionsToStop.filter {
      sp => logManager.getLog(sp.topicPartition).exists(unifiedLog => unifiedLog.remoteLogEnabled())
    }
    if (partitionsToDelete.nonEmpty) {
      // Delete the logs and checkpoint.
      logManager.asyncDelete(partitionsToDelete, isStray = false, (tp, e) => errorMap.put(tp, e))
    }
    remoteLogManager.foreach { rlm =>
      // exclude the partitions with offline/error state
      val partitions = remotePartitionsToStop.filterNot(sp => errorMap.contains(sp.topicPartition)).toSet.asJava
      if (!partitions.isEmpty) {
        rlm.stopPartitions(partitions, (tp, e) => errorMap.put(tp, e))
      }
    }
    errorMap
  }

  def getTopicIdPartition(topicPartition: TopicPartition): TopicIdPartition = {
    val topicId = metadataCache.getTopicId(topicPartition.topic())
    new TopicIdPartition(topicId, topicPartition)
  }

  def getPartition(topicPartition: TopicPartition): HostedPartition = {
    Option(allPartitions.get(topicPartition)).getOrElse(HostedPartition.None)
  }

  def isAddingReplica(topicPartition: TopicPartition, replicaId: Int): Boolean = {
    getPartition(topicPartition) match {
      case Online(partition) => partition.isAddingReplica(replicaId)
      case _ => false
    }
  }

  // Visible for testing
  def createPartition(topicPartition: TopicPartition): Partition = {
    val partition = Partition(topicPartition, time, this)
    allPartitions.put(topicPartition, HostedPartition.Online(partition))
    partition
  }

  def onlinePartition(topicPartition: TopicPartition): Option[Partition] = {
    getPartition(topicPartition) match {
      case HostedPartition.Online(partition) => Some(partition)
      case _ => None
    }
  }

  // An iterator over all non offline partitions. This is a weakly consistent iterator; a partition made offline after
  // the iterator has been constructed could still be returned by this iterator.
  private def onlinePartitionsIterator: Iterator[Partition] = {
    allPartitions.values.iterator.flatMap {
      case HostedPartition.Online(partition) => Some(partition)
      case _ => None
    }
  }

  private def offlinePartitionCount: Int = {
    allPartitions.values.iterator.count(_.getClass == HostedPartition.Offline.getClass)
  }

  def getPartitionOrException(topicPartition: TopicPartition): Partition = {
    getPartitionOrError(topicPartition) match {
      case Left(Errors.KAFKA_STORAGE_ERROR) =>
        throw new KafkaStorageException(s"Partition $topicPartition is in an offline log directory")

      case Left(error) =>
        throw error.exception(s"Error while fetching partition state for $topicPartition")

      case Right(partition) => partition
    }
  }

  def getPartitionOrError(topicPartition: TopicPartition): Either[Errors, Partition] = {
    getPartition(topicPartition) match {
      case HostedPartition.Online(partition) =>
        Right(partition)

      case HostedPartition.Offline(_) =>
        Left(Errors.KAFKA_STORAGE_ERROR)

      case HostedPartition.None if metadataCache.contains(topicPartition) =>
        // The topic exists, but this broker is no longer a replica of it, so we return NOT_LEADER_OR_FOLLOWER which
        // forces clients to refresh metadata to find the new location. This can happen, for example,
        // during a partition reassignment if a produce request from the client is sent to a broker after
        // the local replica has been deleted.
        Left(Errors.NOT_LEADER_OR_FOLLOWER)

      case HostedPartition.None =>
        Left(Errors.UNKNOWN_TOPIC_OR_PARTITION)
    }
  }

  def localLogOrException(topicPartition: TopicPartition): UnifiedLog = {
    getPartitionOrException(topicPartition).localLogOrException
  }

  def futureLocalLogOrException(topicPartition: TopicPartition): UnifiedLog = {
    getPartitionOrException(topicPartition).futureLocalLogOrException
  }

  def futureLogExists(topicPartition: TopicPartition): Boolean = {
    getPartitionOrException(topicPartition).futureLog.isDefined
  }

  def futureLogOrException(topicPartition: TopicPartition): UnifiedLog = {
    getPartitionOrException(topicPartition).futureLocalLogOrException
  }

  def localLog(topicPartition: TopicPartition): Option[UnifiedLog] = {
    onlinePartition(topicPartition).flatMap(_.log)
  }

  def getLogDir(topicPartition: TopicPartition): Option[String] = {
    localLog(topicPartition).map(_.parentDir)
  }

  /**
   * TODO: move this action queue to handle thread so we can simplify concurrency handling
   */
  private val defaultActionQueue = new DelayedActionQueue

  def tryCompleteActions(): Unit = defaultActionQueue.tryCompleteActions()

  /**
   * Append messages to leader replicas of the partition, and wait for them to be replicated to other replicas;
   * the callback function will be triggered either when timeout or the required acks are satisfied;
   * if the callback function itself is already synchronized on some object then pass this object to avoid deadlock.
   *
   * Noted that all pending delayed check operations are stored in a queue. All callers to ReplicaManager.appendRecords()
   * are expected to call ActionQueue.tryCompleteActions for all affected partitions, without holding any conflicting
   * locks.
   *
   * @param timeout                       maximum time we will wait to append before returning
   * @param requiredAcks                  number of replicas who must acknowledge the append before sending the response
   * @param internalTopicsAllowed         boolean indicating whether internal topics can be appended to
   * @param origin                        source of the append request (ie, client, replication, coordinator)
   * @param entriesPerPartition           the records per partition to be appended
   * @param responseCallback              callback for sending the response
   * @param delayedProduceLock            lock for the delayed actions
   * @param recordValidationStatsCallback callback for updating stats on record conversions
   * @param requestLocal                  container for the stateful instances scoped to this request -- this must correspond to the
   *                                      thread calling this method
   * @param actionQueue                   the action queue to use. ReplicaManager#defaultActionQueue is used by default.
   * @param verificationGuards            the mapping from topic partition to verification guards if transaction verification is used
   */
  def appendRecords(timeout: Long,
                    requiredAcks: Short,
                    internalTopicsAllowed: Boolean,
                    origin: AppendOrigin,
                    entriesPerPartition: Map[TopicIdPartition, MemoryRecords],
                    responseCallback: Map[TopicIdPartition, PartitionResponse] => Unit,
                    delayedProduceLock: Option[Lock] = None,
<<<<<<< HEAD
                    recordValidationStatsCallback: Map[TopicIdPartition, RecordValidationStats] => Unit = _ => (),
                    requestLocal: RequestLocal = RequestLocal.NoCaching,
=======
                    recordValidationStatsCallback: Map[TopicPartition, RecordValidationStats] => Unit = _ => (),
                    requestLocal: RequestLocal = RequestLocal.noCaching,
>>>>>>> aaf3fc05
                    actionQueue: ActionQueue = this.defaultActionQueue,
                    verificationGuards: Map[TopicPartition, VerificationGuard] = Map.empty): Unit = {
    if (!isValidRequiredAcks(requiredAcks)) {
      sendInvalidRequiredAcksResponse(entriesPerPartition, responseCallback)
      return
    }

    val sTime = time.milliseconds
    val localProduceResults = appendToLocalLog(internalTopicsAllowed = internalTopicsAllowed,
      origin, entriesPerPartition, requiredAcks, requestLocal, verificationGuards.toMap)
    debug("Produce to local log in %d ms".format(time.milliseconds - sTime))

    val produceStatus = buildProducePartitionStatus(localProduceResults)

    addCompletePurgatoryAction(actionQueue, localProduceResults)
    recordValidationStatsCallback(localProduceResults.map { case (k, v) =>
      k -> v.info.recordValidationStats
    })

    maybeAddDelayedProduce(
      requiredAcks,
      delayedProduceLock,
      timeout,
      entriesPerPartition,
      localProduceResults,
      produceStatus,
      responseCallback
    )
  }

  /**
   * Handles the produce request by starting any transactional verification before appending.
   *
   * @param timeout                       maximum time we will wait to append before returning
   * @param requiredAcks                  number of replicas who must acknowledge the append before sending the response
   * @param internalTopicsAllowed         boolean indicating whether internal topics can be appended to
   * @param transactionalId               the transactional ID for the produce request or null if there is none.
   * @param entriesPerPartition           the records per partition to be appended
   * @param responseCallback              callback for sending the response
   * @param recordValidationStatsCallback callback for updating stats on record conversions
   * @param requestLocal                  container for the stateful instances scoped to this request -- this must correspond to the
   *                                      thread calling this method
   * @param actionQueue                   the action queue to use. ReplicaManager#defaultActionQueue is used by default.
   * @param transactionSupportedOperation determines the supported Operation based on the client's Request api version
   *
   * The responseCallback is wrapped so that it is scheduled on a request handler thread. There, it should be called with
   * that request handler thread's thread local and not the one supplied to this method.
   */
  def handleProduceAppend(timeout: Long,
                          requiredAcks: Short,
                          internalTopicsAllowed: Boolean,
                          transactionalId: String,
<<<<<<< HEAD
                          entriesPerPartition: Map[TopicIdPartition, MemoryRecords],
                          responseCallback: Map[TopicIdPartition, PartitionResponse] => Unit,
                          recordValidationStatsCallback: Map[TopicIdPartition, RecordValidationStats] => Unit = _ => (),
                          requestLocal: RequestLocal = RequestLocal.NoCaching,
=======
                          entriesPerPartition: Map[TopicPartition, MemoryRecords],
                          responseCallback: Map[TopicPartition, PartitionResponse] => Unit,
                          recordValidationStatsCallback: Map[TopicPartition, RecordValidationStats] => Unit = _ => (),
                          requestLocal: RequestLocal = RequestLocal.noCaching,
>>>>>>> aaf3fc05
                          actionQueue: ActionQueue = this.defaultActionQueue,
                          transactionSupportedOperation: TransactionSupportedOperation): Unit = {

    val transactionalProducerInfo = mutable.HashSet[(Long, Short)]()
    val topicPartitionBatchInfo = mutable.Map[TopicPartition, Int]()
    val topicIds = entriesPerPartition.keys.map(tp => tp.topic() -> tp.topicId()).toMap
    entriesPerPartition.forKeyValue { (topicPartition, records) =>
      // Produce requests (only requests that require verification) should only have one batch per partition in "batches" but check all just to be safe.
      val transactionalBatches = records.batches.asScala.filter(batch => batch.hasProducerId && batch.isTransactional)
      transactionalBatches.foreach(batch => transactionalProducerInfo.add(batch.producerId, batch.producerEpoch))
      if (transactionalBatches.nonEmpty) topicPartitionBatchInfo.put(topicPartition.topicPartition(), records.firstBatch.baseSequence)
    }
    if (transactionalProducerInfo.size > 1) {
      throw new InvalidPidMappingException("Transactional records contained more than one producer ID")
    }

    def postVerificationCallback(newRequestLocal: RequestLocal,
                                 results: (Map[TopicPartition, Errors], Map[TopicPartition, VerificationGuard])): Unit = {
      val (preAppendErrors, verificationGuards) = results
      val errorResults = preAppendErrors.map {
        case (topicPartition, error) =>
          // translate transaction coordinator errors to known producer response errors
          val customException =
            error match {
              case Errors.INVALID_TXN_STATE => Some(error.exception("Partition was not added to the transaction"))
              // Transaction verification can fail with a retriable error that older clients may not
              // retry correctly. Translate these to an error which will cause such clients to retry
              // the produce request. We pick `NOT_ENOUGH_REPLICAS` because it does not trigger a
              // metadata refresh.
              case Errors.CONCURRENT_TRANSACTIONS |
                   Errors.NETWORK_EXCEPTION |
                   Errors.COORDINATOR_LOAD_IN_PROGRESS |
                   Errors.COORDINATOR_NOT_AVAILABLE |
                   Errors.NOT_COORDINATOR => Some(new NotEnoughReplicasException(
                s"Unable to verify the partition has been added to the transaction. Underlying error: ${error.toString}"))
              case _ => None
            }
          new TopicIdPartition(topicIds.getOrElse(topicPartition.topic(), Uuid.ZERO_UUID), topicPartition) -> LogAppendResult(
            LogAppendInfo.UNKNOWN_LOG_APPEND_INFO,
            Some(customException.getOrElse(error.exception)),
            hasCustomErrorMessage = customException.isDefined
          )
      }
      val entriesWithoutErrorsPerPartition = entriesPerPartition.filter { case (key, _) => !errorResults.contains(key) }
      val preAppendPartitionResponses = buildProducePartitionStatus(errorResults).map { case (k, status) => k -> status.responseStatus }

      def newResponseCallback(responses: Map[TopicIdPartition, PartitionResponse]): Unit = {
        responseCallback(preAppendPartitionResponses ++ responses)
      }

      appendRecords(
        timeout = timeout,
        requiredAcks = requiredAcks,
        internalTopicsAllowed = internalTopicsAllowed,
        origin = AppendOrigin.CLIENT,
        entriesPerPartition = entriesWithoutErrorsPerPartition,
        responseCallback = newResponseCallback,
        recordValidationStatsCallback = recordValidationStatsCallback,
        requestLocal = newRequestLocal,
        actionQueue = actionQueue,
        verificationGuards = verificationGuards
      )
    }

    if (transactionalProducerInfo.size < 1) {
      postVerificationCallback(
        requestLocal,
        (Map.empty[TopicPartition, Errors], Map.empty[TopicPartition, VerificationGuard])
      )
      return
    }

    maybeStartTransactionVerificationForPartitions(
      topicPartitionBatchInfo,
      transactionalId,
      transactionalProducerInfo.head._1,
      transactionalProducerInfo.head._2,
      // Wrap the callback to be handled on an arbitrary request handler thread
      // when transaction verification is complete. The request local passed in
      // is only used when the callback is executed immediately.
      KafkaRequestHandler.wrapAsyncCallback(
        postVerificationCallback,
        requestLocal
      ),
      transactionSupportedOperation
    )
  }

  private def buildProducePartitionStatus(
    results: Map[TopicIdPartition, LogAppendResult]
  ): Map[TopicIdPartition, ProducePartitionStatus] = {
    results.map { case (topicPartition, result) =>
      topicPartition -> ProducePartitionStatus(
        result.info.lastOffset + 1, // required offset
        new PartitionResponse(
          result.error,
          result.info.firstOffset,
          result.info.lastOffset,
          result.info.logAppendTime,
          result.info.logStartOffset,
          result.info.recordErrors,
          result.errorMessage
        )
      )
    }
  }

  private def addCompletePurgatoryAction(
    actionQueue: ActionQueue,
    appendResults: Map[TopicIdPartition, LogAppendResult]
  ): Unit = {
    actionQueue.add {
      () => appendResults.foreach { case (topicPartition, result) =>
        val requestKey = TopicPartitionOperationKey(topicPartition)
        result.info.leaderHwChange match {
          case LeaderHwChange.INCREASED =>
            // some delayed operations may be unblocked after HW changed
            delayedProducePurgatory.checkAndComplete(requestKey)
            delayedFetchPurgatory.checkAndComplete(requestKey)
            delayedDeleteRecordsPurgatory.checkAndComplete(requestKey)
          case LeaderHwChange.SAME =>
            // probably unblock some follower fetch requests since log end offset has been updated
            delayedFetchPurgatory.checkAndComplete(requestKey)
          case LeaderHwChange.NONE =>
          // nothing
        }
      }
    }
  }

  private def maybeAddDelayedProduce(
    requiredAcks: Short,
    delayedProduceLock: Option[Lock],
    timeoutMs: Long,
    entriesPerPartition: Map[TopicIdPartition, MemoryRecords],
    initialAppendResults: Map[TopicIdPartition, LogAppendResult],
    initialProduceStatus: Map[TopicIdPartition, ProducePartitionStatus],
    responseCallback: Map[TopicIdPartition, PartitionResponse] => Unit,
  ): Unit = {
    if (delayedProduceRequestRequired(requiredAcks, entriesPerPartition, initialAppendResults)) {
      // create delayed produce operation
      val produceMetadata = ProduceMetadata(requiredAcks, initialProduceStatus)
      val delayedProduce = new DelayedProduce(timeoutMs, produceMetadata, this, responseCallback, delayedProduceLock)

      // create a list of (topic, partition) pairs to use as keys for this delayed produce operation
      val producerRequestKeys = entriesPerPartition.keys.map(TopicPartitionOperationKey(_)).toSeq

      // try to complete the request immediately, otherwise put it into the purgatory
      // this is because while the delayed produce operation is being created, new
      // requests may arrive and hence make this operation completable.
      delayedProducePurgatory.tryCompleteElseWatch(delayedProduce, producerRequestKeys)
    } else {
      // we can respond immediately
      val produceResponseStatus = initialProduceStatus.map { case (k, status) => k -> status.responseStatus }
      responseCallback(produceResponseStatus)
    }
  }

  private def sendInvalidRequiredAcksResponse(entries: Map[TopicIdPartition, MemoryRecords],
                                             responseCallback: Map[TopicIdPartition, PartitionResponse] => Unit): Unit = {
    // If required.acks is outside accepted range, something is wrong with the client
    // Just return an error and don't handle the request at all
    val responseStatus = entries.map { case (topicPartition, _) =>
      topicPartition -> new PartitionResponse(
        Errors.INVALID_REQUIRED_ACKS,
        LogAppendInfo.UNKNOWN_LOG_APPEND_INFO.firstOffset,
        RecordBatch.NO_TIMESTAMP,
        LogAppendInfo.UNKNOWN_LOG_APPEND_INFO.logStartOffset
      )
    }
    responseCallback(responseStatus)
  }

  /**
   *
   * @param topicPartition                the topic partition to maybe verify
   * @param transactionalId               the transactional id for the transaction
   * @param producerId                    the producer id for the producer writing to the transaction
   * @param producerEpoch                 the epoch of the producer writing to the transaction
   * @param baseSequence                  the base sequence of the first record in the batch we are trying to append
   * @param callback                      the method to execute once the verification is either completed or returns an error
   * @param transactionSupportedOperation determines the supported operation based on the client's Request API version
   *
   * When the verification returns, the callback will be supplied the error if it exists or Errors.NONE.
   * If the verification guard exists, it will also be supplied. Otherwise the SENTINEL verification guard will be returned.
   * This guard can not be used for verification and any appends that attempt to use it will fail.
   */
  def maybeStartTransactionVerificationForPartition(
    topicPartition: TopicPartition,
    transactionalId: String,
    producerId: Long,
    producerEpoch: Short,
    baseSequence: Int,
    callback: ((Errors, VerificationGuard)) => Unit,
    transactionSupportedOperation: TransactionSupportedOperation
  ): Unit = {
    def generalizedCallback(results: (Map[TopicPartition, Errors], Map[TopicPartition, VerificationGuard])): Unit = {
      val (preAppendErrors, verificationGuards) = results
      callback((
        preAppendErrors.getOrElse(topicPartition, Errors.NONE),
        verificationGuards.getOrElse(topicPartition, VerificationGuard.SENTINEL)
      ))
    }

    maybeStartTransactionVerificationForPartitions(
      Map(topicPartition -> baseSequence),
      transactionalId,
      producerId,
      producerEpoch,
      generalizedCallback,
      transactionSupportedOperation
    )
  }

  /**
   *
   * @param topicPartitionBatchInfo         the topic partitions to maybe verify mapped to the base sequence of their first record batch
   * @param transactionalId                 the transactional id for the transaction
   * @param producerId                      the producer id for the producer writing to the transaction
   * @param producerEpoch                   the epoch of the producer writing to the transaction
   * @param callback                        the method to execute once the verification is either completed or returns an error
   * @param transactionSupportedOperation   determines the supported operation based on the client's Request API version
   *
   * When the verification returns, the callback will be supplied the errors per topic partition if there were errors.
   * The callback will also be supplied the verification guards per partition if they exist. It is possible to have an
   * error and a verification guard for a topic partition if the topic partition was unable to be verified by the transaction
   * coordinator. Transaction coordinator errors are mapped to append-friendly errors.
   */
  private def maybeStartTransactionVerificationForPartitions(
    topicPartitionBatchInfo: Map[TopicPartition, Int],
    transactionalId: String,
    producerId: Long,
    producerEpoch: Short,
    callback: ((Map[TopicPartition, Errors], Map[TopicPartition, VerificationGuard])) => Unit,
    transactionSupportedOperation: TransactionSupportedOperation
  ): Unit = {
    // Skip verification if the request is not transactional or transaction verification is disabled.
    if (transactionalId == null ||
      !config.transactionLogConfig.transactionPartitionVerificationEnable
      || addPartitionsToTxnManager.isEmpty
    ) {
      callback((Map.empty[TopicPartition, Errors], Map.empty[TopicPartition, VerificationGuard]))
      return
    }

    val verificationGuards = mutable.Map[TopicPartition, VerificationGuard]()
    val errors = mutable.Map[TopicPartition, Errors]()

    topicPartitionBatchInfo.map { case (topicPartition, baseSequence) =>
      val errorOrGuard = maybeStartTransactionVerificationForPartition(
        topicPartition,
        producerId,
        producerEpoch,
        baseSequence
      )

      errorOrGuard match {
        case Left(error) => errors.put(topicPartition, error)
        case Right(verificationGuard) => if (verificationGuard != VerificationGuard.SENTINEL)
          verificationGuards.put(topicPartition, verificationGuard)
      }
    }

    // No partitions require verification.
    if (verificationGuards.isEmpty) {
      callback((errors.toMap, Map.empty[TopicPartition, VerificationGuard]))
      return
    }

    def invokeCallback(
      verificationErrors: Map[TopicPartition, Errors]
    ): Unit = {
      callback((errors ++ verificationErrors, verificationGuards.toMap))
    }

    addPartitionsToTxnManager.foreach(_.verifyTransaction(
      transactionalId = transactionalId,
      producerId = producerId,
      producerEpoch = producerEpoch,
      topicPartitions = verificationGuards.keys.toSeq,
      callback = invokeCallback,
      transactionSupportedOperation = transactionSupportedOperation
    ))

  }

  private def maybeStartTransactionVerificationForPartition(
    topicPartition: TopicPartition,
    producerId: Long,
    producerEpoch: Short,
    baseSequence: Int
  ): Either[Errors, VerificationGuard] = {
    try {
      val verificationGuard = getPartitionOrException(topicPartition)
        .maybeStartTransactionVerification(producerId, baseSequence, producerEpoch)
      Right(verificationGuard)
    } catch {
      case e: Exception =>
        Left(Errors.forException(e))
    }
  }

  /**
   * Delete records on leader replicas of the partition, and wait for delete records operation be propagated to other replicas;
   * the callback function will be triggered either when timeout or logStartOffset of all live replicas have reached the specified offset
   */
  private def deleteRecordsOnLocalLog(offsetPerPartition: Map[TopicPartition, Long]): Map[TopicPartition, LogDeleteRecordsResult] = {
    trace("Delete records on local logs to offsets [%s]".format(offsetPerPartition))
    offsetPerPartition.map { case (topicPartition, requestedOffset) =>
      // reject delete records operation on internal topics
      if (Topic.isInternal(topicPartition.topic)) {
        (topicPartition, LogDeleteRecordsResult(-1L, -1L, Some(new InvalidTopicException(s"Cannot delete records of internal topic ${topicPartition.topic}"))))
      } else {
        try {
          val partition = getPartitionOrException(topicPartition)
          val logDeleteResult = partition.deleteRecordsOnLeader(requestedOffset)
          (topicPartition, logDeleteResult)
        } catch {
          case e@ (_: UnknownTopicOrPartitionException |
                   _: NotLeaderOrFollowerException |
                   _: OffsetOutOfRangeException |
                   _: PolicyViolationException |
                   _: KafkaStorageException) =>
            (topicPartition, LogDeleteRecordsResult(-1L, -1L, Some(e)))
          case t: Throwable =>
            error("Error processing delete records operation on partition %s".format(topicPartition), t)
            (topicPartition, LogDeleteRecordsResult(-1L, -1L, Some(t)))
        }
      }
    }
  }

  // If there exists a topic partition that meets the following requirement,
  // we need to put a delayed DeleteRecordsRequest and wait for the delete records operation to complete
  //
  // 1. the delete records operation on this partition is successful
  // 2. low watermark of this partition is smaller than the specified offset
  private def delayedDeleteRecordsRequired(localDeleteRecordsResults: Map[TopicPartition, LogDeleteRecordsResult]): Boolean = {
    localDeleteRecordsResults.exists{ case (_, deleteRecordsResult) =>
      deleteRecordsResult.exception.isEmpty && deleteRecordsResult.lowWatermark < deleteRecordsResult.requestedOffset
    }
  }

  /**
   * For each pair of partition and log directory specified in the map, if the partition has already been created on
   * this broker, move its log files to the specified log directory. Otherwise, record the pair in the memory so that
   * the partition will be created in the specified log directory when broker receives LeaderAndIsrRequest for the partition later.
   */
  def alterReplicaLogDirs(partitionDirs: Map[TopicPartition, String]): Map[TopicPartition, Errors] = {
    replicaStateChangeLock synchronized {
      partitionDirs.map { case (topicPartition, destinationDir) =>
        try {
          /* If the topic name is exceptionally long, we can't support altering the log directory.
           * See KAFKA-4893 for details.
           * TODO: fix this by implementing topic IDs. */
          if (UnifiedLog.logFutureDirName(topicPartition).length > 255)
            throw new InvalidTopicException("The topic name is too long.")
          if (!logManager.isLogDirOnline(destinationDir))
            throw new KafkaStorageException(s"Log directory $destinationDir is offline")

          getPartition(topicPartition) match {
            case HostedPartition.Online(partition) =>
              // Stop current replica movement if the destinationDir is different from the existing destination log directory
              if (partition.futureReplicaDirChanged(destinationDir)) {
                replicaAlterLogDirsManager.removeFetcherForPartitions(Set(topicPartition))
                partition.removeFutureLocalReplica()
              }
            case HostedPartition.Offline(_) =>
              throw new KafkaStorageException(s"Partition $topicPartition is offline")

            case HostedPartition.None => // Do nothing
          }

          // If the log for this partition has not been created yet:
          // 1) Record the destination log directory in the memory so that the partition will be created in this log directory
          //    when broker receives LeaderAndIsrRequest for this partition later.
          // 2) Respond with NotLeaderOrFollowerException for this partition in the AlterReplicaLogDirsResponse
          logManager.maybeUpdatePreferredLogDir(topicPartition, destinationDir)

          // throw NotLeaderOrFollowerException if replica does not exist for the given partition
          val partition = getPartitionOrException(topicPartition)
          val log = partition.localLogOrException
          val topicId = log.topicId

          // If the destinationLDir is different from the current log directory of the replica:
          // - If there is no offline log directory, create the future log in the destinationDir (if it does not exist) and
          //   start ReplicaAlterDirThread to move data of this partition from the current log to the future log
          // - Otherwise, return KafkaStorageException. We do not create the future log while there is offline log directory
          //   so that we can avoid creating future log for the same partition in multiple log directories.
          val highWatermarkCheckpoints = new LazyOffsetCheckpoints(this.highWatermarkCheckpoints.asJava)
          if (partition.maybeCreateFutureReplica(destinationDir, highWatermarkCheckpoints)) {
            val futureLog = futureLocalLogOrException(topicPartition)
            logManager.abortAndPauseCleaning(topicPartition)

            val initialFetchState = InitialFetchState(topicId, BrokerEndPoint(config.brokerId, "localhost", -1),
              partition.getLeaderEpoch, futureLog.highWatermark)
            replicaAlterLogDirsManager.addFetcherForPartitions(Map(topicPartition -> initialFetchState))
          }

          (topicPartition, Errors.NONE)
        } catch {
          case e@(_: InvalidTopicException |
                  _: LogDirNotFoundException |
                  _: ReplicaNotAvailableException |
                  _: KafkaStorageException) =>
            warn(s"Unable to alter log dirs for $topicPartition", e)
            (topicPartition, Errors.forException(e))
          case e: NotLeaderOrFollowerException =>
            // Retaining REPLICA_NOT_AVAILABLE exception for ALTER_REPLICA_LOG_DIRS for compatibility
            warn(s"Unable to alter log dirs for $topicPartition", e)
            (topicPartition, Errors.REPLICA_NOT_AVAILABLE)
          case t: Throwable =>
            error("Error while changing replica dir for partition %s".format(topicPartition), t)
            (topicPartition, Errors.forException(t))
        }
      }
    }
  }

  /*
   * Get the LogDirInfo for the specified list of partitions.
   *
   * Each LogDirInfo specifies the following information for a given log directory:
   * 1) Error of the log directory, e.g. whether the log is online or offline
   * 2) size and lag of current and future logs for each partition in the given log directory. Only logs of the queried partitions
   *    are included. There may be future logs (which will replace the current logs of the partition in the future) on the broker after KIP-113 is implemented.
   */
  def describeLogDirs(partitions: Set[TopicPartition]): List[DescribeLogDirsResponseData.DescribeLogDirsResult] = {
    val logsByDir = logManager.allLogs.groupBy(log => log.parentDir)

    config.logDirs.toSet.map { logDir: String =>
      val file = Paths.get(logDir)
      val absolutePath = file.toAbsolutePath.toString
      try {
        if (!logManager.isLogDirOnline(absolutePath))
          throw new KafkaStorageException(s"Log directory $absolutePath is offline")

        val fileStore = Files.getFileStore(file)
        val totalBytes = adjustForLargeFileSystems(fileStore.getTotalSpace)
        val usableBytes = adjustForLargeFileSystems(fileStore.getUsableSpace)
        val topicInfos = logsByDir.get(absolutePath) match {
          case Some(logs) =>
            logs.groupBy(_.topicPartition.topic).map { case (topic, logs) =>
              new DescribeLogDirsResponseData.DescribeLogDirsTopic().setName(topic).setPartitions(
                logs.filter { log =>
                  partitions.contains(log.topicPartition)
                }.map { log =>
                  new DescribeLogDirsResponseData.DescribeLogDirsPartition()
                    .setPartitionSize(log.size)
                    .setPartitionIndex(log.topicPartition.partition)
                    .setOffsetLag(getLogEndOffsetLag(log.topicPartition, log.logEndOffset, log.isFuture))
                    .setIsFutureKey(log.isFuture)
                }.toList.asJava)
            }.filterNot(_.partitions().isEmpty).toList.asJava
          case None =>
            Collections.emptyList[DescribeLogDirsTopic]()
        }

        val describeLogDirsResult = new DescribeLogDirsResponseData.DescribeLogDirsResult()
          .setLogDir(absolutePath).setTopics(topicInfos)
          .setErrorCode(Errors.NONE.code)
          .setTotalBytes(totalBytes).setUsableBytes(usableBytes)
        if (!topicInfos.isEmpty)
          describeLogDirsResult.setTopics(topicInfos)
        describeLogDirsResult

      } catch {
        case e: KafkaStorageException =>
          warn("Unable to describe replica dirs for %s".format(absolutePath), e)
          new DescribeLogDirsResponseData.DescribeLogDirsResult()
            .setLogDir(absolutePath)
            .setErrorCode(Errors.KAFKA_STORAGE_ERROR.code)
        case t: Throwable =>
          error(s"Error while describing replica in dir $absolutePath", t)
          new DescribeLogDirsResponseData.DescribeLogDirsResult()
            .setLogDir(absolutePath)
            .setErrorCode(Errors.forException(t).code)
      }
    }.toList
  }

  // See: https://bugs.openjdk.java.net/browse/JDK-8162520
  private def adjustForLargeFileSystems(space: Long): Long = {
    if (space < 0)
      return Long.MaxValue
    space
  }

  def getLogEndOffsetLag(topicPartition: TopicPartition, logEndOffset: Long, isFuture: Boolean): Long = {
    localLog(topicPartition) match {
      case Some(log) =>
        if (isFuture)
          log.logEndOffset - logEndOffset
        else
          math.max(log.highWatermark - logEndOffset, 0)
      case None =>
        // return -1L to indicate that the LEO lag is not available if the replica is not created or is offline
        DescribeLogDirsResponse.INVALID_OFFSET_LAG
    }
  }

  def deleteRecords(timeout: Long,
                    offsetPerPartition: Map[TopicPartition, Long],
                    responseCallback: Map[TopicPartition, DeleteRecordsPartitionResult] => Unit): Unit = {
    val timeBeforeLocalDeleteRecords = time.milliseconds
    val localDeleteRecordsResults = deleteRecordsOnLocalLog(offsetPerPartition)
    debug("Delete records on local log in %d ms".format(time.milliseconds - timeBeforeLocalDeleteRecords))

    val deleteRecordsStatus = localDeleteRecordsResults.map { case (topicPartition, result) =>
      topicPartition ->
        DeleteRecordsPartitionStatus(
          result.requestedOffset, // requested offset
          new DeleteRecordsPartitionResult()
            .setLowWatermark(result.lowWatermark)
            .setErrorCode(result.error.code)
            .setPartitionIndex(topicPartition.partition)) // response status
    }

    if (delayedDeleteRecordsRequired(localDeleteRecordsResults)) {
      // create delayed delete records operation
      val delayedDeleteRecords = new DelayedDeleteRecords(timeout, deleteRecordsStatus, this, responseCallback)

      // create a list of (topic, partition) pairs to use as keys for this delayed delete records operation
      val deleteRecordsRequestKeys = offsetPerPartition.keys.map(TopicPartitionOperationKey(_)).toSeq

      // try to complete the request immediately, otherwise put it into the purgatory
      // this is because while the delayed delete records operation is being created, new
      // requests may arrive and hence make this operation completable.
      delayedDeleteRecordsPurgatory.tryCompleteElseWatch(delayedDeleteRecords, deleteRecordsRequestKeys)
    } else {
      // we can respond immediately
      val deleteRecordsResponseStatus = deleteRecordsStatus.map { case (k, status) => k -> status.responseStatus }
      responseCallback(deleteRecordsResponseStatus)
    }
  }

  // If all the following conditions are true, we need to put a delayed produce request and wait for replication to complete
  //
  // 1. required acks = -1
  // 2. there is data to append
  // 3. at least one partition append was successful (fewer errors than partitions)
  private def delayedProduceRequestRequired(requiredAcks: Short,
                                            entriesPerPartition: Map[TopicIdPartition, MemoryRecords],
                                            localProduceResults: Map[TopicIdPartition, LogAppendResult]): Boolean = {
    requiredAcks == -1 &&
    entriesPerPartition.nonEmpty &&
    localProduceResults.values.count(_.exception.isDefined) < entriesPerPartition.size
  }

  private def isValidRequiredAcks(requiredAcks: Short): Boolean = {
    requiredAcks == -1 || requiredAcks == 1 || requiredAcks == 0
  }

  /**
   * Append the messages to the local replica logs
   */
  private def appendToLocalLog(internalTopicsAllowed: Boolean,
                               origin: AppendOrigin,
                               entriesPerPartition: Map[TopicIdPartition, MemoryRecords],
                               requiredAcks: Short,
                               requestLocal: RequestLocal,
                               verificationGuards: Map[TopicPartition, VerificationGuard]): Map[TopicIdPartition, LogAppendResult] = {
    val traceEnabled = isTraceEnabled
    def processFailedRecord(topicPartition: TopicPartition, t: Throwable) = {
      val logStartOffset = onlinePartition(topicPartition).map(_.logStartOffset).getOrElse(-1L)
      brokerTopicStats.topicStats(topicPartition.topic).failedProduceRequestRate.mark()
      brokerTopicStats.allTopicsStats.failedProduceRequestRate.mark()
      t match {
        case _: InvalidProducerEpochException =>
          info(s"Error processing append operation on partition $topicPartition", t)
        case _ =>
          error(s"Error processing append operation on partition $topicPartition", t)
      }

      logStartOffset
    }

    if (traceEnabled)
      trace(s"Append [$entriesPerPartition] to local log")

    entriesPerPartition.map { case (topicPartition, records) =>
      brokerTopicStats.topicStats(topicPartition.topic).totalProduceRequestRate.mark()
      brokerTopicStats.allTopicsStats.totalProduceRequestRate.mark()

      // reject appending to internal topics if it is not allowed
      if (Topic.isInternal(topicPartition.topic) && !internalTopicsAllowed) {
        (topicPartition, LogAppendResult(
          LogAppendInfo.UNKNOWN_LOG_APPEND_INFO,
          Some(new InvalidTopicException(s"Cannot append to internal topic ${topicPartition.topic}")),
          hasCustomErrorMessage = false))
      } else {
        try {
          val partition = getPartitionOrException(topicPartition.topicPartition())
          val info = partition.appendRecordsToLeader(records, origin, requiredAcks, requestLocal,
            verificationGuards.getOrElse(topicPartition.topicPartition(), VerificationGuard.SENTINEL))
          val numAppendedMessages = info.numMessages

          // update stats for successfully appended bytes and messages as bytesInRate and messageInRate
          brokerTopicStats.topicStats(topicPartition.topic).bytesInRate.mark(records.sizeInBytes)
          brokerTopicStats.allTopicsStats.bytesInRate.mark(records.sizeInBytes)
          brokerTopicStats.topicStats(topicPartition.topic).messagesInRate.mark(numAppendedMessages)
          brokerTopicStats.allTopicsStats.messagesInRate.mark(numAppendedMessages)

          if (traceEnabled)
            trace(s"${records.sizeInBytes} written to log $topicPartition beginning at offset " +
              s"${info.firstOffset} and ending at offset ${info.lastOffset}")

          (topicPartition, LogAppendResult(info, exception = None, hasCustomErrorMessage = false))
        } catch {
          // NOTE: Failed produce requests metric is not incremented for known exceptions
          // it is supposed to indicate un-expected failures of a broker in handling a produce request
          case e@ (_: UnknownTopicOrPartitionException |
                   _: NotLeaderOrFollowerException |
                   _: RecordTooLargeException |
                   _: RecordBatchTooLargeException |
                   _: CorruptRecordException |
                   _: KafkaStorageException) =>
            (topicPartition, LogAppendResult(LogAppendInfo.UNKNOWN_LOG_APPEND_INFO, Some(e), hasCustomErrorMessage = false))
          case rve: RecordValidationException =>
            val logStartOffset = processFailedRecord(topicPartition.topicPartition(), rve.invalidException)
            val recordErrors = rve.recordErrors
            (topicPartition, LogAppendResult(LogAppendInfo.unknownLogAppendInfoWithAdditionalInfo(logStartOffset, recordErrors),
              Some(rve.invalidException), hasCustomErrorMessage = true))
          case t: Throwable =>
            val logStartOffset = processFailedRecord(topicPartition.topicPartition(), t)
            (topicPartition, LogAppendResult(LogAppendInfo.unknownLogAppendInfoWithLogStartOffset(logStartOffset),
              Some(t), hasCustomErrorMessage = false))
        }
      }
    }
  }

  def fetchOffset(topics: Seq[ListOffsetsTopic],
                  duplicatePartitions: Set[TopicPartition],
                  isolationLevel: IsolationLevel,
                  replicaId: Int,
                  clientId: String,
                  correlationId: Int,
                  version: Short,
                  buildErrorResponse: (Errors, ListOffsetsPartition) => ListOffsetsPartitionResponse,
                  responseCallback: List[ListOffsetsTopicResponse] => Unit): Unit = {
    val statusByPartition = mutable.Map[TopicPartition, ListOffsetsPartitionStatus]()
    topics.foreach { topic =>
      topic.partitions.asScala.foreach { partition =>
        val topicPartition = new TopicPartition(topic.name, partition.partitionIndex)
        if (duplicatePartitions.contains(topicPartition)) {
          debug(s"OffsetRequest with correlation id $correlationId from client $clientId on partition $topicPartition " +
            s"failed because the partition is duplicated in the request.")
          statusByPartition += topicPartition -> ListOffsetsPartitionStatus(Some(buildErrorResponse(Errors.INVALID_REQUEST, partition)))
        } else if (isListOffsetsTimestampUnsupported(partition.timestamp(), version)) {
          statusByPartition += topicPartition -> ListOffsetsPartitionStatus(Some(buildErrorResponse(Errors.UNSUPPORTED_VERSION, partition)))
        } else {
          try {
            val fetchOnlyFromLeader = replicaId != ListOffsetsRequest.DEBUGGING_REPLICA_ID
            val isClientRequest = replicaId == ListOffsetsRequest.CONSUMER_REPLICA_ID
            val isolationLevelOpt = if (isClientRequest)
              Some(isolationLevel)
            else
              None

            val resultHolder = fetchOffsetForTimestamp(topicPartition,
              partition.timestamp,
              isolationLevelOpt,
              if (partition.currentLeaderEpoch == ListOffsetsResponse.UNKNOWN_EPOCH) Optional.empty() else Optional.of(partition.currentLeaderEpoch),
              fetchOnlyFromLeader)

            val status = resultHolder match {
              case OffsetResultHolder(Some(found), _) =>
                // This case is for normal topic that does not have remote storage.
                var partitionResponse = buildErrorResponse(Errors.NONE, partition)
                if (resultHolder.lastFetchableOffset.isDefined &&
                  found.offset >= resultHolder.lastFetchableOffset.get) {
                  resultHolder.maybeOffsetsError.map(e => throw e)
                } else {
                  partitionResponse = new ListOffsetsPartitionResponse()
                    .setPartitionIndex(partition.partitionIndex)
                    .setErrorCode(Errors.NONE.code)
                    .setTimestamp(found.timestamp)
                    .setOffset(found.offset)
                  if (found.leaderEpoch.isPresent && version >= 4)
                    partitionResponse.setLeaderEpoch(found.leaderEpoch.get)
                }
                ListOffsetsPartitionStatus(Some(partitionResponse))
              case OffsetResultHolder(None, None) =>
                // This is an empty offset response scenario
                resultHolder.maybeOffsetsError.map(e => throw e)
                ListOffsetsPartitionStatus(Some(buildErrorResponse(Errors.NONE, partition)))
              case OffsetResultHolder(None, Some(futureHolder)) =>
                // This case is for topic enabled with remote storage and we want to search the timestamp in
                // remote storage using async fashion.
                ListOffsetsPartitionStatus(None, Some(futureHolder), resultHolder.lastFetchableOffset, resultHolder.maybeOffsetsError)
            }
            statusByPartition += topicPartition -> status
          } catch {
            // NOTE: These exceptions are special cases since these error messages are typically transient or the client
            // would have received a clear exception and there is no value in logging the entire stack trace for the same
            case e @ (_ : UnknownTopicOrPartitionException |
                      _ : NotLeaderOrFollowerException |
                      _ : UnknownLeaderEpochException |
                      _ : FencedLeaderEpochException |
                      _ : KafkaStorageException |
                      _ : UnsupportedForMessageFormatException) =>
              debug(s"Offset request with correlation id $correlationId from client $clientId on " +
                s"partition $topicPartition failed due to ${e.getMessage}")
              statusByPartition += topicPartition -> ListOffsetsPartitionStatus(Some(buildErrorResponse(Errors.forException(e), partition)))

            // Only V5 and newer ListOffset calls should get OFFSET_NOT_AVAILABLE
            case e: OffsetNotAvailableException =>
              if (version >= 5) {
                statusByPartition += topicPartition -> ListOffsetsPartitionStatus(Some(buildErrorResponse(Errors.forException(e), partition)))
              } else {
                statusByPartition += topicPartition -> ListOffsetsPartitionStatus(Some(buildErrorResponse(Errors.LEADER_NOT_AVAILABLE, partition)))
              }

            case e: Throwable =>
              error("Error while responding to offset request", e)
              statusByPartition += topicPartition -> ListOffsetsPartitionStatus(Some(buildErrorResponse(Errors.forException(e), partition)))
          }
        }
      }
    }

    if (delayedRemoteListOffsetsRequired(statusByPartition)) {
      val timeout = config.remoteLogManagerConfig.remoteListOffsetsRequestTimeoutMs()
      // create delayed remote list offsets operation
      val delayedRemoteListOffsets = new DelayedRemoteListOffsets(timeout, version, ListOffsetsMetadata(statusByPartition), responseCallback)
      // create a list of (topic, partition) pairs to use as keys for this delayed remote list offsets operation
      val listOffsetsRequestKeys = statusByPartition.keys.map(TopicPartitionOperationKey(_)).toSeq
      // try to complete the request immediately, otherwise put it into the purgatory
      delayedRemoteListOffsetsPurgatory.tryCompleteElseWatch(delayedRemoteListOffsets, listOffsetsRequestKeys)
    } else {
      // we can respond immediately
      val responseTopics = statusByPartition.groupBy(e => e._1.topic()).map {
        case (topic, status) =>
          new ListOffsetsTopicResponse().setName(topic).setPartitions(status.values.flatMap(s => s.responseOpt).toList.asJava)
      }.toList
      responseCallback(responseTopics)
    }
  }

  private def delayedRemoteListOffsetsRequired(responseByPartition: Map[TopicPartition, ListOffsetsPartitionStatus]): Boolean = {
    responseByPartition.values.exists(status => status.futureHolderOpt.isDefined)
  }

  def fetchOffsetForTimestamp(topicPartition: TopicPartition,
                              timestamp: Long,
                              isolationLevel: Option[IsolationLevel],
                              currentLeaderEpoch: Optional[Integer],
                              fetchOnlyFromLeader: Boolean): OffsetResultHolder = {
    val partition = getPartitionOrException(topicPartition)
    partition.fetchOffsetForTimestamp(timestamp, isolationLevel, currentLeaderEpoch, fetchOnlyFromLeader, remoteLogManager)
  }

  def legacyFetchOffsetsForTimestamp(topicPartition: TopicPartition,
                                     timestamp: Long,
                                     maxNumOffsets: Int,
                                     isFromConsumer: Boolean,
                                     fetchOnlyFromLeader: Boolean): Seq[Long] = {
    val partition = getPartitionOrException(topicPartition)
    partition.legacyFetchOffsetsForTimestamp(timestamp, maxNumOffsets, isFromConsumer, fetchOnlyFromLeader)
  }

  /**
   * Returns [[LogReadResult]] with error if a task for RemoteStorageFetchInfo could not be scheduled successfully
   * else returns [[None]].
   */
  private def processRemoteFetch(remoteFetchInfo: RemoteStorageFetchInfo,
                                 params: FetchParams,
                                 responseCallback: Seq[(TopicIdPartition, FetchPartitionData)] => Unit,
                                 logReadResults: Seq[(TopicIdPartition, LogReadResult)],
                                 fetchPartitionStatus: Seq[(TopicIdPartition, FetchPartitionStatus)]): Option[LogReadResult] = {
    val key = new TopicPartitionOperationKey(remoteFetchInfo.topicPartition.topic(), remoteFetchInfo.topicPartition.partition())
    val remoteFetchResult = new CompletableFuture[RemoteLogReadResult]
    var remoteFetchTask: Future[Void] = null
    try {
      remoteFetchTask = remoteLogManager.get.asyncRead(remoteFetchInfo, (result: RemoteLogReadResult) => {
        remoteFetchResult.complete(result)
        delayedRemoteFetchPurgatory.checkAndComplete(key)
      })
    } catch {
      case e: RejectedExecutionException =>
        // Return the error if any in scheduling the remote fetch task
        warn("Unable to fetch data from remote storage", e)
        return Some(createLogReadResult(e))
    }

    val remoteFetchMaxWaitMs = config.remoteLogManagerConfig.remoteFetchMaxWaitMs().toLong
    val remoteFetch = new DelayedRemoteFetch(remoteFetchTask, remoteFetchResult, remoteFetchInfo, remoteFetchMaxWaitMs,
      fetchPartitionStatus, params, logReadResults, this, responseCallback)
    delayedRemoteFetchPurgatory.tryCompleteElseWatch(remoteFetch, Seq(key))
    None
  }

  private def buildPartitionToFetchPartitionData(logReadResults: Seq[(TopicIdPartition, LogReadResult)],
                                                 remoteFetchTopicPartition: TopicPartition,
                                                 error: LogReadResult): Seq[(TopicIdPartition, FetchPartitionData)] = {
    logReadResults.map { case (tp, result) =>
      val fetchPartitionData = {
        if (tp.topicPartition().equals(remoteFetchTopicPartition))
          error
        else
          result
      }.toFetchPartitionData(false)

      tp -> fetchPartitionData
    }
  }

  /**
   * Fetch messages from a replica, and wait until enough data can be fetched and return;
   * the callback function will be triggered either when timeout or required fetch info is satisfied.
   * Consumers may fetch from any replica, but followers can only fetch from the leader.
   */
  def fetchMessages(params: FetchParams,
                    fetchInfos: Seq[(TopicIdPartition, PartitionData)],
                    quota: ReplicaQuota,
                    responseCallback: Seq[(TopicIdPartition, FetchPartitionData)] => Unit): Unit = {

    // check if this fetch request can be satisfied right away
    val logReadResults = readFromLog(params, fetchInfos, quota, readFromPurgatory = false)
    var bytesReadable: Long = 0
    var errorReadingData = false

    // The 1st topic-partition that has to be read from remote storage
    var remoteFetchInfo: Optional[RemoteStorageFetchInfo] = Optional.empty()

    var hasDivergingEpoch = false
    var hasPreferredReadReplica = false
    val logReadResultMap = new mutable.HashMap[TopicIdPartition, LogReadResult]

    logReadResults.foreach { case (topicIdPartition, logReadResult) =>
      brokerTopicStats.topicStats(topicIdPartition.topicPartition.topic).totalFetchRequestRate.mark()
      brokerTopicStats.allTopicsStats.totalFetchRequestRate.mark()
      if (logReadResult.error != Errors.NONE)
        errorReadingData = true
      if (!remoteFetchInfo.isPresent && logReadResult.info.delayedRemoteStorageFetch.isPresent) {
        remoteFetchInfo = logReadResult.info.delayedRemoteStorageFetch
      }
      if (logReadResult.divergingEpoch.nonEmpty)
        hasDivergingEpoch = true
      if (logReadResult.preferredReadReplica.nonEmpty)
        hasPreferredReadReplica = true
      bytesReadable = bytesReadable + logReadResult.info.records.sizeInBytes
      logReadResultMap.put(topicIdPartition, logReadResult)
    }

    // Respond immediately if no remote fetches are required and any of the below conditions is true
    //                        1) fetch request does not want to wait
    //                        2) fetch request does not require any data
    //                        3) has enough data to respond
    //                        4) some error happens while reading data
    //                        5) we found a diverging epoch
    //                        6) has a preferred read replica
    if (!remoteFetchInfo.isPresent && (params.maxWaitMs <= 0 || fetchInfos.isEmpty || bytesReadable >= params.minBytes || errorReadingData ||
      hasDivergingEpoch || hasPreferredReadReplica)) {
      val fetchPartitionData = logReadResults.map { case (tp, result) =>
        val isReassignmentFetch = params.isFromFollower && isAddingReplica(tp.topicPartition, params.replicaId)
        tp -> result.toFetchPartitionData(isReassignmentFetch)
      }
      responseCallback(fetchPartitionData)
    } else {
      // construct the fetch results from the read results
      val fetchPartitionStatus = new mutable.ArrayBuffer[(TopicIdPartition, FetchPartitionStatus)]
      fetchInfos.foreach { case (topicIdPartition, partitionData) =>
        logReadResultMap.get(topicIdPartition).foreach(logReadResult => {
          val logOffsetMetadata = logReadResult.info.fetchOffsetMetadata
          fetchPartitionStatus += (topicIdPartition -> FetchPartitionStatus(logOffsetMetadata, partitionData))
        })
      }

      if (remoteFetchInfo.isPresent) {
        val maybeLogReadResultWithError = processRemoteFetch(remoteFetchInfo.get(), params, responseCallback, logReadResults, fetchPartitionStatus)
        if (maybeLogReadResultWithError.isDefined) {
          // If there is an error in scheduling the remote fetch task, return what we currently have
          // (the data read from local log segment for the other topic-partitions) and an error for the topic-partition
          // that we couldn't read from remote storage
          val partitionToFetchPartitionData = buildPartitionToFetchPartitionData(logReadResults, remoteFetchInfo.get().topicPartition, maybeLogReadResultWithError.get)
          responseCallback(partitionToFetchPartitionData)
        }
      } else {
        // If there is not enough data to respond and there is no remote data, we will let the fetch request
        // wait for new data.
        val delayedFetch = new DelayedFetch(
          params = params,
          fetchPartitionStatus = fetchPartitionStatus,
          replicaManager = this,
          quota = quota,
          responseCallback = responseCallback
        )

        // create a list of (topic, partition) pairs to use as keys for this delayed fetch operation
        val delayedFetchKeys = fetchPartitionStatus.map { case (tp, _) => TopicPartitionOperationKey(tp) }

        // try to complete the request immediately, otherwise put it into the purgatory;
        // this is because while the delayed fetch operation is being created, new requests
        // may arrive and hence make this operation completable.
        delayedFetchPurgatory.tryCompleteElseWatch(delayedFetch, delayedFetchKeys)
      }
    }
  }

  /**
   * Read from multiple topic partitions at the given offset up to maxSize bytes
   */
  def readFromLog(
    params: FetchParams,
    readPartitionInfo: Seq[(TopicIdPartition, PartitionData)],
    quota: ReplicaQuota,
    readFromPurgatory: Boolean): Seq[(TopicIdPartition, LogReadResult)] = {
    val traceEnabled = isTraceEnabled

    def checkFetchDataInfo(partition: Partition, givenFetchedDataInfo: FetchDataInfo) = {
      if (params.isFromFollower && shouldLeaderThrottle(quota, partition, params.replicaId)) {
        // If the partition is being throttled, simply return an empty set.
        new FetchDataInfo(givenFetchedDataInfo.fetchOffsetMetadata, MemoryRecords.EMPTY)
      } else if (!params.hardMaxBytesLimit && givenFetchedDataInfo.firstEntryIncomplete) {
        // For FetchRequest version 3, we replace incomplete message sets with an empty one as consumers can make
        // progress in such cases and don't need to report a `RecordTooLargeException`
        new FetchDataInfo(givenFetchedDataInfo.fetchOffsetMetadata, MemoryRecords.EMPTY)
      } else {
        givenFetchedDataInfo
      }
    }

    def read(tp: TopicIdPartition, fetchInfo: PartitionData, limitBytes: Int, minOneMessage: Boolean): LogReadResult = {
      val offset = fetchInfo.fetchOffset
      val partitionFetchSize = fetchInfo.maxBytes
      val followerLogStartOffset = fetchInfo.logStartOffset

      val adjustedMaxBytes = math.min(fetchInfo.maxBytes, limitBytes)
      var log: UnifiedLog = null
      var partition : Partition = null
      val fetchTimeMs = time.milliseconds
      try {
        if (traceEnabled)
          trace(s"Fetching log segment for partition $tp, offset $offset, partition fetch size $partitionFetchSize, " +
            s"remaining response limit $limitBytes" +
            (if (minOneMessage) s", ignoring response/partition size limits" else ""))

        partition = getPartitionOrException(tp.topicPartition)

        // Check if topic ID from the fetch request/session matches the ID in the log
        val topicId = if (tp.topicId == Uuid.ZERO_UUID) None else Some(tp.topicId)
        if (!hasConsistentTopicId(topicId, partition.topicId))
          throw new InconsistentTopicIdException("Topic ID in the fetch session did not match the topic ID in the log.")

        // If we are the leader, determine the preferred read-replica
        val preferredReadReplica = params.clientMetadata.asScala.flatMap(
          metadata => findPreferredReadReplica(partition, metadata, params.replicaId, fetchInfo.fetchOffset, fetchTimeMs))

        if (preferredReadReplica.isDefined) {
          replicaSelectorOpt.foreach { selector =>
            debug(s"Replica selector ${selector.getClass.getSimpleName} returned preferred replica " +
              s"${preferredReadReplica.get} for ${params.clientMetadata}")
          }
          // If a preferred read-replica is set, skip the read
          val offsetSnapshot = partition.fetchOffsetSnapshot(fetchInfo.currentLeaderEpoch, fetchOnlyFromLeader = false)
          LogReadResult(info = new FetchDataInfo(LogOffsetMetadata.UNKNOWN_OFFSET_METADATA, MemoryRecords.EMPTY),
            divergingEpoch = None,
            highWatermark = offsetSnapshot.highWatermark.messageOffset,
            leaderLogStartOffset = offsetSnapshot.logStartOffset,
            leaderLogEndOffset = offsetSnapshot.logEndOffset.messageOffset,
            followerLogStartOffset = followerLogStartOffset,
            fetchTimeMs = -1L,
            lastStableOffset = Some(offsetSnapshot.lastStableOffset.messageOffset),
            preferredReadReplica = preferredReadReplica,
            exception = None)
        } else {
          log = partition.localLogWithEpochOrThrow(fetchInfo.currentLeaderEpoch, params.fetchOnlyLeader())

          // Try the read first, this tells us whether we need all of adjustedFetchSize for this partition
          val readInfo: LogReadInfo = partition.fetchRecords(
            fetchParams = params,
            fetchPartitionData = fetchInfo,
            fetchTimeMs = fetchTimeMs,
            maxBytes = adjustedMaxBytes,
            minOneMessage = minOneMessage,
            updateFetchState = !readFromPurgatory)

          val fetchDataInfo = checkFetchDataInfo(partition, readInfo.fetchedData)

          LogReadResult(info = fetchDataInfo,
            divergingEpoch = readInfo.divergingEpoch.asScala,
            highWatermark = readInfo.highWatermark,
            leaderLogStartOffset = readInfo.logStartOffset,
            leaderLogEndOffset = readInfo.logEndOffset,
            followerLogStartOffset = followerLogStartOffset,
            fetchTimeMs = fetchTimeMs,
            lastStableOffset = Some(readInfo.lastStableOffset),
            preferredReadReplica = preferredReadReplica,
            exception = None
          )
        }
      } catch {
        // NOTE: Failed fetch requests metric is not incremented for known exceptions since it
        // is supposed to indicate un-expected failure of a broker in handling a fetch request
        case e@ (_: UnknownTopicOrPartitionException |
                 _: NotLeaderOrFollowerException |
                 _: UnknownLeaderEpochException |
                 _: FencedLeaderEpochException |
                 _: ReplicaNotAvailableException |
                 _: KafkaStorageException |
                 _: InconsistentTopicIdException) =>
          createLogReadResult(e)
        case e: OffsetOutOfRangeException =>
          handleOffsetOutOfRangeError(tp, params, fetchInfo, adjustedMaxBytes, minOneMessage, log, fetchTimeMs, e)
        case e: Throwable =>
          brokerTopicStats.topicStats(tp.topic).failedFetchRequestRate.mark()
          brokerTopicStats.allTopicsStats.failedFetchRequestRate.mark()

          val fetchSource = FetchRequest.describeReplicaId(params.replicaId)
          error(s"Error processing fetch with max size $adjustedMaxBytes from $fetchSource " +
            s"on partition $tp: $fetchInfo", e)

          LogReadResult(info = new FetchDataInfo(LogOffsetMetadata.UNKNOWN_OFFSET_METADATA, MemoryRecords.EMPTY),
            divergingEpoch = None,
            highWatermark = UnifiedLog.UnknownOffset,
            leaderLogStartOffset = UnifiedLog.UnknownOffset,
            leaderLogEndOffset = UnifiedLog.UnknownOffset,
            followerLogStartOffset = UnifiedLog.UnknownOffset,
            fetchTimeMs = -1L,
            lastStableOffset = None,
            exception = Some(e)
          )
      }
    }

    var limitBytes = params.maxBytes
    val result = new mutable.ArrayBuffer[(TopicIdPartition, LogReadResult)]
    var minOneMessage = !params.hardMaxBytesLimit
    readPartitionInfo.foreach { case (tp, fetchInfo) =>
      val readResult = read(tp, fetchInfo, limitBytes, minOneMessage)
      val recordBatchSize = readResult.info.records.sizeInBytes
      // Once we read from a non-empty partition, we stop ignoring request and partition level size limits
      if (recordBatchSize > 0)
        minOneMessage = false
      limitBytes = math.max(0, limitBytes - recordBatchSize)
      result += (tp -> readResult)
    }
    result
  }

  private def handleOffsetOutOfRangeError(tp: TopicIdPartition, params: FetchParams, fetchInfo: PartitionData,
                                          adjustedMaxBytes: Int, minOneMessage:
                                          Boolean, log: UnifiedLog, fetchTimeMs: Long,
                                          exception: OffsetOutOfRangeException): LogReadResult = {
    val offset = fetchInfo.fetchOffset
    // In case of offset out of range errors, handle it for tiered storage only if all the below conditions are true.
    //   1) remote log manager is enabled and it is available
    //   2) `log` instance should not be null here as that would have been caught earlier with NotLeaderForPartitionException or ReplicaNotAvailableException.
    //   3) fetch offset is within the offset range of the remote storage layer
    if (remoteLogManager.isDefined && log != null && log.remoteLogEnabled() &&
      log.logStartOffset <= offset && offset < log.localLogStartOffset())
    {
      val highWatermark = log.highWatermark
      val leaderLogStartOffset = log.logStartOffset
      val leaderLogEndOffset = log.logEndOffset

      if (params.isFromFollower || params.isFromFuture) {
        // If it is from a follower or from a future replica, then send the offset metadata only as the data is already available in remote
        // storage and throw an error saying that this offset is moved to tiered storage.
        createLogReadResult(highWatermark, leaderLogStartOffset, leaderLogEndOffset,
          new OffsetMovedToTieredStorageException("Given offset" + offset + " is moved to tiered storage"))
      } else {
        val throttleTimeMs = remoteLogManager.get.getFetchThrottleTimeMs()
        val fetchDataInfo = if (throttleTimeMs > 0) {
          // Record the throttle time for the remote log fetches
          remoteLogManager.get.fetchThrottleTimeSensor().record(throttleTimeMs, time.milliseconds())

          // We do not want to send an exception in a LogReadResult response (like we do in other cases when we send
          // UnknownOffsetMetadata), because it is classified as an error in reading the data, and a response is
          // immediately sent back to the client. Instead, we want to serve data for the other topic partitions of the
          // fetch request via delayed fetch if required (when sending immediate response, we skip delayed fetch).
          new FetchDataInfo(
            LogOffsetMetadata.UNKNOWN_OFFSET_METADATA,
            MemoryRecords.EMPTY,
            false,
            Optional.empty(),
            Optional.empty()
          )
        } else {
          // For consume fetch requests, create a dummy FetchDataInfo with the remote storage fetch information.
          // For the first topic-partition that needs remote data, we will use this information to read the data in another thread.
          new FetchDataInfo(new LogOffsetMetadata(offset), MemoryRecords.EMPTY, false, Optional.empty(),
            Optional.of(new RemoteStorageFetchInfo(adjustedMaxBytes, minOneMessage, tp.topicPartition(),
              fetchInfo, params.isolation, params.hardMaxBytesLimit())))
        }

        LogReadResult(fetchDataInfo,
          divergingEpoch = None,
          highWatermark,
          leaderLogStartOffset,
          leaderLogEndOffset,
          fetchInfo.logStartOffset,
          fetchTimeMs,
          Some(log.lastStableOffset),
          exception = None)
      }
    } else {
      createLogReadResult(exception)
    }
  }

  /**
    * Using the configured [[ReplicaSelector]], determine the preferred read replica for a partition given the
    * client metadata, the requested offset, and the current set of replicas. If the preferred read replica is the
    * leader, return None
    */
  def findPreferredReadReplica(partition: Partition,
                               clientMetadata: ClientMetadata,
                               replicaId: Int,
                               fetchOffset: Long,
                               currentTimeMs: Long): Option[Int] = {
    partition.leaderIdIfLocal.flatMap { leaderReplicaId =>
      // Don't look up preferred for follower fetches via normal replication
      if (FetchRequest.isValidBrokerId(replicaId))
        None
      else {
        replicaSelectorOpt.flatMap { replicaSelector =>
          val replicaEndpoints = metadataCache.getPartitionReplicaEndpoints(partition.topicPartition,
            new ListenerName(clientMetadata.listenerName))
          val replicaInfoSet = mutable.Set[ReplicaView]()

          partition.remoteReplicas.foreach { replica =>
            val replicaState = replica.stateSnapshot
            // Exclude replicas that are not in the ISR as the follower may lag behind. Worst case, the follower
            // will continue to lag and the consumer will fall behind the produce. The leader will
            // continuously pick the lagging follower when the consumer refreshes its preferred read replica.
            // This can go on indefinitely.
            if (partition.inSyncReplicaIds.contains(replica.brokerId) &&
                replicaState.logEndOffset >= fetchOffset &&
                replicaState.logStartOffset <= fetchOffset) {

              replicaInfoSet.add(new DefaultReplicaView(
                replicaEndpoints.getOrElse(replica.brokerId, Node.noNode()),
                replicaState.logEndOffset,
                currentTimeMs - replicaState.lastCaughtUpTimeMs
              ))
            }
          }

          val leaderReplica = new DefaultReplicaView(
            replicaEndpoints.getOrElse(leaderReplicaId, Node.noNode()),
            partition.localLogOrException.logEndOffset,
            0L
          )
          replicaInfoSet.add(leaderReplica)

          val partitionInfo = new DefaultPartitionView(replicaInfoSet.asJava, leaderReplica)
          replicaSelector.select(partition.topicPartition, clientMetadata, partitionInfo).asScala.collect {
            // Even though the replica selector can return the leader, we don't want to send it out with the
            // FetchResponse, so we exclude it here
            case selected if !selected.endpoint.isEmpty && selected != leaderReplica => selected.endpoint.id
          }
        }
      }
    }
  }

  /**
   *  To avoid ISR thrashing, we only throttle a replica on the leader if it's in the throttled replica list,
   *  the quota is exceeded and the replica is not in sync.
   */
  def shouldLeaderThrottle(quota: ReplicaQuota, partition: Partition, replicaId: Int): Boolean = {
    val isReplicaInSync = partition.inSyncReplicaIds.contains(replicaId)
    !isReplicaInSync && quota.isThrottled(partition.topicPartition) && quota.isQuotaExceeded
  }

  def getLogConfig(topicPartition: TopicPartition): Option[LogConfig] = localLog(topicPartition).map(_.config)

  def getMagic(topicPartition: TopicPartition): Option[Byte] = getLogConfig(topicPartition).map(_.recordVersion.value)

  def maybeUpdateMetadataCache(correlationId: Int, updateMetadataRequest: UpdateMetadataRequest) : Seq[TopicPartition] =  {
    replicaStateChangeLock synchronized {
      if (updateMetadataRequest.controllerEpoch < controllerEpoch) {
        val stateControllerEpochErrorMessage = s"Received update metadata request with correlation id $correlationId " +
          s"from an old controller ${updateMetadataRequest.controllerId} with epoch ${updateMetadataRequest.controllerEpoch}. " +
          s"Latest known controller epoch is $controllerEpoch"
        stateChangeLogger.warn(stateControllerEpochErrorMessage)
        throw new ControllerMovedException(stateChangeLogger.messageWithPrefix(stateControllerEpochErrorMessage))
      } else {
        val zkMetadataCache = metadataCache.asInstanceOf[ZkMetadataCache]
        val deletedPartitions = zkMetadataCache.updateMetadata(correlationId, updateMetadataRequest)
        controllerEpoch = updateMetadataRequest.controllerEpoch
        deletedPartitions
      }
    }
  }

  def becomeLeaderOrFollower(correlationId: Int,
                             leaderAndIsrRequest: LeaderAndIsrRequest,
                             onLeadershipChange: (Iterable[Partition], Iterable[Partition]) => Unit): LeaderAndIsrResponse = {
    val startMs = time.milliseconds()
    replicaStateChangeLock synchronized {
      val controllerId = leaderAndIsrRequest.controllerId
      val requestPartitionStates = leaderAndIsrRequest.partitionStates.asScala
      stateChangeLogger.info(s"Handling LeaderAndIsr request correlationId $correlationId from controller " +
        s"$controllerId for ${requestPartitionStates.size} partitions")
      if (stateChangeLogger.isTraceEnabled)
        requestPartitionStates.foreach { partitionState =>
          stateChangeLogger.trace(s"Received LeaderAndIsr request $partitionState " +
            s"correlation id $correlationId from controller $controllerId " +
            s"epoch ${leaderAndIsrRequest.controllerEpoch}")
        }
      val topicIds = leaderAndIsrRequest.topicIds()
      def topicIdFromRequest(topicName: String): Option[Uuid] = {
        val topicId = topicIds.get(topicName)
        // if invalid topic ID return None
        if (topicId == null || topicId == Uuid.ZERO_UUID)
          None
        else
          Some(topicId)
      }

      val response = {
        if (leaderAndIsrRequest.controllerEpoch < controllerEpoch) {
          stateChangeLogger.warn(s"Ignoring LeaderAndIsr request from controller $controllerId with " +
            s"correlation id $correlationId since its controller epoch ${leaderAndIsrRequest.controllerEpoch} is old. " +
            s"Latest known controller epoch is $controllerEpoch")
          leaderAndIsrRequest.getErrorResponse(0, Errors.STALE_CONTROLLER_EPOCH.exception)
        } else {
          // In migration mode, reconcile missed topic deletions when handling full LISR from KRaft controller.
          // LISR "type" field was previously unspecified (0), so if we see it set to Full (2), then we know the
          // request came from a KRaft controller.
          //
          // Note that we have to do this first, before anything else, since topics may be recreated with the same
          // name, but a different ID. And in that case, we need to move aside the old version of those topics
          // (with the obsolete topic ID) before doing anything else.
          if (config.migrationEnabled &&
            leaderAndIsrRequest.isKRaftController &&
            leaderAndIsrRequest.requestType() == AbstractControlRequest.Type.FULL)
          {
            val strays = LogManager.findStrayReplicas(localBrokerId, leaderAndIsrRequest, logManager.allLogs)
            stateChangeLogger.info(s"While handling full LeaderAndIsr request from KRaft " +
              s"controller $controllerId with correlation id $correlationId, found ${strays.size} " +
              "stray partition(s).")
            updateStrayLogs(strays)
          }

          val responseMap = new mutable.HashMap[TopicPartition, Errors]
          controllerEpoch = leaderAndIsrRequest.controllerEpoch

          val partitions = new mutable.HashSet[Partition]()
          val partitionsToBeLeader = new mutable.HashMap[Partition, LeaderAndIsrPartitionState]()
          val partitionsToBeFollower = new mutable.HashMap[Partition, LeaderAndIsrPartitionState]()
          val topicIdUpdateFollowerPartitions = new mutable.HashSet[Partition]()
          val allTopicPartitionsInRequest = new mutable.HashSet[TopicPartition]()

          // First create the partition if it doesn't exist already
          requestPartitionStates.foreach { partitionState =>
            val topicPartition = new TopicPartition(partitionState.topicName, partitionState.partitionIndex)
            allTopicPartitionsInRequest += topicPartition
            val partitionOpt = getPartition(topicPartition) match {
              case HostedPartition.Offline(_) =>
                stateChangeLogger.warn(s"Ignoring LeaderAndIsr request from " +
                  s"controller $controllerId with correlation id $correlationId " +
                  s"epoch $controllerEpoch for partition $topicPartition as the local replica for the " +
                  "partition is in an offline log directory")
                responseMap.put(topicPartition, Errors.KAFKA_STORAGE_ERROR)
                None

              case HostedPartition.Online(partition) =>
                Some(partition)

              case HostedPartition.None =>
                val partition = Partition(topicPartition, time, this)
                allPartitions.putIfNotExists(topicPartition, HostedPartition.Online(partition))
                Some(partition)
            }

            // Next check the topic ID and the partition's leader epoch
            partitionOpt.foreach { partition =>
              val currentLeaderEpoch = partition.getLeaderEpoch
              val requestLeaderEpoch = partitionState.leaderEpoch
              val requestTopicId = topicIdFromRequest(topicPartition.topic)
              val logTopicId = partition.topicId

              if (!hasConsistentTopicId(requestTopicId, logTopicId)) {
                stateChangeLogger.error(s"Topic ID in memory: ${logTopicId.get} does not" +
                  s" match the topic ID for partition $topicPartition received: " +
                  s"${requestTopicId.get}.")
                responseMap.put(topicPartition, Errors.INCONSISTENT_TOPIC_ID)
              } else if (requestLeaderEpoch > currentLeaderEpoch || (requestLeaderEpoch == currentLeaderEpoch && leaderAndIsrRequest.isKRaftController)) {
                // If the leader epoch is valid record the epoch of the controller that made the leadership decision.
                // This is useful while updating the isr to maintain the decision maker controller's epoch in the zookeeper path
                if (partitionState.replicas.contains(localBrokerId)) {
                  partitions += partition
                  if (partitionState.leader == localBrokerId) {
                    partitionsToBeLeader.put(partition, partitionState)
                  } else {
                    partitionsToBeFollower.put(partition, partitionState)
                  }
                } else {
                  stateChangeLogger.warn(s"Ignoring LeaderAndIsr request from controller $controllerId with " +
                    s"correlation id $correlationId epoch $controllerEpoch for partition $topicPartition as itself is not " +
                    s"in assigned replica list ${partitionState.replicas.asScala.mkString(",")}")
                  responseMap.put(topicPartition, Errors.UNKNOWN_TOPIC_OR_PARTITION)
                }
              } else if (requestLeaderEpoch < currentLeaderEpoch) {
                stateChangeLogger.warn(s"Ignoring LeaderAndIsr request from " +
                  s"controller $controllerId with correlation id $correlationId " +
                  s"epoch $controllerEpoch for partition $topicPartition since its associated " +
                  s"leader epoch $requestLeaderEpoch is smaller than the current " +
                  s"leader epoch $currentLeaderEpoch")
                responseMap.put(topicPartition, Errors.STALE_CONTROLLER_EPOCH)
              } else {
                val error = requestTopicId match {
                  case Some(topicId) if logTopicId.isEmpty =>
                    // The controller may send LeaderAndIsr to upgrade to using topic IDs without bumping the epoch.
                    // If we have a matching epoch, we expect the log to be defined.
                    val log = localLogOrException(partition.topicPartition)
                    log.assignTopicId(topicId)
                    stateChangeLogger.info(s"Updating log for $topicPartition to assign topic ID " +
                      s"$topicId from LeaderAndIsr request from controller $controllerId with correlation " +
                      s"id $correlationId epoch $controllerEpoch")
                    if (partitionState.leader != localBrokerId)
                      topicIdUpdateFollowerPartitions.add(partition)
                    Errors.NONE
                  case None if logTopicId.isDefined && partitionState.leader != localBrokerId =>
                    // If we have a topic ID in the log but not in the request, we must have previously had topic IDs but
                    // are now downgrading. If we are a follower, remove the topic ID from the PartitionFetchState.
                    stateChangeLogger.info(s"Updating PartitionFetchState for $topicPartition to remove log topic ID " +
                      s"${logTopicId.get} since LeaderAndIsr request from controller $controllerId with correlation " +
                      s"id $correlationId epoch $controllerEpoch did not contain a topic ID")
                    topicIdUpdateFollowerPartitions.add(partition)
                    Errors.NONE
                  case _ =>
                    stateChangeLogger.info(s"Ignoring LeaderAndIsr request from " +
                      s"controller $controllerId with correlation id $correlationId " +
                      s"epoch $controllerEpoch for partition $topicPartition since its associated " +
                      s"leader epoch $requestLeaderEpoch matches the current leader epoch")
                    Errors.STALE_CONTROLLER_EPOCH
                }
                responseMap.put(topicPartition, error)
              }
            }
          }

          val highWatermarkCheckpoints = new LazyOffsetCheckpoints(this.highWatermarkCheckpoints.asJava)
          val partitionsBecomeLeader = if (partitionsToBeLeader.nonEmpty)
            makeLeaders(controllerId, controllerEpoch, partitionsToBeLeader, correlationId, responseMap,
              highWatermarkCheckpoints, topicIdFromRequest)
          else
            Set.empty[Partition]
          val partitionsBecomeFollower = if (partitionsToBeFollower.nonEmpty)
            makeFollowers(controllerId, controllerEpoch, partitionsToBeFollower, correlationId, responseMap,
              highWatermarkCheckpoints, topicIdFromRequest)
          else
            Set.empty[Partition]

          val followerTopicSet = partitionsBecomeFollower.map(_.topic).toSet
          updateLeaderAndFollowerMetrics(followerTopicSet)

          if (topicIdUpdateFollowerPartitions.nonEmpty)
            updateTopicIdForFollowers(controllerId, controllerEpoch, topicIdUpdateFollowerPartitions, correlationId, topicIdFromRequest)

          // We initialize highwatermark thread after the first LeaderAndIsr request. This ensures that all the partitions
          // have been completely populated before starting the checkpointing there by avoiding weird race conditions
          startHighWatermarkCheckPointThread()

          maybeAddLogDirFetchers(partitions, highWatermarkCheckpoints, topicIdFromRequest)

          replicaFetcherManager.shutdownIdleFetcherThreads()
          replicaAlterLogDirsManager.shutdownIdleFetcherThreads()

          remoteLogManager.foreach(rlm => rlm.onLeadershipChange(partitionsBecomeLeader.asJava, partitionsBecomeFollower.asJava, topicIds))

          onLeadershipChange(partitionsBecomeLeader, partitionsBecomeFollower)

          val data = new LeaderAndIsrResponseData().setErrorCode(Errors.NONE.code)
          if (leaderAndIsrRequest.version < 5) {
            responseMap.forKeyValue { (tp, error) =>
              data.partitionErrors.add(new LeaderAndIsrPartitionError()
                .setTopicName(tp.topic)
                .setPartitionIndex(tp.partition)
                .setErrorCode(error.code))
            }
          } else {
            responseMap.forKeyValue { (tp, error) =>
              val topicId = topicIds.get(tp.topic)
              var topic = data.topics.find(topicId)
              if (topic == null) {
                topic = new LeaderAndIsrTopicError().setTopicId(topicId)
                data.topics.add(topic)
              }
              topic.partitionErrors.add(new LeaderAndIsrPartitionError()
                .setPartitionIndex(tp.partition)
                .setErrorCode(error.code))
            }
          }
          new LeaderAndIsrResponse(data, leaderAndIsrRequest.version)
        }
      }
      val endMs = time.milliseconds()
      val elapsedMs = endMs - startMs
      stateChangeLogger.info(s"Finished LeaderAndIsr request in ${elapsedMs}ms correlationId $correlationId from controller " +
        s"$controllerId for ${requestPartitionStates.size} partitions")
      response
    }
  }

  /**
   * Checks if the topic ID provided in the request is consistent with the topic ID in the log.
   * When using this method to handle a Fetch request, the topic ID may have been provided by an earlier request.
   *
   * If the request had an invalid topic ID (null or zero), then we assume that topic IDs are not supported.
   * The topic ID was not inconsistent, so return true.
   * If the log does not exist or the topic ID is not yet set, logTopicIdOpt will be None.
   * In both cases, the ID is not inconsistent so return true.
   *
   * @param requestTopicIdOpt the topic ID from the request if it exists
   * @param logTopicIdOpt the topic ID in the log if the log and the topic ID exist
   * @return true if the request topic id is consistent, false otherwise
   */
  private def hasConsistentTopicId(requestTopicIdOpt: Option[Uuid], logTopicIdOpt: Option[Uuid]): Boolean = {
    requestTopicIdOpt match {
      case None => true
      case Some(requestTopicId) => logTopicIdOpt.isEmpty || logTopicIdOpt.contains(requestTopicId)
    }
  }

  /**
   * KAFKA-8392
   * For topic partitions of which the broker is no longer a leader, delete metrics related to
   * those topics. Note that this means the broker stops being either a replica or a leader of
   * partitions of said topics
   */
  private def updateLeaderAndFollowerMetrics(newFollowerTopics: Set[String]): Unit = {
    val leaderTopicSet = leaderPartitionsIterator.map(_.topic).toSet
    newFollowerTopics.diff(leaderTopicSet).foreach(brokerTopicStats.removeOldLeaderMetrics)

    // remove metrics for brokers which are not followers of a topic
    leaderTopicSet.diff(newFollowerTopics).foreach(brokerTopicStats.removeOldFollowerMetrics)
  }

  protected[server] def maybeAddLogDirFetchers(partitions: Set[Partition],
                                               offsetCheckpoints: OffsetCheckpoints,
                                               topicIds: String => Option[Uuid]): Unit = {
    val futureReplicasAndInitialOffset = new mutable.HashMap[TopicPartition, InitialFetchState]
    for (partition <- partitions) {
      val topicPartition = partition.topicPartition
      logManager.getLog(topicPartition, isFuture = true).foreach { futureLog =>
        partition.log.foreach { _ =>
          val leader = BrokerEndPoint(config.brokerId, "localhost", -1)

          // Add future replica log to partition's map if it's not existed
          if (partition.maybeCreateFutureReplica(futureLog.parentDir, offsetCheckpoints, topicIds(partition.topic))) {
            // pause cleaning for partitions that are being moved and start ReplicaAlterDirThread to move
            // replica from source dir to destination dir
            logManager.abortAndPauseCleaning(topicPartition)
          }

          futureReplicasAndInitialOffset.put(topicPartition, InitialFetchState(topicIds(topicPartition.topic), leader,
            partition.getLeaderEpoch, futureLog.highWatermark))
        }
      }
    }

    if (futureReplicasAndInitialOffset.nonEmpty) {
      // Even though it's possible that there is another thread adding fetcher for this future log partition,
      // but it's fine because `BrokerIdAndFetcherId` will be identical and the operation will be no-op.
      replicaAlterLogDirsManager.addFetcherForPartitions(futureReplicasAndInitialOffset)
    }
  }

  /*
   * Make the current broker to become leader for a given set of partitions by:
   *
   * 1. Stop fetchers for these partitions
   * 2. Update the partition metadata in cache
   * 3. Add these partitions to the leader partitions set
   *
   * If an unexpected error is thrown in this function, it will be propagated to KafkaApis where
   * the error message will be set on each partition since we do not know which partition caused it. Otherwise,
   * return the set of partitions that are made leader due to this method
   *
   *  TODO: the above may need to be fixed later
   */
  private def makeLeaders(controllerId: Int,
                          controllerEpoch: Int,
                          partitionStates: Map[Partition, LeaderAndIsrPartitionState],
                          correlationId: Int,
                          responseMap: mutable.Map[TopicPartition, Errors],
                          highWatermarkCheckpoints: OffsetCheckpoints,
                          topicIds: String => Option[Uuid]): Set[Partition] = {
    val traceEnabled = stateChangeLogger.isTraceEnabled
    partitionStates.keys.foreach { partition =>
      if (traceEnabled)
        stateChangeLogger.trace(s"Handling LeaderAndIsr request correlationId $correlationId from " +
          s"controller $controllerId epoch $controllerEpoch starting the become-leader transition for " +
          s"partition ${partition.topicPartition}")
      responseMap.put(partition.topicPartition, Errors.NONE)
    }

    val partitionsToMakeLeaders = mutable.Set[Partition]()

    try {
      // First stop fetchers for all the partitions
      replicaFetcherManager.removeFetcherForPartitions(partitionStates.keySet.map(_.topicPartition))
      stateChangeLogger.info(s"Stopped fetchers as part of LeaderAndIsr request correlationId $correlationId from " +
        s"controller $controllerId epoch $controllerEpoch as part of the become-leader transition for " +
        s"${partitionStates.size} partitions")
      // Update the partition information to be the leader
      partitionStates.forKeyValue { (partition, partitionState) =>
        try {
          if (partition.makeLeader(partitionState, highWatermarkCheckpoints, topicIds(partitionState.topicName))) {
            partitionsToMakeLeaders += partition
          }
        } catch {
          case e: KafkaStorageException =>
            stateChangeLogger.error(s"Skipped the become-leader state change with " +
              s"correlation id $correlationId from controller $controllerId epoch $controllerEpoch for partition ${partition.topicPartition} " +
              s"(last update controller epoch ${partitionState.controllerEpoch}) since " +
              s"the replica for the partition is offline due to storage error $e")
            // If there is an offline log directory, a Partition object may have been created and have been added
            // to `ReplicaManager.allPartitions` before `createLogIfNotExists()` failed to create local replica due
            // to KafkaStorageException. In this case `ReplicaManager.allPartitions` will map this topic-partition
            // to an empty Partition object. We need to map this topic-partition to OfflinePartition instead.
            markPartitionOffline(partition.topicPartition)
            responseMap.put(partition.topicPartition, Errors.KAFKA_STORAGE_ERROR)
        }
      }

    } catch {
      case e: Throwable =>
        partitionStates.keys.foreach { partition =>
          stateChangeLogger.error(s"Error while processing LeaderAndIsr request correlationId $correlationId received " +
            s"from controller $controllerId epoch $controllerEpoch for partition ${partition.topicPartition}", e)
        }
        // Re-throw the exception for it to be caught in KafkaApis
        throw e
    }

    if (traceEnabled)
      partitionStates.keys.foreach { partition =>
        stateChangeLogger.trace(s"Completed LeaderAndIsr request correlationId $correlationId from controller $controllerId " +
          s"epoch $controllerEpoch for the become-leader transition for partition ${partition.topicPartition}")
      }

    partitionsToMakeLeaders
  }

  /*
   * Make the current broker to become follower for a given set of partitions by:
   *
   * 1. Remove these partitions from the leader partitions set.
   * 2. Mark the replicas as followers so that no more data can be added from the producer clients.
   * 3. Stop fetchers for these partitions so that no more data can be added by the replica fetcher threads.
   * 4. Truncate the log and checkpoint offsets for these partitions.
   * 5. Clear the produce and fetch requests in the purgatory
   * 6. If the broker is not shutting down, add the fetcher to the new leaders.
   *
   * The ordering of doing these steps make sure that the replicas in transition will not
   * take any more messages before checkpointing offsets so that all messages before the checkpoint
   * are guaranteed to be flushed to disks
   *
   * If an unexpected error is thrown in this function, it will be propagated to KafkaApis where
   * the error message will be set on each partition since we do not know which partition caused it. Otherwise,
   * return the set of partitions that are made follower due to this method
   */
  private def makeFollowers(controllerId: Int,
                            controllerEpoch: Int,
                            partitionStates: Map[Partition, LeaderAndIsrPartitionState],
                            correlationId: Int,
                            responseMap: mutable.Map[TopicPartition, Errors],
                            highWatermarkCheckpoints: OffsetCheckpoints,
                            topicIds: String => Option[Uuid]) : Set[Partition] = {
    val traceLoggingEnabled = stateChangeLogger.isTraceEnabled
    partitionStates.forKeyValue { (partition, partitionState) =>
      if (traceLoggingEnabled)
        stateChangeLogger.trace(s"Handling LeaderAndIsr request correlationId $correlationId from controller $controllerId " +
          s"epoch $controllerEpoch starting the become-follower transition for partition ${partition.topicPartition} with leader " +
          s"${partitionState.leader}")
      responseMap.put(partition.topicPartition, Errors.NONE)
    }

    val partitionsToMakeFollower: mutable.Set[Partition] = mutable.Set()
    try {
      partitionStates.forKeyValue { (partition, partitionState) =>
        val newLeaderBrokerId = partitionState.leader
        try {
          if (metadataCache.hasAliveBroker(newLeaderBrokerId)) {
            // Only change partition state when the leader is available
            if (partition.makeFollower(partitionState, highWatermarkCheckpoints, topicIds(partitionState.topicName))) {
              partitionsToMakeFollower += partition
            }
          } else {
            // The leader broker should always be present in the metadata cache.
            // If not, we should record the error message and abort the transition process for this partition
            stateChangeLogger.error(s"Received LeaderAndIsrRequest with correlation id $correlationId from " +
              s"controller $controllerId epoch $controllerEpoch for partition ${partition.topicPartition} " +
              s"(last update controller epoch ${partitionState.controllerEpoch}) " +
              s"but cannot become follower since the new leader $newLeaderBrokerId is unavailable.")
            // Create the local replica even if the leader is unavailable. This is required to ensure that we include
            // the partition's high watermark in the checkpoint file (see KAFKA-1647)
            partition.createLogIfNotExists(isNew = partitionState.isNew, isFutureReplica = false,
              highWatermarkCheckpoints, topicIds(partitionState.topicName))
          }
        } catch {
          case e: KafkaStorageException =>
            stateChangeLogger.error(s"Skipped the become-follower state change with correlation id $correlationId from " +
              s"controller $controllerId epoch $controllerEpoch for partition ${partition.topicPartition} " +
              s"(last update controller epoch ${partitionState.controllerEpoch}) with leader " +
              s"$newLeaderBrokerId since the replica for the partition is offline due to storage error $e")
            // If there is an offline log directory, a Partition object may have been created and have been added
            // to `ReplicaManager.allPartitions` before `createLogIfNotExists()` failed to create local replica due
            // to KafkaStorageException. In this case `ReplicaManager.allPartitions` will map this topic-partition
            // to an empty Partition object. We need to map this topic-partition to OfflinePartition instead.
            markPartitionOffline(partition.topicPartition)
            responseMap.put(partition.topicPartition, Errors.KAFKA_STORAGE_ERROR)
        }
      }

      // Stopping the fetchers must be done first in order to initialize the fetch
      // position correctly.
      replicaFetcherManager.removeFetcherForPartitions(partitionsToMakeFollower.map(_.topicPartition))
      stateChangeLogger.info(s"Stopped fetchers as part of become-follower request from controller $controllerId " +
        s"epoch $controllerEpoch with correlation id $correlationId for ${partitionsToMakeFollower.size} partitions")

      partitionsToMakeFollower.foreach { partition =>
        completeDelayedFetchOrProduceRequests(partition.topicPartition)
      }

      if (isShuttingDown.get()) {
        if (traceLoggingEnabled) {
          partitionsToMakeFollower.foreach { partition =>
            stateChangeLogger.trace(s"Skipped the adding-fetcher step of the become-follower state " +
              s"change with correlation id $correlationId from controller $controllerId epoch $controllerEpoch for " +
              s"partition ${partition.topicPartition} with leader ${partitionStates(partition).leader} " +
              "since it is shutting down")
          }
        }
      } else {
        // we do not need to check if the leader exists again since this has been done at the beginning of this process
        val partitionsToMakeFollowerWithLeaderAndOffset = partitionsToMakeFollower.map { partition =>
          val leaderNode = partition.leaderReplicaIdOpt.flatMap(leaderId => metadataCache.
            getAliveBrokerNode(leaderId, config.interBrokerListenerName)).getOrElse(Node.noNode())
          val leader = new BrokerEndPoint(leaderNode.id(), leaderNode.host(), leaderNode.port())
          val log = partition.localLogOrException
          val fetchOffset = initialFetchOffset(log)
          partition.topicPartition -> InitialFetchState(topicIds(partition.topic), leader, partition.getLeaderEpoch, fetchOffset)
        }.toMap

        replicaFetcherManager.addFetcherForPartitions(partitionsToMakeFollowerWithLeaderAndOffset)
      }
    } catch {
      case e: Throwable =>
        stateChangeLogger.error(s"Error while processing LeaderAndIsr request with correlationId $correlationId " +
          s"received from controller $controllerId epoch $controllerEpoch", e)
        // Re-throw the exception for it to be caught in KafkaApis
        throw e
    }

    if (traceLoggingEnabled)
      partitionStates.keys.foreach { partition =>
        stateChangeLogger.trace(s"Completed LeaderAndIsr request correlationId $correlationId from controller $controllerId " +
          s"epoch $controllerEpoch for the become-follower transition for partition ${partition.topicPartition} with leader " +
          s"${partitionStates(partition).leader}")
      }

    partitionsToMakeFollower
  }

  private def updateTopicIdForFollowers(controllerId: Int,
                                        controllerEpoch: Int,
                                        partitions: Set[Partition],
                                        correlationId: Int,
                                        topicIds: String => Option[Uuid]): Unit = {
    val traceLoggingEnabled = stateChangeLogger.isTraceEnabled

    try {
      if (isShuttingDown.get()) {
        if (traceLoggingEnabled) {
          partitions.foreach { partition =>
            stateChangeLogger.trace(s"Skipped the update topic ID step of the become-follower state " +
              s"change with correlation id $correlationId from controller $controllerId epoch $controllerEpoch for " +
              s"partition ${partition.topicPartition} since it is shutting down")
          }
        }
      } else {
        val partitionsToUpdateFollowerWithLeader = mutable.Map.empty[TopicPartition, Int]
        partitions.foreach { partition =>
          partition.leaderReplicaIdOpt.foreach { leader =>
            if (metadataCache.hasAliveBroker(leader)) {
              partitionsToUpdateFollowerWithLeader += partition.topicPartition -> leader
            }
          }
        }
        replicaFetcherManager.maybeUpdateTopicIds(partitionsToUpdateFollowerWithLeader, topicIds)
      }
    } catch {
      case e: Throwable =>
        stateChangeLogger.error(s"Error while processing LeaderAndIsr request with correlationId $correlationId " +
          s"received from controller $controllerId epoch $controllerEpoch when trying to update topic IDs in the fetchers", e)
        // Re-throw the exception for it to be caught in KafkaApis
        throw e
    }
  }

  /**
   * From IBP 2.7 onwards, we send latest fetch epoch in the request and truncate if a
   * diverging epoch is returned in the response, avoiding the need for a separate
   * OffsetForLeaderEpoch request.
   */
  protected def initialFetchOffset(log: UnifiedLog): Long = {
    if (metadataCache.metadataVersion().isTruncationOnFetchSupported && log.latestEpoch.nonEmpty)
      log.logEndOffset
    else
      log.highWatermark
  }

  private def maybeShrinkIsr(): Unit = {
    trace("Evaluating ISR list of partitions to see which replicas can be removed from the ISR")

    // Shrink ISRs for non offline partitions
    allPartitions.keys.foreach { topicPartition =>
      onlinePartition(topicPartition).foreach(_.maybeShrinkIsr())
    }
  }

  private def leaderPartitionsIterator: Iterator[Partition] =
    onlinePartitionsIterator.filter(_.leaderLogIfLocal.isDefined)

  def getLogEndOffset(topicPartition: TopicPartition): Option[Long] =
    onlinePartition(topicPartition).flatMap(_.leaderLogIfLocal.map(_.logEndOffset))

  // Flushes the highwatermark value for all partitions to the highwatermark file
  def checkpointHighWatermarks(): Unit = {
    def putHw(logDirToCheckpoints: mutable.AnyRefMap[String, mutable.AnyRefMap[TopicPartition, JLong]],
              log: UnifiedLog): Unit = {
      val checkpoints = logDirToCheckpoints.getOrElseUpdate(log.parentDir,
        new mutable.AnyRefMap[TopicPartition, JLong]())
      checkpoints.put(log.topicPartition, log.highWatermark)
    }

    val logDirToHws = new mutable.AnyRefMap[String, mutable.AnyRefMap[TopicPartition, JLong]](
      allPartitions.size)
    onlinePartitionsIterator.foreach { partition =>
      partition.log.foreach(putHw(logDirToHws, _))
      partition.futureLog.foreach(putHw(logDirToHws, _))
    }

    for ((logDir, hws) <- logDirToHws) {
      try highWatermarkCheckpoints.get(logDir).foreach(_.write(hws.asJava))
      catch {
        case e: KafkaStorageException =>
          error(s"Error while writing to highwatermark file in directory $logDir", e)
      }
    }
  }

  def markPartitionOffline(tp: TopicPartition): Unit = replicaStateChangeLock synchronized {
    allPartitions.get(tp) match {
      case HostedPartition.Online(partition) =>
        allPartitions.put(tp, HostedPartition.Offline(Some(partition)))
        partition.markOffline()
      case _ =>
        allPartitions.put(tp, HostedPartition.Offline(None))
    }
  }

  /**
   * The log directory failure handler for the replica
   *
   * @param dir                     the absolute path of the log directory
   * @param notifyController        check if we need to send notification to the Controller (needed for unit test)
   */
  def handleLogDirFailure(dir: String, notifyController: Boolean = true): Unit = {
    if (!logManager.isLogDirOnline(dir))
      return
    // retrieve the UUID here because logManager.handleLogDirFailure handler removes it
    val uuid = logManager.directoryId(dir)
    warn(s"Stopping serving replicas in dir $dir with uuid $uuid because the log directory has failed.")
    replicaStateChangeLock synchronized {
      val newOfflinePartitions = onlinePartitionsIterator.filter { partition =>
        partition.log.exists { _.parentDir == dir }
      }.map(_.topicPartition).toSet

      val partitionsWithOfflineFutureReplica = onlinePartitionsIterator.filter { partition =>
        partition.futureLog.exists { _.parentDir == dir }
      }.toSet

      replicaFetcherManager.removeFetcherForPartitions(newOfflinePartitions)
      replicaAlterLogDirsManager.removeFetcherForPartitions(newOfflinePartitions ++ partitionsWithOfflineFutureReplica.map(_.topicPartition))

      partitionsWithOfflineFutureReplica.foreach(partition => partition.removeFutureLocalReplica(deleteFromLogDir = false))
      newOfflinePartitions.foreach { topicPartition =>
        markPartitionOffline(topicPartition)
      }
      newOfflinePartitions.map(_.topic).foreach { topic: String =>
        maybeRemoveTopicMetrics(topic)
      }
      highWatermarkCheckpoints = highWatermarkCheckpoints.filter { case (checkpointDir, _) => checkpointDir != dir }

      warn(s"Broker $localBrokerId stopped fetcher for partitions ${newOfflinePartitions.mkString(",")} and stopped moving logs " +
           s"for partitions ${partitionsWithOfflineFutureReplica.mkString(",")} because they are in the failed log directory $dir.")
    }
    logManager.handleLogDirFailure(dir)
    if (dir == new File(config.metadataLogDir).getAbsolutePath && (config.processRoles.nonEmpty || config.migrationEnabled)) {
      fatal(s"Shutdown broker because the metadata log dir $dir has failed")
      Exit.halt(1)
    }

    if (notifyController) {
      if (config.migrationEnabled) {
        fatal(s"Shutdown broker because some log directory has failed during migration mode: $dir")
        Exit.halt(1)
      }
      if (zkClient.isEmpty) {
        if (uuid.isDefined) {
          directoryEventHandler.handleFailure(uuid.get)
        } else {
          fatal(s"Unable to propagate directory failure disabled because directory $dir has no UUID")
          Exit.halt(1)
        }
      } else {
        zkClient.get.propagateLogDirEvent(localBrokerId)
      }
    }
    warn(s"Stopped serving replicas in dir $dir")
  }

  def removeMetrics(): Unit = {
    ReplicaManager.MetricNames.foreach(metricsGroup.removeMetric)
  }

  def beginControlledShutdown(): Unit = {
    isInControlledShutdown = true
  }

  // High watermark do not need to be checkpointed only when under unit tests
  def shutdown(checkpointHW: Boolean = true): Unit = {
    info("Shutting down")
    removeMetrics()
    if (logDirFailureHandler != null)
      logDirFailureHandler.shutdown()
    replicaFetcherManager.shutdown()
    replicaAlterLogDirsManager.shutdown()
    delayedFetchPurgatory.shutdown()
    delayedRemoteFetchPurgatory.shutdown()
    delayedRemoteListOffsetsPurgatory.shutdown()
    delayedProducePurgatory.shutdown()
    delayedDeleteRecordsPurgatory.shutdown()
    delayedElectLeaderPurgatory.shutdown()
    if (checkpointHW)
      checkpointHighWatermarks()
    replicaSelectorOpt.foreach(_.close)
    removeAllTopicMetrics()
    addPartitionsToTxnManager.foreach(_.shutdown())
    info("Shut down completely")
  }

  private def removeAllTopicMetrics(): Unit = {
    val allTopics = new util.HashSet[String]
    allPartitions.keys.foreach(partition =>
      if (allTopics.add(partition.topic())) {
        brokerTopicStats.removeMetrics(partition.topic())
      })
  }

  protected def createReplicaFetcherManager(metrics: Metrics, time: Time, threadNamePrefix: Option[String], quotaManager: ReplicationQuotaManager) = {
    new ReplicaFetcherManager(config, this, metrics, time, threadNamePrefix, quotaManager, () => metadataCache.metadataVersion(), brokerEpochSupplier)
  }

  protected def createReplicaAlterLogDirsManager(quotaManager: ReplicationQuotaManager, brokerTopicStats: BrokerTopicStats) = {
    new ReplicaAlterLogDirsManager(config, this, quotaManager, brokerTopicStats, directoryEventHandler)
  }

  private def createReplicaSelector(): Option[ReplicaSelector] = {
    config.replicaSelectorClassName.map { className =>
      val tmpReplicaSelector: ReplicaSelector = CoreUtils.createObject[ReplicaSelector](className)
      tmpReplicaSelector.configure(config.originals())
      tmpReplicaSelector
    }
  }

  def lastOffsetForLeaderEpoch(
    requestedEpochInfo: Seq[OffsetForLeaderTopic]
  ): Seq[OffsetForLeaderTopicResult] = {
    requestedEpochInfo.map { offsetForLeaderTopic =>
      val partitions = offsetForLeaderTopic.partitions.asScala.map { offsetForLeaderPartition =>
        val tp = new TopicPartition(offsetForLeaderTopic.topic, offsetForLeaderPartition.partition)
        getPartition(tp) match {
          case HostedPartition.Online(partition) =>
            val currentLeaderEpochOpt =
              if (offsetForLeaderPartition.currentLeaderEpoch == RecordBatch.NO_PARTITION_LEADER_EPOCH)
                Optional.empty[Integer]
              else
                Optional.of[Integer](offsetForLeaderPartition.currentLeaderEpoch)

            partition.lastOffsetForLeaderEpoch(
              currentLeaderEpochOpt,
              offsetForLeaderPartition.leaderEpoch,
              fetchOnlyFromLeader = true)

          case HostedPartition.Offline(_) =>
            new EpochEndOffset()
              .setPartition(offsetForLeaderPartition.partition)
              .setErrorCode(Errors.KAFKA_STORAGE_ERROR.code)

          case HostedPartition.None if metadataCache.contains(tp) =>
            new EpochEndOffset()
              .setPartition(offsetForLeaderPartition.partition)
              .setErrorCode(Errors.NOT_LEADER_OR_FOLLOWER.code)

          case HostedPartition.None =>
            new EpochEndOffset()
              .setPartition(offsetForLeaderPartition.partition)
              .setErrorCode(Errors.UNKNOWN_TOPIC_OR_PARTITION.code)
        }
      }

      new OffsetForLeaderTopicResult()
        .setTopic(offsetForLeaderTopic.topic)
        .setPartitions(partitions.toList.asJava)
    }
  }

  def electLeaders(
    controller: KafkaController,
    partitions: Set[TopicPartition],
    electionType: ElectionType,
    responseCallback: Map[TopicPartition, ApiError] => Unit,
    requestTimeout: Int
  ): Unit = {

    val deadline = time.milliseconds() + requestTimeout

    def electionCallback(results: Map[TopicPartition, Either[ApiError, Int]]): Unit = {
      val expectedLeaders = mutable.Map.empty[TopicPartition, Int]
      val failures = mutable.Map.empty[TopicPartition, ApiError]
      results.foreach {
        case (partition, Right(leader)) => expectedLeaders += partition -> leader
        case (partition, Left(error)) => failures += partition -> error
      }
      if (expectedLeaders.nonEmpty) {
        val watchKeys = expectedLeaders.iterator.map {
          case (tp, _) => TopicPartitionOperationKey(tp)
        }.toBuffer

        delayedElectLeaderPurgatory.tryCompleteElseWatch(
          new DelayedElectLeader(
            math.max(0, deadline - time.milliseconds()),
            expectedLeaders,
            failures,
            this,
            responseCallback
          ),
          watchKeys
        )
      } else {
          // There are no partitions actually being elected, so return immediately
          responseCallback(failures)
      }
    }

    controller.electLeaders(partitions, electionType, electionCallback)
  }

  def activeProducerState(requestPartition: TopicPartition): DescribeProducersResponseData.PartitionResponse = {
    getPartitionOrError(requestPartition) match {
      case Left(error) => new DescribeProducersResponseData.PartitionResponse()
        .setPartitionIndex(requestPartition.partition)
        .setErrorCode(error.code)
      case Right(partition) => partition.activeProducerState
    }
  }

  private[kafka] def getOrCreatePartition(tp: TopicPartition,
                                          delta: TopicsDelta,
                                          topicId: Uuid): Option[(Partition, Boolean)] = {
    getPartition(tp) match {
      case HostedPartition.Offline(offlinePartition) =>
        if (offlinePartition.flatMap(p => p.topicId).contains(topicId)) {
          stateChangeLogger.warn(s"Unable to bring up new local leader $tp " +
            s"with topic id $topicId because it resides in an offline log " +
            "directory.")
          None
        } else {
          stateChangeLogger.info(s"Creating new partition $tp with topic id " + s"$topicId." +
            s"A topic with the same name but different id exists but it resides in an offline log " +
            s"directory.")
          val partition = Partition(new TopicIdPartition(topicId, tp), time, this)
          allPartitions.put(tp, HostedPartition.Online(partition))
          Some(partition, true)
        }

      case HostedPartition.Online(partition) =>
        if (partition.topicId.exists(_ != topicId)) {
          // Note: Partition#topicId will be None here if the Log object for this partition
          // has not been created.
          throw new IllegalStateException(s"Topic $tp exists, but its ID is " +
            s"${partition.topicId.get}, not $topicId as expected")
        }
        Some(partition, false)

      case HostedPartition.None =>
        if (delta.image().topicsById().containsKey(topicId)) {
          stateChangeLogger.error(s"Expected partition $tp with topic id " +
            s"$topicId to exist, but it was missing. Creating...")
        } else {
          stateChangeLogger.info(s"Creating new partition $tp with topic id " +
            s"$topicId.")
        }
        // it's a partition that we don't know about yet, so create it and mark it online
        val partition = Partition(new TopicIdPartition(topicId, tp), time, this)
        allPartitions.put(tp, HostedPartition.Online(partition))
        Some(partition, true)
    }
  }

  /**
   * Apply a KRaft topic change delta.
   *
   * @param delta           The delta to apply.
   * @param newImage        The new metadata image.
   */
  def applyDelta(delta: TopicsDelta, newImage: MetadataImage): Unit = {
    // Before taking the lock, compute the local changes
    val localChanges = delta.localChanges(config.nodeId)
    val metadataVersion = newImage.features().metadataVersion()

    replicaStateChangeLock.synchronized {
      // Handle deleted partitions. We need to do this first because we might subsequently
      // create new partitions with the same names as the ones we are deleting here.
      if (!localChanges.deletes.isEmpty) {
        val deletes = localChanges.deletes.asScala
          .map { tp =>
            val isCurrentLeader = Option(delta.image().getTopic(tp.topic()))
              .map(image => image.partitions().get(tp.partition()))
              .exists(partition => partition.leader == config.nodeId)
            val deleteRemoteLog = delta.topicWasDeleted(tp.topic()) && isCurrentLeader
            StopPartition(tp, deleteLocalLog = true, deleteRemoteLog = deleteRemoteLog)
          }
          .toSet
        stateChangeLogger.info(s"Deleting ${deletes.size} partition(s).")
        stopPartitions(deletes).forKeyValue { (topicPartition, e) =>
          if (e.isInstanceOf[KafkaStorageException]) {
            stateChangeLogger.error(s"Unable to delete replica $topicPartition because " +
              "the local replica for the partition is in an offline log directory")
          } else {
            stateChangeLogger.error(s"Unable to delete replica $topicPartition because " +
              s"we got an unexpected ${e.getClass.getName} exception: ${e.getMessage}")
          }
        }
      }

      // Handle partitions which we are now the leader or follower for.
      if (!localChanges.leaders.isEmpty || !localChanges.followers.isEmpty) {
        val lazyOffsetCheckpoints = new LazyOffsetCheckpoints(this.highWatermarkCheckpoints.asJava)
        val leaderChangedPartitions = new mutable.HashSet[Partition]
        val followerChangedPartitions = new mutable.HashSet[Partition]
        if (!localChanges.leaders.isEmpty) {
          applyLocalLeadersDelta(leaderChangedPartitions, newImage, delta, lazyOffsetCheckpoints, localChanges.leaders.asScala, localChanges.directoryIds.asScala)
        }
        if (!localChanges.followers.isEmpty) {
          applyLocalFollowersDelta(followerChangedPartitions, newImage, delta, lazyOffsetCheckpoints, localChanges.followers.asScala, localChanges.directoryIds.asScala)
        }

        maybeAddLogDirFetchers(leaderChangedPartitions ++ followerChangedPartitions, lazyOffsetCheckpoints,
          name => Option(newImage.topics().getTopic(name)).map(_.id()))

        replicaFetcherManager.shutdownIdleFetcherThreads()
        replicaAlterLogDirsManager.shutdownIdleFetcherThreads()

        remoteLogManager.foreach(rlm => rlm.onLeadershipChange(leaderChangedPartitions.asJava, followerChangedPartitions.asJava, localChanges.topicIds()))
      }

      if (metadataVersion.isDirectoryAssignmentSupported) {
        // We only want to update the directoryIds if DirectoryAssignment is supported!
        localChanges.directoryIds.forEach(maybeUpdateTopicAssignment)
      }
    }
  }

  private def applyLocalLeadersDelta(
    changedPartitions: mutable.Set[Partition],
    newImage: MetadataImage,
    delta: TopicsDelta,
    offsetCheckpoints: OffsetCheckpoints,
    localLeaders: mutable.Map[TopicPartition, LocalReplicaChanges.PartitionInfo],
    directoryIds: mutable.Map[TopicIdPartition, Uuid]
  ): Unit = {
    stateChangeLogger.info(s"Transitioning ${localLeaders.size} partition(s) to " +
      "local leaders.")
    replicaFetcherManager.removeFetcherForPartitions(localLeaders.keySet)
    localLeaders.forKeyValue { (tp, info) =>
      getOrCreatePartition(tp, delta, info.topicId).foreach { case (partition, isNew) =>
        try {
          val state = info.partition.toLeaderAndIsrPartitionState(tp, isNew)
          val partitionAssignedDirectoryId = directoryIds.find(_._1.topicPartition() == tp).map(_._2)
          partition.makeLeader(state, offsetCheckpoints, Some(info.topicId), partitionAssignedDirectoryId)

          changedPartitions.add(partition)
        } catch {
          case e: KafkaStorageException =>
            stateChangeLogger.info(s"Skipped the become-leader state change for $tp " +
              s"with topic id ${info.topicId} due to a storage error ${e.getMessage}")
            // If there is an offline log directory, a Partition object may have been created by
            // `getOrCreatePartition()` before `createLogIfNotExists()` failed to create local replica due
            // to KafkaStorageException. In this case `ReplicaManager.allPartitions` will map this topic-partition
            // to an empty Partition object. We need to map this topic-partition to OfflinePartition instead.
            markPartitionOffline(tp)
        }
      }
    }
  }

  private def applyLocalFollowersDelta(
    changedPartitions: mutable.Set[Partition],
    newImage: MetadataImage,
    delta: TopicsDelta,
    offsetCheckpoints: OffsetCheckpoints,
    localFollowers: mutable.Map[TopicPartition, LocalReplicaChanges.PartitionInfo],
    directoryIds: mutable.Map[TopicIdPartition, Uuid]
  ): Unit = {
    stateChangeLogger.info(s"Transitioning ${localFollowers.size} partition(s) to " +
      "local followers.")
    val partitionsToStartFetching = new mutable.HashMap[TopicPartition, Partition]
    val partitionsToStopFetching = new mutable.HashMap[TopicPartition, Boolean]
    val followerTopicSet = new mutable.HashSet[String]
    localFollowers.forKeyValue { (tp, info) =>
      getOrCreatePartition(tp, delta, info.topicId).foreach { case (partition, isNew) =>
        try {
          followerTopicSet.add(tp.topic)

          // We always update the follower state.
          // - This ensure that a replica with no leader can step down;
          // - This also ensures that the local replica is created even if the leader
          //   is unavailable. This is required to ensure that we include the partition's
          //   high watermark in the checkpoint file (see KAFKA-1647).
          val state = info.partition.toLeaderAndIsrPartitionState(tp, isNew)
          val partitionAssignedDirectoryId = directoryIds.find(_._1.topicPartition() == tp).map(_._2)
          val isNewLeaderEpoch = partition.makeFollower(state, offsetCheckpoints, Some(info.topicId), partitionAssignedDirectoryId)

          if (isInControlledShutdown && (info.partition.leader == NO_LEADER ||
              !info.partition.isr.contains(config.brokerId))) {
            // During controlled shutdown, replica with no leaders and replica
            // where this broker is not in the ISR are stopped.
            partitionsToStopFetching.put(tp, false)
          } else if (isNewLeaderEpoch) {
            // Otherwise, fetcher is restarted if the leader epoch has changed.
            partitionsToStartFetching.put(tp, partition)
          }

          changedPartitions.add(partition)
        } catch {
          case e: KafkaStorageException =>
            stateChangeLogger.error(s"Unable to start fetching $tp " +
              s"with topic ID ${info.topicId} due to a storage error ${e.getMessage}", e)
            replicaFetcherManager.addFailedPartition(tp)
            // If there is an offline log directory, a Partition object may have been created by
            // `getOrCreatePartition()` before `createLogIfNotExists()` failed to create local replica due
            // to KafkaStorageException. In this case `ReplicaManager.allPartitions` will map this topic-partition
            // to an empty Partition object. We need to map this topic-partition to OfflinePartition instead.
            markPartitionOffline(tp)

          case e: Throwable =>
            stateChangeLogger.error(s"Unable to start fetching $tp " +
              s"with topic ID ${info.topicId} due to ${e.getClass.getSimpleName}", e)
            replicaFetcherManager.addFailedPartition(tp)
        }
      }
    }

    if (partitionsToStartFetching.nonEmpty) {
      // Stopping the fetchers must be done first in order to initialize the fetch
      // position correctly.
      replicaFetcherManager.removeFetcherForPartitions(partitionsToStartFetching.keySet)
      stateChangeLogger.info(s"Stopped fetchers as part of become-follower for ${partitionsToStartFetching.size} partitions")

      val listenerName = config.interBrokerListenerName.value
      val partitionAndOffsets = new mutable.HashMap[TopicPartition, InitialFetchState]

      partitionsToStartFetching.forKeyValue { (topicPartition, partition) =>
        val nodeOpt = partition.leaderReplicaIdOpt
          .flatMap(leaderId => Option(newImage.cluster.broker(leaderId)))
          .flatMap(_.node(listenerName).asScala)

        nodeOpt match {
          case Some(node) =>
            val log = partition.localLogOrException
            partitionAndOffsets.put(topicPartition, InitialFetchState(
              log.topicId,
              new BrokerEndPoint(node.id, node.host, node.port),
              partition.getLeaderEpoch,
              initialFetchOffset(log)
            ))
          case None =>
            stateChangeLogger.trace(s"Unable to start fetching $topicPartition with topic ID ${partition.topicId} " +
              s"from leader ${partition.leaderReplicaIdOpt} because it is not alive.")
        }
      }

      replicaFetcherManager.addFetcherForPartitions(partitionAndOffsets)
      stateChangeLogger.info(s"Started fetchers as part of become-follower for ${partitionsToStartFetching.size} partitions")

      partitionsToStartFetching.keySet.foreach(completeDelayedFetchOrProduceRequests)

      updateLeaderAndFollowerMetrics(followerTopicSet)
    }

    if (partitionsToStopFetching.nonEmpty) {
      val partitionsToStop = partitionsToStopFetching.map { case (tp, deleteLocalLog) => StopPartition(tp, deleteLocalLog) }.toSet
      stopPartitions(partitionsToStop)
      stateChangeLogger.info(s"Stopped fetchers as part of controlled shutdown for ${partitionsToStop.size} partitions")
    }
  }

  private def maybeUpdateTopicAssignment(partition: TopicIdPartition, partitionDirectoryId: Uuid): Unit = {
    for {
      topicPartitionActualLog <- logManager.getLog(partition.topicPartition())
      topicPartitionActualDirectoryId <- logManager.directoryId(topicPartitionActualLog.dir.getParent)
      if partitionDirectoryId != topicPartitionActualDirectoryId
    } directoryEventHandler.handleAssignment(
      new common.TopicIdPartition(partition.topicId, partition.partition()),
      topicPartitionActualDirectoryId,
      "Applying metadata delta",
      () => ()
    )
  }
}<|MERGE_RESOLUTION|>--- conflicted
+++ resolved
@@ -781,13 +781,8 @@
                     entriesPerPartition: Map[TopicIdPartition, MemoryRecords],
                     responseCallback: Map[TopicIdPartition, PartitionResponse] => Unit,
                     delayedProduceLock: Option[Lock] = None,
-<<<<<<< HEAD
                     recordValidationStatsCallback: Map[TopicIdPartition, RecordValidationStats] => Unit = _ => (),
-                    requestLocal: RequestLocal = RequestLocal.NoCaching,
-=======
-                    recordValidationStatsCallback: Map[TopicPartition, RecordValidationStats] => Unit = _ => (),
                     requestLocal: RequestLocal = RequestLocal.noCaching,
->>>>>>> aaf3fc05
                     actionQueue: ActionQueue = this.defaultActionQueue,
                     verificationGuards: Map[TopicPartition, VerificationGuard] = Map.empty): Unit = {
     if (!isValidRequiredAcks(requiredAcks)) {
@@ -840,17 +835,10 @@
                           requiredAcks: Short,
                           internalTopicsAllowed: Boolean,
                           transactionalId: String,
-<<<<<<< HEAD
                           entriesPerPartition: Map[TopicIdPartition, MemoryRecords],
                           responseCallback: Map[TopicIdPartition, PartitionResponse] => Unit,
                           recordValidationStatsCallback: Map[TopicIdPartition, RecordValidationStats] => Unit = _ => (),
-                          requestLocal: RequestLocal = RequestLocal.NoCaching,
-=======
-                          entriesPerPartition: Map[TopicPartition, MemoryRecords],
-                          responseCallback: Map[TopicPartition, PartitionResponse] => Unit,
-                          recordValidationStatsCallback: Map[TopicPartition, RecordValidationStats] => Unit = _ => (),
                           requestLocal: RequestLocal = RequestLocal.noCaching,
->>>>>>> aaf3fc05
                           actionQueue: ActionQueue = this.defaultActionQueue,
                           transactionSupportedOperation: TransactionSupportedOperation): Unit = {
 
@@ -895,6 +883,7 @@
           )
       }
       val entriesWithoutErrorsPerPartition = entriesPerPartition.filter { case (key, _) => !errorResults.contains(key) }
+
       val preAppendPartitionResponses = buildProducePartitionStatus(errorResults).map { case (k, status) => k -> status.responseStatus }
 
       def newResponseCallback(responses: Map[TopicIdPartition, PartitionResponse]): Unit = {
