--- conflicted
+++ resolved
@@ -438,7 +438,13 @@
         // When this callback is triggered, the remote API call has completed
         request.apiRemoteCompleteTimeNanos = time.nanoseconds
 
-<<<<<<< HEAD
+        quotas.produce.recordAndMaybeThrottle(
+          request.session.sanitizedUser,
+          request.header.clientId,
+          numBytesAppended,
+          produceResponseCallback)
+      }
+
     if (authorizedRequestInfo.isEmpty)
       sendResponseCallback(Map.empty)
     else {
@@ -446,32 +452,10 @@
       replicaManager.appendRecords(
         produceRequest.timeout.toLong,
         produceRequest.acks,
-        internalTopicsAllowed = false,
+        internalTopicsAllowed= false,
         isFromClient = true,
         authorizedRequestInfo,
         sendResponseCallback)
-=======
-        quotas.produce.recordAndMaybeThrottle(
-          request.session.sanitizedUser,
-          request.header.clientId,
-          numBytesAppended,
-          produceResponseCallback)
-      }
-
-      if (authorizedRequestInfo.isEmpty)
-        sendResponseCallback(Map.empty)
-      else {
-        val internalTopicsAllowed = request.header.clientId == AdminUtils.AdminClientId
-
-        // call the replica manager to append messages to the replicas
-        replicaManager.appendRecords(
-          produceRequest.timeout.toLong,
-          produceRequest.acks,
-          internalTopicsAllowed,
-          isFromClient = true,
-          authorizedRequestInfo,
-          sendResponseCallback)
->>>>>>> 5aaaba7f
 
         // if the request is put into the purgatory, it will have a held reference and hence cannot be garbage collected;
         // hence we clear its data here inorder to let GC re-claim its memory since it is already appended to log
