/**
 * Licensed to the Apache Software Foundation (ASF) under one or more
 * contributor license agreements.  See the NOTICE file distributed with
 * this work for additional information regarding copyright ownership.
 * The ASF licenses this file to You under the Apache License, Version 2.0
 * (the "License"); you may not use this file except in compliance with
 * the License.  You may obtain a copy of the License at
 * <p>
 * http://www.apache.org/licenses/LICENSE-2.0
 * <p>
 * Unless required by applicable law or agreed to in writing, software
 * distributed under the License is distributed on an "AS IS" BASIS,
 * WITHOUT WARRANTIES OR CONDITIONS OF ANY KIND, either express or implied.
 * See the License for the specific language governing permissions and
 * limitations under the License.
 */

package org.apache.kafka.streams.state.internals;

import org.apache.kafka.common.utils.Bytes;
import org.apache.kafka.streams.KeyValue;
import org.junit.Before;
import org.junit.Test;

import java.io.IOException;
import java.util.ArrayList;
import java.util.Arrays;
import java.util.Iterator;
import java.util.List;

import static org.junit.Assert.assertArrayEquals;
import static org.junit.Assert.assertEquals;
import static org.junit.Assert.assertFalse;
import static org.junit.Assert.assertNotNull;
import static org.junit.Assert.assertNull;
import static org.junit.Assert.assertSame;

public class NamedCacheTest {

    private NamedCache cache;

    @Before
    public void setUp() throws Exception {
        cache = new NamedCache("name");
    }

    @Test
    public void shouldKeepTrackOfMostRecentlyAndLeastRecentlyUsed() throws IOException {
        List<KeyValue<String, String>> toInsert = Arrays.asList(
                new KeyValue<>("K1", "V1"),
                new KeyValue<>("K2", "V2"),
                new KeyValue<>("K3", "V3"),
                new KeyValue<>("K4", "V4"),
                new KeyValue<>("K5", "V5"));
        for (int i = 0; i < toInsert.size(); i++) {
            byte[] key = toInsert.get(i).key.getBytes();
            byte[] value = toInsert.get(i).value.getBytes();
            cache.put(Bytes.wrap(key), new LRUCacheEntry(value, true, 1, 1, 1, ""));
            LRUCacheEntry head = cache.first();
            LRUCacheEntry tail = cache.last();
            assertEquals(new String(head.value), toInsert.get(i).value);
            assertEquals(new String(tail.value), toInsert.get(0).value);
            assertEquals(cache.flushes(), 0);
            assertEquals(cache.hits(), 0);
            assertEquals(cache.misses(), 0);
            assertEquals(cache.overwrites(), 0);
        }
    }

    @Test
    public void shouldKeepTrackOfSize() throws Exception {
        final LRUCacheEntry value = new LRUCacheEntry(new byte[]{0});
        cache.put(Bytes.wrap(new byte[]{0}), value);
        cache.put(Bytes.wrap(new byte[]{1}), value);
        cache.put(Bytes.wrap(new byte[]{2}), value);
        final long size = cache.sizeInBytes();
        // 1 byte key + 24 bytes overhead
        assertEquals((value.size() + 25) * 3, size);
    }

    @Test
    public void shouldPutGet() throws Exception {
        cache.put(Bytes.wrap(new byte[]{0}), new LRUCacheEntry(new byte[]{10}));
        cache.put(Bytes.wrap(new byte[]{1}), new LRUCacheEntry(new byte[]{11}));
        cache.put(Bytes.wrap(new byte[]{2}), new LRUCacheEntry(new byte[]{12}));

        assertArrayEquals(new byte[] {10}, cache.get(Bytes.wrap(new byte[] {0})).value);
        assertArrayEquals(new byte[] {11}, cache.get(Bytes.wrap(new byte[] {1})).value);
        assertArrayEquals(new byte[] {12}, cache.get(Bytes.wrap(new byte[] {2})).value);
        assertEquals(cache.hits(), 3);
    }

    @Test
    public void shouldPutIfAbsent() throws Exception {
        cache.put(Bytes.wrap(new byte[]{0}), new LRUCacheEntry(new byte[]{10}));
        cache.putIfAbsent(Bytes.wrap(new byte[]{0}), new LRUCacheEntry(new byte[]{20}));
        cache.putIfAbsent(Bytes.wrap(new byte[]{1}), new LRUCacheEntry(new byte[]{30}));

        assertArrayEquals(new byte[] {10}, cache.get(Bytes.wrap(new byte[] {0})).value);
        assertArrayEquals(new byte[] {30}, cache.get(Bytes.wrap(new byte[] {1})).value);
    }

    @Test
    public void shouldDeleteAndUpdateSize() throws Exception {
        cache.put(Bytes.wrap(new byte[]{0}), new LRUCacheEntry(new byte[]{10}));
        final LRUCacheEntry deleted = cache.delete(Bytes.wrap(new byte[]{0}));
        assertArrayEquals(new byte[] {10}, deleted.value);
        assertEquals(0, cache.sizeInBytes());
    }

    @Test
    public void shouldPutAll() throws Exception {
        cache.putAll(Arrays.asList(KeyValue.pair(new byte[] {0}, new LRUCacheEntry(new byte[]{0})),
                                   KeyValue.pair(new byte[] {1}, new LRUCacheEntry(new byte[]{1})),
                                   KeyValue.pair(new byte[] {2}, new LRUCacheEntry(new byte[]{2}))));

        assertArrayEquals(new byte[]{0}, cache.get(Bytes.wrap(new byte[]{0})).value);
        assertArrayEquals(new byte[]{1}, cache.get(Bytes.wrap(new byte[]{1})).value);
        assertArrayEquals(new byte[]{2}, cache.get(Bytes.wrap(new byte[]{2})).value);
    }

    @Test
    public void shouldOverwriteAll() throws Exception {
        cache.putAll(Arrays.asList(KeyValue.pair(new byte[] {0}, new LRUCacheEntry(new byte[]{0})),
            KeyValue.pair(new byte[] {0}, new LRUCacheEntry(new byte[]{1})),
            KeyValue.pair(new byte[] {0}, new LRUCacheEntry(new byte[]{2}))));

        assertArrayEquals(new byte[]{2}, cache.get(Bytes.wrap(new byte[]{0})).value);
        assertEquals(cache.overwrites(), 2);
    }

    @Test
    public void shouldEvictEldestEntry() throws Exception {
        cache.put(Bytes.wrap(new byte[]{0}), new LRUCacheEntry(new byte[]{10}));
        cache.put(Bytes.wrap(new byte[]{1}), new LRUCacheEntry(new byte[]{20}));
        cache.put(Bytes.wrap(new byte[]{2}), new LRUCacheEntry(new byte[]{30}));

        cache.evict();
        assertNull(cache.get(Bytes.wrap(new byte[]{0})));
        assertEquals(2, cache.size());
    }

    @Test
    public void shouldFlushDirtEntriesOnEviction() throws Exception {
        final List<ThreadCache.DirtyEntry> flushed = new ArrayList<>();
        cache.put(Bytes.wrap(new byte[]{0}), new LRUCacheEntry(new byte[]{10}, true, 0, 0, 0, ""));
        cache.put(Bytes.wrap(new byte[]{1}), new LRUCacheEntry(new byte[]{20}));
        cache.put(Bytes.wrap(new byte[]{2}), new LRUCacheEntry(new byte[]{30}, true, 0, 0, 0, ""));

        cache.setListener(new ThreadCache.DirtyEntryFlushListener() {
            @Override
            public void apply(final List<ThreadCache.DirtyEntry> dirty) {
                flushed.addAll(dirty);
            }
        });

        cache.evict();

        assertEquals(2, flushed.size());
        assertEquals(Bytes.wrap(new byte[] {0}), flushed.get(0).key());
        assertArrayEquals(new byte[] {10}, flushed.get(0).newValue());
        assertEquals(Bytes.wrap(new byte[] {2}), flushed.get(1).key());
        assertArrayEquals(new byte[] {30}, flushed.get(1).newValue());
        assertEquals(cache.flushes(), 1);
    }

    @Test
    public void shouldGetRangeIteratorOverKeys() throws Exception {
        cache.put(Bytes.wrap(new byte[]{0}), new LRUCacheEntry(new byte[]{10}, true, 0, 0, 0, ""));
        cache.put(Bytes.wrap(new byte[]{1}), new LRUCacheEntry(new byte[]{20}));
        cache.put(Bytes.wrap(new byte[]{2}), new LRUCacheEntry(new byte[]{30}, true, 0, 0, 0, ""));

        final Iterator<Bytes> iterator = cache.keyRange(Bytes.wrap(new byte[]{1}), Bytes.wrap(new byte[]{2}));
        assertEquals(Bytes.wrap(new byte[]{1}), iterator.next());
        assertEquals(Bytes.wrap(new byte[]{2}), iterator.next());
        assertFalse(iterator.hasNext());
    }

    @Test
    public void shouldGetIteratorOverAllKeys() throws Exception {
        cache.put(Bytes.wrap(new byte[]{0}), new LRUCacheEntry(new byte[]{10}, true, 0, 0, 0, ""));
        cache.put(Bytes.wrap(new byte[]{1}), new LRUCacheEntry(new byte[]{20}));
        cache.put(Bytes.wrap(new byte[]{2}), new LRUCacheEntry(new byte[]{30}, true, 0, 0, 0, ""));

        final Iterator<Bytes> iterator = cache.allKeys();
        assertEquals(Bytes.wrap(new byte[]{0}), iterator.next());
        assertEquals(Bytes.wrap(new byte[]{1}), iterator.next());
        assertEquals(Bytes.wrap(new byte[]{2}), iterator.next());
        assertFalse(iterator.hasNext());
    }

    @Test
    public void shouldNotThrowNullPointerWhenCacheIsEmptyAndEvictionCalled() throws Exception {
        cache.evict();
    }

    @Test(expected = IllegalStateException.class)
    public void shouldThrowIllegalStateExceptionWhenTryingToOverwriteDirtyEntryWithCleanEntry() throws Exception {
        cache.put(Bytes.wrap(new byte[]{0}), new LRUCacheEntry(new byte[]{10}, true, 0, 0, 0, ""));
        cache.put(Bytes.wrap(new byte[]{0}), new LRUCacheEntry(new byte[]{10}, false, 0, 0, 0, ""));
    }

    @Test
<<<<<<< HEAD
    public void shouldRemoveDeletedValuesOnFlush() throws Exception {
        cache.setListener(new ThreadCache.DirtyEntryFlushListener() {
            @Override
            public void apply(final List<ThreadCache.DirtyEntry> dirty) {
                // no-op
            }
        });
        cache.put(Bytes.wrap(new byte[]{0}), new LRUCacheEntry(null, true, 0, 0, 0, ""));
        cache.put(Bytes.wrap(new byte[]{1}), new LRUCacheEntry(new byte[]{20}, true, 0, 0, 0, ""));
        cache.flush();
        assertEquals(1, cache.size());
        assertNotNull(cache.get(Bytes.wrap(new byte[]{1})));
    }

=======
    public void shouldBeReentrantAndNotBreakLRU() throws Exception {
        final LRUCacheEntry dirty = new LRUCacheEntry(new byte[]{3}, true, 0, 0, 0, "");
        final LRUCacheEntry clean = new LRUCacheEntry(new byte[]{3});
        cache.put(Bytes.wrap(new byte[]{0}), dirty);
        cache.put(Bytes.wrap(new byte[]{1}), clean);
        cache.put(Bytes.wrap(new byte[]{2}), clean);
        assertEquals(3 * cache.head().size(), cache.sizeInBytes());
        cache.setListener(new ThreadCache.DirtyEntryFlushListener() {
            @Override
            public void apply(final List<ThreadCache.DirtyEntry> dirty) {
                cache.put(Bytes.wrap(new byte[]{3}), clean);
                // evict key 1
                cache.evict();
                // evict key 2
                cache.evict();
            }
        });

        assertEquals(3 * cache.head().size(), cache.sizeInBytes());
        // Evict key 0
        cache.evict();
        final Bytes entryFour = Bytes.wrap(new byte[]{4});
        cache.put(entryFour, dirty);

        // check that the LRU is still correct
        final NamedCache.LRUNode head = cache.head();
        final NamedCache.LRUNode tail = cache.tail();
        assertEquals(2, cache.size());
        assertEquals(2 * head.size(), cache.sizeInBytes());
        // dirty should be the newest
        assertEquals(entryFour, head.key());
        assertEquals(Bytes.wrap(new byte[] {3}), tail.key());
        assertSame(tail, head.next());
        assertNull(head.previous());
        assertSame(head, tail.previous());
        assertNull(tail.next());

        // evict key 3
        cache.evict();
        assertSame(cache.head(), cache.tail());
        assertEquals(entryFour, cache.head().key());
        assertNull(cache.head().next());
        assertNull(cache.head().previous());
    }

    @Test
    public void shouldNotThrowIllegalArgumentAfterEvictingDirtyRecordAndThenPuttingNewRecordWithSameKey() throws Exception {
        final LRUCacheEntry dirty = new LRUCacheEntry(new byte[]{3}, true, 0, 0, 0, "");
        final LRUCacheEntry clean = new LRUCacheEntry(new byte[]{3});
        final Bytes key = Bytes.wrap(new byte[] {3});
        cache.setListener(new ThreadCache.DirtyEntryFlushListener() {
            @Override
            public void apply(final List<ThreadCache.DirtyEntry> dirty) {
                cache.put(key, clean);
            }
        });
        cache.put(key, dirty);
        cache.evict();
    }
>>>>>>> e9a67a8d
}<|MERGE_RESOLUTION|>--- conflicted
+++ resolved
@@ -201,7 +201,6 @@
     }
 
     @Test
-<<<<<<< HEAD
     public void shouldRemoveDeletedValuesOnFlush() throws Exception {
         cache.setListener(new ThreadCache.DirtyEntryFlushListener() {
             @Override
@@ -216,7 +215,7 @@
         assertNotNull(cache.get(Bytes.wrap(new byte[]{1})));
     }
 
-=======
+    @Test
     public void shouldBeReentrantAndNotBreakLRU() throws Exception {
         final LRUCacheEntry dirty = new LRUCacheEntry(new byte[]{3}, true, 0, 0, 0, "");
         final LRUCacheEntry clean = new LRUCacheEntry(new byte[]{3});
@@ -276,5 +275,5 @@
         cache.put(key, dirty);
         cache.evict();
     }
->>>>>>> e9a67a8d
+
 }