--- conflicted
+++ resolved
@@ -22,11 +22,7 @@
     <groupId>org.apache.kafka</groupId>
     <artifactId>streams-quickstart</artifactId>
     <packaging>pom</packaging>
-<<<<<<< HEAD
-    <version>2.8.0-SNAPSHOT</version>
-=======
     <version>3.0.0-SNAPSHOT</version>
->>>>>>> 62e88657
 
     <name>Kafka Streams :: Quickstart</name>
 
