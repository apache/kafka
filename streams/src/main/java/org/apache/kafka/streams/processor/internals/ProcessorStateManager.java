--- conflicted
+++ resolved
@@ -193,15 +193,8 @@
     void registerStateStores(final List<StateStore> allStores, final InternalProcessorContext processorContext) {
         processorContext.uninitialize();
         for (final StateStore store : allStores) {
-<<<<<<< HEAD
             if (!stores.containsKey(store.name())) {
-                store.init(processorContext, store);
-=======
-            if (stores.containsKey(store.name())) {
-                maybeRegisterStoreWithChangelogReader(store.name());
-            } else {
                 store.init((StateStoreContext) processorContext, store);
->>>>>>> 06a5a68a
             }
             log.trace("Registered state store {}", store.name());
         }
@@ -546,7 +539,7 @@
         log.debug("Preparing to transit state manager for task {} from {} to {}", taskId, taskType, newType);
     }
 
-    void maybeConvertToNewTaskType() {
+    void maybeCompleteTaskTypeConversion() {
         if (!taskType.equals(newType)) {
             taskType = newType;
 
