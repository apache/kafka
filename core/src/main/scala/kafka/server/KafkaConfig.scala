--- conflicted
+++ resolved
@@ -1,19 +1,19 @@
 /**
- * Licensed to the Apache Software Foundation (ASF) under one or more
- * contributor license agreements.  See the NOTICE file distributed with
- * this work for additional information regarding copyright ownership.
- * The ASF licenses this file to You under the Apache License, Version 2.0
- * (the "License"); you may not use this file except in compliance with
- * the License.  You may obtain a copy of the License at
- *
- * http://www.apache.org/licenses/LICENSE-2.0
- *
- * Unless required by applicable law or agreed to in writing, software
- * distributed under the License is distributed on an "AS IS" BASIS,
- * WITHOUT WARRANTIES OR CONDITIONS OF ANY KIND, either express or implied.
- * See the License for the specific language governing permissions and
- * limitations under the License.
- */
+  * Licensed to the Apache Software Foundation (ASF) under one or more
+  * contributor license agreements.  See the NOTICE file distributed with
+  * this work for additional information regarding copyright ownership.
+  * The ASF licenses this file to You under the Apache License, Version 2.0
+  * (the "License"); you may not use this file except in compliance with
+  * the License.  You may obtain a copy of the License at
+  *
+  * http://www.apache.org/licenses/LICENSE-2.0
+  *
+  * Unless required by applicable law or agreed to in writing, software
+  * distributed under the License is distributed on an "AS IS" BASIS,
+  * WITHOUT WARRANTIES OR CONDITIONS OF ANY KIND, either express or implied.
+  * See the License for the specific language governing permissions and
+  * limitations under the License.
+  */
 
 package kafka.server
 
@@ -26,12 +26,8 @@
 import kafka.message.{BrokerCompressionCodec, CompressionCodec, Message, MessageSet}
 import kafka.utils.CoreUtils
 import org.apache.kafka.clients.CommonClientConfigs
-<<<<<<< HEAD
 import org.apache.kafka.common.config.SSLConfigs
-import org.apache.kafka.common.config.ConfigDef
-=======
 import org.apache.kafka.common.config.{ConfigException, AbstractConfig, ConfigDef}
->>>>>>> 16ecf980
 import org.apache.kafka.common.metrics.MetricsReporter
 import org.apache.kafka.common.protocol.SecurityProtocol
 import org.apache.kafka.common.security.auth.PrincipalBuilder
@@ -309,8 +305,8 @@
   /** ********* General Configuration ***********/
   val MaxReservedBrokerIdDoc = "Max number that can be used for a broker.id"
   val BrokerIdDoc = "The broker id for this server. " +
-    "To avoid conflicts between zookeeper generated brokerId and user's config.brokerId " +
-    "added MaxReservedBrokerId and zookeeper sequence starts from MaxReservedBrokerId + 1."
+  "To avoid conflicts between zookeeper generated brokerId and user's config.brokerId " +
+  "added MaxReservedBrokerId and zookeeper sequence starts from MaxReservedBrokerId + 1."
   val MessageMaxBytesDoc = "The maximum size of message that the server can receive"
   val NumNetworkThreadsDoc = "the number of network threads that the server uses for handling network requests"
   val NumIoThreadsDoc = "The number of io threads that the server uses for carrying out network requests"
@@ -320,21 +316,21 @@
   val PortDoc = "the port to listen and accept connections on"
   val HostNameDoc = "hostname of broker. If this is set, it will only bind to this address. If this is not set, it will bind to all interfaces"
   val ListenersDoc = "Listener List - Comma-separated list of URIs we will listen on and their protocols.\n" +
-          " Specify hostname as 0.0.0.0 to bind to all interfaces.\n" +
-          " Leave hostname empty to bind to default interface.\n" +
-          " Examples of legal listener lists:\n" +
-          " PLAINTEXT://myhost:9092,TRACE://:9091\n" +
-          " PLAINTEXT://0.0.0.0:9092, TRACE://localhost:9093\n"
+  " Specify hostname as 0.0.0.0 to bind to all interfaces.\n" +
+  " Leave hostname empty to bind to default interface.\n" +
+  " Examples of legal listener lists:\n" +
+  " PLAINTEXT://myhost:9092,TRACE://:9091\n" +
+  " PLAINTEXT://0.0.0.0:9092, TRACE://localhost:9093\n"
   val AdvertisedHostNameDoc = "Hostname to publish to ZooKeeper for clients to use. In IaaS environments, this may " +
-    "need to be different from the interface to which the broker binds. If this is not set, " +
-    "it will use the value for \"host.name\" if configured. Otherwise " +
-    "it will use the value returned from java.net.InetAddress.getCanonicalHostName()."
+  "need to be different from the interface to which the broker binds. If this is not set, " +
+  "it will use the value for \"host.name\" if configured. Otherwise " +
+  "it will use the value returned from java.net.InetAddress.getCanonicalHostName()."
   val AdvertisedPortDoc = "The port to publish to ZooKeeper for clients to use. In IaaS environments, this may " +
-    "need to be different from the port to which the broker binds. If this is not set, " +
-    "it will publish the same port that the broker binds to."
+  "need to be different from the port to which the broker binds. If this is not set, " +
+  "it will publish the same port that the broker binds to."
   val AdvertisedListenersDoc = "Listeners to publish to ZooKeeper for clients to use, if different than the listeners above." +
-          " In IaaS environments, this may need to be different from the interface to which the broker binds." +
-          " If this is not set, the value for \"listeners\" will be used."
+  " In IaaS environments, this may need to be different from the interface to which the broker binds." +
+  " If this is not set, the value for \"listeners\" will be used."
   val SocketSendBufferBytesDoc = "The SO_SNDBUF buffer of the socket sever sockets"
   val SocketReceiveBufferBytesDoc = "The SO_RCVBUF buffer of the socket sever sockets"
   val SocketRequestMaxBytesDoc = "The maximum number of bytes in a socket request"
@@ -364,7 +360,7 @@
   val LogCleanerDedupeBufferSizeDoc = "The total memory used for log deduplication across all cleaner threads"
   val LogCleanerIoBufferSizeDoc = "The total memory used for log cleaner I/O buffers across all cleaner threads"
   val LogCleanerDedupeBufferLoadFactorDoc = "Log cleaner dedupe buffer load factor. The percentage full the dedupe buffer can become. A higher value " +
-    "will allow more log to be cleaned at once but will lead to more hash collisions"
+  "will allow more log to be cleaned at once but will lead to more hash collisions"
   val LogCleanerBackoffMsDoc = "The amount of time to sleep when there are no logs to clean"
   val LogCleanerMinCleanRatioDoc = "The minimum ratio of dirty log to total log for a log to eligible for cleaning"
   val LogCleanerEnableDoc = "Should we enable log cleaning?"
@@ -385,15 +381,15 @@
   val ControllerMessageQueueSizeDoc = "The buffer size for controller-to-broker-channels"
   val DefaultReplicationFactorDoc = "default replication factors for automatically created topics"
   val ReplicaLagTimeMaxMsDoc = "If a follower hasn't sent any fetch requests or hasn't consumed up to the leaders log end offset for at least this time," +
-    " the leader will remove the follower from isr"
+  " the leader will remove the follower from isr"
   val ReplicaSocketTimeoutMsDoc = "The socket timeout for network requests. Its value should be at least replica.fetch.wait.max.ms"
   val ReplicaSocketReceiveBufferBytesDoc = "The socket receive buffer for network requests"
   val ReplicaFetchMaxBytesDoc = "The number of byes of messages to attempt to fetch"
   val ReplicaFetchWaitMaxMsDoc = "max wait time for each fetcher request issued by follower replicas. This value should always be less than the " +
-    "replica.lag.time.max.ms at all times to prevent frequent shrinking of ISR for low throughput topics"
+  "replica.lag.time.max.ms at all times to prevent frequent shrinking of ISR for low throughput topics"
   val ReplicaFetchMinBytesDoc = "Minimum bytes expected for each fetch response. If not enough bytes, wait up to replicaMaxWaitTimeMs"
   val NumReplicaFetchersDoc = "Number of fetcher threads used to replicate messages from a source broker. " +
-    "Increasing this value can increase the degree of I/O parallelism in the follower broker."
+  "Increasing this value can increase the degree of I/O parallelism in the follower broker."
   val ReplicaFetchBackoffMsDoc = "The amount of time to sleep when fetch partition error occurs."
   val ReplicaHighWatermarkCheckpointIntervalMsDoc = "The frequency with which the high watermark is saved out to disk"
   val FetchPurgatoryPurgeIntervalRequestsDoc = "The purge interval (in number of requests) of the fetch request purgatory"
@@ -404,8 +400,8 @@
   val UncleanLeaderElectionEnableDoc = "Indicates whether to enable replicas not in the ISR set to be elected as leader as a last resort, even though doing so may result in data loss"
   val InterBrokerSecurityProtocolDoc = "Security protocol used to communicate between brokers. Defaults to plain text."
   val InterBrokerProtocolVersionDoc = "Specify which version of the inter-broker protocol will be used.\n" +
-          " This is typically bumped after all brokers were upgraded to a new version.\n" +
-          " Example of some valid values are: 0.8.0, 0.8.1, 0.8.1.1, 0.8.2, 0.8.2.0, 0.8.2.1, 0.8.3, 0.8.3.0. Check ApiVersion for the full list."
+  " This is typically bumped after all brokers were upgraded to a new version.\n" +
+  " Example of some valid values are: 0.8.0, 0.8.1, 0.8.1.1, 0.8.2, 0.8.2.0, 0.8.2.1, 0.8.3, 0.8.3.0. Check ApiVersion for the full list."
   /** ********* Controlled shutdown configuration ***********/
   val ControlledShutdownMaxRetriesDoc = "Controlled shutdown can fail for multiple reasons. This determines the number of retries when such failure happens"
   val ControlledShutdownRetryBackoffMsDoc = "Before each retry, the system needs time to recover from the state that caused the previous failure (Controller fail over, replica lag etc). This config determines the amount of time to wait before retrying."
@@ -417,22 +413,22 @@
   val OffsetMetadataMaxSizeDoc = "The maximum size for a metadata entry associated with an offset commit"
   val OffsetsLoadBufferSizeDoc = "Batch size for reading from the offsets segments when loading offsets into the cache."
   val OffsetsTopicReplicationFactorDoc = "The replication factor for the offsets topic (set higher to ensure availability). " +
-    "To ensure that the effective replication factor of the offsets topic is the configured value, " +
-    "the number of alive brokers has to be at least the replication factor at the time of the " +
-    "first request for the offsets topic. If not, either the offsets topic creation will fail or " +
-    "it will get a replication factor of min(alive brokers, configured replication factor)"
+  "To ensure that the effective replication factor of the offsets topic is the configured value, " +
+  "the number of alive brokers has to be at least the replication factor at the time of the " +
+  "first request for the offsets topic. If not, either the offsets topic creation will fail or " +
+  "it will get a replication factor of min(alive brokers, configured replication factor)"
   val OffsetsTopicPartitionsDoc = "The number of partitions for the offset commit topic (should not change after deployment)"
   val OffsetsTopicSegmentBytesDoc = "The offsets topic segment bytes should be kept relatively small in order to facilitate faster log compaction and cache loads"
   val OffsetsTopicCompressionCodecDoc = "Compression codec for the offsets topic - compression may be used to achieve \"atomic\" commits"
   val OffsetsRetentionMinutesDoc = "Log retention window in minutes for offsets topic"
   val OffsetsRetentionCheckIntervalMsDoc = "Frequency at which to check for stale offsets"
   val OffsetCommitTimeoutMsDoc = "Offset commit will be delayed until all replicas for the offsets topic receive the commit " +
-    "or this timeout is reached. This is similar to the producer request timeout."
+  "or this timeout is reached. This is similar to the producer request timeout."
   val OffsetCommitRequiredAcksDoc = "The required acks before the commit can be accepted. In general, the default (-1) should not be overridden"
   val DeleteTopicEnableDoc = "Enables delete topic. Delete topic through the admin tool will have no effect if this config is turned off"
   val CompressionTypeDoc = "Specify the final compression type for a given topic. This configuration accepts the standard compression codecs " +
-    "('gzip', 'snappy', lz4). It additionally accepts 'uncompressed' which is equivalent to no compression; and " +
-    "'producer' which means retain the original compression codec set by the producer."
+  "('gzip', 'snappy', lz4). It additionally accepts 'uncompressed' which is equivalent to no compression; and " +
+  "'producer' which means retain the original compression codec set by the producer."
 
   val MetricSampleWindowMsDoc = CommonClientConfigs.METRICS_SAMPLE_WINDOW_MS_DOC
   val MetricNumSamplesDoc = CommonClientConfigs.METRICS_NUM_SAMPLES_DOC
@@ -466,14 +462,14 @@
 
     new ConfigDef()
 
-      /** ********* Zookeeper Configuration ***********/
-      .define(ZkConnectProp, STRING, HIGH, ZkConnectDoc)
+    /** ********* Zookeeper Configuration ***********/
+    .define(ZkConnectProp, STRING, HIGH, ZkConnectDoc)
       .define(ZkSessionTimeoutMsProp, INT, Defaults.ZkSessionTimeoutMs, HIGH, ZkSessionTimeoutMsDoc)
       .define(ZkConnectionTimeoutMsProp, INT, HIGH, ZkConnectionTimeoutMsDoc, false)
       .define(ZkSyncTimeMsProp, INT, Defaults.ZkSyncTimeMs, LOW, ZkSyncTimeMsDoc)
 
-      /** ********* General Configuration ***********/
-      .define(MaxReservedBrokerIdProp, INT, Defaults.MaxReservedBrokerId, atLeast(0), MEDIUM, MaxReservedBrokerIdProp)
+    /** ********* General Configuration ***********/
+    .define(MaxReservedBrokerIdProp, INT, Defaults.MaxReservedBrokerId, atLeast(0), MEDIUM, MaxReservedBrokerIdProp)
       .define(BrokerIdProp, INT, Defaults.BrokerId, HIGH, BrokerIdDoc)
       .define(MessageMaxBytesProp, INT, Defaults.MessageMaxBytes, atLeast(0), HIGH, MessageMaxBytesDoc)
       .define(NumNetworkThreadsProp, INT, Defaults.NumNetworkThreads, atLeast(1), HIGH, NumNetworkThreadsDoc)
@@ -481,8 +477,8 @@
       .define(BackgroundThreadsProp, INT, Defaults.BackgroundThreads, atLeast(1), HIGH, BackgroundThreadsDoc)
       .define(QueuedMaxRequestsProp, INT, Defaults.QueuedMaxRequests, atLeast(1), HIGH, QueuedMaxRequestsDoc)
 
-      /** ********* Socket Server Configuration ***********/
-      .define(PortProp, INT, Defaults.Port, HIGH, PortDoc)
+    /** ********* Socket Server Configuration ***********/
+    .define(PortProp, INT, Defaults.Port, HIGH, PortDoc)
       .define(HostNameProp, STRING, Defaults.HostName, HIGH, HostNameDoc)
       .define(ListenersProp, STRING, HIGH, ListenersDoc, false)
       .define(AdvertisedHostNameProp, STRING, HIGH, AdvertisedHostNameDoc, false)
@@ -495,23 +491,23 @@
       .define(MaxConnectionsPerIpOverridesProp, STRING, Defaults.MaxConnectionsPerIpOverrides, MEDIUM, MaxConnectionsPerIpOverridesDoc)
       .define(ConnectionsMaxIdleMsProp, LONG, Defaults.ConnectionsMaxIdleMs, MEDIUM, ConnectionsMaxIdleMsDoc)
 
-      /** ********* Log Configuration ***********/
-      .define(NumPartitionsProp, INT, Defaults.NumPartitions, atLeast(1), MEDIUM, NumPartitionsDoc)
+    /** ********* Log Configuration ***********/
+    .define(NumPartitionsProp, INT, Defaults.NumPartitions, atLeast(1), MEDIUM, NumPartitionsDoc)
       .define(LogDirProp, STRING, Defaults.LogDir, HIGH, LogDirDoc)
       .define(LogDirsProp, STRING, HIGH, LogDirsDoc, false)
       .define(LogSegmentBytesProp, INT, Defaults.LogSegmentBytes, atLeast(Message.MinHeaderSize), HIGH, LogSegmentBytesDoc)
 
-      .define(LogRollTimeMillisProp, LONG, HIGH, LogRollTimeMillisDoc, false)
+    .define(LogRollTimeMillisProp, LONG, HIGH, LogRollTimeMillisDoc, false)
       .define(LogRollTimeHoursProp, INT, Defaults.LogRollHours, atLeast(1), HIGH, LogRollTimeHoursDoc)
 
-      .define(LogRollTimeJitterMillisProp, LONG, HIGH, LogRollTimeJitterMillisDoc, false)
+    .define(LogRollTimeJitterMillisProp, LONG, HIGH, LogRollTimeJitterMillisDoc, false)
       .define(LogRollTimeJitterHoursProp, INT, Defaults.LogRollJitterHours, atLeast(0), HIGH, LogRollTimeJitterHoursDoc)
 
-      .define(LogRetentionTimeMillisProp, LONG, HIGH, LogRetentionTimeMillisDoc, false)
+    .define(LogRetentionTimeMillisProp, LONG, HIGH, LogRetentionTimeMillisDoc, false)
       .define(LogRetentionTimeMinutesProp, INT, HIGH, LogRetentionTimeMinsDoc, false)
       .define(LogRetentionTimeHoursProp, INT, Defaults.LogRetentionHours, HIGH, LogRetentionTimeHoursDoc)
 
-      .define(LogRetentionBytesProp, LONG, Defaults.LogRetentionBytes, HIGH, LogRetentionBytesDoc)
+    .define(LogRetentionBytesProp, LONG, Defaults.LogRetentionBytes, HIGH, LogRetentionBytesDoc)
       .define(LogCleanupIntervalMsProp, LONG, Defaults.LogCleanupIntervalMs, atLeast(1), MEDIUM, LogCleanupIntervalMsDoc)
       .define(LogCleanupPolicyProp, STRING, Defaults.LogCleanupPolicy, in(Defaults.Compact, Defaults.Delete), MEDIUM, LogCleanupPolicyDoc)
       .define(LogCleanerThreadsProp, INT, Defaults.LogCleanerThreads, atLeast(0), MEDIUM, LogCleanerThreadsDoc)
@@ -535,8 +531,8 @@
       .define(AutoCreateTopicsEnableProp, BOOLEAN, Defaults.AutoCreateTopicsEnable, HIGH, AutoCreateTopicsEnableDoc)
       .define(MinInSyncReplicasProp, INT, Defaults.MinInSyncReplicas, atLeast(1), HIGH, MinInSyncReplicasDoc)
 
-      /** ********* Replication configuration ***********/
-      .define(ControllerSocketTimeoutMsProp, INT, Defaults.ControllerSocketTimeoutMs, MEDIUM, ControllerSocketTimeoutMsDoc)
+    /** ********* Replication configuration ***********/
+    .define(ControllerSocketTimeoutMsProp, INT, Defaults.ControllerSocketTimeoutMs, MEDIUM, ControllerSocketTimeoutMsDoc)
       .define(DefaultReplicationFactorProp, INT, Defaults.DefaultReplicationFactor, MEDIUM, DefaultReplicationFactorDoc)
       .define(ReplicaLagTimeMaxMsProp, LONG, Defaults.ReplicaLagTimeMaxMs, HIGH, ReplicaLagTimeMaxMsDoc)
       .define(ReplicaSocketTimeoutMsProp, INT, Defaults.ReplicaSocketTimeoutMs, HIGH, ReplicaSocketTimeoutMsDoc)
@@ -556,17 +552,17 @@
       .define(InterBrokerSecurityProtocolProp, STRING, Defaults.InterBrokerSecurityProtocol, MEDIUM, InterBrokerSecurityProtocolDoc)
       .define(InterBrokerProtocolVersionProp, STRING, Defaults.InterBrokerProtocolVersion, MEDIUM, InterBrokerProtocolVersionDoc)
 
-      /** ********* Controlled shutdown configuration ***********/
-      .define(ControlledShutdownMaxRetriesProp, INT, Defaults.ControlledShutdownMaxRetries, MEDIUM, ControlledShutdownMaxRetriesDoc)
+    /** ********* Controlled shutdown configuration ***********/
+    .define(ControlledShutdownMaxRetriesProp, INT, Defaults.ControlledShutdownMaxRetries, MEDIUM, ControlledShutdownMaxRetriesDoc)
       .define(ControlledShutdownRetryBackoffMsProp, LONG, Defaults.ControlledShutdownRetryBackoffMs, MEDIUM, ControlledShutdownRetryBackoffMsDoc)
       .define(ControlledShutdownEnableProp, BOOLEAN, Defaults.ControlledShutdownEnable, MEDIUM, ControlledShutdownEnableDoc)
 
-      /** ********* Consumer coordinator configuration ***********/
-      .define(ConsumerMinSessionTimeoutMsProp, INT, Defaults.ConsumerMinSessionTimeoutMs, MEDIUM, ConsumerMinSessionTimeoutMsDoc)
+    /** ********* Consumer coordinator configuration ***********/
+    .define(ConsumerMinSessionTimeoutMsProp, INT, Defaults.ConsumerMinSessionTimeoutMs, MEDIUM, ConsumerMinSessionTimeoutMsDoc)
       .define(ConsumerMaxSessionTimeoutMsProp, INT, Defaults.ConsumerMaxSessionTimeoutMs, MEDIUM, ConsumerMaxSessionTimeoutMsDoc)
 
-      /** ********* Offset management configuration ***********/
-      .define(OffsetMetadataMaxSizeProp, INT, Defaults.OffsetMetadataMaxSize, HIGH, OffsetMetadataMaxSizeDoc)
+    /** ********* Offset management configuration ***********/
+    .define(OffsetMetadataMaxSizeProp, INT, Defaults.OffsetMetadataMaxSize, HIGH, OffsetMetadataMaxSizeDoc)
       .define(OffsetsLoadBufferSizeProp, INT, Defaults.OffsetsLoadBufferSize, atLeast(1), HIGH, OffsetsLoadBufferSizeDoc)
       .define(OffsetsTopicReplicationFactorProp, SHORT, Defaults.OffsetsTopicReplicationFactor, atLeast(1), HIGH, OffsetsTopicReplicationFactorDoc)
       .define(OffsetsTopicPartitionsProp, INT, Defaults.OffsetsTopicPartitions, atLeast(1), HIGH, OffsetsTopicPartitionsDoc)
@@ -582,8 +578,8 @@
       .define(MetricSampleWindowMsProp, LONG, Defaults.MetricSampleWindowMs, atLeast(1), LOW, MetricSampleWindowMsDoc)
       .define(MetricReporterClassesProp, LIST, Defaults.MetricReporterClasses, LOW, MetricReporterClassesDoc)
 
-      /** ********* SSL Configuration ****************/
-      .define(PrincipalBuilderClassProp, STRING, Defaults.PrincipalBuilderClass, MEDIUM, PrincipalBuilderClassDoc)
+    /** ********* SSL Configuration ****************/
+    .define(PrincipalBuilderClassProp, STRING, Defaults.PrincipalBuilderClass, MEDIUM, PrincipalBuilderClassDoc)
       .define(SSLProtocolProp, STRING, Defaults.SSLProtocol, MEDIUM, SSLProtocolDoc)
       .define(SSLProviderProp, STRING, MEDIUM, SSLProviderDoc, false)
       .define(SSLEnabledProtocolsProp, LIST, Defaults.SSLEnabledProtocols, MEDIUM, SSLEnabledProtocolsDoc)
@@ -606,161 +602,8 @@
   }
 
   /**
-<<<<<<< HEAD
-   * Parse the given properties instance into a KafkaConfig object
-   */
-  def fromProps(props: Properties): KafkaConfig = {
-    import kafka.utils.CoreUtils.evaluateDefaults
-    val parsed = configDef.parse(evaluateDefaults(props))
-    new KafkaConfig(
-      /** ********* Zookeeper Configuration ***********/
-      zkConnect = parsed.get(ZkConnectProp).asInstanceOf[String],
-      zkSessionTimeoutMs = parsed.get(ZkSessionTimeoutMsProp).asInstanceOf[Int],
-      _zkConnectionTimeoutMs = Option(parsed.get(ZkConnectionTimeoutMsProp)).map(_.asInstanceOf[Int]),
-      zkSyncTimeMs = parsed.get(ZkSyncTimeMsProp).asInstanceOf[Int],
-
-      /** ********* General Configuration ***********/
-      maxReservedBrokerId = parsed.get(MaxReservedBrokerIdProp).asInstanceOf[Int],
-      brokerId = parsed.get(BrokerIdProp).asInstanceOf[Int],
-      messageMaxBytes = parsed.get(MessageMaxBytesProp).asInstanceOf[Int],
-      numNetworkThreads = parsed.get(NumNetworkThreadsProp).asInstanceOf[Int],
-      numIoThreads = parsed.get(NumIoThreadsProp).asInstanceOf[Int],
-      backgroundThreads = parsed.get(BackgroundThreadsProp).asInstanceOf[Int],
-      queuedMaxRequests = parsed.get(QueuedMaxRequestsProp).asInstanceOf[Int],
-
-      /** ********* Socket Server Configuration ***********/
-      port = parsed.get(PortProp).asInstanceOf[Int],
-      hostName = parsed.get(HostNameProp).asInstanceOf[String],
-      _listeners = Option(parsed.get(ListenersProp)).map(_.asInstanceOf[String]),
-      _advertisedHostName = Option(parsed.get(AdvertisedHostNameProp)).map(_.asInstanceOf[String]),
-      _advertisedPort = Option(parsed.get(AdvertisedPortProp)).map(_.asInstanceOf[Int]),
-      _advertisedListeners = Option(parsed.get(AdvertisedListenersProp)).map(_.asInstanceOf[String]),
-      socketSendBufferBytes = parsed.get(SocketSendBufferBytesProp).asInstanceOf[Int],
-      socketReceiveBufferBytes = parsed.get(SocketReceiveBufferBytesProp).asInstanceOf[Int],
-      socketRequestMaxBytes = parsed.get(SocketRequestMaxBytesProp).asInstanceOf[Int],
-      maxConnectionsPerIp = parsed.get(MaxConnectionsPerIpProp).asInstanceOf[Int],
-      _maxConnectionsPerIpOverrides = parsed.get(MaxConnectionsPerIpOverridesProp).asInstanceOf[String],
-      connectionsMaxIdleMs = parsed.get(ConnectionsMaxIdleMsProp).asInstanceOf[Long],
-
-      /** ********* Log Configuration ***********/
-      numPartitions = parsed.get(NumPartitionsProp).asInstanceOf[Int],
-      _logDir = parsed.get(LogDirProp).asInstanceOf[String],
-      _logDirs = Option(parsed.get(LogDirsProp)).map(_.asInstanceOf[String]),
-
-      logSegmentBytes = parsed.get(LogSegmentBytesProp).asInstanceOf[Int],
-      logRollTimeHours = parsed.get(LogRollTimeHoursProp).asInstanceOf[Int],
-      _logRollTimeMillis = Option(parsed.get(LogRollTimeMillisProp)).map(_.asInstanceOf[Long]),
-
-      logRollTimeJitterHours = parsed.get(LogRollTimeJitterHoursProp).asInstanceOf[Int],
-      _logRollTimeJitterMillis = Option(parsed.get(LogRollTimeJitterMillisProp)).map(_.asInstanceOf[Long]),
-
-      logRetentionTimeHours = parsed.get(LogRetentionTimeHoursProp).asInstanceOf[Int],
-      _logRetentionTimeMins = Option(parsed.get(LogRetentionTimeMinutesProp)).map(_.asInstanceOf[Int]),
-      _logRetentionTimeMillis = Option(parsed.get(LogRetentionTimeMillisProp)).map(_.asInstanceOf[Long]),
-
-      logRetentionBytes = parsed.get(LogRetentionBytesProp).asInstanceOf[Long],
-      logCleanupIntervalMs = parsed.get(LogCleanupIntervalMsProp).asInstanceOf[Long],
-      logCleanupPolicy = parsed.get(LogCleanupPolicyProp).asInstanceOf[String],
-      logCleanerThreads = parsed.get(LogCleanerThreadsProp).asInstanceOf[Int],
-      logCleanerIoMaxBytesPerSecond = parsed.get(LogCleanerIoMaxBytesPerSecondProp).asInstanceOf[Double],
-      logCleanerDedupeBufferSize = parsed.get(LogCleanerDedupeBufferSizeProp).asInstanceOf[Long],
-      logCleanerIoBufferSize = parsed.get(LogCleanerIoBufferSizeProp).asInstanceOf[Int],
-      logCleanerDedupeBufferLoadFactor = parsed.get(LogCleanerDedupeBufferLoadFactorProp).asInstanceOf[Double],
-      logCleanerBackoffMs = parsed.get(LogCleanerBackoffMsProp).asInstanceOf[Long],
-      logCleanerMinCleanRatio = parsed.get(LogCleanerMinCleanRatioProp).asInstanceOf[Double],
-      logCleanerEnable = parsed.get(LogCleanerEnableProp).asInstanceOf[Boolean],
-      logCleanerDeleteRetentionMs = parsed.get(LogCleanerDeleteRetentionMsProp).asInstanceOf[Long],
-      logIndexSizeMaxBytes = parsed.get(LogIndexSizeMaxBytesProp).asInstanceOf[Int],
-      logIndexIntervalBytes = parsed.get(LogIndexIntervalBytesProp).asInstanceOf[Int],
-      logFlushIntervalMessages = parsed.get(LogFlushIntervalMessagesProp).asInstanceOf[Long],
-      logDeleteDelayMs = parsed.get(LogDeleteDelayMsProp).asInstanceOf[Long],
-      logFlushSchedulerIntervalMs = parsed.get(LogFlushSchedulerIntervalMsProp).asInstanceOf[Long],
-      _logFlushIntervalMs = Option(parsed.get(LogFlushIntervalMsProp)).map(_.asInstanceOf[Long]),
-      logFlushOffsetCheckpointIntervalMs = parsed.get(LogFlushOffsetCheckpointIntervalMsProp).asInstanceOf[Int],
-      numRecoveryThreadsPerDataDir = parsed.get(NumRecoveryThreadsPerDataDirProp).asInstanceOf[Int],
-      autoCreateTopicsEnable = parsed.get(AutoCreateTopicsEnableProp).asInstanceOf[Boolean],
-      minInSyncReplicas = parsed.get(MinInSyncReplicasProp).asInstanceOf[Int],
-
-      /** ********* Replication configuration ***********/
-      controllerSocketTimeoutMs = parsed.get(ControllerSocketTimeoutMsProp).asInstanceOf[Int],
-      defaultReplicationFactor = parsed.get(DefaultReplicationFactorProp).asInstanceOf[Int],
-      replicaLagTimeMaxMs = parsed.get(ReplicaLagTimeMaxMsProp).asInstanceOf[Long],
-      replicaSocketTimeoutMs = parsed.get(ReplicaSocketTimeoutMsProp).asInstanceOf[Int],
-      replicaSocketReceiveBufferBytes = parsed.get(ReplicaSocketReceiveBufferBytesProp).asInstanceOf[Int],
-      replicaFetchMaxBytes = parsed.get(ReplicaFetchMaxBytesProp).asInstanceOf[Int],
-      replicaFetchWaitMaxMs = parsed.get(ReplicaFetchWaitMaxMsProp).asInstanceOf[Int],
-      replicaFetchMinBytes = parsed.get(ReplicaFetchMinBytesProp).asInstanceOf[Int],
-      replicaFetchBackoffMs = parsed.get(ReplicaFetchBackoffMsProp).asInstanceOf[Int],
-      numReplicaFetchers = parsed.get(NumReplicaFetchersProp).asInstanceOf[Int],
-      replicaHighWatermarkCheckpointIntervalMs = parsed.get(ReplicaHighWatermarkCheckpointIntervalMsProp).asInstanceOf[Long],
-      fetchPurgatoryPurgeIntervalRequests = parsed.get(FetchPurgatoryPurgeIntervalRequestsProp).asInstanceOf[Int],
-      producerPurgatoryPurgeIntervalRequests = parsed.get(ProducerPurgatoryPurgeIntervalRequestsProp).asInstanceOf[Int],
-      autoLeaderRebalanceEnable = parsed.get(AutoLeaderRebalanceEnableProp).asInstanceOf[Boolean],
-      leaderImbalancePerBrokerPercentage = parsed.get(LeaderImbalancePerBrokerPercentageProp).asInstanceOf[Int],
-      leaderImbalanceCheckIntervalSeconds = parsed.get(LeaderImbalanceCheckIntervalSecondsProp).asInstanceOf[Int],
-      uncleanLeaderElectionEnable = parsed.get(UncleanLeaderElectionEnableProp).asInstanceOf[Boolean],
-      interBrokerSecurityProtocol = SecurityProtocol.valueOf(parsed.get(InterBrokerSecurityProtocolProp).asInstanceOf[String]),
-      interBrokerProtocolVersion =  ApiVersion(parsed.get(InterBrokerProtocolVersionProp).asInstanceOf[String]),
-
-      /** ********* Controlled shutdown configuration ***********/
-      controlledShutdownMaxRetries = parsed.get(ControlledShutdownMaxRetriesProp).asInstanceOf[Int],
-      controlledShutdownRetryBackoffMs = parsed.get(ControlledShutdownRetryBackoffMsProp).asInstanceOf[Int],
-      controlledShutdownEnable = parsed.get(ControlledShutdownEnableProp).asInstanceOf[Boolean],
-
-      /** ********* Consumer coordinator configuration ***********/
-      consumerMinSessionTimeoutMs = parsed.get(ConsumerMinSessionTimeoutMsProp).asInstanceOf[Int],
-      consumerMaxSessionTimeoutMs = parsed.get(ConsumerMaxSessionTimeoutMsProp).asInstanceOf[Int],
-
-      /** ********* Offset management configuration ***********/
-      offsetMetadataMaxSize = parsed.get(OffsetMetadataMaxSizeProp).asInstanceOf[Int],
-      offsetsLoadBufferSize = parsed.get(OffsetsLoadBufferSizeProp).asInstanceOf[Int],
-      offsetsTopicReplicationFactor = parsed.get(OffsetsTopicReplicationFactorProp).asInstanceOf[Short],
-      offsetsTopicPartitions = parsed.get(OffsetsTopicPartitionsProp).asInstanceOf[Int],
-      offsetsTopicSegmentBytes = parsed.get(OffsetsTopicSegmentBytesProp).asInstanceOf[Int],
-      offsetsTopicCompressionCodec = Option(parsed.get(OffsetsTopicCompressionCodecProp)).map(_.asInstanceOf[Int]).map(value => CompressionCodec.getCompressionCodec(value)).orNull,
-      offsetsRetentionMinutes = parsed.get(OffsetsRetentionMinutesProp).asInstanceOf[Int],
-      offsetsRetentionCheckIntervalMs = parsed.get(OffsetsRetentionCheckIntervalMsProp).asInstanceOf[Long],
-      offsetCommitTimeoutMs = parsed.get(OffsetCommitTimeoutMsProp).asInstanceOf[Int],
-      offsetCommitRequiredAcks = parsed.get(OffsetCommitRequiredAcksProp).asInstanceOf[Short],
-      deleteTopicEnable = parsed.get(DeleteTopicEnableProp).asInstanceOf[Boolean],
-      compressionType = parsed.get(CompressionTypeProp).asInstanceOf[String],
-      metricNumSamples = parsed.get(MetricNumSamplesProp).asInstanceOf[Int],
-      metricSampleWindowMs = parsed.get(MetricSampleWindowMsProp).asInstanceOf[Long],
-      _metricReporterClasses = parsed.get(MetricReporterClassesProp).asInstanceOf[java.util.List[String]],
-
-      /** *************** SSL configuration *****************/
-      principalBuilderClass = parsed.get(PrincipalBuilderClassProp).asInstanceOf[String],
-      sslProtocol = parsed.get(SSLProtocolProp).asInstanceOf[String],
-      _sslProvider = Option(parsed.get(SSLProviderProp)).map(_.asInstanceOf[String]),
-      sslEnabledProtocols = parsed.get(SSLEnabledProtocolsProp).asInstanceOf[java.util.List[String]],
-      sslKeystoreType = parsed.get(SSLKeystoreTypeProp).asInstanceOf[String],
-      sslKeystoreLocation = parsed.get(SSLKeystoreLocationProp).asInstanceOf[String],
-      sslKeystorePassword = parsed.get(SSLKeystorePasswordProp).asInstanceOf[String],
-      sslKeyPassword = parsed.get(SSLKeyPasswordProp).asInstanceOf[String],
-      sslTruststoreType = parsed.get(SSLTruststoreTypeProp).asInstanceOf[String],
-      sslTruststoreLocation = parsed.get(SSLTruststoreLocationProp).asInstanceOf[String],
-      sslTruststorePassword = parsed.get(SSLTruststorePasswordProp).asInstanceOf[String],
-      sslKeyManagerAlgorithm = parsed.get(SSLKeyManagerAlgorithmProp).asInstanceOf[String],
-      sslTrustManagerAlgorithm = parsed.get(SSLTrustManagerAlgorithmProp).asInstanceOf[String],
-      sslNeedClientAuth = parsed.get(SSLNeedClientAuthProp).asInstanceOf[Boolean],
-      sslWantClientAuth = parsed.get(SSLWantClientAuthProp).asInstanceOf[Boolean]
-    )
-  }
-
-  /**
-   * Create a log config instance using the given properties and defaults
-   */
-  def fromProps(defaults: Properties, overrides: Properties): KafkaConfig = {
-    val props = new Properties(defaults)
-    props.putAll(overrides)
-    fromProps(props)
-  }
-
-  /**
-=======
->>>>>>> 16ecf980
-   * Check that property names are valid
-   */
+    * Check that property names are valid
+    */
   def validateNames(props: Properties) {
     import JavaConversions._
     val names = configDef.names()
@@ -779,158 +622,28 @@
     fromProps(props)
   }
 
+  def channelConfigs: java.util.Map[String, Object] = {
+    val channelConfigs = new java.util.HashMap[String, Object]()
+    import kafka.server.KafkaConfig._
+    channelConfigs.put(PrincipalBuilderClassProp, Class.forName(principalBuilderClass))
+    channelConfigs.put(SSLProtocolProp, sslProtocol)
+    channelConfigs.put(SSLEnabledProtocolsProp, sslEnabledProtocols)
+    channelConfigs.put(SSLKeystoreTypeProp, sslKeystoreType)
+    channelConfigs.put(SSLKeystoreLocationProp, sslKeystoreLocation)
+    channelConfigs.put(SSLKeystorePasswordProp, sslKeystorePassword)
+    channelConfigs.put(SSLKeyPasswordProp, sslKeyPassword)
+    channelConfigs.put(SSLTruststoreTypeProp, sslTruststoreType)
+    channelConfigs.put(SSLTruststoreLocationProp, sslTruststoreLocation)
+    channelConfigs.put(SSLTruststorePasswordProp, sslTruststorePassword)
+    channelConfigs.put(SSLKeyManagerAlgorithmProp, sslKeyManagerAlgorithm)
+    channelConfigs.put(SSLTrustManagerAlgorithmProp, sslTrustManagerAlgorithm)
+    channelConfigs.put(SSLNeedClientAuthProp, sslNeedClientAuth: java.lang.Boolean)
+    channelConfigs.put(SSLWantClientAuthProp, sslWantClientAuth: java.lang.Boolean)
+    channelConfigs
+  }
+
 }
 
-<<<<<<< HEAD
-class KafkaConfig (/** ********* Zookeeper Configuration ***********/
-                  val zkConnect: String,
-                  val zkSessionTimeoutMs: Int = Defaults.ZkSessionTimeoutMs,
-                  private val _zkConnectionTimeoutMs: Option[Int] = None,
-                  val zkSyncTimeMs: Int = Defaults.ZkSyncTimeMs,
-
-                  /** ********* General Configuration ***********/
-                  val maxReservedBrokerId: Int = Defaults.MaxReservedBrokerId,
-                  var brokerId: Int = Defaults.BrokerId,
-                  val messageMaxBytes: Int = Defaults.MessageMaxBytes,
-                  val numNetworkThreads: Int = Defaults.NumNetworkThreads,
-                  val numIoThreads: Int = Defaults.NumIoThreads,
-                  val backgroundThreads: Int = Defaults.BackgroundThreads,
-                  val queuedMaxRequests: Int = Defaults.QueuedMaxRequests,
-
-                  /** ********* Socket Server Configuration ***********/
-                  val port: Int = Defaults.Port,
-                  val hostName: String = Defaults.HostName,
-                  private val _listeners: Option[String] = None,
-                  private val _advertisedHostName: Option[String] = None,
-                  private val _advertisedPort: Option[Int] = None,
-                  private val _advertisedListeners: Option[String] = None,
-                  val socketSendBufferBytes: Int = Defaults.SocketSendBufferBytes,
-                  val socketReceiveBufferBytes: Int = Defaults.SocketReceiveBufferBytes,
-                  val socketRequestMaxBytes: Int = Defaults.SocketRequestMaxBytes,
-                  val maxConnectionsPerIp: Int = Defaults.MaxConnectionsPerIp,
-                  private val _maxConnectionsPerIpOverrides: String = Defaults.MaxConnectionsPerIpOverrides,
-                  val connectionsMaxIdleMs: Long = Defaults.ConnectionsMaxIdleMs,
-
-                  /** ********* Log Configuration ***********/
-                  val numPartitions: Int = Defaults.NumPartitions,
-                  private val _logDir: String = Defaults.LogDir,
-                  private val _logDirs: Option[String] = None,
-
-                  val logSegmentBytes: Int = Defaults.LogSegmentBytes,
-
-                  val logRollTimeHours: Int = Defaults.LogRollHours,
-                  private val _logRollTimeMillis: Option[Long] = None,
-
-                  val logRollTimeJitterHours: Int = Defaults.LogRollJitterHours,
-                  private val _logRollTimeJitterMillis: Option[Long] = None,
-
-                  val logRetentionTimeHours: Int = Defaults.LogRetentionHours,
-                  private val _logRetentionTimeMins: Option[Int] = None,
-                  private val _logRetentionTimeMillis: Option[Long] = None,
-
-                  val logRetentionBytes: Long = Defaults.LogRetentionBytes,
-                  val logCleanupIntervalMs: Long = Defaults.LogCleanupIntervalMs,
-                  val logCleanupPolicy: String = Defaults.LogCleanupPolicy,
-                  val logCleanerThreads: Int = Defaults.LogCleanerThreads,
-                  val logCleanerIoMaxBytesPerSecond: Double = Defaults.LogCleanerIoMaxBytesPerSecond,
-                  val logCleanerDedupeBufferSize: Long = Defaults.LogCleanerDedupeBufferSize,
-                  val logCleanerIoBufferSize: Int = Defaults.LogCleanerIoBufferSize,
-                  val logCleanerDedupeBufferLoadFactor: Double = Defaults.LogCleanerDedupeBufferLoadFactor,
-                  val logCleanerBackoffMs: Long = Defaults.LogCleanerBackoffMs,
-                  val logCleanerMinCleanRatio: Double = Defaults.LogCleanerMinCleanRatio,
-                  val logCleanerEnable: Boolean = Defaults.LogCleanerEnable,
-                  val logCleanerDeleteRetentionMs: Long = Defaults.LogCleanerDeleteRetentionMs,
-                  val logIndexSizeMaxBytes: Int = Defaults.LogIndexSizeMaxBytes,
-                  val logIndexIntervalBytes: Int = Defaults.LogIndexIntervalBytes,
-                  val logFlushIntervalMessages: Long = Defaults.LogFlushIntervalMessages,
-                  val logDeleteDelayMs: Long = Defaults.LogDeleteDelayMs,
-                  val logFlushSchedulerIntervalMs: Long = Defaults.LogFlushSchedulerIntervalMs,
-                  private val _logFlushIntervalMs: Option[Long] = None,
-                  val logFlushOffsetCheckpointIntervalMs: Int = Defaults.LogFlushOffsetCheckpointIntervalMs,
-                  val numRecoveryThreadsPerDataDir: Int = Defaults.NumRecoveryThreadsPerDataDir,
-                  val autoCreateTopicsEnable: Boolean = Defaults.AutoCreateTopicsEnable,
-
-                  val minInSyncReplicas: Int = Defaults.MinInSyncReplicas,
-
-                  /** ********* Replication configuration ***********/
-                  val controllerSocketTimeoutMs: Int = Defaults.ControllerSocketTimeoutMs,
-                  val defaultReplicationFactor: Int = Defaults.DefaultReplicationFactor,
-                  val replicaLagTimeMaxMs: Long = Defaults.ReplicaLagTimeMaxMs,
-                  val replicaSocketTimeoutMs: Int = Defaults.ReplicaSocketTimeoutMs,
-                  val replicaSocketReceiveBufferBytes: Int = Defaults.ReplicaSocketReceiveBufferBytes,
-                  val replicaFetchMaxBytes: Int = Defaults.ReplicaFetchMaxBytes,
-                  val replicaFetchWaitMaxMs: Int = Defaults.ReplicaFetchWaitMaxMs,
-                  val replicaFetchMinBytes: Int = Defaults.ReplicaFetchMinBytes,
-                  val replicaFetchBackoffMs: Int = Defaults.ReplicaFetchBackoffMs,
-                  val numReplicaFetchers: Int = Defaults.NumReplicaFetchers,
-                  val replicaHighWatermarkCheckpointIntervalMs: Long = Defaults.ReplicaHighWatermarkCheckpointIntervalMs,
-                  val fetchPurgatoryPurgeIntervalRequests: Int = Defaults.FetchPurgatoryPurgeIntervalRequests,
-                  val producerPurgatoryPurgeIntervalRequests: Int = Defaults.ProducerPurgatoryPurgeIntervalRequests,
-                  val autoLeaderRebalanceEnable: Boolean = Defaults.AutoLeaderRebalanceEnable,
-                  val leaderImbalancePerBrokerPercentage: Int = Defaults.LeaderImbalancePerBrokerPercentage,
-                  val leaderImbalanceCheckIntervalSeconds: Int = Defaults.LeaderImbalanceCheckIntervalSeconds,
-                  val uncleanLeaderElectionEnable: Boolean = Defaults.UncleanLeaderElectionEnable,
-                  val interBrokerSecurityProtocol: SecurityProtocol = SecurityProtocol.valueOf(Defaults.InterBrokerSecurityProtocol),
-                  val interBrokerProtocolVersion: ApiVersion = ApiVersion(Defaults.InterBrokerProtocolVersion),
-
-                  /** ********* Controlled shutdown configuration ***********/
-                  val controlledShutdownMaxRetries: Int = Defaults.ControlledShutdownMaxRetries,
-                  val controlledShutdownRetryBackoffMs: Int = Defaults.ControlledShutdownRetryBackoffMs,
-                  val controlledShutdownEnable: Boolean = Defaults.ControlledShutdownEnable,
-
-                  /** ********* Consumer coordinator configuration ***********/
-                  val consumerMinSessionTimeoutMs: Int = Defaults.ConsumerMinSessionTimeoutMs,
-                  val consumerMaxSessionTimeoutMs: Int = Defaults.ConsumerMaxSessionTimeoutMs,
-
-                  /** ********* Offset management configuration ***********/
-                  val offsetMetadataMaxSize: Int = Defaults.OffsetMetadataMaxSize,
-                  val offsetsLoadBufferSize: Int = Defaults.OffsetsLoadBufferSize,
-                  val offsetsTopicReplicationFactor: Short = Defaults.OffsetsTopicReplicationFactor,
-                  val offsetsTopicPartitions: Int = Defaults.OffsetsTopicPartitions,
-                  val offsetsTopicSegmentBytes: Int = Defaults.OffsetsTopicSegmentBytes,
-                  val offsetsTopicCompressionCodec: CompressionCodec = CompressionCodec.getCompressionCodec(Defaults.OffsetsTopicCompressionCodec),
-                  val offsetsRetentionMinutes: Int = Defaults.OffsetsRetentionMinutes,
-                  val offsetsRetentionCheckIntervalMs: Long = Defaults.OffsetsRetentionCheckIntervalMs,
-                  val offsetCommitTimeoutMs: Int = Defaults.OffsetCommitTimeoutMs,
-                  val offsetCommitRequiredAcks: Short = Defaults.OffsetCommitRequiredAcks,
-
-                  val deleteTopicEnable: Boolean = Defaults.DeleteTopicEnable,
-                  val compressionType: String = Defaults.CompressionType,
-
-                  val metricSampleWindowMs: Long = Defaults.MetricSampleWindowMs,
-                  val metricNumSamples: Int = Defaults.MetricNumSamples,
-                  private val _metricReporterClasses: java.util.List[String] = util.Arrays.asList(Defaults.MetricReporterClasses),
-
-                  /** ********** SSL Configuration ************/
-                  val principalBuilderClass: String = Defaults.PrincipalBuilderClass,
-                  val sslProtocol: String = Defaults.SSLProtocol,
-                  private val _sslProvider: Option[String] = None,
-                  val sslEnabledProtocols: java.util.List[String] = util.Arrays.asList(Defaults.SSLEnabledProtocols),
-                  val sslKeystoreType: String = Defaults.SSLKeystoreType,
-                  val sslKeystoreLocation: String = Defaults.SSLKeystoreLocation,
-                  val sslKeystorePassword: String = Defaults.SSLKeystorePassword,
-                  val sslKeyPassword: String = Defaults.SSLKeyPassword,
-                  val sslTruststoreType: String = Defaults.SSLTruststoreType,
-                  val sslTruststoreLocation: String = Defaults.SSLTruststoreLocation,
-                  val sslTruststorePassword: String = Defaults.SSLTruststorePassword,
-                  val sslKeyManagerAlgorithm: String = Defaults.SSLKeyManagerAlgorithm,
-                  val sslTrustManagerAlgorithm: String = Defaults.SSLTrustManagerAlgorithm,
-                  val sslNeedClientAuth: Boolean = Defaults.SSLNeedClientAuth,
-                  val sslWantClientAuth: Boolean = Defaults.SSLWantClientAuth
-                   ) {
-
-  val zkConnectionTimeoutMs: Int = _zkConnectionTimeoutMs.getOrElse(zkSessionTimeoutMs)
-
-  val listeners = getListeners()
-  val advertisedHostName: String = _advertisedHostName.getOrElse(hostName)
-  val advertisedPort: Int = _advertisedPort.getOrElse(port)
-  val advertisedListeners = getAdvertisedListeners()
-  val logDirs = CoreUtils.parseCsvList(_logDirs.getOrElse(_logDir))
-
-  val logRollTimeMillis = _logRollTimeMillis.getOrElse(60 * 60 * 1000L * logRollTimeHours)
-  val logRollTimeJitterMillis = _logRollTimeJitterMillis.getOrElse(60 * 60 * 1000L * logRollTimeJitterHours)
-  val logRetentionTimeMillis = getLogRetentionTimeMillis
-=======
 case class KafkaConfig (props: java.util.Map[_, _]) extends AbstractConfig(KafkaConfig.configDef, props) {
 
   /** ********* Zookeeper Configuration ***********/
@@ -939,7 +652,6 @@
   val zkConnectionTimeoutMs: java.lang.Integer =
     Option(getInt(KafkaConfig.ZkConnectionTimeoutMsProp)).getOrElse(getInt(KafkaConfig.ZkSessionTimeoutMsProp))
   val zkSyncTimeMs: Int = getInt(KafkaConfig.ZkSyncTimeMsProp)
->>>>>>> 16ecf980
 
   /** ********* General Configuration ***********/
   val maxReservedBrokerId: Int = getInt(KafkaConfig.MaxReservedBrokerIdProp)
@@ -964,11 +676,6 @@
     getMap(KafkaConfig.MaxConnectionsPerIpOverridesProp, getString(KafkaConfig.MaxConnectionsPerIpOverridesProp)).map { case (k, v) => (k, v.toInt)}
   val connectionsMaxIdleMs = getLong(KafkaConfig.ConnectionsMaxIdleMsProp)
 
-
-<<<<<<< HEAD
-  val metricReporterClasses: java.util.List[MetricsReporter] = getMetricClasses(_metricReporterClasses)
-  val sslProvider = _sslProvider.getOrElse("")
-=======
   /** ********* Log Configuration ***********/
   val autoCreateTopicsEnable = getBoolean(KafkaConfig.AutoCreateTopicsEnableProp)
   val numPartitions = getInt(KafkaConfig.NumPartitionsProp)
@@ -1049,11 +756,9 @@
   val deleteTopicEnable = getBoolean(KafkaConfig.DeleteTopicEnableProp)
   val compressionType = getString(KafkaConfig.CompressionTypeProp)
 
-
   val listeners = getListeners
   val advertisedListeners = getAdvertisedListeners
   val logRetentionTimeMillis = getLogRetentionTimeMillis
->>>>>>> 16ecf980
 
   private def getLogRetentionTimeMillis: Long = {
     val millisInMinute = 60L * 1000L
@@ -1066,8 +771,8 @@
           case None => getInt(KafkaConfig.LogRetentionTimeHoursProp) * millisInHour
         })
 
-      if (millis < 0) return -1
-      millis
+    if (millis < 0) return -1
+    millis
   }
 
   private def getMap(propName: String, propValue: String): Map[String, String] = {
@@ -1115,7 +820,7 @@
       CoreUtils.listenerListToEndPoints(getString(KafkaConfig.AdvertisedListenersProp))
     } else if (getString(KafkaConfig.AdvertisedHostNameProp) != null || getInt(KafkaConfig.AdvertisedPortProp) != null) {
       CoreUtils.listenerListToEndPoints("PLAINTEXT://" +
-            getString(KafkaConfig.AdvertisedHostNameProp) + ":" + getInt(KafkaConfig.AdvertisedPortProp))
+        getString(KafkaConfig.AdvertisedHostNameProp) + ":" + getInt(KafkaConfig.AdvertisedPortProp))
     } else {
       getListeners()
     }
@@ -1139,13 +844,11 @@
 
   }
 
-<<<<<<< HEAD
+
   private def getPrincipalBuilderClass(principalBuilderClass: String): PrincipalBuilder = {
     CoreUtils.createObject[PrincipalBuilder](principalBuilderClass)
   }
 
-=======
->>>>>>> 16ecf980
   validateValues()
 
   private def validateValues() {
@@ -1165,166 +868,5 @@
     require(BrokerCompressionCodec.isValid(compressionType), "compression.type : " + compressionType + " is not valid." +
       " Valid options are " + BrokerCompressionCodec.brokerCompressionOptions.mkString(","))
   }
-<<<<<<< HEAD
-
-  def toProps: Properties = {
-    val props = new Properties()
-    import kafka.server.KafkaConfig._
-    /** ********* Zookeeper Configuration ***********/
-    props.put(ZkConnectProp, zkConnect)
-    props.put(ZkSessionTimeoutMsProp, zkSessionTimeoutMs.toString)
-    _zkConnectionTimeoutMs.foreach(value => props.put(ZkConnectionTimeoutMsProp, value.toString))
-    props.put(ZkSyncTimeMsProp, zkSyncTimeMs.toString)
-
-    /** ********* General Configuration ***********/
-    props.put(MaxReservedBrokerIdProp, maxReservedBrokerId.toString)
-    props.put(BrokerIdProp, brokerId.toString)
-    props.put(MessageMaxBytesProp, messageMaxBytes.toString)
-    props.put(NumNetworkThreadsProp, numNetworkThreads.toString)
-    props.put(NumIoThreadsProp, numIoThreads.toString)
-    props.put(BackgroundThreadsProp, backgroundThreads.toString)
-    props.put(QueuedMaxRequestsProp, queuedMaxRequests.toString)
-
-    /** ********* Socket Server Configuration ***********/
-    props.put(PortProp, port.toString)
-    props.put(HostNameProp, hostName)
-    _listeners.foreach(props.put(ListenersProp, _))
-    _advertisedHostName.foreach(props.put(AdvertisedHostNameProp, _))
-    _advertisedPort.foreach(value => props.put(AdvertisedPortProp, value.toString))
-    _advertisedListeners.foreach(props.put(AdvertisedListenersProp, _))
-    props.put(SocketSendBufferBytesProp, socketSendBufferBytes.toString)
-    props.put(SocketReceiveBufferBytesProp, socketReceiveBufferBytes.toString)
-    props.put(SocketRequestMaxBytesProp, socketRequestMaxBytes.toString)
-    props.put(MaxConnectionsPerIpProp, maxConnectionsPerIp.toString)
-    props.put(MaxConnectionsPerIpOverridesProp, _maxConnectionsPerIpOverrides)
-    props.put(ConnectionsMaxIdleMsProp, connectionsMaxIdleMs.toString)
-
-    /** ********* Log Configuration ***********/
-    props.put(NumPartitionsProp, numPartitions.toString)
-    props.put(LogDirProp, _logDir)
-    _logDirs.foreach(value => props.put(LogDirsProp, value))
-    props.put(LogSegmentBytesProp, logSegmentBytes.toString)
-
-    props.put(LogRollTimeHoursProp, logRollTimeHours.toString)
-    _logRollTimeMillis.foreach(v => props.put(LogRollTimeMillisProp, v.toString))
-
-    props.put(LogRollTimeJitterHoursProp, logRollTimeJitterHours.toString)
-    _logRollTimeJitterMillis.foreach(v => props.put(LogRollTimeJitterMillisProp, v.toString))
-
-
-    props.put(LogRetentionTimeHoursProp, logRetentionTimeHours.toString)
-    _logRetentionTimeMins.foreach(v => props.put(LogRetentionTimeMinutesProp, v.toString))
-    _logRetentionTimeMillis.foreach(v => props.put(LogRetentionTimeMillisProp, v.toString))
-
-    props.put(LogRetentionBytesProp, logRetentionBytes.toString)
-    props.put(LogCleanupIntervalMsProp, logCleanupIntervalMs.toString)
-    props.put(LogCleanupPolicyProp, logCleanupPolicy)
-    props.put(LogCleanerThreadsProp, logCleanerThreads.toString)
-    props.put(LogCleanerIoMaxBytesPerSecondProp, logCleanerIoMaxBytesPerSecond.toString)
-    props.put(LogCleanerDedupeBufferSizeProp, logCleanerDedupeBufferSize.toString)
-    props.put(LogCleanerIoBufferSizeProp, logCleanerIoBufferSize.toString)
-    props.put(LogCleanerDedupeBufferLoadFactorProp, logCleanerDedupeBufferLoadFactor.toString)
-    props.put(LogCleanerBackoffMsProp, logCleanerBackoffMs.toString)
-    props.put(LogCleanerMinCleanRatioProp, logCleanerMinCleanRatio.toString)
-    props.put(LogCleanerEnableProp, logCleanerEnable.toString)
-    props.put(LogCleanerDeleteRetentionMsProp, logCleanerDeleteRetentionMs.toString)
-    props.put(LogIndexSizeMaxBytesProp, logIndexSizeMaxBytes.toString)
-    props.put(LogIndexIntervalBytesProp, logIndexIntervalBytes.toString)
-    props.put(LogFlushIntervalMessagesProp, logFlushIntervalMessages.toString)
-    props.put(LogDeleteDelayMsProp, logDeleteDelayMs.toString)
-    props.put(LogFlushSchedulerIntervalMsProp, logFlushSchedulerIntervalMs.toString)
-    _logFlushIntervalMs.foreach(v => props.put(LogFlushIntervalMsProp, v.toString))
-    props.put(LogFlushOffsetCheckpointIntervalMsProp, logFlushOffsetCheckpointIntervalMs.toString)
-    props.put(NumRecoveryThreadsPerDataDirProp, numRecoveryThreadsPerDataDir.toString)
-    props.put(AutoCreateTopicsEnableProp, autoCreateTopicsEnable.toString)
-    props.put(MinInSyncReplicasProp, minInSyncReplicas.toString)
-
-    /** ********* Replication configuration ***********/
-    props.put(ControllerSocketTimeoutMsProp, controllerSocketTimeoutMs.toString)
-    props.put(DefaultReplicationFactorProp, defaultReplicationFactor.toString)
-    props.put(ReplicaLagTimeMaxMsProp, replicaLagTimeMaxMs.toString)
-    props.put(ReplicaSocketTimeoutMsProp, replicaSocketTimeoutMs.toString)
-    props.put(ReplicaSocketReceiveBufferBytesProp, replicaSocketReceiveBufferBytes.toString)
-    props.put(ReplicaFetchMaxBytesProp, replicaFetchMaxBytes.toString)
-    props.put(ReplicaFetchWaitMaxMsProp, replicaFetchWaitMaxMs.toString)
-    props.put(ReplicaFetchMinBytesProp, replicaFetchMinBytes.toString)
-    props.put(ReplicaFetchBackoffMsProp, replicaFetchBackoffMs.toString)
-    props.put(NumReplicaFetchersProp, numReplicaFetchers.toString)
-    props.put(ReplicaHighWatermarkCheckpointIntervalMsProp, replicaHighWatermarkCheckpointIntervalMs.toString)
-    props.put(FetchPurgatoryPurgeIntervalRequestsProp, fetchPurgatoryPurgeIntervalRequests.toString)
-    props.put(ProducerPurgatoryPurgeIntervalRequestsProp, producerPurgatoryPurgeIntervalRequests.toString)
-    props.put(AutoLeaderRebalanceEnableProp, autoLeaderRebalanceEnable.toString)
-    props.put(LeaderImbalancePerBrokerPercentageProp, leaderImbalancePerBrokerPercentage.toString)
-    props.put(LeaderImbalanceCheckIntervalSecondsProp, leaderImbalanceCheckIntervalSeconds.toString)
-    props.put(UncleanLeaderElectionEnableProp, uncleanLeaderElectionEnable.toString)
-    props.put(InterBrokerSecurityProtocolProp, interBrokerSecurityProtocol.toString)
-    props.put(InterBrokerProtocolVersionProp, interBrokerProtocolVersion.toString)
-
-
-    /** ********* Controlled shutdown configuration ***********/
-    props.put(ControlledShutdownMaxRetriesProp, controlledShutdownMaxRetries.toString)
-    props.put(ControlledShutdownRetryBackoffMsProp, controlledShutdownRetryBackoffMs.toString)
-    props.put(ControlledShutdownEnableProp, controlledShutdownEnable.toString)
-
-    /** ********* Consumer coordinator configuration ***********/
-    props.put(ConsumerMinSessionTimeoutMsProp, consumerMinSessionTimeoutMs.toString)
-    props.put(ConsumerMaxSessionTimeoutMsProp, consumerMaxSessionTimeoutMs.toString)
-
-    /** ********* Offset management configuration ***********/
-    props.put(OffsetMetadataMaxSizeProp, offsetMetadataMaxSize.toString)
-    props.put(OffsetsLoadBufferSizeProp, offsetsLoadBufferSize.toString)
-    props.put(OffsetsTopicReplicationFactorProp, offsetsTopicReplicationFactor.toString)
-    props.put(OffsetsTopicPartitionsProp, offsetsTopicPartitions.toString)
-    props.put(OffsetsTopicSegmentBytesProp, offsetsTopicSegmentBytes.toString)
-    props.put(OffsetsTopicCompressionCodecProp, offsetsTopicCompressionCodec.codec.toString)
-    props.put(OffsetsRetentionMinutesProp, offsetsRetentionMinutes.toString)
-    props.put(OffsetsRetentionCheckIntervalMsProp, offsetsRetentionCheckIntervalMs.toString)
-    props.put(OffsetCommitTimeoutMsProp, offsetCommitTimeoutMs.toString)
-    props.put(OffsetCommitRequiredAcksProp, offsetCommitRequiredAcks.toString)
-    props.put(DeleteTopicEnableProp, deleteTopicEnable.toString)
-    props.put(CompressionTypeProp, compressionType.toString)
-    props.put(MetricNumSamplesProp, metricNumSamples.toString)
-    props.put(MetricSampleWindowMsProp, metricSampleWindowMs.toString)
-    props.put(MetricReporterClassesProp, JavaConversions.collectionAsScalaIterable(_metricReporterClasses).mkString(","))
-
-    /** ********* SSL configuration ***********/
-    props.put(PrincipalBuilderClassProp, principalBuilderClass)
-    props.put(SSLProtocolProp, sslProtocol)
-    props.put(SSLProviderProp, sslProvider)
-    props.put(SSLEnabledProtocolsProp, JavaConversions.collectionAsScalaIterable(sslEnabledProtocols).mkString(","))
-    props.put(SSLKeystoreTypeProp, sslKeystoreType)
-    props.put(SSLKeystoreLocationProp, sslKeystoreLocation)
-    props.put(SSLKeystorePasswordProp, sslKeystorePassword)
-    props.put(SSLKeyPasswordProp, sslKeyPassword)
-    props.put(SSLTruststoreTypeProp, sslTruststoreType)
-    props.put(SSLTruststoreLocationProp, sslTruststoreLocation)
-    props.put(SSLTruststorePasswordProp, sslTruststorePassword)
-    props.put(SSLKeyManagerAlgorithmProp, sslKeyManagerAlgorithm)
-    props.put(SSLTrustManagerAlgorithmProp, sslTrustManagerAlgorithm)
-    props.put(SSLNeedClientAuthProp, sslNeedClientAuth.toString)
-    props.put(SSLWantClientAuthProp, sslWantClientAuth.toString)
-    props
-  }
-
-  def channelConfigs: java.util.Map[String, Object] = {
-    val channelConfigs = new java.util.HashMap[String, Object]()
-    import kafka.server.KafkaConfig._
-    channelConfigs.put(PrincipalBuilderClassProp, Class.forName(principalBuilderClass))
-    channelConfigs.put(SSLProtocolProp, sslProtocol)
-    channelConfigs.put(SSLEnabledProtocolsProp, sslEnabledProtocols)
-    channelConfigs.put(SSLKeystoreTypeProp, sslKeystoreType)
-    channelConfigs.put(SSLKeystoreLocationProp, sslKeystoreLocation)
-    channelConfigs.put(SSLKeystorePasswordProp, sslKeystorePassword)
-    channelConfigs.put(SSLKeyPasswordProp, sslKeyPassword)
-    channelConfigs.put(SSLTruststoreTypeProp, sslTruststoreType)
-    channelConfigs.put(SSLTruststoreLocationProp, sslTruststoreLocation)
-    channelConfigs.put(SSLTruststorePasswordProp, sslTruststorePassword)
-    channelConfigs.put(SSLKeyManagerAlgorithmProp, sslKeyManagerAlgorithm)
-    channelConfigs.put(SSLTrustManagerAlgorithmProp, sslTrustManagerAlgorithm)
-    channelConfigs.put(SSLNeedClientAuthProp, sslNeedClientAuth: java.lang.Boolean)
-    channelConfigs.put(SSLWantClientAuthProp, sslWantClientAuth: java.lang.Boolean)
-    channelConfigs
-  }
-=======
->>>>>>> 16ecf980
+
 }