/*
 * Licensed to the Apache Software Foundation (ASF) under one or more
 * contributor license agreements. See the NOTICE file distributed with
 * this work for additional information regarding copyright ownership.
 * The ASF licenses this file to You under the Apache License, Version 2.0
 * (the "License"); you may not use this file except in compliance with
 * the License. You may obtain a copy of the License at
 *
 *    http://www.apache.org/licenses/LICENSE-2.0
 *
 * Unless required by applicable law or agreed to in writing, software
 * distributed under the License is distributed on an "AS IS" BASIS,
 * WITHOUT WARRANTIES OR CONDITIONS OF ANY KIND, either express or implied.
 * See the License for the specific language governing permissions and
 * limitations under the License.
 */
package kafka.coordinator.transaction

import java.util.Properties
import java.util.concurrent.atomic.AtomicBoolean
import kafka.server.{KafkaConfig, MetadataCache, ReplicaManager, RequestLocal}
import kafka.utils.{Logging, Scheduler}
import org.apache.kafka.common.TopicPartition
import org.apache.kafka.common.internals.Topic
import org.apache.kafka.common.message.{DescribeTransactionsResponseData, ListTransactionsResponseData}
import org.apache.kafka.common.metrics.Metrics
import org.apache.kafka.common.protocol.Errors
import org.apache.kafka.common.record.RecordBatch
import org.apache.kafka.common.requests.TransactionResult
import org.apache.kafka.common.utils.{LogContext, ProducerIdAndEpoch, Time}

object TransactionCoordinator {

  def apply(config: KafkaConfig,
            replicaManager: ReplicaManager,
            scheduler: Scheduler,
            createProducerIdGenerator: () => ProducerIdManager,
            metrics: Metrics,
            metadataCache: MetadataCache,
            time: Time): TransactionCoordinator = {

    val txnConfig = TransactionConfig(config.transactionalIdExpirationMs,
      config.transactionMaxTimeoutMs,
      config.transactionTopicPartitions,
      config.transactionTopicReplicationFactor,
      config.transactionTopicSegmentBytes,
      config.transactionsLoadBufferSize,
      config.transactionTopicMinISR,
      config.transactionAbortTimedOutTransactionCleanupIntervalMs,
      config.transactionRemoveExpiredTransactionalIdCleanupIntervalMs,
      config.requestTimeoutMs)

    val txnStateManager = new TransactionStateManager(config.brokerId, scheduler, replicaManager, txnConfig,
      time, metrics)

    val logContext = new LogContext(s"[TransactionCoordinator id=${config.brokerId}] ")
    val txnMarkerChannelManager = TransactionMarkerChannelManager(config, metrics, metadataCache, txnStateManager,
      time, logContext)

    new TransactionCoordinator(config.brokerId, txnConfig, scheduler, createProducerIdGenerator, txnStateManager, txnMarkerChannelManager,
      time, logContext)
  }

  private def initTransactionError(error: Errors): InitProducerIdResult = {
    InitProducerIdResult(RecordBatch.NO_PRODUCER_ID, RecordBatch.NO_PRODUCER_EPOCH, error)
  }

  private def initTransactionMetadata(txnMetadata: TxnTransitMetadata): InitProducerIdResult = {
    InitProducerIdResult(txnMetadata.producerId, txnMetadata.producerEpoch, Errors.NONE)
  }
}

/**
 * Transaction coordinator handles message transactions sent by producers and communicate with brokers
 * to update ongoing transaction's status.
 *
 * Each Kafka server instantiates a transaction coordinator which is responsible for a set of
 * producers. Producers with specific transactional ids are assigned to their corresponding coordinators;
 * Producers with no specific transactional id may talk to a random broker as their coordinators.
 */
class TransactionCoordinator(brokerId: Int,
                             txnConfig: TransactionConfig,
                             scheduler: Scheduler,
                             createProducerIdManager: () => ProducerIdManager,
                             txnManager: TransactionStateManager,
                             txnMarkerChannelManager: TransactionMarkerChannelManager,
                             time: Time,
                             logContext: LogContext) extends Logging {
  this.logIdent = logContext.logPrefix

  import TransactionCoordinator._

  type InitProducerIdCallback = InitProducerIdResult => Unit
  type AddPartitionsCallback = Errors => Unit
  type EndTxnCallback = Errors => Unit
  type ApiResult[T] = Either[Errors, T]

  /* Active flag of the coordinator */
  private val isActive = new AtomicBoolean(false)

  val producerIdManager = createProducerIdManager()

  def handleInitProducerId(transactionalId: String,
                           transactionTimeoutMs: Int,
                           expectedProducerIdAndEpoch: Option[ProducerIdAndEpoch],
                           responseCallback: InitProducerIdCallback,
                           requestLocal: RequestLocal = RequestLocal.NoCaching): Unit = {

    if (transactionalId == null) {
      // if the transactional id is null, then always blindly accept the request
      // and return a new producerId from the producerId manager
      val producerId = producerIdManager.generateProducerId()
      responseCallback(InitProducerIdResult(producerId, producerEpoch = 0, Errors.NONE))
    } else if (transactionalId.isEmpty) {
      // if transactional id is empty then return error as invalid request. This is
      // to make TransactionCoordinator's behavior consistent with producer client
      responseCallback(initTransactionError(Errors.INVALID_REQUEST))
    } else if (!txnManager.validateTransactionTimeoutMs(transactionTimeoutMs)) {
      // check transactionTimeoutMs is not larger than the broker configured maximum allowed value
      responseCallback(initTransactionError(Errors.INVALID_TRANSACTION_TIMEOUT))
    } else {
      val coordinatorEpochAndMetadata = txnManager.getTransactionState(transactionalId).flatMap {
        case None =>
          val producerId = producerIdManager.generateProducerId()
          val createdMetadata = new TransactionMetadata(transactionalId = transactionalId,
            producerId = producerId,
            lastProducerId = RecordBatch.NO_PRODUCER_ID,
            producerEpoch = RecordBatch.NO_PRODUCER_EPOCH,
            lastProducerEpoch = RecordBatch.NO_PRODUCER_EPOCH,
            txnTimeoutMs = transactionTimeoutMs,
            state = Empty,
            topicPartitions = collection.mutable.Set.empty[TopicPartition],
            txnLastUpdateTimestamp = time.milliseconds())
          txnManager.putTransactionStateIfNotExists(createdMetadata)

        case Some(epochAndTxnMetadata) => Right(epochAndTxnMetadata)
      }

      val result: ApiResult[(Int, TxnTransitMetadata)] = coordinatorEpochAndMetadata.flatMap {
        existingEpochAndMetadata =>
          val coordinatorEpoch = existingEpochAndMetadata.coordinatorEpoch
          val txnMetadata = existingEpochAndMetadata.transactionMetadata

          txnMetadata.inLock {
            prepareInitProducerIdTransit(transactionalId, transactionTimeoutMs, coordinatorEpoch, txnMetadata,
              expectedProducerIdAndEpoch)
          }
      }

      result match {
        case Left(error) =>
          responseCallback(initTransactionError(error))

        case Right((coordinatorEpoch, newMetadata)) =>
          if (newMetadata.txnState == PrepareEpochFence) {
            // abort the ongoing transaction and then return CONCURRENT_TRANSACTIONS to let client wait and retry
            def sendRetriableErrorCallback(error: Errors): Unit = {
              if (error != Errors.NONE) {
                responseCallback(initTransactionError(error))
              } else {
                responseCallback(initTransactionError(Errors.CONCURRENT_TRANSACTIONS))
              }
            }

            endTransaction(transactionalId,
              newMetadata.producerId,
              newMetadata.producerEpoch,
              TransactionResult.ABORT,
              isFromClient = false,
              sendRetriableErrorCallback,
<<<<<<< HEAD
              isFromTimeoutAbort = false)
=======
              requestLocal)
>>>>>>> 5ef90226
          } else {
            def sendPidResponseCallback(error: Errors): Unit = {
              if (error == Errors.NONE) {
                info(s"Initialized transactionalId $transactionalId with producerId ${newMetadata.producerId} and producer " +
                  s"epoch ${newMetadata.producerEpoch} on partition " +
                  s"${Topic.TRANSACTION_STATE_TOPIC_NAME}-${txnManager.partitionFor(transactionalId)}")
                responseCallback(initTransactionMetadata(newMetadata))
              } else {
                info(s"Returning $error error code to client for $transactionalId's InitProducerId request")
                responseCallback(initTransactionError(error))
              }
            }

            txnManager.appendTransactionToLog(transactionalId, coordinatorEpoch, newMetadata,
              sendPidResponseCallback, requestLocal = requestLocal)
          }
      }
    }
  }

  private def prepareInitProducerIdTransit(transactionalId: String,
                                           transactionTimeoutMs: Int,
                                           coordinatorEpoch: Int,
                                           txnMetadata: TransactionMetadata,
                                           expectedProducerIdAndEpoch: Option[ProducerIdAndEpoch]): ApiResult[(Int, TxnTransitMetadata)] = {

    def isValidProducerId(producerIdAndEpoch: ProducerIdAndEpoch): Boolean = {
      // If a producer ID and epoch are provided by the request, fence the producer unless one of the following is true:
      //   1. The producer epoch is equal to -1, which implies that the metadata was just created. This is the case of a
      //      producer recovering from an UNKNOWN_PRODUCER_ID error, and it is safe to return the newly-generated
      //      producer ID.
      //   2. The expected producer ID matches the ID in current metadata (the epoch will be checked when we try to
      //      increment it)
      //   3. The expected producer ID matches the previous one and the expected epoch is exhausted, in which case this
      //      could be a retry after a valid epoch bump that the producer never received the response for
      txnMetadata.producerEpoch == RecordBatch.NO_PRODUCER_EPOCH ||
        producerIdAndEpoch.producerId == txnMetadata.producerId ||
        (producerIdAndEpoch.producerId == txnMetadata.lastProducerId && TransactionMetadata.isEpochExhausted(producerIdAndEpoch.epoch))
    }

    if (txnMetadata.pendingTransitionInProgress) {
      // return a retriable exception to let the client backoff and retry
      Left(Errors.CONCURRENT_TRANSACTIONS)
    }
    else if (!expectedProducerIdAndEpoch.forall(isValidProducerId)) {
      Left(Errors.PRODUCER_FENCED)
    } else {
      // caller should have synchronized on txnMetadata already
      txnMetadata.state match {
        case PrepareAbort | PrepareCommit =>
          // reply to client and let it backoff and retry
          Left(Errors.CONCURRENT_TRANSACTIONS)

        case CompleteAbort | CompleteCommit | Empty =>
          val transitMetadataResult =
            // If the epoch is exhausted and the expected epoch (if provided) matches it, generate a new producer ID
            if (txnMetadata.isProducerEpochExhausted &&
                expectedProducerIdAndEpoch.forall(_.epoch == txnMetadata.producerEpoch)) {
              val newProducerId = producerIdManager.generateProducerId()
              Right(txnMetadata.prepareProducerIdRotation(newProducerId, transactionTimeoutMs, time.milliseconds(),
                expectedProducerIdAndEpoch.isDefined))
            } else {
              txnMetadata.prepareIncrementProducerEpoch(transactionTimeoutMs, expectedProducerIdAndEpoch.map(_.epoch),
                time.milliseconds())
            }

          transitMetadataResult match {
            case Right(transitMetadata) => Right((coordinatorEpoch, transitMetadata))
            case Left(err) => Left(err)
          }

        case Ongoing =>
          // indicate to abort the current ongoing txn first. Note that this epoch is never returned to the
          // user. We will abort the ongoing transaction and return CONCURRENT_TRANSACTIONS to the client.
          // This forces the client to retry, which will ensure that the epoch is bumped a second time. In
          // particular, if fencing the current producer exhausts the available epochs for the current producerId,
          // then when the client retries, we will generate a new producerId.
          Right(coordinatorEpoch, txnMetadata.prepareFenceProducerEpoch())

        case Dead | PrepareEpochFence =>
          val errorMsg = s"Found transactionalId $transactionalId with state ${txnMetadata.state}. " +
            s"This is illegal as we should never have transitioned to this state."
          fatal(errorMsg)
          throw new IllegalStateException(errorMsg)
      }
    }
  }

  def handleListTransactions(
    filteredProducerIds: Set[Long],
    filteredStates: Set[String]
  ): ListTransactionsResponseData = {
    if (!isActive.get()) {
      new ListTransactionsResponseData().setErrorCode(Errors.COORDINATOR_NOT_AVAILABLE.code)
    } else {
      txnManager.listTransactionStates(filteredProducerIds, filteredStates)
    }
  }

  def handleDescribeTransactions(
    transactionalId: String
  ): DescribeTransactionsResponseData.TransactionState = {
    if (transactionalId == null) {
      throw new IllegalArgumentException("Invalid null transactionalId")
    }

    val transactionState = new DescribeTransactionsResponseData.TransactionState()
      .setTransactionalId(transactionalId)

    if (!isActive.get()) {
      transactionState.setErrorCode(Errors.COORDINATOR_NOT_AVAILABLE.code)
    } else if (transactionalId.isEmpty) {
      transactionState.setErrorCode(Errors.INVALID_REQUEST.code)
    } else {
      txnManager.getTransactionState(transactionalId) match {
        case Left(error) =>
          transactionState.setErrorCode(error.code)
        case Right(None) =>
          transactionState.setErrorCode(Errors.TRANSACTIONAL_ID_NOT_FOUND.code)
        case Right(Some(coordinatorEpochAndMetadata)) =>
          val txnMetadata = coordinatorEpochAndMetadata.transactionMetadata
          txnMetadata.inLock {
            if (txnMetadata.state == Dead) {
              // The transaction state is being expired, so ignore it
              transactionState.setErrorCode(Errors.TRANSACTIONAL_ID_NOT_FOUND.code)
            } else {
              txnMetadata.topicPartitions.foreach { topicPartition =>
                var topicData = transactionState.topics.find(topicPartition.topic)
                if (topicData == null) {
                  topicData = new DescribeTransactionsResponseData.TopicData()
                    .setTopic(topicPartition.topic)
                  transactionState.topics.add(topicData)
                }
                topicData.partitions.add(topicPartition.partition)
              }

              transactionState
                .setErrorCode(Errors.NONE.code)
                .setProducerId(txnMetadata.producerId)
                .setProducerEpoch(txnMetadata.producerEpoch)
                .setTransactionState(txnMetadata.state.name)
                .setTransactionTimeoutMs(txnMetadata.txnTimeoutMs)
                .setTransactionStartTimeMs(txnMetadata.txnStartTimestamp)
            }
          }
      }
    }
  }

  def handleAddPartitionsToTransaction(transactionalId: String,
                                       producerId: Long,
                                       producerEpoch: Short,
                                       partitions: collection.Set[TopicPartition],
                                       responseCallback: AddPartitionsCallback,
                                       requestLocal: RequestLocal = RequestLocal.NoCaching): Unit = {
    if (transactionalId == null || transactionalId.isEmpty) {
      debug(s"Returning ${Errors.INVALID_REQUEST} error code to client for $transactionalId's AddPartitions request")
      responseCallback(Errors.INVALID_REQUEST)
    } else {
      // try to update the transaction metadata and append the updated metadata to txn log;
      // if there is no such metadata treat it as invalid producerId mapping error.
      val result: ApiResult[(Int, TxnTransitMetadata)] = txnManager.getTransactionState(transactionalId).flatMap {
        case None => Left(Errors.INVALID_PRODUCER_ID_MAPPING)

        case Some(epochAndMetadata) =>
          val coordinatorEpoch = epochAndMetadata.coordinatorEpoch
          val txnMetadata = epochAndMetadata.transactionMetadata

          // generate the new transaction metadata with added partitions
          txnMetadata.inLock {
            if (txnMetadata.producerId != producerId) {
              Left(Errors.INVALID_PRODUCER_ID_MAPPING)
            } else if (txnMetadata.producerEpoch != producerEpoch) {
              if (txnMetadata.lastProducerEpoch == producerEpoch) {
                Left(Errors.TRANSACTION_TIMED_OUT)
              } else {
                Left(Errors.PRODUCER_FENCED)
              }
            } else if (txnMetadata.pendingTransitionInProgress) {
              // return a retriable exception to let the client backoff and retry
              Left(Errors.CONCURRENT_TRANSACTIONS)
            } else if (txnMetadata.state == PrepareCommit || txnMetadata.state == PrepareAbort) {
              Left(Errors.CONCURRENT_TRANSACTIONS)
            } else if (txnMetadata.state == Ongoing && partitions.subsetOf(txnMetadata.topicPartitions)) {
              // this is an optimization: if the partitions are already in the metadata reply OK immediately
              Left(Errors.NONE)
            } else {
              Right(coordinatorEpoch, txnMetadata.prepareAddPartitions(partitions.toSet, time.milliseconds()))
            }
          }
      }

      result match {
        case Left(err) =>
          debug(s"Returning $err error code to client for $transactionalId's AddPartitions request")
          responseCallback(err)

        case Right((coordinatorEpoch, newMetadata)) =>
          txnManager.appendTransactionToLog(transactionalId, coordinatorEpoch, newMetadata,
            responseCallback, requestLocal = requestLocal)
      }
    }
  }

  /**
   * Load state from the given partition and begin handling requests for groups which map to this partition.
   *
   * @param txnTopicPartitionId The partition that we are now leading
   * @param coordinatorEpoch The partition coordinator (or leader) epoch from the received LeaderAndIsr request
   */
  def onElection(txnTopicPartitionId: Int, coordinatorEpoch: Int): Unit = {
    info(s"Elected as the txn coordinator for partition $txnTopicPartitionId at epoch $coordinatorEpoch")
    // The operations performed during immigration must be resilient to any previous errors we saw or partial state we
    // left off during the unloading phase. Ensure we remove all associated state for this partition before we continue
    // loading it.
    txnMarkerChannelManager.removeMarkersForTxnTopicPartition(txnTopicPartitionId)

    // Now load the partition.
    txnManager.loadTransactionsForTxnTopicPartition(txnTopicPartitionId, coordinatorEpoch,
      txnMarkerChannelManager.addTxnMarkersToSend)
  }

  /**
   * Clear coordinator caches for the given partition after giving up leadership.
   *
   * @param txnTopicPartitionId The partition that we are no longer leading
   * @param coordinatorEpoch The partition coordinator (or leader) epoch, which may be absent if we
   *                         are resigning after receiving a StopReplica request from the controller
   */
  def onResignation(txnTopicPartitionId: Int, coordinatorEpoch: Option[Int]): Unit = {
    info(s"Resigned as the txn coordinator for partition $txnTopicPartitionId at epoch $coordinatorEpoch")
    coordinatorEpoch match {
      case Some(epoch) =>
        txnManager.removeTransactionsForTxnTopicPartition(txnTopicPartitionId, epoch)
      case None =>
        txnManager.removeTransactionsForTxnTopicPartition(txnTopicPartitionId)
    }
    txnMarkerChannelManager.removeMarkersForTxnTopicPartition(txnTopicPartitionId)
  }

  private def logInvalidStateTransitionAndReturnError(transactionalId: String,
                                                      transactionState: TransactionState,
                                                      transactionResult: TransactionResult) = {
    debug(s"TransactionalId: $transactionalId's state is $transactionState, but received transaction " +
      s"marker result to send: $transactionResult")
    Left(Errors.INVALID_TXN_STATE)
  }

  def handleEndTransaction(transactionalId: String,
                           producerId: Long,
                           producerEpoch: Short,
                           txnMarkerResult: TransactionResult,
                           responseCallback: EndTxnCallback,
                           requestLocal: RequestLocal = RequestLocal.NoCaching): Unit = {
    endTransaction(transactionalId,
      producerId,
      producerEpoch,
      txnMarkerResult,
      isFromClient = true,
      responseCallback,
<<<<<<< HEAD
      isFromTimeoutAbort = false)
=======
      requestLocal)
>>>>>>> 5ef90226
  }

  private def endTransaction(transactionalId: String,
                             producerId: Long,
                             producerEpoch: Short,
                             txnMarkerResult: TransactionResult,
                             isFromClient: Boolean,
                             responseCallback: EndTxnCallback,
<<<<<<< HEAD
                             isFromTimeoutAbort: Boolean): Unit = {
=======
                             requestLocal: RequestLocal): Unit = {
>>>>>>> 5ef90226
    var isEpochFence = false
    if (transactionalId == null || transactionalId.isEmpty)
      responseCallback(Errors.INVALID_REQUEST)
    else {
      val preAppendResult: ApiResult[(Int, TxnTransitMetadata)] = txnManager.getTransactionState(transactionalId).flatMap {
        case None =>
          Left(Errors.INVALID_PRODUCER_ID_MAPPING)

        case Some(epochAndTxnMetadata) =>
          val txnMetadata = epochAndTxnMetadata.transactionMetadata
          val coordinatorEpoch = epochAndTxnMetadata.coordinatorEpoch

          txnMetadata.inLock {
            if (txnMetadata.producerId != producerId)
              Left(Errors.INVALID_PRODUCER_ID_MAPPING)
            // Strict equality is enforced on the client side requests, as they shouldn't bump the producer epoch.
            else if ((isFromClient && producerEpoch != txnMetadata.producerEpoch) || producerEpoch < txnMetadata
              .producerEpoch) {
              if (producerEpoch == txnMetadata.lastProducerEpoch) {
                Left(Errors.TRANSACTION_TIMED_OUT)
              } else {
                Left(Errors.PRODUCER_FENCED)
              }
            } else if (txnMetadata.pendingTransitionInProgress
              && !txnMetadata.pendingState.contains(PrepareEpochFence))
              Left(Errors.CONCURRENT_TRANSACTIONS)
            else txnMetadata.state match {
              case Ongoing =>
                val nextState = if (txnMarkerResult == TransactionResult.COMMIT)
                  PrepareCommit
                else
                  PrepareAbort

                if (nextState == PrepareAbort && txnMetadata.pendingState.contains(PrepareEpochFence)) {
                  // We should clear the pending state to make way for the transition to PrepareAbort and also bump
                  // the epoch in the transaction metadata we are about to append.
                  isEpochFence = true
                  txnMetadata.pendingState = None
                  txnMetadata.producerEpoch = producerEpoch
                  txnMetadata.lastProducerEpoch = if (isFromTimeoutAbort)
                    (producerEpoch - 1).toShort
                  else
                    RecordBatch.NO_PRODUCER_EPOCH
                }

                Right(coordinatorEpoch, txnMetadata.prepareAbortOrCommit(nextState, time.milliseconds()))
              case CompleteCommit =>
                if (txnMarkerResult == TransactionResult.COMMIT)
                  Left(Errors.NONE)
                else
                  logInvalidStateTransitionAndReturnError(transactionalId, txnMetadata.state, txnMarkerResult)
              case CompleteAbort =>
                if (txnMarkerResult == TransactionResult.ABORT)
                  Left(Errors.NONE)
                else
                  logInvalidStateTransitionAndReturnError(transactionalId, txnMetadata.state, txnMarkerResult)
              case PrepareCommit =>
                if (txnMarkerResult == TransactionResult.COMMIT)
                  Left(Errors.CONCURRENT_TRANSACTIONS)
                else
                  logInvalidStateTransitionAndReturnError(transactionalId, txnMetadata.state, txnMarkerResult)
              case PrepareAbort =>
                if (txnMarkerResult == TransactionResult.ABORT)
                  Left(Errors.CONCURRENT_TRANSACTIONS)
                else
                  logInvalidStateTransitionAndReturnError(transactionalId, txnMetadata.state, txnMarkerResult)
              case Empty =>
                logInvalidStateTransitionAndReturnError(transactionalId, txnMetadata.state, txnMarkerResult)
              case Dead | PrepareEpochFence =>
                val errorMsg = s"Found transactionalId $transactionalId with state ${txnMetadata.state}. " +
                  s"This is illegal as we should never have transitioned to this state."
                fatal(errorMsg)
                throw new IllegalStateException(errorMsg)

            }
          }
      }

      preAppendResult match {
        case Left(err) =>
          debug(s"Aborting append of $txnMarkerResult to transaction log with coordinator and returning $err error to client for $transactionalId's EndTransaction request")
          responseCallback(err)

        case Right((coordinatorEpoch, newMetadata)) =>
          def sendTxnMarkersCallback(error: Errors): Unit = {
            if (error == Errors.NONE) {
              val preSendResult: ApiResult[(TransactionMetadata, TxnTransitMetadata)] = txnManager.getTransactionState(transactionalId).flatMap {
                case None =>
                  val errorMsg = s"The coordinator still owns the transaction partition for $transactionalId, but there is " +
                    s"no metadata in the cache; this is not expected"
                  fatal(errorMsg)
                  throw new IllegalStateException(errorMsg)

                case Some(epochAndMetadata) =>
                  if (epochAndMetadata.coordinatorEpoch == coordinatorEpoch) {
                    val txnMetadata = epochAndMetadata.transactionMetadata
                    txnMetadata.inLock {
                      if (txnMetadata.producerId != producerId)
                        Left(Errors.INVALID_PRODUCER_ID_MAPPING)
                      else if (txnMetadata.producerEpoch != producerEpoch) {
                        if (isFromClient && txnMetadata.lastProducerEpoch == producerEpoch) {
                          Left(Errors.TRANSACTION_TIMED_OUT)
                        } else {
                          Left(Errors.PRODUCER_FENCED)
                        }
                      } else if (txnMetadata.pendingTransitionInProgress)
                        Left(Errors.CONCURRENT_TRANSACTIONS)
                      else txnMetadata.state match {
                        case Empty| Ongoing | CompleteCommit | CompleteAbort =>
                          logInvalidStateTransitionAndReturnError(transactionalId, txnMetadata.state, txnMarkerResult)
                        case PrepareCommit =>
                          if (txnMarkerResult != TransactionResult.COMMIT)
                            logInvalidStateTransitionAndReturnError(transactionalId, txnMetadata.state, txnMarkerResult)
                          else
                            Right(txnMetadata, txnMetadata.prepareComplete(time.milliseconds()))
                        case PrepareAbort =>
                          if (txnMarkerResult != TransactionResult.ABORT)
                            logInvalidStateTransitionAndReturnError(transactionalId, txnMetadata.state, txnMarkerResult)
                          else
                            Right(txnMetadata, txnMetadata.prepareComplete(time.milliseconds()))
                        case Dead | PrepareEpochFence =>
                          val errorMsg = s"Found transactionalId $transactionalId with state ${txnMetadata.state}. " +
                            s"This is illegal as we should never have transitioned to this state."
                          fatal(errorMsg)
                          throw new IllegalStateException(errorMsg)

                      }
                    }
                  } else {
                    debug(s"The transaction coordinator epoch has changed to ${epochAndMetadata.coordinatorEpoch} after $txnMarkerResult was " +
                      s"successfully appended to the log for $transactionalId with old epoch $coordinatorEpoch")
                    Left(Errors.NOT_COORDINATOR)
                  }
              }

              preSendResult match {
                case Left(err) =>
                  info(s"Aborting sending of transaction markers after appended $txnMarkerResult to transaction log and returning $err error to client for $transactionalId's EndTransaction request")
                  responseCallback(err)

                case Right((txnMetadata, newPreSendMetadata)) =>
                  // we can respond to the client immediately and continue to write the txn markers if
                  // the log append was successful
                  responseCallback(Errors.NONE)

                  txnMarkerChannelManager.addTxnMarkersToSend(coordinatorEpoch, txnMarkerResult, txnMetadata, newPreSendMetadata)
              }
            } else {
              info(s"Aborting sending of transaction markers and returning $error error to client for $transactionalId's EndTransaction request of $txnMarkerResult, " +
                s"since appending $newMetadata to transaction log with coordinator epoch $coordinatorEpoch failed")

              if (isEpochFence) {
                txnManager.getTransactionState(transactionalId).foreach {
                  case None =>
                    warn(s"The coordinator still owns the transaction partition for $transactionalId, but there is " +
                      s"no metadata in the cache; this is not expected")

                  case Some(epochAndMetadata) =>
                    if (epochAndMetadata.coordinatorEpoch == coordinatorEpoch) {
                      // This was attempted epoch fence that failed, so mark this state on the metadata
                      epochAndMetadata.transactionMetadata.hasFailedEpochFence = true
                      warn(s"The coordinator failed to write an epoch fence transition for producer $transactionalId to the transaction log " +
                        s"with error $error. The epoch was increased to ${newMetadata.producerEpoch} but not returned to the client")
                    }
                }
              }

              responseCallback(error)
            }
          }

          txnManager.appendTransactionToLog(transactionalId, coordinatorEpoch, newMetadata,
            sendTxnMarkersCallback, requestLocal = requestLocal)
      }
    }
  }

  def transactionTopicConfigs: Properties = txnManager.transactionTopicConfigs

  def partitionFor(transactionalId: String): Int = txnManager.partitionFor(transactionalId)

  private def onEndTransactionComplete(txnIdAndPidEpoch: TransactionalIdAndProducerIdEpoch)(error: Errors): Unit = {
    error match {
      case Errors.NONE =>
        info("Completed rollback of ongoing transaction for transactionalId " +
          s"${txnIdAndPidEpoch.transactionalId} due to timeout")

      case error@(Errors.INVALID_PRODUCER_ID_MAPPING |
                  Errors.PRODUCER_FENCED |
                  Errors.CONCURRENT_TRANSACTIONS) =>
        debug(s"Rollback of ongoing transaction for transactionalId ${txnIdAndPidEpoch.transactionalId} " +
          s"has been cancelled due to error $error")

      case error =>
        warn(s"Rollback of ongoing transaction for transactionalId ${txnIdAndPidEpoch.transactionalId} " +
          s"failed due to error $error")
    }
  }

  private[transaction] def abortTimedOutTransactions(onComplete: TransactionalIdAndProducerIdEpoch => EndTxnCallback): Unit = {

    txnManager.timedOutTransactions().foreach { txnIdAndPidEpoch =>
      txnManager.getTransactionState(txnIdAndPidEpoch.transactionalId).foreach {
        case None =>
          error(s"Could not find transaction metadata when trying to timeout transaction for $txnIdAndPidEpoch")

        case Some(epochAndTxnMetadata) =>
          val txnMetadata = epochAndTxnMetadata.transactionMetadata
          val transitMetadataOpt = txnMetadata.inLock {
            if (txnMetadata.producerId != txnIdAndPidEpoch.producerId) {
              error(s"Found incorrect producerId when expiring transactionalId: ${txnIdAndPidEpoch.transactionalId}. " +
                s"Expected producerId: ${txnIdAndPidEpoch.producerId}. Found producerId: " +
                s"${txnMetadata.producerId}")
              None
            } else if (txnMetadata.pendingTransitionInProgress) {
              debug(s"Skipping abort of timed out transaction $txnIdAndPidEpoch since there is a " +
                "pending state transition")
              None
            } else {
              Some(txnMetadata.prepareFenceProducerEpoch())
            }
          }

          transitMetadataOpt.foreach { txnTransitMetadata =>
            endTransaction(txnMetadata.transactionalId,
              txnTransitMetadata.producerId,
              txnTransitMetadata.producerEpoch,
              TransactionResult.ABORT,
              isFromClient = false,
              onComplete(txnIdAndPidEpoch),
<<<<<<< HEAD
              isFromTimeoutAbort = true)
=======
              RequestLocal.NoCaching)
>>>>>>> 5ef90226
          }
      }
    }
  }

  /**
   * Startup logic executed at the same time when the server starts up.
   */
  def startup(retrieveTransactionTopicPartitionCount: () => Int, enableTransactionalIdExpiration: Boolean = true): Unit = {
    info("Starting up.")
    scheduler.startup()
    scheduler.schedule("transaction-abort",
      () => abortTimedOutTransactions(onEndTransactionComplete),
      txnConfig.abortTimedOutTransactionsIntervalMs,
      txnConfig.abortTimedOutTransactionsIntervalMs
    )
    txnManager.startup(retrieveTransactionTopicPartitionCount, enableTransactionalIdExpiration)
    txnMarkerChannelManager.start()
    isActive.set(true)

    info("Startup complete.")
  }

  /**
   * Shutdown logic executed at the same time when server shuts down.
   * Ordering of actions should be reversed from the startup process.
   */
  def shutdown(): Unit = {
    info("Shutting down.")
    isActive.set(false)
    scheduler.shutdown()
    producerIdManager.shutdown()
    txnManager.shutdown()
    txnMarkerChannelManager.shutdown()
    info("Shutdown complete.")
  }
}

case class InitProducerIdResult(producerId: Long, producerEpoch: Short, error: Errors)<|MERGE_RESOLUTION|>--- conflicted
+++ resolved
@@ -168,11 +168,8 @@
               TransactionResult.ABORT,
               isFromClient = false,
               sendRetriableErrorCallback,
-<<<<<<< HEAD
+              requestLocal,
               isFromTimeoutAbort = false)
-=======
-              requestLocal)
->>>>>>> 5ef90226
           } else {
             def sendPidResponseCallback(error: Errors): Unit = {
               if (error == Errors.NONE) {
@@ -433,11 +430,8 @@
       txnMarkerResult,
       isFromClient = true,
       responseCallback,
-<<<<<<< HEAD
+      requestLocal,
       isFromTimeoutAbort = false)
-=======
-      requestLocal)
->>>>>>> 5ef90226
   }
 
   private def endTransaction(transactionalId: String,
@@ -446,11 +440,8 @@
                              txnMarkerResult: TransactionResult,
                              isFromClient: Boolean,
                              responseCallback: EndTxnCallback,
-<<<<<<< HEAD
+                             requestLocal: RequestLocal,
                              isFromTimeoutAbort: Boolean): Unit = {
-=======
-                             requestLocal: RequestLocal): Unit = {
->>>>>>> 5ef90226
     var isEpochFence = false
     if (transactionalId == null || transactionalId.isEmpty)
       responseCallback(Errors.INVALID_REQUEST)
@@ -681,11 +672,8 @@
               TransactionResult.ABORT,
               isFromClient = false,
               onComplete(txnIdAndPidEpoch),
-<<<<<<< HEAD
+              RequestLocal.NoCaching,
               isFromTimeoutAbort = true)
-=======
-              RequestLocal.NoCaching)
->>>>>>> 5ef90226
           }
       }
     }
