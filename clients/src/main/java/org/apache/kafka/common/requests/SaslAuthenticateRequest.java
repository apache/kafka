--- conflicted
+++ resolved
@@ -20,7 +20,6 @@
 import org.apache.kafka.common.message.SaslAuthenticateResponseData;
 import org.apache.kafka.common.protocol.ApiKeys;
 import org.apache.kafka.common.protocol.ByteBufferAccessor;
-import org.apache.kafka.common.protocol.types.Struct;
 
 import java.nio.ByteBuffer;
 
@@ -50,32 +49,15 @@
 
         @Override
         public String toString() {
-            StringBuilder bld = new StringBuilder();
-            bld.append("(type=SaslAuthenticateRequest)");
-            return bld.toString();
+            return data.toString();
         }
     }
 
     private final SaslAuthenticateRequestData data;
-<<<<<<< HEAD
-=======
-
-    public SaslAuthenticateRequest(SaslAuthenticateRequestData data) {
-        this(data, ApiKeys.SASL_AUTHENTICATE.latestVersion());
-    }
->>>>>>> 342f13a8
 
     public SaslAuthenticateRequest(SaslAuthenticateRequestData data, short version) {
         super(ApiKeys.SASL_AUTHENTICATE, version);
         this.data = data;
-<<<<<<< HEAD
-=======
-    }
-
-    public SaslAuthenticateRequest(Struct struct, short version) {
-        super(ApiKeys.SASL_AUTHENTICATE, version);
-        this.data = new SaslAuthenticateRequestData(struct, version);
->>>>>>> 342f13a8
     }
 
     public SaslAuthenticateRequestData data() {
@@ -94,9 +76,4 @@
         return new SaslAuthenticateRequest(new SaslAuthenticateRequestData(new ByteBufferAccessor(buffer), version),
             version);
     }
-
-    @Override
-    protected Struct toStruct() {
-        return data.toStruct(version());
-    }
 }
