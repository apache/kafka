--- conflicted
+++ resolved
@@ -735,19 +735,11 @@
         }
 
         private void addLatencyMetrics(String metricGrpName, Sensor sensor, String entityName, String opName, Map<String, String> tags) {
-<<<<<<< HEAD
-            maybeAddMetric(sensor, new MetricName(entityName + "-" + opName + "-avg-latency-ms", metricGrpName,
+            maybeAddMetric(sensor, metrics.metricName(entityName + "-" + opName + "-avg-latency-ms", metricGrpName,
                 "The average latency in milliseconds of " + entityName + " " + opName + " operation.", tags), new Avg());
-            maybeAddMetric(sensor, new MetricName(entityName + "-" + opName + "-max-latency-ms", metricGrpName,
+            maybeAddMetric(sensor, metrics.metricName(entityName + "-" + opName + "-max-latency-ms", metricGrpName,
                 "The max latency in milliseconds of " + entityName + " " + opName + " operation.", tags), new Max());
-            maybeAddMetric(sensor, new MetricName(entityName + "-" + opName + "-qps", metricGrpName,
-=======
-            maybeAddMetric(sensor, metrics.metricName(opName + "-avg-latency-ms", metricGrpName,
-                "The average latency in milliseconds of " + entityName + " " + opName + " operation.", tags), new Avg());
-            maybeAddMetric(sensor, metrics.metricName(opName + "-max-latency-ms", metricGrpName,
-                "The max latency in milliseconds of " + entityName + " " + opName + " operation.", tags), new Max());
-            maybeAddMetric(sensor, metrics.metricName(opName + "-qps", metricGrpName,
->>>>>>> 991aad23
+            maybeAddMetric(sensor, metrics.metricName(entityName + "-" + opName + "-qps", metricGrpName,
                 "The average number of occurrence of " + entityName + " " + opName + " operation per second.", tags), new Rate(new Count()));
         }
 
