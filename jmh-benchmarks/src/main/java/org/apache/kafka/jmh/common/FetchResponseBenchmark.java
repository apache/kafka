/*
 * Licensed to the Apache Software Foundation (ASF) under one or more
 * contributor license agreements. See the NOTICE file distributed with
 * this work for additional information regarding copyright ownership.
 * The ASF licenses this file to You under the Apache License, Version 2.0
 * (the "License"); you may not use this file except in compliance with
 * the License. You may obtain a copy of the License at
 *
 *    http://www.apache.org/licenses/LICENSE-2.0
 *
 * Unless required by applicable law or agreed to in writing, software
 * distributed under the License is distributed on an "AS IS" BASIS,
 * WITHOUT WARRANTIES OR CONDITIONS OF ANY KIND, either express or implied.
 * See the License for the specific language governing permissions and
 * limitations under the License.
 */

package org.apache.kafka.jmh.common;

import org.apache.kafka.common.TopicPartition;
<<<<<<< HEAD
import org.apache.kafka.common.Uuid;
=======
>>>>>>> 8d6ae33a
import org.apache.kafka.common.message.FetchResponseData;
import org.apache.kafka.common.network.Send;
import org.apache.kafka.common.protocol.ApiKeys;
import org.apache.kafka.common.protocol.Errors;
import org.apache.kafka.common.record.CompressionType;
import org.apache.kafka.common.record.MemoryRecords;
import org.apache.kafka.common.record.SimpleRecord;
import org.apache.kafka.common.requests.ByteBufferChannel;
import org.apache.kafka.common.requests.FetchResponse;
import org.apache.kafka.common.requests.ResponseHeader;
import org.openjdk.jmh.annotations.Benchmark;
import org.openjdk.jmh.annotations.BenchmarkMode;
import org.openjdk.jmh.annotations.Fork;
import org.openjdk.jmh.annotations.Level;
import org.openjdk.jmh.annotations.Measurement;
import org.openjdk.jmh.annotations.Mode;
import org.openjdk.jmh.annotations.OutputTimeUnit;
import org.openjdk.jmh.annotations.Param;
import org.openjdk.jmh.annotations.Scope;
import org.openjdk.jmh.annotations.Setup;
import org.openjdk.jmh.annotations.State;
import org.openjdk.jmh.annotations.Warmup;

import java.io.IOException;
import java.nio.charset.StandardCharsets;
<<<<<<< HEAD
import java.util.Collections;
import java.util.HashMap;
import java.util.LinkedHashMap;
import java.util.LinkedList;
import java.util.List;
import java.util.Map;
import java.util.Optional;
=======
import java.util.LinkedHashMap;
>>>>>>> 8d6ae33a
import java.util.UUID;
import java.util.concurrent.TimeUnit;

@State(Scope.Benchmark)
@Fork(value = 1)
@Warmup(iterations = 5)
@Measurement(iterations = 15)
@BenchmarkMode(Mode.AverageTime)
@OutputTimeUnit(TimeUnit.NANOSECONDS)
public class FetchResponseBenchmark {
    @Param({"10", "500", "1000"})
    private int topicCount;

    @Param({"3", "10", "20"})
    private int partitionCount;

    LinkedHashMap<TopicPartition, FetchResponseData.PartitionData> responseData;

    Map<String, Uuid> topicIds;

    Map<Uuid, String> topicNames;

    List<FetchResponse.TopicIdError> topicIdErrors;

    ResponseHeader header;

    FetchResponse fetchResponse;

    FetchResponseData fetchResponseData;

    @Setup(Level.Trial)
    public void setup() {
        MemoryRecords records = MemoryRecords.withRecords(CompressionType.NONE,
                new SimpleRecord(1000, "key1".getBytes(StandardCharsets.UTF_8), "value1".getBytes(StandardCharsets.UTF_8)),
                new SimpleRecord(1001, "key2".getBytes(StandardCharsets.UTF_8), "value2".getBytes(StandardCharsets.UTF_8)),
                new SimpleRecord(1002, "key3".getBytes(StandardCharsets.UTF_8), "value3".getBytes(StandardCharsets.UTF_8)));

        this.responseData = new LinkedHashMap<>();
        this.topicIds = new HashMap<>();
        this.topicNames = new HashMap<>();
        this.topicIdErrors = new LinkedList<>();
        for (int topicIdx = 0; topicIdx < topicCount; topicIdx++) {
            String topic = UUID.randomUUID().toString();
            Uuid id = Uuid.randomUuid();
            topicIds.put(topic, id);
            topicNames.put(id, topic);
            for (int partitionId = 0; partitionId < partitionCount; partitionId++) {
                FetchResponseData.PartitionData partitionData = new FetchResponseData.PartitionData()
                                .setPartitionIndex(partitionId)
                                .setLastStableOffset(0)
                                .setLogStartOffset(0)
                                .setRecords(records);
                responseData.put(new TopicPartition(topic, partitionId), partitionData);
            }
        }

        this.header = new ResponseHeader(100, ApiKeys.FETCH.responseHeaderVersion(ApiKeys.FETCH.latestVersion()));
<<<<<<< HEAD
        this.fetchResponse = new FetchResponse<>(Errors.NONE, responseData, topicIdErrors, topicIds, 0, 0);
        this.fetchResponseData = this.fetchResponse.data();
=======
        this.fetchResponse = FetchResponse.of(Errors.NONE, 0, 0, responseData);
>>>>>>> 8d6ae33a
    }

    @Benchmark
    public int testConstructFetchResponse() {
<<<<<<< HEAD
        FetchResponse<MemoryRecords> fetchResponse = new FetchResponse<>(Errors.NONE, responseData, topicIdErrors, topicIds, 0, 0);
        return fetchResponse.resolvedResponseData().size();
    }

    @Benchmark
    public int testPartitionMapFromData() {
        return new FetchResponse<>(fetchResponseData).responseData(topicNames, ApiKeys.FETCH.latestVersion()).size();
=======
        FetchResponse fetchResponse = FetchResponse.of(Errors.NONE, 0, 0, responseData);
        return fetchResponse.responseData().size();
>>>>>>> 8d6ae33a
    }

    @Benchmark
    public int testSerializeFetchResponse() throws IOException {
        Send send = fetchResponse.toSend(header, ApiKeys.FETCH.latestVersion());
        ByteBufferChannel channel = new ByteBufferChannel(send.size());
        send.writeTo(channel);
        return channel.buffer().limit();
    }
}<|MERGE_RESOLUTION|>--- conflicted
+++ resolved
@@ -18,10 +18,7 @@
 package org.apache.kafka.jmh.common;
 
 import org.apache.kafka.common.TopicPartition;
-<<<<<<< HEAD
 import org.apache.kafka.common.Uuid;
-=======
->>>>>>> 8d6ae33a
 import org.apache.kafka.common.message.FetchResponseData;
 import org.apache.kafka.common.network.Send;
 import org.apache.kafka.common.protocol.ApiKeys;
@@ -47,17 +44,11 @@
 
 import java.io.IOException;
 import java.nio.charset.StandardCharsets;
-<<<<<<< HEAD
-import java.util.Collections;
 import java.util.HashMap;
 import java.util.LinkedHashMap;
 import java.util.LinkedList;
 import java.util.List;
 import java.util.Map;
-import java.util.Optional;
-=======
-import java.util.LinkedHashMap;
->>>>>>> 8d6ae33a
 import java.util.UUID;
 import java.util.concurrent.TimeUnit;
 
@@ -115,28 +106,19 @@
         }
 
         this.header = new ResponseHeader(100, ApiKeys.FETCH.responseHeaderVersion(ApiKeys.FETCH.latestVersion()));
-<<<<<<< HEAD
-        this.fetchResponse = new FetchResponse<>(Errors.NONE, responseData, topicIdErrors, topicIds, 0, 0);
+        this.fetchResponse = FetchResponse.prepareResponse(Errors.NONE, responseData, topicIdErrors, topicIds, 0, 0);
         this.fetchResponseData = this.fetchResponse.data();
-=======
-        this.fetchResponse = FetchResponse.of(Errors.NONE, 0, 0, responseData);
->>>>>>> 8d6ae33a
     }
 
     @Benchmark
     public int testConstructFetchResponse() {
-<<<<<<< HEAD
-        FetchResponse<MemoryRecords> fetchResponse = new FetchResponse<>(Errors.NONE, responseData, topicIdErrors, topicIds, 0, 0);
+        FetchResponse fetchResponse = FetchResponse.prepareResponse(Errors.NONE, responseData, topicIdErrors, topicIds, 0, 0);
         return fetchResponse.resolvedResponseData().size();
     }
 
     @Benchmark
     public int testPartitionMapFromData() {
-        return new FetchResponse<>(fetchResponseData).responseData(topicNames, ApiKeys.FETCH.latestVersion()).size();
-=======
-        FetchResponse fetchResponse = FetchResponse.of(Errors.NONE, 0, 0, responseData);
-        return fetchResponse.responseData().size();
->>>>>>> 8d6ae33a
+        return new FetchResponse(fetchResponseData).responseData(topicNames, ApiKeys.FETCH.latestVersion()).size();
     }
 
     @Benchmark
