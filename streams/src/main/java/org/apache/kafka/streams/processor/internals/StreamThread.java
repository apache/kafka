--- conflicted
+++ resolved
@@ -988,11 +988,7 @@
                 throw new NullPointerException("Task was unexpectedly missing for partition " + partition);
             } else if (task.isClosed()) {
                 log.info("Stream task {} is already closed, probably because it got unexpectedly migrated to another thread already. " +
-<<<<<<< HEAD
                     "Notifying the thread to trigger a new rebalance immediately.", task.metadata());
-=======
-                             "Notifying the thread to trigger a new rebalance immediately.", task.id());
->>>>>>> 95f9622c
                 throw new TaskMigratedException(task);
             }
 
