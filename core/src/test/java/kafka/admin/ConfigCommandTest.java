/*
 * Licensed to the Apache Software Foundation (ASF) under one or more
 * contributor license agreements. See the NOTICE file distributed with
 * this work for additional information regarding copyright ownership.
 * The ASF licenses this file to You under the Apache License, Version 2.0
 * (the "License"); you may not use this file except in compliance with
 * the License. You may obtain a copy of the License at
 *
 *    http://www.apache.org/licenses/LICENSE-2.0
 *
 * Unless required by applicable law or agreed to in writing, software
 * distributed under the License is distributed on an "AS IS" BASIS,
 * WITHOUT WARRANTIES OR CONDITIONS OF ANY KIND, either express or implied.
 * See the License for the specific language governing permissions and
 * limitations under the License.
 */
package kafka.admin;

import kafka.cluster.Broker;
import kafka.zk.AdminZkClient;
import kafka.zk.KafkaZkClient;

import org.apache.kafka.clients.admin.Admin;
import org.apache.kafka.clients.admin.AlterClientQuotasOptions;
import org.apache.kafka.clients.admin.AlterClientQuotasResult;
import org.apache.kafka.clients.admin.AlterConfigOp;
import org.apache.kafka.clients.admin.AlterConfigsOptions;
import org.apache.kafka.clients.admin.AlterConfigsResult;
import org.apache.kafka.clients.admin.Config;
import org.apache.kafka.clients.admin.ConfigEntry;
import org.apache.kafka.clients.admin.ConfigTest;
import org.apache.kafka.clients.admin.DescribeClientQuotasOptions;
import org.apache.kafka.clients.admin.DescribeClientQuotasResult;
import org.apache.kafka.clients.admin.DescribeConfigsOptions;
import org.apache.kafka.clients.admin.DescribeConfigsResult;
import org.apache.kafka.clients.admin.DescribeUserScramCredentialsOptions;
import org.apache.kafka.clients.admin.DescribeUserScramCredentialsResult;
import org.apache.kafka.clients.admin.MockAdminClient;
import org.apache.kafka.common.Node;
import org.apache.kafka.common.config.ConfigResource;
import org.apache.kafka.common.errors.InvalidConfigurationException;
import org.apache.kafka.common.internals.KafkaFutureImpl;
import org.apache.kafka.common.quota.ClientQuotaAlteration;
import org.apache.kafka.common.quota.ClientQuotaEntity;
import org.apache.kafka.common.quota.ClientQuotaFilter;
import org.apache.kafka.common.quota.ClientQuotaFilterComponent;
import org.apache.kafka.common.security.scram.ScramCredential;
import org.apache.kafka.common.security.scram.internals.ScramCredentialUtils;
import org.apache.kafka.common.utils.Exit;
import org.apache.kafka.common.utils.Sanitizer;
import org.apache.kafka.server.config.ConfigType;
import org.apache.kafka.server.config.ZooKeeperInternals;
import org.apache.kafka.test.TestUtils;

import org.junit.jupiter.api.Test;
import org.junit.jupiter.params.ParameterizedTest;
import org.junit.jupiter.params.provider.ValueSource;

import java.io.File;
import java.io.IOException;
import java.util.AbstractMap.SimpleImmutableEntry;
import java.util.ArrayList;
import java.util.Arrays;
import java.util.Collection;
import java.util.Collections;
import java.util.HashMap;
import java.util.HashSet;
import java.util.Iterator;
import java.util.List;
import java.util.Map;
import java.util.Map.Entry;
import java.util.Objects;
import java.util.Optional;
import java.util.Properties;
import java.util.Set;
import java.util.concurrent.atomic.AtomicBoolean;
import java.util.concurrent.atomic.AtomicReference;
import java.util.function.Function;
import java.util.stream.Collectors;
import java.util.stream.Stream;

import scala.collection.Seq;
import scala.jdk.javaapi.CollectionConverters;

import static org.junit.jupiter.api.Assertions.assertEquals;
import static org.junit.jupiter.api.Assertions.assertFalse;
import static org.junit.jupiter.api.Assertions.assertNotNull;
import static org.junit.jupiter.api.Assertions.assertThrows;
import static org.junit.jupiter.api.Assertions.assertTrue;
import static org.mockito.ArgumentMatchers.anyString;
import static org.mockito.Mockito.mock;
import static org.mockito.Mockito.times;
import static org.mockito.Mockito.verify;
import static org.mockito.Mockito.when;

public class ConfigCommandTest {
    private static final String ZK_CONNECT = "localhost:2181";
    private static final DummyAdminZkClient DUMMY_ADMIN_ZK_CLIENT = new DummyAdminZkClient(null);

    private static final List<String> ZOOKEEPER_BOOTSTRAP = Arrays.asList("--zookeeper", ZK_CONNECT);
    private static final List<String> BROKER_BOOTSTRAP = Arrays.asList("--bootstrap-server", "localhost:9092");
    private static final List<String> CONTROLLER_BOOTSTRAP = Arrays.asList("--bootstrap-controller", "localhost:9093");

    @Test
    public void shouldExitWithNonZeroStatusOnArgError() {
        assertNonZeroStatusExit("--blah");
    }

    @Test
    public void shouldExitWithNonZeroStatusOnZkCommandWithTopicsEntity() {
        assertNonZeroStatusExit(toArray(ZOOKEEPER_BOOTSTRAP, Arrays.asList(
            "--entity-type", "topics",
            "--describe")));
    }

    @Test
    public void shouldExitWithNonZeroStatusOnZkCommandWithClientsEntity() {
        assertNonZeroStatusExit(toArray(ZOOKEEPER_BOOTSTRAP, Arrays.asList(
            "--entity-type", "clients",
            "--describe")));
    }

    @Test
    public void shouldExitWithNonZeroStatusOnZkCommandWithIpsEntity() {
        assertNonZeroStatusExit(toArray(ZOOKEEPER_BOOTSTRAP, Arrays.asList(
            "--entity-type", "ips",
            "--describe")));
    }

    @Test
    public void shouldExitWithNonZeroStatusOnZkCommandWithGroupsEntity() {
        assertNonZeroStatusExit(toArray(ZOOKEEPER_BOOTSTRAP, Arrays.asList(
            "--entity-type", "groups",
            "--describe")));
    }

    @Test
    public void shouldExitWithNonZeroStatusAlterUserQuotaWithoutEntityName() {
        assertNonZeroStatusExit(toArray(BROKER_BOOTSTRAP, Arrays.asList(
            "--entity-type", "users",
            "--alter", "--add-config", "consumer_byte_rate=20000")));
    }

    @Test
    public void shouldExitWithNonZeroStatusOnBrokerCommandError() {
        assertNonZeroStatusExit("--bootstrap-server", "invalid host",
            "--entity-type", "brokers",
            "--entity-name", "1",
            "--describe");
    }

    @Test
    public void shouldExitWithNonZeroStatusIfBothBootstrapServerAndBootstrapControllerGiven() {
        assertNonZeroStatusExit(toArray(BROKER_BOOTSTRAP, CONTROLLER_BOOTSTRAP, Arrays.asList(
            "--describe", "--broker-defaults")));
    }

    @Test
    public void shouldExitWithNonZeroStatusOnBrokerCommandWithZkTlsConfigFile() {
        assertNonZeroStatusExit(
            "--bootstrap-server", "invalid host",
            "--entity-type", "users",
            "--zk-tls-config-file", "zk_tls_config.properties",
            "--describe");
    }

    public static void assertNonZeroStatusExit(String... args) {
        AtomicReference<Integer> exitStatus = new AtomicReference<>();
        Exit.setExitProcedure((status, __) -> {
            exitStatus.set(status);
            throw new RuntimeException();
        });

        try {
            ConfigCommand.main(args);
        } catch (RuntimeException e) {
            // do nothing.
        } finally {
            Exit.resetExitProcedure();
        }

        assertNotNull(exitStatus.get());
        assertEquals(1, exitStatus.get());
    }

    @Test
    public void shouldFailParseArgumentsForClientsEntityTypeUsingZookeeper() {
        assertThrows(IllegalArgumentException.class, () -> testArgumentParse(ZOOKEEPER_BOOTSTRAP, "clients"));
    }

    @Test
    public void shouldParseArgumentsForClientsEntityTypeWithBrokerBootstrap() {
        testArgumentParse(BROKER_BOOTSTRAP, "clients");
    }

    @Test
    public void shouldParseArgumentsForClientsEntityTypeWithControllerBootstrap() {
        testArgumentParse(CONTROLLER_BOOTSTRAP, "clients");
    }

    @Test
    public void shouldParseArgumentsForUsersEntityTypeUsingZookeeper() {
        testArgumentParse(ZOOKEEPER_BOOTSTRAP, "users");
    }

    @Test
    public void shouldParseArgumentsForUsersEntityTypeWithBrokerBootstrap() {
        testArgumentParse(BROKER_BOOTSTRAP, "users");
    }

    @Test
    public void shouldParseArgumentsForUsersEntityTypeWithControllerBootstrap() {
        testArgumentParse(CONTROLLER_BOOTSTRAP, "users");
    }

    @Test
    public void shouldFailParseArgumentsForTopicsEntityTypeUsingZookeeper() {
        assertThrows(IllegalArgumentException.class, () -> testArgumentParse(ZOOKEEPER_BOOTSTRAP, "topics"));
    }

    @Test
    public void shouldParseArgumentsForTopicsEntityTypeWithBrokerBootstrap() {
        testArgumentParse(BROKER_BOOTSTRAP, "topics");
    }

    @Test
    public void shouldParseArgumentsForTopicsEntityTypeWithControllerBootstrap() {
        testArgumentParse(CONTROLLER_BOOTSTRAP, "topics");
    }

    @Test
    public void shouldParseArgumentsForBrokersEntityTypeUsingZookeeper() {
        testArgumentParse(ZOOKEEPER_BOOTSTRAP, "brokers");
    }

    @Test
    public void shouldParseArgumentsForBrokersEntityTypeWithBrokerBootstrap() {
        testArgumentParse(BROKER_BOOTSTRAP, "brokers");
    }

    @Test
    public void shouldParseArgumentsForBrokersEntityTypeWithControllerBootstrap() {
        testArgumentParse(CONTROLLER_BOOTSTRAP, "brokers");
    }

    @Test
    public void shouldParseArgumentsForBrokerLoggersEntityTypeWithBrokerBootstrap() {
        testArgumentParse(BROKER_BOOTSTRAP, "broker-loggers");
    }

    @Test
    public void shouldParseArgumentsForBrokerLoggersEntityTypeWithControllerBootstrap() {
        testArgumentParse(CONTROLLER_BOOTSTRAP, "broker-loggers");
    }

    @Test
    public void shouldFailParseArgumentsForIpEntityTypeUsingZookeeper() {
        assertThrows(IllegalArgumentException.class, () -> testArgumentParse(ZOOKEEPER_BOOTSTRAP, "ips"));
    }

    @Test
    public void shouldParseArgumentsForIpEntityTypeWithBrokerBootstrap() {
        testArgumentParse(BROKER_BOOTSTRAP, "ips");
    }

    @Test
    public void shouldParseArgumentsForIpEntityTypeWithControllerBootstrap() {
        testArgumentParse(CONTROLLER_BOOTSTRAP, "ips");
    }

    @Test
    public void shouldFailParseArgumentsForGroupEntityTypeUsingZookeeper() {
        assertThrows(IllegalArgumentException.class, () -> testArgumentParse(ZOOKEEPER_BOOTSTRAP, "groups"));
    }

    @Test
    public void shouldParseArgumentsForGroupEntityTypeWithBrokerBootstrap() {
        testArgumentParse(BROKER_BOOTSTRAP, "groups");
    }

    @Test
    public void shouldParseArgumentsForGroupEntityTypeWithControllerBootstrap() {
        testArgumentParse(CONTROLLER_BOOTSTRAP, "groups");
    }

    public void testArgumentParse(List<String> bootstrapArguments, String entityType) {
        String shortFlag = "--" + entityType.substring(0, entityType.length() - 1);
        String connectOpts1 = bootstrapArguments.get(0);
        String connectOpts2 = bootstrapArguments.get(1);

        // Should parse correctly
        ConfigCommand.ConfigCommandOptions createOpts = new ConfigCommand.ConfigCommandOptions(toArray(connectOpts1, connectOpts2,
            "--entity-name", "1",
            "--entity-type", entityType,
            "--describe"));
        createOpts.checkArgs();

        createOpts = new ConfigCommand.ConfigCommandOptions(toArray(connectOpts1, connectOpts2,
            shortFlag, "1",
            "--describe"));
        createOpts.checkArgs();

        // For --alter and added config
        createOpts = new ConfigCommand.ConfigCommandOptions(toArray(connectOpts1, connectOpts2,
            "--entity-name", "1",
            "--entity-type", entityType,
            "--alter",
            "--add-config", "a=b,c=d"));
        createOpts.checkArgs();

        createOpts = new ConfigCommand.ConfigCommandOptions(toArray(connectOpts1, connectOpts2,
            "--entity-name", "1",
            "--entity-type", entityType,
            "--alter",
            "--add-config-file", "/tmp/new.properties"));
        createOpts.checkArgs();

        createOpts = new ConfigCommand.ConfigCommandOptions(toArray(connectOpts1, connectOpts2,
            shortFlag, "1",
            "--alter",
            "--add-config", "a=b,c=d"));
        createOpts.checkArgs();

        createOpts = new ConfigCommand.ConfigCommandOptions(toArray(connectOpts1, connectOpts2,
            shortFlag, "1",
            "--alter",
            "--add-config-file", "/tmp/new.properties"));
        createOpts.checkArgs();

        // For alter and deleted config
        createOpts = new ConfigCommand.ConfigCommandOptions(toArray(connectOpts1, connectOpts2,
            "--entity-name", "1",
            "--entity-type", entityType,
            "--alter",
            "--delete-config", "a,b,c"));
        createOpts.checkArgs();

        createOpts = new ConfigCommand.ConfigCommandOptions(toArray(connectOpts1, connectOpts2,
            shortFlag, "1",
            "--alter",
            "--delete-config", "a,b,c"));
        createOpts.checkArgs();

        // For alter and both added, deleted config
        createOpts = new ConfigCommand.ConfigCommandOptions(toArray(connectOpts1, connectOpts2,
            "--entity-name", "1",
            "--entity-type", entityType,
            "--alter",
            "--add-config", "a=b,c=d",
            "--delete-config", "a"));
        createOpts.checkArgs();

        createOpts = new ConfigCommand.ConfigCommandOptions(toArray(connectOpts1, connectOpts2,
            shortFlag, "1",
            "--alter",
            "--add-config", "a=b,c=d",
            "--delete-config", "a"));
        createOpts.checkArgs();

        Properties addedProps = ConfigCommand.parseConfigsToBeAdded(createOpts);
        assertEquals(2, addedProps.size());
        assertEquals("b", addedProps.getProperty("a"));
        assertEquals("d", addedProps.getProperty("c"));

        Seq<String> deletedProps = ConfigCommand.parseConfigsToBeDeleted(createOpts);
        assertEquals(1, deletedProps.size());
        assertEquals("a", deletedProps.apply(0));

        createOpts = new ConfigCommand.ConfigCommandOptions(toArray(connectOpts1, connectOpts2,
            "--entity-name", "1",
            "--entity-type", entityType,
            "--alter",
            "--add-config", "a=b,c=,d=e,f="));
        createOpts.checkArgs();

        createOpts = new ConfigCommand.ConfigCommandOptions(toArray(connectOpts1, connectOpts2,
            shortFlag, "1",
            "--alter",
            "--add-config", "a._-c=b,c=,d=e,f="));
        createOpts.checkArgs();

        Properties addedProps2 = ConfigCommand.parseConfigsToBeAdded(createOpts);
        assertEquals(4, addedProps2.size());
        assertEquals("b", addedProps2.getProperty("a._-c"));
        assertEquals("e", addedProps2.getProperty("d"));
        assertTrue(addedProps2.getProperty("c").isEmpty());
        assertTrue(addedProps2.getProperty("f").isEmpty());

        ConfigCommand.ConfigCommandOptions inValidCreateOpts = new ConfigCommand.ConfigCommandOptions(toArray(connectOpts1, connectOpts2,
            shortFlag, "1",
            "--alter",
            "--add-config", "a;c=b"));

        assertThrows(IllegalArgumentException.class,
            () -> ConfigCommand.parseConfigsToBeAdded(inValidCreateOpts));

        ConfigCommand.ConfigCommandOptions inValidCreateOpts2 = new ConfigCommand.ConfigCommandOptions(toArray(connectOpts1, connectOpts2,
            shortFlag, "1",
            "--alter",
            "--add-config", "a,=b"));

        assertThrows(IllegalArgumentException.class,
            () -> ConfigCommand.parseConfigsToBeAdded(inValidCreateOpts2));
    }

    @Test
    public void shouldFailIfAddAndAddFile() {
        // Should not parse correctly
        ConfigCommand.ConfigCommandOptions createOpts = new ConfigCommand.ConfigCommandOptions(toArray("--bootstrap-server", "localhost:9092",
            "--entity-name", "1",
            "--entity-type", "brokers",
            "--alter",
            "--add-config", "a=b,c=d",
            "--add-config-file", "/tmp/new.properties"
        ));
        assertThrows(IllegalArgumentException.class, createOpts::checkArgs);
    }

    @Test
    public void testEntityDefaultForType() {
        ConfigCommand.ConfigCommandOptions createOpts = new ConfigCommand.ConfigCommandOptions(toArray("--bootstrap-server", "localhost:9092",
            "--entity-default",
            "--entity-type", "topics",
            "--describe"
        ));
        assertThrows(IllegalArgumentException.class, createOpts::checkArgs);

        createOpts = new ConfigCommand.ConfigCommandOptions(toArray("--bootstrap-server", "localhost:9092",
            "--entity-default",
            "--entity-type", "clients",
            "--describe"
        ));
        createOpts.checkArgs();

        createOpts = new ConfigCommand.ConfigCommandOptions(toArray("--bootstrap-server", "localhost:9092",
            "--entity-default",
            "--entity-type", "users",
            "--describe"
        ));
        createOpts.checkArgs();

        createOpts = new ConfigCommand.ConfigCommandOptions(toArray("--bootstrap-server", "localhost:9092",
            "--entity-default",
            "--entity-type", "brokers",
            "--describe"
        ));
        createOpts.checkArgs();

        createOpts = new ConfigCommand.ConfigCommandOptions(toArray("--bootstrap-server", "localhost:9092",
            "--entity-default",
            "--entity-type", "broker-loggers",
            "--describe"
        ));
        assertThrows(IllegalArgumentException.class, createOpts::checkArgs);

        createOpts = new ConfigCommand.ConfigCommandOptions(toArray("--bootstrap-server", "localhost:9092",
            "--entity-default",
            "--entity-type", "ips",
            "--describe"
        ));
        createOpts.checkArgs();

        createOpts = new ConfigCommand.ConfigCommandOptions(toArray("--bootstrap-server", "localhost:9092",
            "--entity-default",
            "--entity-type", "client-metrics",
            "--describe"
        ));
        assertThrows(IllegalArgumentException.class, createOpts::checkArgs);

        createOpts = new ConfigCommand.ConfigCommandOptions(toArray("--bootstrap-server", "localhost:9092",
            "--entity-default",
            "--entity-type", "groups",
            "--describe"
        ));
        assertThrows(IllegalArgumentException.class, createOpts::checkArgs);
    }

    @Test
    public void testParseConfigsToBeAddedForAddConfigFile() throws IOException {
        String fileContents =
            "a=b\n" +
            "c = d\n" +
            "json = {\"key\": \"val\"}\n" +
            "nested = [[1, 2], [3, 4]]";

        File file = TestUtils.tempFile(fileContents);

        List<String> addConfigFileArgs = Arrays.asList("--add-config-file", file.getPath());

        ConfigCommand.ConfigCommandOptions createOpts = new ConfigCommand.ConfigCommandOptions(toArray(Arrays.asList("--bootstrap-server", "localhost:9092",
                "--entity-name", "1",
                "--entity-type", "brokers",
                "--alter"),
            addConfigFileArgs));
        createOpts.checkArgs();

        Properties addedProps = ConfigCommand.parseConfigsToBeAdded(createOpts);
        assertEquals(4, addedProps.size());
        assertEquals("b", addedProps.getProperty("a"));
        assertEquals("d", addedProps.getProperty("c"));
        assertEquals("{\"key\": \"val\"}", addedProps.getProperty("json"));
        assertEquals("[[1, 2], [3, 4]]", addedProps.getProperty("nested"));
    }

    public void testExpectedEntityTypeNames(List<String> expectedTypes, List<String> expectedNames, List<String> connectOpts, String...args) {
        ConfigCommand.ConfigCommandOptions createOpts = new ConfigCommand.ConfigCommandOptions(toArray(Arrays.asList(connectOpts.get(0), connectOpts.get(1), "--describe"), Arrays.asList(args)));
        createOpts.checkArgs();
        assertEquals(createOpts.entityTypes().toSeq(), seq(expectedTypes));
        assertEquals(createOpts.entityNames().toSeq(), seq(expectedNames));
    }

    public void doTestOptionEntityTypeNames(boolean zkConfig) {
        List<String> connectOpts = zkConfig
            ? Arrays.asList("--zookeeper", ZK_CONNECT)
            : Arrays.asList("--bootstrap-server", "localhost:9092");

        // zookeeper config only supports "users" and "brokers" entity type
        if (!zkConfig) {
            testExpectedEntityTypeNames(Collections.singletonList(ConfigType.TOPIC), Collections.singletonList("A"), connectOpts, "--entity-type", "topics", "--entity-name", "A");
            testExpectedEntityTypeNames(Collections.singletonList(ConfigType.IP), Collections.singletonList("1.2.3.4"), connectOpts, "--entity-name", "1.2.3.4", "--entity-type", "ips");
            testExpectedEntityTypeNames(Collections.singletonList(ConfigType.CLIENT_METRICS), Collections.singletonList("A"), connectOpts, "--entity-type", "client-metrics", "--entity-name", "A");
            testExpectedEntityTypeNames(Collections.singletonList(ConfigType.GROUP), Collections.singletonList("A"), connectOpts, "--entity-type", "groups", "--entity-name", "A");
            testExpectedEntityTypeNames(Arrays.asList(ConfigType.USER, ConfigType.CLIENT), Arrays.asList("A", ""), connectOpts,
                "--entity-type", "users", "--entity-type", "clients", "--entity-name", "A", "--entity-default");
            testExpectedEntityTypeNames(Arrays.asList(ConfigType.USER, ConfigType.CLIENT), Arrays.asList("", "B"), connectOpts,
                "--entity-default", "--entity-name", "B", "--entity-type", "users", "--entity-type", "clients");
            testExpectedEntityTypeNames(Collections.singletonList(ConfigType.TOPIC), Collections.singletonList("A"), connectOpts, "--topic", "A");
            testExpectedEntityTypeNames(Collections.singletonList(ConfigType.IP), Collections.singletonList("1.2.3.4"), connectOpts, "--ip", "1.2.3.4");
            testExpectedEntityTypeNames(Collections.singletonList(ConfigType.GROUP), Collections.singletonList("A"), connectOpts, "--group", "A");
            testExpectedEntityTypeNames(Arrays.asList(ConfigType.CLIENT, ConfigType.USER), Arrays.asList("B", "A"), connectOpts, "--client", "B", "--user", "A");
            testExpectedEntityTypeNames(Arrays.asList(ConfigType.CLIENT, ConfigType.USER), Arrays.asList("B", ""), connectOpts, "--client", "B", "--user-defaults");
            testExpectedEntityTypeNames(Arrays.asList(ConfigType.CLIENT, ConfigType.USER), Collections.singletonList("A"), connectOpts,
                "--entity-type", "clients", "--entity-type", "users", "--entity-name", "A");
            testExpectedEntityTypeNames(Collections.singletonList(ConfigType.TOPIC), Collections.emptyList(), connectOpts, "--entity-type", "topics");
            testExpectedEntityTypeNames(Collections.singletonList(ConfigType.IP), Collections.emptyList(), connectOpts, "--entity-type", "ips");
            testExpectedEntityTypeNames(Collections.singletonList(ConfigType.GROUP), Collections.emptyList(), connectOpts, "--entity-type", "groups");
            testExpectedEntityTypeNames(Collections.singletonList(ConfigType.CLIENT_METRICS), Collections.emptyList(), connectOpts, "--entity-type", "client-metrics");
        }

        testExpectedEntityTypeNames(Collections.singletonList(ConfigType.BROKER), Collections.singletonList("0"), connectOpts, "--entity-name", "0", "--entity-type", "brokers");
        testExpectedEntityTypeNames(Collections.singletonList(ConfigType.BROKER), Collections.singletonList("0"), connectOpts, "--broker", "0");
        testExpectedEntityTypeNames(Collections.singletonList(ConfigType.USER), Collections.emptyList(), connectOpts, "--entity-type", "users");
        testExpectedEntityTypeNames(Collections.singletonList(ConfigType.BROKER), Collections.emptyList(), connectOpts, "--entity-type", "brokers");
    }

    @Test
    public void testOptionEntityTypeNamesUsingZookeeper() {
        doTestOptionEntityTypeNames(true);
    }

    @Test
    public void testOptionEntityTypeNames() {
        doTestOptionEntityTypeNames(false);
    }

    @Test
    public void shouldFailIfUnrecognisedEntityTypeUsingZookeeper() {
        ConfigCommand.ConfigCommandOptions createOpts = new ConfigCommand.ConfigCommandOptions(new String[]{"--zookeeper", ZK_CONNECT,
            "--entity-name", "client", "--entity-type", "not-recognised", "--alter", "--add-config", "a=b,c=d"});
        assertThrows(IllegalArgumentException.class, () -> ConfigCommand.alterConfigWithZk(null, createOpts, DUMMY_ADMIN_ZK_CLIENT));
    }

    @Test
    public void shouldFailIfUnrecognisedEntityType() {
        ConfigCommand.ConfigCommandOptions createOpts = new ConfigCommand.ConfigCommandOptions(new String[]{"--bootstrap-server", "localhost:9092",
            "--entity-name", "client", "--entity-type", "not-recognised", "--alter", "--add-config", "a=b,c=d"});
        assertThrows(IllegalArgumentException.class, () -> ConfigCommand.alterConfig(new DummyAdminClient(new Node(1, "localhost", 9092)), createOpts));
    }

    @Test
    public void shouldFailIfBrokerEntityTypeIsNotAnIntegerUsingZookeeper() {
        ConfigCommand.ConfigCommandOptions createOpts = new ConfigCommand.ConfigCommandOptions(new String[]{"--zookeeper", ZK_CONNECT,
            "--entity-name", "A", "--entity-type", "brokers", "--alter", "--add-config", "a=b,c=d"});
        assertThrows(IllegalArgumentException.class, () -> ConfigCommand.alterConfigWithZk(null, createOpts, DUMMY_ADMIN_ZK_CLIENT));
    }

    @Test
    public void shouldFailIfBrokerEntityTypeIsNotAnInteger() {
        ConfigCommand.ConfigCommandOptions createOpts = new ConfigCommand.ConfigCommandOptions(new String[]{"--bootstrap-server", "localhost:9092",
            "--entity-name", "A", "--entity-type", "brokers", "--alter", "--add-config", "a=b,c=d"});
        assertThrows(IllegalArgumentException.class, () -> ConfigCommand.alterConfig(new DummyAdminClient(new Node(1, "localhost", 9092)), createOpts));
    }

    @Test
    public void shouldFailIfShortBrokerEntityTypeIsNotAnIntegerUsingZookeeper() {
        ConfigCommand.ConfigCommandOptions createOpts = new ConfigCommand.ConfigCommandOptions(new String[]{"--zookeeper", ZK_CONNECT,
            "--broker", "A", "--alter", "--add-config", "a=b,c=d"});
        assertThrows(IllegalArgumentException.class, () -> ConfigCommand.alterConfigWithZk(null, createOpts, DUMMY_ADMIN_ZK_CLIENT));
    }

    @Test
    public void shouldFailIfShortBrokerEntityTypeIsNotAnInteger() {
        ConfigCommand.ConfigCommandOptions createOpts = new ConfigCommand.ConfigCommandOptions(new String[]{"--bootstrap-server", "localhost:9092",
            "--broker", "A", "--alter", "--add-config", "a=b,c=d"});
        assertThrows(IllegalArgumentException.class, () -> ConfigCommand.alterConfig(new DummyAdminClient(new Node(1, "localhost", 9092)), createOpts));
    }

    @Test
    public void shouldFailIfMixedEntityTypeFlagsUsingZookeeper() {
        ConfigCommand.ConfigCommandOptions createOpts = new ConfigCommand.ConfigCommandOptions(new String[]{"--zookeeper", ZK_CONNECT,
            "--entity-name", "A", "--entity-type", "users", "--client", "B", "--describe"});
        assertThrows(IllegalArgumentException.class, createOpts::checkArgs);
    }

    @Test
    public void shouldFailIfMixedEntityTypeFlags() {
        ConfigCommand.ConfigCommandOptions createOpts = new ConfigCommand.ConfigCommandOptions(new String[]{"--bootstrap-server", "localhost:9092",
            "--entity-name", "A", "--entity-type", "users", "--client", "B", "--describe"});
        assertThrows(IllegalArgumentException.class, createOpts::checkArgs);
    }

    @Test
    public void shouldFailIfInvalidHost() {
        ConfigCommand.ConfigCommandOptions createOpts = new ConfigCommand.ConfigCommandOptions(new String[]{"--bootstrap-server", "localhost:9092",
            "--entity-name", "A,B", "--entity-type", "ips", "--describe"});
        assertThrows(IllegalArgumentException.class, createOpts::checkArgs);
    }

    @Test
    public void shouldFailIfInvalidHostUsingZookeeper() {
        ConfigCommand.ConfigCommandOptions createOpts = new ConfigCommand.ConfigCommandOptions(new String[]{"--zookeeper", ZK_CONNECT,
            "--entity-name", "A,B", "--entity-type", "ips", "--describe"});
        assertThrows(IllegalArgumentException.class, createOpts::checkArgs);
    }

    @Test
    public void shouldFailIfUnresolvableHost() {
        ConfigCommand.ConfigCommandOptions createOpts = new ConfigCommand.ConfigCommandOptions(new String[]{"--bootstrap-server", "localhost:9092",
            "--entity-name", "RFC2606.invalid", "--entity-type", "ips", "--describe"});
        assertThrows(IllegalArgumentException.class, createOpts::checkArgs);
    }

    @Test
    public void shouldFailIfUnresolvableHostUsingZookeeper() {
        ConfigCommand.ConfigCommandOptions createOpts = new ConfigCommand.ConfigCommandOptions(new String[]{"--zookeeper", ZK_CONNECT,
            "--entity-name", "RFC2606.invalid", "--entity-type", "ips", "--describe"});
        assertThrows(IllegalArgumentException.class, createOpts::checkArgs);
    }

    @Test
    public void shouldAddClientConfigUsingZookeeper() {
        ConfigCommand.ConfigCommandOptions createOpts = new ConfigCommand.ConfigCommandOptions(new String[]{"--zookeeper", ZK_CONNECT,
            "--entity-name", "my-client-id",
            "--entity-type", "clients",
            "--alter",
            "--add-config", "a=b,c=d"});

        KafkaZkClient zkClient = mock(KafkaZkClient.class);
        when(zkClient.getEntityConfigs(anyString(), anyString())).thenReturn(new Properties());

        class TestAdminZkClient extends AdminZkClient {
            public TestAdminZkClient(KafkaZkClient zkClient) {
                super(zkClient, scala.None$.empty());
            }

            @Override
            public void changeClientIdConfig(String clientId, Properties configChange) {
                assertEquals("my-client-id", clientId);
                assertEquals("b", configChange.get("a"));
                assertEquals("d", configChange.get("c"));
            }
        }

        // Changing USER configs don't use `KafkaZkClient` so it safe to pass `null`.
        ConfigCommand.alterConfigWithZk(null, createOpts, new TestAdminZkClient(zkClient));
    }

    @Test
    public void shouldAddIpConfigsUsingZookeeper() {
        ConfigCommand.ConfigCommandOptions createOpts = new ConfigCommand.ConfigCommandOptions(new String[]{"--zookeeper", ZK_CONNECT,
            "--entity-name", "1.2.3.4",
            "--entity-type", "ips",
            "--alter",
            "--add-config", "a=b,c=d"});

        KafkaZkClient zkClient = mock(KafkaZkClient.class);
        when(zkClient.getEntityConfigs(anyString(), anyString())).thenReturn(new Properties());

        class TestAdminZkClient extends AdminZkClient {
            public TestAdminZkClient(KafkaZkClient zkClient) {
                super(zkClient, scala.None$.empty());
            }

            @Override
            public void changeIpConfig(String ip, Properties configChange) {
                assertEquals("1.2.3.4", ip);
                assertEquals("b", configChange.get("a"));
                assertEquals("d", configChange.get("c"));
            }
        }

        // Changing USER configs don't use `KafkaZkClient` so it safe to pass `null`.
        ConfigCommand.alterConfigWithZk(null, createOpts, new TestAdminZkClient(zkClient));
    }

    private Entry<List<String>, Map<String, String>> argsAndExpectedEntity(Optional<String> entityName, String entityType) {
        String command;
        switch (entityType) {
            case ClientQuotaEntity.USER:
                command = "users";
                break;
            case ClientQuotaEntity.CLIENT_ID:
                command = "clients";
                break;
            case ClientQuotaEntity.IP:
                command = "ips";
                break;
            default:
                throw new IllegalArgumentException("Unknown command: " + entityType);
        }

        return entityName.map(name -> {
            if (name.isEmpty())
                return new SimpleImmutableEntry<>(Arrays.asList("--entity-type", command, "--entity-default"), Collections.singletonMap(entityType, (String) null));
            return new SimpleImmutableEntry<>(Arrays.asList("--entity-type", command, "--entity-name", name), Collections.singletonMap(entityType, name));
        }).orElse(new SimpleImmutableEntry<>(Collections.emptyList(), Collections.emptyMap()));
    }

    private void verifyAlterCommandFails(String expectedErrorMessage, List<String> alterOpts) {
        Admin mockAdminClient = mock(Admin.class);
        ConfigCommand.ConfigCommandOptions opts = new ConfigCommand.ConfigCommandOptions(toArray(Arrays.asList("--bootstrap-server", "localhost:9092",
            "--alter"), alterOpts));
        IllegalArgumentException e = assertThrows(IllegalArgumentException.class, () -> ConfigCommand.alterConfig(mockAdminClient, opts));
        assertTrue(e.getMessage().contains(expectedErrorMessage), "Unexpected exception: " + e);
    }

    @Test
    public void shouldNotAlterNonQuotaIpConfigsUsingBootstrapServer() {
        // when using --bootstrap-server, it should be illegal to alter anything that is not a connection quota
        // for ip entities
        List<String> ipEntityOpts = Arrays.asList("--entity-type", "ips", "--entity-name", "127.0.0.1");
        String invalidProp = "some_config";
        verifyAlterCommandFails(invalidProp, concat(ipEntityOpts, Arrays.asList("--add-config", "connection_creation_rate=10000,some_config=10")));
        verifyAlterCommandFails(invalidProp, concat(ipEntityOpts, Arrays.asList("--add-config", "some_config=10")));
        verifyAlterCommandFails(invalidProp, concat(ipEntityOpts, Arrays.asList("--delete-config", "connection_creation_rate=10000,some_config=10")));
        verifyAlterCommandFails(invalidProp, concat(ipEntityOpts, Arrays.asList("--delete-config", "some_config=10")));
    }

    private void verifyDescribeQuotas(List<String> describeArgs, ClientQuotaFilter expectedFilter) {
        ConfigCommand.ConfigCommandOptions describeOpts = new ConfigCommand.ConfigCommandOptions(toArray(Arrays.asList("--bootstrap-server", "localhost:9092",
            "--describe"), describeArgs));
        KafkaFutureImpl<Map<ClientQuotaEntity, Map<String, Double>>> describeFuture = new KafkaFutureImpl<>();
        describeFuture.complete(Collections.emptyMap());
        DescribeClientQuotasResult describeResult = mock(DescribeClientQuotasResult.class);
        when(describeResult.entities()).thenReturn(describeFuture);

        AtomicBoolean describedConfigs = new AtomicBoolean();
        Node node = new Node(1, "localhost", 9092);
        MockAdminClient mockAdminClient = new MockAdminClient(Collections.singletonList(node), node) {
            @Override
            public DescribeClientQuotasResult describeClientQuotas(ClientQuotaFilter filter, DescribeClientQuotasOptions options) {
                assertTrue(filter.strict());
                assertEquals(new HashSet<>(expectedFilter.components()), new HashSet<>(filter.components()));
                describedConfigs.set(true);
                return describeResult;
            }
        };
        ConfigCommand.describeConfig(mockAdminClient, describeOpts);
        assertTrue(describedConfigs.get());
    }

    @Test
    public void testDescribeIpConfigs() {
        String entityType = ClientQuotaEntity.IP;
        String knownHost = "1.2.3.4";
        ClientQuotaFilter defaultIpFilter = ClientQuotaFilter.containsOnly(Collections.singletonList(ClientQuotaFilterComponent.ofDefaultEntity(entityType)));
        ClientQuotaFilter singleIpFilter = ClientQuotaFilter.containsOnly(Collections.singletonList(ClientQuotaFilterComponent.ofEntity(entityType, knownHost)));
        ClientQuotaFilter allIpsFilter = ClientQuotaFilter.containsOnly(Collections.singletonList(ClientQuotaFilterComponent.ofEntityType(entityType)));
        verifyDescribeQuotas(Arrays.asList("--entity-default", "--entity-type", "ips"), defaultIpFilter);
        verifyDescribeQuotas(Collections.singletonList("--ip-defaults"), defaultIpFilter);
        verifyDescribeQuotas(Arrays.asList("--entity-type", "ips", "--entity-name", knownHost), singleIpFilter);
        verifyDescribeQuotas(Arrays.asList("--ip", knownHost), singleIpFilter);
        verifyDescribeQuotas(Arrays.asList("--entity-type", "ips"), allIpsFilter);
    }

    public void verifyAlterQuotas(List<String> alterOpts, ClientQuotaEntity expectedAlterEntity,
                                  Map<String, Double> expectedProps, Set<ClientQuotaAlteration.Op> expectedAlterOps) {
        ConfigCommand.ConfigCommandOptions createOpts = new ConfigCommand.ConfigCommandOptions(toArray(Arrays.asList("--bootstrap-server", "localhost:9092",
            "--alter"), alterOpts));

        AtomicBoolean describedConfigs = new AtomicBoolean();
        KafkaFutureImpl<Map<ClientQuotaEntity, Map<String, Double>>> describeFuture = new KafkaFutureImpl<>();
        describeFuture.complete(Collections.singletonMap(expectedAlterEntity, expectedProps));
        DescribeClientQuotasResult describeResult = mock(DescribeClientQuotasResult.class);
        when(describeResult.entities()).thenReturn(describeFuture);

        Set<ClientQuotaFilterComponent> expectedFilterComponents = expectedAlterEntity.entries().entrySet().stream().map(e -> {
            String entityType = e.getKey();
            String entityName = e.getValue();
            return entityName == null
                ? ClientQuotaFilterComponent.ofDefaultEntity(e.getKey())
                : ClientQuotaFilterComponent.ofEntity(entityType, entityName);
        }).collect(Collectors.toSet());

        AtomicBoolean alteredConfigs = new AtomicBoolean();
        KafkaFutureImpl<Void> alterFuture = new KafkaFutureImpl<>();
        alterFuture.complete(null);
        AlterClientQuotasResult alterResult = mock(AlterClientQuotasResult.class);
        when(alterResult.all()).thenReturn(alterFuture);

        Node node = new Node(1, "localhost", 9092);
        MockAdminClient mockAdminClient = new MockAdminClient(Collections.singletonList(node), node) {
            @Override
            public DescribeClientQuotasResult describeClientQuotas(ClientQuotaFilter filter, DescribeClientQuotasOptions options) {
                assertTrue(filter.strict());
                assertEquals(expectedFilterComponents, new HashSet<>(filter.components()));
                describedConfigs.set(true);
                return describeResult;
            }

            @Override
            public AlterClientQuotasResult alterClientQuotas(Collection<ClientQuotaAlteration> entries, AlterClientQuotasOptions options) {
                assertFalse(options.validateOnly());
                assertEquals(1, entries.size());
                ClientQuotaAlteration alteration = entries.iterator().next();
                assertEquals(expectedAlterEntity, alteration.entity());
                Collection<ClientQuotaAlteration.Op> ops = alteration.ops();
                assertEquals(expectedAlterOps, new HashSet<>(ops));
                alteredConfigs.set(true);
                return alterResult;
            }
        };
        ConfigCommand.alterConfig(mockAdminClient, createOpts);
        assertTrue(describedConfigs.get());
        assertTrue(alteredConfigs.get());
    }

    @Test
    public void testAlterIpConfig() {
        Entry<List<String>, Map<String, String>> singleIpArgsAndEntity = argsAndExpectedEntity(Optional.of("1.2.3.4"), ClientQuotaEntity.IP);
        Entry<List<String>, Map<String, String>> defaultIpArgsAndEntity = argsAndExpectedEntity(Optional.of(""), ClientQuotaEntity.IP);


        List<String> deleteArgs = Arrays.asList("--delete-config", "connection_creation_rate");
        Set<ClientQuotaAlteration.Op> deleteAlterationOps = new HashSet<>(Collections.singletonList(new ClientQuotaAlteration.Op("connection_creation_rate", null)));
        Map<String, Double> propsToDelete = Collections.singletonMap("connection_creation_rate", 50.0);

        List<String> addArgs = Arrays.asList("--add-config", "connection_creation_rate=100");
        Set<ClientQuotaAlteration.Op> addAlterationOps = new HashSet<>(Collections.singletonList(new ClientQuotaAlteration.Op("connection_creation_rate", 100.0)));

        verifyAlterQuotas(
            concat(singleIpArgsAndEntity.getKey(), deleteArgs),
            new ClientQuotaEntity(singleIpArgsAndEntity.getValue()),
            propsToDelete,
            deleteAlterationOps);
        verifyAlterQuotas(
            concat(singleIpArgsAndEntity.getKey(), addArgs),
            new ClientQuotaEntity(singleIpArgsAndEntity.getValue()),
            Collections.emptyMap(),
            addAlterationOps);
        verifyAlterQuotas(
            concat(defaultIpArgsAndEntity.getKey(), deleteArgs),
            new ClientQuotaEntity(defaultIpArgsAndEntity.getValue()),
            propsToDelete,
            deleteAlterationOps);
        verifyAlterQuotas(
            concat(defaultIpArgsAndEntity.getKey(), addArgs),
            new ClientQuotaEntity(defaultIpArgsAndEntity.getValue()),
            Collections.emptyMap(),
            addAlterationOps);
    }

    private void verifyAlterUserClientQuotas(String user, String client) {
        List<String> alterArgs = Arrays.asList("--add-config", "consumer_byte_rate=20000,producer_byte_rate=10000",
            "--delete-config", "request_percentage");
        Map<String, Double> propsToDelete = Collections.singletonMap("request_percentage", 50.0);

        Set<ClientQuotaAlteration.Op> alterationOps = new HashSet<>(Arrays.asList(
            new ClientQuotaAlteration.Op("consumer_byte_rate", 20000d),
            new ClientQuotaAlteration.Op("producer_byte_rate", 10000d),
            new ClientQuotaAlteration.Op("request_percentage", null)
        ));

        Entry<List<String>, Map<String, String>> userArgsAndEntity = argsAndExpectedEntity(Optional.ofNullable(user), ClientQuotaEntity.USER);
        Entry<List<String>, Map<String, String>> clientArgsAndEntry = argsAndExpectedEntity(Optional.ofNullable(client), ClientQuotaEntity.CLIENT_ID);

        verifyAlterQuotas(
            concat(alterArgs, userArgsAndEntity.getKey(), clientArgsAndEntry.getKey()),
            new ClientQuotaEntity(concat(userArgsAndEntity.getValue(), clientArgsAndEntry.getValue())),
            propsToDelete,
            alterationOps);
    }

    @Test
    public void shouldAddClientConfig() {
        verifyAlterUserClientQuotas("test-user-1", "test-client-1");
        verifyAlterUserClientQuotas("test-user-2", "");
        verifyAlterUserClientQuotas("test-user-3", null);
        verifyAlterUserClientQuotas("", "test-client-2");
        verifyAlterUserClientQuotas("", "");
        verifyAlterUserClientQuotas("", null);
        verifyAlterUserClientQuotas(null, "test-client-3");
        verifyAlterUserClientQuotas(null, "");
    }

    private final List<String> userEntityOpts = Arrays.asList("--entity-type", "users", "--entity-name", "admin");
    private final List<String> clientEntityOpts = Arrays.asList("--entity-type", "clients", "--entity-name", "admin");
    private final List<String> addScramOpts = Arrays.asList("--add-config", "SCRAM-SHA-256=[iterations=8192,password=foo-secret]");
    private final List<String> deleteScramOpts = Arrays.asList("--delete-config", "SCRAM-SHA-256");

    @Test
    public void shouldNotAlterNonQuotaNonScramUserOrClientConfigUsingBootstrapServer() {
        // when using --bootstrap-server, it should be illegal to alter anything that is not a quota and not a SCRAM credential
        // for both user and client entities
        String invalidProp = "some_config";
        verifyAlterCommandFails(invalidProp, concat(userEntityOpts,
            Arrays.asList("-add-config", "consumer_byte_rate=20000,producer_byte_rate=10000,some_config=10")));
        verifyAlterCommandFails(invalidProp, concat(userEntityOpts,
            Arrays.asList("--add-config", "consumer_byte_rate=20000,producer_byte_rate=10000,some_config=10")));
        verifyAlterCommandFails(invalidProp, concat(clientEntityOpts, Arrays.asList("--add-config", "some_config=10")));
        verifyAlterCommandFails(invalidProp, concat(userEntityOpts, Arrays.asList("--delete-config", "consumer_byte_rate,some_config")));
        verifyAlterCommandFails(invalidProp, concat(userEntityOpts, Arrays.asList("--delete-config", "SCRAM-SHA-256,some_config")));
        verifyAlterCommandFails(invalidProp, concat(clientEntityOpts, Arrays.asList("--delete-config", "some_config")));
    }

    @Test
    public void shouldNotAlterScramClientConfigUsingBootstrapServer() {
        // when using --bootstrap-server, it should be illegal to alter SCRAM credentials for client entities
        verifyAlterCommandFails("SCRAM-SHA-256", concat(clientEntityOpts, addScramOpts));
        verifyAlterCommandFails("SCRAM-SHA-256", concat(clientEntityOpts, deleteScramOpts));
    }

    @Test
    public void shouldNotCreateUserScramCredentialConfigWithUnderMinimumIterationsUsingBootstrapServer() {
        // when using --bootstrap-server, it should be illegal to create a SCRAM credential for a user
        // with an iterations value less than the minimum
        verifyAlterCommandFails("SCRAM-SHA-256", concat(userEntityOpts, Arrays.asList("--add-config", "SCRAM-SHA-256=[iterations=100,password=foo-secret]")));
    }

    @Test
    public void shouldNotAlterUserScramCredentialAndClientQuotaConfigsSimultaneouslyUsingBootstrapServer() {
        // when using --bootstrap-server, it should be illegal to alter both SCRAM credentials and quotas for user entities
        String expectedErrorMessage = "SCRAM-SHA-256";
        List<String> secondUserEntityOpts = Arrays.asList("--entity-type", "users", "--entity-name", "admin1");
        List<String> addQuotaOpts = Arrays.asList("--add-config", "consumer_byte_rate=20000");
        List<String> deleteQuotaOpts = Arrays.asList("--delete-config", "consumer_byte_rate");

        verifyAlterCommandFails(expectedErrorMessage, concat(userEntityOpts, addScramOpts, userEntityOpts, deleteQuotaOpts));
        verifyAlterCommandFails(expectedErrorMessage, concat(userEntityOpts, addScramOpts, secondUserEntityOpts, deleteQuotaOpts));
        verifyAlterCommandFails(expectedErrorMessage, concat(userEntityOpts, deleteScramOpts, userEntityOpts, addQuotaOpts));
        verifyAlterCommandFails(expectedErrorMessage, concat(userEntityOpts, deleteScramOpts, secondUserEntityOpts, addQuotaOpts));

        // change order of quota/SCRAM commands, verify alter still fails
        verifyAlterCommandFails(expectedErrorMessage, concat(userEntityOpts, deleteQuotaOpts, userEntityOpts, addScramOpts));
        verifyAlterCommandFails(expectedErrorMessage, concat(secondUserEntityOpts, deleteQuotaOpts, userEntityOpts, addScramOpts));
        verifyAlterCommandFails(expectedErrorMessage, concat(userEntityOpts, addQuotaOpts, userEntityOpts, deleteScramOpts));
        verifyAlterCommandFails(expectedErrorMessage, concat(secondUserEntityOpts, addQuotaOpts, userEntityOpts, deleteScramOpts));
    }

    public void verifyUserScramCredentialsNotDescribed(List<String> requestOpts) {
        // User SCRAM credentials should not be described when specifying
        // --describe --entity-type users --entity-default (or --user-defaults) with --bootstrap-server
        KafkaFutureImpl<Map<ClientQuotaEntity, Map<String, Double>>> describeFuture = new KafkaFutureImpl<>();
        describeFuture.complete(Collections.singletonMap(new ClientQuotaEntity(Collections.singletonMap("", "")), Collections.singletonMap("request_percentage", 50.0)));
        DescribeClientQuotasResult describeClientQuotasResult = mock(DescribeClientQuotasResult.class);
        when(describeClientQuotasResult.entities()).thenReturn(describeFuture);
        Node node = new Node(1, "localhost", 9092);
        MockAdminClient mockAdminClient = new MockAdminClient(Collections.singletonList(node), node) {
            @Override
            public DescribeClientQuotasResult describeClientQuotas(ClientQuotaFilter filter, DescribeClientQuotasOptions options) {
                return describeClientQuotasResult;
            }

            @Override
            public DescribeUserScramCredentialsResult describeUserScramCredentials(List<String> users, DescribeUserScramCredentialsOptions options) {
                throw new IllegalStateException("Incorrectly described SCRAM credentials when specifying --entity-default with --bootstrap-server");
            }
        };
        ConfigCommand.ConfigCommandOptions opts = new ConfigCommand.ConfigCommandOptions(toArray(Arrays.asList("--bootstrap-server", "localhost:9092", "--describe"), requestOpts));
        ConfigCommand.describeConfig(mockAdminClient, opts); // fails if describeUserScramCredentials() is invoked
    }

    @Test
    public void shouldNotDescribeUserScramCredentialsWithEntityDefaultUsingBootstrapServer() {
        String expectedMsg = "The use of --entity-default or --user-defaults is not allowed with User SCRAM Credentials using --bootstrap-server.";
        List<String> defaultUserOpt = Collections.singletonList("--user-defaults");
        List<String> verboseDefaultUserOpts = Arrays.asList("--entity-type", "users", "--entity-default");
        verifyAlterCommandFails(expectedMsg, concat(verboseDefaultUserOpts, addScramOpts));
        verifyAlterCommandFails(expectedMsg, concat(verboseDefaultUserOpts, deleteScramOpts));
        verifyUserScramCredentialsNotDescribed(verboseDefaultUserOpts);
        verifyAlterCommandFails(expectedMsg, concat(defaultUserOpt, addScramOpts));
        verifyAlterCommandFails(expectedMsg, concat(defaultUserOpt, deleteScramOpts));
        verifyUserScramCredentialsNotDescribed(defaultUserOpt);
    }

    @Test
    public void shouldAddTopicConfigUsingZookeeper() {
        ConfigCommand.ConfigCommandOptions createOpts = new ConfigCommand.ConfigCommandOptions(toArray("--zookeeper", ZK_CONNECT,
            "--entity-name", "my-topic",
            "--entity-type", "topics",
            "--alter",
            "--add-config", "a=b,c=d"));

        KafkaZkClient zkClient = mock(KafkaZkClient.class);
        when(zkClient.getEntityConfigs(anyString(), anyString())).thenReturn(new Properties());

        ConfigCommand.alterConfigWithZk(null, createOpts, new AdminZkClient(zkClient, scala.None$.empty()) {
            @Override
            public void changeTopicConfig(String topic, Properties configChange) {
                assertEquals("my-topic", topic);
                assertEquals("b", configChange.get("a"));
                assertEquals("d", configChange.get("c"));
            }
        });
    }

    @ParameterizedTest
    @ValueSource(booleans = {true, false})
    public void shouldAlterTopicConfig(boolean file) {
        String filePath = "";
        Map<String, String> addedConfigs = new HashMap<>();
        addedConfigs.put("delete.retention.ms", "1000000");
        addedConfigs.put("min.insync.replicas", "2");
        if (file) {
            File f = kafka.utils.TestUtils.tempPropertiesFile(CollectionConverters.asScala(addedConfigs));
            filePath = f.getPath();
        }

        String resourceName = "my-topic";
        ConfigCommand.ConfigCommandOptions alterOpts = new ConfigCommand.ConfigCommandOptions(toArray("--bootstrap-server", "localhost:9092",
            "--entity-name", resourceName,
            "--entity-type", "topics",
            "--alter",
            file ? "--add-config-file" : "--add-config",
            file ? filePath : addedConfigs.entrySet().stream().map(e -> e.getKey() + "=" + e.getValue()).collect(Collectors.joining(",")),
            "--delete-config", "unclean.leader.election.enable"));
        AtomicBoolean alteredConfigs = new AtomicBoolean();

        ConfigResource resource = new ConfigResource(ConfigResource.Type.TOPIC, resourceName);
        List<ConfigEntry> configEntries = Arrays.asList(newConfigEntry("min.insync.replicas", "1"), newConfigEntry("unclean.leader.election.enable", "1"));
        KafkaFutureImpl<Map<ConfigResource, Config>> future = new KafkaFutureImpl<>();
        future.complete(Collections.singletonMap(resource, new Config(configEntries)));
        DescribeConfigsResult describeResult = mock(DescribeConfigsResult.class);
        when(describeResult.all()).thenReturn(future);

        KafkaFutureImpl<Void> alterFuture = new KafkaFutureImpl<>();
        alterFuture.complete(null);
        AlterConfigsResult alterResult = mock(AlterConfigsResult.class);
        when(alterResult.all()).thenReturn(alterFuture);

        Node node = new Node(1, "localhost", 9092);
        MockAdminClient mockAdminClient = new MockAdminClient(Collections.singletonList(node), node) {
            @Override
            public synchronized DescribeConfigsResult describeConfigs(Collection<ConfigResource> resources, DescribeConfigsOptions options) {
                assertFalse(options.includeSynonyms(), "Config synonyms requested unnecessarily");
                assertEquals(1, resources.size());
                ConfigResource res = resources.iterator().next();
                assertEquals(res.type(), ConfigResource.Type.TOPIC);
                assertEquals(res.name(), resourceName);
                return describeResult;
            }

            @Override
            public synchronized AlterConfigsResult incrementalAlterConfigs(Map<ConfigResource, Collection<AlterConfigOp>> configs, AlterConfigsOptions options) {
                assertEquals(1, configs.size());
                Map.Entry<ConfigResource, Collection<AlterConfigOp>> entry = configs.entrySet().iterator().next();
                Collection<AlterConfigOp> alterConfigOps = entry.getValue();
                assertEquals(ConfigResource.Type.TOPIC, entry.getKey().type());
                assertEquals(3, alterConfigOps.size());

                Set<AlterConfigOp> expectedConfigOps = new HashSet<>(Arrays.asList(
                    new AlterConfigOp(newConfigEntry("delete.retention.ms", "1000000"), AlterConfigOp.OpType.SET),
                    new AlterConfigOp(newConfigEntry("min.insync.replicas", "2"), AlterConfigOp.OpType.SET),
                    new AlterConfigOp(newConfigEntry("unclean.leader.election.enable", ""), AlterConfigOp.OpType.DELETE)
                ));
                assertEquals(expectedConfigOps.size(), alterConfigOps.size());
                expectedConfigOps.forEach(expectedOp -> {
                    Optional<AlterConfigOp> actual = alterConfigOps.stream()
                        .filter(op -> Objects.equals(op.configEntry().name(), expectedOp.configEntry().name()))
                        .findFirst();
                    assertTrue(actual.isPresent());
                    assertEquals(expectedOp.opType(), actual.get().opType());
                    assertEquals(expectedOp.configEntry().name(), actual.get().configEntry().name());
                    assertEquals(expectedOp.configEntry().value(), actual.get().configEntry().value());
                });
                alteredConfigs.set(true);
                return alterResult;
            }
        };
        ConfigCommand.alterConfig(mockAdminClient, alterOpts);
        assertTrue(alteredConfigs.get());
        verify(describeResult).all();
    }

    public ConfigEntry newConfigEntry(String name, String value) {
        return ConfigTest.newConfigEntry(name, value, ConfigEntry.ConfigSource.DYNAMIC_TOPIC_CONFIG, false, false, Collections.emptyList());
    }

    @Test
    public void shouldDescribeConfigSynonyms() {
        String resourceName = "my-topic";
        ConfigCommand.ConfigCommandOptions describeOpts = new ConfigCommand.ConfigCommandOptions(toArray("--bootstrap-server", "localhost:9092",
            "--entity-name", resourceName,
            "--entity-type", "topics",
            "--describe",
            "--all"));

        ConfigResource resource = new ConfigResource(ConfigResource.Type.TOPIC, resourceName);
        KafkaFutureImpl<Map<ConfigResource, Config>> future = new KafkaFutureImpl<>();
        future.complete(Collections.singletonMap(resource, new Config(Collections.emptyList())));
        DescribeConfigsResult describeResult = mock(DescribeConfigsResult.class);
        when(describeResult.all()).thenReturn(future);

        Node node = new Node(1, "localhost", 9092);
        MockAdminClient mockAdminClient = new MockAdminClient(Collections.singletonList(node), node) {
            @Override
            public synchronized DescribeConfigsResult describeConfigs(Collection<ConfigResource> resources, DescribeConfigsOptions options) {
                assertTrue(options.includeSynonyms(), "Synonyms not requested");
                assertEquals(Collections.singleton(resource), new HashSet<>(resources));
                return describeResult;
            }
        };
        ConfigCommand.describeConfig(mockAdminClient, describeOpts);
        verify(describeResult).all();
    }

    @Test
    public void shouldNotAllowAddBrokerQuotaConfigWhileBrokerUpUsingZookeeper() {
        ConfigCommand.ConfigCommandOptions alterOpts = new ConfigCommand.ConfigCommandOptions(toArray("--zookeeper", ZK_CONNECT,
            "--entity-name", "1",
            "--entity-type", "brokers",
            "--alter",
            "--add-config", "leader.replication.throttled.rate=10,follower.replication.throttled.rate=20"));

        KafkaZkClient mockZkClient = mock(KafkaZkClient.class);
        Broker mockBroker = mock(Broker.class);
        when(mockZkClient.getBroker(1)).thenReturn(scala.Option.apply(mockBroker));

        assertThrows(IllegalArgumentException.class,
            () -> ConfigCommand.alterConfigWithZk(mockZkClient, alterOpts, DUMMY_ADMIN_ZK_CLIENT));
    }

    @Test
    public void shouldNotAllowDescribeBrokerWhileBrokerUpUsingZookeeper() {
        ConfigCommand.ConfigCommandOptions describeOpts = new ConfigCommand.ConfigCommandOptions(toArray("--zookeeper", ZK_CONNECT,
            "--entity-name", "1",
            "--entity-type", "brokers",
            "--describe"));

        KafkaZkClient mockZkClient = mock(KafkaZkClient.class);
        Broker mockBroker = mock(Broker.class);
        when(mockZkClient.getBroker(1)).thenReturn(scala.Option.apply(mockBroker));

        assertThrows(IllegalArgumentException.class,
            () -> ConfigCommand.describeConfigWithZk(mockZkClient, describeOpts, DUMMY_ADMIN_ZK_CLIENT));
    }

    @Test
    public void shouldSupportDescribeBrokerBeforeBrokerUpUsingZookeeper() {
        ConfigCommand.ConfigCommandOptions describeOpts = new ConfigCommand.ConfigCommandOptions(toArray("--zookeeper", ZK_CONNECT,
            "--entity-name", "1",
            "--entity-type", "brokers",
            "--describe"));

        class TestAdminZkClient extends AdminZkClient {
            public TestAdminZkClient(KafkaZkClient zkClient) {
                super(zkClient, scala.None$.empty());
            }

            @Override
            public Properties fetchEntityConfig(String rootEntityType, String sanitizedEntityName) {
                assertEquals("brokers", rootEntityType);
                assertEquals("1", sanitizedEntityName);

                return new Properties();
            }
        }

        KafkaZkClient mockZkClient = mock(KafkaZkClient.class);
        when(mockZkClient.getBroker(1)).thenReturn(scala.None$.empty());

        ConfigCommand.describeConfigWithZk(mockZkClient, describeOpts, new TestAdminZkClient(null));
    }

    @Test
    public void shouldAddBrokerLoggerConfig() {
        Node node = new Node(1, "localhost", 9092);
        verifyAlterBrokerLoggerConfig(node, "1", "1", Arrays.asList(
            new ConfigEntry("kafka.log.LogCleaner", "INFO"),
            new ConfigEntry("kafka.server.ReplicaManager", "INFO"),
            new ConfigEntry("kafka.server.KafkaApi", "INFO")
        ));
    }

    @Test
    public void testNoSpecifiedEntityOptionWithDescribeBrokersInZKIsAllowed() {
        String[] optsList = new String[]{"--zookeeper", ZK_CONNECT,
            "--entity-type", ConfigType.BROKER,
            "--describe"
        };

        new ConfigCommand.ConfigCommandOptions(optsList).checkArgs();
    }

    @Test
    public void testNoSpecifiedEntityOptionWithDescribeBrokersInBootstrapServerIsAllowed() {
        String[] optsList = new String[]{"--bootstrap-server", "localhost:9092",
            "--entity-type", ConfigType.BROKER,
            "--describe"
        };

        new ConfigCommand.ConfigCommandOptions(optsList).checkArgs();
    }

    @Test
    public void testDescribeAllBrokerConfig() {
        String[] optsList = new String[]{"--bootstrap-server", "localhost:9092",
            "--entity-type", ConfigType.BROKER,
            "--entity-name", "1",
            "--describe",
            "--all"};

        new ConfigCommand.ConfigCommandOptions(optsList).checkArgs();
    }

    @Test
    public void testDescribeAllTopicConfig() {
        String[] optsList = new String[]{"--bootstrap-server", "localhost:9092",
            "--entity-type", ConfigType.TOPIC,
            "--entity-name", "foo",
            "--describe",
            "--all"};

        new ConfigCommand.ConfigCommandOptions(optsList).checkArgs();
    }

    @Test
    public void testDescribeAllBrokerConfigBootstrapServerRequired() {
        String[] optsList = new String[]{"--zookeeper", ZK_CONNECT,
            "--entity-type", ConfigType.BROKER,
            "--entity-name", "1",
            "--describe",
            "--all"};

        assertThrows(IllegalArgumentException.class, () -> new ConfigCommand.ConfigCommandOptions(optsList).checkArgs());
    }

    @Test
    public void testEntityDefaultOptionWithDescribeBrokerLoggerIsNotAllowed() {
        String[] optsList = new String[]{"--bootstrap-server", "localhost:9092",
            "--entity-type", ConfigCommand.BrokerLoggerConfigType(),
            "--entity-default",
            "--describe"
        };

        assertThrows(IllegalArgumentException.class, () -> new ConfigCommand.ConfigCommandOptions(optsList).checkArgs());
    }

    @Test
    public void testEntityDefaultOptionWithAlterBrokerLoggerIsNotAllowed() {
        String[] optsList = new String[]{"--bootstrap-server", "localhost:9092",
            "--entity-type", ConfigCommand.BrokerLoggerConfigType(),
            "--entity-default",
            "--alter",
            "--add-config", "kafka.log.LogCleaner=DEBUG"
        };

        assertThrows(IllegalArgumentException.class, () -> new ConfigCommand.ConfigCommandOptions(optsList).checkArgs());
    }

    @Test
    public void shouldRaiseInvalidConfigurationExceptionWhenAddingInvalidBrokerLoggerConfig() {
        Node node = new Node(1, "localhost", 9092);
        // verifyAlterBrokerLoggerConfig tries to alter kafka.log.LogCleaner, kafka.server.ReplicaManager and kafka.server.KafkaApi
        // yet, we make it so DescribeConfigs returns only one logger, implying that kafka.server.ReplicaManager and kafka.log.LogCleaner are invalid
        assertThrows(InvalidConfigurationException.class, () -> verifyAlterBrokerLoggerConfig(node, "1", "1", Collections.singletonList(
            new ConfigEntry("kafka.server.KafkaApi", "INFO")
        )));
    }

    @Test
    public void shouldAddDefaultBrokerDynamicConfig() {
        Node node = new Node(1, "localhost", 9092);
        verifyAlterBrokerConfig(node, "", Collections.singletonList("--entity-default"));
    }

    @Test
    public void shouldAddBrokerDynamicConfig() {
        Node node = new Node(1, "localhost", 9092);
        verifyAlterBrokerConfig(node, "1", Arrays.asList("--entity-name", "1"));
    }

    public void verifyAlterBrokerConfig(Node node, String resourceName, List<String> resourceOpts) {
        String[] optsList = toArray(Arrays.asList("--bootstrap-server", "localhost:9092",
            "--entity-type", "brokers",
            "--alter",
            "--add-config", "message.max.bytes=10,leader.replication.throttled.rate=10"), resourceOpts);
        ConfigCommand.ConfigCommandOptions alterOpts = new ConfigCommand.ConfigCommandOptions(optsList);
        Map<String, String> brokerConfigs = new HashMap<>();
        brokerConfigs.put("num.io.threads", "5");

        ConfigResource resource = new ConfigResource(ConfigResource.Type.BROKER, resourceName);
        List<ConfigEntry> configEntries = Collections.singletonList(new ConfigEntry("num.io.threads", "5"));
        KafkaFutureImpl<Map<ConfigResource, Config>> future = new KafkaFutureImpl<>();
        future.complete(Collections.singletonMap(resource, new Config(configEntries)));
        DescribeConfigsResult describeResult = mock(DescribeConfigsResult.class);
        when(describeResult.all()).thenReturn(future);

        KafkaFutureImpl<Void> alterFuture = new KafkaFutureImpl<>();
        alterFuture.complete(null);
        AlterConfigsResult alterResult = mock(AlterConfigsResult.class);
        when(alterResult.all()).thenReturn(alterFuture);

        MockAdminClient mockAdminClient = new MockAdminClient(Collections.singletonList(node), node) {
            @Override
            public synchronized DescribeConfigsResult describeConfigs(Collection<ConfigResource> resources, DescribeConfigsOptions options) {
                assertFalse(options.includeSynonyms(), "Config synonyms requested unnecessarily");
                assertEquals(1, resources.size());
                ConfigResource res = resources.iterator().next();
                assertEquals(ConfigResource.Type.BROKER, res.type());
                assertEquals(resourceName, res.name());
                return describeResult;
            }

            @SuppressWarnings("deprecation")
            @Override
            public synchronized AlterConfigsResult alterConfigs(Map<ConfigResource, Config> configs, AlterConfigsOptions options) {
                assertEquals(1, configs.size());
                Map.Entry<ConfigResource, Config> entry = configs.entrySet().iterator().next();
                ConfigResource res = entry.getKey();
                Config config = entry.getValue();
                assertEquals(ConfigResource.Type.BROKER, res.type());
                config.entries().forEach(e -> brokerConfigs.put(e.name(), e.value()));
                return alterResult;
            }
        };
        ConfigCommand.alterConfig(mockAdminClient, alterOpts);
        Map<String, String> expected = new HashMap<>();
        expected.put("message.max.bytes", "10");
        expected.put("num.io.threads", "5");
        expected.put("leader.replication.throttled.rate", "10");
        assertEquals(expected, brokerConfigs);
        verify(describeResult).all();
    }

    @Test
    public void shouldDescribeConfigBrokerWithoutEntityName() {
        ConfigCommand.ConfigCommandOptions describeOpts = new ConfigCommand.ConfigCommandOptions(toArray("--bootstrap-server", "localhost:9092",
            "--entity-type", "brokers",
            "--describe"));

        String brokerDefaultEntityName = "";
        ConfigResource resourceCustom = new ConfigResource(ConfigResource.Type.BROKER, "1");
        ConfigResource resourceDefault = new ConfigResource(ConfigResource.Type.BROKER, brokerDefaultEntityName);
        KafkaFutureImpl<Map<ConfigResource, Config>> future = new KafkaFutureImpl<>();
        Config emptyConfig = new Config(Collections.emptyList());
        Map<ConfigResource, Config> resultMap = new HashMap<>();
        resultMap.put(resourceCustom, emptyConfig);
        resultMap.put(resourceDefault, emptyConfig);
        future.complete(resultMap);
        DescribeConfigsResult describeResult = mock(DescribeConfigsResult.class);
        // make sure it will be called 2 times: (1) for broker "1" (2) for default broker ""
        when(describeResult.all()).thenReturn(future);

        Node node = new Node(1, "localhost", 9092);
        MockAdminClient mockAdminClient = new MockAdminClient(Collections.singletonList(node), node) {
            @Override
            public synchronized DescribeConfigsResult describeConfigs(Collection<ConfigResource> resources, DescribeConfigsOptions options) {
                assertTrue(options.includeSynonyms(), "Synonyms not requested");
                ConfigResource resource = resources.iterator().next();
                assertEquals(ConfigResource.Type.BROKER, resource.type());
                assertTrue(Objects.equals(resourceCustom.name(), resource.name()) || Objects.equals(resourceDefault.name(), resource.name()));
                assertEquals(1, resources.size());
                return describeResult;
            }
        };
        ConfigCommand.describeConfig(mockAdminClient, describeOpts);
        verify(describeResult, times(2)).all();
    }

    private void verifyAlterBrokerLoggerConfig(Node node, String resourceName, String entityName,
                                               List<ConfigEntry> describeConfigEntries) {
        String[] optsList = toArray("--bootstrap-server", "localhost:9092",
            "--entity-type", ConfigCommand.BrokerLoggerConfigType(),
            "--alter",
            "--entity-name", entityName,
            "--add-config", "kafka.log.LogCleaner=DEBUG",
            "--delete-config", "kafka.server.ReplicaManager,kafka.server.KafkaApi");
        ConfigCommand.ConfigCommandOptions alterOpts = new ConfigCommand.ConfigCommandOptions(optsList);
        AtomicBoolean alteredConfigs = new AtomicBoolean();

        ConfigResource resource = new ConfigResource(ConfigResource.Type.BROKER_LOGGER, resourceName);
        KafkaFutureImpl<Map<ConfigResource, Config>> future = new KafkaFutureImpl<>();
        future.complete(Collections.singletonMap(resource, new Config(describeConfigEntries)));
        DescribeConfigsResult describeResult = mock(DescribeConfigsResult.class);
        when(describeResult.all()).thenReturn(future);

        KafkaFutureImpl<Void> alterFuture = new KafkaFutureImpl<>();
        alterFuture.complete(null);
        AlterConfigsResult alterResult = mock(AlterConfigsResult.class);
        when(alterResult.all()).thenReturn(alterFuture);

        MockAdminClient mockAdminClient = new MockAdminClient(Collections.singletonList(node), node) {
            @Override
            public synchronized DescribeConfigsResult describeConfigs(Collection<ConfigResource> resources, DescribeConfigsOptions options) {
                assertEquals(1, resources.size());
                ConfigResource res = resources.iterator().next();
                assertEquals(ConfigResource.Type.BROKER_LOGGER, res.type());
                assertEquals(resourceName, res.name());
                return describeResult;
            }

            @Override
            public synchronized AlterConfigsResult incrementalAlterConfigs(Map<ConfigResource, Collection<AlterConfigOp>> configs, AlterConfigsOptions options) {
                assertEquals(1, configs.size());
                Map.Entry<ConfigResource, Collection<AlterConfigOp>> entry = configs.entrySet().iterator().next();
                ConfigResource res = entry.getKey();
                Collection<AlterConfigOp> alterConfigOps = entry.getValue();
                assertEquals(ConfigResource.Type.BROKER_LOGGER, res.type());
                assertEquals(3, alterConfigOps.size());

                List<AlterConfigOp> expectedConfigOps = Arrays.asList(
                    new AlterConfigOp(new ConfigEntry("kafka.log.LogCleaner", "DEBUG"), AlterConfigOp.OpType.SET),
                    new AlterConfigOp(new ConfigEntry("kafka.server.ReplicaManager", ""), AlterConfigOp.OpType.DELETE),
                    new AlterConfigOp(new ConfigEntry("kafka.server.KafkaApi", ""), AlterConfigOp.OpType.DELETE)
                );
                assertEquals(expectedConfigOps.size(), alterConfigOps.size());
                Iterator<AlterConfigOp> alterConfigOpsIter = alterConfigOps.iterator();
                for (AlterConfigOp expectedConfigOp : expectedConfigOps) {
                    assertEquals(expectedConfigOp, alterConfigOpsIter.next());
                }
                alteredConfigs.set(true);
                return alterResult;
            }
        };
        ConfigCommand.alterConfig(mockAdminClient, alterOpts);
        assertTrue(alteredConfigs.get());
        verify(describeResult).all();
    }

    @Test
    public void shouldSupportCommaSeparatedValuesUsingZookeeper() {
        ConfigCommand.ConfigCommandOptions createOpts = new ConfigCommand.ConfigCommandOptions(toArray("--zookeeper", ZK_CONNECT,
            "--entity-name", "my-topic",
            "--entity-type", "topics",
            "--alter",
            "--add-config", "a=b,c=[d,e ,f],g=[h,i]"));

        KafkaZkClient zkClient = mock(KafkaZkClient.class);
        when(zkClient.getEntityConfigs(anyString(), anyString())).thenReturn(new Properties());

        class TestAdminZkClient extends AdminZkClient {
            public TestAdminZkClient(KafkaZkClient zkClient) {
                super(zkClient, scala.None$.empty());
            }

            @Override
            public void changeTopicConfig(String topic, Properties configChange) {
                assertEquals("my-topic", topic);
                assertEquals("b", configChange.get("a"));
                assertEquals("d,e ,f", configChange.get("c"));
                assertEquals("h,i", configChange.get("g"));
            }
        }

        ConfigCommand.alterConfigWithZk(null, createOpts, new TestAdminZkClient(zkClient));
    }

    @Test
    public void shouldNotUpdateBrokerConfigIfMalformedEntityNameUsingZookeeper() {
        ConfigCommand.ConfigCommandOptions createOpts = new ConfigCommand.ConfigCommandOptions(toArray("--zookeeper", ZK_CONNECT,
            "--entity-name", "1,2,3", //Don't support multiple brokers currently
            "--entity-type", "brokers",
            "--alter",
            "--add-config", "leader.replication.throttled.rate=10"));
        assertThrows(IllegalArgumentException.class, () -> ConfigCommand.alterConfigWithZk(null, createOpts, DUMMY_ADMIN_ZK_CLIENT));
    }

    @Test
    public void shouldNotUpdateBrokerConfigIfMalformedEntityName() {
        ConfigCommand.ConfigCommandOptions createOpts = new ConfigCommand.ConfigCommandOptions(toArray("--bootstrap-server", "localhost:9092",
            "--entity-name", "1,2,3", //Don't support multiple brokers currently
            "--entity-type", "brokers",
            "--alter",
            "--add-config", "leader.replication.throttled.rate=10"));
        assertThrows(IllegalArgumentException.class, () -> ConfigCommand.alterConfig(new DummyAdminClient(new Node(1, "localhost", 9092)), createOpts));
    }

    @Test
    public void shouldNotUpdateBrokerConfigIfMalformedConfigUsingZookeeper() {
        ConfigCommand.ConfigCommandOptions createOpts = new ConfigCommand.ConfigCommandOptions(toArray("--zookeeper", ZK_CONNECT,
            "--entity-name", "1",
            "--entity-type", "brokers",
            "--alter",
            "--add-config", "a=="));
        assertThrows(IllegalArgumentException.class, () -> ConfigCommand.alterConfigWithZk(null, createOpts, DUMMY_ADMIN_ZK_CLIENT));
    }

    @Test
    public void shouldNotUpdateBrokerConfigIfMalformedConfig() {
        ConfigCommand.ConfigCommandOptions createOpts = new ConfigCommand.ConfigCommandOptions(toArray("--bootstrap-server", "localhost:9092",
            "--entity-name", "1",
            "--entity-type", "brokers",
            "--alter",
            "--add-config", "a=="));
        assertThrows(IllegalArgumentException.class, () -> ConfigCommand.alterConfig(new DummyAdminClient(new Node(1, "localhost", 9092)), createOpts));
    }

    @Test
    public void shouldNotUpdateBrokerConfigIfMalformedBracketConfigUsingZookeeper() {
        ConfigCommand.ConfigCommandOptions createOpts = new ConfigCommand.ConfigCommandOptions(toArray("--zookeeper", ZK_CONNECT,
            "--entity-name", "1",
            "--entity-type", "brokers",
            "--alter",
            "--add-config", "a=[b,c,d=e"));
        assertThrows(IllegalArgumentException.class, () -> ConfigCommand.alterConfigWithZk(null, createOpts, DUMMY_ADMIN_ZK_CLIENT));
    }

    @Test
    public void shouldNotUpdateBrokerConfigIfMalformedBracketConfig() {
        ConfigCommand.ConfigCommandOptions createOpts = new ConfigCommand.ConfigCommandOptions(toArray("--bootstrap-server", "localhost:9092",
            "--entity-name", "1",
            "--entity-type", "brokers",
            "--alter",
            "--add-config", "a=[b,c,d=e"));
        assertThrows(IllegalArgumentException.class, () -> ConfigCommand.alterConfig(new DummyAdminClient(new Node(1, "localhost", 9092)), createOpts));
    }

    @Test
    public void shouldNotUpdateConfigIfNonExistingConfigIsDeletedUsingZookeeper() {
        ConfigCommand.ConfigCommandOptions createOpts = new ConfigCommand.ConfigCommandOptions(toArray("--zookeeper", ZK_CONNECT,
            "--entity-name", "my-topic",
            "--entity-type", "topics",
            "--alter",
            "--delete-config", "missing_config1, missing_config2"));
        assertThrows(InvalidConfigurationException.class, () -> ConfigCommand.alterConfigWithZk(null, createOpts, DUMMY_ADMIN_ZK_CLIENT));
    }

    @Test
    public void shouldNotUpdateConfigIfNonExistingConfigIsDeleted() {
        String resourceName = "my-topic";
        ConfigCommand.ConfigCommandOptions createOpts = new ConfigCommand.ConfigCommandOptions(toArray("--bootstrap-server", "localhost:9092",
            "--entity-name", resourceName,
            "--entity-type", "topics",
            "--alter",
            "--delete-config", "missing_config1, missing_config2"));

        ConfigResource resource = new ConfigResource(ConfigResource.Type.TOPIC, resourceName);
        List<ConfigEntry> configEntries = Collections.emptyList();
        KafkaFutureImpl<Map<ConfigResource, Config>> future = new KafkaFutureImpl<>();
        future.complete(Collections.singletonMap(resource, new Config(configEntries)));
        DescribeConfigsResult describeResult = mock(DescribeConfigsResult.class);
        when(describeResult.all()).thenReturn(future);

        Node node = new Node(1, "localhost", 9092);
        MockAdminClient mockAdminClient = new MockAdminClient(Collections.singletonList(node), node) {
            @Override
            public synchronized DescribeConfigsResult describeConfigs(Collection<ConfigResource> resources, DescribeConfigsOptions options) {
                assertEquals(1, resources.size());
                ConfigResource res = resources.iterator().next();
                assertEquals(res.type(), ConfigResource.Type.TOPIC);
                assertEquals(res.name(), resourceName);
                return describeResult;
            }
        };

        assertThrows(InvalidConfigurationException.class, () -> ConfigCommand.alterConfig(mockAdminClient, createOpts));
        verify(describeResult).all();
    }

    @Test
    public void shouldNotDeleteBrokerConfigWhileBrokerUpUsingZookeeper() {
        ConfigCommand.ConfigCommandOptions createOpts = new ConfigCommand.ConfigCommandOptions(toArray("--zookeeper", ZK_CONNECT,
            "--entity-name", "1",
            "--entity-type", "brokers",
            "--alter",
            "--delete-config", "a,c"));

        class TestAdminZkClient extends AdminZkClient {
            public TestAdminZkClient(KafkaZkClient zkClient) {
                super(zkClient, scala.None$.empty());
            }

            @Override
            public Properties fetchEntityConfig(String rootEntityType, String sanitizedEntityName) {
                Properties properties = new Properties();
                properties.put("a", "b");
                properties.put("c", "d");
                properties.put("e", "f");
                return properties;
            }

            @Override
            public void changeBrokerConfig(Seq<Object> brokers, Properties configChange) {
                assertEquals("f", configChange.get("e"));
                assertEquals(1, configChange.size());
            }
        }

        KafkaZkClient mockZkClient = mock(KafkaZkClient.class);
        Broker mockBroker = mock(Broker.class);
        when(mockZkClient.getBroker(1)).thenReturn(scala.Option.apply(mockBroker));

        assertThrows(IllegalArgumentException.class, () -> ConfigCommand.alterConfigWithZk(mockZkClient, createOpts, new TestAdminZkClient(null)));
    }

    private ConfigCommand.ConfigCommandOptions createOpts(String user, String config) {
        return new ConfigCommand.ConfigCommandOptions(toArray("--zookeeper", ZK_CONNECT,
            "--entity-name", user,
            "--entity-type", "users",
            "--alter",
            "--add-config", config));
    }

    private ConfigCommand.ConfigCommandOptions deleteOpts(String user, String mechanism) {
        return new ConfigCommand.ConfigCommandOptions(toArray("--zookeeper", ZK_CONNECT,
            "--entity-name", user,
            "--entity-type", "users",
            "--alter",
            "--delete-config", mechanism));
    }

    @Test
    public void testScramCredentials() {
        Map<String, Properties> credentials = new HashMap<>();
        class CredentialChange extends AdminZkClient {
            private final String user;
            private final Set<String> mechanisms;
            private final int iterations;

            public CredentialChange(String user, Set<String> mechanisms, int iterations) {
                super(null, scala.None$.empty());
                this.user = user;
                this.mechanisms = mechanisms;
                this.iterations = iterations;
            }

            @Override
            public Properties fetchEntityConfig(String entityType, String entityName) {
                return credentials.getOrDefault(entityName, new Properties());
            }

            @Override
            public void changeUserOrUserClientIdConfig(String sanitizedEntityName, Properties configChange, boolean isUserClientId) {
                assertEquals(user, sanitizedEntityName);
                assertEquals(mechanisms, configChange.keySet());
                for (String mechanism : mechanisms) {
                    String value = configChange.getProperty(mechanism);
                    assertEquals(-1, value.indexOf("password="));
                    ScramCredential scramCredential = ScramCredentialUtils.credentialFromString(value);
                    if (iterations != scramCredential.iterations())
                        System.out.println("CredentialChange.changeUserOrUserClientIdConfig");
                    assertEquals(iterations, scramCredential.iterations());
                    credentials.put(user, configChange);
                }
            }
        }
        ConfigCommand.ConfigCommandOptions optsA = createOpts("userA", "SCRAM-SHA-256=[iterations=8192,password=abc, def]");
        ConfigCommand.alterConfigWithZk(null, optsA, new CredentialChange("userA", Collections.singleton("SCRAM-SHA-256"), 8192));
        ConfigCommand.ConfigCommandOptions optsB = createOpts("userB", "SCRAM-SHA-256=[iterations=4096,password=abc, def],SCRAM-SHA-512=[password=1234=abc]");
        ConfigCommand.alterConfigWithZk(null, optsB, new CredentialChange("userB", new HashSet<>(Arrays.asList("SCRAM-SHA-256", "SCRAM-SHA-512")), 4096));

        ConfigCommand.ConfigCommandOptions del256 = deleteOpts("userB", "SCRAM-SHA-256");
        ConfigCommand.alterConfigWithZk(null, del256, new CredentialChange("userB", Collections.singleton("SCRAM-SHA-512"), 4096));
        ConfigCommand.ConfigCommandOptions del512 = deleteOpts("userB", "SCRAM-SHA-512");
        ConfigCommand.alterConfigWithZk(null, del512, new CredentialChange("userB", Collections.emptySet(), 4096));
    }

    @Test
    public void testQuotaConfigEntityUsingZookeeperNotAllowed() {
        assertThrows(IllegalArgumentException.class, () -> doTestQuotaConfigEntity(true));
    }

    private List<String> connectOpts;

    private ConfigCommand.ConfigCommandOptions createOpts(String entityType, Optional<String> entityName, List<String> otherArgs) {
        List<String> optArray = Arrays.asList(connectOpts.get(0), connectOpts.get(1), "--entity-type", entityType);
        List<String> nameArray = entityName
            .map(s -> Arrays.asList("--entity-name", s))
            .orElse(Collections.emptyList());
        return new ConfigCommand.ConfigCommandOptions(toArray(optArray, nameArray, otherArgs));
    }

    private void checkEntity(String entityType, Optional<String> entityName, String expectedEntityName, List<String> otherArgs) {
        ConfigCommand.ConfigCommandOptions opts = createOpts(entityType, entityName, otherArgs);
        opts.checkArgs();
        ConfigCommand.ConfigEntity entity = ConfigCommand.parseEntity(opts);
        assertEquals(entityType, entity.root().entityType());
        assertEquals(expectedEntityName, entity.fullSanitizedName());
    }

    private void checkInvalidArgs(String entityType, Optional<String> entityName, List<String> otherArgs) {
        ConfigCommand.ConfigCommandOptions opts = createOpts(entityType, entityName, otherArgs);
        assertThrows(IllegalArgumentException.class, opts::checkArgs);
    }

    private void checkInvalidEntity(String entityType, Optional<String> entityName, List<String> otherArgs) {
        ConfigCommand.ConfigCommandOptions opts = createOpts(entityType, entityName, otherArgs);
        opts.checkArgs();
        assertThrows(IllegalArgumentException.class, () -> ConfigCommand.parseEntity(opts));
    }

    public void doTestQuotaConfigEntity(boolean zkConfig) {
        connectOpts = zkConfig
            ? Arrays.asList("--zookeeper", ZK_CONNECT)
            : Arrays.asList("--bootstrap-server", "localhost:9092");

        List<String> describeOpts = Collections.singletonList("--describe");
        List<String> alterOpts = Arrays.asList("--alter", "--add-config", "a=b,c=d");

        // <client-id> quota
        String clientId = "client-1";
        for (List<String> opts: Arrays.asList(describeOpts, alterOpts)) {
            checkEntity("clients", Optional.of(clientId), clientId, opts);
            checkEntity("clients", Optional.of(""), ZooKeeperInternals.DEFAULT_STRING, opts);
        }
        checkEntity("clients", Optional.empty(), "", describeOpts);
        checkInvalidArgs("clients", Optional.empty(), alterOpts);

        // <user> quota
        String principal = "CN=ConfigCommandTest,O=Apache,L=<default>";
        String sanitizedPrincipal = Sanitizer.sanitize(principal);
        assertEquals(-1, sanitizedPrincipal.indexOf('='));
        assertEquals(principal, Sanitizer.desanitize(sanitizedPrincipal));
        for (List<String> opts: Arrays.asList(describeOpts, alterOpts)) {
            checkEntity("users", Optional.of(principal), sanitizedPrincipal, opts);
            checkEntity("users", Optional.of(""), ZooKeeperInternals.DEFAULT_STRING, opts);
        }
        checkEntity("users", Optional.empty(), "", describeOpts);
        checkInvalidArgs("users", Optional.empty(), alterOpts);

        // <user, client-id> quota
        String userClient = sanitizedPrincipal + "/clients/" + clientId;
        Function<String, List<String>> clientIdOpts = name -> Arrays.asList("--entity-type", "clients", "--entity-name", name);
        for (List<String> opts : Arrays.asList(describeOpts, alterOpts)) {
            checkEntity("users", Optional.of(principal), userClient, concat(opts, clientIdOpts.apply(clientId)));
            checkEntity("users", Optional.of(principal), sanitizedPrincipal + "/clients/" + ZooKeeperInternals.DEFAULT_STRING, concat(opts, clientIdOpts.apply("")));
            checkEntity("users", Optional.of(""), ZooKeeperInternals.DEFAULT_STRING + "/clients/" + clientId, concat(describeOpts, clientIdOpts.apply(clientId)));
            checkEntity("users", Optional.of(""), ZooKeeperInternals.DEFAULT_STRING + "/clients/" + ZooKeeperInternals.DEFAULT_STRING, concat(opts, clientIdOpts.apply("")));
        }
        checkEntity("users", Optional.of(principal), sanitizedPrincipal + "/clients", concat(describeOpts, Arrays.asList("--entity-type", "clients")));
        // Both user and client-id must be provided for alter
        checkInvalidEntity("users", Optional.of(principal), concat(alterOpts, Arrays.asList("--entity-type", "clients")));
        checkInvalidEntity("users", Optional.empty(), concat(alterOpts, clientIdOpts.apply(clientId)));
        checkInvalidArgs("users", Optional.empty(), concat(alterOpts, Arrays.asList("--entity-type", "clients")));
    }

    @Test
    public void testQuotaConfigEntity() {
        doTestQuotaConfigEntity(false);
    }

    @Test
    public void testUserClientQuotaOptsUsingZookeeperNotAllowed() {
        assertThrows(IllegalArgumentException.class, () -> doTestUserClientQuotaOpts(true));
    }

    private void checkEntity(String expectedEntityType, String expectedEntityName, String...args) {
        ConfigCommand.ConfigCommandOptions opts = new ConfigCommand.ConfigCommandOptions(toArray(connectOpts, Arrays.asList(args)));
        opts.checkArgs();
        ConfigCommand.ConfigEntity entity = ConfigCommand.parseEntity(opts);
        assertEquals(expectedEntityType, entity.root().entityType());
        assertEquals(expectedEntityName, entity.fullSanitizedName());
    }

    private void doTestUserClientQuotaOpts(boolean zkConfig) {
        connectOpts = zkConfig
            ? Arrays.asList("--zookeeper", ZK_CONNECT)
            : Arrays.asList("--bootstrap-server", "localhost:9092");

        // <default> is a valid user principal and client-id (can be handled with URL-encoding),
        checkEntity("users", Sanitizer.sanitize("<default>"),
            "--entity-type", "users", "--entity-name", "<default>",
            "--alter", "--add-config", "a=b,c=d");
        checkEntity("clients", Sanitizer.sanitize("<default>"),
            "--entity-type", "clients", "--entity-name", "<default>",
            "--alter", "--add-config", "a=b,c=d");

        checkEntity("users", Sanitizer.sanitize("CN=user1") + "/clients/client1",
            "--entity-type", "users", "--entity-name", "CN=user1", "--entity-type", "clients", "--entity-name", "client1",
            "--alter", "--add-config", "a=b,c=d");
        checkEntity("users", Sanitizer.sanitize("CN=user1") + "/clients/client1",
            "--entity-name", "CN=user1", "--entity-type", "users", "--entity-name", "client1", "--entity-type", "clients",
            "--alter", "--add-config", "a=b,c=d");
        checkEntity("users", Sanitizer.sanitize("CN=user1") + "/clients/client1",
            "--entity-type", "clients", "--entity-name", "client1", "--entity-type", "users", "--entity-name", "CN=user1",
            "--alter", "--add-config", "a=b,c=d");
        checkEntity("users", Sanitizer.sanitize("CN=user1") + "/clients/client1",
            "--entity-name", "client1", "--entity-type", "clients", "--entity-name", "CN=user1", "--entity-type", "users",
            "--alter", "--add-config", "a=b,c=d");
        checkEntity("users", Sanitizer.sanitize("CN=user1") + "/clients",
            "--entity-type", "clients", "--entity-name", "CN=user1", "--entity-type", "users",
            "--describe");
        checkEntity("users", "/clients",
            "--entity-type", "clients", "--entity-type", "users",
            "--describe");
        checkEntity("users", Sanitizer.sanitize("CN=user1") + "/clients/" + Sanitizer.sanitize("client1?@%"),
            "--entity-name", "client1?@%", "--entity-type", "clients", "--entity-name", "CN=user1", "--entity-type", "users",
            "--alter", "--add-config", "a=b,c=d");
    }

    @Test
    public void testUserClientQuotaOpts() {
        doTestUserClientQuotaOpts(false);
    }

    private final KafkaZkClient zkClient = mock(KafkaZkClient.class);

    public void checkEntities(List<String> opts, Map<String, List<String>> expectedFetches, List<String> expectedEntityNames) {
        ConfigCommand.ConfigEntity entity = ConfigCommand.parseEntity(new ConfigCommand.ConfigCommandOptions(toArray(opts, Collections.singletonList("--describe"))));
        expectedFetches.forEach((name, values) ->
            when(zkClient.getAllEntitiesWithConfig(name)).thenReturn(seq(values)));
        Seq<ConfigCommand.ConfigEntity> entities0 = entity.getAllEntities(zkClient);
        List<ConfigCommand.ConfigEntity> entities = new ArrayList<>();
        entities0.foreach(e -> {
            entities.add(e);
            return null;
        });
        assertEquals(
            expectedEntityNames,
            entities.stream().map(ConfigCommand.ConfigEntity::fullSanitizedName).collect(Collectors.toList()));
    }

    @Test
    public void testQuotaDescribeEntities() {
        String clientId = "a-client";
        String principal = "CN=ConfigCommandTest.testQuotaDescribeEntities , O=Apache, L=<default>";
        String sanitizedPrincipal = Sanitizer.sanitize(principal);
        String userClient = sanitizedPrincipal + "/clients/" + clientId;

        List<String> opts = Arrays.asList("--entity-type", "clients", "--entity-name", clientId);
        checkEntities(opts, Collections.emptyMap(), Collections.singletonList(clientId));

        opts = Arrays.asList("--entity-type", "clients", "--entity-default");
        checkEntities(opts, Collections.emptyMap(), Collections.singletonList("<default>"));

        opts = Arrays.asList("--entity-type", "clients");
        checkEntities(opts, Collections.singletonMap("clients", Collections.singletonList(clientId)), Collections.singletonList(clientId));

        opts = Arrays.asList("--entity-type", "users", "--entity-name", principal);
        checkEntities(opts, Collections.emptyMap(), Collections.singletonList(sanitizedPrincipal));

        opts = Arrays.asList("--entity-type", "users", "--entity-default");
        checkEntities(opts, Collections.emptyMap(), Collections.singletonList("<default>"));

        opts = Arrays.asList("--entity-type", "users");
        checkEntities(opts, Collections.singletonMap("users", Arrays.asList("<default>", sanitizedPrincipal)), Arrays.asList("<default>", sanitizedPrincipal));

        opts = Arrays.asList("--entity-type", "users", "--entity-name", principal, "--entity-type", "clients", "--entity-name", clientId);
        checkEntities(opts, Collections.emptyMap(), Collections.singletonList(userClient));

        opts = Arrays.asList("--entity-type", "users", "--entity-name", principal, "--entity-type", "clients", "--entity-default");
        checkEntities(opts, Collections.emptyMap(), Collections.singletonList(sanitizedPrincipal + "/clients/<default>"));

        opts = Arrays.asList("--entity-type", "users", "--entity-name", principal, "--entity-type", "clients");
        checkEntities(opts,
            Collections.singletonMap("users/" + sanitizedPrincipal + "/clients", Collections.singletonList("client-4")),
            Collections.singletonList(sanitizedPrincipal + "/clients/client-4"));

        opts = Arrays.asList("--entity-type", "users", "--entity-default", "--entity-type", "clients");
        checkEntities(opts,
            Collections.singletonMap("users/<default>/clients", Collections.singletonList("client-5")),
            Collections.singletonList("<default>/clients/client-5"));

        opts = Arrays.asList("--entity-type", "users", "--entity-type", "clients");
        Map<String, List<String>> userMap = Collections.singletonMap("users/" + sanitizedPrincipal + "/clients", Collections.singletonList("client-2"));
        Map<String, List<String>> defaultUserMap = Collections.singletonMap("users/<default>/clients", Collections.singletonList("client-3"));
        checkEntities(opts,
            concat(Collections.singletonMap("users", Arrays.asList("<default>", sanitizedPrincipal)), defaultUserMap, userMap),
            Arrays.asList("<default>/clients/client-3", sanitizedPrincipal + "/clients/client-2"));
    }

    @Test
    public void shouldAlterClientMetricsConfig() {
        Node node = new Node(1, "localhost", 9092);
        verifyAlterClientMetricsConfig(node, "1", Arrays.asList("--entity-type", "client-metrics", "--entity-name", "1"));

        // Test for the --client-metrics alias
        node = new Node(1, "localhost", 9092);
        verifyAlterClientMetricsConfig(node, "1", Arrays.asList("--client-metrics", "1"));
    }

    private void verifyAlterClientMetricsConfig(Node node, String resourceName, List<String> resourceOpts) {
        List<String> optsList = concat(Arrays.asList("--bootstrap-server", "localhost:9092",
            "--alter",
            "--delete-config", "interval.ms",
            "--add-config", "metrics=org.apache.kafka.consumer.," +
                "match=[client_software_name=kafka.python,client_software_version=1\\.2\\..*]"), resourceOpts);
        ConfigCommand.ConfigCommandOptions alterOpts = new ConfigCommand.ConfigCommandOptions(toArray(optsList));

        ConfigResource resource = new ConfigResource(ConfigResource.Type.CLIENT_METRICS, resourceName);
        List<ConfigEntry> configEntries = Collections.singletonList(new ConfigEntry("interval.ms", "1000",
            ConfigEntry.ConfigSource.DYNAMIC_CLIENT_METRICS_CONFIG, false, false, Collections.emptyList(),
            ConfigEntry.ConfigType.UNKNOWN, null));
        KafkaFutureImpl<Map<ConfigResource, Config>> future = new KafkaFutureImpl<>();
        future.complete(Collections.singletonMap(resource, new Config(configEntries)));
        DescribeConfigsResult describeResult = mock(DescribeConfigsResult.class);
        when(describeResult.all()).thenReturn(future);

        KafkaFutureImpl<Void> alterFuture = new KafkaFutureImpl<>();
        alterFuture.complete(null);
        AlterConfigsResult alterResult = mock(AlterConfigsResult.class);
        when(alterResult.all()).thenReturn(alterFuture);

        MockAdminClient mockAdminClient = new MockAdminClient(Collections.singletonList(node), node) {
            @Override
            public synchronized DescribeConfigsResult describeConfigs(Collection<ConfigResource> resources, DescribeConfigsOptions options) {
                assertFalse(options.includeSynonyms(), "Config synonyms requested unnecessarily");
                assertEquals(1, resources.size());
                ConfigResource res = resources.iterator().next();
                assertEquals(ConfigResource.Type.CLIENT_METRICS, res.type());
                assertEquals(resourceName, res.name());
                return describeResult;
            }

            @Override
            public synchronized AlterConfigsResult incrementalAlterConfigs(Map<ConfigResource, Collection<AlterConfigOp>> configs, AlterConfigsOptions options) {
                assertEquals(1, configs.size());
                Map.Entry<ConfigResource, Collection<AlterConfigOp>> entry = configs.entrySet().iterator().next();
                ConfigResource res = entry.getKey();
                Collection<AlterConfigOp> alterConfigOps = entry.getValue();
                assertEquals(ConfigResource.Type.CLIENT_METRICS, res.type());
                assertEquals(3, alterConfigOps.size());

                List<AlterConfigOp> expectedConfigOps = Arrays.asList(
                    new AlterConfigOp(new ConfigEntry("match", "client_software_name=kafka.python,client_software_version=1\\.2\\..*"), AlterConfigOp.OpType.SET),
                    new AlterConfigOp(new ConfigEntry("metrics", "org.apache.kafka.consumer."), AlterConfigOp.OpType.SET),
                    new AlterConfigOp(new ConfigEntry("interval.ms", ""), AlterConfigOp.OpType.DELETE)
                );
                assertEquals(expectedConfigOps.size(), alterConfigOps.size());
                Iterator<AlterConfigOp> alterConfigOpsIter = alterConfigOps.iterator();
                for (AlterConfigOp expectedConfigOp : expectedConfigOps) {
                    assertEquals(expectedConfigOp, alterConfigOpsIter.next());
                }
                return alterResult;
            }
        };
        ConfigCommand.alterConfig(mockAdminClient, alterOpts);
        verify(describeResult).all();
        verify(alterResult).all();
    }

    @Test
    public void shouldDescribeClientMetricsConfigWithoutEntityName() {
        ConfigCommand.ConfigCommandOptions describeOpts = new ConfigCommand.ConfigCommandOptions(toArray("--bootstrap-server", "localhost:9092",
            "--entity-type", "client-metrics",
            "--describe"));

        ConfigResource resourceCustom = new ConfigResource(ConfigResource.Type.CLIENT_METRICS, "1");
        ConfigEntry configEntry = new ConfigEntry("metrics", "*");
        KafkaFutureImpl<Map<ConfigResource, Config>> future = new KafkaFutureImpl<>();
        DescribeConfigsResult describeResult = mock(DescribeConfigsResult.class);
        when(describeResult.all()).thenReturn(future);

        Node node = new Node(1, "localhost", 9092);
        MockAdminClient mockAdminClient = new MockAdminClient(Collections.singletonList(node), node) {
            @Override
            public synchronized DescribeConfigsResult describeConfigs(Collection<ConfigResource> resources, DescribeConfigsOptions options) {
                assertTrue(options.includeSynonyms());
                assertEquals(1, resources.size());
                ConfigResource resource = resources.iterator().next();
                assertEquals(ConfigResource.Type.CLIENT_METRICS, resource.type());
                assertEquals(resourceCustom.name(), resource.name());
                future.complete(Collections.singletonMap(resourceCustom, new Config(Collections.singletonList(configEntry))));
                return describeResult;
            }
        };
        mockAdminClient.incrementalAlterConfigs(Collections.singletonMap(resourceCustom,
            Collections.singletonList(new AlterConfigOp(configEntry, AlterConfigOp.OpType.SET))), new AlterConfigsOptions());
        ConfigCommand.describeConfig(mockAdminClient, describeOpts);
        verify(describeResult).all();
    }

    @Test
    public void shouldNotAlterClientMetricsConfigWithoutEntityName() {
        ConfigCommand.ConfigCommandOptions alterOpts = new ConfigCommand.ConfigCommandOptions(toArray("--bootstrap-server", "localhost:9092",
            "--entity-type", "client-metrics",
            "--alter",
            "--add-config", "interval.ms=1000"));

        IllegalArgumentException exception = assertThrows(IllegalArgumentException.class, alterOpts::checkArgs);
        assertEquals("An entity name must be specified with --alter of client-metrics", exception.getMessage());
    }

    @Test
    public void shouldNotSupportAlterClientMetricsWithZookeeperArg() {
        ConfigCommand.ConfigCommandOptions alterOpts = new ConfigCommand.ConfigCommandOptions(toArray("--zookeeper", ZK_CONNECT,
            "--entity-name", "sub",
            "--entity-type", "client-metrics",
            "--alter",
            "--add-config", "interval.ms=1000"));

        IllegalArgumentException exception = assertThrows(IllegalArgumentException.class, alterOpts::checkArgs);
        assertEquals("Invalid entity type client-metrics, the entity type must be one of users, brokers with a --zookeeper argument", exception.getMessage());

        // Test for the --client-metrics alias
        alterOpts = new ConfigCommand.ConfigCommandOptions(toArray("--zookeeper", ZK_CONNECT,
                "--client-metrics", "sub",
                "--alter",
                "--add-config", "interval.ms=1000"));

        exception = assertThrows(IllegalArgumentException.class, alterOpts::checkArgs);
        assertEquals("Invalid entity type client-metrics, the entity type must be one of users, brokers with a --zookeeper argument", exception.getMessage());
    }

    @Test
    public void shouldNotSupportDescribeClientMetricsWithZookeeperArg() {
        ConfigCommand.ConfigCommandOptions describeOpts = new ConfigCommand.ConfigCommandOptions(toArray("--zookeeper", ZK_CONNECT,
            "--entity-name", "sub",
            "--entity-type", "client-metrics",
            "--describe"));

        IllegalArgumentException exception = assertThrows(IllegalArgumentException.class, describeOpts::checkArgs);
        assertEquals("Invalid entity type client-metrics, the entity type must be one of users, brokers with a --zookeeper argument", exception.getMessage());

        // Test for the --client-metrics alias
        describeOpts = new ConfigCommand.ConfigCommandOptions(toArray("--zookeeper", ZK_CONNECT,
                "--client-metrics", "sub",
                "--describe"));

        exception = assertThrows(IllegalArgumentException.class, describeOpts::checkArgs);
        assertEquals("Invalid entity type client-metrics, the entity type must be one of users, brokers with a --zookeeper argument", exception.getMessage());
    }

    @Test
    public void shouldNotSupportAlterClientMetricsWithZookeeper() {
        ConfigCommand.ConfigCommandOptions alterOpts = new ConfigCommand.ConfigCommandOptions(toArray("--zookeeper", ZK_CONNECT,
            "--entity-name", "sub",
            "--entity-type", "client-metrics",
            "--alter",
            "--add-config", "interval.ms=1000"));

        IllegalArgumentException exception = assertThrows(IllegalArgumentException.class, alterOpts::checkArgs);
        assertEquals("Invalid entity type client-metrics, the entity type must be one of users, brokers with a --zookeeper argument", exception.getMessage());

        // Test for the --client-metrics alias
        alterOpts = new ConfigCommand.ConfigCommandOptions(toArray("--zookeeper", ZK_CONNECT,
                "--client-metrics", "sub",
                "--alter",
                "--add-config", "interval.ms=1000"));

        exception = assertThrows(IllegalArgumentException.class, alterOpts::checkArgs);
        assertEquals("Invalid entity type client-metrics, the entity type must be one of users, brokers with a --zookeeper argument", exception.getMessage());
    }

    @Test
    public void shouldAlterGroupConfig() {
        Node node = new Node(1, "localhost", 9092);
        verifyAlterGroupConfig(node, "group", Arrays.asList("--entity-type", "groups", "--entity-name", "group"));

        // Test for the --group alias
        verifyAlterGroupConfig(node, "groupUsingAlias", Arrays.asList("--group", "groupUsingAlias"));
    }

    private void verifyAlterGroupConfig(Node node, String resourceName, List<String> resourceOpts) {
        List<String> optsList = concat(Arrays.asList("--bootstrap-server", "localhost:9092",
            "--alter",
            "--delete-config", "consumer.session.timeout.ms",
            "--add-config", "consumer.heartbeat.interval.ms=6000"), resourceOpts);
        ConfigCommand.ConfigCommandOptions alterOpts = new ConfigCommand.ConfigCommandOptions(toArray(optsList));

        ConfigResource resource = new ConfigResource(ConfigResource.Type.GROUP, resourceName);
        List<ConfigEntry> configEntries = Collections.singletonList(new ConfigEntry("consumer.session.timeout.ms", "45000",
            ConfigEntry.ConfigSource.DYNAMIC_GROUP_CONFIG, false, false, Collections.emptyList(),
            ConfigEntry.ConfigType.UNKNOWN, null));
        KafkaFutureImpl<Map<ConfigResource, Config>> future = new KafkaFutureImpl<>();
        future.complete(Collections.singletonMap(resource, new Config(configEntries)));
        DescribeConfigsResult describeResult = mock(DescribeConfigsResult.class);
        when(describeResult.all()).thenReturn(future);

        KafkaFutureImpl<Void> alterFuture = new KafkaFutureImpl<>();
        alterFuture.complete(null);
        AlterConfigsResult alterResult = mock(AlterConfigsResult.class);
        when(alterResult.all()).thenReturn(alterFuture);

        MockAdminClient mockAdminClient = new MockAdminClient(Collections.singletonList(node), node) {
            @Override
            public synchronized DescribeConfigsResult describeConfigs(Collection<ConfigResource> resources, DescribeConfigsOptions options) {
                assertFalse(options.includeSynonyms(), "Config synonyms requested unnecessarily");
                assertEquals(1, resources.size());
                ConfigResource res = resources.iterator().next();
                assertEquals(ConfigResource.Type.GROUP, res.type());
                assertEquals(resourceName, res.name());
                return describeResult;
            }

            @Override
            public synchronized AlterConfigsResult incrementalAlterConfigs(Map<ConfigResource, Collection<AlterConfigOp>> configs, AlterConfigsOptions options) {
                assertEquals(1, configs.size());
                Map.Entry<ConfigResource, Collection<AlterConfigOp>> entry = configs.entrySet().iterator().next();
                ConfigResource res = entry.getKey();
                Collection<AlterConfigOp> alterConfigOps = entry.getValue();
                assertEquals(ConfigResource.Type.GROUP, res.type());
                assertEquals(2, alterConfigOps.size());

                List<AlterConfigOp> expectedConfigOps = Arrays.asList(
                    new AlterConfigOp(new ConfigEntry("consumer.heartbeat.interval.ms", "6000"), AlterConfigOp.OpType.SET),
                    new AlterConfigOp(new ConfigEntry("consumer.session.timeout.ms", ""), AlterConfigOp.OpType.DELETE)
                );
                assertEquals(expectedConfigOps.size(), alterConfigOps.size());
                Iterator<AlterConfigOp> alterConfigOpsIter = alterConfigOps.iterator();
                for (AlterConfigOp expectedConfigOp : expectedConfigOps) {
                    assertEquals(expectedConfigOp, alterConfigOpsIter.next());
                }
                return alterResult;
            }
        };
        ConfigCommand.alterConfig(mockAdminClient, alterOpts);
        verify(describeResult).all();
        verify(alterResult).all();
    }

    @Test
    public void shouldDescribeGroupConfigWithoutEntityName() {
        ConfigCommand.ConfigCommandOptions describeOpts = new ConfigCommand.ConfigCommandOptions(toArray("--bootstrap-server", "localhost:9092",
            "--entity-type", "groups",
            "--describe"));

        verifyDescribeGroupConfig(describeOpts, "group");
    }

    private void verifyDescribeGroupConfig(ConfigCommand.ConfigCommandOptions describeOpts, String resourceName) {
        ConfigResource resourceCustom = new ConfigResource(ConfigResource.Type.GROUP, resourceName);
        ConfigEntry configEntry = new ConfigEntry("consumer.heartbeat.interval.ms", "6000");
        KafkaFutureImpl<Map<ConfigResource, Config>> future = new KafkaFutureImpl<>();
        DescribeConfigsResult describeResult = mock(DescribeConfigsResult.class);
        when(describeResult.all()).thenReturn(future);

        Node node = new Node(1, "localhost", 9092);
        MockAdminClient mockAdminClient = new MockAdminClient(Collections.singletonList(node), node) {
            @Override
            public synchronized DescribeConfigsResult describeConfigs(Collection<ConfigResource> resources, DescribeConfigsOptions options) {
                assertTrue(options.includeSynonyms());
                assertEquals(1, resources.size());
                ConfigResource resource = resources.iterator().next();
                assertEquals(ConfigResource.Type.GROUP, resource.type());
                assertEquals(resourceCustom.name(), resource.name());
                future.complete(Collections.singletonMap(resourceCustom, new Config(Collections.singletonList(configEntry))));
                return describeResult;
            }
        };
        mockAdminClient.incrementalAlterConfigs(Collections.singletonMap(resourceCustom,
            Collections.singletonList(new AlterConfigOp(configEntry, AlterConfigOp.OpType.SET))), new AlterConfigsOptions());
        ConfigCommand.describeConfig(mockAdminClient, describeOpts);
        verify(describeResult).all();
    }

    @Test
    public void shouldNotAlterGroupConfigWithoutEntityName() {
        ConfigCommand.ConfigCommandOptions alterOpts = new ConfigCommand.ConfigCommandOptions(toArray("--bootstrap-server", "localhost:9092",
            "--entity-type", "groups",
            "--alter",
            "--add-config", "consumer.heartbeat.interval.ms=6000"));

        IllegalArgumentException exception = assertThrows(IllegalArgumentException.class, alterOpts::checkArgs);
        assertEquals("An entity name must be specified with --alter of groups", exception.getMessage());
    }

    @Test
    public void shouldNotSupportAlterGroupConfigWithZookeeperArg() {
        ConfigCommand.ConfigCommandOptions alterOpts = new ConfigCommand.ConfigCommandOptions(toArray("--zookeeper", ZK_CONNECT,
            "--entity-name", "group",
            "--entity-type", "groups",
            "--alter",
            "--add-config", "consumer.heartbeat.interval.ms=6000"));

        IllegalArgumentException exception = assertThrows(IllegalArgumentException.class, alterOpts::checkArgs);
        assertEquals("Invalid entity type groups, the entity type must be one of users, brokers with a --zookeeper argument", exception.getMessage());

        // Test for the --group alias
        alterOpts = new ConfigCommand.ConfigCommandOptions(toArray("--zookeeper", ZK_CONNECT,
            "--group", "group",
            "--alter",
            "--add-config", "consumer.heartbeat.interval.ms=6000"));

        exception = assertThrows(IllegalArgumentException.class, alterOpts::checkArgs);
        assertEquals("Invalid entity type groups, the entity type must be one of users, brokers with a --zookeeper argument", exception.getMessage());

    }

    @Test
    public void shouldNotSupportDescribeGroupConfigWithZookeeperArg() {
        ConfigCommand.ConfigCommandOptions describeOpts = new ConfigCommand.ConfigCommandOptions(toArray("--zookeeper", ZK_CONNECT,
            "--entity-name", "group",
            "--entity-type", "groups",
            "--describe"));

        IllegalArgumentException exception = assertThrows(IllegalArgumentException.class, describeOpts::checkArgs);
        assertEquals("Invalid entity type groups, the entity type must be one of users, brokers with a --zookeeper argument", exception.getMessage());

        // Test for the --group alias
        describeOpts = new ConfigCommand.ConfigCommandOptions(toArray("--zookeeper", ZK_CONNECT,
            "--group", "group",
            "--describe"));

        exception = assertThrows(IllegalArgumentException.class, describeOpts::checkArgs);
        assertEquals("Invalid entity type groups, the entity type must be one of users, brokers with a --zookeeper argument", exception.getMessage());

    }

    @Test
    public void shouldNotSupportAlterGroupConfigWithZookeeper() {
        ConfigCommand.ConfigCommandOptions alterOpts = new ConfigCommand.ConfigCommandOptions(toArray("--zookeeper", ZK_CONNECT,
            "--entity-name", "group",
            "--entity-type", "groups",
            "--alter",
            "--add-config", "consumer.heartbeat.interval.ms=6000"));

        IllegalArgumentException exception = assertThrows(IllegalArgumentException.class, () -> ConfigCommand.alterConfigWithZk(null, alterOpts, DUMMY_ADMIN_ZK_CLIENT));
        assertEquals("groups is not a known entityType. Should be one of List(topics, clients, users, brokers, ips)", exception.getMessage());

        // Test for the --group alias
        ConfigCommand.ConfigCommandOptions alterOptsUsingAlias = new ConfigCommand.ConfigCommandOptions(toArray("--zookeeper", ZK_CONNECT,
            "--group", "group",
            "--alter",
            "--add-config", "consumer.heartbeat.interval.ms=6000"));

        exception = assertThrows(IllegalArgumentException.class, () -> ConfigCommand.alterConfigWithZk(null, alterOptsUsingAlias, DUMMY_ADMIN_ZK_CLIENT));
        assertEquals("groups is not a known entityType. Should be one of List(topics, clients, users, brokers, ips)", exception.getMessage());

    }

    public static String[] toArray(String... first) {
        return first;
    }

    @SafeVarargs
    public static String[] toArray(List<String>... lists) {
        return Stream.of(lists).flatMap(List::stream).toArray(String[]::new);
    }

    @SafeVarargs
    public static List<String> concat(List<String>... lists) {
        return Stream.of(lists).flatMap(List::stream).collect(Collectors.toList());
    }

    @SafeVarargs
    public static <K, V> Map<K, V> concat(Map<K, V>...maps) {
        Map<K, V> res = new HashMap<>();
        Stream.of(maps)
            .map(Map::entrySet)
            .flatMap(Collection::stream)
            .forEach(e -> res.put(e.getKey(), e.getValue()));
        return res;
    }

    static class DummyAdminZkClient extends AdminZkClient {
        public DummyAdminZkClient(KafkaZkClient zkClient) {
            super(zkClient, scala.None$.empty());
        }

        @Override
        public void changeBrokerConfig(Seq<Object> brokers, Properties configs) {
        }

        @Override
        public Properties fetchEntityConfig(String rootEntityType, String sanitizedEntityName) {
            return new Properties();
        }

        @Override
        public void changeClientIdConfig(String sanitizedClientId, Properties configs) {
        }

        @Override
        public void changeUserOrUserClientIdConfig(String sanitizedEntityName, Properties configs, boolean isUserClientId) {
        }

        @Override
        public void changeTopicConfig(String topic, Properties configs) {
        }
    }

    static class DummyAdminClient extends MockAdminClient {
        public DummyAdminClient(Node node) {
            super(Collections.singletonList(node), node);
        }

        @Override
        public synchronized DescribeConfigsResult describeConfigs(Collection<ConfigResource> resources, DescribeConfigsOptions options) {
            return mock(DescribeConfigsResult.class);
        }

        @Override
        public synchronized AlterConfigsResult incrementalAlterConfigs(Map<ConfigResource, Collection<AlterConfigOp>> configs, AlterConfigsOptions options) {
            return mock(AlterConfigsResult.class);
        }

        @Override
        public synchronized AlterConfigsResult alterConfigs(Map<ConfigResource, Config> configs, AlterConfigsOptions options) {
            return mock(AlterConfigsResult.class);
        }

        @Override
        public DescribeClientQuotasResult describeClientQuotas(ClientQuotaFilter filter, DescribeClientQuotasOptions options) {
            return mock(DescribeClientQuotasResult.class);
        }

        @Override
        public AlterClientQuotasResult alterClientQuotas(Collection<ClientQuotaAlteration> entries, AlterClientQuotasOptions options) {
            return mock(AlterClientQuotasResult.class);
        }
    }

    private <T> Seq<T> seq(Collection<T> seq) {
<<<<<<< HEAD
        return CollectionConverters.asScala(seq.iterator()).toSeq();
=======
        return CollectionConverters.asScala(seq).toSeq();
>>>>>>> d0653378
    }
}<|MERGE_RESOLUTION|>--- conflicted
+++ resolved
@@ -2293,10 +2293,6 @@
     }
 
     private <T> Seq<T> seq(Collection<T> seq) {
-<<<<<<< HEAD
-        return CollectionConverters.asScala(seq.iterator()).toSeq();
-=======
         return CollectionConverters.asScala(seq).toSeq();
->>>>>>> d0653378
     }
 }