/**
  * Licensed to the Apache Software Foundation (ASF) under one or more
  * contributor license agreements.  See the NOTICE file distributed with
  * this work for additional information regarding copyright ownership.
  * The ASF licenses this file to You under the Apache License, Version 2.0
  * (the "License"); you may not use this file except in compliance with
  * the License.  You may obtain a copy of the License at
  *
  * http://www.apache.org/licenses/LICENSE-2.0
  *
  * Unless required by applicable law or agreed to in writing, software
  * distributed under the License is distributed on an "AS IS" BASIS,
  * WITHOUT WARRANTIES OR CONDITIONS OF ANY KIND, either express or implied.
  * See the License for the specific language governing permissions and
  * limitations under the License.
  */

package kafka.server

import java.util
import java.util.{Collections, Locale, Properties}

import kafka.cluster.EndPoint
import kafka.coordinator.group.OffsetConfig
import kafka.coordinator.transaction.{TransactionLog, TransactionStateManager}
import kafka.log.LogConfig
import kafka.log.LogConfig.MessageFormatVersion
import kafka.message.{BrokerCompressionCodec, CompressionCodec, ProducerCompressionCodec, ZStdCompressionCodec}
import kafka.security.authorizer.AuthorizerUtils
import kafka.server.KafkaConfig.{ControllerListenerNamesProp, ListenerSecurityProtocolMapProp}
import kafka.server.KafkaRaftServer.{BrokerRole, ControllerRole, ProcessRole}
import kafka.utils.CoreUtils.parseCsvList
import kafka.utils.{CoreUtils, Logging}
import kafka.utils.Implicits._
import org.apache.kafka.clients.CommonClientConfigs
import org.apache.kafka.common.Reconfigurable
import org.apache.kafka.common.config.{AbstractConfig, ConfigDef, ConfigException, ConfigResource, SaslConfigs, SecurityConfig, SslClientAuth, SslConfigs, TopicConfig}
import org.apache.kafka.common.config.ConfigDef.{ConfigKey, ValidList}
import org.apache.kafka.common.config.internals.BrokerSecurityConfigs
import org.apache.kafka.common.config.types.Password
import org.apache.kafka.common.metrics.Sensor
import org.apache.kafka.common.network.ListenerName
import org.apache.kafka.common.record.{LegacyRecord, Records, TimestampType}
import org.apache.kafka.common.security.auth.KafkaPrincipalSerde
import org.apache.kafka.common.security.auth.SecurityProtocol
import org.apache.kafka.common.security.authenticator.DefaultKafkaPrincipalBuilder
import org.apache.kafka.common.utils.Utils
import org.apache.kafka.raft.RaftConfig
import org.apache.kafka.server.authorizer.Authorizer
import org.apache.kafka.server.common.{MetadataVersion, MetadataVersionValidator}
import org.apache.kafka.server.common.MetadataVersion._
import org.apache.kafka.server.log.remote.storage.RemoteLogManagerConfig
import org.apache.zookeeper.client.ZKClientConfig

import scala.annotation.nowarn
import scala.jdk.CollectionConverters._
import scala.collection.{Map, Seq}

object Defaults {
  /** ********* Zookeeper Configuration ***********/
  val ZkSessionTimeoutMs = 18000
  val ZkEnableSecureAcls = false
  val ZkMaxInFlightRequests = 10
  val ZkSslClientEnable = false
  val ZkSslProtocol = "TLSv1.2"
  val ZkSslEndpointIdentificationAlgorithm = "HTTPS"
  val ZkSslCrlEnable = false
  val ZkSslOcspEnable = false

  /** ********* General Configuration ***********/
  val BrokerIdGenerationEnable = true
  val MaxReservedBrokerId = 1000
  val BrokerId = -1
  val MessageMaxBytes = 1024 * 1024 + Records.LOG_OVERHEAD
  val NumNetworkThreads = 3
  val NumIoThreads = 8
  val BackgroundThreads = 10
  val QueuedMaxRequests = 500
  val QueuedMaxRequestBytes = -1
  val InitialBrokerRegistrationTimeoutMs = 60000
  val BrokerHeartbeatIntervalMs = 2000
  val BrokerSessionTimeoutMs = 9000
  val MetadataSnapshotMaxNewRecordBytes = 20 * 1024 * 1024

  /** KRaft mode configs */
  val EmptyNodeId: Int = -1

  /************* Authorizer Configuration ***********/
  val AuthorizerClassName = ""

  /** ********* Socket Server Configuration ***********/
  val Listeners = "PLAINTEXT://:9092"
  val ListenerSecurityProtocolMap: String = EndPoint.DefaultSecurityProtocolMap.map { case (listenerName, securityProtocol) =>
    s"${listenerName.value}:${securityProtocol.name}"
  }.mkString(",")

  val SocketSendBufferBytes: Int = 100 * 1024
  val SocketReceiveBufferBytes: Int = 100 * 1024
  val SocketRequestMaxBytes: Int = 100 * 1024 * 1024
  val SocketListenBacklogSize: Int = 50
  val MaxConnectionsPerIp: Int = Int.MaxValue
  val MaxConnectionsPerIpOverrides: String = ""
  val MaxConnections: Int = Int.MaxValue
  val MaxConnectionCreationRate: Int = Int.MaxValue
  val ConnectionsMaxIdleMs = 10 * 60 * 1000L
  val RequestTimeoutMs = 30000
  val ConnectionSetupTimeoutMs = CommonClientConfigs.DEFAULT_SOCKET_CONNECTION_SETUP_TIMEOUT_MS
  val ConnectionSetupTimeoutMaxMs = CommonClientConfigs.DEFAULT_SOCKET_CONNECTION_SETUP_TIMEOUT_MAX_MS
  val FailedAuthenticationDelayMs = 100

  /** ********* Log Configuration ***********/
  val NumPartitions = 1
  val LogDir = "/tmp/kafka-logs"
  val LogSegmentBytes = 1 * 1024 * 1024 * 1024
  val LogRollHours = 24 * 7
  val LogRollJitterHours = 0
  val LogRetentionHours = 24 * 7

  val LogRetentionBytes = -1L
  val LogCleanupIntervalMs = 5 * 60 * 1000L
  val Delete = "delete"
  val Compact = "compact"
  val LogCleanupPolicy = Delete
  val LogCleanerThreads = 1
  val LogCleanerIoMaxBytesPerSecond = Double.MaxValue
  val LogCleanerDedupeBufferSize = 128 * 1024 * 1024L
  val LogCleanerIoBufferSize = 512 * 1024
  val LogCleanerDedupeBufferLoadFactor = 0.9d
  val LogCleanerBackoffMs = 15 * 1000
  val LogCleanerMinCleanRatio = 0.5d
  val LogCleanerEnable = true
  val LogCleanerDeleteRetentionMs = 24 * 60 * 60 * 1000L
  val LogCleanerMinCompactionLagMs = 0L
  val LogCleanerMaxCompactionLagMs = Long.MaxValue
  val LogIndexSizeMaxBytes = 10 * 1024 * 1024
  val LogIndexIntervalBytes = 4096
  val LogFlushIntervalMessages = Long.MaxValue
  val LogDeleteDelayMs = 60000
  val LogFlushSchedulerIntervalMs = Long.MaxValue
  val LogFlushOffsetCheckpointIntervalMs = 60000
  val LogFlushStartOffsetCheckpointIntervalMs = 60000
  val LogPreAllocateEnable = false

  /* See `TopicConfig.MESSAGE_FORMAT_VERSION_CONFIG` for details */
  @deprecated("3.0")
  val LogMessageFormatVersion = IBP_3_0_IV1.version

  val LogMessageTimestampType = "CreateTime"
  val LogMessageTimestampDifferenceMaxMs = Long.MaxValue
  val NumRecoveryThreadsPerDataDir = 1
  val AutoCreateTopicsEnable = true
  val MinInSyncReplicas = 1
  val MessageDownConversionEnable = true

  /** ********* Replication configuration ***********/
  val ControllerSocketTimeoutMs = RequestTimeoutMs
  val ControllerMessageQueueSize = Int.MaxValue
  val DefaultReplicationFactor = 1
  val ReplicaLagTimeMaxMs = 30000L
  val ReplicaSocketTimeoutMs = 30 * 1000
  val ReplicaSocketReceiveBufferBytes = 64 * 1024
  val ReplicaFetchMaxBytes = 1024 * 1024
  val ReplicaFetchWaitMaxMs = 500
  val ReplicaFetchMinBytes = 1
  val ReplicaFetchResponseMaxBytes = 10 * 1024 * 1024
  val NumReplicaFetchers = 1
  val ReplicaFetchBackoffMs = 1000
  val ReplicaHighWatermarkCheckpointIntervalMs = 5000L
  val FetchPurgatoryPurgeIntervalRequests = 1000
  val ProducerPurgatoryPurgeIntervalRequests = 1000
  val DeleteRecordsPurgatoryPurgeIntervalRequests = 1
  val AutoLeaderRebalanceEnable = true
  val LeaderImbalancePerBrokerPercentage = 10
  val LeaderImbalanceCheckIntervalSeconds = 300
  val UncleanLeaderElectionEnable = false
  val InterBrokerSecurityProtocol = SecurityProtocol.PLAINTEXT.toString
  val InterBrokerProtocolVersion = MetadataVersion.latest.version

  /** ********* Controlled shutdown configuration ***********/
  val ControlledShutdownMaxRetries = 3
  val ControlledShutdownRetryBackoffMs = 5000
  val ControlledShutdownEnable = true

  /** ********* Group coordinator configuration ***********/
  val GroupMinSessionTimeoutMs = 6000
  val GroupMaxSessionTimeoutMs = 1800000
  val GroupInitialRebalanceDelayMs = 3000
  val GroupMaxSize: Int = Int.MaxValue

  /** ********* Offset management configuration ***********/
  val OffsetMetadataMaxSize = OffsetConfig.DefaultMaxMetadataSize
  val OffsetsLoadBufferSize = OffsetConfig.DefaultLoadBufferSize
  val OffsetsTopicReplicationFactor = OffsetConfig.DefaultOffsetsTopicReplicationFactor
  val OffsetsTopicPartitions: Int = OffsetConfig.DefaultOffsetsTopicNumPartitions
  val OffsetsTopicSegmentBytes: Int = OffsetConfig.DefaultOffsetsTopicSegmentBytes
  val OffsetsTopicCompressionCodec: Int = OffsetConfig.DefaultOffsetsTopicCompressionCodec.codec
  val OffsetsRetentionMinutes: Int = 7 * 24 * 60
  val OffsetsRetentionCheckIntervalMs: Long = OffsetConfig.DefaultOffsetsRetentionCheckIntervalMs
  val OffsetCommitTimeoutMs = OffsetConfig.DefaultOffsetCommitTimeoutMs
  val OffsetCommitRequiredAcks = OffsetConfig.DefaultOffsetCommitRequiredAcks

  /** ********* Transaction management configuration ***********/
  val TransactionalIdExpirationMs = TransactionStateManager.DefaultTransactionalIdExpirationMs
  val TransactionsMaxTimeoutMs = TransactionStateManager.DefaultTransactionsMaxTimeoutMs
  val TransactionsTopicMinISR = TransactionLog.DefaultMinInSyncReplicas
  val TransactionsLoadBufferSize = TransactionLog.DefaultLoadBufferSize
  val TransactionsTopicReplicationFactor = TransactionLog.DefaultReplicationFactor
  val TransactionsTopicPartitions = TransactionLog.DefaultNumPartitions
  val TransactionsTopicSegmentBytes = TransactionLog.DefaultSegmentBytes
  val TransactionsAbortTimedOutTransactionsCleanupIntervalMS = TransactionStateManager.DefaultAbortTimedOutTransactionsIntervalMs
  val TransactionsRemoveExpiredTransactionsCleanupIntervalMS = TransactionStateManager.DefaultRemoveExpiredTransactionalIdsIntervalMs

  /** ********* Fetch Configuration **************/
  val MaxIncrementalFetchSessionCacheSlots = 1000
  val FetchMaxBytes = 55 * 1024 * 1024

  /** ********* Quota Configuration ***********/
  val NumQuotaSamples: Int = ClientQuotaManagerConfig.DefaultNumQuotaSamples
  val QuotaWindowSizeSeconds: Int = ClientQuotaManagerConfig.DefaultQuotaWindowSizeSeconds
  val NumReplicationQuotaSamples: Int = ReplicationQuotaManagerConfig.DefaultNumQuotaSamples
  val ReplicationQuotaWindowSizeSeconds: Int = ReplicationQuotaManagerConfig.DefaultQuotaWindowSizeSeconds
  val NumAlterLogDirsReplicationQuotaSamples: Int = ReplicationQuotaManagerConfig.DefaultNumQuotaSamples
  val AlterLogDirsReplicationQuotaWindowSizeSeconds: Int = ReplicationQuotaManagerConfig.DefaultQuotaWindowSizeSeconds
  val NumControllerQuotaSamples: Int = ClientQuotaManagerConfig.DefaultNumQuotaSamples
  val ControllerQuotaWindowSizeSeconds: Int = ClientQuotaManagerConfig.DefaultQuotaWindowSizeSeconds

  /** ********* Transaction Configuration ***********/
  val TransactionalIdExpirationMsDefault = 604800000

  val DeleteTopicEnable = true

  val CompressionType = ProducerCompressionCodec.name

  val MaxIdMapSnapshots = 2
  /** ********* Kafka Metrics Configuration ***********/
  val MetricNumSamples = 2
  val MetricSampleWindowMs = 30000
  val MetricReporterClasses = ""
  val MetricRecordingLevel = Sensor.RecordingLevel.INFO.toString()


  /** ********* Kafka Yammer Metrics Reporter Configuration ***********/
  val KafkaMetricReporterClasses = ""
  val KafkaMetricsPollingIntervalSeconds = 10

  /** ********* SSL configuration ***********/
  val SslProtocol = SslConfigs.DEFAULT_SSL_PROTOCOL
  val SslEnabledProtocols = SslConfigs.DEFAULT_SSL_ENABLED_PROTOCOLS
  val SslKeystoreType = SslConfigs.DEFAULT_SSL_KEYSTORE_TYPE
  val SslTruststoreType = SslConfigs.DEFAULT_SSL_TRUSTSTORE_TYPE
  val SslKeyManagerAlgorithm = SslConfigs.DEFAULT_SSL_KEYMANGER_ALGORITHM
  val SslTrustManagerAlgorithm = SslConfigs.DEFAULT_SSL_TRUSTMANAGER_ALGORITHM
  val SslEndpointIdentificationAlgorithm = SslConfigs.DEFAULT_SSL_ENDPOINT_IDENTIFICATION_ALGORITHM
  val SslClientAuthentication = SslClientAuth.NONE.name().toLowerCase(Locale.ROOT)
  val SslClientAuthenticationValidValues = SslClientAuth.VALUES.asScala.map(v => v.toString().toLowerCase(Locale.ROOT)).asJava.toArray(new Array[String](0))
  val SslPrincipalMappingRules = BrokerSecurityConfigs.DEFAULT_SSL_PRINCIPAL_MAPPING_RULES

    /** ********* General Security configuration ***********/
  val ConnectionsMaxReauthMsDefault = 0L
  val DefaultPrincipalSerde = classOf[DefaultKafkaPrincipalBuilder]

  /** ********* Sasl configuration ***********/
  val SaslMechanismInterBrokerProtocol = SaslConfigs.DEFAULT_SASL_MECHANISM
  val SaslEnabledMechanisms = BrokerSecurityConfigs.DEFAULT_SASL_ENABLED_MECHANISMS
  val SaslKerberosKinitCmd = SaslConfigs.DEFAULT_KERBEROS_KINIT_CMD
  val SaslKerberosTicketRenewWindowFactor = SaslConfigs.DEFAULT_KERBEROS_TICKET_RENEW_WINDOW_FACTOR
  val SaslKerberosTicketRenewJitter = SaslConfigs.DEFAULT_KERBEROS_TICKET_RENEW_JITTER
  val SaslKerberosMinTimeBeforeRelogin = SaslConfigs.DEFAULT_KERBEROS_MIN_TIME_BEFORE_RELOGIN
  val SaslKerberosPrincipalToLocalRules = BrokerSecurityConfigs.DEFAULT_SASL_KERBEROS_PRINCIPAL_TO_LOCAL_RULES
  val SaslLoginRefreshWindowFactor = SaslConfigs.DEFAULT_LOGIN_REFRESH_WINDOW_FACTOR
  val SaslLoginRefreshWindowJitter = SaslConfigs.DEFAULT_LOGIN_REFRESH_WINDOW_JITTER
  val SaslLoginRefreshMinPeriodSeconds = SaslConfigs.DEFAULT_LOGIN_REFRESH_MIN_PERIOD_SECONDS
  val SaslLoginRefreshBufferSeconds = SaslConfigs.DEFAULT_LOGIN_REFRESH_BUFFER_SECONDS
  val SaslLoginRetryBackoffMaxMs = SaslConfigs.DEFAULT_SASL_LOGIN_RETRY_BACKOFF_MAX_MS
  val SaslLoginRetryBackoffMs = SaslConfigs.DEFAULT_SASL_LOGIN_RETRY_BACKOFF_MS
  val SaslOAuthBearerScopeClaimName = SaslConfigs.DEFAULT_SASL_OAUTHBEARER_SCOPE_CLAIM_NAME
  val SaslOAuthBearerSubClaimName = SaslConfigs.DEFAULT_SASL_OAUTHBEARER_SUB_CLAIM_NAME
  val SaslOAuthBearerJwksEndpointRefreshMs = SaslConfigs.DEFAULT_SASL_OAUTHBEARER_JWKS_ENDPOINT_REFRESH_MS
  val SaslOAuthBearerJwksEndpointRetryBackoffMaxMs = SaslConfigs.DEFAULT_SASL_OAUTHBEARER_JWKS_ENDPOINT_RETRY_BACKOFF_MAX_MS
  val SaslOAuthBearerJwksEndpointRetryBackoffMs = SaslConfigs.DEFAULT_SASL_OAUTHBEARER_JWKS_ENDPOINT_RETRY_BACKOFF_MS
  val SaslOAuthBearerClockSkewSeconds = SaslConfigs.DEFAULT_SASL_OAUTHBEARER_CLOCK_SKEW_SECONDS

  /** ********* Delegation Token configuration ***********/
  val DelegationTokenMaxLifeTimeMsDefault = 7 * 24 * 60 * 60 * 1000L
  val DelegationTokenExpiryTimeMsDefault = 24 * 60 * 60 * 1000L
  val DelegationTokenExpiryCheckIntervalMsDefault = 1 * 60 * 60 * 1000L

  /** ********* Password encryption configuration for dynamic configs *********/
  val PasswordEncoderCipherAlgorithm = "AES/CBC/PKCS5Padding"
  val PasswordEncoderKeyLength = 128
  val PasswordEncoderIterations = 4096

  /** ********* Raft Quorum Configuration *********/
  val QuorumVoters = RaftConfig.DEFAULT_QUORUM_VOTERS
  val QuorumElectionTimeoutMs = RaftConfig.DEFAULT_QUORUM_ELECTION_TIMEOUT_MS
  val QuorumFetchTimeoutMs = RaftConfig.DEFAULT_QUORUM_FETCH_TIMEOUT_MS
  val QuorumElectionBackoffMs = RaftConfig.DEFAULT_QUORUM_ELECTION_BACKOFF_MAX_MS
  val QuorumLingerMs = RaftConfig.DEFAULT_QUORUM_LINGER_MS
  val QuorumRequestTimeoutMs = RaftConfig.DEFAULT_QUORUM_REQUEST_TIMEOUT_MS
  val QuorumRetryBackoffMs = RaftConfig.DEFAULT_QUORUM_RETRY_BACKOFF_MS
}

object KafkaConfig {

  private val LogConfigPrefix = "log."

  def main(args: Array[String]): Unit = {
    System.out.println(configDef.toHtml(4, (config: String) => "brokerconfigs_" + config,
      DynamicBrokerConfig.dynamicConfigUpdateModes))
  }

  /** ********* Zookeeper Configuration ***********/
  val ZkConnectProp = "zookeeper.connect"
  val ZkSessionTimeoutMsProp = "zookeeper.session.timeout.ms"
  val ZkConnectionTimeoutMsProp = "zookeeper.connection.timeout.ms"
  val ZkEnableSecureAclsProp = "zookeeper.set.acl"
  val ZkMaxInFlightRequestsProp = "zookeeper.max.in.flight.requests"
  val ZkSslClientEnableProp = "zookeeper.ssl.client.enable"
  val ZkClientCnxnSocketProp = "zookeeper.clientCnxnSocket"
  val ZkSslKeyStoreLocationProp = "zookeeper.ssl.keystore.location"
  val ZkSslKeyStorePasswordProp = "zookeeper.ssl.keystore.password"
  val ZkSslKeyStoreTypeProp = "zookeeper.ssl.keystore.type"
  val ZkSslTrustStoreLocationProp = "zookeeper.ssl.truststore.location"
  val ZkSslTrustStorePasswordProp = "zookeeper.ssl.truststore.password"
  val ZkSslTrustStoreTypeProp = "zookeeper.ssl.truststore.type"
  val ZkSslProtocolProp = "zookeeper.ssl.protocol"
  val ZkSslEnabledProtocolsProp = "zookeeper.ssl.enabled.protocols"
  val ZkSslCipherSuitesProp = "zookeeper.ssl.cipher.suites"
  val ZkSslEndpointIdentificationAlgorithmProp = "zookeeper.ssl.endpoint.identification.algorithm"
  val ZkSslCrlEnableProp = "zookeeper.ssl.crl.enable"
  val ZkSslOcspEnableProp = "zookeeper.ssl.ocsp.enable"

  // a map from the Kafka config to the corresponding ZooKeeper Java system property
  private[kafka] val ZkSslConfigToSystemPropertyMap: Map[String, String] = Map(
    ZkSslClientEnableProp -> ZKClientConfig.SECURE_CLIENT,
    ZkClientCnxnSocketProp -> ZKClientConfig.ZOOKEEPER_CLIENT_CNXN_SOCKET,
    ZkSslKeyStoreLocationProp -> "zookeeper.ssl.keyStore.location",
    ZkSslKeyStorePasswordProp -> "zookeeper.ssl.keyStore.password",
    ZkSslKeyStoreTypeProp -> "zookeeper.ssl.keyStore.type",
    ZkSslTrustStoreLocationProp -> "zookeeper.ssl.trustStore.location",
    ZkSslTrustStorePasswordProp -> "zookeeper.ssl.trustStore.password",
    ZkSslTrustStoreTypeProp -> "zookeeper.ssl.trustStore.type",
    ZkSslProtocolProp -> "zookeeper.ssl.protocol",
    ZkSslEnabledProtocolsProp -> "zookeeper.ssl.enabledProtocols",
    ZkSslCipherSuitesProp -> "zookeeper.ssl.ciphersuites",
    ZkSslEndpointIdentificationAlgorithmProp -> "zookeeper.ssl.hostnameVerification",
    ZkSslCrlEnableProp -> "zookeeper.ssl.crl",
    ZkSslOcspEnableProp -> "zookeeper.ssl.ocsp")

  private[kafka] def zooKeeperClientProperty(clientConfig: ZKClientConfig, kafkaPropName: String): Option[String] = {
    Option(clientConfig.getProperty(ZkSslConfigToSystemPropertyMap(kafkaPropName)))
  }

  private[kafka] def setZooKeeperClientProperty(clientConfig: ZKClientConfig, kafkaPropName: String, kafkaPropValue: Any): Unit = {
    clientConfig.setProperty(ZkSslConfigToSystemPropertyMap(kafkaPropName),
      kafkaPropName match {
        case ZkSslEndpointIdentificationAlgorithmProp => (kafkaPropValue.toString.toUpperCase == "HTTPS").toString
        case ZkSslEnabledProtocolsProp | ZkSslCipherSuitesProp => kafkaPropValue match {
          case list: java.util.List[_] => list.asScala.mkString(",")
          case _ => kafkaPropValue.toString
        }
        case _ => kafkaPropValue.toString
    })
  }

  // For ZooKeeper TLS client authentication to be enabled the client must (at a minimum) configure itself as using TLS
  // with both a client connection socket and a key store location explicitly set.
  private[kafka] def zkTlsClientAuthEnabled(zkClientConfig: ZKClientConfig): Boolean = {
    zooKeeperClientProperty(zkClientConfig, ZkSslClientEnableProp).contains("true") &&
      zooKeeperClientProperty(zkClientConfig, ZkClientCnxnSocketProp).isDefined &&
      zooKeeperClientProperty(zkClientConfig, ZkSslKeyStoreLocationProp).isDefined
  }

  /** ********* General Configuration ***********/
  val BrokerIdGenerationEnableProp = "broker.id.generation.enable"
  val MaxReservedBrokerIdProp = "reserved.broker.max.id"
  val BrokerIdProp = "broker.id"
  val MessageMaxBytesProp = "message.max.bytes"
  val NumNetworkThreadsProp = "num.network.threads"
  val NumIoThreadsProp = "num.io.threads"
  val BackgroundThreadsProp = "background.threads"
  val NumReplicaAlterLogDirsThreadsProp = "num.replica.alter.log.dirs.threads"
  val QueuedMaxRequestsProp = "queued.max.requests"
  val QueuedMaxBytesProp = "queued.max.request.bytes"
  val RequestTimeoutMsProp = CommonClientConfigs.REQUEST_TIMEOUT_MS_CONFIG
  val ConnectionSetupTimeoutMsProp = CommonClientConfigs.SOCKET_CONNECTION_SETUP_TIMEOUT_MS_CONFIG
  val ConnectionSetupTimeoutMaxMsProp = CommonClientConfigs.SOCKET_CONNECTION_SETUP_TIMEOUT_MAX_MS_CONFIG

  /** KRaft mode configs */
  val ProcessRolesProp = "process.roles"
  val InitialBrokerRegistrationTimeoutMsProp = "initial.broker.registration.timeout.ms"
  val BrokerHeartbeatIntervalMsProp = "broker.heartbeat.interval.ms"
  val BrokerSessionTimeoutMsProp = "broker.session.timeout.ms"
  val NodeIdProp = "node.id"
  val MetadataLogDirProp = "metadata.log.dir"
  val MetadataSnapshotMaxNewRecordBytesProp = "metadata.log.max.record.bytes.between.snapshots"
  val ControllerListenerNamesProp = "controller.listener.names"
  val SaslMechanismControllerProtocolProp = "sasl.mechanism.controller.protocol"
  val MetadataLogSegmentMinBytesProp = "metadata.log.segment.min.bytes"
  val MetadataLogSegmentBytesProp = "metadata.log.segment.bytes"
  val MetadataLogSegmentMillisProp = "metadata.log.segment.ms"
  val MetadataMaxRetentionBytesProp = "metadata.max.retention.bytes"
  val MetadataMaxRetentionMillisProp = "metadata.max.retention.ms"
  val QuorumVotersProp = RaftConfig.QUORUM_VOTERS_CONFIG

  /************* Authorizer Configuration ***********/
  val AuthorizerClassNameProp = "authorizer.class.name"
  val EarlyStartListenersProp = "early.start.listeners"

  /** ********* Socket Server Configuration ***********/
  val ListenersProp = "listeners"
  val AdvertisedListenersProp = "advertised.listeners"
  val ListenerSecurityProtocolMapProp = "listener.security.protocol.map"
  val ControlPlaneListenerNameProp = "control.plane.listener.name"
  val SocketSendBufferBytesProp = "socket.send.buffer.bytes"
  val SocketReceiveBufferBytesProp = "socket.receive.buffer.bytes"
  val SocketRequestMaxBytesProp = "socket.request.max.bytes"
  val SocketListenBacklogSizeProp = "socket.listen.backlog.size"
  val MaxConnectionsPerIpProp = "max.connections.per.ip"
  val MaxConnectionsPerIpOverridesProp = "max.connections.per.ip.overrides"
  val MaxConnectionsProp = "max.connections"
  val MaxConnectionCreationRateProp = "max.connection.creation.rate"
  val ConnectionsMaxIdleMsProp = "connections.max.idle.ms"
  val FailedAuthenticationDelayMsProp = "connection.failed.authentication.delay.ms"
  /***************** rack configuration *************/
  val RackProp = "broker.rack"
  /** ********* Log Configuration ***********/
  val NumPartitionsProp = "num.partitions"
  val LogDirsProp = LogConfigPrefix + "dirs"
  val LogDirProp = LogConfigPrefix + "dir"
  val LogSegmentBytesProp = LogConfigPrefix + "segment.bytes"

  val LogRollTimeMillisProp = LogConfigPrefix + "roll.ms"
  val LogRollTimeHoursProp = LogConfigPrefix + "roll.hours"

  val LogRollTimeJitterMillisProp = LogConfigPrefix + "roll.jitter.ms"
  val LogRollTimeJitterHoursProp = LogConfigPrefix + "roll.jitter.hours"

  val LogRetentionTimeMillisProp = LogConfigPrefix + "retention.ms"
  val LogRetentionTimeMinutesProp = LogConfigPrefix + "retention.minutes"
  val LogRetentionTimeHoursProp = LogConfigPrefix + "retention.hours"

  val LogRetentionBytesProp = LogConfigPrefix + "retention.bytes"
  val LogCleanupIntervalMsProp = LogConfigPrefix + "retention.check.interval.ms"
  val LogCleanupPolicyProp = LogConfigPrefix + "cleanup.policy"
  val LogCleanerThreadsProp = LogConfigPrefix + "cleaner.threads"
  val LogCleanerIoMaxBytesPerSecondProp = LogConfigPrefix + "cleaner.io.max.bytes.per.second"
  val LogCleanerDedupeBufferSizeProp = LogConfigPrefix + "cleaner.dedupe.buffer.size"
  val LogCleanerIoBufferSizeProp = LogConfigPrefix + "cleaner.io.buffer.size"
  val LogCleanerDedupeBufferLoadFactorProp = LogConfigPrefix + "cleaner.io.buffer.load.factor"
  val LogCleanerBackoffMsProp = LogConfigPrefix + "cleaner.backoff.ms"
  val LogCleanerMinCleanRatioProp = LogConfigPrefix + "cleaner.min.cleanable.ratio"
  val LogCleanerEnableProp = LogConfigPrefix + "cleaner.enable"
  val LogCleanerDeleteRetentionMsProp = LogConfigPrefix + "cleaner.delete.retention.ms"
  val LogCleanerMinCompactionLagMsProp = LogConfigPrefix + "cleaner.min.compaction.lag.ms"
  val LogCleanerMaxCompactionLagMsProp = LogConfigPrefix + "cleaner.max.compaction.lag.ms"
  val LogIndexSizeMaxBytesProp = LogConfigPrefix + "index.size.max.bytes"
  val LogIndexIntervalBytesProp = LogConfigPrefix + "index.interval.bytes"
  val LogFlushIntervalMessagesProp = LogConfigPrefix + "flush.interval.messages"
  val LogDeleteDelayMsProp = LogConfigPrefix + "segment.delete.delay.ms"
  val LogFlushSchedulerIntervalMsProp = LogConfigPrefix + "flush.scheduler.interval.ms"
  val LogFlushIntervalMsProp = LogConfigPrefix + "flush.interval.ms"
  val LogFlushOffsetCheckpointIntervalMsProp = LogConfigPrefix + "flush.offset.checkpoint.interval.ms"
  val LogFlushStartOffsetCheckpointIntervalMsProp = LogConfigPrefix + "flush.start.offset.checkpoint.interval.ms"
  val LogPreAllocateProp = LogConfigPrefix + "preallocate"

  /* See `TopicConfig.MESSAGE_FORMAT_VERSION_CONFIG` for details */
  @deprecated("3.0")
  val LogMessageFormatVersionProp = LogConfigPrefix + "message.format.version"

  val LogMessageTimestampTypeProp = LogConfigPrefix + "message.timestamp.type"
  val LogMessageTimestampDifferenceMaxMsProp = LogConfigPrefix + "message.timestamp.difference.max.ms"
  val LogMaxIdMapSnapshotsProp = LogConfigPrefix + "max.id.map.snapshots"
  val NumRecoveryThreadsPerDataDirProp = "num.recovery.threads.per.data.dir"
  val AutoCreateTopicsEnableProp = "auto.create.topics.enable"
  val MinInSyncReplicasProp = "min.insync.replicas"
  val CreateTopicPolicyClassNameProp = "create.topic.policy.class.name"
  val AlterConfigPolicyClassNameProp = "alter.config.policy.class.name"
  val LogMessageDownConversionEnableProp = LogConfigPrefix + "message.downconversion.enable"
  /** ********* Replication configuration ***********/
  val ControllerSocketTimeoutMsProp = "controller.socket.timeout.ms"
  val DefaultReplicationFactorProp = "default.replication.factor"
  val ReplicaLagTimeMaxMsProp = "replica.lag.time.max.ms"
  val ReplicaSocketTimeoutMsProp = "replica.socket.timeout.ms"
  val ReplicaSocketReceiveBufferBytesProp = "replica.socket.receive.buffer.bytes"
  val ReplicaFetchMaxBytesProp = "replica.fetch.max.bytes"
  val ReplicaFetchWaitMaxMsProp = "replica.fetch.wait.max.ms"
  val ReplicaFetchMinBytesProp = "replica.fetch.min.bytes"
  val ReplicaFetchResponseMaxBytesProp = "replica.fetch.response.max.bytes"
  val ReplicaFetchBackoffMsProp = "replica.fetch.backoff.ms"
  val NumReplicaFetchersProp = "num.replica.fetchers"
  val ReplicaHighWatermarkCheckpointIntervalMsProp = "replica.high.watermark.checkpoint.interval.ms"
  val FetchPurgatoryPurgeIntervalRequestsProp = "fetch.purgatory.purge.interval.requests"
  val ProducerPurgatoryPurgeIntervalRequestsProp = "producer.purgatory.purge.interval.requests"
  val DeleteRecordsPurgatoryPurgeIntervalRequestsProp = "delete.records.purgatory.purge.interval.requests"
  val AutoLeaderRebalanceEnableProp = "auto.leader.rebalance.enable"
  val LeaderImbalancePerBrokerPercentageProp = "leader.imbalance.per.broker.percentage"
  val LeaderImbalanceCheckIntervalSecondsProp = "leader.imbalance.check.interval.seconds"
  val UncleanLeaderElectionEnableProp = "unclean.leader.election.enable"
  val InterBrokerSecurityProtocolProp = "security.inter.broker.protocol"
  val InterBrokerProtocolVersionProp = "inter.broker.protocol.version"
  val InterBrokerListenerNameProp = "inter.broker.listener.name"
  val ReplicaSelectorClassProp = "replica.selector.class"
  /** ********* Controlled shutdown configuration ***********/
  val ControlledShutdownMaxRetriesProp = "controlled.shutdown.max.retries"
  val ControlledShutdownRetryBackoffMsProp = "controlled.shutdown.retry.backoff.ms"
  val ControlledShutdownEnableProp = "controlled.shutdown.enable"
  /** ********* Group coordinator configuration ***********/
  val GroupMinSessionTimeoutMsProp = "group.min.session.timeout.ms"
  val GroupMaxSessionTimeoutMsProp = "group.max.session.timeout.ms"
  val GroupInitialRebalanceDelayMsProp = "group.initial.rebalance.delay.ms"
  val GroupMaxSizeProp = "group.max.size"
  /** ********* Offset management configuration ***********/
  val OffsetMetadataMaxSizeProp = "offset.metadata.max.bytes"
  val OffsetsLoadBufferSizeProp = "offsets.load.buffer.size"
  val OffsetsTopicReplicationFactorProp = "offsets.topic.replication.factor"
  val OffsetsTopicPartitionsProp = "offsets.topic.num.partitions"
  val OffsetsTopicSegmentBytesProp = "offsets.topic.segment.bytes"
  val OffsetsTopicCompressionCodecProp = "offsets.topic.compression.codec"
  val OffsetsRetentionMinutesProp = "offsets.retention.minutes"
  val OffsetsRetentionCheckIntervalMsProp = "offsets.retention.check.interval.ms"
  val OffsetCommitTimeoutMsProp = "offsets.commit.timeout.ms"
  val OffsetCommitRequiredAcksProp = "offsets.commit.required.acks"
  /** ********* Transaction management configuration ***********/
  val TransactionalIdExpirationMsProp = "transactional.id.expiration.ms"
  val TransactionsMaxTimeoutMsProp = "transaction.max.timeout.ms"
  val TransactionsTopicMinISRProp = "transaction.state.log.min.isr"
  val TransactionsLoadBufferSizeProp = "transaction.state.log.load.buffer.size"
  val TransactionsTopicPartitionsProp = "transaction.state.log.num.partitions"
  val TransactionsTopicSegmentBytesProp = "transaction.state.log.segment.bytes"
  val TransactionsTopicReplicationFactorProp = "transaction.state.log.replication.factor"
  val TransactionsAbortTimedOutTransactionCleanupIntervalMsProp = "transaction.abort.timed.out.transaction.cleanup.interval.ms"
  val TransactionsRemoveExpiredTransactionalIdCleanupIntervalMsProp = "transaction.remove.expired.transaction.cleanup.interval.ms"

  /** ********* Fetch Configuration **************/
  val MaxIncrementalFetchSessionCacheSlots = "max.incremental.fetch.session.cache.slots"
  val FetchMaxBytes = "fetch.max.bytes"

  /** ********* Quota Configuration ***********/
  val NumQuotaSamplesProp = "quota.window.num"
  val NumReplicationQuotaSamplesProp = "replication.quota.window.num"
  val NumAlterLogDirsReplicationQuotaSamplesProp = "alter.log.dirs.replication.quota.window.num"
  val NumControllerQuotaSamplesProp = "controller.quota.window.num"
  val QuotaWindowSizeSecondsProp = "quota.window.size.seconds"
  val ReplicationQuotaWindowSizeSecondsProp = "replication.quota.window.size.seconds"
  val AlterLogDirsReplicationQuotaWindowSizeSecondsProp = "alter.log.dirs.replication.quota.window.size.seconds"
  val ControllerQuotaWindowSizeSecondsProp = "controller.quota.window.size.seconds"
  val ClientQuotaCallbackClassProp = "client.quota.callback.class"

  val DeleteTopicEnableProp = "delete.topic.enable"
  val CompressionTypeProp = "compression.type"

  /** ********* Kafka Metrics Configuration ***********/
  val MetricSampleWindowMsProp = CommonClientConfigs.METRICS_SAMPLE_WINDOW_MS_CONFIG
  val MetricNumSamplesProp: String = CommonClientConfigs.METRICS_NUM_SAMPLES_CONFIG
  val MetricReporterClassesProp: String = CommonClientConfigs.METRIC_REPORTER_CLASSES_CONFIG
  val MetricRecordingLevelProp: String = CommonClientConfigs.METRICS_RECORDING_LEVEL_CONFIG

  /** ********* Kafka Yammer Metrics Reporters Configuration ***********/
  val KafkaMetricsReporterClassesProp = "kafka.metrics.reporters"
  val KafkaMetricsPollingIntervalSecondsProp = "kafka.metrics.polling.interval.secs"

  /** ******** Common Security Configuration *************/
  val PrincipalBuilderClassProp = BrokerSecurityConfigs.PRINCIPAL_BUILDER_CLASS_CONFIG
  val ConnectionsMaxReauthMsProp = BrokerSecurityConfigs.CONNECTIONS_MAX_REAUTH_MS
  val securityProviderClassProp = SecurityConfig.SECURITY_PROVIDERS_CONFIG

  /** ********* SSL Configuration ****************/
  val SslProtocolProp = SslConfigs.SSL_PROTOCOL_CONFIG
  val SslProviderProp = SslConfigs.SSL_PROVIDER_CONFIG
  val SslCipherSuitesProp = SslConfigs.SSL_CIPHER_SUITES_CONFIG
  val SslEnabledProtocolsProp = SslConfigs.SSL_ENABLED_PROTOCOLS_CONFIG
  val SslKeystoreTypeProp = SslConfigs.SSL_KEYSTORE_TYPE_CONFIG
  val SslKeystoreLocationProp = SslConfigs.SSL_KEYSTORE_LOCATION_CONFIG
  val SslKeystorePasswordProp = SslConfigs.SSL_KEYSTORE_PASSWORD_CONFIG
  val SslKeyPasswordProp = SslConfigs.SSL_KEY_PASSWORD_CONFIG
  val SslKeystoreKeyProp = SslConfigs.SSL_KEYSTORE_KEY_CONFIG
  val SslKeystoreCertificateChainProp = SslConfigs.SSL_KEYSTORE_CERTIFICATE_CHAIN_CONFIG
  val SslTruststoreTypeProp = SslConfigs.SSL_TRUSTSTORE_TYPE_CONFIG
  val SslTruststoreLocationProp = SslConfigs.SSL_TRUSTSTORE_LOCATION_CONFIG
  val SslTruststorePasswordProp = SslConfigs.SSL_TRUSTSTORE_PASSWORD_CONFIG
  val SslTruststoreCertificatesProp = SslConfigs.SSL_TRUSTSTORE_CERTIFICATES_CONFIG
  val SslKeyManagerAlgorithmProp = SslConfigs.SSL_KEYMANAGER_ALGORITHM_CONFIG
  val SslTrustManagerAlgorithmProp = SslConfigs.SSL_TRUSTMANAGER_ALGORITHM_CONFIG
  val SslEndpointIdentificationAlgorithmProp = SslConfigs.SSL_ENDPOINT_IDENTIFICATION_ALGORITHM_CONFIG
  val SslSecureRandomImplementationProp = SslConfigs.SSL_SECURE_RANDOM_IMPLEMENTATION_CONFIG
  val SslClientAuthProp = BrokerSecurityConfigs.SSL_CLIENT_AUTH_CONFIG
  val SslPrincipalMappingRulesProp = BrokerSecurityConfigs.SSL_PRINCIPAL_MAPPING_RULES_CONFIG
  var SslEngineFactoryClassProp = SslConfigs.SSL_ENGINE_FACTORY_CLASS_CONFIG

  /** ********* SASL Configuration ****************/
  val SaslMechanismInterBrokerProtocolProp = "sasl.mechanism.inter.broker.protocol"
  val SaslJaasConfigProp = SaslConfigs.SASL_JAAS_CONFIG
  val SaslEnabledMechanismsProp = BrokerSecurityConfigs.SASL_ENABLED_MECHANISMS_CONFIG
  val SaslServerCallbackHandlerClassProp = BrokerSecurityConfigs.SASL_SERVER_CALLBACK_HANDLER_CLASS
  val SaslClientCallbackHandlerClassProp = SaslConfigs.SASL_CLIENT_CALLBACK_HANDLER_CLASS
  val SaslLoginClassProp = SaslConfigs.SASL_LOGIN_CLASS
  val SaslLoginCallbackHandlerClassProp = SaslConfigs.SASL_LOGIN_CALLBACK_HANDLER_CLASS
  val SaslKerberosServiceNameProp = SaslConfigs.SASL_KERBEROS_SERVICE_NAME
  val SaslKerberosKinitCmdProp = SaslConfigs.SASL_KERBEROS_KINIT_CMD
  val SaslKerberosTicketRenewWindowFactorProp = SaslConfigs.SASL_KERBEROS_TICKET_RENEW_WINDOW_FACTOR
  val SaslKerberosTicketRenewJitterProp = SaslConfigs.SASL_KERBEROS_TICKET_RENEW_JITTER
  val SaslKerberosMinTimeBeforeReloginProp = SaslConfigs.SASL_KERBEROS_MIN_TIME_BEFORE_RELOGIN
  val SaslKerberosPrincipalToLocalRulesProp = BrokerSecurityConfigs.SASL_KERBEROS_PRINCIPAL_TO_LOCAL_RULES_CONFIG
  val SaslLoginRefreshWindowFactorProp = SaslConfigs.SASL_LOGIN_REFRESH_WINDOW_FACTOR
  val SaslLoginRefreshWindowJitterProp = SaslConfigs.SASL_LOGIN_REFRESH_WINDOW_JITTER
  val SaslLoginRefreshMinPeriodSecondsProp = SaslConfigs.SASL_LOGIN_REFRESH_MIN_PERIOD_SECONDS
  val SaslLoginRefreshBufferSecondsProp = SaslConfigs.SASL_LOGIN_REFRESH_BUFFER_SECONDS

  val SaslLoginConnectTimeoutMsProp = SaslConfigs.SASL_LOGIN_CONNECT_TIMEOUT_MS
  val SaslLoginReadTimeoutMsProp = SaslConfigs.SASL_LOGIN_READ_TIMEOUT_MS
  val SaslLoginRetryBackoffMaxMsProp = SaslConfigs.SASL_LOGIN_RETRY_BACKOFF_MAX_MS
  val SaslLoginRetryBackoffMsProp = SaslConfigs.SASL_LOGIN_RETRY_BACKOFF_MS
  val SaslOAuthBearerScopeClaimNameProp = SaslConfigs.SASL_OAUTHBEARER_SCOPE_CLAIM_NAME
  val SaslOAuthBearerSubClaimNameProp = SaslConfigs.SASL_OAUTHBEARER_SUB_CLAIM_NAME
  val SaslOAuthBearerTokenEndpointUrlProp = SaslConfigs.SASL_OAUTHBEARER_TOKEN_ENDPOINT_URL
  val SaslOAuthBearerJwksEndpointUrlProp = SaslConfigs.SASL_OAUTHBEARER_JWKS_ENDPOINT_URL
  val SaslOAuthBearerJwksEndpointRefreshMsProp = SaslConfigs.SASL_OAUTHBEARER_JWKS_ENDPOINT_REFRESH_MS
  val SaslOAuthBearerJwksEndpointRetryBackoffMaxMsProp = SaslConfigs.SASL_OAUTHBEARER_JWKS_ENDPOINT_RETRY_BACKOFF_MAX_MS
  val SaslOAuthBearerJwksEndpointRetryBackoffMsProp = SaslConfigs.SASL_OAUTHBEARER_JWKS_ENDPOINT_RETRY_BACKOFF_MS
  val SaslOAuthBearerClockSkewSecondsProp = SaslConfigs.SASL_OAUTHBEARER_CLOCK_SKEW_SECONDS
  val SaslOAuthBearerExpectedAudienceProp = SaslConfigs.SASL_OAUTHBEARER_EXPECTED_AUDIENCE
  val SaslOAuthBearerExpectedIssuerProp = SaslConfigs.SASL_OAUTHBEARER_EXPECTED_ISSUER

  /** ********* Delegation Token Configuration ****************/
  val DelegationTokenSecretKeyAliasProp = "delegation.token.master.key"
  val DelegationTokenSecretKeyProp = "delegation.token.secret.key"
  val DelegationTokenMaxLifeTimeProp = "delegation.token.max.lifetime.ms"
  val DelegationTokenExpiryTimeMsProp = "delegation.token.expiry.time.ms"
  val DelegationTokenExpiryCheckIntervalMsProp = "delegation.token.expiry.check.interval.ms"

  /** ********* Password encryption configuration for dynamic configs *********/
  val PasswordEncoderSecretProp = "password.encoder.secret"
  val PasswordEncoderOldSecretProp = "password.encoder.old.secret"
  val PasswordEncoderKeyFactoryAlgorithmProp = "password.encoder.keyfactory.algorithm"
  val PasswordEncoderCipherAlgorithmProp = "password.encoder.cipher.algorithm"
  val PasswordEncoderKeyLengthProp =  "password.encoder.key.length"
  val PasswordEncoderIterationsProp =  "password.encoder.iterations"

  /* Documentation */
  /** ********* Zookeeper Configuration ***********/
  val ZkConnectDoc = "Specifies the ZooKeeper connection string in the form <code>hostname:port</code> where host and port are the " +
  "host and port of a ZooKeeper server. To allow connecting through other ZooKeeper nodes when that ZooKeeper machine is " +
  "down you can also specify multiple hosts in the form <code>hostname1:port1,hostname2:port2,hostname3:port3</code>.\n" +
  "The server can also have a ZooKeeper chroot path as part of its ZooKeeper connection string which puts its data under some path in the global ZooKeeper namespace. " +
  "For example to give a chroot path of <code>/chroot/path</code> you would give the connection string as <code>hostname1:port1,hostname2:port2,hostname3:port3/chroot/path</code>."
  val ZkSessionTimeoutMsDoc = "Zookeeper session timeout"
  val ZkConnectionTimeoutMsDoc = "The max time that the client waits to establish a connection to zookeeper. If not set, the value in " + ZkSessionTimeoutMsProp + " is used"
  val ZkEnableSecureAclsDoc = "Set client to use secure ACLs"
  val ZkMaxInFlightRequestsDoc = "The maximum number of unacknowledged requests the client will send to Zookeeper before blocking."
  val ZkSslClientEnableDoc = "Set client to use TLS when connecting to ZooKeeper." +
    " An explicit value overrides any value set via the <code>zookeeper.client.secure</code> system property (note the different name)." +
    s" Defaults to false if neither is set; when true, <code>$ZkClientCnxnSocketProp</code> must be set (typically to <code>org.apache.zookeeper.ClientCnxnSocketNetty</code>); other values to set may include " +
    ZkSslConfigToSystemPropertyMap.keys.toList.sorted.filter(x => x != ZkSslClientEnableProp && x != ZkClientCnxnSocketProp).mkString("<code>", "</code>, <code>", "</code>")
  val ZkClientCnxnSocketDoc = "Typically set to <code>org.apache.zookeeper.ClientCnxnSocketNetty</code> when using TLS connectivity to ZooKeeper." +
    s" Overrides any explicit value set via the same-named <code>${ZkSslConfigToSystemPropertyMap(ZkClientCnxnSocketProp)}</code> system property."
  val ZkSslKeyStoreLocationDoc = "Keystore location when using a client-side certificate with TLS connectivity to ZooKeeper." +
    s" Overrides any explicit value set via the <code>${ZkSslConfigToSystemPropertyMap(ZkSslKeyStoreLocationProp)}</code> system property (note the camelCase)."
  val ZkSslKeyStorePasswordDoc = "Keystore password when using a client-side certificate with TLS connectivity to ZooKeeper." +
    s" Overrides any explicit value set via the <code>${ZkSslConfigToSystemPropertyMap(ZkSslKeyStorePasswordProp)}</code> system property (note the camelCase)." +
    " Note that ZooKeeper does not support a key password different from the keystore password, so be sure to set the key password in the keystore to be identical to the keystore password; otherwise the connection attempt to Zookeeper will fail."
  val ZkSslKeyStoreTypeDoc = "Keystore type when using a client-side certificate with TLS connectivity to ZooKeeper." +
    s" Overrides any explicit value set via the <code>${ZkSslConfigToSystemPropertyMap(ZkSslKeyStoreTypeProp)}</code> system property (note the camelCase)." +
    " The default value of <code>null</code> means the type will be auto-detected based on the filename extension of the keystore."
  val ZkSslTrustStoreLocationDoc = "Truststore location when using TLS connectivity to ZooKeeper." +
    s" Overrides any explicit value set via the <code>${ZkSslConfigToSystemPropertyMap(ZkSslTrustStoreLocationProp)}</code> system property (note the camelCase)."
  val ZkSslTrustStorePasswordDoc = "Truststore password when using TLS connectivity to ZooKeeper." +
    s" Overrides any explicit value set via the <code>${ZkSslConfigToSystemPropertyMap(ZkSslTrustStorePasswordProp)}</code> system property (note the camelCase)."
  val ZkSslTrustStoreTypeDoc = "Truststore type when using TLS connectivity to ZooKeeper." +
    s" Overrides any explicit value set via the <code>${ZkSslConfigToSystemPropertyMap(ZkSslTrustStoreTypeProp)}</code> system property (note the camelCase)." +
    " The default value of <code>null</code> means the type will be auto-detected based on the filename extension of the truststore."
  val ZkSslProtocolDoc = "Specifies the protocol to be used in ZooKeeper TLS negotiation." +
    s" An explicit value overrides any value set via the same-named <code>${ZkSslConfigToSystemPropertyMap(ZkSslProtocolProp)}</code> system property."
  val ZkSslEnabledProtocolsDoc = "Specifies the enabled protocol(s) in ZooKeeper TLS negotiation (csv)." +
    s" Overrides any explicit value set via the <code>${ZkSslConfigToSystemPropertyMap(ZkSslEnabledProtocolsProp)}</code> system property (note the camelCase)." +
    s" The default value of <code>null</code> means the enabled protocol will be the value of the <code>${KafkaConfig.ZkSslProtocolProp}</code> configuration property."
  val ZkSslCipherSuitesDoc = "Specifies the enabled cipher suites to be used in ZooKeeper TLS negotiation (csv)." +
    s""" Overrides any explicit value set via the <code>${ZkSslConfigToSystemPropertyMap(ZkSslCipherSuitesProp)}</code> system property (note the single word \"ciphersuites\").""" +
    " The default value of <code>null</code> means the list of enabled cipher suites is determined by the Java runtime being used."
  val ZkSslEndpointIdentificationAlgorithmDoc = "Specifies whether to enable hostname verification in the ZooKeeper TLS negotiation process, with (case-insensitively) \"https\" meaning ZooKeeper hostname verification is enabled and an explicit blank value meaning it is disabled (disabling it is only recommended for testing purposes)." +
    s""" An explicit value overrides any \"true\" or \"false\" value set via the <code>${ZkSslConfigToSystemPropertyMap(ZkSslEndpointIdentificationAlgorithmProp)}</code> system property (note the different name and values; true implies https and false implies blank)."""
  val ZkSslCrlEnableDoc = "Specifies whether to enable Certificate Revocation List in the ZooKeeper TLS protocols." +
    s" Overrides any explicit value set via the <code>${ZkSslConfigToSystemPropertyMap(ZkSslCrlEnableProp)}</code> system property (note the shorter name)."
  val ZkSslOcspEnableDoc = "Specifies whether to enable Online Certificate Status Protocol in the ZooKeeper TLS protocols." +
    s" Overrides any explicit value set via the <code>${ZkSslConfigToSystemPropertyMap(ZkSslOcspEnableProp)}</code> system property (note the shorter name)."
  /** ********* General Configuration ***********/
  val BrokerIdGenerationEnableDoc = s"Enable automatic broker id generation on the server. When enabled the value configured for $MaxReservedBrokerIdProp should be reviewed."
  val MaxReservedBrokerIdDoc = "Max number that can be used for a broker.id"
  val BrokerIdDoc = "The broker id for this server. If unset, a unique broker id will be generated." +
  "To avoid conflicts between zookeeper generated broker id's and user configured broker id's, generated broker ids " +
  "start from " + MaxReservedBrokerIdProp + " + 1."
  val MessageMaxBytesDoc = TopicConfig.MAX_MESSAGE_BYTES_DOC +
    s"This can be set per topic with the topic level <code>${TopicConfig.MAX_MESSAGE_BYTES_CONFIG}</code> config."
  val NumNetworkThreadsDoc = "The number of threads that the server uses for receiving requests from the network and sending responses to the network"
  val NumIoThreadsDoc = "The number of threads that the server uses for processing requests, which may include disk I/O"
  val NumReplicaAlterLogDirsThreadsDoc = "The number of threads that can move replicas between log directories, which may include disk I/O"
  val BackgroundThreadsDoc = "The number of threads to use for various background processing tasks"
  val QueuedMaxRequestsDoc = "The number of queued requests allowed for data-plane, before blocking the network threads"
  val QueuedMaxRequestBytesDoc = "The number of queued bytes allowed before no more requests are read"
  val RequestTimeoutMsDoc = CommonClientConfigs.REQUEST_TIMEOUT_MS_DOC
  val ConnectionSetupTimeoutMsDoc = CommonClientConfigs.SOCKET_CONNECTION_SETUP_TIMEOUT_MS_DOC
  val ConnectionSetupTimeoutMaxMsDoc = CommonClientConfigs.SOCKET_CONNECTION_SETUP_TIMEOUT_MAX_MS_DOC

  /** KRaft mode configs */
  val ProcessRolesDoc = "The roles that this process plays: 'broker', 'controller', or 'broker,controller' if it is both. " +
    "This configuration is only applicable for clusters in KRaft (Kafka Raft) mode (instead of ZooKeeper). Leave this config undefined or empty for Zookeeper clusters."
  val InitialBrokerRegistrationTimeoutMsDoc = "When initially registering with the controller quorum, the number of milliseconds to wait before declaring failure and exiting the broker process."
  val BrokerHeartbeatIntervalMsDoc = "The length of time in milliseconds between broker heartbeats. Used when running in KRaft mode."
  val BrokerSessionTimeoutMsDoc = "The length of time in milliseconds that a broker lease lasts if no heartbeats are made. Used when running in KRaft mode."
  val NodeIdDoc = "The node ID associated with the roles this process is playing when `process.roles` is non-empty. " +
    "This is required configuration when running in KRaft mode."
  val MetadataLogDirDoc = "This configuration determines where we put the metadata log for clusters in KRaft mode. " +
    "If it is not set, the metadata log is placed in the first log directory from log.dirs."
  val MetadataSnapshotMaxNewRecordBytesDoc = "This is the maximum number of bytes in the log between the latest snapshot and the high-watermark needed before generating a new snapshot."
  val ControllerListenerNamesDoc = "A comma-separated list of the names of the listeners used by the controller. This is required " +
    "if running in KRaft mode. When communicating with the controller quorum, the broker will always use the first listener in this list.\n " +
    "Note: The ZK-based controller should not set this configuration."
  val SaslMechanismControllerProtocolDoc = "SASL mechanism used for communication with controllers. Default is GSSAPI."
  val MetadataLogSegmentBytesDoc = "The maximum size of a single metadata log file."
  val MetadataLogSegmentMinBytesDoc = "Override the minimum size for a single metadata log file. This should be used for testing only."

  val MetadataLogSegmentMillisDoc = "The maximum time before a new metadata log file is rolled out (in milliseconds)."
  val MetadataMaxRetentionBytesDoc = "The maximum combined size of the metadata log and snapshots before deleting old " +
    "snapshots and log files. Since at least one snapshot must exist before any logs can be deleted, this is a soft limit."
  val MetadataMaxRetentionMillisDoc = "The number of milliseconds to keep a metadata log file or snapshot before " +
    "deleting it. Since at least one snapshot must exist before any logs can be deleted, this is a soft limit."

  /************* Authorizer Configuration ***********/
  val AuthorizerClassNameDoc = s"The fully qualified name of a class that implements <code>${classOf[Authorizer].getName}</code>" +
    " interface, which is used by the broker for authorization."
  val EarlyStartListenersDoc = "A comma-separated list of listener names which should be started before any non-early start listeners. " +
    "This is useful in cases where the startup process requires some listeners to be open before other listeners can be brought up. " +
    "In general, a listener should not appear in this list if it accepts external traffic. If not set, this defaults to be the " +
    "controller listeners."

  /** ********* Socket Server Configuration ***********/
  val ListenersDoc = "Listener List - Comma-separated list of URIs we will listen on and the listener names." +
    s" If the listener name is not a security protocol, <code>$ListenerSecurityProtocolMapProp</code> must also be set.\n" +
    " Listener names and port numbers must be unique.\n" +
    " Specify hostname as 0.0.0.0 to bind to all interfaces.\n" +
    " Leave hostname empty to bind to default interface.\n" +
    " Examples of legal listener lists:\n" +
    " PLAINTEXT://myhost:9092,SSL://:9091\n" +
    " CLIENT://0.0.0.0:9092,REPLICATION://localhost:9093\n"
  val AdvertisedListenersDoc = s"Listeners to publish to ZooKeeper for clients to use, if different than the <code>$ListenersProp</code> config property." +
    " In IaaS environments, this may need to be different from the interface to which the broker binds." +
    s" If this is not set, the value for <code>$ListenersProp</code> will be used." +
    s" Unlike <code>$ListenersProp</code>, it is not valid to advertise the 0.0.0.0 meta-address.\n" +
    s" Also unlike <code>$ListenersProp</code>, there can be duplicated ports in this property," +
    " so that one listener can be configured to advertise another listener's address." +
    " This can be useful in some cases where external load balancers are used."
  val ListenerSecurityProtocolMapDoc = "Map between listener names and security protocols. This must be defined for " +
    "the same security protocol to be usable in more than one port or IP. For example, internal and " +
    "external traffic can be separated even if SSL is required for both. Concretely, the user could define listeners " +
    "with names INTERNAL and EXTERNAL and this property as: `INTERNAL:SSL,EXTERNAL:SSL`. As shown, key and value are " +
    "separated by a colon and map entries are separated by commas. Each listener name should only appear once in the map. " +
    "Different security (SSL and SASL) settings can be configured for each listener by adding a normalised " +
    "prefix (the listener name is lowercased) to the config name. For example, to set a different keystore for the " +
    "INTERNAL listener, a config with name <code>listener.name.internal.ssl.keystore.location</code> would be set. " +
    "If the config for the listener name is not set, the config will fallback to the generic config (i.e. <code>ssl.keystore.location</code>). " +
    "Note that in KRaft a default mapping from the listener names defined by <code>controller.listener.names</code> to PLAINTEXT " +
    "is assumed if no explicit mapping is provided and no other security protocol is in use."
  val controlPlaneListenerNameDoc = "Name of listener used for communication between controller and brokers. " +
    s"Broker will use the $ControlPlaneListenerNameProp to locate the endpoint in $ListenersProp list, to listen for connections from the controller. " +
    "For example, if a broker's config is :\n" +
    "listeners = INTERNAL://192.1.1.8:9092, EXTERNAL://10.1.1.5:9093, CONTROLLER://192.1.1.8:9094\n" +
    "listener.security.protocol.map = INTERNAL:PLAINTEXT, EXTERNAL:SSL, CONTROLLER:SSL\n" +
    "control.plane.listener.name = CONTROLLER\n" +
    "On startup, the broker will start listening on \"192.1.1.8:9094\" with security protocol \"SSL\".\n" +
    s"On controller side, when it discovers a broker's published endpoints through zookeeper, it will use the $ControlPlaneListenerNameProp " +
    "to find the endpoint, which it will use to establish connection to the broker.\n" +
    "For example, if the broker's published endpoints on zookeeper are :\n" +
    "\"endpoints\" : [\"INTERNAL://broker1.example.com:9092\",\"EXTERNAL://broker1.example.com:9093\",\"CONTROLLER://broker1.example.com:9094\"]\n" +
    " and the controller's config is :\n" +
    "listener.security.protocol.map = INTERNAL:PLAINTEXT, EXTERNAL:SSL, CONTROLLER:SSL\n" +
    "control.plane.listener.name = CONTROLLER\n" +
    "then controller will use \"broker1.example.com:9094\" with security protocol \"SSL\" to connect to the broker.\n" +
    "If not explicitly configured, the default value will be null and there will be no dedicated endpoints for controller connections.\n" +
    s"If explicitly configured, the value cannot be the same as the value of <code>$InterBrokerListenerNameProp</code>."

  val SocketSendBufferBytesDoc = "The SO_SNDBUF buffer of the socket server sockets. If the value is -1, the OS default will be used."
  val SocketReceiveBufferBytesDoc = "The SO_RCVBUF buffer of the socket server sockets. If the value is -1, the OS default will be used."
  val SocketRequestMaxBytesDoc = "The maximum number of bytes in a socket request"
  val SocketListenBacklogSizeDoc = "The maximum number of pending connections on the socket. " +
    "In Linux, you may also need to configure `somaxconn` and `tcp_max_syn_backlog` kernel parameters " +
    "accordingly to make the configuration takes effect."
  val MaxConnectionsPerIpDoc = "The maximum number of connections we allow from each ip address. This can be set to 0 if there are overrides " +
    s"configured using $MaxConnectionsPerIpOverridesProp property. New connections from the ip address are dropped if the limit is reached."
  val MaxConnectionsPerIpOverridesDoc = "A comma-separated list of per-ip or hostname overrides to the default maximum number of connections. " +
    "An example value is \"hostName:100,127.0.0.1:200\""
  val MaxConnectionsDoc = "The maximum number of connections we allow in the broker at any time. This limit is applied in addition " +
    s"to any per-ip limits configured using $MaxConnectionsPerIpProp. Listener-level limits may also be configured by prefixing the " +
    s"config name with the listener prefix, for example, <code>listener.name.internal.$MaxConnectionsProp</code>. Broker-wide limit " +
    "should be configured based on broker capacity while listener limits should be configured based on application requirements. " +
    "New connections are blocked if either the listener or broker limit is reached. Connections on the inter-broker listener are " +
    "permitted even if broker-wide limit is reached. The least recently used connection on another listener will be closed in this case."
  val MaxConnectionCreationRateDoc = "The maximum connection creation rate we allow in the broker at any time. Listener-level limits " +
    s"may also be configured by prefixing the config name with the listener prefix, for example, <code>listener.name.internal.$MaxConnectionCreationRateProp</code>." +
    "Broker-wide connection rate limit should be configured based on broker capacity while listener limits should be configured based on " +
    "application requirements. New connections will be throttled if either the listener or the broker limit is reached, with the exception " +
    "of inter-broker listener. Connections on the inter-broker listener will be throttled only when the listener-level rate limit is reached."
  val ConnectionsMaxIdleMsDoc = "Idle connections timeout: the server socket processor threads close the connections that idle more than this"
  val FailedAuthenticationDelayMsDoc = "Connection close delay on failed authentication: this is the time (in milliseconds) by which connection close will be delayed on authentication failure. " +
    s"This must be configured to be less than $ConnectionsMaxIdleMsProp to prevent connection timeout."
  /************* Rack Configuration **************/
  val RackDoc = "Rack of the broker. This will be used in rack aware replication assignment for fault tolerance. Examples: `RACK1`, `us-east-1d`"
  /** ********* Log Configuration ***********/
  val NumPartitionsDoc = "The default number of log partitions per topic"
  val LogDirDoc = "The directory in which the log data is kept (supplemental for " + LogDirsProp + " property)"
  val LogDirsDoc = "A comma-separated list of the directories where the log data is stored. If not set, the value in " + LogDirProp + " is used."
  val LogSegmentBytesDoc = "The maximum size of a single log file"
  val LogRollTimeMillisDoc = "The maximum time before a new log segment is rolled out (in milliseconds). If not set, the value in " + LogRollTimeHoursProp + " is used"
  val LogRollTimeHoursDoc = "The maximum time before a new log segment is rolled out (in hours), secondary to " + LogRollTimeMillisProp + " property"

  val LogRollTimeJitterMillisDoc = "The maximum jitter to subtract from logRollTimeMillis (in milliseconds). If not set, the value in " + LogRollTimeJitterHoursProp + " is used"
  val LogRollTimeJitterHoursDoc = "The maximum jitter to subtract from logRollTimeMillis (in hours), secondary to " + LogRollTimeJitterMillisProp + " property"

  val LogRetentionTimeMillisDoc = "The number of milliseconds to keep a log file before deleting it (in milliseconds), If not set, the value in " + LogRetentionTimeMinutesProp + " is used. If set to -1, no time limit is applied."
  val LogRetentionTimeMinsDoc = "The number of minutes to keep a log file before deleting it (in minutes), secondary to " + LogRetentionTimeMillisProp + " property. If not set, the value in " + LogRetentionTimeHoursProp + " is used"
  val LogRetentionTimeHoursDoc = "The number of hours to keep a log file before deleting it (in hours), tertiary to " + LogRetentionTimeMillisProp + " property"

  val LogRetentionBytesDoc = "The maximum size of the log before deleting it"
  val LogCleanupIntervalMsDoc = "The frequency in milliseconds that the log cleaner checks whether any log is eligible for deletion"
  val LogCleanupPolicyDoc = "The default cleanup policy for segments beyond the retention window. A comma separated list of valid policies. Valid policies are: \"delete\" and \"compact\""
  val LogCleanerThreadsDoc = "The number of background threads to use for log cleaning"
  val LogCleanerIoMaxBytesPerSecondDoc = "The log cleaner will be throttled so that the sum of its read and write i/o will be less than this value on average"
  val LogCleanerDedupeBufferSizeDoc = "The total memory used for log deduplication across all cleaner threads"
  val LogCleanerIoBufferSizeDoc = "The total memory used for log cleaner I/O buffers across all cleaner threads"
  val LogCleanerDedupeBufferLoadFactorDoc = "Log cleaner dedupe buffer load factor. The percentage full the dedupe buffer can become. A higher value " +
  "will allow more log to be cleaned at once but will lead to more hash collisions"
  val LogCleanerBackoffMsDoc = "The amount of time to sleep when there are no logs to clean"
  val LogCleanerMinCleanRatioDoc = "The minimum ratio of dirty log to total log for a log to eligible for cleaning. " +
    "If the " + LogCleanerMaxCompactionLagMsProp + " or the " + LogCleanerMinCompactionLagMsProp +
    " configurations are also specified, then the log compactor considers the log eligible for compaction " +
    "as soon as either: (i) the dirty ratio threshold has been met and the log has had dirty (uncompacted) " +
    "records for at least the " + LogCleanerMinCompactionLagMsProp + " duration, or (ii) if the log has had " +
    "dirty (uncompacted) records for at most the " + LogCleanerMaxCompactionLagMsProp + " period."
  val LogCleanerEnableDoc = "Enable the log cleaner process to run on the server. Should be enabled if using any topics with a cleanup.policy=compact including the internal offsets topic. If disabled those topics will not be compacted and continually grow in size."
  val LogCleanerDeleteRetentionMsDoc = "The amount of time to retain delete tombstone markers for log compacted topics. This setting also gives a bound " +
    "on the time in which a consumer must complete a read if they begin from offset 0 to ensure that they get a valid snapshot of the final stage (otherwise delete " +
    "tombstones may be collected before they complete their scan).";
  val LogCleanerMinCompactionLagMsDoc = "The minimum time a message will remain uncompacted in the log. Only applicable for logs that are being compacted."
  val LogCleanerMaxCompactionLagMsDoc = "The maximum time a message will remain ineligible for compaction in the log. Only applicable for logs that are being compacted."
  val LogIndexSizeMaxBytesDoc = "The maximum size in bytes of the offset index"
  val LogIndexIntervalBytesDoc = "The interval with which we add an entry to the offset index"
  val LogFlushIntervalMessagesDoc = "The number of messages accumulated on a log partition before messages are flushed to disk "
  val LogDeleteDelayMsDoc = "The amount of time to wait before deleting a file from the filesystem"
  val LogFlushSchedulerIntervalMsDoc = "The frequency in ms that the log flusher checks whether any log needs to be flushed to disk"
  val LogFlushIntervalMsDoc = "The maximum time in ms that a message in any topic is kept in memory before flushed to disk. If not set, the value in " + LogFlushSchedulerIntervalMsProp + " is used"
  val LogFlushOffsetCheckpointIntervalMsDoc = "The frequency with which we update the persistent record of the last flush which acts as the log recovery point"
  val LogFlushStartOffsetCheckpointIntervalMsDoc = "The frequency with which we update the persistent record of log start offset"
  val LogPreAllocateEnableDoc = "Should pre allocate file when create new segment? If you are using Kafka on Windows, you probably need to set it to true."
  val LogMessageFormatVersionDoc = "Specify the message format version the broker will use to append messages to the logs. The value should be a valid MetadataVersion. " +
    "Some examples are: 0.8.2, 0.9.0.0, 0.10.0, check MetadataVersion for more details. By setting a particular message format version, the " +
    "user is certifying that all the existing messages on disk are smaller or equal than the specified version. Setting this value incorrectly " +
    "will cause consumers with older versions to break as they will receive messages with a format that they don't understand."

  val LogMessageTimestampTypeDoc = "Define whether the timestamp in the message is message create time or log append time. The value should be either " +
    "`CreateTime` or `LogAppendTime`"

  val LogMessageTimestampDifferenceMaxMsDoc = "The maximum difference allowed between the timestamp when a broker receives " +
    "a message and the timestamp specified in the message. If log.message.timestamp.type=CreateTime, a message will be rejected " +
    "if the difference in timestamp exceeds this threshold. This configuration is ignored if log.message.timestamp.type=LogAppendTime." +
    "The maximum timestamp difference allowed should be no greater than log.retention.ms to avoid unnecessarily frequent log rolling."
  val NumRecoveryThreadsPerDataDirDoc = "The number of threads per data directory to be used for log recovery at startup and flushing at shutdown"
  val AutoCreateTopicsEnableDoc = "Enable auto creation of topic on the server"
  val MinInSyncReplicasDoc = "When a producer sets acks to \"all\" (or \"-1\"), " +
    "min.insync.replicas specifies the minimum number of replicas that must acknowledge " +
    "a write for the write to be considered successful. If this minimum cannot be met, " +
    "then the producer will raise an exception (either NotEnoughReplicas or " +
    "NotEnoughReplicasAfterAppend).<br>When used together, min.insync.replicas and acks " +
    "allow you to enforce greater durability guarantees. A typical scenario would be to " +
    "create a topic with a replication factor of 3, set min.insync.replicas to 2, and " +
    "produce with acks of \"all\". This will ensure that the producer raises an exception " +
    "if a majority of replicas do not receive a write."

  val CreateTopicPolicyClassNameDoc = "The create topic policy class that should be used for validation. The class should " +
    "implement the <code>org.apache.kafka.server.policy.CreateTopicPolicy</code> interface."
  val AlterConfigPolicyClassNameDoc = "The alter configs policy class that should be used for validation. The class should " +
    "implement the <code>org.apache.kafka.server.policy.AlterConfigPolicy</code> interface."
  val LogMessageDownConversionEnableDoc = TopicConfig.MESSAGE_DOWNCONVERSION_ENABLE_DOC;

  /** ********* Replication configuration ***********/
  val ControllerSocketTimeoutMsDoc = "The socket timeout for controller-to-broker channels"
  val ControllerMessageQueueSizeDoc = "The buffer size for controller-to-broker-channels"
  val DefaultReplicationFactorDoc = "The default replication factors for automatically created topics"
  val ReplicaLagTimeMaxMsDoc = "If a follower hasn't sent any fetch requests or hasn't consumed up to the leaders log end offset for at least this time," +
  " the leader will remove the follower from isr"
  val ReplicaSocketTimeoutMsDoc = "The socket timeout for network requests. Its value should be at least replica.fetch.wait.max.ms"
  val ReplicaSocketReceiveBufferBytesDoc = "The socket receive buffer for network requests"
  val ReplicaFetchMaxBytesDoc = "The number of bytes of messages to attempt to fetch for each partition. This is not an absolute maximum, " +
    "if the first record batch in the first non-empty partition of the fetch is larger than this value, the record batch will still be returned " +
    "to ensure that progress can be made. The maximum record batch size accepted by the broker is defined via " +
    "<code>message.max.bytes</code> (broker config) or <code>max.message.bytes</code> (topic config)."
  val ReplicaFetchWaitMaxMsDoc = "The maximum wait time for each fetcher request issued by follower replicas. This value should always be less than the " +
  "replica.lag.time.max.ms at all times to prevent frequent shrinking of ISR for low throughput topics"
  val ReplicaFetchMinBytesDoc = "Minimum bytes expected for each fetch response. If not enough bytes, wait up to <code>replica.fetch.wait.max.ms</code> (broker config)."
  val ReplicaFetchResponseMaxBytesDoc = "Maximum bytes expected for the entire fetch response. Records are fetched in batches, " +
    "and if the first record batch in the first non-empty partition of the fetch is larger than this value, the record batch " +
    "will still be returned to ensure that progress can be made. As such, this is not an absolute maximum. The maximum " +
    "record batch size accepted by the broker is defined via <code>message.max.bytes</code> (broker config) or " +
    "<code>max.message.bytes</code> (topic config)."
  val NumReplicaFetchersDoc = "Number of fetcher threads used to replicate messages from a source broker. " +
  "Increasing this value can increase the degree of I/O parallelism in the follower broker."
  val ReplicaFetchBackoffMsDoc = "The amount of time to sleep when fetch partition error occurs."
  val ReplicaHighWatermarkCheckpointIntervalMsDoc = "The frequency with which the high watermark is saved out to disk"
  val FetchPurgatoryPurgeIntervalRequestsDoc = "The purge interval (in number of requests) of the fetch request purgatory"
  val ProducerPurgatoryPurgeIntervalRequestsDoc = "The purge interval (in number of requests) of the producer request purgatory"
  val DeleteRecordsPurgatoryPurgeIntervalRequestsDoc = "The purge interval (in number of requests) of the delete records request purgatory"
  val AutoLeaderRebalanceEnableDoc = "Enables auto leader balancing. A background thread checks the distribution of partition leaders at regular intervals, configurable by `leader.imbalance.check.interval.seconds`. If the leader imbalance exceeds `leader.imbalance.per.broker.percentage`, leader rebalance to the preferred leader for partitions is triggered."
  val LeaderImbalancePerBrokerPercentageDoc = "The ratio of leader imbalance allowed per broker. The controller would trigger a leader balance if it goes above this value per broker. The value is specified in percentage."
  val LeaderImbalanceCheckIntervalSecondsDoc = "The frequency with which the partition rebalance check is triggered by the controller"
  val UncleanLeaderElectionEnableDoc = "Indicates whether to enable replicas not in the ISR set to be elected as leader as a last resort, even though doing so may result in data loss"
  val InterBrokerSecurityProtocolDoc = "Security protocol used to communicate between brokers. Valid values are: " +
    s"${SecurityProtocol.names.asScala.mkString(", ")}. It is an error to set this and $InterBrokerListenerNameProp " +
    "properties at the same time."
  val InterBrokerProtocolVersionDoc = "Specify which version of the inter-broker protocol will be used.\n" +
  " This is typically bumped after all brokers were upgraded to a new version.\n" +
  " Example of some valid values are: 0.8.0, 0.8.1, 0.8.1.1, 0.8.2, 0.8.2.0, 0.8.2.1, 0.9.0.0, 0.9.0.1 Check MetadataVersion for the full list."
  val InterBrokerListenerNameDoc = s"Name of listener used for communication between brokers. If this is unset, the listener name is defined by $InterBrokerSecurityProtocolProp. " +
    s"It is an error to set this and $InterBrokerSecurityProtocolProp properties at the same time."
  val ReplicaSelectorClassDoc = "The fully qualified class name that implements ReplicaSelector. This is used by the broker to find the preferred read replica. By default, we use an implementation that returns the leader."
  /** ********* Controlled shutdown configuration ***********/
  val ControlledShutdownMaxRetriesDoc = "Controlled shutdown can fail for multiple reasons. This determines the number of retries when such failure happens"
  val ControlledShutdownRetryBackoffMsDoc = "Before each retry, the system needs time to recover from the state that caused the previous failure (Controller fail over, replica lag etc). This config determines the amount of time to wait before retrying."
  val ControlledShutdownEnableDoc = "Enable controlled shutdown of the server"
  /** ********* Group coordinator configuration ***********/
  val GroupMinSessionTimeoutMsDoc = "The minimum allowed session timeout for registered consumers. Shorter timeouts result in quicker failure detection at the cost of more frequent consumer heartbeating, which can overwhelm broker resources."
  val GroupMaxSessionTimeoutMsDoc = "The maximum allowed session timeout for registered consumers. Longer timeouts give consumers more time to process messages in between heartbeats at the cost of a longer time to detect failures."
  val GroupInitialRebalanceDelayMsDoc = "The amount of time the group coordinator will wait for more consumers to join a new group before performing the first rebalance. A longer delay means potentially fewer rebalances, but increases the time until processing begins."
  val GroupMaxSizeDoc = "The maximum number of consumers that a single consumer group can accommodate."
  /** ********* Offset management configuration ***********/
  val OffsetMetadataMaxSizeDoc = "The maximum size for a metadata entry associated with an offset commit"
  val OffsetsLoadBufferSizeDoc = "Batch size for reading from the offsets segments when loading offsets into the cache (soft-limit, overridden if records are too large)."
  val OffsetsTopicReplicationFactorDoc = "The replication factor for the offsets topic (set higher to ensure availability). " +
  "Internal topic creation will fail until the cluster size meets this replication factor requirement."
  val OffsetsTopicPartitionsDoc = "The number of partitions for the offset commit topic (should not change after deployment)"
  val OffsetsTopicSegmentBytesDoc = "The offsets topic segment bytes should be kept relatively small in order to facilitate faster log compaction and cache loads"
  val OffsetsTopicCompressionCodecDoc = "Compression codec for the offsets topic - compression may be used to achieve \"atomic\" commits"
  val OffsetsRetentionMinutesDoc = "After a consumer group loses all its consumers (i.e. becomes empty) its offsets will be kept for this retention period before getting discarded. " +
    "For standalone consumers (using manual assignment), offsets will be expired after the time of last commit plus this retention period."
  val OffsetsRetentionCheckIntervalMsDoc = "Frequency at which to check for stale offsets"
  val OffsetCommitTimeoutMsDoc = "Offset commit will be delayed until all replicas for the offsets topic receive the commit " +
  "or this timeout is reached. This is similar to the producer request timeout."
  val OffsetCommitRequiredAcksDoc = "The required acks before the commit can be accepted. In general, the default (-1) should not be overridden"
  /** ********* Transaction management configuration ***********/
  val TransactionalIdExpirationMsDoc = "The time in ms that the transaction coordinator will wait without receiving any transaction status updates " +
    "for the current transaction before expiring its transactional id. This setting also influences producer id expiration - producer ids are expired " +
    "once this time has elapsed after the last write with the given producer id. Note that producer ids may expire sooner if the last write from the producer id is deleted due to the topic's retention settings."
  val TransactionsMaxTimeoutMsDoc = "The maximum allowed timeout for transactions. " +
    "If a client’s requested transaction time exceed this, then the broker will return an error in InitProducerIdRequest. This prevents a client from too large of a timeout, which can stall consumers reading from topics included in the transaction."
  val TransactionsTopicMinISRDoc = "Overridden " + MinInSyncReplicasProp + " config for the transaction topic."
  val TransactionsLoadBufferSizeDoc = "Batch size for reading from the transaction log segments when loading producer ids and transactions into the cache (soft-limit, overridden if records are too large)."
  val TransactionsTopicReplicationFactorDoc = "The replication factor for the transaction topic (set higher to ensure availability). " +
    "Internal topic creation will fail until the cluster size meets this replication factor requirement."
  val TransactionsTopicPartitionsDoc = "The number of partitions for the transaction topic (should not change after deployment)."
  val TransactionsTopicSegmentBytesDoc = "The transaction topic segment bytes should be kept relatively small in order to facilitate faster log compaction and cache loads"
  val TransactionsAbortTimedOutTransactionsIntervalMsDoc = "The interval at which to rollback transactions that have timed out"
  val TransactionsRemoveExpiredTransactionsIntervalMsDoc = "The interval at which to remove transactions that have expired due to <code>transactional.id.expiration.ms</code> passing"

  /** ********* Fetch Configuration **************/
  val MaxIncrementalFetchSessionCacheSlotsDoc = "The maximum number of incremental fetch sessions that we will maintain."
  val FetchMaxBytesDoc = "The maximum number of bytes we will return for a fetch request. Must be at least 1024."

  /** ********* Quota Configuration ***********/
  val NumQuotaSamplesDoc = "The number of samples to retain in memory for client quotas"
  val NumReplicationQuotaSamplesDoc = "The number of samples to retain in memory for replication quotas"
  val NumAlterLogDirsReplicationQuotaSamplesDoc = "The number of samples to retain in memory for alter log dirs replication quotas"
  val NumControllerQuotaSamplesDoc = "The number of samples to retain in memory for controller mutation quotas"
  val QuotaWindowSizeSecondsDoc = "The time span of each sample for client quotas"
  val ReplicationQuotaWindowSizeSecondsDoc = "The time span of each sample for replication quotas"
  val AlterLogDirsReplicationQuotaWindowSizeSecondsDoc = "The time span of each sample for alter log dirs replication quotas"
  val ControllerQuotaWindowSizeSecondsDoc = "The time span of each sample for controller mutations quotas"

  val ClientQuotaCallbackClassDoc = "The fully qualified name of a class that implements the ClientQuotaCallback interface, " +
    "which is used to determine quota limits applied to client requests. By default, &lt;user&gt;, &lt;client-id&gt;, &lt;user&gt; or &lt;client-id&gt; " +
    "quotas stored in ZooKeeper are applied. For any given request, the most specific quota that matches the user principal " +
    "of the session and the client-id of the request is applied."

  val DeleteTopicEnableDoc = "Enables delete topic. Delete topic through the admin tool will have no effect if this config is turned off"
  val CompressionTypeDoc = "Specify the final compression type for a given topic. This configuration accepts the standard compression codecs " +
  "('gzip', 'snappy', 'lz4', 'zstd'). It additionally accepts 'uncompressed' which is equivalent to no compression; and " +
  "'producer' which means retain the original compression codec set by the producer."

  /** ********* Kafka Metrics Configuration ***********/
  val MetricSampleWindowMsDoc = CommonClientConfigs.METRICS_SAMPLE_WINDOW_MS_DOC
  val MetricNumSamplesDoc = CommonClientConfigs.METRICS_NUM_SAMPLES_DOC
  val MetricReporterClassesDoc = CommonClientConfigs.METRIC_REPORTER_CLASSES_DOC
  val MetricRecordingLevelDoc = CommonClientConfigs.METRICS_RECORDING_LEVEL_DOC


  /** ********* Kafka Yammer Metrics Reporter Configuration ***********/
  val KafkaMetricsReporterClassesDoc = "A list of classes to use as Yammer metrics custom reporters." +
    " The reporters should implement <code>kafka.metrics.KafkaMetricsReporter</code> trait. If a client wants" +
    " to expose JMX operations on a custom reporter, the custom reporter needs to additionally implement an MBean" +
    " trait that extends <code>kafka.metrics.KafkaMetricsReporterMBean</code> trait so that the registered MBean is compliant with" +
    " the standard MBean convention."

  val KafkaMetricsPollingIntervalSecondsDoc = s"The metrics polling interval (in seconds) which can be used" +
    s" in $KafkaMetricsReporterClassesProp implementations."

  /** ******** Common Security Configuration *************/
  val PrincipalBuilderClassDoc = BrokerSecurityConfigs.PRINCIPAL_BUILDER_CLASS_DOC
  val ConnectionsMaxReauthMsDoc = BrokerSecurityConfigs.CONNECTIONS_MAX_REAUTH_MS_DOC
  val securityProviderClassDoc = SecurityConfig.SECURITY_PROVIDERS_DOC

  /** ********* SSL Configuration ****************/
  val SslProtocolDoc = SslConfigs.SSL_PROTOCOL_DOC
  val SslProviderDoc = SslConfigs.SSL_PROVIDER_DOC
  val SslCipherSuitesDoc = SslConfigs.SSL_CIPHER_SUITES_DOC
  val SslEnabledProtocolsDoc = SslConfigs.SSL_ENABLED_PROTOCOLS_DOC
  val SslKeystoreTypeDoc = SslConfigs.SSL_KEYSTORE_TYPE_DOC
  val SslKeystoreLocationDoc = SslConfigs.SSL_KEYSTORE_LOCATION_DOC
  val SslKeystorePasswordDoc = SslConfigs.SSL_KEYSTORE_PASSWORD_DOC
  val SslKeyPasswordDoc = SslConfigs.SSL_KEY_PASSWORD_DOC
  val SslKeystoreKeyDoc = SslConfigs.SSL_KEYSTORE_KEY_DOC
  val SslKeystoreCertificateChainDoc = SslConfigs.SSL_KEYSTORE_CERTIFICATE_CHAIN_DOC
  val SslTruststoreTypeDoc = SslConfigs.SSL_TRUSTSTORE_TYPE_DOC
  val SslTruststorePasswordDoc = SslConfigs.SSL_TRUSTSTORE_PASSWORD_DOC
  val SslTruststoreLocationDoc = SslConfigs.SSL_TRUSTSTORE_LOCATION_DOC
  val SslTruststoreCertificatesDoc = SslConfigs.SSL_TRUSTSTORE_CERTIFICATES_DOC
  val SslKeyManagerAlgorithmDoc = SslConfigs.SSL_KEYMANAGER_ALGORITHM_DOC
  val SslTrustManagerAlgorithmDoc = SslConfigs.SSL_TRUSTMANAGER_ALGORITHM_DOC
  val SslEndpointIdentificationAlgorithmDoc = SslConfigs.SSL_ENDPOINT_IDENTIFICATION_ALGORITHM_DOC
  val SslSecureRandomImplementationDoc = SslConfigs.SSL_SECURE_RANDOM_IMPLEMENTATION_DOC
  val SslClientAuthDoc = BrokerSecurityConfigs.SSL_CLIENT_AUTH_DOC
  val SslPrincipalMappingRulesDoc = BrokerSecurityConfigs.SSL_PRINCIPAL_MAPPING_RULES_DOC
  val SslEngineFactoryClassDoc = SslConfigs.SSL_ENGINE_FACTORY_CLASS_DOC

  /** ********* Sasl Configuration ****************/
  val SaslMechanismInterBrokerProtocolDoc = "SASL mechanism used for inter-broker communication. Default is GSSAPI."
  val SaslJaasConfigDoc = SaslConfigs.SASL_JAAS_CONFIG_DOC
  val SaslEnabledMechanismsDoc = BrokerSecurityConfigs.SASL_ENABLED_MECHANISMS_DOC
  val SaslServerCallbackHandlerClassDoc = BrokerSecurityConfigs.SASL_SERVER_CALLBACK_HANDLER_CLASS_DOC
  val SaslClientCallbackHandlerClassDoc = SaslConfigs.SASL_CLIENT_CALLBACK_HANDLER_CLASS_DOC
  val SaslLoginClassDoc = SaslConfigs.SASL_LOGIN_CLASS_DOC
  val SaslLoginCallbackHandlerClassDoc = SaslConfigs.SASL_LOGIN_CALLBACK_HANDLER_CLASS_DOC
  val SaslKerberosServiceNameDoc = SaslConfigs.SASL_KERBEROS_SERVICE_NAME_DOC
  val SaslKerberosKinitCmdDoc = SaslConfigs.SASL_KERBEROS_KINIT_CMD_DOC
  val SaslKerberosTicketRenewWindowFactorDoc = SaslConfigs.SASL_KERBEROS_TICKET_RENEW_WINDOW_FACTOR_DOC
  val SaslKerberosTicketRenewJitterDoc = SaslConfigs.SASL_KERBEROS_TICKET_RENEW_JITTER_DOC
  val SaslKerberosMinTimeBeforeReloginDoc = SaslConfigs.SASL_KERBEROS_MIN_TIME_BEFORE_RELOGIN_DOC
  val SaslKerberosPrincipalToLocalRulesDoc = BrokerSecurityConfigs.SASL_KERBEROS_PRINCIPAL_TO_LOCAL_RULES_DOC
  val SaslLoginRefreshWindowFactorDoc = SaslConfigs.SASL_LOGIN_REFRESH_WINDOW_FACTOR_DOC
  val SaslLoginRefreshWindowJitterDoc = SaslConfigs.SASL_LOGIN_REFRESH_WINDOW_JITTER_DOC
  val SaslLoginRefreshMinPeriodSecondsDoc = SaslConfigs.SASL_LOGIN_REFRESH_MIN_PERIOD_SECONDS_DOC
  val SaslLoginRefreshBufferSecondsDoc = SaslConfigs.SASL_LOGIN_REFRESH_BUFFER_SECONDS_DOC

  val SaslLoginConnectTimeoutMsDoc = SaslConfigs.SASL_LOGIN_CONNECT_TIMEOUT_MS_DOC
  val SaslLoginReadTimeoutMsDoc = SaslConfigs.SASL_LOGIN_READ_TIMEOUT_MS_DOC
  val SaslLoginRetryBackoffMaxMsDoc = SaslConfigs.SASL_LOGIN_RETRY_BACKOFF_MAX_MS_DOC
  val SaslLoginRetryBackoffMsDoc = SaslConfigs.SASL_LOGIN_RETRY_BACKOFF_MS_DOC
  val SaslOAuthBearerScopeClaimNameDoc = SaslConfigs.SASL_OAUTHBEARER_SCOPE_CLAIM_NAME_DOC
  val SaslOAuthBearerSubClaimNameDoc = SaslConfigs.SASL_OAUTHBEARER_SUB_CLAIM_NAME_DOC
  val SaslOAuthBearerTokenEndpointUrlDoc = SaslConfigs.SASL_OAUTHBEARER_TOKEN_ENDPOINT_URL_DOC
  val SaslOAuthBearerJwksEndpointUrlDoc = SaslConfigs.SASL_OAUTHBEARER_JWKS_ENDPOINT_URL_DOC
  val SaslOAuthBearerJwksEndpointRefreshMsDoc = SaslConfigs.SASL_OAUTHBEARER_JWKS_ENDPOINT_REFRESH_MS_DOC
  val SaslOAuthBearerJwksEndpointRetryBackoffMaxMsDoc = SaslConfigs.SASL_OAUTHBEARER_JWKS_ENDPOINT_RETRY_BACKOFF_MAX_MS_DOC
  val SaslOAuthBearerJwksEndpointRetryBackoffMsDoc = SaslConfigs.SASL_OAUTHBEARER_JWKS_ENDPOINT_RETRY_BACKOFF_MS_DOC
  val SaslOAuthBearerClockSkewSecondsDoc = SaslConfigs.SASL_OAUTHBEARER_CLOCK_SKEW_SECONDS_DOC
  val SaslOAuthBearerExpectedAudienceDoc = SaslConfigs.SASL_OAUTHBEARER_EXPECTED_AUDIENCE_DOC
  val SaslOAuthBearerExpectedIssuerDoc = SaslConfigs.SASL_OAUTHBEARER_EXPECTED_ISSUER_DOC

  /** ********* Delegation Token Configuration ****************/
  val DelegationTokenSecretKeyAliasDoc = s"DEPRECATED: An alias for $DelegationTokenSecretKeyProp, which should be used instead of this config."
  val DelegationTokenSecretKeyDoc = "Secret key to generate and verify delegation tokens. The same key must be configured across all the brokers. " +
    " If the key is not set or set to empty string, brokers will disable the delegation token support."
  val DelegationTokenMaxLifeTimeDoc = "The token has a maximum lifetime beyond which it cannot be renewed anymore. Default value 7 days."
  val DelegationTokenExpiryTimeMsDoc = "The token validity time in miliseconds before the token needs to be renewed. Default value 1 day."
  val DelegationTokenExpiryCheckIntervalDoc = "Scan interval to remove expired delegation tokens."

  /** ********* Password encryption configuration for dynamic configs *********/
  val PasswordEncoderSecretDoc = "The secret used for encoding dynamically configured passwords for this broker."
  val PasswordEncoderOldSecretDoc = "The old secret that was used for encoding dynamically configured passwords. " +
    "This is required only when the secret is updated. If specified, all dynamically encoded passwords are " +
    s"decoded using this old secret and re-encoded using $PasswordEncoderSecretProp when broker starts up."
  val PasswordEncoderKeyFactoryAlgorithmDoc = "The SecretKeyFactory algorithm used for encoding dynamically configured passwords. " +
    "Default is PBKDF2WithHmacSHA512 if available and PBKDF2WithHmacSHA1 otherwise."
  val PasswordEncoderCipherAlgorithmDoc = "The Cipher algorithm used for encoding dynamically configured passwords."
  val PasswordEncoderKeyLengthDoc =  "The key length used for encoding dynamically configured passwords."
  val PasswordEncoderIterationsDoc =  "The iteration count used for encoding dynamically configured passwords."

  @nowarn("cat=deprecation")
  private[server] val configDef = {
    import ConfigDef.Importance._
    import ConfigDef.Range._
    import ConfigDef.Type._
    import ConfigDef.ValidString._

    new ConfigDef()

      /** ********* Zookeeper Configuration ***********/
      .define(ZkConnectProp, STRING, null, HIGH, ZkConnectDoc)
      .define(ZkSessionTimeoutMsProp, INT, Defaults.ZkSessionTimeoutMs, HIGH, ZkSessionTimeoutMsDoc)
      .define(ZkConnectionTimeoutMsProp, INT, null, HIGH, ZkConnectionTimeoutMsDoc)
      .define(ZkEnableSecureAclsProp, BOOLEAN, Defaults.ZkEnableSecureAcls, HIGH, ZkEnableSecureAclsDoc)
      .define(ZkMaxInFlightRequestsProp, INT, Defaults.ZkMaxInFlightRequests, atLeast(1), HIGH, ZkMaxInFlightRequestsDoc)
      .define(ZkSslClientEnableProp, BOOLEAN, Defaults.ZkSslClientEnable, MEDIUM, ZkSslClientEnableDoc)
      .define(ZkClientCnxnSocketProp, STRING, null, MEDIUM, ZkClientCnxnSocketDoc)
      .define(ZkSslKeyStoreLocationProp, STRING, null, MEDIUM, ZkSslKeyStoreLocationDoc)
      .define(ZkSslKeyStorePasswordProp, PASSWORD, null, MEDIUM, ZkSslKeyStorePasswordDoc)
      .define(ZkSslKeyStoreTypeProp, STRING, null, MEDIUM, ZkSslKeyStoreTypeDoc)
      .define(ZkSslTrustStoreLocationProp, STRING, null, MEDIUM, ZkSslTrustStoreLocationDoc)
      .define(ZkSslTrustStorePasswordProp, PASSWORD, null, MEDIUM, ZkSslTrustStorePasswordDoc)
      .define(ZkSslTrustStoreTypeProp, STRING, null, MEDIUM, ZkSslTrustStoreTypeDoc)
      .define(ZkSslProtocolProp, STRING, Defaults.ZkSslProtocol, LOW, ZkSslProtocolDoc)
      .define(ZkSslEnabledProtocolsProp, LIST, null, LOW, ZkSslEnabledProtocolsDoc)
      .define(ZkSslCipherSuitesProp, LIST, null, LOW, ZkSslCipherSuitesDoc)
      .define(ZkSslEndpointIdentificationAlgorithmProp, STRING, Defaults.ZkSslEndpointIdentificationAlgorithm, LOW, ZkSslEndpointIdentificationAlgorithmDoc)
      .define(ZkSslCrlEnableProp, BOOLEAN, Defaults.ZkSslCrlEnable, LOW, ZkSslCrlEnableDoc)
      .define(ZkSslOcspEnableProp, BOOLEAN, Defaults.ZkSslOcspEnable, LOW, ZkSslOcspEnableDoc)

      /** ********* General Configuration ***********/
      .define(BrokerIdGenerationEnableProp, BOOLEAN, Defaults.BrokerIdGenerationEnable, MEDIUM, BrokerIdGenerationEnableDoc)
      .define(MaxReservedBrokerIdProp, INT, Defaults.MaxReservedBrokerId, atLeast(0), MEDIUM, MaxReservedBrokerIdDoc)
      .define(BrokerIdProp, INT, Defaults.BrokerId, HIGH, BrokerIdDoc)
      .define(MessageMaxBytesProp, INT, Defaults.MessageMaxBytes, atLeast(0), HIGH, MessageMaxBytesDoc)
      .define(NumNetworkThreadsProp, INT, Defaults.NumNetworkThreads, atLeast(1), HIGH, NumNetworkThreadsDoc)
      .define(NumIoThreadsProp, INT, Defaults.NumIoThreads, atLeast(1), HIGH, NumIoThreadsDoc)
      .define(NumReplicaAlterLogDirsThreadsProp, INT, null, HIGH, NumReplicaAlterLogDirsThreadsDoc)
      .define(BackgroundThreadsProp, INT, Defaults.BackgroundThreads, atLeast(1), HIGH, BackgroundThreadsDoc)
      .define(QueuedMaxRequestsProp, INT, Defaults.QueuedMaxRequests, atLeast(1), HIGH, QueuedMaxRequestsDoc)
      .define(QueuedMaxBytesProp, LONG, Defaults.QueuedMaxRequestBytes, MEDIUM, QueuedMaxRequestBytesDoc)
      .define(RequestTimeoutMsProp, INT, Defaults.RequestTimeoutMs, HIGH, RequestTimeoutMsDoc)
      .define(ConnectionSetupTimeoutMsProp, LONG, Defaults.ConnectionSetupTimeoutMs, MEDIUM, ConnectionSetupTimeoutMsDoc)
      .define(ConnectionSetupTimeoutMaxMsProp, LONG, Defaults.ConnectionSetupTimeoutMaxMs, MEDIUM, ConnectionSetupTimeoutMaxMsDoc)

      /*
       * KRaft mode configs.
       */
      .define(MetadataSnapshotMaxNewRecordBytesProp, LONG, Defaults.MetadataSnapshotMaxNewRecordBytes, atLeast(1), HIGH, MetadataSnapshotMaxNewRecordBytesDoc)

      /*
       * KRaft mode private configs. Note that these configs are defined as internal. We will make them public in the 3.0.0 release.
       */
      .define(ProcessRolesProp, LIST, Collections.emptyList(), ValidList.in("broker", "controller"), HIGH, ProcessRolesDoc)
      .define(NodeIdProp, INT, Defaults.EmptyNodeId, null, HIGH, NodeIdDoc)
      .define(InitialBrokerRegistrationTimeoutMsProp, INT, Defaults.InitialBrokerRegistrationTimeoutMs, null, MEDIUM, InitialBrokerRegistrationTimeoutMsDoc)
      .define(BrokerHeartbeatIntervalMsProp, INT, Defaults.BrokerHeartbeatIntervalMs, null, MEDIUM, BrokerHeartbeatIntervalMsDoc)
      .define(BrokerSessionTimeoutMsProp, INT, Defaults.BrokerSessionTimeoutMs, null, MEDIUM, BrokerSessionTimeoutMsDoc)
      .define(ControllerListenerNamesProp, STRING, null, null, HIGH, ControllerListenerNamesDoc)
      .define(SaslMechanismControllerProtocolProp, STRING, SaslConfigs.DEFAULT_SASL_MECHANISM, null, HIGH, SaslMechanismControllerProtocolDoc)
      .define(MetadataLogDirProp, STRING, null, null, HIGH, MetadataLogDirDoc)
      .define(MetadataLogSegmentBytesProp, INT, Defaults.LogSegmentBytes, atLeast(Records.LOG_OVERHEAD), HIGH, MetadataLogSegmentBytesDoc)
      .defineInternal(MetadataLogSegmentMinBytesProp, INT, 8 * 1024 * 1024, atLeast(Records.LOG_OVERHEAD), HIGH, MetadataLogSegmentMinBytesDoc)
      .define(MetadataLogSegmentMillisProp, LONG, Defaults.LogRollHours * 60 * 60 * 1000L, null, HIGH, MetadataLogSegmentMillisDoc)
      .define(MetadataMaxRetentionBytesProp, LONG, Defaults.LogRetentionBytes, null, HIGH, MetadataMaxRetentionBytesDoc)
      .define(MetadataMaxRetentionMillisProp, LONG, Defaults.LogRetentionHours * 60 * 60 * 1000L, null, HIGH, MetadataMaxRetentionMillisDoc)

      /************* Authorizer Configuration ***********/
<<<<<<< HEAD
      .define(AuthorizerClassNameProp, STRING, Defaults.AuthorizerClassName, LOW, AuthorizerClassNameDoc)
      .define(EarlyStartListenersProp, STRING, null,  HIGH, EarlyStartListenersDoc)
=======
      .define(AuthorizerClassNameProp, STRING, Defaults.AuthorizerClassName, new ConfigDef.NonNullValidator(), LOW, AuthorizerClassNameDoc)
>>>>>>> 040b11d7

      /** ********* Socket Server Configuration ***********/
      .define(ListenersProp, STRING, Defaults.Listeners, HIGH, ListenersDoc)
      .define(AdvertisedListenersProp, STRING, null, HIGH, AdvertisedListenersDoc)
      .define(ListenerSecurityProtocolMapProp, STRING, Defaults.ListenerSecurityProtocolMap, LOW, ListenerSecurityProtocolMapDoc)
      .define(ControlPlaneListenerNameProp, STRING, null, HIGH, controlPlaneListenerNameDoc)
      .define(SocketSendBufferBytesProp, INT, Defaults.SocketSendBufferBytes, HIGH, SocketSendBufferBytesDoc)
      .define(SocketReceiveBufferBytesProp, INT, Defaults.SocketReceiveBufferBytes, HIGH, SocketReceiveBufferBytesDoc)
      .define(SocketRequestMaxBytesProp, INT, Defaults.SocketRequestMaxBytes, atLeast(1), HIGH, SocketRequestMaxBytesDoc)
      .define(SocketListenBacklogSizeProp, INT, Defaults.SocketListenBacklogSize, atLeast(1), MEDIUM, SocketListenBacklogSizeDoc)
      .define(MaxConnectionsPerIpProp, INT, Defaults.MaxConnectionsPerIp, atLeast(0), MEDIUM, MaxConnectionsPerIpDoc)
      .define(MaxConnectionsPerIpOverridesProp, STRING, Defaults.MaxConnectionsPerIpOverrides, MEDIUM, MaxConnectionsPerIpOverridesDoc)
      .define(MaxConnectionsProp, INT, Defaults.MaxConnections, atLeast(0), MEDIUM, MaxConnectionsDoc)
      .define(MaxConnectionCreationRateProp, INT, Defaults.MaxConnectionCreationRate, atLeast(0), MEDIUM, MaxConnectionCreationRateDoc)
      .define(ConnectionsMaxIdleMsProp, LONG, Defaults.ConnectionsMaxIdleMs, MEDIUM, ConnectionsMaxIdleMsDoc)
      .define(FailedAuthenticationDelayMsProp, INT, Defaults.FailedAuthenticationDelayMs, atLeast(0), LOW, FailedAuthenticationDelayMsDoc)

      /************ Rack Configuration ******************/
      .define(RackProp, STRING, null, MEDIUM, RackDoc)

      /** ********* Log Configuration ***********/
      .define(NumPartitionsProp, INT, Defaults.NumPartitions, atLeast(1), MEDIUM, NumPartitionsDoc)
      .define(LogDirProp, STRING, Defaults.LogDir, HIGH, LogDirDoc)
      .define(LogDirsProp, STRING, null, HIGH, LogDirsDoc)
      .define(LogSegmentBytesProp, INT, Defaults.LogSegmentBytes, atLeast(LegacyRecord.RECORD_OVERHEAD_V0), HIGH, LogSegmentBytesDoc)

      .define(LogRollTimeMillisProp, LONG, null, HIGH, LogRollTimeMillisDoc)
      .define(LogRollTimeHoursProp, INT, Defaults.LogRollHours, atLeast(1), HIGH, LogRollTimeHoursDoc)

      .define(LogRollTimeJitterMillisProp, LONG, null, HIGH, LogRollTimeJitterMillisDoc)
      .define(LogRollTimeJitterHoursProp, INT, Defaults.LogRollJitterHours, atLeast(0), HIGH, LogRollTimeJitterHoursDoc)

      .define(LogRetentionTimeMillisProp, LONG, null, HIGH, LogRetentionTimeMillisDoc)
      .define(LogRetentionTimeMinutesProp, INT, null, HIGH, LogRetentionTimeMinsDoc)
      .define(LogRetentionTimeHoursProp, INT, Defaults.LogRetentionHours, HIGH, LogRetentionTimeHoursDoc)

      .define(LogRetentionBytesProp, LONG, Defaults.LogRetentionBytes, HIGH, LogRetentionBytesDoc)
      .define(LogCleanupIntervalMsProp, LONG, Defaults.LogCleanupIntervalMs, atLeast(1), MEDIUM, LogCleanupIntervalMsDoc)
      .define(LogCleanupPolicyProp, LIST, Defaults.LogCleanupPolicy, ValidList.in(Defaults.Compact, Defaults.Delete), MEDIUM, LogCleanupPolicyDoc)
      .define(LogCleanerThreadsProp, INT, Defaults.LogCleanerThreads, atLeast(0), MEDIUM, LogCleanerThreadsDoc)
      .define(LogCleanerIoMaxBytesPerSecondProp, DOUBLE, Defaults.LogCleanerIoMaxBytesPerSecond, MEDIUM, LogCleanerIoMaxBytesPerSecondDoc)
      .define(LogCleanerDedupeBufferSizeProp, LONG, Defaults.LogCleanerDedupeBufferSize, MEDIUM, LogCleanerDedupeBufferSizeDoc)
      .define(LogCleanerIoBufferSizeProp, INT, Defaults.LogCleanerIoBufferSize, atLeast(0), MEDIUM, LogCleanerIoBufferSizeDoc)
      .define(LogCleanerDedupeBufferLoadFactorProp, DOUBLE, Defaults.LogCleanerDedupeBufferLoadFactor, MEDIUM, LogCleanerDedupeBufferLoadFactorDoc)
      .define(LogCleanerBackoffMsProp, LONG, Defaults.LogCleanerBackoffMs, atLeast(0), MEDIUM, LogCleanerBackoffMsDoc)
      .define(LogCleanerMinCleanRatioProp, DOUBLE, Defaults.LogCleanerMinCleanRatio, between(0, 1), MEDIUM, LogCleanerMinCleanRatioDoc)
      .define(LogCleanerEnableProp, BOOLEAN, Defaults.LogCleanerEnable, MEDIUM, LogCleanerEnableDoc)
      .define(LogCleanerDeleteRetentionMsProp, LONG, Defaults.LogCleanerDeleteRetentionMs, atLeast(0), MEDIUM, LogCleanerDeleteRetentionMsDoc)
      .define(LogCleanerMinCompactionLagMsProp, LONG, Defaults.LogCleanerMinCompactionLagMs, atLeast(0), MEDIUM, LogCleanerMinCompactionLagMsDoc)
      .define(LogCleanerMaxCompactionLagMsProp, LONG, Defaults.LogCleanerMaxCompactionLagMs, atLeast(1), MEDIUM, LogCleanerMaxCompactionLagMsDoc)
      .define(LogIndexSizeMaxBytesProp, INT, Defaults.LogIndexSizeMaxBytes, atLeast(4), MEDIUM, LogIndexSizeMaxBytesDoc)
      .define(LogIndexIntervalBytesProp, INT, Defaults.LogIndexIntervalBytes, atLeast(0), MEDIUM, LogIndexIntervalBytesDoc)
      .define(LogFlushIntervalMessagesProp, LONG, Defaults.LogFlushIntervalMessages, atLeast(1), HIGH, LogFlushIntervalMessagesDoc)
      .define(LogDeleteDelayMsProp, LONG, Defaults.LogDeleteDelayMs, atLeast(0), HIGH, LogDeleteDelayMsDoc)
      .define(LogFlushSchedulerIntervalMsProp, LONG, Defaults.LogFlushSchedulerIntervalMs, HIGH, LogFlushSchedulerIntervalMsDoc)
      .define(LogFlushIntervalMsProp, LONG, null, HIGH, LogFlushIntervalMsDoc)
      .define(LogFlushOffsetCheckpointIntervalMsProp, INT, Defaults.LogFlushOffsetCheckpointIntervalMs, atLeast(0), HIGH, LogFlushOffsetCheckpointIntervalMsDoc)
      .define(LogFlushStartOffsetCheckpointIntervalMsProp, INT, Defaults.LogFlushStartOffsetCheckpointIntervalMs, atLeast(0), HIGH, LogFlushStartOffsetCheckpointIntervalMsDoc)
      .define(LogPreAllocateProp, BOOLEAN, Defaults.LogPreAllocateEnable, MEDIUM, LogPreAllocateEnableDoc)
      .define(NumRecoveryThreadsPerDataDirProp, INT, Defaults.NumRecoveryThreadsPerDataDir, atLeast(1), HIGH, NumRecoveryThreadsPerDataDirDoc)
      .define(AutoCreateTopicsEnableProp, BOOLEAN, Defaults.AutoCreateTopicsEnable, HIGH, AutoCreateTopicsEnableDoc)
      .define(MinInSyncReplicasProp, INT, Defaults.MinInSyncReplicas, atLeast(1), HIGH, MinInSyncReplicasDoc)
      .define(LogMessageFormatVersionProp, STRING, Defaults.LogMessageFormatVersion, new MetadataVersionValidator(), MEDIUM, LogMessageFormatVersionDoc)
      .define(LogMessageTimestampTypeProp, STRING, Defaults.LogMessageTimestampType, in("CreateTime", "LogAppendTime"), MEDIUM, LogMessageTimestampTypeDoc)
      .define(LogMessageTimestampDifferenceMaxMsProp, LONG, Defaults.LogMessageTimestampDifferenceMaxMs,  atLeast(0), MEDIUM, LogMessageTimestampDifferenceMaxMsDoc)
      .define(CreateTopicPolicyClassNameProp, CLASS, null, LOW, CreateTopicPolicyClassNameDoc)
      .define(AlterConfigPolicyClassNameProp, CLASS, null, LOW, AlterConfigPolicyClassNameDoc)
      .define(LogMessageDownConversionEnableProp, BOOLEAN, Defaults.MessageDownConversionEnable, LOW, LogMessageDownConversionEnableDoc)

      /** ********* Replication configuration ***********/
      .define(ControllerSocketTimeoutMsProp, INT, Defaults.ControllerSocketTimeoutMs, MEDIUM, ControllerSocketTimeoutMsDoc)
      .define(DefaultReplicationFactorProp, INT, Defaults.DefaultReplicationFactor, MEDIUM, DefaultReplicationFactorDoc)
      .define(ReplicaLagTimeMaxMsProp, LONG, Defaults.ReplicaLagTimeMaxMs, HIGH, ReplicaLagTimeMaxMsDoc)
      .define(ReplicaSocketTimeoutMsProp, INT, Defaults.ReplicaSocketTimeoutMs, HIGH, ReplicaSocketTimeoutMsDoc)
      .define(ReplicaSocketReceiveBufferBytesProp, INT, Defaults.ReplicaSocketReceiveBufferBytes, HIGH, ReplicaSocketReceiveBufferBytesDoc)
      .define(ReplicaFetchMaxBytesProp, INT, Defaults.ReplicaFetchMaxBytes, atLeast(0), MEDIUM, ReplicaFetchMaxBytesDoc)
      .define(ReplicaFetchWaitMaxMsProp, INT, Defaults.ReplicaFetchWaitMaxMs, HIGH, ReplicaFetchWaitMaxMsDoc)
      .define(ReplicaFetchBackoffMsProp, INT, Defaults.ReplicaFetchBackoffMs, atLeast(0), MEDIUM, ReplicaFetchBackoffMsDoc)
      .define(ReplicaFetchMinBytesProp, INT, Defaults.ReplicaFetchMinBytes, HIGH, ReplicaFetchMinBytesDoc)
      .define(ReplicaFetchResponseMaxBytesProp, INT, Defaults.ReplicaFetchResponseMaxBytes, atLeast(0), MEDIUM, ReplicaFetchResponseMaxBytesDoc)
      .define(NumReplicaFetchersProp, INT, Defaults.NumReplicaFetchers, HIGH, NumReplicaFetchersDoc)
      .define(ReplicaHighWatermarkCheckpointIntervalMsProp, LONG, Defaults.ReplicaHighWatermarkCheckpointIntervalMs, HIGH, ReplicaHighWatermarkCheckpointIntervalMsDoc)
      .define(FetchPurgatoryPurgeIntervalRequestsProp, INT, Defaults.FetchPurgatoryPurgeIntervalRequests, MEDIUM, FetchPurgatoryPurgeIntervalRequestsDoc)
      .define(ProducerPurgatoryPurgeIntervalRequestsProp, INT, Defaults.ProducerPurgatoryPurgeIntervalRequests, MEDIUM, ProducerPurgatoryPurgeIntervalRequestsDoc)
      .define(DeleteRecordsPurgatoryPurgeIntervalRequestsProp, INT, Defaults.DeleteRecordsPurgatoryPurgeIntervalRequests, MEDIUM, DeleteRecordsPurgatoryPurgeIntervalRequestsDoc)
      .define(AutoLeaderRebalanceEnableProp, BOOLEAN, Defaults.AutoLeaderRebalanceEnable, HIGH, AutoLeaderRebalanceEnableDoc)
      .define(LeaderImbalancePerBrokerPercentageProp, INT, Defaults.LeaderImbalancePerBrokerPercentage, HIGH, LeaderImbalancePerBrokerPercentageDoc)
      .define(LeaderImbalanceCheckIntervalSecondsProp, LONG, Defaults.LeaderImbalanceCheckIntervalSeconds, atLeast(1), HIGH, LeaderImbalanceCheckIntervalSecondsDoc)
      .define(UncleanLeaderElectionEnableProp, BOOLEAN, Defaults.UncleanLeaderElectionEnable, HIGH, UncleanLeaderElectionEnableDoc)
      .define(InterBrokerSecurityProtocolProp, STRING, Defaults.InterBrokerSecurityProtocol, in(Utils.enumOptions(classOf[SecurityProtocol]):_*), MEDIUM, InterBrokerSecurityProtocolDoc)
      .define(InterBrokerProtocolVersionProp, STRING, Defaults.InterBrokerProtocolVersion, new MetadataVersionValidator(), MEDIUM, InterBrokerProtocolVersionDoc)
      .define(InterBrokerListenerNameProp, STRING, null, MEDIUM, InterBrokerListenerNameDoc)
      .define(ReplicaSelectorClassProp, STRING, null, MEDIUM, ReplicaSelectorClassDoc)

      /** ********* Controlled shutdown configuration ***********/
      .define(ControlledShutdownMaxRetriesProp, INT, Defaults.ControlledShutdownMaxRetries, MEDIUM, ControlledShutdownMaxRetriesDoc)
      .define(ControlledShutdownRetryBackoffMsProp, LONG, Defaults.ControlledShutdownRetryBackoffMs, MEDIUM, ControlledShutdownRetryBackoffMsDoc)
      .define(ControlledShutdownEnableProp, BOOLEAN, Defaults.ControlledShutdownEnable, MEDIUM, ControlledShutdownEnableDoc)

      /** ********* Group coordinator configuration ***********/
      .define(GroupMinSessionTimeoutMsProp, INT, Defaults.GroupMinSessionTimeoutMs, MEDIUM, GroupMinSessionTimeoutMsDoc)
      .define(GroupMaxSessionTimeoutMsProp, INT, Defaults.GroupMaxSessionTimeoutMs, MEDIUM, GroupMaxSessionTimeoutMsDoc)
      .define(GroupInitialRebalanceDelayMsProp, INT, Defaults.GroupInitialRebalanceDelayMs, MEDIUM, GroupInitialRebalanceDelayMsDoc)
      .define(GroupMaxSizeProp, INT, Defaults.GroupMaxSize, atLeast(1), MEDIUM, GroupMaxSizeDoc)

      /** ********* Offset management configuration ***********/
      .define(OffsetMetadataMaxSizeProp, INT, Defaults.OffsetMetadataMaxSize, HIGH, OffsetMetadataMaxSizeDoc)
      .define(OffsetsLoadBufferSizeProp, INT, Defaults.OffsetsLoadBufferSize, atLeast(1), HIGH, OffsetsLoadBufferSizeDoc)
      .define(OffsetsTopicReplicationFactorProp, SHORT, Defaults.OffsetsTopicReplicationFactor, atLeast(1), HIGH, OffsetsTopicReplicationFactorDoc)
      .define(OffsetsTopicPartitionsProp, INT, Defaults.OffsetsTopicPartitions, atLeast(1), HIGH, OffsetsTopicPartitionsDoc)
      .define(OffsetsTopicSegmentBytesProp, INT, Defaults.OffsetsTopicSegmentBytes, atLeast(1), HIGH, OffsetsTopicSegmentBytesDoc)
      .define(OffsetsTopicCompressionCodecProp, INT, Defaults.OffsetsTopicCompressionCodec, HIGH, OffsetsTopicCompressionCodecDoc)
      .define(OffsetsRetentionMinutesProp, INT, Defaults.OffsetsRetentionMinutes, atLeast(1), HIGH, OffsetsRetentionMinutesDoc)
      .define(OffsetsRetentionCheckIntervalMsProp, LONG, Defaults.OffsetsRetentionCheckIntervalMs, atLeast(1), HIGH, OffsetsRetentionCheckIntervalMsDoc)
      .define(OffsetCommitTimeoutMsProp, INT, Defaults.OffsetCommitTimeoutMs, atLeast(1), HIGH, OffsetCommitTimeoutMsDoc)
      .define(OffsetCommitRequiredAcksProp, SHORT, Defaults.OffsetCommitRequiredAcks, HIGH, OffsetCommitRequiredAcksDoc)
      .define(DeleteTopicEnableProp, BOOLEAN, Defaults.DeleteTopicEnable, HIGH, DeleteTopicEnableDoc)
      .define(CompressionTypeProp, STRING, Defaults.CompressionType, in(BrokerCompressionCodec.brokerCompressionOptions:_*), HIGH, CompressionTypeDoc)

      /** ********* Transaction management configuration ***********/
      .define(TransactionalIdExpirationMsProp, INT, Defaults.TransactionalIdExpirationMs, atLeast(1), HIGH, TransactionalIdExpirationMsDoc)
      .define(TransactionsMaxTimeoutMsProp, INT, Defaults.TransactionsMaxTimeoutMs, atLeast(1), HIGH, TransactionsMaxTimeoutMsDoc)
      .define(TransactionsTopicMinISRProp, INT, Defaults.TransactionsTopicMinISR, atLeast(1), HIGH, TransactionsTopicMinISRDoc)
      .define(TransactionsLoadBufferSizeProp, INT, Defaults.TransactionsLoadBufferSize, atLeast(1), HIGH, TransactionsLoadBufferSizeDoc)
      .define(TransactionsTopicReplicationFactorProp, SHORT, Defaults.TransactionsTopicReplicationFactor, atLeast(1), HIGH, TransactionsTopicReplicationFactorDoc)
      .define(TransactionsTopicPartitionsProp, INT, Defaults.TransactionsTopicPartitions, atLeast(1), HIGH, TransactionsTopicPartitionsDoc)
      .define(TransactionsTopicSegmentBytesProp, INT, Defaults.TransactionsTopicSegmentBytes, atLeast(1), HIGH, TransactionsTopicSegmentBytesDoc)
      .define(TransactionsAbortTimedOutTransactionCleanupIntervalMsProp, INT, Defaults.TransactionsAbortTimedOutTransactionsCleanupIntervalMS, atLeast(1), LOW, TransactionsAbortTimedOutTransactionsIntervalMsDoc)
      .define(TransactionsRemoveExpiredTransactionalIdCleanupIntervalMsProp, INT, Defaults.TransactionsRemoveExpiredTransactionsCleanupIntervalMS, atLeast(1), LOW, TransactionsRemoveExpiredTransactionsIntervalMsDoc)

      /** ********* Fetch Configuration **************/
      .define(MaxIncrementalFetchSessionCacheSlots, INT, Defaults.MaxIncrementalFetchSessionCacheSlots, atLeast(0), MEDIUM, MaxIncrementalFetchSessionCacheSlotsDoc)
      .define(FetchMaxBytes, INT, Defaults.FetchMaxBytes, atLeast(1024), MEDIUM, FetchMaxBytesDoc)

      /** ********* Kafka Metrics Configuration ***********/
      .define(MetricNumSamplesProp, INT, Defaults.MetricNumSamples, atLeast(1), LOW, MetricNumSamplesDoc)
      .define(MetricSampleWindowMsProp, LONG, Defaults.MetricSampleWindowMs, atLeast(1), LOW, MetricSampleWindowMsDoc)
      .define(MetricReporterClassesProp, LIST, Defaults.MetricReporterClasses, LOW, MetricReporterClassesDoc)
      .define(MetricRecordingLevelProp, STRING, Defaults.MetricRecordingLevel, LOW, MetricRecordingLevelDoc)

      /** ********* Kafka Yammer Metrics Reporter Configuration for docs ***********/
      .define(KafkaMetricsReporterClassesProp, LIST, Defaults.KafkaMetricReporterClasses, LOW, KafkaMetricsReporterClassesDoc)
      .define(KafkaMetricsPollingIntervalSecondsProp, INT, Defaults.KafkaMetricsPollingIntervalSeconds, atLeast(1), LOW, KafkaMetricsPollingIntervalSecondsDoc)

      /** ********* Quota configuration ***********/
      .define(NumQuotaSamplesProp, INT, Defaults.NumQuotaSamples, atLeast(1), LOW, NumQuotaSamplesDoc)
      .define(NumReplicationQuotaSamplesProp, INT, Defaults.NumReplicationQuotaSamples, atLeast(1), LOW, NumReplicationQuotaSamplesDoc)
      .define(NumAlterLogDirsReplicationQuotaSamplesProp, INT, Defaults.NumAlterLogDirsReplicationQuotaSamples, atLeast(1), LOW, NumAlterLogDirsReplicationQuotaSamplesDoc)
      .define(NumControllerQuotaSamplesProp, INT, Defaults.NumControllerQuotaSamples, atLeast(1), LOW, NumControllerQuotaSamplesDoc)
      .define(QuotaWindowSizeSecondsProp, INT, Defaults.QuotaWindowSizeSeconds, atLeast(1), LOW, QuotaWindowSizeSecondsDoc)
      .define(ReplicationQuotaWindowSizeSecondsProp, INT, Defaults.ReplicationQuotaWindowSizeSeconds, atLeast(1), LOW, ReplicationQuotaWindowSizeSecondsDoc)
      .define(AlterLogDirsReplicationQuotaWindowSizeSecondsProp, INT, Defaults.AlterLogDirsReplicationQuotaWindowSizeSeconds, atLeast(1), LOW, AlterLogDirsReplicationQuotaWindowSizeSecondsDoc)
      .define(ControllerQuotaWindowSizeSecondsProp, INT, Defaults.ControllerQuotaWindowSizeSeconds, atLeast(1), LOW, ControllerQuotaWindowSizeSecondsDoc)
      .define(ClientQuotaCallbackClassProp, CLASS, null, LOW, ClientQuotaCallbackClassDoc)

      /** ********* General Security Configuration ****************/
      .define(ConnectionsMaxReauthMsProp, LONG, Defaults.ConnectionsMaxReauthMsDefault, MEDIUM, ConnectionsMaxReauthMsDoc)
      .define(securityProviderClassProp, STRING, null, LOW, securityProviderClassDoc)

      /** ********* SSL Configuration ****************/
      .define(PrincipalBuilderClassProp, CLASS, Defaults.DefaultPrincipalSerde, MEDIUM, PrincipalBuilderClassDoc)
      .define(SslProtocolProp, STRING, Defaults.SslProtocol, MEDIUM, SslProtocolDoc)
      .define(SslProviderProp, STRING, null, MEDIUM, SslProviderDoc)
      .define(SslEnabledProtocolsProp, LIST, Defaults.SslEnabledProtocols, MEDIUM, SslEnabledProtocolsDoc)
      .define(SslKeystoreTypeProp, STRING, Defaults.SslKeystoreType, MEDIUM, SslKeystoreTypeDoc)
      .define(SslKeystoreLocationProp, STRING, null, MEDIUM, SslKeystoreLocationDoc)
      .define(SslKeystorePasswordProp, PASSWORD, null, MEDIUM, SslKeystorePasswordDoc)
      .define(SslKeyPasswordProp, PASSWORD, null, MEDIUM, SslKeyPasswordDoc)
      .define(SslKeystoreKeyProp, PASSWORD, null, MEDIUM, SslKeystoreKeyDoc)
      .define(SslKeystoreCertificateChainProp, PASSWORD, null, MEDIUM, SslKeystoreCertificateChainDoc)
      .define(SslTruststoreTypeProp, STRING, Defaults.SslTruststoreType, MEDIUM, SslTruststoreTypeDoc)
      .define(SslTruststoreLocationProp, STRING, null, MEDIUM, SslTruststoreLocationDoc)
      .define(SslTruststorePasswordProp, PASSWORD, null, MEDIUM, SslTruststorePasswordDoc)
      .define(SslTruststoreCertificatesProp, PASSWORD, null, MEDIUM, SslTruststoreCertificatesDoc)
      .define(SslKeyManagerAlgorithmProp, STRING, Defaults.SslKeyManagerAlgorithm, MEDIUM, SslKeyManagerAlgorithmDoc)
      .define(SslTrustManagerAlgorithmProp, STRING, Defaults.SslTrustManagerAlgorithm, MEDIUM, SslTrustManagerAlgorithmDoc)
      .define(SslEndpointIdentificationAlgorithmProp, STRING, Defaults.SslEndpointIdentificationAlgorithm, LOW, SslEndpointIdentificationAlgorithmDoc)
      .define(SslSecureRandomImplementationProp, STRING, null, LOW, SslSecureRandomImplementationDoc)
      .define(SslClientAuthProp, STRING, Defaults.SslClientAuthentication, in(Defaults.SslClientAuthenticationValidValues:_*), MEDIUM, SslClientAuthDoc)
      .define(SslCipherSuitesProp, LIST, Collections.emptyList(), MEDIUM, SslCipherSuitesDoc)
      .define(SslPrincipalMappingRulesProp, STRING, Defaults.SslPrincipalMappingRules, LOW, SslPrincipalMappingRulesDoc)
      .define(SslEngineFactoryClassProp, CLASS, null, LOW, SslEngineFactoryClassDoc)

      /** ********* Sasl Configuration ****************/
      .define(SaslMechanismInterBrokerProtocolProp, STRING, Defaults.SaslMechanismInterBrokerProtocol, MEDIUM, SaslMechanismInterBrokerProtocolDoc)
      .define(SaslJaasConfigProp, PASSWORD, null, MEDIUM, SaslJaasConfigDoc)
      .define(SaslEnabledMechanismsProp, LIST, Defaults.SaslEnabledMechanisms, MEDIUM, SaslEnabledMechanismsDoc)
      .define(SaslServerCallbackHandlerClassProp, CLASS, null, MEDIUM, SaslServerCallbackHandlerClassDoc)
      .define(SaslClientCallbackHandlerClassProp, CLASS, null, MEDIUM, SaslClientCallbackHandlerClassDoc)
      .define(SaslLoginClassProp, CLASS, null, MEDIUM, SaslLoginClassDoc)
      .define(SaslLoginCallbackHandlerClassProp, CLASS, null, MEDIUM, SaslLoginCallbackHandlerClassDoc)
      .define(SaslKerberosServiceNameProp, STRING, null, MEDIUM, SaslKerberosServiceNameDoc)
      .define(SaslKerberosKinitCmdProp, STRING, Defaults.SaslKerberosKinitCmd, MEDIUM, SaslKerberosKinitCmdDoc)
      .define(SaslKerberosTicketRenewWindowFactorProp, DOUBLE, Defaults.SaslKerberosTicketRenewWindowFactor, MEDIUM, SaslKerberosTicketRenewWindowFactorDoc)
      .define(SaslKerberosTicketRenewJitterProp, DOUBLE, Defaults.SaslKerberosTicketRenewJitter, MEDIUM, SaslKerberosTicketRenewJitterDoc)
      .define(SaslKerberosMinTimeBeforeReloginProp, LONG, Defaults.SaslKerberosMinTimeBeforeRelogin, MEDIUM, SaslKerberosMinTimeBeforeReloginDoc)
      .define(SaslKerberosPrincipalToLocalRulesProp, LIST, Defaults.SaslKerberosPrincipalToLocalRules, MEDIUM, SaslKerberosPrincipalToLocalRulesDoc)
      .define(SaslLoginRefreshWindowFactorProp, DOUBLE, Defaults.SaslLoginRefreshWindowFactor, MEDIUM, SaslLoginRefreshWindowFactorDoc)
      .define(SaslLoginRefreshWindowJitterProp, DOUBLE, Defaults.SaslLoginRefreshWindowJitter, MEDIUM, SaslLoginRefreshWindowJitterDoc)
      .define(SaslLoginRefreshMinPeriodSecondsProp, SHORT, Defaults.SaslLoginRefreshMinPeriodSeconds, MEDIUM, SaslLoginRefreshMinPeriodSecondsDoc)
      .define(SaslLoginRefreshBufferSecondsProp, SHORT, Defaults.SaslLoginRefreshBufferSeconds, MEDIUM, SaslLoginRefreshBufferSecondsDoc)
      .define(SaslLoginConnectTimeoutMsProp, INT, null, LOW, SaslLoginConnectTimeoutMsDoc)
      .define(SaslLoginReadTimeoutMsProp, INT, null, LOW, SaslLoginReadTimeoutMsDoc)
      .define(SaslLoginRetryBackoffMaxMsProp, LONG, Defaults.SaslLoginRetryBackoffMaxMs, LOW, SaslLoginRetryBackoffMaxMsDoc)
      .define(SaslLoginRetryBackoffMsProp, LONG, Defaults.SaslLoginRetryBackoffMs, LOW, SaslLoginRetryBackoffMsDoc)
      .define(SaslOAuthBearerScopeClaimNameProp, STRING, Defaults.SaslOAuthBearerScopeClaimName, LOW, SaslOAuthBearerScopeClaimNameDoc)
      .define(SaslOAuthBearerSubClaimNameProp, STRING, Defaults.SaslOAuthBearerSubClaimName, LOW, SaslOAuthBearerSubClaimNameDoc)
      .define(SaslOAuthBearerTokenEndpointUrlProp, STRING, null, MEDIUM, SaslOAuthBearerTokenEndpointUrlDoc)
      .define(SaslOAuthBearerJwksEndpointUrlProp, STRING, null, MEDIUM, SaslOAuthBearerJwksEndpointUrlDoc)
      .define(SaslOAuthBearerJwksEndpointRefreshMsProp, LONG, Defaults.SaslOAuthBearerJwksEndpointRefreshMs, LOW, SaslOAuthBearerJwksEndpointRefreshMsDoc)
      .define(SaslOAuthBearerJwksEndpointRetryBackoffMsProp, LONG, Defaults.SaslOAuthBearerJwksEndpointRetryBackoffMs, LOW, SaslOAuthBearerJwksEndpointRetryBackoffMsDoc)
      .define(SaslOAuthBearerJwksEndpointRetryBackoffMaxMsProp, LONG, Defaults.SaslOAuthBearerJwksEndpointRetryBackoffMaxMs, LOW, SaslOAuthBearerJwksEndpointRetryBackoffMaxMsDoc)
      .define(SaslOAuthBearerClockSkewSecondsProp, INT, Defaults.SaslOAuthBearerClockSkewSeconds, LOW, SaslOAuthBearerClockSkewSecondsDoc)
      .define(SaslOAuthBearerExpectedAudienceProp, LIST, null, LOW, SaslOAuthBearerExpectedAudienceDoc)
      .define(SaslOAuthBearerExpectedIssuerProp, STRING, null, LOW, SaslOAuthBearerExpectedIssuerDoc)

      /** ********* Delegation Token Configuration ****************/
      .define(DelegationTokenSecretKeyAliasProp, PASSWORD, null, MEDIUM, DelegationTokenSecretKeyAliasDoc)
      .define(DelegationTokenSecretKeyProp, PASSWORD, null, MEDIUM, DelegationTokenSecretKeyDoc)
      .define(DelegationTokenMaxLifeTimeProp, LONG, Defaults.DelegationTokenMaxLifeTimeMsDefault, atLeast(1), MEDIUM, DelegationTokenMaxLifeTimeDoc)
      .define(DelegationTokenExpiryTimeMsProp, LONG, Defaults.DelegationTokenExpiryTimeMsDefault, atLeast(1), MEDIUM, DelegationTokenExpiryTimeMsDoc)
      .define(DelegationTokenExpiryCheckIntervalMsProp, LONG, Defaults.DelegationTokenExpiryCheckIntervalMsDefault, atLeast(1), LOW, DelegationTokenExpiryCheckIntervalDoc)

      /** ********* Password encryption configuration for dynamic configs *********/
      .define(PasswordEncoderSecretProp, PASSWORD, null, MEDIUM, PasswordEncoderSecretDoc)
      .define(PasswordEncoderOldSecretProp, PASSWORD, null, MEDIUM, PasswordEncoderOldSecretDoc)
      .define(PasswordEncoderKeyFactoryAlgorithmProp, STRING, null, LOW, PasswordEncoderKeyFactoryAlgorithmDoc)
      .define(PasswordEncoderCipherAlgorithmProp, STRING, Defaults.PasswordEncoderCipherAlgorithm, LOW, PasswordEncoderCipherAlgorithmDoc)
      .define(PasswordEncoderKeyLengthProp, INT, Defaults.PasswordEncoderKeyLength, atLeast(8), LOW, PasswordEncoderKeyLengthDoc)
      .define(PasswordEncoderIterationsProp, INT, Defaults.PasswordEncoderIterations, atLeast(1024), LOW, PasswordEncoderIterationsDoc)

      /** ********* Raft Quorum Configuration *********/
      .define(RaftConfig.QUORUM_VOTERS_CONFIG, LIST, Defaults.QuorumVoters, new RaftConfig.ControllerQuorumVotersValidator(), HIGH, RaftConfig.QUORUM_VOTERS_DOC)
      .define(RaftConfig.QUORUM_ELECTION_TIMEOUT_MS_CONFIG, INT, Defaults.QuorumElectionTimeoutMs, null, HIGH, RaftConfig.QUORUM_ELECTION_TIMEOUT_MS_DOC)
      .define(RaftConfig.QUORUM_FETCH_TIMEOUT_MS_CONFIG, INT, Defaults.QuorumFetchTimeoutMs, null, HIGH, RaftConfig.QUORUM_FETCH_TIMEOUT_MS_DOC)
      .define(RaftConfig.QUORUM_ELECTION_BACKOFF_MAX_MS_CONFIG, INT, Defaults.QuorumElectionBackoffMs, null, HIGH, RaftConfig.QUORUM_ELECTION_BACKOFF_MAX_MS_DOC)
      .define(RaftConfig.QUORUM_LINGER_MS_CONFIG, INT, Defaults.QuorumLingerMs, null, MEDIUM, RaftConfig.QUORUM_LINGER_MS_DOC)
      .define(RaftConfig.QUORUM_REQUEST_TIMEOUT_MS_CONFIG, INT, Defaults.QuorumRequestTimeoutMs, null, MEDIUM, RaftConfig.QUORUM_REQUEST_TIMEOUT_MS_DOC)
      .define(RaftConfig.QUORUM_RETRY_BACKOFF_MS_CONFIG, INT, Defaults.QuorumRetryBackoffMs, null, LOW, RaftConfig.QUORUM_RETRY_BACKOFF_MS_DOC)
  }

  /** ********* Remote Log Management Configuration *********/
  RemoteLogManagerConfig.CONFIG_DEF.configKeys().values().forEach(key => configDef.define(key))

  def configNames: Seq[String] = configDef.names.asScala.toBuffer.sorted
  private[server] def defaultValues: Map[String, _] = configDef.defaultValues.asScala
  private[server] def configKeys: Map[String, ConfigKey] = configDef.configKeys.asScala

  def fromProps(props: Properties): KafkaConfig =
    fromProps(props, true)

  def fromProps(props: Properties, doLog: Boolean): KafkaConfig =
    new KafkaConfig(props, doLog)

  def fromProps(defaults: Properties, overrides: Properties): KafkaConfig =
    fromProps(defaults, overrides, true)

  def fromProps(defaults: Properties, overrides: Properties, doLog: Boolean): KafkaConfig = {
    val props = new Properties()
    props ++= defaults
    props ++= overrides
    fromProps(props, doLog)
  }

  def apply(props: java.util.Map[_, _], doLog: Boolean = true): KafkaConfig = new KafkaConfig(props, doLog)

  private def typeOf(name: String): Option[ConfigDef.Type] = Option(configDef.configKeys.get(name)).map(_.`type`)

  def configType(configName: String): Option[ConfigDef.Type] = {
    val configType = configTypeExact(configName)
    if (configType.isDefined) {
      return configType
    }
    typeOf(configName) match {
      case Some(t) => Some(t)
      case None =>
        DynamicBrokerConfig.brokerConfigSynonyms(configName, matchListenerOverride = true).flatMap(typeOf).headOption
    }
  }

  private def configTypeExact(exactName: String): Option[ConfigDef.Type] = {
    val configType = typeOf(exactName).orNull
    if (configType != null) {
      Some(configType)
    } else {
      val configKey = DynamicConfig.Broker.brokerConfigDef.configKeys().get(exactName)
      if (configKey != null) {
        Some(configKey.`type`)
      } else {
        None
      }
    }
  }

  def maybeSensitive(configType: Option[ConfigDef.Type]): Boolean = {
    // If we can't determine the config entry type, treat it as a sensitive config to be safe
    configType.isEmpty || configType.contains(ConfigDef.Type.PASSWORD)
  }

  def loggableValue(resourceType: ConfigResource.Type, name: String, value: String): String = {
    val maybeSensitive = resourceType match {
      case ConfigResource.Type.BROKER => KafkaConfig.maybeSensitive(KafkaConfig.configType(name))
      case ConfigResource.Type.TOPIC => KafkaConfig.maybeSensitive(LogConfig.configType(name))
      case ConfigResource.Type.BROKER_LOGGER => false
      case _ => true
    }
    if (maybeSensitive) Password.HIDDEN else value
  }

  /**
   * Copy a configuration map, populating some keys that we want to treat as synonyms.
   */
  def populateSynonyms(input: util.Map[_, _]): util.Map[Any, Any] = {
    val output = new util.HashMap[Any, Any](input)
    val brokerId = output.get(KafkaConfig.BrokerIdProp)
    val nodeId = output.get(KafkaConfig.NodeIdProp)
    if (brokerId == null && nodeId != null) {
      output.put(KafkaConfig.BrokerIdProp, nodeId)
    } else if (brokerId != null && nodeId == null) {
      output.put(KafkaConfig.NodeIdProp, brokerId)
    }
    output
  }
}

class KafkaConfig private(doLog: Boolean, val props: java.util.Map[_, _], dynamicConfigOverride: Option[DynamicBrokerConfig])
  extends AbstractConfig(KafkaConfig.configDef, props, doLog) with Logging {

  def this(props: java.util.Map[_, _]) = this(true, KafkaConfig.populateSynonyms(props), None)
  def this(props: java.util.Map[_, _], doLog: Boolean) = this(doLog, KafkaConfig.populateSynonyms(props), None)
  def this(props: java.util.Map[_, _], doLog: Boolean, dynamicConfigOverride: Option[DynamicBrokerConfig]) =
    this(doLog, KafkaConfig.populateSynonyms(props), dynamicConfigOverride)

  // Cache the current config to avoid acquiring read lock to access from dynamicConfig
  @volatile private var currentConfig = this
  private[server] val dynamicConfig = dynamicConfigOverride.getOrElse(new DynamicBrokerConfig(this))

  private[server] def updateCurrentConfig(newConfig: KafkaConfig): Unit = {
    this.currentConfig = newConfig
  }

  // The following captures any system properties impacting ZooKeeper TLS configuration
  // and defines the default values this instance will use if no explicit config is given.
  // We make it part of each instance rather than the object to facilitate testing.
  private val zkClientConfigViaSystemProperties = new ZKClientConfig()

  override def originals: util.Map[String, AnyRef] =
    if (this eq currentConfig) super.originals else currentConfig.originals
  override def values: util.Map[String, _] =
    if (this eq currentConfig) super.values else currentConfig.values
  override def nonInternalValues: util.Map[String, _] =
    if (this eq currentConfig) super.nonInternalValues else currentConfig.values
  override def originalsStrings: util.Map[String, String] =
    if (this eq currentConfig) super.originalsStrings else currentConfig.originalsStrings
  override def originalsWithPrefix(prefix: String): util.Map[String, AnyRef] =
    if (this eq currentConfig) super.originalsWithPrefix(prefix) else currentConfig.originalsWithPrefix(prefix)
  override def valuesWithPrefixOverride(prefix: String): util.Map[String, AnyRef] =
    if (this eq currentConfig) super.valuesWithPrefixOverride(prefix) else currentConfig.valuesWithPrefixOverride(prefix)
  override def get(key: String): AnyRef =
    if (this eq currentConfig) super.get(key) else currentConfig.get(key)

  //  During dynamic update, we use the values from this config, these are only used in DynamicBrokerConfig
  private[server] def originalsFromThisConfig: util.Map[String, AnyRef] = super.originals
  private[server] def valuesFromThisConfig: util.Map[String, _] = super.values
  def valuesFromThisConfigWithPrefixOverride(prefix: String): util.Map[String, AnyRef] =
    super.valuesWithPrefixOverride(prefix)

  /** ********* Zookeeper Configuration ***********/
  val zkConnect: String = getString(KafkaConfig.ZkConnectProp)
  val zkSessionTimeoutMs: Int = getInt(KafkaConfig.ZkSessionTimeoutMsProp)
  val zkConnectionTimeoutMs: Int =
    Option(getInt(KafkaConfig.ZkConnectionTimeoutMsProp)).map(_.toInt).getOrElse(getInt(KafkaConfig.ZkSessionTimeoutMsProp))
  val zkEnableSecureAcls: Boolean = getBoolean(KafkaConfig.ZkEnableSecureAclsProp)
  val zkMaxInFlightRequests: Int = getInt(KafkaConfig.ZkMaxInFlightRequestsProp)

  private val _remoteLogManagerConfig = new RemoteLogManagerConfig(this)
  def remoteLogManagerConfig = _remoteLogManagerConfig

  private def zkBooleanConfigOrSystemPropertyWithDefaultValue(propKey: String): Boolean = {
    // Use the system property if it exists and the Kafka config value was defaulted rather than actually provided
    // Need to translate any system property value from true/false (String) to true/false (Boolean)
    val actuallyProvided = originals.containsKey(propKey)
    if (actuallyProvided) getBoolean(propKey) else {
      val sysPropValue = KafkaConfig.zooKeeperClientProperty(zkClientConfigViaSystemProperties, propKey)
      sysPropValue match {
        case Some("true") => true
        case Some(_) => false
        case _ => getBoolean(propKey) // not specified so use the default value
      }
    }
  }

  private def zkStringConfigOrSystemPropertyWithDefaultValue(propKey: String): String = {
    // Use the system property if it exists and the Kafka config value was defaulted rather than actually provided
    val actuallyProvided = originals.containsKey(propKey)
    if (actuallyProvided) getString(propKey) else {
      KafkaConfig.zooKeeperClientProperty(zkClientConfigViaSystemProperties, propKey) match {
        case Some(v) => v
        case _ => getString(propKey) // not specified so use the default value
      }
    }
  }

  private def zkOptionalStringConfigOrSystemProperty(propKey: String): Option[String] = {
    Option(getString(propKey)).orElse {
      KafkaConfig.zooKeeperClientProperty(zkClientConfigViaSystemProperties, propKey)
    }
  }
  private def zkPasswordConfigOrSystemProperty(propKey: String): Option[Password] = {
    Option(getPassword(propKey)).orElse {
      KafkaConfig.zooKeeperClientProperty(zkClientConfigViaSystemProperties, propKey).map(new Password(_))
    }
  }
  private def zkListConfigOrSystemProperty(propKey: String): Option[util.List[String]] = {
    Option(getList(propKey)).orElse {
      KafkaConfig.zooKeeperClientProperty(zkClientConfigViaSystemProperties, propKey).map { sysProp =>
        sysProp.split("\\s*,\\s*").toBuffer.asJava
      }
    }
  }

  val zkSslClientEnable = zkBooleanConfigOrSystemPropertyWithDefaultValue(KafkaConfig.ZkSslClientEnableProp)
  val zkClientCnxnSocketClassName = zkOptionalStringConfigOrSystemProperty(KafkaConfig.ZkClientCnxnSocketProp)
  val zkSslKeyStoreLocation = zkOptionalStringConfigOrSystemProperty(KafkaConfig.ZkSslKeyStoreLocationProp)
  val zkSslKeyStorePassword = zkPasswordConfigOrSystemProperty(KafkaConfig.ZkSslKeyStorePasswordProp)
  val zkSslKeyStoreType = zkOptionalStringConfigOrSystemProperty(KafkaConfig.ZkSslKeyStoreTypeProp)
  val zkSslTrustStoreLocation = zkOptionalStringConfigOrSystemProperty(KafkaConfig.ZkSslTrustStoreLocationProp)
  val zkSslTrustStorePassword = zkPasswordConfigOrSystemProperty(KafkaConfig.ZkSslTrustStorePasswordProp)
  val zkSslTrustStoreType = zkOptionalStringConfigOrSystemProperty(KafkaConfig.ZkSslTrustStoreTypeProp)
  val ZkSslProtocol = zkStringConfigOrSystemPropertyWithDefaultValue(KafkaConfig.ZkSslProtocolProp)
  val ZkSslEnabledProtocols = zkListConfigOrSystemProperty(KafkaConfig.ZkSslEnabledProtocolsProp)
  val ZkSslCipherSuites = zkListConfigOrSystemProperty(KafkaConfig.ZkSslCipherSuitesProp)
  val ZkSslEndpointIdentificationAlgorithm = {
    // Use the system property if it exists and the Kafka config value was defaulted rather than actually provided
    // Need to translate any system property value from true/false to HTTPS/<blank>
    val kafkaProp = KafkaConfig.ZkSslEndpointIdentificationAlgorithmProp
    val actuallyProvided = originals.containsKey(kafkaProp)
    if (actuallyProvided)
      getString(kafkaProp)
    else {
      KafkaConfig.zooKeeperClientProperty(zkClientConfigViaSystemProperties, kafkaProp) match {
        case Some("true") => "HTTPS"
        case Some(_) => ""
        case None => getString(kafkaProp) // not specified so use the default value
      }
    }
  }
  val ZkSslCrlEnable = zkBooleanConfigOrSystemPropertyWithDefaultValue(KafkaConfig.ZkSslCrlEnableProp)
  val ZkSslOcspEnable = zkBooleanConfigOrSystemPropertyWithDefaultValue(KafkaConfig.ZkSslOcspEnableProp)
  /** ********* General Configuration ***********/
  val brokerIdGenerationEnable: Boolean = getBoolean(KafkaConfig.BrokerIdGenerationEnableProp)
  val maxReservedBrokerId: Int = getInt(KafkaConfig.MaxReservedBrokerIdProp)
  var brokerId: Int = getInt(KafkaConfig.BrokerIdProp)
  val nodeId: Int = getInt(KafkaConfig.NodeIdProp)
  val processRoles: Set[ProcessRole] = parseProcessRoles()
  val initialRegistrationTimeoutMs: Int = getInt(KafkaConfig.InitialBrokerRegistrationTimeoutMsProp)
  val brokerHeartbeatIntervalMs: Int = getInt(KafkaConfig.BrokerHeartbeatIntervalMsProp)
  val brokerSessionTimeoutMs: Int = getInt(KafkaConfig.BrokerSessionTimeoutMsProp)

  def requiresZookeeper: Boolean = processRoles.isEmpty
  def usesSelfManagedQuorum: Boolean = processRoles.nonEmpty

  private def parseProcessRoles(): Set[ProcessRole] = {
    val roles = getList(KafkaConfig.ProcessRolesProp).asScala.map {
      case "broker" => BrokerRole
      case "controller" => ControllerRole
      case role => throw new ConfigException(s"Unknown process role '$role'" +
        " (only 'broker' and 'controller' are allowed roles)")
    }

    val distinctRoles: Set[ProcessRole] = roles.toSet

    if (distinctRoles.size != roles.size) {
      throw new ConfigException(s"Duplicate role names found in `${KafkaConfig.ProcessRolesProp}`: $roles")
    }

    distinctRoles
  }

  def metadataLogDir: String = {
    Option(getString(KafkaConfig.MetadataLogDirProp)) match {
      case Some(dir) => dir
      case None => logDirs.head
    }
  }

  def metadataLogSegmentBytes = getInt(KafkaConfig.MetadataLogSegmentBytesProp)
  def metadataLogSegmentMillis = getLong(KafkaConfig.MetadataLogSegmentMillisProp)
  def metadataRetentionBytes = getLong(KafkaConfig.MetadataMaxRetentionBytesProp)
  def metadataRetentionMillis = getLong(KafkaConfig.MetadataMaxRetentionMillisProp)


  def numNetworkThreads = getInt(KafkaConfig.NumNetworkThreadsProp)
  def backgroundThreads = getInt(KafkaConfig.BackgroundThreadsProp)
  val queuedMaxRequests = getInt(KafkaConfig.QueuedMaxRequestsProp)
  val queuedMaxBytes = getLong(KafkaConfig.QueuedMaxBytesProp)
  def numIoThreads = getInt(KafkaConfig.NumIoThreadsProp)
  def messageMaxBytes = getInt(KafkaConfig.MessageMaxBytesProp)
  val requestTimeoutMs = getInt(KafkaConfig.RequestTimeoutMsProp)
  val connectionSetupTimeoutMs = getLong(KafkaConfig.ConnectionSetupTimeoutMsProp)
  val connectionSetupTimeoutMaxMs = getLong(KafkaConfig.ConnectionSetupTimeoutMaxMsProp)

  def getNumReplicaAlterLogDirsThreads: Int = {
    val numThreads: Integer = Option(getInt(KafkaConfig.NumReplicaAlterLogDirsThreadsProp)).getOrElse(logDirs.size)
    numThreads
  }

  /************* Metadata Configuration ***********/
  val metadataSnapshotMaxNewRecordBytes = getLong(KafkaConfig.MetadataSnapshotMaxNewRecordBytesProp)

  /************* Authorizer Configuration ***********/
  def createNewAuthorizer(): Option[Authorizer] = {
    val className = getString(KafkaConfig.AuthorizerClassNameProp)
    if (className == null || className.isEmpty)
      None
    else {
      Some(AuthorizerUtils.createAuthorizer(className))
    }
  }

  val earlyStartListeners: Set[ListenerName] = {
    val listenersSet = listeners.map(_.listenerName).toSet
    val controllerListenersSet = controllerListeners.map(_.listenerName).toSet
    Option(getString(KafkaConfig.EarlyStartListenersProp)) match {
      case None => controllerListenersSet
      case Some(str) =>
        str.split(",").map(_.trim()).filter(!_.isEmpty).map { str =>
          val listenerName = new ListenerName(str)
          if (!listenersSet.contains(listenerName) && !controllerListenersSet.contains(listenerName))
            throw new ConfigException(s"${KafkaConfig.EarlyStartListenersProp} contains " +
              s"listener ${listenerName.value()}, but this is not contained in " +
              s"${KafkaConfig.ListenersProp} or ${KafkaConfig.ControllerListenerNamesProp}")
          listenerName
        }.toSet
    }
  }

  /** ********* Socket Server Configuration ***********/
  val socketSendBufferBytes = getInt(KafkaConfig.SocketSendBufferBytesProp)
  val socketReceiveBufferBytes = getInt(KafkaConfig.SocketReceiveBufferBytesProp)
  val socketRequestMaxBytes = getInt(KafkaConfig.SocketRequestMaxBytesProp)
  val socketListenBacklogSize = getInt(KafkaConfig.SocketListenBacklogSizeProp)
  val maxConnectionsPerIp = getInt(KafkaConfig.MaxConnectionsPerIpProp)
  val maxConnectionsPerIpOverrides: Map[String, Int] =
    getMap(KafkaConfig.MaxConnectionsPerIpOverridesProp, getString(KafkaConfig.MaxConnectionsPerIpOverridesProp)).map { case (k, v) => (k, v.toInt)}
  def maxConnections = getInt(KafkaConfig.MaxConnectionsProp)
  def maxConnectionCreationRate = getInt(KafkaConfig.MaxConnectionCreationRateProp)
  val connectionsMaxIdleMs = getLong(KafkaConfig.ConnectionsMaxIdleMsProp)
  val failedAuthenticationDelayMs = getInt(KafkaConfig.FailedAuthenticationDelayMsProp)

  /***************** rack configuration **************/
  val rack = Option(getString(KafkaConfig.RackProp))
  val replicaSelectorClassName = Option(getString(KafkaConfig.ReplicaSelectorClassProp))

  /** ********* Log Configuration ***********/
  val autoCreateTopicsEnable = getBoolean(KafkaConfig.AutoCreateTopicsEnableProp)
  val numPartitions = getInt(KafkaConfig.NumPartitionsProp)
  val logDirs = CoreUtils.parseCsvList(Option(getString(KafkaConfig.LogDirsProp)).getOrElse(getString(KafkaConfig.LogDirProp)))
  def logSegmentBytes = getInt(KafkaConfig.LogSegmentBytesProp)
  def logFlushIntervalMessages = getLong(KafkaConfig.LogFlushIntervalMessagesProp)
  val logCleanerThreads = getInt(KafkaConfig.LogCleanerThreadsProp)
  def numRecoveryThreadsPerDataDir = getInt(KafkaConfig.NumRecoveryThreadsPerDataDirProp)
  val logFlushSchedulerIntervalMs = getLong(KafkaConfig.LogFlushSchedulerIntervalMsProp)
  val logFlushOffsetCheckpointIntervalMs = getInt(KafkaConfig.LogFlushOffsetCheckpointIntervalMsProp).toLong
  val logFlushStartOffsetCheckpointIntervalMs = getInt(KafkaConfig.LogFlushStartOffsetCheckpointIntervalMsProp).toLong
  val logCleanupIntervalMs = getLong(KafkaConfig.LogCleanupIntervalMsProp)
  def logCleanupPolicy = getList(KafkaConfig.LogCleanupPolicyProp)
  val offsetsRetentionMinutes = getInt(KafkaConfig.OffsetsRetentionMinutesProp)
  val offsetsRetentionCheckIntervalMs = getLong(KafkaConfig.OffsetsRetentionCheckIntervalMsProp)
  def logRetentionBytes = getLong(KafkaConfig.LogRetentionBytesProp)
  val logCleanerDedupeBufferSize = getLong(KafkaConfig.LogCleanerDedupeBufferSizeProp)
  val logCleanerDedupeBufferLoadFactor = getDouble(KafkaConfig.LogCleanerDedupeBufferLoadFactorProp)
  val logCleanerIoBufferSize = getInt(KafkaConfig.LogCleanerIoBufferSizeProp)
  val logCleanerIoMaxBytesPerSecond = getDouble(KafkaConfig.LogCleanerIoMaxBytesPerSecondProp)
  def logCleanerDeleteRetentionMs = getLong(KafkaConfig.LogCleanerDeleteRetentionMsProp)
  def logCleanerMinCompactionLagMs = getLong(KafkaConfig.LogCleanerMinCompactionLagMsProp)
  def logCleanerMaxCompactionLagMs = getLong(KafkaConfig.LogCleanerMaxCompactionLagMsProp)
  val logCleanerBackoffMs = getLong(KafkaConfig.LogCleanerBackoffMsProp)
  def logCleanerMinCleanRatio = getDouble(KafkaConfig.LogCleanerMinCleanRatioProp)
  val logCleanerEnable = getBoolean(KafkaConfig.LogCleanerEnableProp)
  def logIndexSizeMaxBytes = getInt(KafkaConfig.LogIndexSizeMaxBytesProp)
  def logIndexIntervalBytes = getInt(KafkaConfig.LogIndexIntervalBytesProp)
  def logDeleteDelayMs = getLong(KafkaConfig.LogDeleteDelayMsProp)
  def logRollTimeMillis: java.lang.Long = Option(getLong(KafkaConfig.LogRollTimeMillisProp)).getOrElse(60 * 60 * 1000L * getInt(KafkaConfig.LogRollTimeHoursProp))
  def logRollTimeJitterMillis: java.lang.Long = Option(getLong(KafkaConfig.LogRollTimeJitterMillisProp)).getOrElse(60 * 60 * 1000L * getInt(KafkaConfig.LogRollTimeJitterHoursProp))
  def logFlushIntervalMs: java.lang.Long = Option(getLong(KafkaConfig.LogFlushIntervalMsProp)).getOrElse(getLong(KafkaConfig.LogFlushSchedulerIntervalMsProp))
  def minInSyncReplicas = getInt(KafkaConfig.MinInSyncReplicasProp)
  def logPreAllocateEnable: java.lang.Boolean = getBoolean(KafkaConfig.LogPreAllocateProp)

  // We keep the user-provided String as `MetadataVersion.fromVersionString` can choose a slightly different version (eg if `0.10.0`
  // is passed, `0.10.0-IV0` may be picked)
  @nowarn("cat=deprecation")
  private val logMessageFormatVersionString = getString(KafkaConfig.LogMessageFormatVersionProp)

  /* See `TopicConfig.MESSAGE_FORMAT_VERSION_CONFIG` for details */
  @deprecated("3.0")
  lazy val logMessageFormatVersion =
    if (LogConfig.shouldIgnoreMessageFormatVersion(interBrokerProtocolVersion))
      MetadataVersion.fromVersionString(Defaults.LogMessageFormatVersion)
    else MetadataVersion.fromVersionString(logMessageFormatVersionString)

  def logMessageTimestampType = TimestampType.forName(getString(KafkaConfig.LogMessageTimestampTypeProp))
  def logMessageTimestampDifferenceMaxMs: Long = getLong(KafkaConfig.LogMessageTimestampDifferenceMaxMsProp)
  def logMessageDownConversionEnable: Boolean = getBoolean(KafkaConfig.LogMessageDownConversionEnableProp)

  /** ********* Replication configuration ***********/
  val controllerSocketTimeoutMs: Int = getInt(KafkaConfig.ControllerSocketTimeoutMsProp)
  val defaultReplicationFactor: Int = getInt(KafkaConfig.DefaultReplicationFactorProp)
  val replicaLagTimeMaxMs = getLong(KafkaConfig.ReplicaLagTimeMaxMsProp)
  val replicaSocketTimeoutMs = getInt(KafkaConfig.ReplicaSocketTimeoutMsProp)
  val replicaSocketReceiveBufferBytes = getInt(KafkaConfig.ReplicaSocketReceiveBufferBytesProp)
  val replicaFetchMaxBytes = getInt(KafkaConfig.ReplicaFetchMaxBytesProp)
  val replicaFetchWaitMaxMs = getInt(KafkaConfig.ReplicaFetchWaitMaxMsProp)
  val replicaFetchMinBytes = getInt(KafkaConfig.ReplicaFetchMinBytesProp)
  val replicaFetchResponseMaxBytes = getInt(KafkaConfig.ReplicaFetchResponseMaxBytesProp)
  val replicaFetchBackoffMs = getInt(KafkaConfig.ReplicaFetchBackoffMsProp)
  def numReplicaFetchers = getInt(KafkaConfig.NumReplicaFetchersProp)
  val replicaHighWatermarkCheckpointIntervalMs = getLong(KafkaConfig.ReplicaHighWatermarkCheckpointIntervalMsProp)
  val fetchPurgatoryPurgeIntervalRequests = getInt(KafkaConfig.FetchPurgatoryPurgeIntervalRequestsProp)
  val producerPurgatoryPurgeIntervalRequests = getInt(KafkaConfig.ProducerPurgatoryPurgeIntervalRequestsProp)
  val deleteRecordsPurgatoryPurgeIntervalRequests = getInt(KafkaConfig.DeleteRecordsPurgatoryPurgeIntervalRequestsProp)
  val autoLeaderRebalanceEnable = getBoolean(KafkaConfig.AutoLeaderRebalanceEnableProp)
  val leaderImbalancePerBrokerPercentage = getInt(KafkaConfig.LeaderImbalancePerBrokerPercentageProp)
  val leaderImbalanceCheckIntervalSeconds: Long = getLong(KafkaConfig.LeaderImbalanceCheckIntervalSecondsProp)
  def uncleanLeaderElectionEnable: java.lang.Boolean = getBoolean(KafkaConfig.UncleanLeaderElectionEnableProp)

  // We keep the user-provided String as `MetadataVersion.fromVersionString` can choose a slightly different version (eg if `0.10.0`
  // is passed, `0.10.0-IV0` may be picked)
  val interBrokerProtocolVersionString = getString(KafkaConfig.InterBrokerProtocolVersionProp)
  val interBrokerProtocolVersion = MetadataVersion.fromVersionString(interBrokerProtocolVersionString)

  /** ********* Controlled shutdown configuration ***********/
  val controlledShutdownMaxRetries = getInt(KafkaConfig.ControlledShutdownMaxRetriesProp)
  val controlledShutdownRetryBackoffMs = getLong(KafkaConfig.ControlledShutdownRetryBackoffMsProp)
  val controlledShutdownEnable = getBoolean(KafkaConfig.ControlledShutdownEnableProp)

  /** ********* Feature configuration ***********/
  def isFeatureVersioningSupported = interBrokerProtocolVersion.isFeatureVersioningSupported()

  /** ********* Group coordinator configuration ***********/
  val groupMinSessionTimeoutMs = getInt(KafkaConfig.GroupMinSessionTimeoutMsProp)
  val groupMaxSessionTimeoutMs = getInt(KafkaConfig.GroupMaxSessionTimeoutMsProp)
  val groupInitialRebalanceDelay = getInt(KafkaConfig.GroupInitialRebalanceDelayMsProp)
  val groupMaxSize = getInt(KafkaConfig.GroupMaxSizeProp)

  /** ********* Offset management configuration ***********/
  val offsetMetadataMaxSize = getInt(KafkaConfig.OffsetMetadataMaxSizeProp)
  val offsetsLoadBufferSize = getInt(KafkaConfig.OffsetsLoadBufferSizeProp)
  val offsetsTopicReplicationFactor = getShort(KafkaConfig.OffsetsTopicReplicationFactorProp)
  val offsetsTopicPartitions = getInt(KafkaConfig.OffsetsTopicPartitionsProp)
  val offsetCommitTimeoutMs = getInt(KafkaConfig.OffsetCommitTimeoutMsProp)
  val offsetCommitRequiredAcks = getShort(KafkaConfig.OffsetCommitRequiredAcksProp)
  val offsetsTopicSegmentBytes = getInt(KafkaConfig.OffsetsTopicSegmentBytesProp)
  val offsetsTopicCompressionCodec = Option(getInt(KafkaConfig.OffsetsTopicCompressionCodecProp)).map(value => CompressionCodec.getCompressionCodec(value)).orNull

  /** ********* Transaction management configuration ***********/
  val transactionalIdExpirationMs = getInt(KafkaConfig.TransactionalIdExpirationMsProp)
  val transactionMaxTimeoutMs = getInt(KafkaConfig.TransactionsMaxTimeoutMsProp)
  val transactionTopicMinISR = getInt(KafkaConfig.TransactionsTopicMinISRProp)
  val transactionsLoadBufferSize = getInt(KafkaConfig.TransactionsLoadBufferSizeProp)
  val transactionTopicReplicationFactor = getShort(KafkaConfig.TransactionsTopicReplicationFactorProp)
  val transactionTopicPartitions = getInt(KafkaConfig.TransactionsTopicPartitionsProp)
  val transactionTopicSegmentBytes = getInt(KafkaConfig.TransactionsTopicSegmentBytesProp)
  val transactionAbortTimedOutTransactionCleanupIntervalMs = getInt(KafkaConfig.TransactionsAbortTimedOutTransactionCleanupIntervalMsProp)
  val transactionRemoveExpiredTransactionalIdCleanupIntervalMs = getInt(KafkaConfig.TransactionsRemoveExpiredTransactionalIdCleanupIntervalMsProp)


  /** ********* Metric Configuration **************/
  val metricNumSamples = getInt(KafkaConfig.MetricNumSamplesProp)
  val metricSampleWindowMs = getLong(KafkaConfig.MetricSampleWindowMsProp)
  val metricRecordingLevel = getString(KafkaConfig.MetricRecordingLevelProp)

  /** ********* SSL/SASL Configuration **************/
  // Security configs may be overridden for listeners, so it is not safe to use the base values
  // Hence the base SSL/SASL configs are not fields of KafkaConfig, listener configs should be
  // retrieved using KafkaConfig#valuesWithPrefixOverride
  private def saslEnabledMechanisms(listenerName: ListenerName): Set[String] = {
    val value = valuesWithPrefixOverride(listenerName.configPrefix).get(KafkaConfig.SaslEnabledMechanismsProp)
    if (value != null)
      value.asInstanceOf[util.List[String]].asScala.toSet
    else
      Set.empty[String]
  }

  def interBrokerListenerName = getInterBrokerListenerNameAndSecurityProtocol._1
  def interBrokerSecurityProtocol = getInterBrokerListenerNameAndSecurityProtocol._2
  def controlPlaneListenerName = getControlPlaneListenerNameAndSecurityProtocol.map { case (listenerName, _) => listenerName }
  def controlPlaneSecurityProtocol = getControlPlaneListenerNameAndSecurityProtocol.map { case (_, securityProtocol) => securityProtocol }
  def saslMechanismInterBrokerProtocol = getString(KafkaConfig.SaslMechanismInterBrokerProtocolProp)
  val saslInterBrokerHandshakeRequestEnable = interBrokerProtocolVersion.isSaslInterBrokerHandshakeRequestEnabled()

  /** ********* DelegationToken Configuration **************/
  val delegationTokenSecretKey = Option(getPassword(KafkaConfig.DelegationTokenSecretKeyProp))
    .getOrElse(getPassword(KafkaConfig.DelegationTokenSecretKeyAliasProp))
  val tokenAuthEnabled = (delegationTokenSecretKey != null && !delegationTokenSecretKey.value.isEmpty)
  val delegationTokenMaxLifeMs = getLong(KafkaConfig.DelegationTokenMaxLifeTimeProp)
  val delegationTokenExpiryTimeMs = getLong(KafkaConfig.DelegationTokenExpiryTimeMsProp)
  val delegationTokenExpiryCheckIntervalMs = getLong(KafkaConfig.DelegationTokenExpiryCheckIntervalMsProp)

  /** ********* Password encryption configuration for dynamic configs *********/
  def passwordEncoderSecret = Option(getPassword(KafkaConfig.PasswordEncoderSecretProp))
  def passwordEncoderOldSecret = Option(getPassword(KafkaConfig.PasswordEncoderOldSecretProp))
  def passwordEncoderCipherAlgorithm = getString(KafkaConfig.PasswordEncoderCipherAlgorithmProp)
  def passwordEncoderKeyFactoryAlgorithm = Option(getString(KafkaConfig.PasswordEncoderKeyFactoryAlgorithmProp))
  def passwordEncoderKeyLength = getInt(KafkaConfig.PasswordEncoderKeyLengthProp)
  def passwordEncoderIterations = getInt(KafkaConfig.PasswordEncoderIterationsProp)

  /** ********* Quota Configuration **************/
  val numQuotaSamples = getInt(KafkaConfig.NumQuotaSamplesProp)
  val quotaWindowSizeSeconds = getInt(KafkaConfig.QuotaWindowSizeSecondsProp)
  val numReplicationQuotaSamples = getInt(KafkaConfig.NumReplicationQuotaSamplesProp)
  val replicationQuotaWindowSizeSeconds = getInt(KafkaConfig.ReplicationQuotaWindowSizeSecondsProp)
  val numAlterLogDirsReplicationQuotaSamples = getInt(KafkaConfig.NumAlterLogDirsReplicationQuotaSamplesProp)
  val alterLogDirsReplicationQuotaWindowSizeSeconds = getInt(KafkaConfig.AlterLogDirsReplicationQuotaWindowSizeSecondsProp)
  val numControllerQuotaSamples = getInt(KafkaConfig.NumControllerQuotaSamplesProp)
  val controllerQuotaWindowSizeSeconds = getInt(KafkaConfig.ControllerQuotaWindowSizeSecondsProp)

  /** ********* Fetch Configuration **************/
  val maxIncrementalFetchSessionCacheSlots = getInt(KafkaConfig.MaxIncrementalFetchSessionCacheSlots)
  val fetchMaxBytes = getInt(KafkaConfig.FetchMaxBytes)

  val deleteTopicEnable = getBoolean(KafkaConfig.DeleteTopicEnableProp)
  def compressionType = getString(KafkaConfig.CompressionTypeProp)

  /** ********* Raft Quorum Configuration *********/
  val quorumVoters = getList(RaftConfig.QUORUM_VOTERS_CONFIG)
  val quorumElectionTimeoutMs = getInt(RaftConfig.QUORUM_ELECTION_TIMEOUT_MS_CONFIG)
  val quorumFetchTimeoutMs = getInt(RaftConfig.QUORUM_FETCH_TIMEOUT_MS_CONFIG)
  val quorumElectionBackoffMs = getInt(RaftConfig.QUORUM_ELECTION_BACKOFF_MAX_MS_CONFIG)
  val quorumLingerMs = getInt(RaftConfig.QUORUM_LINGER_MS_CONFIG)
  val quorumRequestTimeoutMs = getInt(RaftConfig.QUORUM_REQUEST_TIMEOUT_MS_CONFIG)
  val quorumRetryBackoffMs = getInt(RaftConfig.QUORUM_RETRY_BACKOFF_MS_CONFIG)

  def addReconfigurable(reconfigurable: Reconfigurable): Unit = {
    dynamicConfig.addReconfigurable(reconfigurable)
  }

  def removeReconfigurable(reconfigurable: Reconfigurable): Unit = {
    dynamicConfig.removeReconfigurable(reconfigurable)
  }

  def logRetentionTimeMillis: Long = {
    val millisInMinute = 60L * 1000L
    val millisInHour = 60L * millisInMinute

    val millis: java.lang.Long =
      Option(getLong(KafkaConfig.LogRetentionTimeMillisProp)).getOrElse(
        Option(getInt(KafkaConfig.LogRetentionTimeMinutesProp)) match {
          case Some(mins) => millisInMinute * mins
          case None => getInt(KafkaConfig.LogRetentionTimeHoursProp) * millisInHour
        })

    if (millis < 0) return -1
    millis
  }

  private def getMap(propName: String, propValue: String): Map[String, String] = {
    try {
      CoreUtils.parseCsvMap(propValue)
    } catch {
      case e: Exception => throw new IllegalArgumentException("Error parsing configuration property '%s': %s".format(propName, e.getMessage))
    }
  }

  def listeners: Seq[EndPoint] =
    CoreUtils.listenerListToEndPoints(getString(KafkaConfig.ListenersProp), effectiveListenerSecurityProtocolMap)

  def controllerListenerNames: Seq[String] = {
    val value = Option(getString(KafkaConfig.ControllerListenerNamesProp)).getOrElse("")
    if (value.isEmpty) {
      Seq.empty
    } else {
      value.split(",")
    }
  }

  def controllerListeners: Seq[EndPoint] =
    listeners.filter(l => controllerListenerNames.contains(l.listenerName.value()))

  def saslMechanismControllerProtocol: String = getString(KafkaConfig.SaslMechanismControllerProtocolProp)

  def controlPlaneListener: Option[EndPoint] = {
    controlPlaneListenerName.map { listenerName =>
      listeners.filter(endpoint => endpoint.listenerName.value() == listenerName.value()).head
    }
  }

  def dataPlaneListeners: Seq[EndPoint] = {
    listeners.filterNot { listener =>
      val name = listener.listenerName.value()
      name.equals(getString(KafkaConfig.ControlPlaneListenerNameProp)) ||
        controllerListenerNames.contains(name)
    }
  }

  // Use advertised listeners if defined, fallback to listeners otherwise
  def effectiveAdvertisedListeners: Seq[EndPoint] = {
    val advertisedListenersProp = getString(KafkaConfig.AdvertisedListenersProp)
    if (advertisedListenersProp != null)
      CoreUtils.listenerListToEndPoints(advertisedListenersProp, effectiveListenerSecurityProtocolMap, requireDistinctPorts=false)
    else
      listeners.filterNot(l => controllerListenerNames.contains(l.listenerName.value()))
  }

  private def getInterBrokerListenerNameAndSecurityProtocol: (ListenerName, SecurityProtocol) = {
    Option(getString(KafkaConfig.InterBrokerListenerNameProp)) match {
      case Some(_) if originals.containsKey(KafkaConfig.InterBrokerSecurityProtocolProp) =>
        throw new ConfigException(s"Only one of ${KafkaConfig.InterBrokerListenerNameProp} and " +
          s"${KafkaConfig.InterBrokerSecurityProtocolProp} should be set.")
      case Some(name) =>
        val listenerName = ListenerName.normalised(name)
        val securityProtocol = effectiveListenerSecurityProtocolMap.getOrElse(listenerName,
          throw new ConfigException(s"Listener with name ${listenerName.value} defined in " +
            s"${KafkaConfig.InterBrokerListenerNameProp} not found in ${KafkaConfig.ListenerSecurityProtocolMapProp}."))
        (listenerName, securityProtocol)
      case None =>
        val securityProtocol = getSecurityProtocol(getString(KafkaConfig.InterBrokerSecurityProtocolProp),
          KafkaConfig.InterBrokerSecurityProtocolProp)
        (ListenerName.forSecurityProtocol(securityProtocol), securityProtocol)
    }
  }

  private def getControlPlaneListenerNameAndSecurityProtocol: Option[(ListenerName, SecurityProtocol)] = {
    Option(getString(KafkaConfig.ControlPlaneListenerNameProp)) match {
      case Some(name) =>
        val listenerName = ListenerName.normalised(name)
        val securityProtocol = effectiveListenerSecurityProtocolMap.getOrElse(listenerName,
          throw new ConfigException(s"Listener with ${listenerName.value} defined in " +
            s"${KafkaConfig.ControlPlaneListenerNameProp} not found in ${KafkaConfig.ListenerSecurityProtocolMapProp}."))
        Some(listenerName, securityProtocol)

      case None => None
   }
  }

  private def getSecurityProtocol(protocolName: String, configName: String): SecurityProtocol = {
    try SecurityProtocol.forName(protocolName)
    catch {
      case _: IllegalArgumentException =>
        throw new ConfigException(s"Invalid security protocol `$protocolName` defined in $configName")
    }
  }

  def effectiveListenerSecurityProtocolMap: Map[ListenerName, SecurityProtocol] = {
    val mapValue = getMap(KafkaConfig.ListenerSecurityProtocolMapProp, getString(KafkaConfig.ListenerSecurityProtocolMapProp))
      .map { case (listenerName, protocolName) =>
        ListenerName.normalised(listenerName) -> getSecurityProtocol(protocolName, KafkaConfig.ListenerSecurityProtocolMapProp)
      }
    if (usesSelfManagedQuorum && !originals.containsKey(ListenerSecurityProtocolMapProp)) {
      // Nothing was specified explicitly for listener.security.protocol.map, so we are using the default value,
      // and we are using KRaft.
      // Add PLAINTEXT mappings for controller listeners as long as there is no SSL or SASL_{PLAINTEXT,SSL} in use
      def isSslOrSasl(name: String): Boolean = name.equals(SecurityProtocol.SSL.name) || name.equals(SecurityProtocol.SASL_SSL.name) || name.equals(SecurityProtocol.SASL_PLAINTEXT.name)
      // check controller listener names (they won't appear in listeners when process.roles=broker)
      // as well as listeners for occurrences of SSL or SASL_*
      if (controllerListenerNames.exists(isSslOrSasl) ||
        parseCsvList(getString(KafkaConfig.ListenersProp)).exists(listenerValue => isSslOrSasl(EndPoint.parseListenerName(listenerValue)))) {
        mapValue // don't add default mappings since we found something that is SSL or SASL_*
      } else {
        // add the PLAINTEXT mappings for all controller listener names that are not explicitly PLAINTEXT
        mapValue ++ controllerListenerNames.filter(!SecurityProtocol.PLAINTEXT.name.equals(_)).map(
          new ListenerName(_) -> SecurityProtocol.PLAINTEXT)
      }
    } else {
      mapValue
    }
  }

  // Topic IDs are used with all self-managed quorum clusters and ZK cluster with IBP greater than or equal to 2.8
  def usesTopicId: Boolean =
    usesSelfManagedQuorum || interBrokerProtocolVersion.isTopicIdsSupported()

  validateValues()

  @nowarn("cat=deprecation")
  private def validateValues(): Unit = {
    if (nodeId != brokerId) {
      throw new ConfigException(s"You must set `${KafkaConfig.NodeIdProp}` to the same value as `${KafkaConfig.BrokerIdProp}`.")
    }
    if (requiresZookeeper) {
      if (zkConnect == null) {
        throw new ConfigException(s"Missing required configuration `${KafkaConfig.ZkConnectProp}` which has no default value.")
      }
      if (brokerIdGenerationEnable) {
        require(brokerId >= -1 && brokerId <= maxReservedBrokerId, "broker.id must be greater than or equal to -1 and not greater than reserved.broker.max.id")
      } else {
        require(brokerId >= 0, "broker.id must be greater than or equal to 0")
      }
    } else {
      // KRaft-based metadata quorum
      if (nodeId < 0) {
        throw new ConfigException(s"Missing configuration `${KafkaConfig.NodeIdProp}` which is required " +
          s"when `process.roles` is defined (i.e. when running in KRaft mode).")
      }
    }
    require(logRollTimeMillis >= 1, "log.roll.ms must be greater than or equal to 1")
    require(logRollTimeJitterMillis >= 0, "log.roll.jitter.ms must be greater than or equal to 0")
    require(logRetentionTimeMillis >= 1 || logRetentionTimeMillis == -1, "log.retention.ms must be unlimited (-1) or, greater than or equal to 1")
    require(logDirs.nonEmpty, "At least one log directory must be defined via log.dirs or log.dir.")
    require(logCleanerDedupeBufferSize / logCleanerThreads > 1024 * 1024, "log.cleaner.dedupe.buffer.size must be at least 1MB per cleaner thread.")
    require(replicaFetchWaitMaxMs <= replicaSocketTimeoutMs, "replica.socket.timeout.ms should always be at least replica.fetch.wait.max.ms" +
      " to prevent unnecessary socket timeouts")
    require(replicaFetchWaitMaxMs <= replicaLagTimeMaxMs, "replica.fetch.wait.max.ms should always be less than or equal to replica.lag.time.max.ms" +
      " to prevent frequent changes in ISR")
    require(offsetCommitRequiredAcks >= -1 && offsetCommitRequiredAcks <= offsetsTopicReplicationFactor,
      "offsets.commit.required.acks must be greater or equal -1 and less or equal to offsets.topic.replication.factor")
    require(BrokerCompressionCodec.isValid(compressionType), "compression.type : " + compressionType + " is not valid." +
      " Valid options are " + BrokerCompressionCodec.brokerCompressionOptions.mkString(","))
    val advertisedListenerNames = effectiveAdvertisedListeners.map(_.listenerName).toSet

    // validate KRaft-related configs
    val voterAddressSpecsByNodeId = RaftConfig.parseVoterConnections(quorumVoters)
    def validateNonEmptyQuorumVotersForKRaft(): Unit = {
      if (voterAddressSpecsByNodeId.isEmpty) {
        throw new ConfigException(s"If using ${KafkaConfig.ProcessRolesProp}, ${KafkaConfig.QuorumVotersProp} must contain a parseable set of voters.")
      }
    }
    def validateControlPlaneListenerEmptyForKRaft(): Unit = {
      require(controlPlaneListenerName.isEmpty,
        s"${KafkaConfig.ControlPlaneListenerNameProp} is not supported in KRaft mode.")
    }
    def validateAdvertisedListenersDoesNotContainControllerListenersForKRaftBroker(): Unit = {
      require(!advertisedListenerNames.exists(aln => controllerListenerNames.contains(aln.value())),
        s"The advertised.listeners config must not contain KRaft controller listeners from ${KafkaConfig.ControllerListenerNamesProp} when ${KafkaConfig.ProcessRolesProp} contains the broker role because Kafka clients that send requests via advertised listeners do not send requests to KRaft controllers -- they only send requests to KRaft brokers.")
    }
    def validateControllerQuorumVotersMustContainNodeIdForKRaftController(): Unit = {
      require(voterAddressSpecsByNodeId.containsKey(nodeId),
        s"If ${KafkaConfig.ProcessRolesProp} contains the 'controller' role, the node id $nodeId must be included in the set of voters ${KafkaConfig.QuorumVotersProp}=${voterAddressSpecsByNodeId.asScala.keySet.toSet}")
    }
    def validateControllerListenerExistsForKRaftController(): Unit = {
      require(controllerListeners.nonEmpty,
        s"${KafkaConfig.ControllerListenerNamesProp} must contain at least one value appearing in the '${KafkaConfig.ListenersProp}' configuration when running the KRaft controller role")
    }
    def validateControllerListenerNamesMustAppearInListenersForKRaftController(): Unit = {
      val listenerNameValues = listeners.map(_.listenerName.value).toSet
      require(controllerListenerNames.forall(cln => listenerNameValues.contains(cln)),
        s"${KafkaConfig.ControllerListenerNamesProp} must only contain values appearing in the '${KafkaConfig.ListenersProp}' configuration when running the KRaft controller role")
    }
    def validateAdvertisedListenersNonEmptyForBroker(): Unit = {
      require(advertisedListenerNames.nonEmpty,
        "There must be at least one advertised listener." + (
          if (processRoles.contains(BrokerRole)) s" Perhaps all listeners appear in ${ControllerListenerNamesProp}?" else ""))
    }
    if (processRoles == Set(BrokerRole)) {
      // KRaft broker-only
      validateNonEmptyQuorumVotersForKRaft()
      validateControlPlaneListenerEmptyForKRaft()
      validateAdvertisedListenersDoesNotContainControllerListenersForKRaftBroker()
      // nodeId must not appear in controller.quorum.voters
      require(!voterAddressSpecsByNodeId.containsKey(nodeId),
        s"If ${KafkaConfig.ProcessRolesProp} contains just the 'broker' role, the node id $nodeId must not be included in the set of voters ${KafkaConfig.QuorumVotersProp}=${voterAddressSpecsByNodeId.asScala.keySet.toSet}")
      // controller.listener.names must be non-empty...
      require(controllerListenerNames.nonEmpty,
        s"${KafkaConfig.ControllerListenerNamesProp} must contain at least one value when running KRaft with just the broker role")
      // controller.listener.names are forbidden in listeners...
      require(controllerListeners.isEmpty,
        s"${KafkaConfig.ControllerListenerNamesProp} must not contain a value appearing in the '${KafkaConfig.ListenersProp}' configuration when running KRaft with just the broker role")
      // controller.listener.names must all appear in listener.security.protocol.map
      controllerListenerNames.foreach { name =>
        val listenerName = ListenerName.normalised(name)
        if (!effectiveListenerSecurityProtocolMap.contains(listenerName)) {
          throw new ConfigException(s"Controller listener with name ${listenerName.value} defined in " +
            s"${KafkaConfig.ControllerListenerNamesProp} not found in ${KafkaConfig.ListenerSecurityProtocolMapProp}  (an explicit security mapping for each controller listener is required if ${KafkaConfig.ListenerSecurityProtocolMapProp} is non-empty, or if there are security protocols other than PLAINTEXT in use)")
        }
      }
      // warn that only the first controller listener is used if there is more than one
      if (controllerListenerNames.size > 1) {
        warn(s"${KafkaConfig.ControllerListenerNamesProp} has multiple entries; only the first will be used since ${KafkaConfig.ProcessRolesProp}=broker: ${controllerListenerNames.asJava}")
      }
      validateAdvertisedListenersNonEmptyForBroker()
    } else if (processRoles == Set(ControllerRole)) {
      // KRaft controller-only
      validateNonEmptyQuorumVotersForKRaft()
      validateControlPlaneListenerEmptyForKRaft()
      // advertised listeners must be empty when not also running the broker role
      val sourceOfAdvertisedListeners: String =
        if (getString(KafkaConfig.AdvertisedListenersProp) != null)
          s"${KafkaConfig.AdvertisedListenersProp}"
        else
          s"${KafkaConfig.ListenersProp}"
      require(effectiveAdvertisedListeners.isEmpty,
        s"The $sourceOfAdvertisedListeners config must only contain KRaft controller listeners from ${KafkaConfig.ControllerListenerNamesProp} when ${KafkaConfig.ProcessRolesProp}=controller")
      validateControllerQuorumVotersMustContainNodeIdForKRaftController()
      validateControllerListenerExistsForKRaftController()
      validateControllerListenerNamesMustAppearInListenersForKRaftController()
    } else if (processRoles == Set(BrokerRole, ControllerRole)) {
      // KRaft colocated broker and controller
      validateNonEmptyQuorumVotersForKRaft()
      validateControlPlaneListenerEmptyForKRaft()
      validateAdvertisedListenersDoesNotContainControllerListenersForKRaftBroker()
      validateControllerQuorumVotersMustContainNodeIdForKRaftController()
      validateControllerListenerExistsForKRaftController()
      validateControllerListenerNamesMustAppearInListenersForKRaftController()
      validateAdvertisedListenersNonEmptyForBroker()
    } else {
      // ZK-based
      // controller listener names must be empty when not in KRaft mode
      require(controllerListenerNames.isEmpty, s"${KafkaConfig.ControllerListenerNamesProp} must be empty when not running in KRaft mode: ${controllerListenerNames.asJava}")
      validateAdvertisedListenersNonEmptyForBroker()
    }

    val listenerNames = listeners.map(_.listenerName).toSet
    if (processRoles.isEmpty || processRoles.contains(BrokerRole)) {
      // validations for all broker setups (i.e. ZooKeeper and KRaft broker-only and KRaft co-located)
      validateAdvertisedListenersNonEmptyForBroker()
      require(advertisedListenerNames.contains(interBrokerListenerName),
        s"${KafkaConfig.InterBrokerListenerNameProp} must be a listener name defined in ${KafkaConfig.AdvertisedListenersProp}. " +
          s"The valid options based on currently configured listeners are ${advertisedListenerNames.map(_.value).mkString(",")}")
      require(advertisedListenerNames.subsetOf(listenerNames),
        s"${KafkaConfig.AdvertisedListenersProp} listener names must be equal to or a subset of the ones defined in ${KafkaConfig.ListenersProp}. " +
          s"Found ${advertisedListenerNames.map(_.value).mkString(",")}. The valid options based on the current configuration " +
          s"are ${listenerNames.map(_.value).mkString(",")}"
      )
    }

    require(!effectiveAdvertisedListeners.exists(endpoint => endpoint.host=="0.0.0.0"),
      s"${KafkaConfig.AdvertisedListenersProp} cannot use the nonroutable meta-address 0.0.0.0. "+
      s"Use a routable IP address.")

    // validate control.plane.listener.name config
    if (controlPlaneListenerName.isDefined) {
      require(advertisedListenerNames.contains(controlPlaneListenerName.get),
        s"${KafkaConfig.ControlPlaneListenerNameProp} must be a listener name defined in ${KafkaConfig.AdvertisedListenersProp}. " +
        s"The valid options based on currently configured listeners are ${advertisedListenerNames.map(_.value).mkString(",")}")
      // controlPlaneListenerName should be different from interBrokerListenerName
      require(!controlPlaneListenerName.get.value().equals(interBrokerListenerName.value()),
        s"${KafkaConfig.ControlPlaneListenerNameProp}, when defined, should have a different value from the inter broker listener name. " +
        s"Currently they both have the value ${controlPlaneListenerName.get}")
    }

    val messageFormatVersion = new MessageFormatVersion(logMessageFormatVersionString, interBrokerProtocolVersionString)
    if (messageFormatVersion.shouldWarn)
      warn(messageFormatVersion.brokerWarningMessage)

    val recordVersion = logMessageFormatVersion.highestSupportedRecordVersion
    require(interBrokerProtocolVersion.highestSupportedRecordVersion().value >= recordVersion.value,
      s"log.message.format.version $logMessageFormatVersionString can only be used when inter.broker.protocol.version " +
      s"is set to version ${MetadataVersion.minSupportedFor(recordVersion).shortVersion} or higher")

    if (offsetsTopicCompressionCodec == ZStdCompressionCodec)
      require(interBrokerProtocolVersion.highestSupportedRecordVersion().value >= IBP_2_1_IV0.highestSupportedRecordVersion().value,
        "offsets.topic.compression.codec zstd can only be used when inter.broker.protocol.version " +
        s"is set to version ${IBP_2_1_IV0.shortVersion} or higher")

    val interBrokerUsesSasl = interBrokerSecurityProtocol == SecurityProtocol.SASL_PLAINTEXT || interBrokerSecurityProtocol == SecurityProtocol.SASL_SSL
    require(!interBrokerUsesSasl || saslInterBrokerHandshakeRequestEnable || saslMechanismInterBrokerProtocol == SaslConfigs.GSSAPI_MECHANISM,
      s"Only GSSAPI mechanism is supported for inter-broker communication with SASL when inter.broker.protocol.version is set to $interBrokerProtocolVersionString")
    require(!interBrokerUsesSasl || saslEnabledMechanisms(interBrokerListenerName).contains(saslMechanismInterBrokerProtocol),
      s"${KafkaConfig.SaslMechanismInterBrokerProtocolProp} must be included in ${KafkaConfig.SaslEnabledMechanismsProp} when SASL is used for inter-broker communication")
    require(queuedMaxBytes <= 0 || queuedMaxBytes >= socketRequestMaxBytes,
      s"${KafkaConfig.QueuedMaxBytesProp} must be larger or equal to ${KafkaConfig.SocketRequestMaxBytesProp}")

    if (maxConnectionsPerIp == 0)
      require(!maxConnectionsPerIpOverrides.isEmpty, s"${KafkaConfig.MaxConnectionsPerIpProp} can be set to zero only if" +
        s" ${KafkaConfig.MaxConnectionsPerIpOverridesProp} property is set.")

    val invalidAddresses = maxConnectionsPerIpOverrides.keys.filterNot(address => Utils.validHostPattern(address))
    if (!invalidAddresses.isEmpty)
      throw new IllegalArgumentException(s"${KafkaConfig.MaxConnectionsPerIpOverridesProp} contains invalid addresses : ${invalidAddresses.mkString(",")}")

    if (connectionsMaxIdleMs >= 0)
      require(failedAuthenticationDelayMs < connectionsMaxIdleMs,
        s"${KafkaConfig.FailedAuthenticationDelayMsProp}=$failedAuthenticationDelayMs should always be less than" +
        s" ${KafkaConfig.ConnectionsMaxIdleMsProp}=$connectionsMaxIdleMs to prevent failed" +
        s" authentication responses from timing out")

    val principalBuilderClass = getClass(KafkaConfig.PrincipalBuilderClassProp)
    require(principalBuilderClass != null, s"${KafkaConfig.PrincipalBuilderClassProp} must be non-null")
    require(classOf[KafkaPrincipalSerde].isAssignableFrom(principalBuilderClass), 
      s"${KafkaConfig.PrincipalBuilderClassProp} must implement KafkaPrincipalSerde")
  }
}<|MERGE_RESOLUTION|>--- conflicted
+++ resolved
@@ -1148,12 +1148,8 @@
       .define(MetadataMaxRetentionMillisProp, LONG, Defaults.LogRetentionHours * 60 * 60 * 1000L, null, HIGH, MetadataMaxRetentionMillisDoc)
 
       /************* Authorizer Configuration ***********/
-<<<<<<< HEAD
-      .define(AuthorizerClassNameProp, STRING, Defaults.AuthorizerClassName, LOW, AuthorizerClassNameDoc)
+      .define(AuthorizerClassNameProp, STRING, Defaults.AuthorizerClassName, new ConfigDef.NonNullValidator(), LOW, AuthorizerClassNameDoc)
       .define(EarlyStartListenersProp, STRING, null,  HIGH, EarlyStartListenersDoc)
-=======
-      .define(AuthorizerClassNameProp, STRING, Defaults.AuthorizerClassName, new ConfigDef.NonNullValidator(), LOW, AuthorizerClassNameDoc)
->>>>>>> 040b11d7
 
       /** ********* Socket Server Configuration ***********/
       .define(ListenersProp, STRING, Defaults.Listeners, HIGH, ListenersDoc)
