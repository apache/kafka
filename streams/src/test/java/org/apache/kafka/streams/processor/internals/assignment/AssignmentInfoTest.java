--- conflicted
+++ resolved
@@ -90,13 +90,9 @@
 
     @Test
     public void shouldEncodeAndDecodeVersion4() {
-<<<<<<< HEAD
-        final AssignmentInfo info = new AssignmentInfo(4, activeTasks, standbyTasks, globalAssignment);
-        final AssignmentInfo expectedInfo = new AssignmentInfo(4, AssignmentInfo.LATEST_SUPPORTED_VERSION, activeTasks, standbyTasks, globalAssignment);
-=======
         final AssignmentInfo info = new AssignmentInfo(4, activeTasks, standbyTasks, globalAssignment, 2);
         final AssignmentInfo expectedInfo = new AssignmentInfo(4, AssignmentInfo.LATEST_SUPPORTED_VERSION, activeTasks, standbyTasks, globalAssignment, 2);
->>>>>>> 9449f055
+
         assertEquals(expectedInfo, AssignmentInfo.decode(info.encode()));
     }
 }