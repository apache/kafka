/**
 * Licensed to the Apache Software Foundation (ASF) under one or more
 * contributor license agreements.  See the NOTICE file distributed with
 * this work for additional information regarding copyright ownership.
 * The ASF licenses this file to You under the Apache License, Version 2.0
 * (the "License"); you may not use this file except in compliance with
 * the License.  You may obtain a copy of the License at
 *
 *    http://www.apache.org/licenses/LICENSE-2.0
 *
 * Unless required by applicable law or agreed to in writing, software
 * distributed under the License is distributed on an "AS IS" BASIS,
 * WITHOUT WARRANTIES OR CONDITIONS OF ANY KIND, either express or implied.
 * See the License for the specific language governing permissions and
 * limitations under the License.
 */

package kafka.server

import kafka.admin.AdminUtils
import kafka.api.ElectLeadersRequestOps
import kafka.common.OffsetAndMetadata
import kafka.controller.ReplicaAssignment
import kafka.coordinator.group._
import kafka.coordinator.transaction.{InitProducerIdResult, TransactionCoordinator}
import kafka.log.AppendOrigin
import kafka.message.ZStdCompressionCodec
import kafka.network.RequestChannel
import kafka.server.QuotaFactory.{QuotaManagers, UnboundedQuota}
import kafka.server.metadata.ConfigRepository
import kafka.utils.Implicits._
import kafka.utils.{CoreUtils, Logging}
import org.apache.kafka.clients.admin.AlterConfigOp.OpType
import org.apache.kafka.clients.admin.{AlterConfigOp, ConfigEntry}
import org.apache.kafka.common.acl.AclOperation._
import org.apache.kafka.common.acl.AclOperation
import org.apache.kafka.common.config.ConfigResource
import org.apache.kafka.common.errors._
import org.apache.kafka.common.internals.Topic.{GROUP_METADATA_TOPIC_NAME, TRANSACTION_STATE_TOPIC_NAME, isInternal}
import org.apache.kafka.common.internals.{FatalExitError, Topic}
import org.apache.kafka.common.message.AlterConfigsResponseData.AlterConfigsResourceResponse
import org.apache.kafka.common.message.AlterPartitionReassignmentsResponseData.{ReassignablePartitionResponse, ReassignableTopicResponse}
import org.apache.kafka.common.message.CreatePartitionsResponseData.CreatePartitionsTopicResult
import org.apache.kafka.common.message.CreateTopicsRequestData.CreatableTopic
import org.apache.kafka.common.message.CreateTopicsResponseData.{CreatableTopicResult, CreatableTopicResultCollection}
import org.apache.kafka.common.message.DeleteGroupsResponseData.{DeletableGroupResult, DeletableGroupResultCollection}
import org.apache.kafka.common.message.DeleteRecordsResponseData.{DeleteRecordsPartitionResult, DeleteRecordsTopicResult}
import org.apache.kafka.common.message.DeleteTopicsResponseData.{DeletableTopicResult, DeletableTopicResultCollection}
import org.apache.kafka.common.message.ElectLeadersResponseData.{PartitionResult, ReplicaElectionResult}
import org.apache.kafka.common.message.ListOffsetsRequestData.ListOffsetsPartition
import org.apache.kafka.common.message.ListOffsetsResponseData.{ListOffsetsPartitionResponse, ListOffsetsTopicResponse}
import org.apache.kafka.common.message.MetadataResponseData.{MetadataResponsePartition, MetadataResponseTopic}
import org.apache.kafka.common.message.OffsetForLeaderEpochRequestData.OffsetForLeaderTopic
import org.apache.kafka.common.message.OffsetForLeaderEpochResponseData.{EpochEndOffset, OffsetForLeaderTopicResult, OffsetForLeaderTopicResultCollection}
import org.apache.kafka.common.message._
import org.apache.kafka.common.metrics.Metrics
import org.apache.kafka.common.network.{ListenerName, Send}
import org.apache.kafka.common.protocol.{ApiKeys, ApiMessage, Errors}
import org.apache.kafka.common.record._
import org.apache.kafka.common.replica.ClientMetadata
import org.apache.kafka.common.replica.ClientMetadata.DefaultClientMetadata
import org.apache.kafka.common.requests.FindCoordinatorRequest.CoordinatorType
import org.apache.kafka.common.requests.OffsetFetchResponse.PartitionData
import org.apache.kafka.common.requests.ProduceResponse.PartitionResponse
import org.apache.kafka.common.requests._
import org.apache.kafka.common.resource.Resource.CLUSTER_NAME
import org.apache.kafka.common.resource.ResourceType._
import org.apache.kafka.common.resource.{Resource, ResourceType}
import org.apache.kafka.common.security.auth.{KafkaPrincipal, SecurityProtocol}
import org.apache.kafka.common.security.token.delegation.{DelegationToken, TokenInformation}
import org.apache.kafka.common.utils.{ProducerIdAndEpoch, Time}
import org.apache.kafka.common.{Node, TopicIdPartition, TopicPartition, Uuid}
import org.apache.kafka.server.authorizer._
import org.apache.kafka.server.common.MetadataVersion
import org.apache.kafka.server.common.MetadataVersion.{IBP_0_11_0_IV0, IBP_2_3_IV0}

import java.lang.{Long => JLong}
import java.nio.ByteBuffer
import java.util
import java.util.concurrent.{CompletableFuture, ConcurrentHashMap}
import java.util.concurrent.atomic.AtomicInteger
import java.util.{Collections, Optional}

import scala.annotation.nowarn
import scala.collection.{Map, Seq, Set, immutable, mutable}
import scala.jdk.CollectionConverters._
import scala.util.{Failure, Success, Try}

/**
 * Logic to handle the various Kafka requests
 */
class KafkaApis(val requestChannel: RequestChannel,
                val metadataSupport: MetadataSupport,
                val replicaManager: ReplicaManager,
                val groupCoordinator: GroupCoordinator,
                // newGroupCoordinator is temporary here. It will be removed when
                // the migration to the new interface is completed in this class.
                val newGroupCoordinator: org.apache.kafka.coordinator.group.GroupCoordinator,
                val txnCoordinator: TransactionCoordinator,
                val autoTopicCreationManager: AutoTopicCreationManager,
                val brokerId: Int,
                val config: KafkaConfig,
                val configRepository: ConfigRepository,
                val metadataCache: MetadataCache,
                val metrics: Metrics,
                val authorizer: Option[Authorizer],
                val quotas: QuotaManagers,
                val fetchManager: FetchManager,
                brokerTopicStats: BrokerTopicStats,
                val clusterId: String,
                time: Time,
                val tokenManager: DelegationTokenManager,
                val apiVersionManager: ApiVersionManager
) extends ApiRequestHandler with Logging {

  type FetchResponseStats = Map[TopicPartition, RecordConversionStats]
  this.logIdent = "[KafkaApi-%d] ".format(brokerId)
  val configHelper = new ConfigHelper(metadataCache, config, configRepository)
  val authHelper = new AuthHelper(authorizer)
  val requestHelper = new RequestHandlerHelper(requestChannel, quotas, time)
  val aclApis = new AclApis(authHelper, authorizer, requestHelper, "broker", config)
  val configManager = new ConfigAdminManager(brokerId, config, configRepository)

  def close(): Unit = {
    aclApis.close()
    info("Shutdown complete.")
  }

  private def isForwardingEnabled(request: RequestChannel.Request): Boolean = {
    metadataSupport.forwardingManager.isDefined && request.context.principalSerde.isPresent
  }

  private def maybeForwardToController(
    request: RequestChannel.Request,
    handler: RequestChannel.Request => Unit
  ): Unit = {
    def responseCallback(responseOpt: Option[AbstractResponse]): Unit = {
      responseOpt match {
        case Some(response) => requestHelper.sendForwardedResponse(request, response)
        case None => handleInvalidVersionsDuringForwarding(request)
      }
    }
    metadataSupport.maybeForward(request, handler, responseCallback)
  }

  private def handleInvalidVersionsDuringForwarding(request: RequestChannel.Request): Unit = {
    info(s"The client connection will be closed due to controller responded " +
      s"unsupported version exception during $request forwarding. " +
      s"This could happen when the controller changed after the connection was established.")
    requestChannel.closeConnection(request, Collections.emptyMap())
  }

  private def forwardToControllerOrFail(
    request: RequestChannel.Request
  ): Unit = {
    def errorHandler(request: RequestChannel.Request): Unit = {
      throw new IllegalStateException(s"Unable to forward $request to the controller")
    }

    maybeForwardToController(request, errorHandler)
  }

  /**
   * Top-level method that handles all requests and multiplexes to the right api
   */
  override def handle(request: RequestChannel.Request, requestLocal: RequestLocal): Unit = {
    def handleError(e: Throwable): Unit = {
      error(s"Unexpected error handling request ${request.requestDesc(true)} " +
        s"with context ${request.context}", e)
      requestHelper.handleError(request, e)
    }

    try {
      trace(s"Handling request:${request.requestDesc(true)} from connection ${request.context.connectionId};" +
        s"securityProtocol:${request.context.securityProtocol},principal:${request.context.principal}")

      if (!apiVersionManager.isApiEnabled(request.header.apiKey)) {
        // The socket server will reject APIs which are not exposed in this scope and close the connection
        // before handing them to the request handler, so this path should not be exercised in practice
        throw new IllegalStateException(s"API ${request.header.apiKey} is not enabled")
      }

      request.header.apiKey match {
        case ApiKeys.PRODUCE => handleProduceRequest(request, requestLocal)
        case ApiKeys.FETCH => handleFetchRequest(request)
        case ApiKeys.LIST_OFFSETS => handleListOffsetRequest(request)
        case ApiKeys.METADATA => handleTopicMetadataRequest(request)
        case ApiKeys.LEADER_AND_ISR => handleLeaderAndIsrRequest(request)
        case ApiKeys.STOP_REPLICA => handleStopReplicaRequest(request)
        case ApiKeys.UPDATE_METADATA => handleUpdateMetadataRequest(request, requestLocal)
        case ApiKeys.CONTROLLED_SHUTDOWN => handleControlledShutdownRequest(request)
        case ApiKeys.OFFSET_COMMIT => handleOffsetCommitRequest(request, requestLocal)
        case ApiKeys.OFFSET_FETCH => handleOffsetFetchRequest(request)
        case ApiKeys.FIND_COORDINATOR => handleFindCoordinatorRequest(request)
        case ApiKeys.JOIN_GROUP => handleJoinGroupRequest(request, requestLocal).exceptionally(handleError)
<<<<<<< HEAD
        case ApiKeys.HEARTBEAT => handleHeartbeatRequest(request)
        case ApiKeys.LEAVE_GROUP => handleLeaveGroupRequest(request).exceptionally(handleError)
=======
        case ApiKeys.HEARTBEAT => handleHeartbeatRequest(request).exceptionally(handleError)
        case ApiKeys.LEAVE_GROUP => handleLeaveGroupRequest(request)
>>>>>>> f5305fb3
        case ApiKeys.SYNC_GROUP => handleSyncGroupRequest(request, requestLocal)
        case ApiKeys.DESCRIBE_GROUPS => handleDescribeGroupRequest(request)
        case ApiKeys.LIST_GROUPS => handleListGroupsRequest(request)
        case ApiKeys.SASL_HANDSHAKE => handleSaslHandshakeRequest(request)
        case ApiKeys.API_VERSIONS => handleApiVersionsRequest(request)
        case ApiKeys.CREATE_TOPICS => maybeForwardToController(request, handleCreateTopicsRequest)
        case ApiKeys.DELETE_TOPICS => maybeForwardToController(request, handleDeleteTopicsRequest)
        case ApiKeys.DELETE_RECORDS => handleDeleteRecordsRequest(request)
        case ApiKeys.INIT_PRODUCER_ID => handleInitProducerIdRequest(request, requestLocal)
        case ApiKeys.OFFSET_FOR_LEADER_EPOCH => handleOffsetForLeaderEpochRequest(request)
        case ApiKeys.ADD_PARTITIONS_TO_TXN => handleAddPartitionToTxnRequest(request, requestLocal)
        case ApiKeys.ADD_OFFSETS_TO_TXN => handleAddOffsetsToTxnRequest(request, requestLocal)
        case ApiKeys.END_TXN => handleEndTxnRequest(request, requestLocal)
        case ApiKeys.WRITE_TXN_MARKERS => handleWriteTxnMarkersRequest(request, requestLocal)
        case ApiKeys.TXN_OFFSET_COMMIT => handleTxnOffsetCommitRequest(request, requestLocal)
        case ApiKeys.DESCRIBE_ACLS => handleDescribeAcls(request)
        case ApiKeys.CREATE_ACLS => maybeForwardToController(request, handleCreateAcls)
        case ApiKeys.DELETE_ACLS => maybeForwardToController(request, handleDeleteAcls)
        case ApiKeys.ALTER_CONFIGS => handleAlterConfigsRequest(request)
        case ApiKeys.DESCRIBE_CONFIGS => handleDescribeConfigsRequest(request)
        case ApiKeys.ALTER_REPLICA_LOG_DIRS => handleAlterReplicaLogDirsRequest(request)
        case ApiKeys.DESCRIBE_LOG_DIRS => handleDescribeLogDirsRequest(request)
        case ApiKeys.SASL_AUTHENTICATE => handleSaslAuthenticateRequest(request)
        case ApiKeys.CREATE_PARTITIONS => maybeForwardToController(request, handleCreatePartitionsRequest)
        case ApiKeys.CREATE_DELEGATION_TOKEN => maybeForwardToController(request, handleCreateTokenRequest)
        case ApiKeys.RENEW_DELEGATION_TOKEN => maybeForwardToController(request, handleRenewTokenRequest)
        case ApiKeys.EXPIRE_DELEGATION_TOKEN => maybeForwardToController(request, handleExpireTokenRequest)
        case ApiKeys.DESCRIBE_DELEGATION_TOKEN => handleDescribeTokensRequest(request)
        case ApiKeys.DELETE_GROUPS => handleDeleteGroupsRequest(request, requestLocal)
        case ApiKeys.ELECT_LEADERS => maybeForwardToController(request, handleElectLeaders)
        case ApiKeys.INCREMENTAL_ALTER_CONFIGS => handleIncrementalAlterConfigsRequest(request)
        case ApiKeys.ALTER_PARTITION_REASSIGNMENTS => maybeForwardToController(request, handleAlterPartitionReassignmentsRequest)
        case ApiKeys.LIST_PARTITION_REASSIGNMENTS => maybeForwardToController(request, handleListPartitionReassignmentsRequest)
        case ApiKeys.OFFSET_DELETE => handleOffsetDeleteRequest(request, requestLocal)
        case ApiKeys.DESCRIBE_CLIENT_QUOTAS => handleDescribeClientQuotasRequest(request)
        case ApiKeys.ALTER_CLIENT_QUOTAS => maybeForwardToController(request, handleAlterClientQuotasRequest)
        case ApiKeys.DESCRIBE_USER_SCRAM_CREDENTIALS => handleDescribeUserScramCredentialsRequest(request)
        case ApiKeys.ALTER_USER_SCRAM_CREDENTIALS => maybeForwardToController(request, handleAlterUserScramCredentialsRequest)
        case ApiKeys.ALTER_PARTITION => handleAlterPartitionRequest(request)
        case ApiKeys.UPDATE_FEATURES => maybeForwardToController(request, handleUpdateFeatures)
        case ApiKeys.ENVELOPE => handleEnvelope(request, requestLocal)
        case ApiKeys.DESCRIBE_CLUSTER => handleDescribeCluster(request)
        case ApiKeys.DESCRIBE_PRODUCERS => handleDescribeProducersRequest(request)
        case ApiKeys.UNREGISTER_BROKER => forwardToControllerOrFail(request)
        case ApiKeys.DESCRIBE_TRANSACTIONS => handleDescribeTransactionsRequest(request)
        case ApiKeys.LIST_TRANSACTIONS => handleListTransactionsRequest(request)
        case ApiKeys.ALLOCATE_PRODUCER_IDS => handleAllocateProducerIdsRequest(request)
        case ApiKeys.DESCRIBE_QUORUM => forwardToControllerOrFail(request)
        case _ => throw new IllegalStateException(s"No handler for request api key ${request.header.apiKey}")
      }
    } catch {
      case e: FatalExitError => throw e
      case e: Throwable => handleError(e)
    } finally {
      // try to complete delayed action. In order to avoid conflicting locking, the actions to complete delayed requests
      // are kept in a queue. We add the logic to check the ReplicaManager queue at the end of KafkaApis.handle() and the
      // expiration thread for certain delayed operations (e.g. DelayedJoin)
      // Delayed fetches are also completed by ReplicaFetcherThread.
      replicaManager.tryCompleteActions()
      // The local completion time may be set while processing the request. Only record it if it's unset.
      if (request.apiLocalCompleteTimeNanos < 0)
        request.apiLocalCompleteTimeNanos = time.nanoseconds
    }
  }

  def handleLeaderAndIsrRequest(request: RequestChannel.Request): Unit = {
    val zkSupport = metadataSupport.requireZkOrThrow(KafkaApis.shouldNeverReceive(request))
    // ensureTopicExists is only for client facing requests
    // We can't have the ensureTopicExists check here since the controller sends it as an advisory to all brokers so they
    // stop serving data to clients for the topic being deleted
    val correlationId = request.header.correlationId
    val leaderAndIsrRequest = request.body[LeaderAndIsrRequest]

    authHelper.authorizeClusterOperation(request, CLUSTER_ACTION)
    if (isBrokerEpochStale(zkSupport, leaderAndIsrRequest.brokerEpoch)) {
      // When the broker restarts very quickly, it is possible for this broker to receive request intended
      // for its previous generation so the broker should skip the stale request.
      info(s"Received LeaderAndIsr request with broker epoch ${leaderAndIsrRequest.brokerEpoch} " +
        s"smaller than the current broker epoch ${zkSupport.controller.brokerEpoch} from " +
        s"controller ${leaderAndIsrRequest.controllerId} with epoch ${leaderAndIsrRequest.controllerEpoch}.")
      requestHelper.sendResponseExemptThrottle(request, leaderAndIsrRequest.getErrorResponse(0, Errors.STALE_BROKER_EPOCH.exception))
    } else {
      val response = replicaManager.becomeLeaderOrFollower(correlationId, leaderAndIsrRequest,
        RequestHandlerHelper.onLeadershipChange(groupCoordinator, txnCoordinator, _, _))
      requestHelper.sendResponseExemptThrottle(request, response)
    }
  }

  def handleStopReplicaRequest(request: RequestChannel.Request): Unit = {
    val zkSupport = metadataSupport.requireZkOrThrow(KafkaApis.shouldNeverReceive(request))
    // ensureTopicExists is only for client facing requests
    // We can't have the ensureTopicExists check here since the controller sends it as an advisory to all brokers so they
    // stop serving data to clients for the topic being deleted
    val stopReplicaRequest = request.body[StopReplicaRequest]
    authHelper.authorizeClusterOperation(request, CLUSTER_ACTION)
    if (isBrokerEpochStale(zkSupport, stopReplicaRequest.brokerEpoch)) {
      // When the broker restarts very quickly, it is possible for this broker to receive request intended
      // for its previous generation so the broker should skip the stale request.
      info(s"Received StopReplica request with broker epoch ${stopReplicaRequest.brokerEpoch} " +
        s"smaller than the current broker epoch ${zkSupport.controller.brokerEpoch} from " +
        s"controller ${stopReplicaRequest.controllerId} with epoch ${stopReplicaRequest.controllerEpoch}.")
      requestHelper.sendResponseExemptThrottle(request, new StopReplicaResponse(
        new StopReplicaResponseData().setErrorCode(Errors.STALE_BROKER_EPOCH.code)))
    } else {
      val partitionStates = stopReplicaRequest.partitionStates().asScala
      val (result, error) = replicaManager.stopReplicas(
        request.context.correlationId,
        stopReplicaRequest.controllerId,
        stopReplicaRequest.controllerEpoch,
        partitionStates)
      // Clear the coordinator caches in case we were the leader. In the case of a reassignment, we
      // cannot rely on the LeaderAndIsr API for this since it is only sent to active replicas.
      result.forKeyValue { (topicPartition, error) =>
        if (error == Errors.NONE) {
          val partitionState = partitionStates(topicPartition)
          if (topicPartition.topic == GROUP_METADATA_TOPIC_NAME
              && partitionState.deletePartition) {
            val leaderEpoch = if (partitionState.leaderEpoch >= 0)
              Some(partitionState.leaderEpoch)
            else
              None
            groupCoordinator.onResignation(topicPartition.partition, leaderEpoch)
          } else if (topicPartition.topic == TRANSACTION_STATE_TOPIC_NAME
                     && partitionState.deletePartition) {
            val leaderEpoch = if (partitionState.leaderEpoch >= 0)
              Some(partitionState.leaderEpoch)
            else
              None
            txnCoordinator.onResignation(topicPartition.partition, coordinatorEpoch = leaderEpoch)
          }
        }
      }

      def toStopReplicaPartition(tp: TopicPartition, error: Errors) =
        new StopReplicaResponseData.StopReplicaPartitionError()
          .setTopicName(tp.topic)
          .setPartitionIndex(tp.partition)
          .setErrorCode(error.code)

      requestHelper.sendResponseExemptThrottle(request, new StopReplicaResponse(new StopReplicaResponseData()
        .setErrorCode(error.code)
        .setPartitionErrors(result.map {
          case (tp, error) => toStopReplicaPartition(tp, error)
        }.toBuffer.asJava)))
    }

    CoreUtils.swallow(replicaManager.replicaFetcherManager.shutdownIdleFetcherThreads(), this)
  }

  def handleUpdateMetadataRequest(request: RequestChannel.Request, requestLocal: RequestLocal): Unit = {
    val zkSupport = metadataSupport.requireZkOrThrow(KafkaApis.shouldNeverReceive(request))
    val correlationId = request.header.correlationId
    val updateMetadataRequest = request.body[UpdateMetadataRequest]

    authHelper.authorizeClusterOperation(request, CLUSTER_ACTION)
    if (isBrokerEpochStale(zkSupport, updateMetadataRequest.brokerEpoch)) {
      // When the broker restarts very quickly, it is possible for this broker to receive request intended
      // for its previous generation so the broker should skip the stale request.
      info(s"Received UpdateMetadata request with broker epoch ${updateMetadataRequest.brokerEpoch} " +
        s"smaller than the current broker epoch ${zkSupport.controller.brokerEpoch} from " +
        s"controller ${updateMetadataRequest.controllerId} with epoch ${updateMetadataRequest.controllerEpoch}.")
      requestHelper.sendResponseExemptThrottle(request,
        new UpdateMetadataResponse(new UpdateMetadataResponseData().setErrorCode(Errors.STALE_BROKER_EPOCH.code)))
    } else {
      val deletedPartitions = replicaManager.maybeUpdateMetadataCache(correlationId, updateMetadataRequest)
      if (deletedPartitions.nonEmpty)
        groupCoordinator.handleDeletedPartitions(deletedPartitions, requestLocal)

      if (zkSupport.adminManager.hasDelayedTopicOperations) {
        updateMetadataRequest.partitionStates.forEach { partitionState =>
          zkSupport.adminManager.tryCompleteDelayedTopicOperations(partitionState.topicName)
        }
      }

      quotas.clientQuotaCallback.foreach { callback =>
        if (callback.updateClusterMetadata(metadataCache.getClusterMetadata(clusterId, request.context.listenerName))) {
          quotas.fetch.updateQuotaMetricConfigs()
          quotas.produce.updateQuotaMetricConfigs()
          quotas.request.updateQuotaMetricConfigs()
          quotas.controllerMutation.updateQuotaMetricConfigs()
        }
      }
      if (replicaManager.hasDelayedElectionOperations) {
        updateMetadataRequest.partitionStates.forEach { partitionState =>
          val tp = new TopicPartition(partitionState.topicName, partitionState.partitionIndex)
          replicaManager.tryCompleteElection(TopicPartitionOperationKey(tp))
        }
      }
      requestHelper.sendResponseExemptThrottle(request, new UpdateMetadataResponse(
        new UpdateMetadataResponseData().setErrorCode(Errors.NONE.code)))
    }
  }

  def handleControlledShutdownRequest(request: RequestChannel.Request): Unit = {
    val zkSupport = metadataSupport.requireZkOrThrow(KafkaApis.shouldNeverReceive(request))
    // ensureTopicExists is only for client facing requests
    // We can't have the ensureTopicExists check here since the controller sends it as an advisory to all brokers so they
    // stop serving data to clients for the topic being deleted
    val controlledShutdownRequest = request.body[ControlledShutdownRequest]
    authHelper.authorizeClusterOperation(request, CLUSTER_ACTION)

    def controlledShutdownCallback(controlledShutdownResult: Try[Set[TopicPartition]]): Unit = {
      val response = controlledShutdownResult match {
        case Success(partitionsRemaining) =>
         ControlledShutdownResponse.prepareResponse(Errors.NONE, partitionsRemaining.asJava)

        case Failure(throwable) =>
          controlledShutdownRequest.getErrorResponse(throwable)
      }
      requestHelper.sendResponseExemptThrottle(request, response)
    }
    zkSupport.controller.controlledShutdown(controlledShutdownRequest.data.brokerId, controlledShutdownRequest.data.brokerEpoch, controlledShutdownCallback)
  }

  /**
   * Handle an offset commit request
   */
  def handleOffsetCommitRequest(request: RequestChannel.Request, requestLocal: RequestLocal): Unit = {
    val header = request.header
    val offsetCommitRequest = request.body[OffsetCommitRequest]

    val unauthorizedTopicErrors = mutable.Map[TopicPartition, Errors]()
    val nonExistingTopicErrors = mutable.Map[TopicPartition, Errors]()
    // the callback for sending an offset commit response
    def sendResponseCallback(commitStatus: Map[TopicPartition, Errors]): Unit = {
      val combinedCommitStatus = commitStatus ++ unauthorizedTopicErrors ++ nonExistingTopicErrors
      if (isDebugEnabled)
        combinedCommitStatus.forKeyValue { (topicPartition, error) =>
          if (error != Errors.NONE) {
            debug(s"Offset commit request with correlation id ${header.correlationId} from client ${header.clientId} " +
              s"on partition $topicPartition failed due to ${error.exceptionName}")
          }
        }
      requestHelper.sendResponseMaybeThrottle(request, requestThrottleMs =>
        new OffsetCommitResponse(requestThrottleMs, combinedCommitStatus.asJava))
    }

      // reject the request if not authorized to the group
    if (!authHelper.authorize(request.context, READ, GROUP, offsetCommitRequest.data.groupId)) {
      val error = Errors.GROUP_AUTHORIZATION_FAILED
      val responseTopicList = OffsetCommitRequest.getErrorResponseTopics(
        offsetCommitRequest.data.topics,
        error)

      requestHelper.sendResponseMaybeThrottle(request, requestThrottleMs => new OffsetCommitResponse(
        new OffsetCommitResponseData()
            .setTopics(responseTopicList)
            .setThrottleTimeMs(requestThrottleMs)
      ))
    } else if (offsetCommitRequest.data.groupInstanceId != null && config.interBrokerProtocolVersion.isLessThan(IBP_2_3_IV0)) {
      // Only enable static membership when IBP >= 2.3, because it is not safe for the broker to use the static member logic
      // until we are sure that all brokers support it. If static group being loaded by an older coordinator, it will discard
      // the group.instance.id field, so static members could accidentally become "dynamic", which leads to wrong states.
      val errorMap = new mutable.HashMap[TopicPartition, Errors]
      for (topicData <- offsetCommitRequest.data.topics.asScala) {
        for (partitionData <- topicData.partitions.asScala) {
          val topicPartition = new TopicPartition(topicData.name, partitionData.partitionIndex)
          errorMap += topicPartition -> Errors.UNSUPPORTED_VERSION
        }
      }
      sendResponseCallback(errorMap.toMap)
    } else {
      val authorizedTopicRequestInfoBldr = immutable.Map.newBuilder[TopicPartition, OffsetCommitRequestData.OffsetCommitRequestPartition]

      val topics = offsetCommitRequest.data.topics.asScala
      val authorizedTopics = authHelper.filterByAuthorized(request.context, READ, TOPIC, topics)(_.name)
      for (topicData <- topics) {
        for (partitionData <- topicData.partitions.asScala) {
          val topicPartition = new TopicPartition(topicData.name, partitionData.partitionIndex)
          if (!authorizedTopics.contains(topicData.name))
            unauthorizedTopicErrors += (topicPartition -> Errors.TOPIC_AUTHORIZATION_FAILED)
          else if (!metadataCache.contains(topicPartition))
            nonExistingTopicErrors += (topicPartition -> Errors.UNKNOWN_TOPIC_OR_PARTITION)
          else
            authorizedTopicRequestInfoBldr += (topicPartition -> partitionData)
        }
      }

      val authorizedTopicRequestInfo = authorizedTopicRequestInfoBldr.result()

      if (authorizedTopicRequestInfo.isEmpty)
        sendResponseCallback(Map.empty)
      else if (header.apiVersion == 0) {
        // for version 0 always store offsets to ZK
        val zkSupport = metadataSupport.requireZkOrThrow(KafkaApis.unsupported("Version 0 offset commit requests"))
        val responseInfo = authorizedTopicRequestInfo.map {
          case (topicPartition, partitionData) =>
            try {
              if (partitionData.committedMetadata() != null
                && partitionData.committedMetadata().length > config.offsetMetadataMaxSize)
                (topicPartition, Errors.OFFSET_METADATA_TOO_LARGE)
              else {
                zkSupport.zkClient.setOrCreateConsumerOffset(
                  offsetCommitRequest.data.groupId,
                  topicPartition,
                  partitionData.committedOffset)
                (topicPartition, Errors.NONE)
              }
            } catch {
              case e: Throwable => (topicPartition, Errors.forException(e))
            }
        }
        sendResponseCallback(responseInfo)
      } else {
        // for version 1 and beyond store offsets in offset manager

        // "default" expiration timestamp is now + retention (and retention may be overridden if v2)
        // expire timestamp is computed differently for v1 and v2.
        //   - If v1 and no explicit commit timestamp is provided we treat it the same as v5.
        //   - If v1 and explicit retention time is provided we calculate expiration timestamp based on that
        //   - If v2/v3/v4 (no explicit commit timestamp) we treat it the same as v5.
        //   - For v5 and beyond there is no per partition expiration timestamp, so this field is no longer in effect
        val currentTimestamp = time.milliseconds
        val partitionData = authorizedTopicRequestInfo.map { case (k, partitionData) =>
          val metadata = if (partitionData.committedMetadata == null)
            OffsetAndMetadata.NoMetadata
          else
            partitionData.committedMetadata

          val leaderEpochOpt = if (partitionData.committedLeaderEpoch == RecordBatch.NO_PARTITION_LEADER_EPOCH)
            Optional.empty[Integer]
          else
            Optional.of[Integer](partitionData.committedLeaderEpoch)

          k -> new OffsetAndMetadata(
            offset = partitionData.committedOffset,
            leaderEpoch = leaderEpochOpt,
            metadata = metadata,
            commitTimestamp = partitionData.commitTimestamp match {
              case OffsetCommitRequest.DEFAULT_TIMESTAMP => currentTimestamp
              case customTimestamp => customTimestamp
            },
            expireTimestamp = offsetCommitRequest.data.retentionTimeMs match {
              case OffsetCommitRequest.DEFAULT_RETENTION_TIME => None
              case retentionTime => Some(currentTimestamp + retentionTime)
            }
          )
        }

        // call coordinator to handle commit offset
        groupCoordinator.handleCommitOffsets(
          offsetCommitRequest.data.groupId,
          offsetCommitRequest.data.memberId,
          Option(offsetCommitRequest.data.groupInstanceId),
          offsetCommitRequest.data.generationId,
          partitionData,
          sendResponseCallback,
          requestLocal)
      }
    }
  }

  /**
   * Handle a produce request
   */
  def handleProduceRequest(request: RequestChannel.Request, requestLocal: RequestLocal): Unit = {
    val produceRequest = request.body[ProduceRequest]

    if (RequestUtils.hasTransactionalRecords(produceRequest)) {
      val isAuthorizedTransactional = produceRequest.transactionalId != null &&
        authHelper.authorize(request.context, WRITE, TRANSACTIONAL_ID, produceRequest.transactionalId)
      if (!isAuthorizedTransactional) {
        requestHelper.sendErrorResponseMaybeThrottle(request, Errors.TRANSACTIONAL_ID_AUTHORIZATION_FAILED.exception)
        return
      }
    }

    val unauthorizedTopicResponses = mutable.Map[TopicPartition, PartitionResponse]()
    val nonExistingTopicResponses = mutable.Map[TopicPartition, PartitionResponse]()
    val invalidRequestResponses = mutable.Map[TopicPartition, PartitionResponse]()
    val authorizedRequestInfo = mutable.Map[TopicPartition, MemoryRecords]()
    // cache the result to avoid redundant authorization calls
    val authorizedTopics = authHelper.filterByAuthorized(request.context, WRITE, TOPIC,
      produceRequest.data().topicData().asScala)(_.name())

    produceRequest.data.topicData.forEach(topic => topic.partitionData.forEach { partition =>
      val topicPartition = new TopicPartition(topic.name, partition.index)
      // This caller assumes the type is MemoryRecords and that is true on current serialization
      // We cast the type to avoid causing big change to code base.
      // https://issues.apache.org/jira/browse/KAFKA-10698
      val memoryRecords = partition.records.asInstanceOf[MemoryRecords]
      if (!authorizedTopics.contains(topicPartition.topic))
        unauthorizedTopicResponses += topicPartition -> new PartitionResponse(Errors.TOPIC_AUTHORIZATION_FAILED)
      else if (!metadataCache.contains(topicPartition))
        nonExistingTopicResponses += topicPartition -> new PartitionResponse(Errors.UNKNOWN_TOPIC_OR_PARTITION)
      else
        try {
          ProduceRequest.validateRecords(request.header.apiVersion, memoryRecords)
          authorizedRequestInfo += (topicPartition -> memoryRecords)
        } catch {
          case e: ApiException =>
            invalidRequestResponses += topicPartition -> new PartitionResponse(Errors.forException(e))
        }
    })

    // the callback for sending a produce response
    // The construction of ProduceResponse is able to accept auto-generated protocol data so
    // KafkaApis#handleProduceRequest should apply auto-generated protocol to avoid extra conversion.
    // https://issues.apache.org/jira/browse/KAFKA-10730
    @nowarn("cat=deprecation")
    def sendResponseCallback(responseStatus: Map[TopicPartition, PartitionResponse]): Unit = {
      val mergedResponseStatus = responseStatus ++ unauthorizedTopicResponses ++ nonExistingTopicResponses ++ invalidRequestResponses
      var errorInResponse = false

      mergedResponseStatus.forKeyValue { (topicPartition, status) =>
        if (status.error != Errors.NONE) {
          errorInResponse = true
          debug("Produce request with correlation id %d from client %s on partition %s failed due to %s".format(
            request.header.correlationId,
            request.header.clientId,
            topicPartition,
            status.error.exceptionName))
        }
      }

      // Record both bandwidth and request quota-specific values and throttle by muting the channel if any of the quotas
      // have been violated. If both quotas have been violated, use the max throttle time between the two quotas. Note
      // that the request quota is not enforced if acks == 0.
      val timeMs = time.milliseconds()
      val requestSize = request.sizeInBytes
      val bandwidthThrottleTimeMs = quotas.produce.maybeRecordAndGetThrottleTimeMs(request, requestSize, timeMs)
      val requestThrottleTimeMs =
        if (produceRequest.acks == 0) 0
        else quotas.request.maybeRecordAndGetThrottleTimeMs(request, timeMs)
      val maxThrottleTimeMs = Math.max(bandwidthThrottleTimeMs, requestThrottleTimeMs)
      if (maxThrottleTimeMs > 0) {
        request.apiThrottleTimeMs = maxThrottleTimeMs
        if (bandwidthThrottleTimeMs > requestThrottleTimeMs) {
          requestHelper.throttle(quotas.produce, request, bandwidthThrottleTimeMs)
        } else {
          requestHelper.throttle(quotas.request, request, requestThrottleTimeMs)
        }
      }

      // Send the response immediately. In case of throttling, the channel has already been muted.
      if (produceRequest.acks == 0) {
        // no operation needed if producer request.required.acks = 0; however, if there is any error in handling
        // the request, since no response is expected by the producer, the server will close socket server so that
        // the producer client will know that some error has happened and will refresh its metadata
        if (errorInResponse) {
          val exceptionsSummary = mergedResponseStatus.map { case (topicPartition, status) =>
            topicPartition -> status.error.exceptionName
          }.mkString(", ")
          info(
            s"Closing connection due to error during produce request with correlation id ${request.header.correlationId} " +
              s"from client id ${request.header.clientId} with ack=0\n" +
              s"Topic and partition to exceptions: $exceptionsSummary"
          )
          requestChannel.closeConnection(request, new ProduceResponse(mergedResponseStatus.asJava).errorCounts)
        } else {
          // Note that although request throttling is exempt for acks == 0, the channel may be throttled due to
          // bandwidth quota violation.
          requestHelper.sendNoOpResponseExemptThrottle(request)
        }
      } else {
        requestChannel.sendResponse(request, new ProduceResponse(mergedResponseStatus.asJava, maxThrottleTimeMs), None)
      }
    }

    def processingStatsCallback(processingStats: FetchResponseStats): Unit = {
      processingStats.forKeyValue { (tp, info) =>
        updateRecordConversionStats(request, tp, info)
      }
    }

    if (authorizedRequestInfo.isEmpty)
      sendResponseCallback(Map.empty)
    else {
      val internalTopicsAllowed = request.header.clientId == AdminUtils.AdminClientId

      // call the replica manager to append messages to the replicas
      replicaManager.appendRecords(
        timeout = produceRequest.timeout.toLong,
        requiredAcks = produceRequest.acks,
        internalTopicsAllowed = internalTopicsAllowed,
        origin = AppendOrigin.Client,
        entriesPerPartition = authorizedRequestInfo,
        requestLocal = requestLocal,
        responseCallback = sendResponseCallback,
        recordConversionStatsCallback = processingStatsCallback)

      // if the request is put into the purgatory, it will have a held reference and hence cannot be garbage collected;
      // hence we clear its data here in order to let GC reclaim its memory since it is already appended to log
      produceRequest.clearPartitionRecords()
    }
  }

  /**
   * Handle a fetch request
   */
  def handleFetchRequest(request: RequestChannel.Request): Unit = {
    val versionId = request.header.apiVersion
    val clientId = request.header.clientId
    val fetchRequest = request.body[FetchRequest]
    val topicNames =
      if (fetchRequest.version() >= 13)
        metadataCache.topicIdsToNames()
      else
        Collections.emptyMap[Uuid, String]()

    val fetchData = fetchRequest.fetchData(topicNames)
    val forgottenTopics = fetchRequest.forgottenTopics(topicNames)

    val fetchContext = fetchManager.newContext(
      fetchRequest.version,
      fetchRequest.metadata,
      fetchRequest.isFromFollower,
      fetchData,
      forgottenTopics,
      topicNames)

    val erroneous = mutable.ArrayBuffer[(TopicIdPartition, FetchResponseData.PartitionData)]()
    val interesting = mutable.ArrayBuffer[(TopicIdPartition, FetchRequest.PartitionData)]()
    if (fetchRequest.isFromFollower) {
      // The follower must have ClusterAction on ClusterResource in order to fetch partition data.
      if (authHelper.authorize(request.context, CLUSTER_ACTION, CLUSTER, CLUSTER_NAME)) {
        fetchContext.foreachPartition { (topicIdPartition, data) =>
          if (topicIdPartition.topic == null)
            erroneous += topicIdPartition -> FetchResponse.partitionResponse(topicIdPartition, Errors.UNKNOWN_TOPIC_ID)
          else if (!metadataCache.contains(topicIdPartition.topicPartition))
            erroneous += topicIdPartition -> FetchResponse.partitionResponse(topicIdPartition, Errors.UNKNOWN_TOPIC_OR_PARTITION)
          else
            interesting += topicIdPartition -> data
        }
      } else {
        fetchContext.foreachPartition { (topicIdPartition, _) =>
          erroneous += topicIdPartition -> FetchResponse.partitionResponse(topicIdPartition, Errors.TOPIC_AUTHORIZATION_FAILED)
        }
      }
    } else {
      // Regular Kafka consumers need READ permission on each partition they are fetching.
      val partitionDatas = new mutable.ArrayBuffer[(TopicIdPartition, FetchRequest.PartitionData)]
      fetchContext.foreachPartition { (topicIdPartition, partitionData) =>
        if (topicIdPartition.topic == null)
          erroneous += topicIdPartition -> FetchResponse.partitionResponse(topicIdPartition, Errors.UNKNOWN_TOPIC_ID)
        else
          partitionDatas += topicIdPartition -> partitionData
      }
      val authorizedTopics = authHelper.filterByAuthorized(request.context, READ, TOPIC, partitionDatas)(_._1.topicPartition.topic)
      partitionDatas.foreach { case (topicIdPartition, data) =>
        if (!authorizedTopics.contains(topicIdPartition.topic))
          erroneous += topicIdPartition -> FetchResponse.partitionResponse(topicIdPartition, Errors.TOPIC_AUTHORIZATION_FAILED)
        else if (!metadataCache.contains(topicIdPartition.topicPartition))
          erroneous += topicIdPartition -> FetchResponse.partitionResponse(topicIdPartition, Errors.UNKNOWN_TOPIC_OR_PARTITION)
        else
          interesting += topicIdPartition -> data
      }
    }

    def maybeDownConvertStorageError(error: Errors): Errors = {
      // If consumer sends FetchRequest V5 or earlier, the client library is not guaranteed to recognize the error code
      // for KafkaStorageException. In this case the client library will translate KafkaStorageException to
      // UnknownServerException which is not retriable. We can ensure that consumer will update metadata and retry
      // by converting the KafkaStorageException to NotLeaderOrFollowerException in the response if FetchRequest version <= 5
      if (error == Errors.KAFKA_STORAGE_ERROR && versionId <= 5) {
        Errors.NOT_LEADER_OR_FOLLOWER
      } else {
        error
      }
    }

    def maybeConvertFetchedData(tp: TopicIdPartition,
                                partitionData: FetchResponseData.PartitionData): FetchResponseData.PartitionData = {
      // We will never return a logConfig when the topic is unresolved and the name is null. This is ok since we won't have any records to convert.
      val logConfig = replicaManager.getLogConfig(tp.topicPartition)

      if (logConfig.exists(_.compressionType == ZStdCompressionCodec.name) && versionId < 10) {
        trace(s"Fetching messages is disabled for ZStandard compressed partition $tp. Sending unsupported version response to $clientId.")
        FetchResponse.partitionResponse(tp, Errors.UNSUPPORTED_COMPRESSION_TYPE)
      } else {
        // Down-conversion of fetched records is needed when the on-disk magic value is greater than what is
        // supported by the fetch request version.
        // If the inter-broker protocol version is `3.0` or higher, the log config message format version is
        // always `3.0` (i.e. magic value is `v2`). As a result, we always go through the down-conversion
        // path if the fetch version is 3 or lower (in rare cases the down-conversion may not be needed, but
        // it's not worth optimizing for them).
        // If the inter-broker protocol version is lower than `3.0`, we rely on the log config message format
        // version as a proxy for the on-disk magic value to maintain the long-standing behavior originally
        // introduced in Kafka 0.10.0. An important implication is that it's unsafe to downgrade the message
        // format version after a single message has been produced (the broker would return the message(s)
        // without down-conversion irrespective of the fetch version).
        val unconvertedRecords = FetchResponse.recordsOrFail(partitionData)
        val downConvertMagic =
          logConfig.map(_.recordVersion.value).flatMap { magic =>
            if (magic > RecordBatch.MAGIC_VALUE_V0 && versionId <= 1)
              Some(RecordBatch.MAGIC_VALUE_V0)
            else if (magic > RecordBatch.MAGIC_VALUE_V1 && versionId <= 3)
              Some(RecordBatch.MAGIC_VALUE_V1)
            else
              None
          }

        downConvertMagic match {
          case Some(magic) =>
            // For fetch requests from clients, check if down-conversion is disabled for the particular partition
            if (!fetchRequest.isFromFollower && !logConfig.forall(_.messageDownConversionEnable)) {
              trace(s"Conversion to message format ${downConvertMagic.get} is disabled for partition $tp. Sending unsupported version response to $clientId.")
              FetchResponse.partitionResponse(tp, Errors.UNSUPPORTED_VERSION)
            } else {
              try {
                trace(s"Down converting records from partition $tp to message format version $magic for fetch request from $clientId")
                // Because down-conversion is extremely memory intensive, we want to try and delay the down-conversion as much
                // as possible. With KIP-283, we have the ability to lazily down-convert in a chunked manner. The lazy, chunked
                // down-conversion always guarantees that at least one batch of messages is down-converted and sent out to the
                // client.
                new FetchResponseData.PartitionData()
                  .setPartitionIndex(tp.partition)
                  .setErrorCode(maybeDownConvertStorageError(Errors.forCode(partitionData.errorCode)).code)
                  .setHighWatermark(partitionData.highWatermark)
                  .setLastStableOffset(partitionData.lastStableOffset)
                  .setLogStartOffset(partitionData.logStartOffset)
                  .setAbortedTransactions(partitionData.abortedTransactions)
                  .setRecords(new LazyDownConversionRecords(tp.topicPartition, unconvertedRecords, magic, fetchContext.getFetchOffset(tp).get, time))
                  .setPreferredReadReplica(partitionData.preferredReadReplica())
              } catch {
                case e: UnsupportedCompressionTypeException =>
                  trace("Received unsupported compression type error during down-conversion", e)
                  FetchResponse.partitionResponse(tp, Errors.UNSUPPORTED_COMPRESSION_TYPE)
              }
            }
          case None =>
            new FetchResponseData.PartitionData()
              .setPartitionIndex(tp.partition)
              .setErrorCode(maybeDownConvertStorageError(Errors.forCode(partitionData.errorCode)).code)
              .setHighWatermark(partitionData.highWatermark)
              .setLastStableOffset(partitionData.lastStableOffset)
              .setLogStartOffset(partitionData.logStartOffset)
              .setAbortedTransactions(partitionData.abortedTransactions)
              .setRecords(unconvertedRecords)
              .setPreferredReadReplica(partitionData.preferredReadReplica)
              .setDivergingEpoch(partitionData.divergingEpoch)
        }
      }
    }

    // the callback for process a fetch response, invoked before throttling
    def processResponseCallback(responsePartitionData: Seq[(TopicIdPartition, FetchPartitionData)]): Unit = {
      val partitions = new util.LinkedHashMap[TopicIdPartition, FetchResponseData.PartitionData]
      val reassigningPartitions = mutable.Set[TopicIdPartition]()
      responsePartitionData.foreach { case (tp, data) =>
        val abortedTransactions = data.abortedTransactions.map(_.asJava).orNull
        val lastStableOffset = data.lastStableOffset.getOrElse(FetchResponse.INVALID_LAST_STABLE_OFFSET)
        if (data.isReassignmentFetch) reassigningPartitions.add(tp)
        val partitionData = new FetchResponseData.PartitionData()
          .setPartitionIndex(tp.partition)
          .setErrorCode(maybeDownConvertStorageError(data.error).code)
          .setHighWatermark(data.highWatermark)
          .setLastStableOffset(lastStableOffset)
          .setLogStartOffset(data.logStartOffset)
          .setAbortedTransactions(abortedTransactions)
          .setRecords(data.records)
          .setPreferredReadReplica(data.preferredReadReplica.getOrElse(FetchResponse.INVALID_PREFERRED_REPLICA_ID))
        data.divergingEpoch.foreach(partitionData.setDivergingEpoch)
        partitions.put(tp, partitionData)
      }
      erroneous.foreach { case (tp, data) => partitions.put(tp, data) }

      var unconvertedFetchResponse: FetchResponse = null

      def createResponse(throttleTimeMs: Int): FetchResponse = {
        // Down-convert messages for each partition if required
        val convertedData = new util.LinkedHashMap[TopicIdPartition, FetchResponseData.PartitionData]
        unconvertedFetchResponse.data().responses().forEach { topicResponse =>
          topicResponse.partitions().forEach { unconvertedPartitionData =>
            val tp = new TopicIdPartition(topicResponse.topicId, new TopicPartition(topicResponse.topic, unconvertedPartitionData.partitionIndex()))
            val error = Errors.forCode(unconvertedPartitionData.errorCode)
            if (error != Errors.NONE)
              debug(s"Fetch request with correlation id ${request.header.correlationId} from client $clientId " +
                s"on partition $tp failed due to ${error.exceptionName}")
            convertedData.put(tp, maybeConvertFetchedData(tp, unconvertedPartitionData))
          }
        }

        // Prepare fetch response from converted data
        val response =
          FetchResponse.of(unconvertedFetchResponse.error, throttleTimeMs, unconvertedFetchResponse.sessionId, convertedData)
        // record the bytes out metrics only when the response is being sent
        response.data.responses.forEach { topicResponse =>
          topicResponse.partitions.forEach { data =>
            // If the topic name was not known, we will have no bytes out.
            if (topicResponse.topic != null) {
              val tp = new TopicIdPartition(topicResponse.topicId, new TopicPartition(topicResponse.topic, data.partitionIndex))
              brokerTopicStats.updateBytesOut(tp.topic, fetchRequest.isFromFollower, reassigningPartitions.contains(tp), FetchResponse.recordsSize(data))
            }
          }
        }
        response
      }

      def updateConversionStats(send: Send): Unit = {
        send match {
          case send: MultiRecordsSend if send.recordConversionStats != null =>
            send.recordConversionStats.asScala.toMap.foreach {
              case (tp, stats) => updateRecordConversionStats(request, tp, stats)
            }
          case _ =>
        }
      }

      if (fetchRequest.isFromFollower) {
        // We've already evaluated against the quota and are good to go. Just need to record it now.
        unconvertedFetchResponse = fetchContext.updateAndGenerateResponseData(partitions)
        val responseSize = KafkaApis.sizeOfThrottledPartitions(versionId, unconvertedFetchResponse, quotas.leader)
        quotas.leader.record(responseSize)
        val responsePartitionsSize = unconvertedFetchResponse.data().responses().stream().mapToInt(_.partitions().size()).sum()
        trace(s"Sending Fetch response with partitions.size=$responsePartitionsSize, " +
          s"metadata=${unconvertedFetchResponse.sessionId}")
        requestHelper.sendResponseExemptThrottle(request, createResponse(0), Some(updateConversionStats))
      } else {
        // Fetch size used to determine throttle time is calculated before any down conversions.
        // This may be slightly different from the actual response size. But since down conversions
        // result in data being loaded into memory, we should do this only when we are not going to throttle.
        //
        // Record both bandwidth and request quota-specific values and throttle by muting the channel if any of the
        // quotas have been violated. If both quotas have been violated, use the max throttle time between the two
        // quotas. When throttled, we unrecord the recorded bandwidth quota value
        val responseSize = fetchContext.getResponseSize(partitions, versionId)
        val timeMs = time.milliseconds()
        val requestThrottleTimeMs = quotas.request.maybeRecordAndGetThrottleTimeMs(request, timeMs)
        val bandwidthThrottleTimeMs = quotas.fetch.maybeRecordAndGetThrottleTimeMs(request, responseSize, timeMs)

        val maxThrottleTimeMs = math.max(bandwidthThrottleTimeMs, requestThrottleTimeMs)
        if (maxThrottleTimeMs > 0) {
          request.apiThrottleTimeMs = maxThrottleTimeMs
          // Even if we need to throttle for request quota violation, we should "unrecord" the already recorded value
          // from the fetch quota because we are going to return an empty response.
          quotas.fetch.unrecordQuotaSensor(request, responseSize, timeMs)
          if (bandwidthThrottleTimeMs > requestThrottleTimeMs) {
            requestHelper.throttle(quotas.fetch, request, bandwidthThrottleTimeMs)
          } else {
            requestHelper.throttle(quotas.request, request, requestThrottleTimeMs)
          }
          // If throttling is required, return an empty response.
          unconvertedFetchResponse = fetchContext.getThrottledResponse(maxThrottleTimeMs)
        } else {
          // Get the actual response. This will update the fetch context.
          unconvertedFetchResponse = fetchContext.updateAndGenerateResponseData(partitions)
          val responsePartitionsSize = unconvertedFetchResponse.data().responses().stream().mapToInt(_.partitions().size()).sum()
          trace(s"Sending Fetch response with partitions.size=$responsePartitionsSize, " +
            s"metadata=${unconvertedFetchResponse.sessionId}")
        }

        // Send the response immediately.
        requestChannel.sendResponse(request, createResponse(maxThrottleTimeMs), Some(updateConversionStats))
      }
    }

    if (interesting.isEmpty) {
      processResponseCallback(Seq.empty)
    } else {
      // for fetch from consumer, cap fetchMaxBytes to the maximum bytes that could be fetched without being throttled given
      // no bytes were recorded in the recent quota window
      // trying to fetch more bytes would result in a guaranteed throttling potentially blocking consumer progress
      val maxQuotaWindowBytes = if (fetchRequest.isFromFollower)
        Int.MaxValue
      else
        quotas.fetch.getMaxValueInQuotaWindow(request.session, clientId).toInt

      val fetchMaxBytes = Math.min(Math.min(fetchRequest.maxBytes, config.fetchMaxBytes), maxQuotaWindowBytes)
      val fetchMinBytes = Math.min(fetchRequest.minBytes, fetchMaxBytes)

      val clientMetadata: Option[ClientMetadata] = if (versionId >= 11) {
        // Fetch API version 11 added preferred replica logic
        Some(new DefaultClientMetadata(
          fetchRequest.rackId,
          clientId,
          request.context.clientAddress,
          request.context.principal,
          request.context.listenerName.value))
      } else {
        None
      }

      val params = FetchParams(
        requestVersion = versionId,
        replicaId = fetchRequest.replicaId,
        maxWaitMs = fetchRequest.maxWait,
        minBytes = fetchMinBytes,
        maxBytes = fetchMaxBytes,
        isolation = FetchIsolation(fetchRequest),
        clientMetadata = clientMetadata
      )

      // call the replica manager to fetch messages from the local replica
      replicaManager.fetchMessages(
        params = params,
        fetchInfos = interesting,
        quota = replicationQuota(fetchRequest),
        responseCallback = processResponseCallback,
      )
    }
  }

  def replicationQuota(fetchRequest: FetchRequest): ReplicaQuota =
    if (fetchRequest.isFromFollower) quotas.leader else UnboundedQuota

  def handleListOffsetRequest(request: RequestChannel.Request): Unit = {
    val version = request.header.apiVersion

    val topics = if (version == 0)
      handleListOffsetRequestV0(request)
    else
      handleListOffsetRequestV1AndAbove(request)

    requestHelper.sendResponseMaybeThrottle(request, requestThrottleMs => new ListOffsetsResponse(new ListOffsetsResponseData()
      .setThrottleTimeMs(requestThrottleMs)
      .setTopics(topics.asJava)))
  }

  private def handleListOffsetRequestV0(request : RequestChannel.Request) : List[ListOffsetsTopicResponse] = {
    val correlationId = request.header.correlationId
    val clientId = request.header.clientId
    val offsetRequest = request.body[ListOffsetsRequest]

    val (authorizedRequestInfo, unauthorizedRequestInfo) = authHelper.partitionSeqByAuthorized(request.context,
        DESCRIBE, TOPIC, offsetRequest.topics.asScala.toSeq)(_.name)

    val unauthorizedResponseStatus = unauthorizedRequestInfo.map(topic =>
      new ListOffsetsTopicResponse()
        .setName(topic.name)
        .setPartitions(topic.partitions.asScala.map(partition =>
          new ListOffsetsPartitionResponse()
            .setPartitionIndex(partition.partitionIndex)
            .setErrorCode(Errors.TOPIC_AUTHORIZATION_FAILED.code)).asJava)
    )

    val responseTopics = authorizedRequestInfo.map { topic =>
      val responsePartitions = topic.partitions.asScala.map { partition =>
        val topicPartition = new TopicPartition(topic.name, partition.partitionIndex)

        try {
          val offsets = replicaManager.legacyFetchOffsetsForTimestamp(
            topicPartition = topicPartition,
            timestamp = partition.timestamp,
            maxNumOffsets = partition.maxNumOffsets,
            isFromConsumer = offsetRequest.replicaId == ListOffsetsRequest.CONSUMER_REPLICA_ID,
            fetchOnlyFromLeader = offsetRequest.replicaId != ListOffsetsRequest.DEBUGGING_REPLICA_ID)
          new ListOffsetsPartitionResponse()
            .setPartitionIndex(partition.partitionIndex)
            .setErrorCode(Errors.NONE.code)
            .setOldStyleOffsets(offsets.map(JLong.valueOf).asJava)
        } catch {
          // NOTE: UnknownTopicOrPartitionException and NotLeaderOrFollowerException are special cases since these error messages
          // are typically transient and there is no value in logging the entire stack trace for the same
          case e @ (_ : UnknownTopicOrPartitionException |
                    _ : NotLeaderOrFollowerException |
                    _ : KafkaStorageException) =>
            debug("Offset request with correlation id %d from client %s on partition %s failed due to %s".format(
              correlationId, clientId, topicPartition, e.getMessage))
            new ListOffsetsPartitionResponse()
              .setPartitionIndex(partition.partitionIndex)
              .setErrorCode(Errors.forException(e).code)
          case e: Throwable =>
            error("Error while responding to offset request", e)
            new ListOffsetsPartitionResponse()
              .setPartitionIndex(partition.partitionIndex)
              .setErrorCode(Errors.forException(e).code)
        }
      }
      new ListOffsetsTopicResponse().setName(topic.name).setPartitions(responsePartitions.asJava)
    }
    (responseTopics ++ unauthorizedResponseStatus).toList
  }

  private def handleListOffsetRequestV1AndAbove(request : RequestChannel.Request): List[ListOffsetsTopicResponse] = {
    val correlationId = request.header.correlationId
    val clientId = request.header.clientId
    val offsetRequest = request.body[ListOffsetsRequest]
    val version = request.header.apiVersion

    def buildErrorResponse(e: Errors, partition: ListOffsetsPartition): ListOffsetsPartitionResponse = {
      new ListOffsetsPartitionResponse()
        .setPartitionIndex(partition.partitionIndex)
        .setErrorCode(e.code)
        .setTimestamp(ListOffsetsResponse.UNKNOWN_TIMESTAMP)
        .setOffset(ListOffsetsResponse.UNKNOWN_OFFSET)
    }

    val (authorizedRequestInfo, unauthorizedRequestInfo) = authHelper.partitionSeqByAuthorized(request.context,
        DESCRIBE, TOPIC, offsetRequest.topics.asScala.toSeq)(_.name)

    val unauthorizedResponseStatus = unauthorizedRequestInfo.map(topic =>
      new ListOffsetsTopicResponse()
        .setName(topic.name)
        .setPartitions(topic.partitions.asScala.map(partition =>
          buildErrorResponse(Errors.TOPIC_AUTHORIZATION_FAILED, partition)).asJava)
    )

    val responseTopics = authorizedRequestInfo.map { topic =>
      val responsePartitions = topic.partitions.asScala.map { partition =>
        val topicPartition = new TopicPartition(topic.name, partition.partitionIndex)
        if (offsetRequest.duplicatePartitions.contains(topicPartition)) {
          debug(s"OffsetRequest with correlation id $correlationId from client $clientId on partition $topicPartition " +
              s"failed because the partition is duplicated in the request.")
          buildErrorResponse(Errors.INVALID_REQUEST, partition)
        } else {
          try {
            val fetchOnlyFromLeader = offsetRequest.replicaId != ListOffsetsRequest.DEBUGGING_REPLICA_ID
            val isClientRequest = offsetRequest.replicaId == ListOffsetsRequest.CONSUMER_REPLICA_ID
            val isolationLevelOpt = if (isClientRequest)
              Some(offsetRequest.isolationLevel)
            else
              None

            val foundOpt = replicaManager.fetchOffsetForTimestamp(topicPartition,
              partition.timestamp,
              isolationLevelOpt,
              if (partition.currentLeaderEpoch == ListOffsetsResponse.UNKNOWN_EPOCH) Optional.empty() else Optional.of(partition.currentLeaderEpoch),
              fetchOnlyFromLeader)

            val response = foundOpt match {
              case Some(found) =>
                val partitionResponse = new ListOffsetsPartitionResponse()
                  .setPartitionIndex(partition.partitionIndex)
                  .setErrorCode(Errors.NONE.code)
                  .setTimestamp(found.timestamp)
                  .setOffset(found.offset)
                if (found.leaderEpoch.isPresent && version >= 4)
                  partitionResponse.setLeaderEpoch(found.leaderEpoch.get)
                partitionResponse
              case None =>
                buildErrorResponse(Errors.NONE, partition)
            }
            response
          } catch {
            // NOTE: These exceptions are special cases since these error messages are typically transient or the client
            // would have received a clear exception and there is no value in logging the entire stack trace for the same
            case e @ (_ : UnknownTopicOrPartitionException |
                      _ : NotLeaderOrFollowerException |
                      _ : UnknownLeaderEpochException |
                      _ : FencedLeaderEpochException |
                      _ : KafkaStorageException |
                      _ : UnsupportedForMessageFormatException) =>
              debug(s"Offset request with correlation id $correlationId from client $clientId on " +
                  s"partition $topicPartition failed due to ${e.getMessage}")
              buildErrorResponse(Errors.forException(e), partition)

            // Only V5 and newer ListOffset calls should get OFFSET_NOT_AVAILABLE
            case e: OffsetNotAvailableException =>
              if (request.header.apiVersion >= 5) {
                buildErrorResponse(Errors.forException(e), partition)
              } else {
                buildErrorResponse(Errors.LEADER_NOT_AVAILABLE, partition)
              }

            case e: Throwable =>
              error("Error while responding to offset request", e)
              buildErrorResponse(Errors.forException(e), partition)
          }
        }
      }
      new ListOffsetsTopicResponse().setName(topic.name).setPartitions(responsePartitions.asJava)
    }
    (responseTopics ++ unauthorizedResponseStatus).toList
  }

  private def metadataResponseTopic(error: Errors,
                                    topic: String,
                                    topicId: Uuid,
                                    isInternal: Boolean,
                                    partitionData: util.List[MetadataResponsePartition]): MetadataResponseTopic = {
    new MetadataResponseTopic()
      .setErrorCode(error.code)
      .setName(topic)
      .setTopicId(topicId)
      .setIsInternal(isInternal)
      .setPartitions(partitionData)
  }

  private def getTopicMetadata(
    request: RequestChannel.Request,
    fetchAllTopics: Boolean,
    allowAutoTopicCreation: Boolean,
    topics: Set[String],
    listenerName: ListenerName,
    errorUnavailableEndpoints: Boolean,
    errorUnavailableListeners: Boolean
  ): Seq[MetadataResponseTopic] = {
    val topicResponses = metadataCache.getTopicMetadata(topics, listenerName,
      errorUnavailableEndpoints, errorUnavailableListeners)

    if (topics.isEmpty || topicResponses.size == topics.size || fetchAllTopics) {
      topicResponses
    } else {
      val nonExistingTopics = topics.diff(topicResponses.map(_.name).toSet)
      val nonExistingTopicResponses = if (allowAutoTopicCreation) {
        val controllerMutationQuota = quotas.controllerMutation.newPermissiveQuotaFor(request)
        autoTopicCreationManager.createTopics(nonExistingTopics, controllerMutationQuota, Some(request.context))
      } else {
        nonExistingTopics.map { topic =>
          val error = try {
            Topic.validate(topic)
            Errors.UNKNOWN_TOPIC_OR_PARTITION
          } catch {
            case _: InvalidTopicException =>
              Errors.INVALID_TOPIC_EXCEPTION
          }

          metadataResponseTopic(
            error,
            topic,
            metadataCache.getTopicId(topic),
            Topic.isInternal(topic),
            util.Collections.emptyList()
          )
        }
      }

      topicResponses ++ nonExistingTopicResponses
    }
  }

  def handleTopicMetadataRequest(request: RequestChannel.Request): Unit = {
    val metadataRequest = request.body[MetadataRequest]
    val requestVersion = request.header.apiVersion

    // Topic IDs are not supported for versions 10 and 11. Topic names can not be null in these versions.
    if (!metadataRequest.isAllTopics) {
      metadataRequest.data.topics.forEach{ topic =>
        if (topic.name == null && metadataRequest.version < 12) {
          throw new InvalidRequestException(s"Topic name can not be null for version ${metadataRequest.version}")
        } else if (topic.topicId != Uuid.ZERO_UUID && metadataRequest.version < 12) {
          throw new InvalidRequestException(s"Topic IDs are not supported in requests for version ${metadataRequest.version}")
        }
      }
    }

    // Check if topicId is presented firstly.
    val topicIds = metadataRequest.topicIds.asScala.toSet.filterNot(_ == Uuid.ZERO_UUID)
    val useTopicId = topicIds.nonEmpty

    // Only get topicIds and topicNames when supporting topicId
    val unknownTopicIds = topicIds.filter(metadataCache.getTopicName(_).isEmpty)
    val knownTopicNames = topicIds.flatMap(metadataCache.getTopicName)

    val unknownTopicIdsTopicMetadata = unknownTopicIds.map(topicId =>
        metadataResponseTopic(Errors.UNKNOWN_TOPIC_ID, null, topicId, false, util.Collections.emptyList())).toSeq

    val topics = if (metadataRequest.isAllTopics)
      metadataCache.getAllTopics()
    else if (useTopicId)
      knownTopicNames
    else
      metadataRequest.topics.asScala.toSet

    val authorizedForDescribeTopics = authHelper.filterByAuthorized(request.context, DESCRIBE, TOPIC,
      topics, logIfDenied = !metadataRequest.isAllTopics)(identity)
    var (authorizedTopics, unauthorizedForDescribeTopics) = topics.partition(authorizedForDescribeTopics.contains)
    var unauthorizedForCreateTopics = Set[String]()

    if (authorizedTopics.nonEmpty) {
      val nonExistingTopics = authorizedTopics.filterNot(metadataCache.contains)
      if (metadataRequest.allowAutoTopicCreation && config.autoCreateTopicsEnable && nonExistingTopics.nonEmpty) {
        if (!authHelper.authorize(request.context, CREATE, CLUSTER, CLUSTER_NAME, logIfDenied = false)) {
          val authorizedForCreateTopics = authHelper.filterByAuthorized(request.context, CREATE, TOPIC,
            nonExistingTopics)(identity)
          unauthorizedForCreateTopics = nonExistingTopics.diff(authorizedForCreateTopics)
          authorizedTopics = authorizedTopics.diff(unauthorizedForCreateTopics)
        }
      }
    }

    val unauthorizedForCreateTopicMetadata = unauthorizedForCreateTopics.map(topic =>
      // Set topicId to zero since we will never create topic which topicId
      metadataResponseTopic(Errors.TOPIC_AUTHORIZATION_FAILED, topic, Uuid.ZERO_UUID, isInternal(topic), util.Collections.emptyList()))

    // do not disclose the existence of topics unauthorized for Describe, so we've not even checked if they exist or not
    val unauthorizedForDescribeTopicMetadata =
      // In case of all topics, don't include topics unauthorized for Describe
      if ((requestVersion == 0 && (metadataRequest.topics == null || metadataRequest.topics.isEmpty)) || metadataRequest.isAllTopics)
        Set.empty[MetadataResponseTopic]
      else if (useTopicId) {
        // Topic IDs are not considered sensitive information, so returning TOPIC_AUTHORIZATION_FAILED is OK
        unauthorizedForDescribeTopics.map(topic =>
          metadataResponseTopic(Errors.TOPIC_AUTHORIZATION_FAILED, null, metadataCache.getTopicId(topic), false, util.Collections.emptyList()))
      } else {
        // We should not return topicId when on unauthorized error, so we return zero uuid.
        unauthorizedForDescribeTopics.map(topic =>
          metadataResponseTopic(Errors.TOPIC_AUTHORIZATION_FAILED, topic, Uuid.ZERO_UUID, false, util.Collections.emptyList()))
      }

    // In version 0, we returned an error when brokers with replicas were unavailable,
    // while in higher versions we simply don't include the broker in the returned broker list
    val errorUnavailableEndpoints = requestVersion == 0
    // In versions 5 and below, we returned LEADER_NOT_AVAILABLE if a matching listener was not found on the leader.
    // From version 6 onwards, we return LISTENER_NOT_FOUND to enable diagnosis of configuration errors.
    val errorUnavailableListeners = requestVersion >= 6

    val allowAutoCreation = config.autoCreateTopicsEnable && metadataRequest.allowAutoTopicCreation && !metadataRequest.isAllTopics
    val topicMetadata = getTopicMetadata(request, metadataRequest.isAllTopics, allowAutoCreation, authorizedTopics,
      request.context.listenerName, errorUnavailableEndpoints, errorUnavailableListeners)

    var clusterAuthorizedOperations = Int.MinValue // Default value in the schema
    if (requestVersion >= 8) {
      // get cluster authorized operations
      if (requestVersion <= 10) {
        if (metadataRequest.data.includeClusterAuthorizedOperations) {
          if (authHelper.authorize(request.context, DESCRIBE, CLUSTER, CLUSTER_NAME))
            clusterAuthorizedOperations = authHelper.authorizedOperations(request, Resource.CLUSTER)
          else
            clusterAuthorizedOperations = 0
        }
      }

      // get topic authorized operations
      if (metadataRequest.data.includeTopicAuthorizedOperations) {
        def setTopicAuthorizedOperations(topicMetadata: Seq[MetadataResponseTopic]): Unit = {
          topicMetadata.foreach { topicData =>
            topicData.setTopicAuthorizedOperations(authHelper.authorizedOperations(request, new Resource(ResourceType.TOPIC, topicData.name)))
          }
        }
        setTopicAuthorizedOperations(topicMetadata)
      }
    }

    val completeTopicMetadata =  unknownTopicIdsTopicMetadata ++
      topicMetadata ++ unauthorizedForCreateTopicMetadata ++ unauthorizedForDescribeTopicMetadata

    val brokers = metadataCache.getAliveBrokerNodes(request.context.listenerName)

    trace("Sending topic metadata %s and brokers %s for correlation id %d to client %s".format(completeTopicMetadata.mkString(","),
      brokers.mkString(","), request.header.correlationId, request.header.clientId))

    requestHelper.sendResponseMaybeThrottle(request, requestThrottleMs =>
       MetadataResponse.prepareResponse(
         requestVersion,
         requestThrottleMs,
         brokers.toList.asJava,
         clusterId,
         metadataCache.getControllerId.getOrElse(MetadataResponse.NO_CONTROLLER_ID),
         completeTopicMetadata.asJava,
         clusterAuthorizedOperations
      ))
  }

  /**
   * Handle an offset fetch request
   */
  def handleOffsetFetchRequest(request: RequestChannel.Request): Unit = {
    val version = request.header.apiVersion
    if (version == 0) {
      // reading offsets from ZK
      handleOffsetFetchRequestV0(request)
    } else if (version >= 1 && version <= 7) {
      // reading offsets from Kafka
      handleOffsetFetchRequestBetweenV1AndV7(request)
    } else {
      // batching offset reads for multiple groups starts with version 8 and greater
      handleOffsetFetchRequestV8AndAbove(request)
    }
  }

  private def handleOffsetFetchRequestV0(request: RequestChannel.Request): Unit = {
    val header = request.header
    val offsetFetchRequest = request.body[OffsetFetchRequest]

    def createResponse(requestThrottleMs: Int): AbstractResponse = {
      val offsetFetchResponse =
      // reject the request if not authorized to the group
        if (!authHelper.authorize(request.context, DESCRIBE, GROUP, offsetFetchRequest.groupId))
          offsetFetchRequest.getErrorResponse(requestThrottleMs, Errors.GROUP_AUTHORIZATION_FAILED)
        else {
          val zkSupport = metadataSupport.requireZkOrThrow(KafkaApis.unsupported("Version 0 offset fetch requests"))
          val (authorizedPartitions, unauthorizedPartitions) = partitionByAuthorized(
            offsetFetchRequest.partitions.asScala, request.context)

          // version 0 reads offsets from ZK
          val authorizedPartitionData = authorizedPartitions.map { topicPartition =>
            try {
              if (!metadataCache.contains(topicPartition))
                (topicPartition, OffsetFetchResponse.UNKNOWN_PARTITION)
              else {
                val payloadOpt = zkSupport.zkClient.getConsumerOffset(offsetFetchRequest.groupId, topicPartition)
                payloadOpt match {
                  case Some(payload) =>
                    (topicPartition, new OffsetFetchResponse.PartitionData(payload,
                      Optional.empty(), OffsetFetchResponse.NO_METADATA, Errors.NONE))
                  case None =>
                    (topicPartition, OffsetFetchResponse.UNKNOWN_PARTITION)
                }
              }
            } catch {
              case e: Throwable =>
                (topicPartition, new OffsetFetchResponse.PartitionData(OffsetFetchResponse.INVALID_OFFSET,
                  Optional.empty(), OffsetFetchResponse.NO_METADATA, Errors.forException(e)))
            }
          }.toMap

          val unauthorizedPartitionData = unauthorizedPartitions.map(_ -> OffsetFetchResponse.UNAUTHORIZED_PARTITION).toMap
          new OffsetFetchResponse(requestThrottleMs, Errors.NONE, (authorizedPartitionData ++ unauthorizedPartitionData).asJava)
        }
      trace(s"Sending offset fetch response $offsetFetchResponse for correlation id ${header.correlationId} to client ${header.clientId}.")
      offsetFetchResponse
    }
    requestHelper.sendResponseMaybeThrottle(request, createResponse)
  }

  private def handleOffsetFetchRequestBetweenV1AndV7(request: RequestChannel.Request): Unit = {
    val header = request.header
    val offsetFetchRequest = request.body[OffsetFetchRequest]
    val groupId = offsetFetchRequest.groupId()
    val (error, partitionData) = fetchOffsets(groupId, offsetFetchRequest.isAllPartitions,
      offsetFetchRequest.requireStable, offsetFetchRequest.partitions, request.context)
    def createResponse(requestThrottleMs: Int): AbstractResponse = {
      val offsetFetchResponse =
        if (error != Errors.NONE) {
          offsetFetchRequest.getErrorResponse(requestThrottleMs, error)
        } else {
          new OffsetFetchResponse(requestThrottleMs, Errors.NONE, partitionData.asJava)
        }
      trace(s"Sending offset fetch response $offsetFetchResponse for correlation id ${header.correlationId} to client ${header.clientId}.")
      offsetFetchResponse
    }
    requestHelper.sendResponseMaybeThrottle(request, createResponse)
  }

  private def handleOffsetFetchRequestV8AndAbove(request: RequestChannel.Request): Unit = {
    val header = request.header
    val offsetFetchRequest = request.body[OffsetFetchRequest]
    val groupIds = offsetFetchRequest.groupIds().asScala
    val groupToErrorMap =  mutable.Map.empty[String, Errors]
    val groupToPartitionData =  mutable.Map.empty[String, util.Map[TopicPartition, PartitionData]]
    val groupToTopicPartitions = offsetFetchRequest.groupIdsToPartitions()
    groupIds.foreach(g => {
      val (error, partitionData) = fetchOffsets(g,
        offsetFetchRequest.isAllPartitionsForGroup(g),
        offsetFetchRequest.requireStable(),
        groupToTopicPartitions.get(g), request.context)
      groupToErrorMap += (g -> error)
      groupToPartitionData += (g -> partitionData.asJava)
    })

    def createResponse(requestThrottleMs: Int): AbstractResponse = {
      val offsetFetchResponse = new OffsetFetchResponse(requestThrottleMs,
        groupToErrorMap.asJava, groupToPartitionData.asJava)
      trace(s"Sending offset fetch response $offsetFetchResponse for correlation id ${header.correlationId} to client ${header.clientId}.")
      offsetFetchResponse
    }

    requestHelper.sendResponseMaybeThrottle(request, createResponse)
  }

  private def fetchOffsets(groupId: String, isAllPartitions: Boolean, requireStable: Boolean,
                           partitions: util.List[TopicPartition], context: RequestContext): (Errors, Map[TopicPartition, OffsetFetchResponse.PartitionData]) = {
    if (!authHelper.authorize(context, DESCRIBE, GROUP, groupId)) {
      (Errors.GROUP_AUTHORIZATION_FAILED, Map.empty)
    } else {
      if (isAllPartitions) {
        val (error, allPartitionData) = groupCoordinator.handleFetchOffsets(groupId, requireStable)
        if (error != Errors.NONE) {
          (error, allPartitionData)
        } else {
          // clients are not allowed to see offsets for topics that are not authorized for Describe
          val (authorizedPartitionData, _) = authHelper.partitionMapByAuthorized(context,
            DESCRIBE, TOPIC, allPartitionData)(_.topic)
          (Errors.NONE, authorizedPartitionData)
        }
      } else {
        val (authorizedPartitions, unauthorizedPartitions) = partitionByAuthorized(
          partitions.asScala, context)
        val (error, authorizedPartitionData) = groupCoordinator.handleFetchOffsets(groupId,
          requireStable, Some(authorizedPartitions))
        if (error != Errors.NONE) {
          (error, authorizedPartitionData)
        } else {
          val unauthorizedPartitionData = unauthorizedPartitions.map(_ -> OffsetFetchResponse.UNAUTHORIZED_PARTITION).toMap
          (Errors.NONE, authorizedPartitionData ++ unauthorizedPartitionData)
        }
      }
    }
  }

  private def partitionByAuthorized(seq: Seq[TopicPartition], context: RequestContext):
  (Seq[TopicPartition], Seq[TopicPartition]) =
    authHelper.partitionSeqByAuthorized(context, DESCRIBE, TOPIC, seq)(_.topic)

  def handleFindCoordinatorRequest(request: RequestChannel.Request): Unit = {
    val version = request.header.apiVersion
    if (version < 4) {
      handleFindCoordinatorRequestLessThanV4(request)
    } else {
      handleFindCoordinatorRequestV4AndAbove(request)
    }
  }

  private def handleFindCoordinatorRequestV4AndAbove(request: RequestChannel.Request): Unit = {
    val findCoordinatorRequest = request.body[FindCoordinatorRequest]

    val coordinators = findCoordinatorRequest.data.coordinatorKeys.asScala.map { key =>
      val (error, node) = getCoordinator(request, findCoordinatorRequest.data.keyType, key)
      new FindCoordinatorResponseData.Coordinator()
        .setKey(key)
        .setErrorCode(error.code)
        .setHost(node.host)
        .setNodeId(node.id)
        .setPort(node.port)
    }
    def createResponse(requestThrottleMs: Int): AbstractResponse = {
      val response = new FindCoordinatorResponse(
              new FindCoordinatorResponseData()
                .setCoordinators(coordinators.asJava)
                .setThrottleTimeMs(requestThrottleMs))
      trace("Sending FindCoordinator response %s for correlation id %d to client %s."
              .format(response, request.header.correlationId, request.header.clientId))
      response
    }
    requestHelper.sendResponseMaybeThrottle(request, createResponse)
  }

  private def handleFindCoordinatorRequestLessThanV4(request: RequestChannel.Request): Unit = {
    val findCoordinatorRequest = request.body[FindCoordinatorRequest]

    val (error, node) = getCoordinator(request, findCoordinatorRequest.data.keyType, findCoordinatorRequest.data.key)
    def createResponse(requestThrottleMs: Int): AbstractResponse = {
      val responseBody = new FindCoordinatorResponse(
          new FindCoordinatorResponseData()
            .setErrorCode(error.code)
            .setErrorMessage(error.message())
            .setNodeId(node.id)
            .setHost(node.host)
            .setPort(node.port)
            .setThrottleTimeMs(requestThrottleMs))
      trace("Sending FindCoordinator response %s for correlation id %d to client %s."
        .format(responseBody, request.header.correlationId, request.header.clientId))
      responseBody
    }
    if (error == Errors.NONE) {
      requestHelper.sendResponseMaybeThrottle(request, createResponse)
    } else {
      requestHelper.sendErrorResponseMaybeThrottle(request, error.exception)
    }
  }

  private def getCoordinator(request: RequestChannel.Request, keyType: Byte, key: String): (Errors, Node) = {
    if (keyType == CoordinatorType.GROUP.id &&
        !authHelper.authorize(request.context, DESCRIBE, GROUP, key))
      (Errors.GROUP_AUTHORIZATION_FAILED, Node.noNode)
    else if (keyType == CoordinatorType.TRANSACTION.id &&
        !authHelper.authorize(request.context, DESCRIBE, TRANSACTIONAL_ID, key))
      (Errors.TRANSACTIONAL_ID_AUTHORIZATION_FAILED, Node.noNode)
    else {
      val (partition, internalTopicName) = CoordinatorType.forId(keyType) match {
        case CoordinatorType.GROUP =>
          (groupCoordinator.partitionFor(key), GROUP_METADATA_TOPIC_NAME)

        case CoordinatorType.TRANSACTION =>
          (txnCoordinator.partitionFor(key), TRANSACTION_STATE_TOPIC_NAME)
      }

      val topicMetadata = metadataCache.getTopicMetadata(Set(internalTopicName), request.context.listenerName)

      if (topicMetadata.headOption.isEmpty) {
        val controllerMutationQuota = quotas.controllerMutation.newPermissiveQuotaFor(request)
        autoTopicCreationManager.createTopics(Seq(internalTopicName).toSet, controllerMutationQuota, None)
        (Errors.COORDINATOR_NOT_AVAILABLE, Node.noNode)
      } else {
        if (topicMetadata.head.errorCode != Errors.NONE.code) {
          (Errors.COORDINATOR_NOT_AVAILABLE, Node.noNode)
        } else {
          val coordinatorEndpoint = topicMetadata.head.partitions.asScala
            .find(_.partitionIndex == partition)
            .filter(_.leaderId != MetadataResponse.NO_LEADER_ID)
            .flatMap(metadata => metadataCache.
                getAliveBrokerNode(metadata.leaderId, request.context.listenerName))

          coordinatorEndpoint match {
            case Some(endpoint) =>
              (Errors.NONE, endpoint)
            case _ =>
              (Errors.COORDINATOR_NOT_AVAILABLE, Node.noNode)
          }
        }
      }
    }
  }

  def handleDescribeGroupRequest(request: RequestChannel.Request): Unit = {

    def sendResponseCallback(describeGroupsResponseData: DescribeGroupsResponseData): Unit = {
      def createResponse(requestThrottleMs: Int): AbstractResponse = {
        describeGroupsResponseData.setThrottleTimeMs(requestThrottleMs)
        new DescribeGroupsResponse(describeGroupsResponseData)
      }
      requestHelper.sendResponseMaybeThrottle(request, createResponse)
    }

    val describeRequest = request.body[DescribeGroupsRequest]
    val describeGroupsResponseData = new DescribeGroupsResponseData()

    describeRequest.data.groups.forEach { groupId =>
      if (!authHelper.authorize(request.context, DESCRIBE, GROUP, groupId)) {
        describeGroupsResponseData.groups.add(DescribeGroupsResponse.forError(groupId, Errors.GROUP_AUTHORIZATION_FAILED))
      } else {
        val (error, summary) = groupCoordinator.handleDescribeGroup(groupId)
        val members = summary.members.map { member =>
          new DescribeGroupsResponseData.DescribedGroupMember()
            .setMemberId(member.memberId)
            .setGroupInstanceId(member.groupInstanceId.orNull)
            .setClientId(member.clientId)
            .setClientHost(member.clientHost)
            .setMemberAssignment(member.assignment)
            .setMemberMetadata(member.metadata)
        }

        val describedGroup = new DescribeGroupsResponseData.DescribedGroup()
          .setErrorCode(error.code)
          .setGroupId(groupId)
          .setGroupState(summary.state)
          .setProtocolType(summary.protocolType)
          .setProtocolData(summary.protocol)
          .setMembers(members.asJava)

        if (request.header.apiVersion >= 3) {
          if (error == Errors.NONE && describeRequest.data.includeAuthorizedOperations) {
            describedGroup.setAuthorizedOperations(authHelper.authorizedOperations(request, new Resource(ResourceType.GROUP, groupId)))
          }
        }

        describeGroupsResponseData.groups.add(describedGroup)
      }
    }

    sendResponseCallback(describeGroupsResponseData)
  }

  def handleListGroupsRequest(request: RequestChannel.Request): Unit = {
    val listGroupsRequest = request.body[ListGroupsRequest]
    val states = if (listGroupsRequest.data.statesFilter == null)
      // Handle a null array the same as empty
      immutable.Set[String]()
    else
      listGroupsRequest.data.statesFilter.asScala.toSet

    def createResponse(throttleMs: Int, groups: List[GroupOverview], error: Errors): AbstractResponse = {
       new ListGroupsResponse(new ListGroupsResponseData()
            .setErrorCode(error.code)
            .setGroups(groups.map { group =>
                val listedGroup = new ListGroupsResponseData.ListedGroup()
                  .setGroupId(group.groupId)
                  .setProtocolType(group.protocolType)
                  .setGroupState(group.state)
                listedGroup
            }.asJava)
            .setThrottleTimeMs(throttleMs)
        )
    }
    val (error, groups) = groupCoordinator.handleListGroups(states)
    if (authHelper.authorize(request.context, DESCRIBE, CLUSTER, CLUSTER_NAME, logIfDenied = false))
      // With describe cluster access all groups are returned. We keep this alternative for backward compatibility.
      requestHelper.sendResponseMaybeThrottle(request, requestThrottleMs =>
        createResponse(requestThrottleMs, groups, error))
    else {
      val filteredGroups = groups.filter(group => authHelper.authorize(request.context, DESCRIBE, GROUP, group.groupId, logIfDenied = false))
      requestHelper.sendResponseMaybeThrottle(request, requestThrottleMs =>
        createResponse(requestThrottleMs, filteredGroups, error))
    }
  }

  def handleJoinGroupRequest(
    request: RequestChannel.Request,
    requestLocal: RequestLocal
  ): CompletableFuture[Unit] = {
    val joinGroupRequest = request.body[JoinGroupRequest]

    def sendResponse(response: AbstractResponse): Unit = {
      trace("Sending join group response %s for correlation id %d to client %s."
        .format(response, request.header.correlationId, request.header.clientId))
      requestHelper.sendResponseMaybeThrottle(request, requestThrottleMs => {
        response.maybeSetThrottleTimeMs(requestThrottleMs)
        response
      })
    }

    if (joinGroupRequest.data.groupInstanceId != null && config.interBrokerProtocolVersion.isLessThan(IBP_2_3_IV0)) {
      // Only enable static membership when IBP >= 2.3, because it is not safe for the broker to use the static member logic
      // until we are sure that all brokers support it. If static group being loaded by an older coordinator, it will discard
      // the group.instance.id field, so static members could accidentally become "dynamic", which leads to wrong states.
      sendResponse(joinGroupRequest.getErrorResponse(Errors.UNSUPPORTED_VERSION.exception))
      CompletableFuture.completedFuture[Unit](())
    } else if (!authHelper.authorize(request.context, READ, GROUP, joinGroupRequest.data.groupId)) {
      sendResponse(joinGroupRequest.getErrorResponse(Errors.GROUP_AUTHORIZATION_FAILED.exception))
      CompletableFuture.completedFuture[Unit](())
    } else {
      newGroupCoordinator.joinGroup(
        request.context,
        joinGroupRequest.data,
        requestLocal.bufferSupplier
      ).handle[Unit] { (response, exception) =>
        if (exception != null) {
          sendResponse(joinGroupRequest.getErrorResponse(exception))
        } else {
          sendResponse(new JoinGroupResponse(response, request.context.apiVersion))
        }
      }
    }
  }

  def handleSyncGroupRequest(request: RequestChannel.Request, requestLocal: RequestLocal): Unit = {
    val syncGroupRequest = request.body[SyncGroupRequest]

    def sendResponseCallback(syncGroupResult: SyncGroupResult): Unit = {
      requestHelper.sendResponseMaybeThrottle(request, requestThrottleMs =>
        new SyncGroupResponse(
          new SyncGroupResponseData()
            .setErrorCode(syncGroupResult.error.code)
            .setProtocolType(syncGroupResult.protocolType.orNull)
            .setProtocolName(syncGroupResult.protocolName.orNull)
            .setAssignment(syncGroupResult.memberAssignment)
            .setThrottleTimeMs(requestThrottleMs)
        ))
    }

    if (syncGroupRequest.data.groupInstanceId != null && config.interBrokerProtocolVersion.isLessThan(IBP_2_3_IV0)) {
      // Only enable static membership when IBP >= 2.3, because it is not safe for the broker to use the static member logic
      // until we are sure that all brokers support it. If static group being loaded by an older coordinator, it will discard
      // the group.instance.id field, so static members could accidentally become "dynamic", which leads to wrong states.
      sendResponseCallback(SyncGroupResult(Errors.UNSUPPORTED_VERSION))
    } else if (!syncGroupRequest.areMandatoryProtocolTypeAndNamePresent()) {
      // Starting from version 5, ProtocolType and ProtocolName fields are mandatory.
      sendResponseCallback(SyncGroupResult(Errors.INCONSISTENT_GROUP_PROTOCOL))
    } else if (!authHelper.authorize(request.context, READ, GROUP, syncGroupRequest.data.groupId)) {
      sendResponseCallback(SyncGroupResult(Errors.GROUP_AUTHORIZATION_FAILED))
    } else {
      val assignmentMap = immutable.Map.newBuilder[String, Array[Byte]]
      syncGroupRequest.data.assignments.forEach { assignment =>
        assignmentMap += (assignment.memberId -> assignment.assignment)
      }

      groupCoordinator.handleSyncGroup(
        syncGroupRequest.data.groupId,
        syncGroupRequest.data.generationId,
        syncGroupRequest.data.memberId,
        Option(syncGroupRequest.data.protocolType),
        Option(syncGroupRequest.data.protocolName),
        Option(syncGroupRequest.data.groupInstanceId),
        assignmentMap.result(),
        sendResponseCallback,
        requestLocal
      )
    }
  }

  def handleDeleteGroupsRequest(request: RequestChannel.Request, requestLocal: RequestLocal): Unit = {
    val deleteGroupsRequest = request.body[DeleteGroupsRequest]
    val groups = deleteGroupsRequest.data.groupsNames.asScala.distinct

    val (authorizedGroups, unauthorizedGroups) = authHelper.partitionSeqByAuthorized(request.context, DELETE, GROUP,
      groups)(identity)

    val groupDeletionResult = groupCoordinator.handleDeleteGroups(authorizedGroups.toSet, requestLocal) ++
      unauthorizedGroups.map(_ -> Errors.GROUP_AUTHORIZATION_FAILED)

    requestHelper.sendResponseMaybeThrottle(request, requestThrottleMs => {
      val deletionCollections = new DeletableGroupResultCollection()
      groupDeletionResult.forKeyValue { (groupId, error) =>
        deletionCollections.add(new DeletableGroupResult()
          .setGroupId(groupId)
          .setErrorCode(error.code)
        )
      }

      new DeleteGroupsResponse(new DeleteGroupsResponseData()
        .setResults(deletionCollections)
        .setThrottleTimeMs(requestThrottleMs)
      )
    })
  }

  def handleHeartbeatRequest(request: RequestChannel.Request): CompletableFuture[Unit] = {
    val heartbeatRequest = request.body[HeartbeatRequest]

    def sendResponse(response: AbstractResponse): Unit = {
      requestHelper.sendResponseMaybeThrottle(request, requestThrottleMs => {
        response.maybeSetThrottleTimeMs(requestThrottleMs)
        response
      })
    }

    if (heartbeatRequest.data.groupInstanceId != null && config.interBrokerProtocolVersion.isLessThan(IBP_2_3_IV0)) {
      // Only enable static membership when IBP >= 2.3, because it is not safe for the broker to use the static member logic
      // until we are sure that all brokers support it. If static group being loaded by an older coordinator, it will discard
      // the group.instance.id field, so static members could accidentally become "dynamic", which leads to wrong states.
      sendResponse(heartbeatRequest.getErrorResponse(Errors.UNSUPPORTED_VERSION.exception))
      CompletableFuture.completedFuture[Unit](())
    } else if (!authHelper.authorize(request.context, READ, GROUP, heartbeatRequest.data.groupId)) {
      sendResponse(heartbeatRequest.getErrorResponse(Errors.GROUP_AUTHORIZATION_FAILED.exception))
      CompletableFuture.completedFuture[Unit](())
    } else {
      newGroupCoordinator.heartbeat(
        request.context,
        heartbeatRequest.data
      ).handle[Unit] { (response, exception) =>
        if (exception != null) {
          sendResponse(heartbeatRequest.getErrorResponse(exception))
        } else {
          sendResponse(new HeartbeatResponse(response))
        }
      }
    }
  }

  def handleLeaveGroupRequest(request: RequestChannel.Request): CompletableFuture[Unit] = {
    val leaveGroupRequest = request.body[LeaveGroupRequest]

    def sendResponse(response: AbstractResponse): Unit = {
      trace("Sending leave group response %s for correlation id %d to client %s."
        .format(response, request.header.correlationId, request.header.clientId))
      requestHelper.sendResponseMaybeThrottle(request, requestThrottleMs => {
        response.maybeSetThrottleTimeMs(requestThrottleMs)
        response
      })
    }

    if (!authHelper.authorize(request.context, READ, GROUP, leaveGroupRequest.data.groupId)) {
      sendResponse(leaveGroupRequest.getErrorResponse(Errors.GROUP_AUTHORIZATION_FAILED.exception))
      CompletableFuture.completedFuture[Unit](())
    } else {
      newGroupCoordinator.leaveGroup(
        request.context,
        leaveGroupRequest.normalizedData()
      ).handle[Unit] { (response, exception) =>
        if (exception != null) {
          sendResponse(leaveGroupRequest.getErrorResponse(exception))
        } else {
          sendResponse(new LeaveGroupResponse(response, leaveGroupRequest.version))
        }
      }
    }
  }

  def handleSaslHandshakeRequest(request: RequestChannel.Request): Unit = {
    val responseData = new SaslHandshakeResponseData().setErrorCode(Errors.ILLEGAL_SASL_STATE.code)
    requestHelper.sendResponseMaybeThrottle(request, _ => new SaslHandshakeResponse(responseData))
  }

  def handleSaslAuthenticateRequest(request: RequestChannel.Request): Unit = {
    val responseData = new SaslAuthenticateResponseData()
      .setErrorCode(Errors.ILLEGAL_SASL_STATE.code)
      .setErrorMessage("SaslAuthenticate request received after successful authentication")
    requestHelper.sendResponseMaybeThrottle(request, _ => new SaslAuthenticateResponse(responseData))
  }

  def handleApiVersionsRequest(request: RequestChannel.Request): Unit = {
    // Note that broker returns its full list of supported ApiKeys and versions regardless of current
    // authentication state (e.g., before SASL authentication on an SASL listener, do note that no
    // Kafka protocol requests may take place on an SSL listener before the SSL handshake is finished).
    // If this is considered to leak information about the broker version a workaround is to use SSL
    // with client authentication which is performed at an earlier stage of the connection where the
    // ApiVersionRequest is not available.
    def createResponseCallback(requestThrottleMs: Int): ApiVersionsResponse = {
      val apiVersionRequest = request.body[ApiVersionsRequest]
      if (apiVersionRequest.hasUnsupportedRequestVersion) {
        apiVersionRequest.getErrorResponse(requestThrottleMs, Errors.UNSUPPORTED_VERSION.exception)
      } else if (!apiVersionRequest.isValid) {
        apiVersionRequest.getErrorResponse(requestThrottleMs, Errors.INVALID_REQUEST.exception)
      } else {
        apiVersionManager.apiVersionResponse(requestThrottleMs)
      }
    }
    requestHelper.sendResponseMaybeThrottle(request, createResponseCallback)
  }

  def handleCreateTopicsRequest(request: RequestChannel.Request): Unit = {
    val zkSupport = metadataSupport.requireZkOrThrow(KafkaApis.shouldAlwaysForward(request))
    val controllerMutationQuota = quotas.controllerMutation.newQuotaFor(request, strictSinceVersion = 6)

    def sendResponseCallback(results: CreatableTopicResultCollection): Unit = {
      def createResponse(requestThrottleMs: Int): AbstractResponse = {
        val responseData = new CreateTopicsResponseData()
          .setThrottleTimeMs(requestThrottleMs)
          .setTopics(results)
        val responseBody = new CreateTopicsResponse(responseData)
        trace(s"Sending create topics response $responseData for correlation id " +
          s"${request.header.correlationId} to client ${request.header.clientId}.")
        responseBody
      }
      requestHelper.sendResponseMaybeThrottleWithControllerQuota(controllerMutationQuota, request, createResponse)
    }

    val createTopicsRequest = request.body[CreateTopicsRequest]
    val results = new CreatableTopicResultCollection(createTopicsRequest.data.topics.size)
    if (!zkSupport.controller.isActive) {
      createTopicsRequest.data.topics.forEach { topic =>
        results.add(new CreatableTopicResult().setName(topic.name)
          .setErrorCode(Errors.NOT_CONTROLLER.code))
      }
      sendResponseCallback(results)
    } else {
      createTopicsRequest.data.topics.forEach { topic =>
        results.add(new CreatableTopicResult().setName(topic.name))
      }
      val hasClusterAuthorization = authHelper.authorize(request.context, CREATE, CLUSTER, CLUSTER_NAME,
        logIfDenied = false)
      val topics = createTopicsRequest.data.topics.asScala.map(_.name)
      val authorizedTopics =
        if (hasClusterAuthorization) topics.toSet
        else authHelper.filterByAuthorized(request.context, CREATE, TOPIC, topics)(identity)
      val authorizedForDescribeConfigs = authHelper.filterByAuthorized(request.context, DESCRIBE_CONFIGS, TOPIC,
        topics, logIfDenied = false)(identity).map(name => name -> results.find(name)).toMap

      results.forEach { topic =>
        if (results.findAll(topic.name).size > 1) {
          topic.setErrorCode(Errors.INVALID_REQUEST.code)
          topic.setErrorMessage("Found multiple entries for this topic.")
        } else if (!authorizedTopics.contains(topic.name)) {
          topic.setErrorCode(Errors.TOPIC_AUTHORIZATION_FAILED.code)
          topic.setErrorMessage("Authorization failed.")
        }
        if (!authorizedForDescribeConfigs.contains(topic.name)) {
          topic.setTopicConfigErrorCode(Errors.TOPIC_AUTHORIZATION_FAILED.code)
        }
      }
      val toCreate = mutable.Map[String, CreatableTopic]()
      createTopicsRequest.data.topics.forEach { topic =>
        if (results.find(topic.name).errorCode == Errors.NONE.code) {
          toCreate += topic.name -> topic
        }
      }
      def handleCreateTopicsResults(errors: Map[String, ApiError]): Unit = {
        errors.foreach { case (topicName, error) =>
          val result = results.find(topicName)
          result.setErrorCode(error.error.code)
            .setErrorMessage(error.message)
          // Reset any configs in the response if Create failed
          if (error != ApiError.NONE) {
            result.setConfigs(List.empty.asJava)
              .setNumPartitions(-1)
              .setReplicationFactor(-1)
              .setTopicConfigErrorCode(Errors.NONE.code)
          }
        }
        sendResponseCallback(results)
      }
      zkSupport.adminManager.createTopics(
        createTopicsRequest.data.timeoutMs,
        createTopicsRequest.data.validateOnly,
        toCreate,
        authorizedForDescribeConfigs,
        controllerMutationQuota,
        handleCreateTopicsResults)
    }
  }

  def handleCreatePartitionsRequest(request: RequestChannel.Request): Unit = {
    val zkSupport = metadataSupport.requireZkOrThrow(KafkaApis.shouldAlwaysForward(request))
    val createPartitionsRequest = request.body[CreatePartitionsRequest]
    val controllerMutationQuota = quotas.controllerMutation.newQuotaFor(request, strictSinceVersion = 3)

    def sendResponseCallback(results: Map[String, ApiError]): Unit = {
      def createResponse(requestThrottleMs: Int): AbstractResponse = {
        val createPartitionsResults = results.map {
          case (topic, error) => new CreatePartitionsTopicResult()
            .setName(topic)
            .setErrorCode(error.error.code)
            .setErrorMessage(error.message)
        }.toSeq
        val responseBody = new CreatePartitionsResponse(new CreatePartitionsResponseData()
          .setThrottleTimeMs(requestThrottleMs)
          .setResults(createPartitionsResults.asJava))
        trace(s"Sending create partitions response $responseBody for correlation id ${request.header.correlationId} to " +
          s"client ${request.header.clientId}.")
        responseBody
      }
      requestHelper.sendResponseMaybeThrottleWithControllerQuota(controllerMutationQuota, request, createResponse)
    }

    if (!zkSupport.controller.isActive) {
      val result = createPartitionsRequest.data.topics.asScala.map { topic =>
        (topic.name, new ApiError(Errors.NOT_CONTROLLER, null))
      }.toMap
      sendResponseCallback(result)
    } else {
      // Special handling to add duplicate topics to the response
      val topics = createPartitionsRequest.data.topics.asScala.toSeq
      val dupes = topics.groupBy(_.name)
        .filter { _._2.size > 1 }
        .keySet
      val notDuped = topics.filterNot(topic => dupes.contains(topic.name))
      val (authorized, unauthorized) = authHelper.partitionSeqByAuthorized(request.context, ALTER, TOPIC,
        notDuped)(_.name)

      val (queuedForDeletion, valid) = authorized.partition { topic =>
        zkSupport.controller.isTopicQueuedForDeletion(topic.name)
      }

      val errors = dupes.map(_ -> new ApiError(Errors.INVALID_REQUEST, "Duplicate topic in request.")) ++
        unauthorized.map(_.name -> new ApiError(Errors.TOPIC_AUTHORIZATION_FAILED, "The topic authorization is failed.")) ++
        queuedForDeletion.map(_.name -> new ApiError(Errors.INVALID_TOPIC_EXCEPTION, "The topic is queued for deletion."))

      zkSupport.adminManager.createPartitions(
        createPartitionsRequest.data.timeoutMs,
        valid,
        createPartitionsRequest.data.validateOnly,
        controllerMutationQuota,
        result => sendResponseCallback(result ++ errors))
    }
  }

  def handleDeleteTopicsRequest(request: RequestChannel.Request): Unit = {
    val zkSupport = metadataSupport.requireZkOrThrow(KafkaApis.shouldAlwaysForward(request))
    val controllerMutationQuota = quotas.controllerMutation.newQuotaFor(request, strictSinceVersion = 5)

    def sendResponseCallback(results: DeletableTopicResultCollection): Unit = {
      def createResponse(requestThrottleMs: Int): AbstractResponse = {
        val responseData = new DeleteTopicsResponseData()
          .setThrottleTimeMs(requestThrottleMs)
          .setResponses(results)
        val responseBody = new DeleteTopicsResponse(responseData)
        trace(s"Sending delete topics response $responseBody for correlation id ${request.header.correlationId} to client ${request.header.clientId}.")
        responseBody
      }
      requestHelper.sendResponseMaybeThrottleWithControllerQuota(controllerMutationQuota, request, createResponse)
    }

    val deleteTopicRequest = request.body[DeleteTopicsRequest]
    val results = new DeletableTopicResultCollection(deleteTopicRequest.numberOfTopics())
    val toDelete = mutable.Set[String]()
    if (!zkSupport.controller.isActive) {
      deleteTopicRequest.topics().forEach { topic =>
        results.add(new DeletableTopicResult()
          .setName(topic.name())
          .setTopicId(topic.topicId())
          .setErrorCode(Errors.NOT_CONTROLLER.code))
      }
      sendResponseCallback(results)
    } else if (!config.deleteTopicEnable) {
      val error = if (request.context.apiVersion < 3) Errors.INVALID_REQUEST else Errors.TOPIC_DELETION_DISABLED
      deleteTopicRequest.topics().forEach { topic =>
        results.add(new DeletableTopicResult()
          .setName(topic.name())
          .setTopicId(topic.topicId())
          .setErrorCode(error.code))
      }
      sendResponseCallback(results)
    } else {
      val topicIdsFromRequest = deleteTopicRequest.topicIds().asScala.filter(topicId => topicId != Uuid.ZERO_UUID).toSet
      deleteTopicRequest.topics().forEach { topic =>
        if (topic.name() != null && topic.topicId() != Uuid.ZERO_UUID)
          throw new InvalidRequestException("Topic name and topic ID can not both be specified.")
        val name = if (topic.topicId() == Uuid.ZERO_UUID) topic.name()
        else zkSupport.controller.controllerContext.topicName(topic.topicId).orNull
        results.add(new DeletableTopicResult()
          .setName(name)
          .setTopicId(topic.topicId()))
      }
      val authorizedDescribeTopics = authHelper.filterByAuthorized(request.context, DESCRIBE, TOPIC,
        results.asScala.filter(result => result.name() != null))(_.name)
      val authorizedDeleteTopics = authHelper.filterByAuthorized(request.context, DELETE, TOPIC,
        results.asScala.filter(result => result.name() != null))(_.name)
      results.forEach { topic =>
        val unresolvedTopicId = topic.topicId() != Uuid.ZERO_UUID && topic.name() == null
        if (unresolvedTopicId) {
          topic.setErrorCode(Errors.UNKNOWN_TOPIC_ID.code)
        } else if (topicIdsFromRequest.contains(topic.topicId) && !authorizedDescribeTopics.contains(topic.name)) {

          // Because the client does not have Describe permission, the name should
          // not be returned in the response. Note, however, that we do not consider
          // the topicId itself to be sensitive, so there is no reason to obscure
          // this case with `UNKNOWN_TOPIC_ID`.
          topic.setName(null)
          topic.setErrorCode(Errors.TOPIC_AUTHORIZATION_FAILED.code)
        } else if (!authorizedDeleteTopics.contains(topic.name)) {
          topic.setErrorCode(Errors.TOPIC_AUTHORIZATION_FAILED.code)
        } else if (!metadataCache.contains(topic.name)) {
          topic.setErrorCode(Errors.UNKNOWN_TOPIC_OR_PARTITION.code)
        } else {
          toDelete += topic.name
        }
      }
      // If no authorized topics return immediately
      if (toDelete.isEmpty)
        sendResponseCallback(results)
      else {
        def handleDeleteTopicsResults(errors: Map[String, Errors]): Unit = {
          errors.foreach {
            case (topicName, error) =>
              results.find(topicName)
                .setErrorCode(error.code)
          }
          sendResponseCallback(results)
        }

        zkSupport.adminManager.deleteTopics(
          deleteTopicRequest.data.timeoutMs,
          toDelete,
          controllerMutationQuota,
          handleDeleteTopicsResults
        )
      }
    }
  }

  def handleDeleteRecordsRequest(request: RequestChannel.Request): Unit = {
    val deleteRecordsRequest = request.body[DeleteRecordsRequest]

    val unauthorizedTopicResponses = mutable.Map[TopicPartition, DeleteRecordsPartitionResult]()
    val nonExistingTopicResponses = mutable.Map[TopicPartition, DeleteRecordsPartitionResult]()
    val authorizedForDeleteTopicOffsets = mutable.Map[TopicPartition, Long]()

    val topics = deleteRecordsRequest.data.topics.asScala
    val authorizedTopics = authHelper.filterByAuthorized(request.context, DELETE, TOPIC, topics)(_.name)
    val deleteTopicPartitions = topics.flatMap { deleteTopic =>
      deleteTopic.partitions.asScala.map { deletePartition =>
        new TopicPartition(deleteTopic.name, deletePartition.partitionIndex) -> deletePartition.offset
      }
    }
    for ((topicPartition, offset) <- deleteTopicPartitions) {
      if (!authorizedTopics.contains(topicPartition.topic))
        unauthorizedTopicResponses += topicPartition -> new DeleteRecordsPartitionResult()
          .setLowWatermark(DeleteRecordsResponse.INVALID_LOW_WATERMARK)
          .setErrorCode(Errors.TOPIC_AUTHORIZATION_FAILED.code)
      else if (!metadataCache.contains(topicPartition))
        nonExistingTopicResponses += topicPartition -> new DeleteRecordsPartitionResult()
          .setLowWatermark(DeleteRecordsResponse.INVALID_LOW_WATERMARK)
          .setErrorCode(Errors.UNKNOWN_TOPIC_OR_PARTITION.code)
      else
        authorizedForDeleteTopicOffsets += (topicPartition -> offset)
    }

    // the callback for sending a DeleteRecordsResponse
    def sendResponseCallback(authorizedTopicResponses: Map[TopicPartition, DeleteRecordsPartitionResult]): Unit = {
      val mergedResponseStatus = authorizedTopicResponses ++ unauthorizedTopicResponses ++ nonExistingTopicResponses
      mergedResponseStatus.forKeyValue { (topicPartition, status) =>
        if (status.errorCode != Errors.NONE.code) {
          debug("DeleteRecordsRequest with correlation id %d from client %s on partition %s failed due to %s".format(
            request.header.correlationId,
            request.header.clientId,
            topicPartition,
            Errors.forCode(status.errorCode).exceptionName))
        }
      }

      requestHelper.sendResponseMaybeThrottle(request, requestThrottleMs =>
        new DeleteRecordsResponse(new DeleteRecordsResponseData()
          .setThrottleTimeMs(requestThrottleMs)
          .setTopics(new DeleteRecordsResponseData.DeleteRecordsTopicResultCollection(mergedResponseStatus.groupBy(_._1.topic).map { case (topic, partitionMap) =>
            new DeleteRecordsTopicResult()
              .setName(topic)
              .setPartitions(new DeleteRecordsResponseData.DeleteRecordsPartitionResultCollection(partitionMap.map { case (topicPartition, partitionResult) =>
                new DeleteRecordsPartitionResult().setPartitionIndex(topicPartition.partition)
                  .setLowWatermark(partitionResult.lowWatermark)
                  .setErrorCode(partitionResult.errorCode)
              }.toList.asJava.iterator()))
          }.toList.asJava.iterator()))))
    }

    if (authorizedForDeleteTopicOffsets.isEmpty)
      sendResponseCallback(Map.empty)
    else {
      // call the replica manager to append messages to the replicas
      replicaManager.deleteRecords(
        deleteRecordsRequest.data.timeoutMs.toLong,
        authorizedForDeleteTopicOffsets,
        sendResponseCallback)
    }
  }

  def handleInitProducerIdRequest(request: RequestChannel.Request, requestLocal: RequestLocal): Unit = {
    val initProducerIdRequest = request.body[InitProducerIdRequest]
    val transactionalId = initProducerIdRequest.data.transactionalId

    if (transactionalId != null) {
      if (!authHelper.authorize(request.context, WRITE, TRANSACTIONAL_ID, transactionalId)) {
        requestHelper.sendErrorResponseMaybeThrottle(request, Errors.TRANSACTIONAL_ID_AUTHORIZATION_FAILED.exception)
        return
      }
    } else if (!authHelper.authorize(request.context, IDEMPOTENT_WRITE, CLUSTER, CLUSTER_NAME, true, false)
        && !authHelper.authorizeByResourceType(request.context, AclOperation.WRITE, ResourceType.TOPIC)) {
      requestHelper.sendErrorResponseMaybeThrottle(request, Errors.CLUSTER_AUTHORIZATION_FAILED.exception)
      return
    }

    def sendResponseCallback(result: InitProducerIdResult): Unit = {
      def createResponse(requestThrottleMs: Int): AbstractResponse = {
        val finalError =
          if (initProducerIdRequest.version < 4 && result.error == Errors.PRODUCER_FENCED) {
            // For older clients, they could not understand the new PRODUCER_FENCED error code,
            // so we need to return the INVALID_PRODUCER_EPOCH to have the same client handling logic.
            Errors.INVALID_PRODUCER_EPOCH
          } else {
            result.error
          }
        val responseData = new InitProducerIdResponseData()
          .setProducerId(result.producerId)
          .setProducerEpoch(result.producerEpoch)
          .setThrottleTimeMs(requestThrottleMs)
          .setErrorCode(finalError.code)
        val responseBody = new InitProducerIdResponse(responseData)
        trace(s"Completed $transactionalId's InitProducerIdRequest with result $result from client ${request.header.clientId}.")
        responseBody
      }
      requestHelper.sendResponseMaybeThrottle(request, createResponse)
    }

    val producerIdAndEpoch = (initProducerIdRequest.data.producerId, initProducerIdRequest.data.producerEpoch) match {
      case (RecordBatch.NO_PRODUCER_ID, RecordBatch.NO_PRODUCER_EPOCH) => Right(None)
      case (RecordBatch.NO_PRODUCER_ID, _) | (_, RecordBatch.NO_PRODUCER_EPOCH) => Left(Errors.INVALID_REQUEST)
      case (_, _) => Right(Some(new ProducerIdAndEpoch(initProducerIdRequest.data.producerId, initProducerIdRequest.data.producerEpoch)))
    }

    producerIdAndEpoch match {
      case Right(producerIdAndEpoch) => txnCoordinator.handleInitProducerId(transactionalId, initProducerIdRequest.data.transactionTimeoutMs,
        producerIdAndEpoch, sendResponseCallback, requestLocal)
      case Left(error) => requestHelper.sendErrorResponseMaybeThrottle(request, error.exception)
    }
  }

  def handleEndTxnRequest(request: RequestChannel.Request, requestLocal: RequestLocal): Unit = {
    ensureInterBrokerVersion(IBP_0_11_0_IV0)
    val endTxnRequest = request.body[EndTxnRequest]
    val transactionalId = endTxnRequest.data.transactionalId

    if (authHelper.authorize(request.context, WRITE, TRANSACTIONAL_ID, transactionalId)) {
      def sendResponseCallback(error: Errors): Unit = {
        def createResponse(requestThrottleMs: Int): AbstractResponse = {
          val finalError =
            if (endTxnRequest.version < 2 && error == Errors.PRODUCER_FENCED) {
              // For older clients, they could not understand the new PRODUCER_FENCED error code,
              // so we need to return the INVALID_PRODUCER_EPOCH to have the same client handling logic.
              Errors.INVALID_PRODUCER_EPOCH
            } else {
              error
            }
          val responseBody = new EndTxnResponse(new EndTxnResponseData()
            .setErrorCode(finalError.code)
            .setThrottleTimeMs(requestThrottleMs))
          trace(s"Completed ${endTxnRequest.data.transactionalId}'s EndTxnRequest " +
            s"with committed: ${endTxnRequest.data.committed}, " +
            s"errors: $error from client ${request.header.clientId}.")
          responseBody
        }
        requestHelper.sendResponseMaybeThrottle(request, createResponse)
      }

      txnCoordinator.handleEndTransaction(endTxnRequest.data.transactionalId,
        endTxnRequest.data.producerId,
        endTxnRequest.data.producerEpoch,
        endTxnRequest.result(),
        sendResponseCallback,
        requestLocal)
    } else
      requestHelper.sendResponseMaybeThrottle(request, requestThrottleMs =>
        new EndTxnResponse(new EndTxnResponseData()
            .setErrorCode(Errors.TRANSACTIONAL_ID_AUTHORIZATION_FAILED.code)
            .setThrottleTimeMs(requestThrottleMs))
      )
  }

  def handleWriteTxnMarkersRequest(request: RequestChannel.Request, requestLocal: RequestLocal): Unit = {
    ensureInterBrokerVersion(IBP_0_11_0_IV0)
    authHelper.authorizeClusterOperation(request, CLUSTER_ACTION)
    val writeTxnMarkersRequest = request.body[WriteTxnMarkersRequest]
    val errors = new ConcurrentHashMap[java.lang.Long, util.Map[TopicPartition, Errors]]()
    val markers = writeTxnMarkersRequest.markers
    val numAppends = new AtomicInteger(markers.size)

    if (numAppends.get == 0) {
      requestHelper.sendResponseExemptThrottle(request, new WriteTxnMarkersResponse(errors))
      return
    }

    def updateErrors(producerId: Long, currentErrors: ConcurrentHashMap[TopicPartition, Errors]): Unit = {
      val previousErrors = errors.putIfAbsent(producerId, currentErrors)
      if (previousErrors != null)
        previousErrors.putAll(currentErrors)
    }

    /**
      * This is the call back invoked when a log append of transaction markers succeeds. This can be called multiple
      * times when handling a single WriteTxnMarkersRequest because there is one append per TransactionMarker in the
      * request, so there could be multiple appends of markers to the log. The final response will be sent only
      * after all appends have returned.
      */
    def maybeSendResponseCallback(producerId: Long, result: TransactionResult)(responseStatus: Map[TopicPartition, PartitionResponse]): Unit = {
      trace(s"End transaction marker append for producer id $producerId completed with status: $responseStatus")
      val currentErrors = new ConcurrentHashMap[TopicPartition, Errors](responseStatus.map { case (k, v) => k -> v.error }.asJava)
      updateErrors(producerId, currentErrors)
      val successfulOffsetsPartitions = responseStatus.filter { case (topicPartition, partitionResponse) =>
        topicPartition.topic == GROUP_METADATA_TOPIC_NAME && partitionResponse.error == Errors.NONE
      }.keys

      if (successfulOffsetsPartitions.nonEmpty) {
        // as soon as the end transaction marker has been written for a transactional offset commit,
        // call to the group coordinator to materialize the offsets into the cache
        try {
          groupCoordinator.scheduleHandleTxnCompletion(producerId, successfulOffsetsPartitions, result)
        } catch {
          case e: Exception =>
            error(s"Received an exception while trying to update the offsets cache on transaction marker append", e)
            val updatedErrors = new ConcurrentHashMap[TopicPartition, Errors]()
            successfulOffsetsPartitions.foreach(updatedErrors.put(_, Errors.UNKNOWN_SERVER_ERROR))
            updateErrors(producerId, updatedErrors)
        }
      }

      if (numAppends.decrementAndGet() == 0)
        requestHelper.sendResponseExemptThrottle(request, new WriteTxnMarkersResponse(errors))
    }

    // TODO: The current append API makes doing separate writes per producerId a little easier, but it would
    // be nice to have only one append to the log. This requires pushing the building of the control records
    // into Log so that we only append those having a valid producer epoch, and exposing a new appendControlRecord
    // API in ReplicaManager. For now, we've done the simpler approach
    var skippedMarkers = 0
    for (marker <- markers.asScala) {
      val producerId = marker.producerId
      val partitionsWithCompatibleMessageFormat = new mutable.ArrayBuffer[TopicPartition]

      val currentErrors = new ConcurrentHashMap[TopicPartition, Errors]()
      marker.partitions.forEach { partition =>
        replicaManager.getMagic(partition) match {
          case Some(magic) =>
            if (magic < RecordBatch.MAGIC_VALUE_V2)
              currentErrors.put(partition, Errors.UNSUPPORTED_FOR_MESSAGE_FORMAT)
            else
              partitionsWithCompatibleMessageFormat += partition
          case None =>
            currentErrors.put(partition, Errors.UNKNOWN_TOPIC_OR_PARTITION)
        }
      }

      if (!currentErrors.isEmpty)
        updateErrors(producerId, currentErrors)

      if (partitionsWithCompatibleMessageFormat.isEmpty) {
        numAppends.decrementAndGet()
        skippedMarkers += 1
      } else {
        val controlRecords = partitionsWithCompatibleMessageFormat.map { partition =>
          val controlRecordType = marker.transactionResult match {
            case TransactionResult.COMMIT => ControlRecordType.COMMIT
            case TransactionResult.ABORT => ControlRecordType.ABORT
          }
          val endTxnMarker = new EndTransactionMarker(controlRecordType, marker.coordinatorEpoch)
          partition -> MemoryRecords.withEndTransactionMarker(producerId, marker.producerEpoch, endTxnMarker)
        }.toMap

        replicaManager.appendRecords(
          timeout = config.requestTimeoutMs.toLong,
          requiredAcks = -1,
          internalTopicsAllowed = true,
          origin = AppendOrigin.Coordinator,
          entriesPerPartition = controlRecords,
          requestLocal = requestLocal,
          responseCallback = maybeSendResponseCallback(producerId, marker.transactionResult))
      }
    }

    // No log appends were written as all partitions had incorrect log format
    // so we need to send the error response
    if (skippedMarkers == markers.size)
      requestHelper.sendResponseExemptThrottle(request, new WriteTxnMarkersResponse(errors))
  }

  def ensureInterBrokerVersion(version: MetadataVersion): Unit = {
    if (config.interBrokerProtocolVersion.isLessThan(version))
      throw new UnsupportedVersionException(s"inter.broker.protocol.version: ${config.interBrokerProtocolVersion.version} is less than the required version: ${version.version}")
  }

  def handleAddPartitionToTxnRequest(request: RequestChannel.Request, requestLocal: RequestLocal): Unit = {
    ensureInterBrokerVersion(IBP_0_11_0_IV0)
    val addPartitionsToTxnRequest = request.body[AddPartitionsToTxnRequest]
    val transactionalId = addPartitionsToTxnRequest.data.transactionalId
    val partitionsToAdd = addPartitionsToTxnRequest.partitions.asScala
    if (!authHelper.authorize(request.context, WRITE, TRANSACTIONAL_ID, transactionalId))
      requestHelper.sendResponseMaybeThrottle(request, requestThrottleMs =>
        addPartitionsToTxnRequest.getErrorResponse(requestThrottleMs, Errors.TRANSACTIONAL_ID_AUTHORIZATION_FAILED.exception))
    else {
      val unauthorizedTopicErrors = mutable.Map[TopicPartition, Errors]()
      val nonExistingTopicErrors = mutable.Map[TopicPartition, Errors]()
      val authorizedPartitions = mutable.Set[TopicPartition]()

      val authorizedTopics = authHelper.filterByAuthorized(request.context, WRITE, TOPIC,
        partitionsToAdd.filterNot(tp => Topic.isInternal(tp.topic)))(_.topic)
      for (topicPartition <- partitionsToAdd) {
        if (!authorizedTopics.contains(topicPartition.topic))
          unauthorizedTopicErrors += topicPartition -> Errors.TOPIC_AUTHORIZATION_FAILED
        else if (!metadataCache.contains(topicPartition))
          nonExistingTopicErrors += topicPartition -> Errors.UNKNOWN_TOPIC_OR_PARTITION
        else
          authorizedPartitions.add(topicPartition)
      }

      if (unauthorizedTopicErrors.nonEmpty || nonExistingTopicErrors.nonEmpty) {
        // Any failed partition check causes the entire request to fail. We send the appropriate error codes for the
        // partitions which failed, and an 'OPERATION_NOT_ATTEMPTED' error code for the partitions which succeeded
        // the authorization check to indicate that they were not added to the transaction.
        val partitionErrors = unauthorizedTopicErrors ++ nonExistingTopicErrors ++
          authorizedPartitions.map(_ -> Errors.OPERATION_NOT_ATTEMPTED)
        requestHelper.sendResponseMaybeThrottle(request, requestThrottleMs =>
          new AddPartitionsToTxnResponse(requestThrottleMs, partitionErrors.asJava))
      } else {
        def sendResponseCallback(error: Errors): Unit = {
          def createResponse(requestThrottleMs: Int): AbstractResponse = {
            val finalError =
              if (addPartitionsToTxnRequest.version < 2 && error == Errors.PRODUCER_FENCED) {
                // For older clients, they could not understand the new PRODUCER_FENCED error code,
                // so we need to return the old INVALID_PRODUCER_EPOCH to have the same client handling logic.
                Errors.INVALID_PRODUCER_EPOCH
              } else {
                error
              }

            val responseBody: AddPartitionsToTxnResponse = new AddPartitionsToTxnResponse(requestThrottleMs,
              partitionsToAdd.map{tp => (tp, finalError)}.toMap.asJava)
            trace(s"Completed $transactionalId's AddPartitionsToTxnRequest with partitions $partitionsToAdd: errors: $error from client ${request.header.clientId}")
            responseBody
          }

          requestHelper.sendResponseMaybeThrottle(request, createResponse)
        }

        txnCoordinator.handleAddPartitionsToTransaction(transactionalId,
          addPartitionsToTxnRequest.data.producerId,
          addPartitionsToTxnRequest.data.producerEpoch,
          authorizedPartitions,
          sendResponseCallback,
          requestLocal)
      }
    }
  }

  def handleAddOffsetsToTxnRequest(request: RequestChannel.Request, requestLocal: RequestLocal): Unit = {
    ensureInterBrokerVersion(IBP_0_11_0_IV0)
    val addOffsetsToTxnRequest = request.body[AddOffsetsToTxnRequest]
    val transactionalId = addOffsetsToTxnRequest.data.transactionalId
    val groupId = addOffsetsToTxnRequest.data.groupId
    val offsetTopicPartition = new TopicPartition(GROUP_METADATA_TOPIC_NAME, groupCoordinator.partitionFor(groupId))

    if (!authHelper.authorize(request.context, WRITE, TRANSACTIONAL_ID, transactionalId))
      requestHelper.sendResponseMaybeThrottle(request, requestThrottleMs =>
        new AddOffsetsToTxnResponse(new AddOffsetsToTxnResponseData()
          .setErrorCode(Errors.TRANSACTIONAL_ID_AUTHORIZATION_FAILED.code)
          .setThrottleTimeMs(requestThrottleMs)))
    else if (!authHelper.authorize(request.context, READ, GROUP, groupId))
      requestHelper.sendResponseMaybeThrottle(request, requestThrottleMs =>
        new AddOffsetsToTxnResponse(new AddOffsetsToTxnResponseData()
          .setErrorCode(Errors.GROUP_AUTHORIZATION_FAILED.code)
          .setThrottleTimeMs(requestThrottleMs))
      )
    else {
      def sendResponseCallback(error: Errors): Unit = {
        def createResponse(requestThrottleMs: Int): AbstractResponse = {
          val finalError =
            if (addOffsetsToTxnRequest.version < 2 && error == Errors.PRODUCER_FENCED) {
              // For older clients, they could not understand the new PRODUCER_FENCED error code,
              // so we need to return the old INVALID_PRODUCER_EPOCH to have the same client handling logic.
              Errors.INVALID_PRODUCER_EPOCH
            } else {
              error
            }

          val responseBody: AddOffsetsToTxnResponse = new AddOffsetsToTxnResponse(
            new AddOffsetsToTxnResponseData()
              .setErrorCode(finalError.code)
              .setThrottleTimeMs(requestThrottleMs))
          trace(s"Completed $transactionalId's AddOffsetsToTxnRequest for group $groupId on partition " +
            s"$offsetTopicPartition: errors: $error from client ${request.header.clientId}")
          responseBody
        }
        requestHelper.sendResponseMaybeThrottle(request, createResponse)
      }

      txnCoordinator.handleAddPartitionsToTransaction(transactionalId,
        addOffsetsToTxnRequest.data.producerId,
        addOffsetsToTxnRequest.data.producerEpoch,
        Set(offsetTopicPartition),
        sendResponseCallback,
        requestLocal)
    }
  }

  def handleTxnOffsetCommitRequest(request: RequestChannel.Request, requestLocal: RequestLocal): Unit = {
    ensureInterBrokerVersion(IBP_0_11_0_IV0)
    val header = request.header
    val txnOffsetCommitRequest = request.body[TxnOffsetCommitRequest]

    // authorize for the transactionalId and the consumer group. Note that we skip producerId authorization
    // since it is implied by transactionalId authorization
    if (!authHelper.authorize(request.context, WRITE, TRANSACTIONAL_ID, txnOffsetCommitRequest.data.transactionalId))
      requestHelper.sendErrorResponseMaybeThrottle(request, Errors.TRANSACTIONAL_ID_AUTHORIZATION_FAILED.exception)
    else if (!authHelper.authorize(request.context, READ, GROUP, txnOffsetCommitRequest.data.groupId))
      requestHelper.sendErrorResponseMaybeThrottle(request, Errors.GROUP_AUTHORIZATION_FAILED.exception)
    else {
      val unauthorizedTopicErrors = mutable.Map[TopicPartition, Errors]()
      val nonExistingTopicErrors = mutable.Map[TopicPartition, Errors]()
      val authorizedTopicCommittedOffsets = mutable.Map[TopicPartition, TxnOffsetCommitRequest.CommittedOffset]()
      val committedOffsets = txnOffsetCommitRequest.offsets.asScala
      val authorizedTopics = authHelper.filterByAuthorized(request.context, READ, TOPIC, committedOffsets)(_._1.topic)

      for ((topicPartition, commitedOffset) <- committedOffsets) {
        if (!authorizedTopics.contains(topicPartition.topic))
          unauthorizedTopicErrors += topicPartition -> Errors.TOPIC_AUTHORIZATION_FAILED
        else if (!metadataCache.contains(topicPartition))
          nonExistingTopicErrors += topicPartition -> Errors.UNKNOWN_TOPIC_OR_PARTITION
        else
          authorizedTopicCommittedOffsets += (topicPartition -> commitedOffset)
      }

      // the callback for sending an offset commit response
      def sendResponseCallback(authorizedTopicErrors: Map[TopicPartition, Errors]): Unit = {
        val combinedCommitStatus = mutable.Map() ++= authorizedTopicErrors ++= unauthorizedTopicErrors ++= nonExistingTopicErrors
        if (isDebugEnabled)
          combinedCommitStatus.forKeyValue { (topicPartition, error) =>
            if (error != Errors.NONE) {
              debug(s"TxnOffsetCommit with correlation id ${header.correlationId} from client ${header.clientId} " +
                s"on partition $topicPartition failed due to ${error.exceptionName}")
            }
          }

        // We need to replace COORDINATOR_LOAD_IN_PROGRESS with COORDINATOR_NOT_AVAILABLE
        // for older producer client from 0.11 to prior 2.0, which could potentially crash due
        // to unexpected loading error. This bug is fixed later by KAFKA-7296. Clients using
        // txn commit protocol >= 2 (version 2.3 and onwards) are guaranteed to have
        // the fix to check for the loading error.
        if (txnOffsetCommitRequest.version < 2) {
          combinedCommitStatus ++= combinedCommitStatus.collect {
            case (tp, error) if error == Errors.COORDINATOR_LOAD_IN_PROGRESS => tp -> Errors.COORDINATOR_NOT_AVAILABLE
          }
        }

        requestHelper.sendResponseMaybeThrottle(request, requestThrottleMs =>
          new TxnOffsetCommitResponse(requestThrottleMs, combinedCommitStatus.asJava))
      }

      if (authorizedTopicCommittedOffsets.isEmpty)
        sendResponseCallback(Map.empty)
      else {
        val offsetMetadata = convertTxnOffsets(authorizedTopicCommittedOffsets.toMap)
        groupCoordinator.handleTxnCommitOffsets(
          txnOffsetCommitRequest.data.groupId,
          txnOffsetCommitRequest.data.producerId,
          txnOffsetCommitRequest.data.producerEpoch,
          txnOffsetCommitRequest.data.memberId,
          Option(txnOffsetCommitRequest.data.groupInstanceId),
          txnOffsetCommitRequest.data.generationId,
          offsetMetadata,
          sendResponseCallback,
          requestLocal)
      }
    }
  }

  private def convertTxnOffsets(offsetsMap: immutable.Map[TopicPartition, TxnOffsetCommitRequest.CommittedOffset]): immutable.Map[TopicPartition, OffsetAndMetadata] = {
    val currentTimestamp = time.milliseconds
    offsetsMap.map { case (topicPartition, partitionData) =>
      val metadata = if (partitionData.metadata == null) OffsetAndMetadata.NoMetadata else partitionData.metadata
      topicPartition -> new OffsetAndMetadata(
        offset = partitionData.offset,
        leaderEpoch = partitionData.leaderEpoch,
        metadata = metadata,
        commitTimestamp = currentTimestamp,
        expireTimestamp = None)
    }
  }

  def handleDescribeAcls(request: RequestChannel.Request): Unit = {
    aclApis.handleDescribeAcls(request)
  }

  def handleCreateAcls(request: RequestChannel.Request): Unit = {
    metadataSupport.requireZkOrThrow(KafkaApis.shouldAlwaysForward(request))
    aclApis.handleCreateAcls(request)
  }

  def handleDeleteAcls(request: RequestChannel.Request): Unit = {
    metadataSupport.requireZkOrThrow(KafkaApis.shouldAlwaysForward(request))
    aclApis.handleDeleteAcls(request)
  }

  def handleOffsetForLeaderEpochRequest(request: RequestChannel.Request): Unit = {
    val offsetForLeaderEpoch = request.body[OffsetsForLeaderEpochRequest]
    val topics = offsetForLeaderEpoch.data.topics.asScala.toSeq

    // The OffsetsForLeaderEpoch API was initially only used for inter-broker communication and required
    // cluster permission. With KIP-320, the consumer now also uses this API to check for log truncation
    // following a leader change, so we also allow topic describe permission.
    val (authorizedTopics, unauthorizedTopics) =
      if (authHelper.authorize(request.context, CLUSTER_ACTION, CLUSTER, CLUSTER_NAME, logIfDenied = false))
        (topics, Seq.empty[OffsetForLeaderTopic])
      else authHelper.partitionSeqByAuthorized(request.context, DESCRIBE, TOPIC, topics)(_.topic)

    val endOffsetsForAuthorizedPartitions = replicaManager.lastOffsetForLeaderEpoch(authorizedTopics)
    val endOffsetsForUnauthorizedPartitions = unauthorizedTopics.map { offsetForLeaderTopic =>
      val partitions = offsetForLeaderTopic.partitions.asScala.map { offsetForLeaderPartition =>
        new EpochEndOffset()
          .setPartition(offsetForLeaderPartition.partition)
          .setErrorCode(Errors.TOPIC_AUTHORIZATION_FAILED.code)
      }

      new OffsetForLeaderTopicResult()
        .setTopic(offsetForLeaderTopic.topic)
        .setPartitions(partitions.toList.asJava)
    }

    val endOffsetsForAllTopics = new OffsetForLeaderTopicResultCollection(
      (endOffsetsForAuthorizedPartitions ++ endOffsetsForUnauthorizedPartitions).asJava.iterator
    )

    requestHelper.sendResponseMaybeThrottle(request, requestThrottleMs =>
      new OffsetsForLeaderEpochResponse(new OffsetForLeaderEpochResponseData()
        .setThrottleTimeMs(requestThrottleMs)
        .setTopics(endOffsetsForAllTopics)))
  }

  def handleAlterConfigsRequest(request: RequestChannel.Request): Unit = {
    val original = request.body[AlterConfigsRequest]
    val preprocessingResponses = configManager.preprocess(original.data())
    val remaining = ConfigAdminManager.copyWithoutPreprocessed(original.data(), preprocessingResponses)
    def sendResponse(secondPart: Option[ApiMessage]): Unit = {
      secondPart match {
        case Some(result: AlterConfigsResponseData) =>
          requestHelper.sendResponseMaybeThrottle(request, requestThrottleMs =>
            new AlterConfigsResponse(ConfigAdminManager.reassembleLegacyResponse(
              original.data(),
              preprocessingResponses,
              result).setThrottleTimeMs(requestThrottleMs)))
        case _ => handleInvalidVersionsDuringForwarding(request)
      }
    }
    if (remaining.resources().isEmpty) {
      sendResponse(Some(new AlterConfigsResponseData()))
    } else if ((!request.isForwarded) && metadataSupport.canForward()) {
      metadataSupport.forwardingManager.get.forwardRequest(request,
        new AlterConfigsRequest(remaining, request.header.apiVersion()),
        response => sendResponse(response.map(_.data())))
    } else {
      sendResponse(Some(processLegacyAlterConfigsRequest(request, remaining)))
    }
  }

  def processLegacyAlterConfigsRequest(
    originalRequest: RequestChannel.Request,
    data: AlterConfigsRequestData
  ): AlterConfigsResponseData = {
    val zkSupport = metadataSupport.requireZkOrThrow(KafkaApis.shouldAlwaysForward(originalRequest))
    val alterConfigsRequest = new AlterConfigsRequest(data, originalRequest.header.apiVersion())
    val (authorizedResources, unauthorizedResources) = alterConfigsRequest.configs.asScala.toMap.partition { case (resource, _) =>
      resource.`type` match {
        case ConfigResource.Type.BROKER_LOGGER =>
          throw new InvalidRequestException(s"AlterConfigs is deprecated and does not support the resource type ${ConfigResource.Type.BROKER_LOGGER}")
        case ConfigResource.Type.BROKER =>
          authHelper.authorize(originalRequest.context, ALTER_CONFIGS, CLUSTER, CLUSTER_NAME)
        case ConfigResource.Type.TOPIC =>
          authHelper.authorize(originalRequest.context, ALTER_CONFIGS, TOPIC, resource.name)
        case rt => throw new InvalidRequestException(s"Unexpected resource type $rt")
      }
    }
    val authorizedResult = zkSupport.adminManager.alterConfigs(authorizedResources, alterConfigsRequest.validateOnly)
    val unauthorizedResult = unauthorizedResources.keys.map { resource =>
      resource -> configsAuthorizationApiError(resource)
    }
    val response = new AlterConfigsResponseData()
    (authorizedResult ++ unauthorizedResult).foreach { case (resource, error) =>
      response.responses().add(new AlterConfigsResourceResponse()
        .setErrorCode(error.error.code)
        .setErrorMessage(error.message)
        .setResourceName(resource.name)
        .setResourceType(resource.`type`.id))
    }
    response
  }

  def handleAlterPartitionReassignmentsRequest(request: RequestChannel.Request): Unit = {
    val zkSupport = metadataSupport.requireZkOrThrow(KafkaApis.shouldAlwaysForward(request))
    authHelper.authorizeClusterOperation(request, ALTER)
    val alterPartitionReassignmentsRequest = request.body[AlterPartitionReassignmentsRequest]

    def sendResponseCallback(result: Either[Map[TopicPartition, ApiError], ApiError]): Unit = {
      val responseData = result match {
        case Right(topLevelError) =>
          new AlterPartitionReassignmentsResponseData().setErrorMessage(topLevelError.message).setErrorCode(topLevelError.error.code)

        case Left(assignments) =>
          val topicResponses = assignments.groupBy(_._1.topic).map {
            case (topic, reassignmentsByTp) =>
              val partitionResponses = reassignmentsByTp.map {
                case (topicPartition, error) =>
                  new ReassignablePartitionResponse().setPartitionIndex(topicPartition.partition)
                    .setErrorCode(error.error.code).setErrorMessage(error.message)
              }
              new ReassignableTopicResponse().setName(topic).setPartitions(partitionResponses.toList.asJava)
          }
          new AlterPartitionReassignmentsResponseData().setResponses(topicResponses.toList.asJava)
      }

      requestHelper.sendResponseMaybeThrottle(request, requestThrottleMs =>
        new AlterPartitionReassignmentsResponse(responseData.setThrottleTimeMs(requestThrottleMs))
      )
    }

    val reassignments = alterPartitionReassignmentsRequest.data.topics.asScala.flatMap {
      reassignableTopic => reassignableTopic.partitions.asScala.map {
        reassignablePartition =>
          val tp = new TopicPartition(reassignableTopic.name, reassignablePartition.partitionIndex)
          if (reassignablePartition.replicas == null)
            tp -> None // revert call
          else
            tp -> Some(reassignablePartition.replicas.asScala.map(_.toInt))
      }
    }.toMap

    zkSupport.controller.alterPartitionReassignments(reassignments, sendResponseCallback)
  }

  def handleListPartitionReassignmentsRequest(request: RequestChannel.Request): Unit = {
    val zkSupport = metadataSupport.requireZkOrThrow(KafkaApis.shouldAlwaysForward(request))
    authHelper.authorizeClusterOperation(request, DESCRIBE)
    val listPartitionReassignmentsRequest = request.body[ListPartitionReassignmentsRequest]

    def sendResponseCallback(result: Either[Map[TopicPartition, ReplicaAssignment], ApiError]): Unit = {
      val responseData = result match {
        case Right(error) => new ListPartitionReassignmentsResponseData().setErrorMessage(error.message).setErrorCode(error.error.code)

        case Left(assignments) =>
          val topicReassignments = assignments.groupBy(_._1.topic).map {
            case (topic, reassignmentsByTp) =>
              val partitionReassignments = reassignmentsByTp.map {
                case (topicPartition, assignment) =>
                  new ListPartitionReassignmentsResponseData.OngoingPartitionReassignment()
                    .setPartitionIndex(topicPartition.partition)
                    .setAddingReplicas(assignment.addingReplicas.toList.asJava.asInstanceOf[java.util.List[java.lang.Integer]])
                    .setRemovingReplicas(assignment.removingReplicas.toList.asJava.asInstanceOf[java.util.List[java.lang.Integer]])
                    .setReplicas(assignment.replicas.toList.asJava.asInstanceOf[java.util.List[java.lang.Integer]])
              }.toList

              new ListPartitionReassignmentsResponseData.OngoingTopicReassignment().setName(topic)
                .setPartitions(partitionReassignments.asJava)
          }.toList

          new ListPartitionReassignmentsResponseData().setTopics(topicReassignments.asJava)
      }

      requestHelper.sendResponseMaybeThrottle(request, requestThrottleMs =>
        new ListPartitionReassignmentsResponse(responseData.setThrottleTimeMs(requestThrottleMs))
      )
    }

    val partitionsOpt = Option(listPartitionReassignmentsRequest.data.topics).map { topics =>
      topics.iterator().asScala.flatMap { topic =>
        topic.partitionIndexes.iterator().asScala.map { partitionIndex =>
          new TopicPartition(topic.name(), partitionIndex)
        }
      }.toSet
    }

    zkSupport.controller.listPartitionReassignments(partitionsOpt, sendResponseCallback)
  }

  private def configsAuthorizationApiError(resource: ConfigResource): ApiError = {
    val error = resource.`type` match {
      case ConfigResource.Type.BROKER | ConfigResource.Type.BROKER_LOGGER => Errors.CLUSTER_AUTHORIZATION_FAILED
      case ConfigResource.Type.TOPIC => Errors.TOPIC_AUTHORIZATION_FAILED
      case rt => throw new InvalidRequestException(s"Unexpected resource type $rt for resource ${resource.name}")
    }
    new ApiError(error, null)
  }

  def handleIncrementalAlterConfigsRequest(request: RequestChannel.Request): Unit = {
    val original = request.body[IncrementalAlterConfigsRequest]
    val preprocessingResponses = configManager.preprocess(original.data(),
      (rType, rName) => authHelper.authorize(request.context, ALTER_CONFIGS, rType, rName))
    val remaining = ConfigAdminManager.copyWithoutPreprocessed(original.data(), preprocessingResponses)

    def sendResponse(secondPart: Option[ApiMessage]): Unit = {
      secondPart match {
        case Some(result: IncrementalAlterConfigsResponseData) =>
          requestHelper.sendResponseMaybeThrottle(request, requestThrottleMs =>
            new IncrementalAlterConfigsResponse(ConfigAdminManager.reassembleIncrementalResponse(
              original.data(),
              preprocessingResponses,
              result).setThrottleTimeMs(requestThrottleMs)))
        case _ => handleInvalidVersionsDuringForwarding(request)
      }
    }

    if (remaining.resources().isEmpty) {
      sendResponse(Some(new IncrementalAlterConfigsResponseData()))
    } else if ((!request.isForwarded) && metadataSupport.canForward()) {
      metadataSupport.forwardingManager.get.forwardRequest(request,
        new IncrementalAlterConfigsRequest(remaining, request.header.apiVersion()),
        response => sendResponse(response.map(_.data())))
    } else {
      sendResponse(Some(processIncrementalAlterConfigsRequest(request, remaining)))
    }
  }

  def processIncrementalAlterConfigsRequest(
    originalRequest: RequestChannel.Request,
    data: IncrementalAlterConfigsRequestData
  ): IncrementalAlterConfigsResponseData = {
    val zkSupport = metadataSupport.requireZkOrThrow(KafkaApis.shouldAlwaysForward(originalRequest))
    val configs = data.resources.iterator.asScala.map { alterConfigResource =>
      val configResource = new ConfigResource(ConfigResource.Type.forId(alterConfigResource.resourceType),
        alterConfigResource.resourceName)
      configResource -> alterConfigResource.configs.iterator.asScala.map {
        alterConfig => new AlterConfigOp(new ConfigEntry(alterConfig.name, alterConfig.value),
          OpType.forId(alterConfig.configOperation))
      }.toBuffer
    }.toMap

    val (authorizedResources, unauthorizedResources) = configs.partition { case (resource, _) =>
      resource.`type` match {
        case ConfigResource.Type.BROKER | ConfigResource.Type.BROKER_LOGGER =>
          authHelper.authorize(originalRequest.context, ALTER_CONFIGS, CLUSTER, CLUSTER_NAME)
        case ConfigResource.Type.TOPIC =>
          authHelper.authorize(originalRequest.context, ALTER_CONFIGS, TOPIC, resource.name)
        case rt => throw new InvalidRequestException(s"Unexpected resource type $rt")
      }
    }

    val authorizedResult = zkSupport.adminManager.incrementalAlterConfigs(authorizedResources, data.validateOnly)
    val unauthorizedResult = unauthorizedResources.keys.map { resource =>
      resource -> configsAuthorizationApiError(resource)
    }
    new IncrementalAlterConfigsResponse(0, (authorizedResult ++ unauthorizedResult).asJava).data()
  }

  def handleDescribeConfigsRequest(request: RequestChannel.Request): Unit = {
    val describeConfigsRequest = request.body[DescribeConfigsRequest]
    val (authorizedResources, unauthorizedResources) = describeConfigsRequest.data.resources.asScala.partition { resource =>
      ConfigResource.Type.forId(resource.resourceType) match {
        case ConfigResource.Type.BROKER | ConfigResource.Type.BROKER_LOGGER =>
          authHelper.authorize(request.context, DESCRIBE_CONFIGS, CLUSTER, CLUSTER_NAME)
        case ConfigResource.Type.TOPIC =>
          authHelper.authorize(request.context, DESCRIBE_CONFIGS, TOPIC, resource.resourceName)
        case rt => throw new InvalidRequestException(s"Unexpected resource type $rt for resource ${resource.resourceName}")
      }
    }
    val authorizedConfigs = configHelper.describeConfigs(authorizedResources.toList, describeConfigsRequest.data.includeSynonyms, describeConfigsRequest.data.includeDocumentation)
    val unauthorizedConfigs = unauthorizedResources.map { resource =>
      val error = ConfigResource.Type.forId(resource.resourceType) match {
        case ConfigResource.Type.BROKER | ConfigResource.Type.BROKER_LOGGER => Errors.CLUSTER_AUTHORIZATION_FAILED
        case ConfigResource.Type.TOPIC => Errors.TOPIC_AUTHORIZATION_FAILED
        case rt => throw new InvalidRequestException(s"Unexpected resource type $rt for resource ${resource.resourceName}")
      }
      new DescribeConfigsResponseData.DescribeConfigsResult().setErrorCode(error.code)
        .setErrorMessage(error.message)
        .setConfigs(Collections.emptyList[DescribeConfigsResponseData.DescribeConfigsResourceResult])
        .setResourceName(resource.resourceName)
        .setResourceType(resource.resourceType)
    }

    requestHelper.sendResponseMaybeThrottle(request, requestThrottleMs =>
      new DescribeConfigsResponse(new DescribeConfigsResponseData().setThrottleTimeMs(requestThrottleMs)
        .setResults((authorizedConfigs ++ unauthorizedConfigs).asJava)))
  }

  def handleAlterReplicaLogDirsRequest(request: RequestChannel.Request): Unit = {
    val alterReplicaDirsRequest = request.body[AlterReplicaLogDirsRequest]
    if (authHelper.authorize(request.context, ALTER, CLUSTER, CLUSTER_NAME)) {
      val result = replicaManager.alterReplicaLogDirs(alterReplicaDirsRequest.partitionDirs.asScala)
      requestHelper.sendResponseMaybeThrottle(request, requestThrottleMs =>
        new AlterReplicaLogDirsResponse(new AlterReplicaLogDirsResponseData()
          .setResults(result.groupBy(_._1.topic).map {
            case (topic, errors) => new AlterReplicaLogDirsResponseData.AlterReplicaLogDirTopicResult()
              .setTopicName(topic)
              .setPartitions(errors.map {
                case (tp, error) => new AlterReplicaLogDirsResponseData.AlterReplicaLogDirPartitionResult()
                  .setPartitionIndex(tp.partition)
                  .setErrorCode(error.code)
              }.toList.asJava)
          }.toList.asJava)
          .setThrottleTimeMs(requestThrottleMs)))
    } else {
      requestHelper.sendResponseMaybeThrottle(request, requestThrottleMs =>
        alterReplicaDirsRequest.getErrorResponse(requestThrottleMs, Errors.CLUSTER_AUTHORIZATION_FAILED.exception))
    }
  }

  def handleDescribeLogDirsRequest(request: RequestChannel.Request): Unit = {
    val describeLogDirsDirRequest = request.body[DescribeLogDirsRequest]
    val (logDirInfos, error) = {
      if (authHelper.authorize(request.context, DESCRIBE, CLUSTER, CLUSTER_NAME)) {
        val partitions =
          if (describeLogDirsDirRequest.isAllTopicPartitions)
            replicaManager.logManager.allLogs.map(_.topicPartition).toSet
          else
            describeLogDirsDirRequest.data.topics.asScala.flatMap(
              logDirTopic => logDirTopic.partitions.asScala.map(partitionIndex =>
                new TopicPartition(logDirTopic.topic, partitionIndex))).toSet

        (replicaManager.describeLogDirs(partitions), Errors.NONE)
      } else {
        (List.empty[DescribeLogDirsResponseData.DescribeLogDirsResult], Errors.CLUSTER_AUTHORIZATION_FAILED)
      }
    }
    requestHelper.sendResponseMaybeThrottle(request, throttleTimeMs => new DescribeLogDirsResponse(new DescribeLogDirsResponseData()
      .setThrottleTimeMs(throttleTimeMs)
      .setResults(logDirInfos.asJava)
      .setErrorCode(error.code)))
  }

  def handleCreateTokenRequest(request: RequestChannel.Request): Unit = {
    metadataSupport.requireZkOrThrow(KafkaApis.shouldAlwaysForward(request))
    val createTokenRequest = request.body[CreateDelegationTokenRequest]

    // the callback for sending a create token response
    def sendResponseCallback(createResult: CreateTokenResult): Unit = {
      trace(s"Sending create token response for correlation id ${request.header.correlationId} " +
        s"to client ${request.header.clientId}.")
      requestHelper.sendResponseMaybeThrottle(request, requestThrottleMs =>
        CreateDelegationTokenResponse.prepareResponse(request.context.requestVersion, requestThrottleMs, createResult.error, createResult.owner,
          createResult.tokenRequester, createResult.issueTimestamp, createResult.expiryTimestamp, createResult.maxTimestamp, createResult.tokenId,
          ByteBuffer.wrap(createResult.hmac)))
    }

    val ownerPrincipalName = createTokenRequest.data.ownerPrincipalName
    val owner = if (ownerPrincipalName == null || ownerPrincipalName.isEmpty) {
      request.context.principal
    } else {
      new KafkaPrincipal(createTokenRequest.data.ownerPrincipalType, ownerPrincipalName)
    }
    val requester = request.context.principal

    if (!allowTokenRequests(request)) {
      requestHelper.sendResponseMaybeThrottle(request, requestThrottleMs =>
        CreateDelegationTokenResponse.prepareResponse(request.context.requestVersion, requestThrottleMs,
          Errors.DELEGATION_TOKEN_REQUEST_NOT_ALLOWED, owner, requester))
    } else if (!owner.equals(requester) && !authHelper.authorize(request.context, CREATE_TOKENS, USER, owner.toString)) {
      requestHelper.sendResponseMaybeThrottle(request, requestThrottleMs =>
        CreateDelegationTokenResponse.prepareResponse(request.context.requestVersion, requestThrottleMs,
          Errors.DELEGATION_TOKEN_AUTHORIZATION_FAILED, owner, requester))
    } else {
      val renewerList = createTokenRequest.data.renewers.asScala.toList.map(entry =>
        new KafkaPrincipal(entry.principalType, entry.principalName))

      if (renewerList.exists(principal => principal.getPrincipalType != KafkaPrincipal.USER_TYPE)) {
        requestHelper.sendResponseMaybeThrottle(request, requestThrottleMs =>
          CreateDelegationTokenResponse.prepareResponse(request.context.requestVersion, requestThrottleMs,
            Errors.INVALID_PRINCIPAL_TYPE, owner, requester))
      }
      else {
        tokenManager.createToken(
          owner,
          requester,
          renewerList,
          createTokenRequest.data.maxLifetimeMs,
          sendResponseCallback
        )
      }
    }
  }

  def handleRenewTokenRequest(request: RequestChannel.Request): Unit = {
    metadataSupport.requireZkOrThrow(KafkaApis.shouldAlwaysForward(request))
    val renewTokenRequest = request.body[RenewDelegationTokenRequest]

    // the callback for sending a renew token response
    def sendResponseCallback(error: Errors, expiryTimestamp: Long): Unit = {
      trace("Sending renew token response for correlation id %d to client %s."
        .format(request.header.correlationId, request.header.clientId))
      requestHelper.sendResponseMaybeThrottle(request, requestThrottleMs =>
        new RenewDelegationTokenResponse(
             new RenewDelegationTokenResponseData()
               .setThrottleTimeMs(requestThrottleMs)
               .setErrorCode(error.code)
               .setExpiryTimestampMs(expiryTimestamp)))
    }

    if (!allowTokenRequests(request))
      sendResponseCallback(Errors.DELEGATION_TOKEN_REQUEST_NOT_ALLOWED, DelegationTokenManager.ErrorTimestamp)
    else {
      tokenManager.renewToken(
        request.context.principal,
        ByteBuffer.wrap(renewTokenRequest.data.hmac),
        renewTokenRequest.data.renewPeriodMs,
        sendResponseCallback
      )
    }
  }

  def handleExpireTokenRequest(request: RequestChannel.Request): Unit = {
    metadataSupport.requireZkOrThrow(KafkaApis.shouldAlwaysForward(request))
    val expireTokenRequest = request.body[ExpireDelegationTokenRequest]

    // the callback for sending a expire token response
    def sendResponseCallback(error: Errors, expiryTimestamp: Long): Unit = {
      trace("Sending expire token response for correlation id %d to client %s."
        .format(request.header.correlationId, request.header.clientId))
      requestHelper.sendResponseMaybeThrottle(request, requestThrottleMs =>
        new ExpireDelegationTokenResponse(
            new ExpireDelegationTokenResponseData()
              .setThrottleTimeMs(requestThrottleMs)
              .setErrorCode(error.code)
              .setExpiryTimestampMs(expiryTimestamp)))
    }

    if (!allowTokenRequests(request))
      sendResponseCallback(Errors.DELEGATION_TOKEN_REQUEST_NOT_ALLOWED, DelegationTokenManager.ErrorTimestamp)
    else {
      tokenManager.expireToken(
        request.context.principal,
        expireTokenRequest.hmac(),
        expireTokenRequest.expiryTimePeriod(),
        sendResponseCallback
      )
    }
  }

  def handleDescribeTokensRequest(request: RequestChannel.Request): Unit = {
    val describeTokenRequest = request.body[DescribeDelegationTokenRequest]

    // the callback for sending a describe token response
    def sendResponseCallback(error: Errors, tokenDetails: List[DelegationToken]): Unit = {
      requestHelper.sendResponseMaybeThrottle(request, requestThrottleMs =>
        new DescribeDelegationTokenResponse(request.context.requestVersion(), requestThrottleMs, error, tokenDetails.asJava))
      trace("Sending describe token response for correlation id %d to client %s."
        .format(request.header.correlationId, request.header.clientId))
    }

    if (!allowTokenRequests(request))
      sendResponseCallback(Errors.DELEGATION_TOKEN_REQUEST_NOT_ALLOWED, List.empty)
    else if (!config.tokenAuthEnabled)
      sendResponseCallback(Errors.DELEGATION_TOKEN_AUTH_DISABLED, List.empty)
    else {
      val requestPrincipal = request.context.principal

      if (describeTokenRequest.ownersListEmpty()) {
        sendResponseCallback(Errors.NONE, List())
      }
      else {
        val owners = if (describeTokenRequest.data.owners == null)
          None
        else
          Some(describeTokenRequest.data.owners.asScala.map(p => new KafkaPrincipal(p.principalType(), p.principalName)).toList)
        def authorizeToken(tokenId: String) = authHelper.authorize(request.context, DESCRIBE, DELEGATION_TOKEN, tokenId)
        def authorizeRequester(owner: KafkaPrincipal) = authHelper.authorize(request.context, DESCRIBE_TOKENS, USER, owner.toString)
        def eligible(token: TokenInformation) = DelegationTokenManager
          .filterToken(requestPrincipal, owners, token, authorizeToken, authorizeRequester)
        val tokens =  tokenManager.getTokens(eligible)
        sendResponseCallback(Errors.NONE, tokens)
      }
    }
  }

  def allowTokenRequests(request: RequestChannel.Request): Boolean = {
    val protocol = request.context.securityProtocol
    if (request.context.principal.tokenAuthenticated ||
      protocol == SecurityProtocol.PLAINTEXT ||
      // disallow requests from 1-way SSL
      (protocol == SecurityProtocol.SSL && request.context.principal == KafkaPrincipal.ANONYMOUS))
      false
    else
      true
  }

  def handleElectLeaders(request: RequestChannel.Request): Unit = {
    val zkSupport = metadataSupport.requireZkOrThrow(KafkaApis.shouldAlwaysForward(request))
    val electionRequest = request.body[ElectLeadersRequest]

    def sendResponseCallback(
      error: ApiError
    )(
      results: Map[TopicPartition, ApiError]
    ): Unit = {
      requestHelper.sendResponseMaybeThrottle(request, requestThrottleMs => {
        val adjustedResults = if (electionRequest.data.topicPartitions == null) {
          /* When performing elections across all of the partitions we should only return
           * partitions for which there was an election or resulted in an error. In other
           * words, partitions that didn't need election because they ready have the correct
           * leader are not returned to the client.
           */
          results.filter { case (_, error) =>
            error.error != Errors.ELECTION_NOT_NEEDED
          }
        } else results

        val electionResults = new util.ArrayList[ReplicaElectionResult]()
        adjustedResults
          .groupBy { case (tp, _) => tp.topic }
          .forKeyValue { (topic, ps) =>
            val electionResult = new ReplicaElectionResult()

            electionResult.setTopic(topic)
            ps.forKeyValue { (topicPartition, error) =>
              val partitionResult = new PartitionResult()
              partitionResult.setPartitionId(topicPartition.partition)
              partitionResult.setErrorCode(error.error.code)
              partitionResult.setErrorMessage(error.message)
              electionResult.partitionResult.add(partitionResult)
            }

            electionResults.add(electionResult)
          }

        new ElectLeadersResponse(
          requestThrottleMs,
          error.error.code,
          electionResults,
          electionRequest.version
        )
      })
    }

    if (!authHelper.authorize(request.context, ALTER, CLUSTER, CLUSTER_NAME)) {
      val error = new ApiError(Errors.CLUSTER_AUTHORIZATION_FAILED, null)
      val partitionErrors: Map[TopicPartition, ApiError] =
        electionRequest.topicPartitions.iterator.map(partition => partition -> error).toMap

      sendResponseCallback(error)(partitionErrors)
    } else {
      val partitions = if (electionRequest.data.topicPartitions == null) {
        metadataCache.getAllTopics().flatMap(metadataCache.getTopicPartitions)
      } else {
        electionRequest.topicPartitions
      }

      replicaManager.electLeaders(
        zkSupport.controller,
        partitions,
        electionRequest.electionType,
        sendResponseCallback(ApiError.NONE),
        electionRequest.data.timeoutMs
      )
    }
  }

  def handleOffsetDeleteRequest(request: RequestChannel.Request, requestLocal: RequestLocal): Unit = {
    val offsetDeleteRequest = request.body[OffsetDeleteRequest]
    val groupId = offsetDeleteRequest.data.groupId

    if (authHelper.authorize(request.context, DELETE, GROUP, groupId)) {
      val topics = offsetDeleteRequest.data.topics.asScala
      val authorizedTopics = authHelper.filterByAuthorized(request.context, READ, TOPIC, topics)(_.name)

      val topicPartitionErrors = mutable.Map[TopicPartition, Errors]()
      val topicPartitions = mutable.ArrayBuffer[TopicPartition]()

      for (topic <- topics) {
        for (partition <- topic.partitions.asScala) {
          val tp = new TopicPartition(topic.name, partition.partitionIndex)
          if (!authorizedTopics.contains(topic.name))
            topicPartitionErrors(tp) = Errors.TOPIC_AUTHORIZATION_FAILED
          else if (!metadataCache.contains(tp))
            topicPartitionErrors(tp) = Errors.UNKNOWN_TOPIC_OR_PARTITION
          else
            topicPartitions += tp
        }
      }

      val (groupError, authorizedTopicPartitionsErrors) = groupCoordinator.handleDeleteOffsets(
        groupId, topicPartitions, requestLocal)

      topicPartitionErrors ++= authorizedTopicPartitionsErrors

      requestHelper.sendResponseMaybeThrottle(request, requestThrottleMs => {
        if (groupError != Errors.NONE)
          offsetDeleteRequest.getErrorResponse(requestThrottleMs, groupError)
        else {
          val topics = new OffsetDeleteResponseData.OffsetDeleteResponseTopicCollection
          topicPartitionErrors.groupBy(_._1.topic).forKeyValue { (topic, topicPartitions) =>
            val partitions = new OffsetDeleteResponseData.OffsetDeleteResponsePartitionCollection
            topicPartitions.forKeyValue { (topicPartition, error) =>
              partitions.add(
                new OffsetDeleteResponseData.OffsetDeleteResponsePartition()
                  .setPartitionIndex(topicPartition.partition)
                  .setErrorCode(error.code)
              )
            }
            topics.add(new OffsetDeleteResponseData.OffsetDeleteResponseTopic()
              .setName(topic)
              .setPartitions(partitions))
          }

          new OffsetDeleteResponse(new OffsetDeleteResponseData()
            .setTopics(topics)
            .setThrottleTimeMs(requestThrottleMs))
        }
      })
    } else {
      requestHelper.sendResponseMaybeThrottle(request, requestThrottleMs =>
        offsetDeleteRequest.getErrorResponse(requestThrottleMs, Errors.GROUP_AUTHORIZATION_FAILED))
    }
  }

  def handleDescribeClientQuotasRequest(request: RequestChannel.Request): Unit = {
    val describeClientQuotasRequest = request.body[DescribeClientQuotasRequest]

    if (!authHelper.authorize(request.context, DESCRIBE_CONFIGS, CLUSTER, CLUSTER_NAME)) {
      requestHelper.sendResponseMaybeThrottle(request, requestThrottleMs =>
        describeClientQuotasRequest.getErrorResponse(requestThrottleMs, Errors.CLUSTER_AUTHORIZATION_FAILED.exception))
    } else {
      metadataSupport match {
        case ZkSupport(adminManager, controller, zkClient, forwardingManager, metadataCache) =>
          val result = adminManager.describeClientQuotas(describeClientQuotasRequest.filter)

          val entriesData = result.iterator.map { case (quotaEntity, quotaValues) =>
            val entityData = quotaEntity.entries.asScala.iterator.map { case (entityType, entityName) =>
              new DescribeClientQuotasResponseData.EntityData()
                .setEntityType(entityType)
                .setEntityName(entityName)
            }.toBuffer

            val valueData = quotaValues.iterator.map { case (key, value) =>
              new DescribeClientQuotasResponseData.ValueData()
                .setKey(key)
                .setValue(value)
            }.toBuffer

            new DescribeClientQuotasResponseData.EntryData()
              .setEntity(entityData.asJava)
              .setValues(valueData.asJava)
          }.toBuffer

          requestHelper.sendResponseMaybeThrottle(request, requestThrottleMs =>
            new DescribeClientQuotasResponse(new DescribeClientQuotasResponseData()
              .setThrottleTimeMs(requestThrottleMs)
              .setEntries(entriesData.asJava)))
        case RaftSupport(_, metadataCache) =>
          val result = metadataCache.describeClientQuotas(describeClientQuotasRequest.data())
          requestHelper.sendResponseMaybeThrottle(request, requestThrottleMs => {
            result.setThrottleTimeMs(requestThrottleMs)
            new DescribeClientQuotasResponse(result)
          })
      }
    }
  }

  def handleAlterClientQuotasRequest(request: RequestChannel.Request): Unit = {
    val zkSupport = metadataSupport.requireZkOrThrow(KafkaApis.shouldAlwaysForward(request))
    val alterClientQuotasRequest = request.body[AlterClientQuotasRequest]

    if (authHelper.authorize(request.context, ALTER_CONFIGS, CLUSTER, CLUSTER_NAME)) {
      val result = zkSupport.adminManager.alterClientQuotas(alterClientQuotasRequest.entries.asScala,
        alterClientQuotasRequest.validateOnly)

      val entriesData = result.iterator.map { case (quotaEntity, apiError) =>
        val entityData = quotaEntity.entries.asScala.iterator.map { case (key, value) =>
          new AlterClientQuotasResponseData.EntityData()
            .setEntityType(key)
            .setEntityName(value)
        }.toBuffer

        new AlterClientQuotasResponseData.EntryData()
          .setErrorCode(apiError.error.code)
          .setErrorMessage(apiError.message)
          .setEntity(entityData.asJava)
      }.toBuffer

      requestHelper.sendResponseMaybeThrottle(request, requestThrottleMs =>
        new AlterClientQuotasResponse(new AlterClientQuotasResponseData()
          .setThrottleTimeMs(requestThrottleMs)
          .setEntries(entriesData.asJava)))
    } else {
      requestHelper.sendResponseMaybeThrottle(request, requestThrottleMs =>
        alterClientQuotasRequest.getErrorResponse(requestThrottleMs, Errors.CLUSTER_AUTHORIZATION_FAILED.exception))
    }
  }

  def handleDescribeUserScramCredentialsRequest(request: RequestChannel.Request): Unit = {
    val zkSupport = metadataSupport.requireZkOrThrow(KafkaApis.notYetSupported(request))
    val describeUserScramCredentialsRequest = request.body[DescribeUserScramCredentialsRequest]

    if (authHelper.authorize(request.context, DESCRIBE, CLUSTER, CLUSTER_NAME)) {
      val result = zkSupport.adminManager.describeUserScramCredentials(
        Option(describeUserScramCredentialsRequest.data.users).map(_.asScala.map(_.name).toList))
      requestHelper.sendResponseMaybeThrottle(request, requestThrottleMs =>
        new DescribeUserScramCredentialsResponse(result.setThrottleTimeMs(requestThrottleMs)))
    } else {
      requestHelper.sendResponseMaybeThrottle(request, requestThrottleMs =>
        describeUserScramCredentialsRequest.getErrorResponse(requestThrottleMs, Errors.CLUSTER_AUTHORIZATION_FAILED.exception))
    }
  }

  def handleAlterUserScramCredentialsRequest(request: RequestChannel.Request): Unit = {
    val zkSupport = metadataSupport.requireZkOrThrow(KafkaApis.shouldAlwaysForward(request))
    val alterUserScramCredentialsRequest = request.body[AlterUserScramCredentialsRequest]

    if (!zkSupport.controller.isActive) {
      requestHelper.sendResponseMaybeThrottle(request, requestThrottleMs =>
        alterUserScramCredentialsRequest.getErrorResponse(requestThrottleMs, Errors.NOT_CONTROLLER.exception))
    } else if (authHelper.authorize(request.context, ALTER, CLUSTER, CLUSTER_NAME)) {
      val result = zkSupport.adminManager.alterUserScramCredentials(
        alterUserScramCredentialsRequest.data.upsertions().asScala, alterUserScramCredentialsRequest.data.deletions().asScala)
      requestHelper.sendResponseMaybeThrottle(request, requestThrottleMs =>
        new AlterUserScramCredentialsResponse(result.setThrottleTimeMs(requestThrottleMs)))
    } else {
      requestHelper.sendResponseMaybeThrottle(request, requestThrottleMs =>
        alterUserScramCredentialsRequest.getErrorResponse(requestThrottleMs, Errors.CLUSTER_AUTHORIZATION_FAILED.exception))
    }
  }

  def handleAlterPartitionRequest(request: RequestChannel.Request): Unit = {
    val zkSupport = metadataSupport.requireZkOrThrow(KafkaApis.shouldNeverReceive(request))
    val alterPartitionRequest = request.body[AlterPartitionRequest]
    authHelper.authorizeClusterOperation(request, CLUSTER_ACTION)

    if (!zkSupport.controller.isActive)
      requestHelper.sendResponseExemptThrottle(request, alterPartitionRequest.getErrorResponse(
        AbstractResponse.DEFAULT_THROTTLE_TIME, Errors.NOT_CONTROLLER.exception))
    else
      zkSupport.controller.alterPartitions(alterPartitionRequest.data, request.context.apiVersion, alterPartitionResp =>
        requestHelper.sendResponseExemptThrottle(request, new AlterPartitionResponse(alterPartitionResp)))
  }

  def handleUpdateFeatures(request: RequestChannel.Request): Unit = {
    val zkSupport = metadataSupport.requireZkOrThrow(KafkaApis.shouldAlwaysForward(request))
    val updateFeaturesRequest = request.body[UpdateFeaturesRequest]

    def sendResponseCallback(errors: Either[ApiError, Map[String, ApiError]]): Unit = {
      def createResponse(throttleTimeMs: Int): UpdateFeaturesResponse = {
        errors match {
          case Left(topLevelError) =>
            UpdateFeaturesResponse.createWithErrors(
              topLevelError,
              Collections.emptyMap(),
              throttleTimeMs)
          case Right(featureUpdateErrors) =>
            UpdateFeaturesResponse.createWithErrors(
              ApiError.NONE,
              featureUpdateErrors.asJava,
              throttleTimeMs)
        }
      }
      requestHelper.sendResponseMaybeThrottle(request, requestThrottleMs => createResponse(requestThrottleMs))
    }

    if (!authHelper.authorize(request.context, ALTER, CLUSTER, CLUSTER_NAME)) {
      sendResponseCallback(Left(new ApiError(Errors.CLUSTER_AUTHORIZATION_FAILED)))
    } else if (!zkSupport.controller.isActive) {
      sendResponseCallback(Left(new ApiError(Errors.NOT_CONTROLLER)))
    } else if (!config.isFeatureVersioningSupported) {
      sendResponseCallback(Left(new ApiError(Errors.INVALID_REQUEST, "Feature versioning system is disabled.")))
    } else {
      zkSupport.controller.updateFeatures(updateFeaturesRequest, sendResponseCallback)
    }
  }

  def handleDescribeCluster(request: RequestChannel.Request): Unit = {
    val describeClusterRequest = request.body[DescribeClusterRequest]

    var clusterAuthorizedOperations = Int.MinValue // Default value in the schema
    // get cluster authorized operations
    if (describeClusterRequest.data.includeClusterAuthorizedOperations) {
      if (authHelper.authorize(request.context, DESCRIBE, CLUSTER, CLUSTER_NAME))
        clusterAuthorizedOperations = authHelper.authorizedOperations(request, Resource.CLUSTER)
      else
        clusterAuthorizedOperations = 0
    }

    val brokers = metadataCache.getAliveBrokerNodes(request.context.listenerName)
    val controllerId = metadataCache.getControllerId.getOrElse(MetadataResponse.NO_CONTROLLER_ID)

    requestHelper.sendResponseMaybeThrottle(request, requestThrottleMs => {
      val data = new DescribeClusterResponseData()
        .setThrottleTimeMs(requestThrottleMs)
        .setClusterId(clusterId)
        .setControllerId(controllerId)
        .setClusterAuthorizedOperations(clusterAuthorizedOperations)


      brokers.foreach { broker =>
        data.brokers.add(new DescribeClusterResponseData.DescribeClusterBroker()
          .setBrokerId(broker.id)
          .setHost(broker.host)
          .setPort(broker.port)
          .setRack(broker.rack))
      }

      new DescribeClusterResponse(data)
    })
  }

  def handleEnvelope(request: RequestChannel.Request, requestLocal: RequestLocal): Unit = {
    val zkSupport = metadataSupport.requireZkOrThrow(KafkaApis.shouldNeverReceive(request))

    // If forwarding is not yet enabled or this request has been received on an invalid endpoint,
    // then we treat the request as unparsable and close the connection.
    if (!isForwardingEnabled(request)) {
      info(s"Closing connection ${request.context.connectionId} because it sent an `Envelope` " +
        "request even though forwarding has not been enabled")
      requestChannel.closeConnection(request, Collections.emptyMap())
      return
    } else if (!request.context.fromPrivilegedListener) {
      info(s"Closing connection ${request.context.connectionId} from listener ${request.context.listenerName} " +
        s"because it sent an `Envelope` request, which is only accepted on the inter-broker listener " +
        s"${config.interBrokerListenerName}.")
      requestChannel.closeConnection(request, Collections.emptyMap())
      return
    } else if (!authHelper.authorize(request.context, CLUSTER_ACTION, CLUSTER, CLUSTER_NAME)) {
      requestHelper.sendErrorResponseMaybeThrottle(request, new ClusterAuthorizationException(
        s"Principal ${request.context.principal} does not have required CLUSTER_ACTION for envelope"))
      return
    } else if (!zkSupport.controller.isActive) {
      requestHelper.sendErrorResponseMaybeThrottle(request, new NotControllerException(
        s"Broker $brokerId is not the active controller"))
      return
    }

    EnvelopeUtils.handleEnvelopeRequest(request, requestChannel.metrics, handle(_, requestLocal))
  }

  def handleDescribeProducersRequest(request: RequestChannel.Request): Unit = {
    val describeProducersRequest = request.body[DescribeProducersRequest]

    def partitionError(
      topicPartition: TopicPartition,
      apiError: ApiError
    ): DescribeProducersResponseData.PartitionResponse = {
      new DescribeProducersResponseData.PartitionResponse()
        .setPartitionIndex(topicPartition.partition)
        .setErrorCode(apiError.error.code)
        .setErrorMessage(apiError.message)
    }

    val response = new DescribeProducersResponseData()
    describeProducersRequest.data.topics.forEach { topicRequest =>
      val topicResponse = new DescribeProducersResponseData.TopicResponse()
        .setName(topicRequest.name)

      val invalidTopicError = checkValidTopic(topicRequest.name)

      val topicError = invalidTopicError.orElse {
        if (!authHelper.authorize(request.context, READ, TOPIC, topicRequest.name)) {
          Some(new ApiError(Errors.TOPIC_AUTHORIZATION_FAILED))
        } else if (!metadataCache.contains(topicRequest.name))
          Some(new ApiError(Errors.UNKNOWN_TOPIC_OR_PARTITION))
        else {
          None
        }
      }

      topicRequest.partitionIndexes.forEach { partitionId =>
        val topicPartition = new TopicPartition(topicRequest.name, partitionId)
        val partitionResponse = topicError match {
          case Some(error) => partitionError(topicPartition, error)
          case None => replicaManager.activeProducerState(topicPartition)
        }
        topicResponse.partitions.add(partitionResponse)
      }

      response.topics.add(topicResponse)
    }

    requestHelper.sendResponseMaybeThrottle(request, requestThrottleMs =>
      new DescribeProducersResponse(response.setThrottleTimeMs(requestThrottleMs)))
  }

  private def checkValidTopic(topic: String): Option[ApiError] = {
    try {
      Topic.validate(topic)
      None
    } catch {
      case e: Throwable => Some(ApiError.fromThrowable(e))
    }
  }

  def handleDescribeTransactionsRequest(request: RequestChannel.Request): Unit = {
    val describeTransactionsRequest = request.body[DescribeTransactionsRequest]
    val response = new DescribeTransactionsResponseData()

    describeTransactionsRequest.data.transactionalIds.forEach { transactionalId =>
      val transactionState = if (!authHelper.authorize(request.context, DESCRIBE, TRANSACTIONAL_ID, transactionalId)) {
        new DescribeTransactionsResponseData.TransactionState()
          .setTransactionalId(transactionalId)
          .setErrorCode(Errors.TRANSACTIONAL_ID_AUTHORIZATION_FAILED.code)
      } else {
        txnCoordinator.handleDescribeTransactions(transactionalId)
      }

      // Include only partitions which the principal is authorized to describe
      val topicIter = transactionState.topics.iterator()
      while (topicIter.hasNext) {
        val topic = topicIter.next().topic
        if (!authHelper.authorize(request.context, DESCRIBE, TOPIC, topic)) {
          topicIter.remove()
        }
      }
      response.transactionStates.add(transactionState)
    }

    requestHelper.sendResponseMaybeThrottle(request, requestThrottleMs =>
      new DescribeTransactionsResponse(response.setThrottleTimeMs(requestThrottleMs)))
  }

  def handleListTransactionsRequest(request: RequestChannel.Request): Unit = {
    val listTransactionsRequest = request.body[ListTransactionsRequest]
    val filteredProducerIds = listTransactionsRequest.data.producerIdFilters.asScala.map(Long.unbox).toSet
    val filteredStates = listTransactionsRequest.data.stateFilters.asScala.toSet
    val response = txnCoordinator.handleListTransactions(filteredProducerIds, filteredStates)

    // The response should contain only transactionalIds that the principal
    // has `Describe` permission to access.
    val transactionStateIter = response.transactionStates.iterator()
    while (transactionStateIter.hasNext) {
      val transactionState = transactionStateIter.next()
      if (!authHelper.authorize(request.context, DESCRIBE, TRANSACTIONAL_ID, transactionState.transactionalId)) {
        transactionStateIter.remove()
      }
    }

    requestHelper.sendResponseMaybeThrottle(request, requestThrottleMs =>
      new ListTransactionsResponse(response.setThrottleTimeMs(requestThrottleMs)))
  }

  def handleAllocateProducerIdsRequest(request: RequestChannel.Request): Unit = {
    val zkSupport = metadataSupport.requireZkOrThrow(KafkaApis.shouldNeverReceive(request))
    authHelper.authorizeClusterOperation(request, CLUSTER_ACTION)

    val allocateProducerIdsRequest = request.body[AllocateProducerIdsRequest]

    if (!zkSupport.controller.isActive)
      requestHelper.sendResponseMaybeThrottle(request, throttleTimeMs =>
        allocateProducerIdsRequest.getErrorResponse(throttleTimeMs, Errors.NOT_CONTROLLER.exception))
    else
      zkSupport.controller.allocateProducerIds(allocateProducerIdsRequest.data, producerIdsResponse =>
        requestHelper.sendResponseMaybeThrottle(request, throttleTimeMs =>
          new AllocateProducerIdsResponse(producerIdsResponse.setThrottleTimeMs(throttleTimeMs)))
      )
  }

  private def updateRecordConversionStats(request: RequestChannel.Request,
                                          tp: TopicPartition,
                                          conversionStats: RecordConversionStats): Unit = {
    val conversionCount = conversionStats.numRecordsConverted
    if (conversionCount > 0) {
      request.header.apiKey match {
        case ApiKeys.PRODUCE =>
          brokerTopicStats.topicStats(tp.topic).produceMessageConversionsRate.mark(conversionCount)
          brokerTopicStats.allTopicsStats.produceMessageConversionsRate.mark(conversionCount)
        case ApiKeys.FETCH =>
          brokerTopicStats.topicStats(tp.topic).fetchMessageConversionsRate.mark(conversionCount)
          brokerTopicStats.allTopicsStats.fetchMessageConversionsRate.mark(conversionCount)
        case _ =>
          throw new IllegalStateException("Message conversion info is recorded only for Produce/Fetch requests")
      }
      request.messageConversionsTimeNanos = conversionStats.conversionTimeNanos
    }
    request.temporaryMemoryBytes = conversionStats.temporaryMemoryBytes
  }

  private def isBrokerEpochStale(zkSupport: ZkSupport, brokerEpochInRequest: Long): Boolean = {
    // Broker epoch in LeaderAndIsr/UpdateMetadata/StopReplica request is unknown
    // if the controller hasn't been upgraded to use KIP-380
    if (brokerEpochInRequest == AbstractControlRequest.UNKNOWN_BROKER_EPOCH) false
    else {
      // brokerEpochInRequest > controller.brokerEpoch is possible in rare scenarios where the controller gets notified
      // about the new broker epoch and sends a control request with this epoch before the broker learns about it
      brokerEpochInRequest < zkSupport.controller.brokerEpoch
    }
  }
}

object KafkaApis {
  // Traffic from both in-sync and out of sync replicas are accounted for in replication quota to ensure total replication
  // traffic doesn't exceed quota.
  // TODO: remove resolvedResponseData method when sizeOf can take a data object.
  private[server] def sizeOfThrottledPartitions(versionId: Short,
                                                unconvertedResponse: FetchResponse,
                                                quota: ReplicationQuotaManager): Int = {
    val responseData = new util.LinkedHashMap[TopicIdPartition, FetchResponseData.PartitionData]
    unconvertedResponse.data.responses().forEach(topicResponse =>
      topicResponse.partitions().forEach(partition =>
        responseData.put(new TopicIdPartition(topicResponse.topicId, new TopicPartition(topicResponse.topic(), partition.partitionIndex)), partition)))
    FetchResponse.sizeOf(versionId, responseData.entrySet
      .iterator.asScala.filter(element => element.getKey.topicPartition.topic != null && quota.isThrottled(element.getKey.topicPartition)).asJava)
  }

  // visible for testing
  private[server] def shouldNeverReceive(request: RequestChannel.Request): Exception = {
    new UnsupportedVersionException(s"Should never receive when using a Raft-based metadata quorum: ${request.header.apiKey()}")
  }

  // visible for testing
  private[server] def shouldAlwaysForward(request: RequestChannel.Request): Exception = {
    new UnsupportedVersionException(s"Should always be forwarded to the Active Controller when using a Raft-based metadata quorum: ${request.header.apiKey}")
  }

  private def unsupported(text: String): Exception = {
    new UnsupportedVersionException(s"Unsupported when using a Raft-based metadata quorum: $text")
  }

  private def notYetSupported(request: RequestChannel.Request): Exception = {
    notYetSupported(request.header.apiKey().toString)
  }

  private def notYetSupported(text: String): Exception = {
    new UnsupportedVersionException(s"Not yet supported when using a Raft-based metadata quorum: $text")
  }
}<|MERGE_RESOLUTION|>--- conflicted
+++ resolved
@@ -193,13 +193,8 @@
         case ApiKeys.OFFSET_FETCH => handleOffsetFetchRequest(request)
         case ApiKeys.FIND_COORDINATOR => handleFindCoordinatorRequest(request)
         case ApiKeys.JOIN_GROUP => handleJoinGroupRequest(request, requestLocal).exceptionally(handleError)
-<<<<<<< HEAD
-        case ApiKeys.HEARTBEAT => handleHeartbeatRequest(request)
+        case ApiKeys.HEARTBEAT => handleHeartbeatRequest(request).exceptionally(handleError)
         case ApiKeys.LEAVE_GROUP => handleLeaveGroupRequest(request).exceptionally(handleError)
-=======
-        case ApiKeys.HEARTBEAT => handleHeartbeatRequest(request).exceptionally(handleError)
-        case ApiKeys.LEAVE_GROUP => handleLeaveGroupRequest(request)
->>>>>>> f5305fb3
         case ApiKeys.SYNC_GROUP => handleSyncGroupRequest(request, requestLocal)
         case ApiKeys.DESCRIBE_GROUPS => handleDescribeGroupRequest(request)
         case ApiKeys.LIST_GROUPS => handleListGroupsRequest(request)
