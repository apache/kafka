--- conflicted
+++ resolved
@@ -37,11 +37,7 @@
         } else if (oldState == RESTORING && (newState == RUNNING || newState == SUSPENDED || newState == CLOSING)) {
         } else if (oldState == RUNNING && (newState == SUSPENDED || newState == CLOSING)) {
         } else if (oldState == SUSPENDED && (newState == RUNNING || newState == CLOSING)) {
-<<<<<<< HEAD
-        } else if (oldState == CLOSING && newState == CLOSED) {
-=======
-        } else if (oldState == CLOSING && (newState== CLOSING || newState== CLOSED)) {
->>>>>>> 26d79f29
+        } else if (oldState == CLOSING && (newState == CLOSING || newState== CLOSED)) {
         } else {
             throw new IllegalStateException("Invalid transition from " + oldState + " to " + newState);
         }
