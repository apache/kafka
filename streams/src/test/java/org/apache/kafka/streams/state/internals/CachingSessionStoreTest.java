/*
 * Licensed to the Apache Software Foundation (ASF) under one or more
 * contributor license agreements. See the NOTICE file distributed with
 * this work for additional information regarding copyright ownership.
 * The ASF licenses this file to You under the Apache License, Version 2.0
 * (the "License"); you may not use this file except in compliance with
 * the License. You may obtain a copy of the License at
 *
 *    http://www.apache.org/licenses/LICENSE-2.0
 *
 * Unless required by applicable law or agreed to in writing, software
 * distributed under the License is distributed on an "AS IS" BASIS,
 * WITHOUT WARRANTIES OR CONDITIONS OF ANY KIND, either express or implied.
 * See the License for the specific language governing permissions and
 * limitations under the License.
 */
package org.apache.kafka.streams.state.internals;

import org.apache.kafka.common.metrics.Metrics;
import org.apache.kafka.common.serialization.Serdes;
import org.apache.kafka.common.utils.Bytes;
import org.apache.kafka.common.utils.LogContext;
import org.apache.kafka.streams.KeyValue;
import org.apache.kafka.streams.errors.InvalidStateStoreException;
import org.apache.kafka.streams.kstream.Windowed;
import org.apache.kafka.streams.kstream.internals.Change;
import org.apache.kafka.streams.kstream.internals.SessionWindow;
import org.apache.kafka.streams.processor.internals.MockStreamsMetrics;
import org.apache.kafka.streams.processor.internals.ProcessorRecordContext;
import org.apache.kafka.streams.state.KeyValueIterator;
import org.apache.kafka.test.InternalMockProcessorContext;
import org.apache.kafka.test.TestUtils;
import org.junit.After;
import org.junit.Before;
import org.junit.Test;

import java.nio.charset.StandardCharsets;
import java.util.ArrayList;
import java.util.Arrays;
import java.util.Collections;
import java.util.HashSet;
import java.util.List;
import java.util.Random;
import java.util.Set;

import static org.apache.kafka.common.utils.Utils.mkSet;
import static org.apache.kafka.streams.state.internals.RocksDBSessionStoreTest.toList;
import static org.apache.kafka.test.StreamsTestUtils.verifyKeyValueList;
import static org.apache.kafka.test.StreamsTestUtils.verifyWindowedKeyValue;
import static org.hamcrest.Matchers.equalTo;
import static org.junit.Assert.assertArrayEquals;
import static org.junit.Assert.assertEquals;
import static org.junit.Assert.assertFalse;
import static org.junit.Assert.assertNull;
import static org.junit.Assert.assertThat;

@SuppressWarnings("PointlessArithmeticExpression")
public class CachingSessionStoreTest {

    private static final int MAX_CACHE_SIZE_BYTES = 600;
    private static final Long DEFAULT_TIMESTAMP = 10L;
    private static final long SEGMENT_INTERVAL = 100L;
    private RocksDBSegmentedBytesStore underlying;
    private CachingSessionStore<String, String> cachingStore;
    private ThreadCache cache;
    private final Bytes keyA = Bytes.wrap("a".getBytes());
    private final Bytes keyAA = Bytes.wrap("aa".getBytes());
    private final Bytes keyB = Bytes.wrap("b".getBytes());

    @Before
    public void setUp() {
        final SessionKeySchema schema = new SessionKeySchema();
        underlying = new RocksDBSegmentedBytesStore("test", "metrics-scope", 0L, SEGMENT_INTERVAL, schema);
        final RocksDBSessionStore<Bytes, byte[]> sessionStore = new RocksDBSessionStore<>(underlying, Serdes.Bytes(), Serdes.ByteArray());
        cachingStore = new CachingSessionStore<>(sessionStore, Serdes.String(), Serdes.String(), SEGMENT_INTERVAL);
        cache = new ThreadCache(new LogContext("testCache "), MAX_CACHE_SIZE_BYTES, new MockStreamsMetrics(new Metrics()));
        final InternalMockProcessorContext context = new InternalMockProcessorContext(TestUtils.tempDirectory(), null, null, null, cache);
        context.setRecordContext(new ProcessorRecordContext(DEFAULT_TIMESTAMP, 0, 0, "topic", null));
        cachingStore.init(context, cachingStore);
    }

    @After
    public void close() {
        cachingStore.close();
    }

    @Test
    public void shouldPutFetchFromCache() {
        cachingStore.put(new Windowed<>(keyA, new SessionWindow(0, 0)), "1".getBytes());
        cachingStore.put(new Windowed<>(keyAA, new SessionWindow(0, 0)), "1".getBytes());
        cachingStore.put(new Windowed<>(keyB, new SessionWindow(0, 0)), "1".getBytes());

        assertEquals(3, cache.size());

        final KeyValueIterator<Windowed<Bytes>, byte[]> a = cachingStore.findSessions(keyA, 0, 0);
        final KeyValueIterator<Windowed<Bytes>, byte[]> b = cachingStore.findSessions(keyB, 0, 0);

        verifyWindowedKeyValue(a.next(), new Windowed<>(keyA, new SessionWindow(0, 0)), "1");
        verifyWindowedKeyValue(b.next(), new Windowed<>(keyB, new SessionWindow(0, 0)), "1");
        assertFalse(a.hasNext());
        assertFalse(b.hasNext());
    }


    @Test
    public void shouldPutFetchAllKeysFromCache() {
        cachingStore.put(new Windowed<>(keyA, new SessionWindow(0, 0)), "1".getBytes());
        cachingStore.put(new Windowed<>(keyAA, new SessionWindow(0, 0)), "1".getBytes());
        cachingStore.put(new Windowed<>(keyB, new SessionWindow(0, 0)), "1".getBytes());

        assertEquals(3, cache.size());

        final KeyValueIterator<Windowed<Bytes>, byte[]> all = cachingStore.findSessions(keyA, keyB, 0, 0);
        verifyWindowedKeyValue(all.next(), new Windowed<>(keyA, new SessionWindow(0, 0)), "1");
        verifyWindowedKeyValue(all.next(), new Windowed<>(keyAA, new SessionWindow(0, 0)), "1");
        verifyWindowedKeyValue(all.next(), new Windowed<>(keyB, new SessionWindow(0, 0)), "1");
        assertFalse(all.hasNext());
    }

    @Test
    public void shouldPutFetchRangeFromCache() {
        cachingStore.put(new Windowed<>(keyA, new SessionWindow(0, 0)), "1".getBytes());
        cachingStore.put(new Windowed<>(keyAA, new SessionWindow(0, 0)), "1".getBytes());
        cachingStore.put(new Windowed<>(keyB, new SessionWindow(0, 0)), "1".getBytes());

        assertEquals(3, cache.size());

        final KeyValueIterator<Windowed<Bytes>, byte[]> some = cachingStore.findSessions(keyAA, keyB, 0, 0);
        verifyWindowedKeyValue(some.next(), new Windowed<>(keyAA, new SessionWindow(0, 0)), "1");
        verifyWindowedKeyValue(some.next(), new Windowed<>(keyB, new SessionWindow(0, 0)), "1");
        assertFalse(some.hasNext());
    }

    @Test
    public void shouldFetchAllSessionsWithSameRecordKey() {
        final List<KeyValue<Windowed<Bytes>, byte[]>> expected = Arrays.asList(
            KeyValue.pair(new Windowed<>(keyA, new SessionWindow(0, 0)), "1".getBytes()),
            KeyValue.pair(new Windowed<>(keyA, new SessionWindow(10, 10)), "2".getBytes()),
            KeyValue.pair(new Windowed<>(keyA, new SessionWindow(100, 100)), "3".getBytes()),
            KeyValue.pair(new Windowed<>(keyA, new SessionWindow(1000, 1000)), "4".getBytes())
        );
        for (final KeyValue<Windowed<Bytes>, byte[]> kv : expected) {
            cachingStore.put(kv.key, kv.value);
        }

        // add one that shouldn't appear in the results
        cachingStore.put(new Windowed<>(keyAA, new SessionWindow(0, 0)), "5".getBytes());

        final List<KeyValue<Windowed<Bytes>, byte[]>> results = toList(cachingStore.fetch(keyA));
        verifyKeyValueList(expected, results);
    }

    @Test
    public void shouldFlushItemsToStoreOnEviction() {
        final List<KeyValue<Windowed<Bytes>, byte[]>> added = addSessionsUntilOverflow("a", "b", "c", "d");
        assertEquals(added.size() - 1, cache.size());
        final KeyValueIterator<Windowed<Bytes>, byte[]> iterator = cachingStore.findSessions(added.get(0).key.key(), 0, 0);
        final KeyValue<Windowed<Bytes>, byte[]> next = iterator.next();
        assertEquals(added.get(0).key, next.key);
        assertArrayEquals(added.get(0).value, next.value);
    }

    @Test
    public void shouldQueryItemsInCacheAndStore() {
        final List<KeyValue<Windowed<Bytes>, byte[]>> added = addSessionsUntilOverflow("a");
        final KeyValueIterator<Windowed<Bytes>, byte[]> iterator = cachingStore.findSessions(
            Bytes.wrap("a".getBytes(StandardCharsets.UTF_8)),
            0,
            added.size() * 10);
        final List<KeyValue<Windowed<Bytes>, byte[]>> actual = toList(iterator);
        verifyKeyValueList(added, actual);
    }

    @Test
    public void shouldRemove() {
        final Windowed<Bytes> a = new Windowed<>(keyA, new SessionWindow(0, 0));
        final Windowed<Bytes> b = new Windowed<>(keyB, new SessionWindow(0, 0));
        cachingStore.put(a, "2".getBytes());
        cachingStore.put(b, "2".getBytes());
        cachingStore.flush();
        cachingStore.remove(a);
        //cachingStore.flush();

        final KeyValueIterator<Windowed<Bytes>, byte[]> rangeIter =
            cachingStore.findSessions(keyA, 0, 0);
        assertFalse(rangeIter.hasNext());

        assertNull(cachingStore.fetchSession(keyA, 0, 0));
        assertThat(cachingStore.fetchSession(keyB, 0, 0), equalTo("2".getBytes()));

    }

    @Test
    public void shouldFetchCorrectlyAcrossSegments() {
        final Windowed<Bytes> a1 = new Windowed<>(keyA, new SessionWindow(SEGMENT_INTERVAL * 0, SEGMENT_INTERVAL * 0));
        final Windowed<Bytes> a2 = new Windowed<>(keyA, new SessionWindow(SEGMENT_INTERVAL * 1, SEGMENT_INTERVAL * 1));
        final Windowed<Bytes> a3 = new Windowed<>(keyA, new SessionWindow(SEGMENT_INTERVAL * 2, SEGMENT_INTERVAL * 2));
        cachingStore.put(a1, "1".getBytes());
        cachingStore.put(a2, "2".getBytes());
        cachingStore.put(a3, "3".getBytes());
        cachingStore.flush();
        final KeyValueIterator<Windowed<Bytes>, byte[]> results =
            cachingStore.findSessions(keyA, 0, SEGMENT_INTERVAL * 2);
        assertEquals(a1, results.next().key);
        assertEquals(a2, results.next().key);
        assertEquals(a3, results.next().key);
        assertFalse(results.hasNext());
    }

    @Test
    public void shouldFetchRangeCorrectlyAcrossSegments() {
        final Windowed<Bytes> a1 = new Windowed<>(keyA, new SessionWindow(SEGMENT_INTERVAL * 0, SEGMENT_INTERVAL * 0));
        final Windowed<Bytes> aa1 = new Windowed<>(keyAA, new SessionWindow(SEGMENT_INTERVAL * 0, SEGMENT_INTERVAL * 0));
        final Windowed<Bytes> a2 = new Windowed<>(keyA, new SessionWindow(SEGMENT_INTERVAL * 1, SEGMENT_INTERVAL * 1));
        final Windowed<Bytes> a3 = new Windowed<>(keyA, new SessionWindow(SEGMENT_INTERVAL * 2, SEGMENT_INTERVAL * 2));
        final Windowed<Bytes> aa3 = new Windowed<>(keyAA, new SessionWindow(SEGMENT_INTERVAL * 2, SEGMENT_INTERVAL * 2));
        cachingStore.put(a1, "1".getBytes());
        cachingStore.put(aa1, "1".getBytes());
        cachingStore.put(a2, "2".getBytes());
        cachingStore.put(a3, "3".getBytes());
        cachingStore.put(aa3, "3".getBytes());
        cachingStore.flush();

        final KeyValueIterator<Windowed<Bytes>, byte[]> rangeResults =
            cachingStore.findSessions(keyA, keyAA, 0, SEGMENT_INTERVAL * 2);
        final Set<Windowed<Bytes>> keys = new HashSet<>();
        while (rangeResults.hasNext()) {
            keys.add(rangeResults.next().key);
        }
        rangeResults.close();
        assertEquals(mkSet(a1, a2, a3, aa1, aa3), keys);
    }

    @Test
    public void shouldForwardChangedValuesDuringFlush() {
        final Windowed<Bytes> a = new Windowed<>(keyA, new SessionWindow(2, 4));
        final Windowed<Bytes> b = new Windowed<>(keyA, new SessionWindow(1, 2));
        final Windowed<String> aDeserialized = new Windowed<>("a", new SessionWindow(2, 4));
        final Windowed<String> bDeserialized = new Windowed<>("a", new SessionWindow(1, 2));
        final List<KeyValue<Windowed<String>, Change<String>>> flushed = new ArrayList<>();
        cachingStore.setFlushListener(
            (key, newValue, oldValue, timestamp) -> flushed.add(KeyValue.pair(key, new Change<>(newValue, oldValue))),
            true
        );

        cachingStore.put(b, "1".getBytes());
<<<<<<< HEAD
        cachingStore.flush();

        assertEquals(
            Collections.singletonList(KeyValue.pair(bDeserialized, new Change<>("1", null))),
            flushed
=======
        cachingStore.flush();

        assertEquals(
            Collections.singletonList(KeyValue.pair(bDeserialized, new Change<>("1", null))),
            flushed
        );
        flushed.clear();

        cachingStore.put(a, "1".getBytes());
        cachingStore.flush();

        assertEquals(
            Collections.singletonList(KeyValue.pair(aDeserialized, new Change<>("1", null))),
            flushed
        );
        flushed.clear();

        cachingStore.put(a, "2".getBytes());
        cachingStore.flush();

        assertEquals(
            Collections.singletonList(KeyValue.pair(aDeserialized, new Change<>("2", "1"))),
            flushed
        );
        flushed.clear();

        cachingStore.remove(a);
        cachingStore.flush();

        assertEquals(
            Collections.singletonList(KeyValue.pair(aDeserialized, new Change<>(null, "2"))),
            flushed
        );
        flushed.clear();
    }

    @Test
    public void shouldForwardChangedValuesDuringFlushWhenSendOldValuesDisabledNewRecordIsNull() {
        final Windowed<Bytes> a = new Windowed<>(keyA, new SessionWindow(0, 0));
        final Windowed<String> aDeserialized = new Windowed<>("a", new SessionWindow(0, 0));
        final List<KeyValue<Windowed<String>, Change<String>>> flushed = new ArrayList<>();
        cachingStore.setFlushListener(
            (key, newValue, oldValue, timestamp) -> flushed.add(KeyValue.pair(key, new Change<>(newValue, oldValue))),
            false
>>>>>>> 9d5893d3
        );
        flushed.clear();

        cachingStore.put(a, "1".getBytes());
        cachingStore.flush();

        assertEquals(
            Collections.singletonList(KeyValue.pair(aDeserialized, new Change<>("1", null))),
            flushed
        );
        flushed.clear();

        cachingStore.put(a, "2".getBytes());
        cachingStore.flush();

        assertEquals(
            Collections.singletonList(KeyValue.pair(aDeserialized, new Change<>("2", "1"))),
            flushed
        );
        flushed.clear();

        cachingStore.remove(a);
        cachingStore.flush();

        assertEquals(
            Collections.singletonList(KeyValue.pair(aDeserialized, new Change<>(null, "2"))),
            flushed
        );
        flushed.clear();
    }

    @Test
    public void shouldNotForwardChangedValuesDuringFlushWhenSendOldValuesDisabled() {
        final Windowed<Bytes> a = new Windowed<>(keyA, new SessionWindow(0, 0));
        final Windowed<String> aDeserialized = new Windowed<>("a", new SessionWindow(0, 0));
        final List<KeyValue<Windowed<String>, Change<String>>> flushed = new ArrayList<>();
        cachingStore.setFlushListener(
            (key, newValue, oldValue, timestamp) -> flushed.add(KeyValue.pair(key, new Change<>(newValue, oldValue))),
            false
        );

        cachingStore.put(a, "1".getBytes());
        cachingStore.flush();

        cachingStore.put(a, "2".getBytes());
        cachingStore.flush();

        cachingStore.remove(a);
        cachingStore.flush();

        assertEquals(
            Arrays.asList(
                KeyValue.pair(aDeserialized, new Change<>("1", null)),
                KeyValue.pair(aDeserialized, new Change<>("2", null)),
                KeyValue.pair(aDeserialized, new Change<>(null, null))
            ),
            flushed
        );
    }

    @Test
    public void shouldClearNamespaceCacheOnClose() {
        final Windowed<Bytes> a1 = new Windowed<>(keyA, new SessionWindow(0, 0));
        cachingStore.put(a1, "1".getBytes());
        assertEquals(1, cache.size());
        cachingStore.close();
        assertEquals(0, cache.size());
    }

    @Test(expected = InvalidStateStoreException.class)
    public void shouldThrowIfTryingToFetchFromClosedCachingStore() {
        cachingStore.close();
        cachingStore.fetch(keyA);
    }

    @Test(expected = InvalidStateStoreException.class)
    public void shouldThrowIfTryingToFindMergeSessionFromClosedCachingStore() {
        cachingStore.close();
        cachingStore.findSessions(keyA, 0, Long.MAX_VALUE);
    }

    @Test(expected = InvalidStateStoreException.class)
    public void shouldThrowIfTryingToRemoveFromClosedCachingStore() {
        cachingStore.close();
        cachingStore.remove(new Windowed<>(keyA, new SessionWindow(0, 0)));
    }

    @Test(expected = InvalidStateStoreException.class)
    public void shouldThrowIfTryingToPutIntoClosedCachingStore() {
        cachingStore.close();
        cachingStore.put(new Windowed<>(keyA, new SessionWindow(0, 0)), "1".getBytes());
    }

    @Test(expected = NullPointerException.class)
    public void shouldThrowNullPointerExceptionOnFindSessionsNullKey() {
        cachingStore.findSessions(null, 1L, 2L);
    }

    @Test(expected = NullPointerException.class)
    public void shouldThrowNullPointerExceptionOnFindSessionsNullFromKey() {
        cachingStore.findSessions(null, keyA, 1L, 2L);
    }

    @Test(expected = NullPointerException.class)
    public void shouldThrowNullPointerExceptionOnFindSessionsNullToKey() {
        cachingStore.findSessions(keyA, null, 1L, 2L);
    }

    @Test(expected = NullPointerException.class)
    public void shouldThrowNullPointerExceptionOnFetchNullFromKey() {
        cachingStore.fetch(null, keyA);
    }

    @Test(expected = NullPointerException.class)
    public void shouldThrowNullPointerExceptionOnFetchNullToKey() {
        cachingStore.fetch(keyA, null);
    }

    @Test(expected = NullPointerException.class)
    public void shouldThrowNullPointerExceptionOnFetchNullKey() {
        cachingStore.fetch(null);
    }

    @Test(expected = NullPointerException.class)
    public void shouldThrowNullPointerExceptionOnRemoveNullKey() {
        cachingStore.remove(null);
    }

    @Test(expected = NullPointerException.class)
    public void shouldThrowNullPointerExceptionOnPutNullKey() {
        cachingStore.put(null, "1".getBytes());
    }

    private List<KeyValue<Windowed<Bytes>, byte[]>> addSessionsUntilOverflow(final String... sessionIds) {
        final Random random = new Random();
        final List<KeyValue<Windowed<Bytes>, byte[]>> results = new ArrayList<>();
        while (cache.size() == results.size()) {
            final String sessionId = sessionIds[random.nextInt(sessionIds.length)];
            addSingleSession(sessionId, results);
        }
        return results;
    }

    private void addSingleSession(final String sessionId, final List<KeyValue<Windowed<Bytes>, byte[]>> allSessions) {
        final int timestamp = allSessions.size() * 10;
        final Windowed<Bytes> key = new Windowed<>(Bytes.wrap(sessionId.getBytes()), new SessionWindow(timestamp, timestamp));
        final byte[] value = "1".getBytes();
        cachingStore.put(key, value);
        allSessions.add(KeyValue.pair(key, value));
    }

}<|MERGE_RESOLUTION|>--- conflicted
+++ resolved
@@ -244,13 +244,6 @@
         );
 
         cachingStore.put(b, "1".getBytes());
-<<<<<<< HEAD
-        cachingStore.flush();
-
-        assertEquals(
-            Collections.singletonList(KeyValue.pair(bDeserialized, new Change<>("1", null))),
-            flushed
-=======
         cachingStore.flush();
 
         assertEquals(
@@ -295,7 +288,6 @@
         cachingStore.setFlushListener(
             (key, newValue, oldValue, timestamp) -> flushed.add(KeyValue.pair(key, new Change<>(newValue, oldValue))),
             false
->>>>>>> 9d5893d3
         );
         flushed.clear();
 
