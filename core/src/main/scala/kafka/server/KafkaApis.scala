--- conflicted
+++ resolved
@@ -1580,28 +1580,6 @@
         sendResponseMaybeThrottle(request, requestThrottleMs =>
           new AddPartitionsToTxnResponse(requestThrottleMs, partitionErrors.asJava))
       } else {
-<<<<<<< HEAD
-        val (_, incorrectMessageFormat) = partitionsToAdd.asScala.partition { tp =>
-          replicaManager.getMagic(tp) match {
-            case Some(magic) if magic >= RecordBatch.MAGIC_VALUE_V2 => true
-            case _ => false
-=======
-        def sendResponseCallback(error: Errors): Unit = {
-          def createResponse(requestThrottleMs: Int): AbstractResponse = {
-            val responseBody: AddPartitionsToTxnResponse = new AddPartitionsToTxnResponse(requestThrottleMs,
-              partitionsToAdd.asScala.map{tp => (tp, error)}.toMap.asJava)
-            trace(s"Completed $transactionalId's AddPartitionsToTxnRequest with partitions $partitionsToAdd: errors: $error from client ${request.header.clientId}")
-            responseBody
->>>>>>> 64fc1a7c
-          }
-        }
-
-<<<<<<< HEAD
-        if (incorrectMessageFormat.nonEmpty)
-          sendResponseMaybeThrottle(request, throttleTimeMs =>
-            new AddPartitionsToTxnResponse(throttleTimeMs,
-              incorrectMessageFormat.map{ tp => (tp, Errors.UNSUPPORTED_FOR_MESSAGE_FORMAT)}.toMap.asJava))
-        else {
           // Send response callback
           def sendResponseCallback(error: Errors): Unit = {
             def createResponse(requestThrottleMs: Int): AbstractResponse = {
@@ -1621,14 +1599,6 @@
             partitionsToAdd.asScala.toSet,
             sendResponseCallback)
         }
-=======
-        txnCoordinator.handleAddPartitionsToTransaction(transactionalId,
-          addPartitionsToTxnRequest.producerId,
-          addPartitionsToTxnRequest.producerEpoch,
-          partitionsToAdd.asScala.toSet,
-          sendResponseCallback)
->>>>>>> 64fc1a7c
-      }
     }
   }
 
