<!--
 Licensed to the Apache Software Foundation (ASF) under one or more
 contributor license agreements.  See the NOTICE file distributed with
 this work for additional information regarding copyright ownership.
 The ASF licenses this file to You under the Apache License, Version 2.0
 (the "License"); you may not use this file except in compliance with
 the License.  You may obtain a copy of the License at

    http://www.apache.org/licenses/LICENSE-2.0

 Unless required by applicable law or agreed to in writing, software
 distributed under the License is distributed on an "AS IS" BASIS,
 WITHOUT WARRANTIES OR CONDITIONS OF ANY KIND, either express or implied.
 See the License for the specific language governing permissions and
 limitations under the License.
-->

<script><!--#include virtual="js/templateData.js" --></script>

<script id="upgrade-template" type="text/x-handlebars-template">

<h4><a id="upgrade_2_0_0" href="#upgrade_2_0_0">Upgrading from 0.8.x, 0.9.x, 0.10.0.x, 0.10.1.x, 0.10.2.x, 0.11.0.x, 1.0.x, or 1.1.x to 2.0.0</a></h4>
<p>Kafka 2.0.0 introduces wire protocol changes. By following the recommended rolling upgrade plan below,
    you guarantee no downtime during the upgrade. However, please review the <a href="#upgrade_200_notable">notable changes in 2.0.0</a> before upgrading.
</p>

<p><b>For a rolling upgrade:</b></p>

<ol>
    <li> Update server.properties on all brokers and add the following properties. CURRENT_KAFKA_VERSION refers to the version you
        are upgrading from. CURRENT_MESSAGE_FORMAT_VERSION refers to the message format version currently in use. If you have previously
        overridden the message format version, you should keep its current value. Alternatively, if you are upgrading from a version prior
        to 0.11.0.x, then CURRENT_MESSAGE_FORMAT_VERSION should be set to match CURRENT_KAFKA_VERSION.
        <ul>
            <li>inter.broker.protocol.version=CURRENT_KAFKA_VERSION (e.g. 0.8.2, 0.9.0, 0.10.0, 0.10.1, 0.10.2, 0.11.0, 1.0, 1.1, 1.2).</li>
            <li>log.message.format.version=CURRENT_MESSAGE_FORMAT_VERSION  (See <a href="#upgrade_10_performance_impact">potential performance impact
                following the upgrade</a> for the details on what this configuration does.)</li>
        </ul>
        If you are upgrading from 0.11.0.x, 1.0.x, 1.1.x, or 1.2.x and you have not overridden the message format, then you only need to override
        the inter-broker protocol format.
        <ul>
            <li>inter.broker.protocol.version=CURRENT_KAFKA_VERSION (0.11.0, 1.0, 1.1, 1.2).</li>
        </ul>
    </li>
    <li> Upgrade the brokers one at a time: shut down the broker, update the code, and restart it. </li>
    <li> Once the entire cluster is upgraded, bump the protocol version by editing <code>inter.broker.protocol.version</code> and setting it to 2.0.
    <li> Restart the brokers one by one for the new protocol version to take effect.</li>
    <li> If you have overridden the message format version as instructed above, then you need to do one more rolling restart to
        upgrade it to its latest version. Once all (or most) consumers have been upgraded to 0.11.0 or later,
        change log.message.format.version to 2.0 on each broker and restart them one by one. Note that the older Scala consumer
        does not support the new message format introduced in 0.11, so to avoid the performance cost of down-conversion (or to
        take advantage of <a href="#upgrade_11_exactly_once_semantics">exactly once semantics</a>), the newer Java consumer must be used.</li>
</ol>

<p><b>Additional Upgrade Notes:</b></p>

<ol>
    <li>If you are willing to accept downtime, you can simply take all the brokers down, update the code and start them back up. They will start
        with the new protocol by default.</li>
    <li>Bumping the protocol version and restarting can be done any time after the brokers are upgraded. It does not have to be immediately after.
        Similarly for the message format version.</li>
    <li>If you are using Java8 method references in your Kafka Streams code you might need to update your code to resolve method ambiguities.
        Hot-swapping the jar-file only might not work.</li>
    <li>ACLs should not be added to prefixed resources,
        (added in <a href="https://cwiki.apache.org/confluence/display/KAFKA/KIP-290%3A+Support+for+Prefixed+ACLs">KIP-290</a>),
        until all brokers in the cluster have been updated.
        <p><b>NOTE:</b> any prefixed ACLs added to a cluster will be ignored should the cluster be downgraded again.
    </li>
</ol>

<h5><a id="upgrade_200_notable" href="#upgrade_200_notable">Notable changes in 2.0.0</a></h5>
<ul>
    <li><a href="https://cwiki.apache.org/confluence/x/oYtjB">KIP-186</a> increases the default offset retention time from 1 day to 7 days. This makes it less likely to "lose" offsets in an application that commits infrequently. It also increases the active set of offsets and therefore can increase memory usage on the broker. Note that the console consumer currently enables offset commit by default and can be the source of a large number of offsets which this change will now preserve for 7 days instead of 1. You can preserve the existing behavior by setting the broker config <code>offsets.retention.minutes</code> to 1440.</li>
    <li>Support for Java 7 has been dropped, Java 8 is now the minimum version required.</li>
    <li> The default value for <code>ssl.endpoint.identification.algorithm</code> was changed to <code>https</code>, which performs hostname verification (man-in-the-middle attacks are possible otherwise). Set <code>ssl.endpoint.identification.algorithm</code> to an empty string to restore the previous behaviour. </li>
    <li><a href="https://issues.apache.org/jira/browse/KAFKA-5674">KAFKA-5674</a> extends the lower interval of <code>max.connections.per.ip minimum</code> to zero and therefore allows IP-based filtering of inbound connections.</li>
    <li><a href="https://cwiki.apache.org/confluence/display/KAFKA/KIP-272%3A+Add+API+version+tag+to+broker%27s+RequestsPerSec+metric">KIP-272</a>
        added API version tag to the metric <code>kafka.network:type=RequestMetrics,name=RequestsPerSec,request={Produce|FetchConsumer|FetchFollower|...}</code>.
        This metric now becomes <code>kafka.network:type=RequestMetrics,name=RequestsPerSec,request={Produce|FetchConsumer|FetchFollower|...},version={0|1|2|3|...}</code>. This will impact
        JMX monitoring tools that do not automatically aggregate. To get the total count for a specific request type, the tool needs to be
        updated to aggregate across different versions.
    </li>
    <li>The Scala producers, which have been deprecated since 0.10.0.0, have been removed. The Java producer has been the recommended option
        since 0.9.0.0. Note that the behaviour of the default partitioner in the Java producer differs from the default partitioner
        in the Scala producers. Users migrating should consider configuring a custom partitioner that retains the previous behaviour.</li>
    <li>The ConsoleProducer no longer supports the Scala producer.</li>
    <li>The deprecated kafka.tools.ProducerPerformance has been removed, please use org.apache.kafka.tools.ProducerPerformance.</li>
    <li>New Kafka Streams configuration parameter <code>upgrade.from</code> added that allows rolling bounce upgrade from older version. </li>
    <li><a href="https://cwiki.apache.org/confluence/x/DVyHB">KIP-284</a> changed the retention time for Kafka Streams repartition topics by setting its default value to <code>Long.MAX_VALUE</code>.</li>
    <li>Updated <code>ProcessorStateManager</code> APIs in Kafka Streams for registering state stores to the processor topology. For more details please read the Streams <a href="/{{version}}/documentation/streams/upgrade-guide#streams_api_changes_200">Upgrade Guide</a>.</li>
    <li>
        In earlier releases, Connect's worker configuration required the <code>internal.key.converter</code> and <code>internal.value.converter</code> properties.
        In 2.0, these are <a href="https://cwiki.apache.org/confluence/x/AZQ7B">no longer required</a> and default to the JSON converter.
        You may safely remove these properties from your Connect standalone and distributed worker configurations:<br />
        <code>internal.key.converter=org.apache.kafka.connect.json.JsonConverter</code>
        <code>internal.key.converter.schemas.enable=false</code>
        <code>internal.value.converter=org.apache.kafka.connect.json.JsonConverter</code>
        <code>internal.value.converter.schemas.enable=false</code>
    </li>
    <li><a href="https://cwiki.apache.org/confluence/x/5kiHB">KIP-266</a> adds overloads to the consumer to support
        timeout behavior for blocking APIs. In particular, a new <code>poll(Duration)</code> API has been added which
        does not block for dynamic partition assignment. The old <code>poll(long)</code> API has been deprecated and
        will be removed in a future version.</li>
    <li>The internal method <code>kafka.admin.AdminClient.deleteRecordsBefore</code> has been removed. Users are encouraged to migrate to <code>org.apache.kafka.clients.admin.AdminClient.deleteRecords</code>.</li>
    <li>The tool kafka.tools.ReplayLogProducer has been removed.</li>
<<<<<<< HEAD
    <li><a href="https://cwiki.apache.org/confluence/display/KAFKA/KIP-290%3A+Support+for+Prefixed+ACLs">KIP-290</a> adds the ability
    to define ACLs on prefixed resources, e.g. any topic starting with 'foo'.</li>
=======
    <li>The AclCommand tool <code>--producer</code> convenience option uses the <a href="https://cwiki.apache.org/confluence/display/KAFKA/KIP-277+-+Fine+Grained+ACL+for+CreateTopics+API">KIP-277</a> finer grained ACL on the given topic. </li>
    <li><a href="https://cwiki.apache.org/confluence/display/KAFKA/KIP-176%3A+Remove+deprecated+new-consumer+option+for+tools">KIP-176</a> removes
        the <code>--new-consumer</code> option for all consumer based tools. This option is redundant since the new consumer is automatically
        used if --bootstrap-server is defined.
    </li>
>>>>>>> 0c035c46
</ul>

<h5><a id="upgrade_200_new_protocols" href="#upgrade_200_new_protocols">New Protocol Versions</a></h5>
<ul>
    <li> <a href="https://cwiki.apache.org/confluence/display/KAFKA/KIP-279%3A+Fix+log+divergence+between+leader+and+follower+after+fast+leader+fail+over">KIP-279</a>: OffsetsForLeaderEpochResponse v1 introduces a partition-level <code>leader_epoch</code> field. </li>
    <li> <a href="https://cwiki.apache.org/confluence/display/KAFKA/KIP-219+-+Improve+quota+communication">KIP-219</a>: Bump up the protocol versions of non-cluster action requests and responses that are throttled on quota violation.</li>
    <li> <a href="https://cwiki.apache.org/confluence/display/KAFKA/KIP-290%3A+Support+for+Prefixed+ACLs">KIP-290</a>: Bump up the protocol versions ACL create, describe and delete requests and responses.</li>
</ul>


<h5><a id="upgrade_200_streams" href="#upgrade_200_streams">Upgrading a 2.0.0 Kafka Streams Application</a></h5>
<ul>
    <li> Upgrading your Streams application from 1.1.0 to 2.0.0 does not require a broker upgrade.
         A Kafka Streams 2.0.0 application can connect to 2.0, 1.1, 1.0, 0.11.0, 0.10.2 and 0.10.1 brokers (it is not possible to connect to 0.10.0 brokers though). </li>
    <li> Note that in 2.0 we have removed the public APIs that are deprecated prior to 1.0; users leveraging on those deprecated APIs need to make code changes accordingly.
         See <a href="/{{version}}/documentation/streams/upgrade-guide#streams_api_changes_200">Streams API changes in 2.0.0</a> for more details. </li>
</ul>

<h4><a id="upgrade_1_1_0" href="#upgrade_1_1_0">Upgrading from 0.8.x, 0.9.x, 0.10.0.x, 0.10.1.x, 0.10.2.x, 0.11.0.x, or 1.0.x to 1.1.x</a></h4>
<p>Kafka 1.1.0 introduces wire protocol changes. By following the recommended rolling upgrade plan below,
    you guarantee no downtime during the upgrade. However, please review the <a href="#upgrade_110_notable">notable changes in 1.1.0</a> before upgrading.
</p>

<p><b>For a rolling upgrade:</b></p>

<ol>
    <li> Update server.properties on all brokers and add the following properties. CURRENT_KAFKA_VERSION refers to the version you
        are upgrading from. CURRENT_MESSAGE_FORMAT_VERSION refers to the message format version currently in use. If you have previously
        overridden the message format version, you should keep its current value. Alternatively, if you are upgrading from a version prior
        to 0.11.0.x, then CURRENT_MESSAGE_FORMAT_VERSION should be set to match CURRENT_KAFKA_VERSION.
        <ul>
            <li>inter.broker.protocol.version=CURRENT_KAFKA_VERSION (e.g. 0.8.2, 0.9.0, 0.10.0, 0.10.1, 0.10.2, 0.11.0, 1.0).</li>
            <li>log.message.format.version=CURRENT_MESSAGE_FORMAT_VERSION  (See <a href="#upgrade_10_performance_impact">potential performance impact
                following the upgrade</a> for the details on what this configuration does.)</li>
        </ul>
        If you are upgrading from 0.11.0.x or 1.0.x and you have not overridden the message format, then you only need to override
        the inter-broker protocol format.
        <ul>
            <li>inter.broker.protocol.version=CURRENT_KAFKA_VERSION (0.11.0 or 1.0).</li>
        </ul>
    </li>
    <li> Upgrade the brokers one at a time: shut down the broker, update the code, and restart it. </li>
    <li> Once the entire cluster is upgraded, bump the protocol version by editing <code>inter.broker.protocol.version</code> and setting it to 1.1.
    <li> Restart the brokers one by one for the new protocol version to take effect. </li>
    <li> If you have overridden the message format version as instructed above, then you need to do one more rolling restart to
        upgrade it to its latest version. Once all (or most) consumers have been upgraded to 0.11.0 or later,
        change log.message.format.version to 1.1 on each broker and restart them one by one. Note that the older Scala consumer
        does not support the new message format introduced in 0.11, so to avoid the performance cost of down-conversion (or to
        take advantage of <a href="#upgrade_11_exactly_once_semantics">exactly once semantics</a>), the newer Java consumer must be used.</li>
</ol>

<p><b>Additional Upgrade Notes:</b></p>

<ol>
    <li>If you are willing to accept downtime, you can simply take all the brokers down, update the code and start them back up. They will start
        with the new protocol by default.</li>
    <li>Bumping the protocol version and restarting can be done any time after the brokers are upgraded. It does not have to be immediately after.
        Similarly for the message format version.</li>
    <li>If you are using Java8 method references in your Kafka Streams code you might need to update your code to resolve method ambiguties.
        Hot-swapping the jar-file only might not work.</li>
</ol>


<!-- TODO add if 1.1.1 gets release
<h5><a id="upgrade_111_notable" href="#upgrade_111_notable">Notable changes in 1.1.1</a></h5>
<ul>
    <li> New Kafka Streams configuration parameter <code>upgrade.from</code> added that allows rolling bounce upgrade from version 0.10.0.x </li>
    <li> See the <a href="/{{version}}/documentation/streams/upgrade-guide.html"><b>Kafka Streams upgrade guide</b></a> for details about this new config.
</ul>
-->

<h5><a id="upgrade_110_notable" href="#upgrade_110_notable">Notable changes in 1.1.0</a></h5>
<ul>
    <li>The kafka artifact in Maven no longer depends on log4j or slf4j-log4j12. Similarly to the kafka-clients artifact, users
        can now choose the logging back-end by including the appropriate slf4j module (slf4j-log4j12, logback, etc.). The release
        tarball still includes log4j and slf4j-log4j12.</li>
    <li><a href="https://cwiki.apache.org/confluence/x/uaBzB">KIP-225</a> changed the metric "records.lag" to use tags for topic and partition. The original version with the name format "{topic}-{partition}.records-lag" is deprecated and will be removed in 2.0.0.</li>
    <li>Kafka Streams is more robust against broker communication errors. Instead of stopping the Kafka Streams client with a fatal exception,
	Kafka Streams tries to self-heal and reconnect to the cluster. Using the new <code>AdminClient</code> you have better control of how often
	Kafka Streams retries and can <a href="/{{version}}/documentation/streams/developer-guide/config-streams">configure</a>
	fine-grained timeouts (instead of hard coded retries as in older version).</li>
    <li>Kafka Streams rebalance time was reduced further making Kafka Streams more responsive.</li>
    <li>Kafka Connect now supports message headers in both sink and source connectors, and to manipulate them via simple message transforms. Connectors must be changed to explicitly use them. A new <code>HeaderConverter</code> is introduced to control how headers are (de)serialized, and the new "SimpleHeaderConverter" is used by default to use string representations of values.</li>
    <li>kafka.tools.DumpLogSegments now automatically sets deep-iteration option if print-data-log is enabled
        explicitly or implicitly due to any of the other options like decoder.</li>
</ul>

<h5><a id="upgrade_110_new_protocols" href="#upgrade_110_new_protocols">New Protocol Versions</a></h5>
<ul>
    <li> <a href="https://cwiki.apache.org/confluence/display/KAFKA/KIP-226+-+Dynamic+Broker+Configuration">KIP-226</a> introduced DescribeConfigs Request/Response v1.</li>
    <li> <a href="https://cwiki.apache.org/confluence/display/KAFKA/KIP-227%3A+Introduce+Incremental+FetchRequests+to+Increase+Partition+Scalability">KIP-227</a> introduced Fetch Request/Response v7.</li>
</ul>

<h5><a id="upgrade_110_streams" href="#upgrade_110_streams">Upgrading a 1.1.0 Kafka Streams Application</a></h5>
<ul>
    <li> Upgrading your Streams application from 1.0.0 to 1.1.0 does not require a broker upgrade.
        A Kafka Streams 1.1.0 application can connect to 1.0, 0.11.0, 0.10.2 and 0.10.1 brokers (it is not possible to connect to 0.10.0 brokers though). </li>
    <li> See <a href="/{{version}}/documentation/streams/upgrade-guide#streams_api_changes_110">Streams API changes in 1.1.0</a> for more details. </li>
</ul>

<h4><a id="upgrade_1_0_0" href="#upgrade_1_0_0">Upgrading from 0.8.x, 0.9.x, 0.10.0.x, 0.10.1.x, 0.10.2.x or 0.11.0.x to 1.0.0</a></h4>
<p>Kafka 1.0.0 introduces wire protocol changes. By following the recommended rolling upgrade plan below,
    you guarantee no downtime during the upgrade. However, please review the <a href="#upgrade_100_notable">notable changes in 1.0.0</a> before upgrading.
</p>

<p><b>For a rolling upgrade:</b></p>

<ol>
    <li> Update server.properties on all brokers and add the following properties. CURRENT_KAFKA_VERSION refers to the version you
        are upgrading from. CURRENT_MESSAGE_FORMAT_VERSION refers to the message format version currently in use. If you have previously
        overridden the message format version, you should keep its current value. Alternatively, if you are upgrading from a version prior
        to 0.11.0.x, then CURRENT_MESSAGE_FORMAT_VERSION should be set to match CURRENT_KAFKA_VERSION.
        <ul>
            <li>inter.broker.protocol.version=CURRENT_KAFKA_VERSION (e.g. 0.8.2, 0.9.0, 0.10.0, 0.10.1, 0.10.2, 0.11.0).</li>
            <li>log.message.format.version=CURRENT_MESSAGE_FORMAT_VERSION  (See <a href="#upgrade_10_performance_impact">potential performance impact
		following the upgrade</a> for the details on what this configuration does.)</li>
        </ul>
	If you are upgrading from 0.11.0.x and you have not overridden the message format, you must set
	both the message format version and the inter-broker protocol version to 0.11.0.
        <ul>
            <li>inter.broker.protocol.version=0.11.0</li>
            <li>log.message.format.version=0.11.0</li>
        </ul>
    </li>
    <li> Upgrade the brokers one at a time: shut down the broker, update the code, and restart it. </li>
    <li> Once the entire cluster is upgraded, bump the protocol version by editing <code>inter.broker.protocol.version</code> and setting it to 1.0.
    <li> Restart the brokers one by one for the new protocol version to take effect. </li>
    <li> If you have overridden the message format version as instructed above, then you need to do one more rolling restart to
        upgrade it to its latest version. Once all (or most) consumers have been upgraded to 0.11.0 or later,
        change log.message.format.version to 1.0 on each broker and restart them one by one. If you are upgrading from
        0.11.0 and log.message.format.version is set to 0.11.0, you can update the config and skip the rolling restart.
        Note that the older Scala consumer does not support the new message format introduced in 0.11, so to avoid the
        performance cost of down-conversion (or to take advantage of <a href="#upgrade_11_exactly_once_semantics">exactly once semantics</a>),
        the newer Java consumer must be used.</li>
</ol>

<p><b>Additional Upgrade Notes:</b></p>

<ol>
    <li>If you are willing to accept downtime, you can simply take all the brokers down, update the code and start them back up. They will start
        with the new protocol by default.</li>
    <li>Bumping the protocol version and restarting can be done any time after the brokers are upgraded. It does not have to be immediately after.
        Similarly for the message format version.</li>
</ol>

<!-- TODO add if 1.0.2 gets release
<h5><a id="upgrade_102_notable" href="#upgrade_102_notable">Notable changes in 1.0.2</a></h5>
<ul>
    <li> New Kafka Streams configuration parameter <code>upgrade.from</code> added that allows rolling bounce upgrade from version 0.10.0.x </li>
    <li> See the <a href="/{{version}}/documentation/streams/upgrade-guide.html"><b>Kafka Streams upgrade guide</b></a> for details about this new config.
</ul>
-->

<h5><a id="upgrade_101_notable" href="#upgrade_101_notable">Notable changes in 1.0.1</a></h5>
<ul>
    <li>Restored binary compatibility of AdminClient's Options classes (e.g. CreateTopicsOptions, DeleteTopicsOptions, etc.) with
        0.11.0.x. Binary (but not source) compatibility had been broken inadvertently in 1.0.0.</li>
</ul>

<h5><a id="upgrade_100_notable" href="#upgrade_100_notable">Notable changes in 1.0.0</a></h5>
<ul>
    <li>Topic deletion is now enabled by default, since the functionality is now stable. Users who wish to
        to retain the previous behavior should set the broker config <code>delete.topic.enable</code> to <code>false</code>. Keep in mind that topic deletion removes data and the operation is not reversible (i.e. there is no "undelete" operation)</li>
    <li>For topics that support timestamp search if no offset can be found for a partition, that partition is now included in the search result with a null offset value. Previously, the partition was not included in the map.
        This change was made to make the search behavior consistent with the case of topics not supporting timestamp search.
    <li>If the <code>inter.broker.protocol.version</code> is 1.0 or later, a broker will now stay online to serve replicas
        on live log directories even if there are offline log directories. A log directory may become offline due to IOException
        caused by hardware failure. Users need to monitor the per-broker metric <code>offlineLogDirectoryCount</code> to check
        whether there is offline log directory. </li>
    <li>Added KafkaStorageException which is a retriable exception. KafkaStorageException will be converted to NotLeaderForPartitionException in the response
        if the version of client's FetchRequest or ProducerRequest does not support KafkaStorageException. </li>
    <li>-XX:+DisableExplicitGC was replaced by -XX:+ExplicitGCInvokesConcurrent in the default JVM settings. This helps
        avoid out of memory exceptions during allocation of native memory by direct buffers in some cases.</li>
    <li>The overridden <code>handleError</code> method implementations have been removed from the following deprecated classes in
        the <code>kafka.api</code> package: <code>FetchRequest</code>, <code>GroupCoordinatorRequest</code>, <code>OffsetCommitRequest</code>,
        <code>OffsetFetchRequest</code>, <code>OffsetRequest</code>, <code>ProducerRequest</code>, and <code>TopicMetadataRequest</code>.
        This was only intended for use on the broker, but it is no longer in use and the implementations have not been maintained.
        A stub implementation has been retained for binary compatibility.</li>
    <li>The Java clients and tools now accept any string as a client-id.</li>
    <li>The deprecated tool <code>kafka-consumer-offset-checker.sh</code> has been removed. Use <code>kafka-consumer-groups.sh</code> to get consumer group details.</li>
    <li>SimpleAclAuthorizer now logs access denials to the authorizer log by default.</li>
    <li>Authentication failures are now reported to clients as one of the subclasses of <code>AuthenticationException</code>.
        No retries will be performed if a client connection fails authentication.</li>
    <li>Custom <code>SaslServer</code> implementations may throw <code>SaslAuthenticationException</code> to provide an error
        message to return to clients indicating the reason for authentication failure. Implementors should take care not to include
        any security-critical information in the exception message that should not be leaked to unauthenticated clients.</li>
    <li>The <code>app-info</code> mbean registered with JMX to provide version and commit id will be deprecated and replaced with
        metrics providing these attributes.</li>
    <li>Kafka metrics may now contain non-numeric values. <code>org.apache.kafka.common.Metric#value()</code> has been deprecated and
        will return <code>0.0</code> in such cases to minimise the probability of breaking users who read the value of every client
        metric (via a <code>MetricsReporter</code> implementation or by calling the <code>metrics()</code> method).
        <code>org.apache.kafka.common.Metric#metricValue()</code> can be used to retrieve numeric and non-numeric metric values.</li>
    <li>Every Kafka rate metric now has a corresponding cumulative count metric with the suffix <code>-total</code>
        to simplify downstream processing. For example, <code>records-consumed-rate</code> has a corresponding
        metric named <code>records-consumed-total</code>.</li>
    <li>Mx4j will only be enabled if the system property <code>kafka_mx4jenable</code> is set to <code>true</code>. Due to a logic
        inversion bug, it was previously enabled by default and disabled if <code>kafka_mx4jenable</code> was set to <code>true</code>.</li>
    <li>The package <code>org.apache.kafka.common.security.auth</code> in the clients jar has been made public and added to the javadocs.
        Internal classes which had previously been located in this package have been moved elsewhere.</li>
    <li>When using an Authorizer and a user doesn't have required permissions on a topic, the broker
        will return TOPIC_AUTHORIZATION_FAILED errors to requests irrespective of topic existence on broker.
        If the user have required permissions and the topic doesn't exists, then the UNKNOWN_TOPIC_OR_PARTITION
        error code will be returned. </li>
    <li>config/consumer.properties file updated to use new consumer config properties.</li>
</ul>

<h5><a id="upgrade_100_new_protocols" href="#upgrade_100_new_protocols">New Protocol Versions</a></h5>
<ul>
    <li> <a href="https://cwiki.apache.org/confluence/display/KAFKA/KIP-112%3A+Handle+disk+failure+for+JBOD">KIP-112</a>: LeaderAndIsrRequest v1 introduces a partition-level <code>is_new</code> field. </li>
    <li> <a href="https://cwiki.apache.org/confluence/display/KAFKA/KIP-112%3A+Handle+disk+failure+for+JBOD">KIP-112</a>: UpdateMetadataRequest v4 introduces a partition-level <code>offline_replicas</code> field. </li>
    <li> <a href="https://cwiki.apache.org/confluence/display/KAFKA/KIP-112%3A+Handle+disk+failure+for+JBOD">KIP-112</a>: MetadataResponse v5 introduces a partition-level <code>offline_replicas</code> field. </li>
    <li> <a href="https://cwiki.apache.org/confluence/display/KAFKA/KIP-112%3A+Handle+disk+failure+for+JBOD">KIP-112</a>: ProduceResponse v4 introduces error code for KafkaStorageException. </li>
    <li> <a href="https://cwiki.apache.org/confluence/display/KAFKA/KIP-112%3A+Handle+disk+failure+for+JBOD">KIP-112</a>: FetchResponse v6 introduces error code for KafkaStorageException. </li>
    <li> <a href="https://cwiki.apache.org/confluence/display/KAFKA/KIP-152+-+Improve+diagnostics+for+SASL+authentication+failures">KIP-152</a>:
         SaslAuthenticate request has been added to enable reporting of authentication failures. This request will
         be used if the SaslHandshake request version is greater than 0. </li>
</ul>

<h5><a id="upgrade_100_streams" href="#upgrade_100_streams">Upgrading a 0.11.0 Kafka Streams Application</a></h5>
<ul>
    <li> Upgrading your Streams application from 0.11.0 to 1.0.0 does not require a broker upgrade.
         A Kafka Streams 1.0.0 application can connect to 0.11.0, 0.10.2 and 0.10.1 brokers (it is not possible to connect to 0.10.0 brokers though).
         However, Kafka Streams 1.0 requires 0.10 message format or newer and does not work with older message formats. </li>
    <li> If you are monitoring on streams metrics, you will need make some changes to the metrics names in your reporting and monitoring code, because the metrics sensor hierarchy was changed. </li>
    <li> There are a few public APIs including <code>ProcessorContext#schedule()</code>, <code>Processor#punctuate()</code> and <code>KStreamBuilder</code>, <code>TopologyBuilder</code> are being deprecated by new APIs.
         We recommend making corresponding code changes, which should be very minor since the new APIs look quite similar, when you upgrade.
    <li> See <a href="/{{version}}/documentation/streams/upgrade-guide#streams_api_changes_100">Streams API changes in 1.0.0</a> for more details. </li>
</ul>

<h5><a id="upgrade_100_streams_from_0102" href="#upgrade_100_streams_from_0102">Upgrading a 0.10.2 Kafka Streams Application</a></h5>
<ul>
    <li> Upgrading your Streams application from 0.10.2 to 1.0 does not require a broker upgrade.
         A Kafka Streams 1.0 application can connect to 1.0, 0.11.0, 0.10.2 and 0.10.1 brokers (it is not possible to connect to 0.10.0 brokers though). </li>
    <li> If you are monitoring on streams metrics, you will need make some changes to the metrics names in your reporting and monitoring code, because the metrics sensor hierarchy was changed. </li>
    <li> There are a few public APIs including <code>ProcessorContext#schedule()</code>, <code>Processor#punctuate()</code> and <code>KStreamBuilder</code>, <code>TopologyBuilder</code> are being deprecated by new APIs.
         We recommend making corresponding code changes, which should be very minor since the new APIs look quite similar, when you upgrade.
    <li> If you specify customized <code>key.serde</code>, <code>value.serde</code> and <code>timestamp.extractor</code> in configs, it is recommended to use their replaced configure parameter as these configs are deprecated. </li>
    <li> See <a href="/{{version}}/documentation/streams/upgrade-guide#streams_api_changes_0110">Streams API changes in 0.11.0</a> for more details. </li>
</ul>

<h5><a id="upgrade_100_streams_from_0101" href="#upgrade_1100_streams_from_0101">Upgrading a 0.10.1 Kafka Streams Application</a></h5>
<ul>
    <li> Upgrading your Streams application from 0.10.1 to 1.0 does not require a broker upgrade.
         A Kafka Streams 1.0 application can connect to 1.0, 0.11.0, 0.10.2 and 0.10.1 brokers (it is not possible to connect to 0.10.0 brokers though). </li>
    <li> You need to recompile your code. Just swapping the Kafka Streams library jar file will not work and will break your application. </li>
    <li> If you are monitoring on streams metrics, you will need make some changes to the metrics names in your reporting and monitoring code, because the metrics sensor hierarchy was changed. </li>
    <li> There are a few public APIs including <code>ProcessorContext#schedule()</code>, <code>Processor#punctuate()</code> and <code>KStreamBuilder</code>, <code>TopologyBuilder</code> are being deprecated by new APIs.
         We recommend making corresponding code changes, which should be very minor since the new APIs look quite similar, when you upgrade.
    <li> If you specify customized <code>key.serde</code>, <code>value.serde</code> and <code>timestamp.extractor</code> in configs, it is recommended to use their replaced configure parameter as these configs are deprecated. </li>
    <li> If you use a custom (i.e., user implemented) timestamp extractor, you will need to update this code, because the <code>TimestampExtractor</code> interface was changed. </li>
    <li> If you register custom metrics, you will need to update this code, because the <code>StreamsMetric</code> interface was changed. </li>
    <li> See <a href="/{{version}}/documentation/streams/upgrade-guide#streams_api_changes_100">Streams API changes in 1.0.0</a>,
         <a href="/{{version}}/documentation/streams/upgrade-guide#streams_api_changes_0110">Streams API changes in 0.11.0</a> and
         <a href="/{{version}}/documentation/streams/upgrade-guide#streams_api_changes_0102">Streams API changes in 0.10.2</a> for more details. </li>
</ul>

<h5><a id="upgrade_100_streams_from_0100" href="#upgrade_100_streams_from_0100">Upgrading a 0.10.0 Kafka Streams Application</a></h5>
<ul>
    <li> Upgrading your Streams application from 0.10.0 to 1.0 does require a <a href="#upgrade_10_1">broker upgrade</a> because a Kafka Streams 1.0 application can only connect to 0.1, 0.11.0, 0.10.2, or 0.10.1 brokers. </li>
    <li> There are couple of API changes, that are not backward compatible (cf. <a href="/{{version}}/documentation/streams/upgrade-guide#streams_api_changes_100">Streams API changes in 1.0.0</a>,
         <a href="/{{version}}/documentation/streams#streams_api_changes_0110">Streams API changes in 0.11.0</a>,
         <a href="/{{version}}/documentation/streams#streams_api_changes_0102">Streams API changes in 0.10.2</a>, and
         <a href="/{{version}}/documentation/streams#streams_api_changes_0101">Streams API changes in 0.10.1</a> for more details).
         Thus, you need to update and recompile your code. Just swapping the Kafka Streams library jar file will not work and will break your application. </li>
    <!-- TODO add if 1.0.2 gets release
    <li> Upgrading from 0.10.0.x to 1.0.2 requires two rolling bounces with config <code>upgrade.from="0.10.0"</code> set for first upgrade phase
        (cf. <a href="https://cwiki.apache.org/confluence/display/KAFKA/KIP-268%3A+Simplify+Kafka+Streams+Rebalance+Metadata+Upgrade">KIP-268</a>).
        As an alternative, an offline upgrade is also possible.
        <ul>
            <li> prepare your application instances for a rolling bounce and make sure that config <code>upgrade.from</code> is set to <code>"0.10.0"</code> for new version 0.11.0.3 </li>
            <li> bounce each instance of your application once </li>
            <li> prepare your newly deployed 1.0.2 application instances for a second round of rolling bounces; make sure to remove the value for config <code>upgrade.mode</code> </li>
            <li> bounce each instance of your application once more to complete the upgrade </li>
        </ul>
    </li>
    -->
    <li> Upgrading from 0.10.0.x to 1.0.0 or 1.0.1 requires an offline upgrade (rolling bounce upgrade is not supported)

        <ul>
            <li> stop all old (0.10.0.x) application instances </li>
            <li> update your code and swap old code and jar file with new code and new jar file </li>
            <li> restart all new (1.0.0 or 1.0.1) application instances </li>
        </ul>
    </li>
</ul>

<h4><a id="upgrade_11_0_0" href="#upgrade_11_0_0">Upgrading from 0.8.x, 0.9.x, 0.10.0.x, 0.10.1.x or 0.10.2.x to 0.11.0.0</a></h4>
<p>Kafka 0.11.0.0 introduces a new message format version as well as wire protocol changes. By following the recommended rolling upgrade plan below,
  you guarantee no downtime during the upgrade. However, please review the <a href="#upgrade_1100_notable">notable changes in 0.11.0.0</a> before upgrading.
</p>

<p>Starting with version 0.10.2, Java clients (producer and consumer) have acquired the ability to communicate with older brokers. Version 0.11.0
    clients can talk to version 0.10.0 or newer brokers. However, if your brokers are older than 0.10.0, you must upgrade all the brokers in the
    Kafka cluster before upgrading your clients. Version 0.11.0 brokers support 0.8.x and newer clients.
</p>

<p><b>For a rolling upgrade:</b></p>

<ol>
    <li> Update server.properties on all brokers and add the following properties. CURRENT_KAFKA_VERSION refers to the version you
      are upgrading from. CURRENT_MESSAGE_FORMAT_VERSION refers to the current message format version currently in use. If you have
      not overridden the message format previously, then CURRENT_MESSAGE_FORMAT_VERSION should be set to match CURRENT_KAFKA_VERSION.
        <ul>
            <li>inter.broker.protocol.version=CURRENT_KAFKA_VERSION (e.g. 0.8.2, 0.9.0, 0.10.0, 0.10.1 or 0.10.2).</li>
            <li>log.message.format.version=CURRENT_MESSAGE_FORMAT_VERSION  (See <a href="#upgrade_10_performance_impact">potential performance impact
        following the upgrade</a> for the details on what this configuration does.)</li>
        </ul>
    </li>
    <li> Upgrade the brokers one at a time: shut down the broker, update the code, and restart it. </li>
    <li> Once the entire cluster is upgraded, bump the protocol version by editing <code>inter.broker.protocol.version</code> and setting it to 0.11.0, but
      do not change <code>log.message.format.version</code> yet. </li>
    <li> Restart the brokers one by one for the new protocol version to take effect. </li>
    <li> Once all (or most) consumers have been upgraded to 0.11.0 or later, then change log.message.format.version to 0.11.0 on each
      broker and restart them one by one. Note that the older Scala consumer does not support the new message format, so to avoid
      the performance cost of down-conversion (or to take advantage of <a href="#upgrade_11_exactly_once_semantics">exactly once semantics</a>),
      the new Java consumer must be used.</li>
</ol>

<p><b>Additional Upgrade Notes:</b></p>

<ol>
  <li>If you are willing to accept downtime, you can simply take all the brokers down, update the code and start them back up. They will start
    with the new protocol by default.</li>
  <li>Bumping the protocol version and restarting can be done any time after the brokers are upgraded. It does not have to be immediately after.
    Similarly for the message format version.</li>
  <li>It is also possible to enable the 0.11.0 message format on individual topics using the topic admin tool (<code>bin/kafka-topics.sh</code>)
    prior to updating the global setting <code>log.message.format.version</code>.</li>
  <li>If you are upgrading from a version prior to 0.10.0, it is NOT necessary to first update the message format to 0.10.0
    before you switch to 0.11.0.</li>
</ol>

<h5><a id="upgrade_1100_streams" href="#upgrade_1100_streams">Upgrading a 0.10.2 Kafka Streams Application</a></h5>
<ul>
    <li> Upgrading your Streams application from 0.10.2 to 0.11.0 does not require a broker upgrade.
         A Kafka Streams 0.11.0 application can connect to 0.11.0, 0.10.2 and 0.10.1 brokers (it is not possible to connect to 0.10.0 brokers though). </li>
    <li> If you specify customized <code>key.serde</code>, <code>value.serde</code> and <code>timestamp.extractor</code> in configs, it is recommended to use their replaced configure parameter as these configs are deprecated. </li>
    <li> See <a href="/{{version}}/documentation/streams/upgrade-guide#streams_api_changes_0110">Streams API changes in 0.11.0</a> for more details. </li>
</ul>

<h5><a id="upgrade_1100_streams_from_0101" href="#upgrade_1100_streams_from_0101">Upgrading a 0.10.1 Kafka Streams Application</a></h5>
<ul>
    <li> Upgrading your Streams application from 0.10.1 to 0.11.0 does not require a broker upgrade.
         A Kafka Streams 0.11.0 application can connect to 0.11.0, 0.10.2 and 0.10.1 brokers (it is not possible to connect to 0.10.0 brokers though). </li>
    <li> You need to recompile your code. Just swapping the Kafka Streams library jar file will not work and will break your application. </li>
    <li> If you specify customized <code>key.serde</code>, <code>value.serde</code> and <code>timestamp.extractor</code> in configs, it is recommended to use their replaced configure parameter as these configs are deprecated. </li>
    <li> If you use a custom (i.e., user implemented) timestamp extractor, you will need to update this code, because the <code>TimestampExtractor</code> interface was changed. </li>
    <li> If you register custom metrics, you will need to update this code, because the <code>StreamsMetric</code> interface was changed. </li>
    <li> See <a href="/{{version}}/documentation/streams/upgrade-guide#streams_api_changes_0110">Streams API changes in 0.11.0</a> and
         <a href="/{{version}}/documentation/streams/upgrade-guide#streams_api_changes_0102">Streams API changes in 0.10.2</a> for more details. </li>
</ul>

<h5><a id="upgrade_1100_streams_from_0100" href="#upgrade_1100_streams_from_0100">Upgrading a 0.10.0 Kafka Streams Application</a></h5>
<ul>
    <li> Upgrading your Streams application from 0.10.0 to 0.11.0 does require a <a href="#upgrade_10_1">broker upgrade</a> because a Kafka Streams 0.11.0 application can only connect to 0.11.0, 0.10.2, or 0.10.1 brokers. </li>
    <li> There are couple of API changes, that are not backward compatible (cf. <a href="/{{version}}/documentation/streams#streams_api_changes_0110">Streams API changes in 0.11.0</a>,
         <a href="/{{version}}/documentation/streams#streams_api_changes_0102">Streams API changes in 0.10.2</a>, and
         <a href="/{{version}}/documentation/streams#streams_api_changes_0101">Streams API changes in 0.10.1</a> for more details).
         Thus, you need to update and recompile your code. Just swapping the Kafka Streams library jar file will not work and will break your application. </li>
    <!-- TODO add if 0.11.0.3 gets release
    <li> Upgrading from 0.10.0.x to 0.11.0.3 requires two rolling bounces with config <code>upgrade.from="0.10.0"</code> set for first upgrade phase
        (cf. <a href="https://cwiki.apache.org/confluence/display/KAFKA/KIP-268%3A+Simplify+Kafka+Streams+Rebalance+Metadata+Upgrade">KIP-268</a>).
        As an alternative, an offline upgrade is also possible.
        <ul>
            <li> prepare your application instances for a rolling bounce and make sure that config <code>upgrade.from</code> is set to <code>"0.10.0"</code> for new version 0.11.0.3 </li>
            <li> bounce each instance of your application once </li>
            <li> prepare your newly deployed 0.11.0.3 application instances for a second round of rolling bounces; make sure to remove the value for config <code>upgrade.mode</code> </li>
            <li> bounce each instance of your application once more to complete the upgrade </li>
        </ul>
    </li>
    -->
    <li> Upgrading from 0.10.0.x to 0.11.0.0, 0.11.0.1, or 0.11.0.2 requires an offline upgrade (rolling bounce upgrade is not supported)
        <ul>
            <li> stop all old (0.10.0.x) application instances </li>
            <li> update your code and swap old code and jar file with new code and new jar file </li>
            <li> restart all new (0.11.0.0 , 0.11.0.1, or 0.11.0.2) application instances </li>
        </ul>
    </li>
</ul>

<!-- TODO add if 0.11.0.3 gets release
<h5><a id="upgrade_1103_notable" href="#upgrade_1103_notable">Notable changes in 0.11.0.3</a></h5>
<ul>
<li> New Kafka Streams configuration parameter <code>upgrade.from</code> added that allows rolling bounce upgrade from version 0.10.0.x </li>
<li> See the <a href="/{{version}}/documentation/streams/upgrade-guide.html"><b>Kafka Streams upgrade guide</b></a> for details about this new config.
</ul>
-->

<h5><a id="upgrade_1100_notable" href="#upgrade_1100_notable">Notable changes in 0.11.0.0</a></h5>
<ul>
    <li>Unclean leader election is now disabled by default. The new default favors durability over availability. Users who wish to
        to retain the previous behavior should set the broker config <code>unclean.leader.election.enable</code> to <code>true</code>.</li>
    <li>Producer configs <code>block.on.buffer.full</code>, <code>metadata.fetch.timeout.ms</code> and <code>timeout.ms</code> have been
        removed. They were initially deprecated in Kafka 0.9.0.0.</li>
    <li>The <code>offsets.topic.replication.factor</code> broker config is now enforced upon auto topic creation. Internal
        auto topic creation will fail with a GROUP_COORDINATOR_NOT_AVAILABLE error until the cluster size meets this
        replication factor requirement.</li>
    <li> When compressing data with snappy, the producer and broker will use the compression scheme's default block size (2 x 32 KB)
         instead of 1 KB in order to improve the compression ratio. There have been reports of data compressed with the smaller
         block size being 50% larger than when compressed with the larger block size. For the snappy case, a producer with 5000
         partitions will require an additional 315 MB of JVM heap.</li>
    <li> Similarly, when compressing data with gzip, the producer and broker will use 8 KB instead of 1 KB as the buffer size. The default
         for gzip is excessively low (512 bytes). </li>
    <li>The broker configuration <code>max.message.bytes</code> now applies to the total size of a batch of messages.
        Previously the setting applied to batches of compressed messages, or to non-compressed messages individually.
        A message batch may consist of only a single message, so in most cases, the limitation on the size of
        individual messages is only reduced by the overhead of the batch format. However, there are some subtle implications
        for message format conversion (see <a href="#upgrade_11_message_format">below</a> for more detail). Note also
        that while previously the broker would ensure that at least one message is returned in each fetch request (regardless of the
        total and partition-level fetch sizes), the same behavior now applies to one message batch.</li>
    <li>GC log rotation is enabled by default, see KAFKA-3754 for details.</li>
    <li>Deprecated constructors of RecordMetadata, MetricName and Cluster classes have been removed.</li>
    <li>Added user headers support through a new Headers interface providing user headers read and write access.</li>
    <li>ProducerRecord and ConsumerRecord expose the new Headers API via <code>Headers headers()</code> method call.</li>
    <li>ExtendedSerializer and ExtendedDeserializer interfaces are introduced to support serialization and deserialization for headers. Headers will be ignored if the configured serializer and deserializer are not the above classes.</li>
    <li>A new config, <code>group.initial.rebalance.delay.ms</code>, was introduced.
        This config specifies the time, in milliseconds, that the <code>GroupCoordinator</code> will delay the initial consumer rebalance.
        The rebalance will be further delayed by the value of <code>group.initial.rebalance.delay.ms</code> as new members join the group, up to a maximum of <code>max.poll.interval.ms</code>.
        The default value for this is 3 seconds.
        During development and testing it might be desirable to set this to 0 in order to not delay test execution time.
    </li>
    <li><code>org.apache.kafka.common.Cluster#partitionsForTopic</code>, <code>partitionsForNode</code> and <code>availablePartitionsForTopic</code> methods
        will return an empty list instead of <code>null</code> (which is considered a bad practice) in case the metadata for the required topic does not exist.
    </li>
    <li>Streams API configuration parameters <code>timestamp.extractor</code>, <code>key.serde</code>, and <code>value.serde</code> were deprecated and
        replaced by <code>default.timestamp.extractor</code>, <code>default.key.serde</code>, and <code>default.value.serde</code>, respectively.
    </li>
    <li>For offset commit failures in the Java consumer's <code>commitAsync</code> APIs, we no longer expose the underlying
        cause when instances of <code>RetriableCommitFailedException</code> are passed to the commit callback. See
        <a href="https://issues.apache.org/jira/browse/KAFKA-5052">KAFKA-5052</a>  for more detail.
    </li>
</ul>

<h5><a id="upgrade_1100_new_protocols" href="#upgrade_1100_new_protocols">New Protocol Versions</a></h5>
<ul>
    <li> <a href="https://cwiki.apache.org/confluence/display/KAFKA/KIP-107%3A+Add+purgeDataBefore()+API+in+AdminClient">KIP-107</a>: FetchRequest v5 introduces a partition-level <code>log_start_offset</code> field. </li>
    <li> <a href="https://cwiki.apache.org/confluence/display/KAFKA/KIP-107%3A+Add+purgeDataBefore()+API+in+AdminClient">KIP-107</a>: FetchResponse v5 introduces a partition-level <code>log_start_offset</code> field. </li>
    <li> <a href="https://cwiki.apache.org/confluence/display/KAFKA/KIP-82+-+Add+Record+Headers">KIP-82</a>: ProduceRequest v3 introduces an array of <code>header</code> in the message protocol, containing <code>key</code> field and <code>value</code> field.</li>
    <li> <a href="https://cwiki.apache.org/confluence/display/KAFKA/KIP-82+-+Add+Record+Headers">KIP-82</a>: FetchResponse v5 introduces an array of <code>header</code> in the message protocol, containing <code>key</code> field and <code>value</code> field.</li>
</ul>

<h5><a id="upgrade_11_exactly_once_semantics" href="#upgrade_11_exactly_once_semantics">Notes on Exactly Once Semantics</a></h5>
<p>Kafka 0.11.0 includes support for idempotent and transactional capabilities in the producer. Idempotent delivery
  ensures that messages are delivered exactly once to a particular topic partition during the lifetime of a single producer.
  Transactional delivery allows producers to send data to multiple partitions such that either all messages are successfully
  delivered, or none of them are. Together, these capabilities enable "exactly once semantics" in Kafka. More details on these
  features are available in the user guide, but below we add a few specific notes on enabling them in an upgraded cluster.
  Note that enabling EoS is not required and there is no impact on the broker's behavior if unused.</p>

<ol>
  <li>Only the new Java producer and consumer support exactly once semantics.</li>
  <li>These features depend crucially on the <a href="#upgrade_11_message_format">0.11.0 message format</a>. Attempting to use them
    on an older format will result in unsupported version errors.</li>
  <li>Transaction state is stored in a new internal topic <code>__transaction_state</code>. This topic is not created until the
    the first attempt to use a transactional request API. Similar to the consumer offsets topic, there are several settings
    to control the topic's configuration. For example, <code>transaction.state.log.min.isr</code> controls the minimum ISR for
    this topic. See the configuration section in the user guide for a full list of options.</li>
  <li>For secure clusters, the transactional APIs require new ACLs which can be turned on with the <code>bin/kafka-acls.sh</code>.
    tool.</li>
  <li>EoS in Kafka introduces new request APIs and modifies several existing ones. See
    <a href="https://cwiki.apache.org/confluence/display/KAFKA/KIP-98+-+Exactly+Once+Delivery+and+Transactional+Messaging#KIP-98-ExactlyOnceDeliveryandTransactionalMessaging-RPCProtocolSummary">KIP-98</a>
    for the full details</li>
</ol>

<h5><a id="upgrade_11_message_format" href="#upgrade_11_message_format">Notes on the new message format in 0.11.0</a></h5>
<p>The 0.11.0 message format includes several major enhancements in order to support better delivery semantics for the producer
  (see <a href="https://cwiki.apache.org/confluence/display/KAFKA/KIP-98+-+Exactly+Once+Delivery+and+Transactional+Messaging">KIP-98</a>)
  and improved replication fault tolerance
  (see <a href="https://cwiki.apache.org/confluence/display/KAFKA/KIP-101+-+Alter+Replication+Protocol+to+use+Leader+Epoch+rather+than+High+Watermark+for+Truncation">KIP-101</a>).
  Although the new format contains more information to make these improvements possible, we have made the batch format much
  more efficient. As long as the number of messages per batch is more than 2, you can expect lower overall overhead. For smaller
  batches, however, there may be a small performance impact. See <a href="bit.ly/kafka-eos-perf">here</a> for the results of our
  initial performance analysis of the new message format. You can also find more detail on the message format in the
  <a href="https://cwiki.apache.org/confluence/display/KAFKA/KIP-98+-+Exactly+Once+Delivery+and+Transactional+Messaging#KIP-98-ExactlyOnceDeliveryandTransactionalMessaging-MessageFormat">KIP-98</a> proposal.
</p>
<p>One of the notable differences in the new message format is that even uncompressed messages are stored together as a single batch.
  This has a few implications for the broker configuration <code>max.message.bytes</code>, which limits the size of a single batch. First,
  if an older client produces messages to a topic partition using the old format, and the messages are individually smaller than
  <code>max.message.bytes</code>, the broker may still reject them after they are merged into a single batch during the up-conversion process.
  Generally this can happen when the aggregate size of the individual messages is larger than <code>max.message.bytes</code>. There is a similar
  effect for older consumers reading messages down-converted from the new format: if the fetch size is not set at least as large as
  <code>max.message.bytes</code>, the consumer may not be able to make progress even if the individual uncompressed messages are smaller
  than the configured fetch size. This behavior does not impact the Java client for 0.10.1.0 and later since it uses an updated fetch protocol
  which ensures that at least one message can be returned even if it exceeds the fetch size. To get around these problems, you should ensure
  1) that the producer's batch size is not set larger than <code>max.message.bytes</code>, and 2) that the consumer's fetch size is set at
  least as large as <code>max.message.bytes</code>.
</p>
<p>Most of the discussion on the performance impact of <a href="#upgrade_10_performance_impact">upgrading to the 0.10.0 message format</a>
  remains pertinent to the 0.11.0 upgrade. This mainly affects clusters that are not secured with TLS since "zero-copy" transfer
  is already not possible in that case. In order to avoid the cost of down-conversion, you should ensure that consumer applications
  are upgraded to the latest 0.11.0 client. Significantly, since the old consumer has been deprecated in 0.11.0.0, it does not support
  the new message format. You must upgrade to use the new consumer to use the new message format without the cost of down-conversion.
  Note that 0.11.0 consumers support backwards compatibility with 0.10.0 brokers and upward, so it is possible to upgrade the
  clients first before the brokers.
</p>

<h4><a id="upgrade_10_2_0" href="#upgrade_10_2_0">Upgrading from 0.8.x, 0.9.x, 0.10.0.x or 0.10.1.x to 0.10.2.0</a></h4>
<p>0.10.2.0 has wire protocol changes. By following the recommended rolling upgrade plan below, you guarantee no downtime during the upgrade.
However, please review the <a href="#upgrade_1020_notable">notable changes in 0.10.2.0</a> before upgrading.
</p>

<p>Starting with version 0.10.2, Java clients (producer and consumer) have acquired the ability to communicate with older brokers. Version 0.10.2
clients can talk to version 0.10.0 or newer brokers. However, if your brokers are older than 0.10.0, you must upgrade all the brokers in the
Kafka cluster before upgrading your clients. Version 0.10.2 brokers support 0.8.x and newer clients.
</p>

<p><b>For a rolling upgrade:</b></p>

<ol>
    <li> Update server.properties file on all brokers and add the following properties:
        <ul>
            <li>inter.broker.protocol.version=CURRENT_KAFKA_VERSION (e.g. 0.8.2, 0.9.0, 0.10.0 or 0.10.1).</li>
            <li>log.message.format.version=CURRENT_KAFKA_VERSION  (See <a href="#upgrade_10_performance_impact">potential performance impact following the upgrade</a> for the details on what this configuration does.)
        </ul>
    </li>
    <li> Upgrade the brokers one at a time: shut down the broker, update the code, and restart it. </li>
    <li> Once the entire cluster is upgraded, bump the protocol version by editing inter.broker.protocol.version and setting it to 0.10.2. </li>
    <li> If your previous message format is 0.10.0, change log.message.format.version to 0.10.2 (this is a no-op as the message format is the same for 0.10.0, 0.10.1 and 0.10.2).
        If your previous message format version is lower than 0.10.0, do not change log.message.format.version yet - this parameter should only change once all consumers have been upgraded to 0.10.0.0 or later.</li>
    <li> Restart the brokers one by one for the new protocol version to take effect. </li>
    <li> If log.message.format.version is still lower than 0.10.0 at this point, wait until all consumers have been upgraded to 0.10.0 or later,
        then change log.message.format.version to 0.10.2 on each broker and restart them one by one. </li>
</ol>

<p><b>Note:</b> If you are willing to accept downtime, you can simply take all the brokers down, update the code and start all of them. They will start with the new protocol by default.

<p><b>Note:</b> Bumping the protocol version and restarting can be done any time after the brokers were upgraded. It does not have to be immediately after.

<h5><a id="upgrade_1020_streams" href="#upgrade_1020_streams">Upgrading a 0.10.1 Kafka Streams Application</a></h5>
<ul>
    <li> Upgrading your Streams application from 0.10.1 to 0.10.2 does not require a broker upgrade.
         A Kafka Streams 0.10.2 application can connect to 0.10.2 and 0.10.1 brokers (it is not possible to connect to 0.10.0 brokers though). </li>
    <li> You need to recompile your code. Just swapping the Kafka Streams library jar file will not work and will break your application. </li>
    <li> If you use a custom (i.e., user implemented) timestamp extractor, you will need to update this code, because the <code>TimestampExtractor</code> interface was changed. </li>
    <li> If you register custom metrics, you will need to update this code, because the <code>StreamsMetric</code> interface was changed. </li>
    <li> See <a href="/{{version}}/documentation/streams/upgrade-guide#streams_api_changes_0102">Streams API changes in 0.10.2</a> for more details. </li>
</ul>

<h5><a id="upgrade_1020_streams_from_0100" href="#upgrade_1020_streams_from_0100">Upgrading a 0.10.0 Kafka Streams Application</a></h5>
<ul>
    <li> Upgrading your Streams application from 0.10.0 to 0.10.2 does require a <a href="#upgrade_10_1">broker upgrade</a> because a Kafka Streams 0.10.2 application can only connect to 0.10.2 or 0.10.1 brokers. </li>
    <li> There are couple of API changes, that are not backward compatible (cf. <a href="/{{version}}/documentation/streams#streams_api_changes_0102">Streams API changes in 0.10.2</a> for more details).
         Thus, you need to update and recompile your code. Just swapping the Kafka Streams library jar file will not work and will break your application. </li>
    <!-- TODO add if 0.10.2.2 gets release
    <li> Upgrading from 0.10.0.x to 0.10.2.2 requires two rolling bounces with config <code>upgrade.from="0.10.0"</code> set for first upgrade phase
         (cf. <a href="https://cwiki.apache.org/confluence/display/KAFKA/KIP-268%3A+Simplify+Kafka+Streams+Rebalance+Metadata+Upgrade">KIP-268</a>).
         As an alternative, an offline upgrade is also possible.
        <ul>
            <li> prepare your application instances for a rolling bounce and make sure that config <code>upgrade.from</code> is set to <code>"0.10.0"</code> for new version 0.10.2.2 </li>
            <li> bounce each instance of your application once </li>
            <li> prepare your newly deployed 0.10.2.2 application instances for a second round of rolling bounces; make sure to remove the value for config <code>upgrade.mode</code> </li>
            <li> bounce each instance of your application once more to complete the upgrade </li>
        </ul>
    </li>
    -->
    <li> Upgrading from 0.10.0.x to 0.10.2.0 or 0.10.2.1 requires an offline upgrade (rolling bounce upgrade is not supported)
        <ul>
            <li> stop all old (0.10.0.x) application instances </li>
            <li> update your code and swap old code and jar file with new code and new jar file </li>
            <li> restart all new (0.10.2.0 or 0.10.2.1) application instances </li>
        </ul>
    </li>
</ul>

<!-- TODO add if 0.10.2.2 gets release
<h5><a id="upgrade_10202_notable" href="#upgrade_10202_notable">Notable changes in 0.10.2.2</a></h5>
<ul>
<li> New configuration parameter <code>upgrade.from</code> added that allows rolling bounce upgrade from version 0.10.0.x </li>
</ul>
-->

<h5><a id="upgrade_10201_notable" href="#upgrade_10201_notable">Notable changes in 0.10.2.1</a></h5>
<ul>
  <li> The default values for two configurations of the StreamsConfig class were changed to improve the resiliency of Kafka Streams applications. The internal Kafka Streams producer <code>retries</code> default value was changed from 0 to 10. The internal Kafka Streams consumer <code>max.poll.interval.ms</code>  default value was changed from 300000 to <code>Integer.MAX_VALUE</code>.
  </li>
</ul>

<h5><a id="upgrade_1020_notable" href="#upgrade_1020_notable">Notable changes in 0.10.2.0</a></h5>
<ul>
    <li>The Java clients (producer and consumer) have acquired the ability to communicate with older brokers. Version 0.10.2 clients
        can talk to version 0.10.0 or newer brokers. Note that some features are not available or are limited when older brokers
        are used. </li>
    <li>Several methods on the Java consumer may now throw <code>InterruptException</code> if the calling thread is interrupted.
        Please refer to the <code>KafkaConsumer</code> Javadoc for a more in-depth explanation of this change.</li>
    <li>Java consumer now shuts down gracefully. By default, the consumer waits up to 30 seconds to complete pending requests.
        A new close API with timeout has been added to <code>KafkaConsumer</code> to control the maximum wait time.</li>
    <li>Multiple regular expressions separated by commas can be passed to MirrorMaker with the new Java consumer via the --whitelist option. This
        makes the behaviour consistent with MirrorMaker when used the old Scala consumer.</li>
    <li>Upgrading your Streams application from 0.10.1 to 0.10.2 does not require a broker upgrade.
        A Kafka Streams 0.10.2 application can connect to 0.10.2 and 0.10.1 brokers (it is not possible to connect to 0.10.0 brokers though).</li>
    <li>The Zookeeper dependency was removed from the Streams API. The Streams API now uses the Kafka protocol to manage internal topics instead of
        modifying Zookeeper directly. This eliminates the need for privileges to access Zookeeper directly and "StreamsConfig.ZOOKEEPER_CONFIG"
        should not be set in the Streams app any more. If the Kafka cluster is secured, Streams apps must have the required security privileges to create new topics.</li>
    <li>Several new fields including "security.protocol", "connections.max.idle.ms", "retry.backoff.ms", "reconnect.backoff.ms" and "request.timeout.ms" were added to
        StreamsConfig class. User should pay attention to the default values and set these if needed. For more details please refer to <a href="/{{version}}/documentation/#streamsconfigs">3.5 Kafka Streams Configs</a>.</li>
</ul>

<h5><a id="upgrade_1020_new_protocols" href="#upgrade_1020_new_protocols">New Protocol Versions</a></h5>
<ul>
    <li> <a href="https://cwiki.apache.org/confluence/display/KAFKA/KIP-88%3A+OffsetFetch+Protocol+Update">KIP-88</a>: OffsetFetchRequest v2 supports retrieval of offsets for all topics if the <code>topics</code> array is set to <code>null</code>. </li>
    <li> <a href="https://cwiki.apache.org/confluence/display/KAFKA/KIP-88%3A+OffsetFetch+Protocol+Update">KIP-88</a>: OffsetFetchResponse v2 introduces a top-level <code>error_code</code> field. </li>
    <li> <a href="https://cwiki.apache.org/confluence/display/KAFKA/KIP-103%3A+Separation+of+Internal+and+External+traffic">KIP-103</a>: UpdateMetadataRequest v3 introduces a <code>listener_name</code> field to the elements of the <code>end_points</code> array. </li>
    <li> <a href="https://cwiki.apache.org/confluence/display/KAFKA/KIP-108%3A+Create+Topic+Policy">KIP-108</a>: CreateTopicsRequest v1 introduces a <code>validate_only</code> field. </li>
    <li> <a href="https://cwiki.apache.org/confluence/display/KAFKA/KIP-108%3A+Create+Topic+Policy">KIP-108</a>: CreateTopicsResponse v1 introduces an <code>error_message</code> field to the elements of the <code>topic_errors</code> array. </li>
</ul>

<h4><a id="upgrade_10_1" href="#upgrade_10_1">Upgrading from 0.8.x, 0.9.x or 0.10.0.X to 0.10.1.0</a></h4>
0.10.1.0 has wire protocol changes. By following the recommended rolling upgrade plan below, you guarantee no downtime during the upgrade.
However, please notice the <a href="#upgrade_10_1_breaking">Potential breaking changes in 0.10.1.0</a> before upgrade.
<br>
Note: Because new protocols are introduced, it is important to upgrade your Kafka clusters before upgrading your clients (i.e. 0.10.1.x clients
only support 0.10.1.x or later brokers while 0.10.1.x brokers also support older clients).

<p><b>For a rolling upgrade:</b></p>

<ol>
    <li> Update server.properties file on all brokers and add the following properties:
        <ul>
            <li>inter.broker.protocol.version=CURRENT_KAFKA_VERSION (e.g. 0.8.2.0, 0.9.0.0 or 0.10.0.0).</li>
            <li>log.message.format.version=CURRENT_KAFKA_VERSION  (See <a href="#upgrade_10_performance_impact">potential performance impact following the upgrade</a> for the details on what this configuration does.)
        </ul>
    </li>
    <li> Upgrade the brokers one at a time: shut down the broker, update the code, and restart it. </li>
    <li> Once the entire cluster is upgraded, bump the protocol version by editing inter.broker.protocol.version and setting it to 0.10.1.0. </li>
    <li> If your previous message format is 0.10.0, change log.message.format.version to 0.10.1 (this is a no-op as the message format is the same for both 0.10.0 and 0.10.1).
         If your previous message format version is lower than 0.10.0, do not change log.message.format.version yet - this parameter should only change once all consumers have been upgraded to 0.10.0.0 or later.</li>
    <li> Restart the brokers one by one for the new protocol version to take effect. </li>
    <li> If log.message.format.version is still lower than 0.10.0 at this point, wait until all consumers have been upgraded to 0.10.0 or later,
         then change log.message.format.version to 0.10.1 on each broker and restart them one by one. </li>
</ol>

<p><b>Note:</b> If you are willing to accept downtime, you can simply take all the brokers down, update the code and start all of them. They will start with the new protocol by default.

<p><b>Note:</b> Bumping the protocol version and restarting can be done any time after the brokers were upgraded. It does not have to be immediately after.

<h5><a id="upgrade_10_1_breaking" href="#upgrade_10_1_breaking">Potential breaking changes in 0.10.1.0</a></h5>
<ul>
    <li> The log retention time is no longer based on last modified time of the log segments. Instead it will be based on the largest timestamp of the messages in a log segment.</li>
    <li> The log rolling time is no longer depending on log segment create time. Instead it is now based on the timestamp in the messages. More specifically. if the timestamp of the first message in the segment is T, the log will be rolled out when a new message has a timestamp greater than or equal to T + log.roll.ms </li>
    <li> The open file handlers of 0.10.0 will increase by ~33% because of the addition of time index files for each segment.</li>
    <li> The time index and offset index share the same index size configuration. Since each time index entry is 1.5x the size of offset index entry. User may need to increase log.index.size.max.bytes to avoid potential frequent log rolling. </li>
    <li> Due to the increased number of index files, on some brokers with large amount the log segments (e.g. >15K), the log loading process during the broker startup could be longer. Based on our experiment, setting the num.recovery.threads.per.data.dir to one may reduce the log loading time. </li>
</ul>

<h5><a id="upgrade_1010_streams" href="#upgrade_1010_streams">Upgrading a 0.10.0 Kafka Streams Application</a></h5>
<ul>
    <li> Upgrading your Streams application from 0.10.0 to 0.10.1 does require a <a href="#upgrade_10_1">broker upgrade</a> because a Kafka Streams 0.10.1 application can only connect to 0.10.1 brokers. </li>
    <li> There are couple of API changes, that are not backward compatible (cf. <a href="/{{version}}/documentation/streams/upgrade-guide#streams_api_changes_0101">Streams API changes in 0.10.1</a> for more details).
     Thus, you need to update and recompile your code. Just swapping the Kafka Streams library jar file will not work and will break your application. </li>
    <!-- TODO add if 0.10.1.2 gets release
        <li> Upgrading from 0.10.0.x to 0.10.1.2 requires two rolling bounces with config <code>upgrade.from="0.10.0"</code> set for first upgrade phase
         (cf. <a href="https://cwiki.apache.org/confluence/display/KAFKA/KIP-268%3A+Simplify+Kafka+Streams+Rebalance+Metadata+Upgrade">KIP-268</a>).
         As an alternative, an offline upgrade is also possible.
            <ul>
                <li> prepare your application instances for a rolling bounce and make sure that config <code>upgrade.from</code> is set to <code>"0.10.0"</code> for new version 0.10.1.2 </li>
                <li> bounce each instance of your application once </li>
                <li> prepare your newly deployed 0.10.1.2 application instances for a second round of rolling bounces; make sure to remove the value for config <code>upgrade.mode</code> </li>
                <li> bounce each instance of your application once more to complete the upgrade </li>
            </ul>
        </li>
        -->
    <li> Upgrading from 0.10.0.x to 0.10.1.0 or 0.10.1.1 requires an offline upgrade (rolling bounce upgrade is not supported)
    <ul>
        <li> stop all old (0.10.0.x) application instances </li>
        <li> update your code and swap old code and jar file with new code and new jar file </li>
        <li> restart all new (0.10.1.0 or 0.10.1.1) application instances </li>
    </ul>
    </li>
</ul>

<h5><a id="upgrade_1010_notable" href="#upgrade_1010_notable">Notable changes in 0.10.1.0</a></h5>
<ul>
    <li> The new Java consumer is no longer in beta and we recommend it for all new development. The old Scala consumers are still supported, but they will be deprecated in the next release
         and will be removed in a future major release. </li>
    <li> The <code>--new-consumer</code>/<code>--new.consumer</code> switch is no longer required to use tools like MirrorMaker and the Console Consumer with the new consumer; one simply
         needs to pass a Kafka broker to connect to instead of the ZooKeeper ensemble. In addition, usage of the Console Consumer with the old consumer has been deprecated and it will be
         removed in a future major release. </li>
    <li> Kafka clusters can now be uniquely identified by a cluster id. It will be automatically generated when a broker is upgraded to 0.10.1.0. The cluster id is available via the kafka.server:type=KafkaServer,name=ClusterId metric and it is part of the Metadata response. Serializers, client interceptors and metric reporters can receive the cluster id by implementing the ClusterResourceListener interface. </li>
    <li> The BrokerState "RunningAsController" (value 4) has been removed. Due to a bug, a broker would only be in this state briefly before transitioning out of it and hence the impact of the removal should be minimal. The recommended way to detect if a given broker is the controller is via the kafka.controller:type=KafkaController,name=ActiveControllerCount metric. </li>
    <li> The new Java Consumer now allows users to search offsets by timestamp on partitions. </li>
    <li> The new Java Consumer now supports heartbeating from a background thread. There is a new configuration
         <code>max.poll.interval.ms</code> which controls the maximum time between poll invocations before the consumer
         will proactively leave the group (5 minutes by default). The value of the configuration
         <code>request.timeout.ms</code> must always be larger than <code>max.poll.interval.ms</code> because this is the maximum
         time that a JoinGroup request can block on the server while the consumer is rebalancing, so we have changed its default
         value to just above 5 minutes. Finally, the default value of <code>session.timeout.ms</code> has been adjusted down to
         10 seconds, and the default value of <code>max.poll.records</code> has been changed to 500.</li>
    <li> When using an Authorizer and a user doesn't have <b>Describe</b> authorization on a topic, the broker will no
         longer return TOPIC_AUTHORIZATION_FAILED errors to requests since this leaks topic names. Instead, the UNKNOWN_TOPIC_OR_PARTITION
         error code will be returned. This may cause unexpected timeouts or delays when using the producer and consumer since
         Kafka clients will typically retry automatically on unknown topic errors. You should consult the client logs if you
         suspect this could be happening.</li>
    <li> Fetch responses have a size limit by default (50 MB for consumers and 10 MB for replication). The existing per partition limits also apply (1 MB for consumers
         and replication). Note that neither of these limits is an absolute maximum as explained in the next point. </li>
    <li> Consumers and replicas can make progress if a message larger than the response/partition size limit is found. More concretely, if the first message in the
         first non-empty partition of the fetch is larger than either or both limits, the message will still be returned. </li>
    <li> Overloaded constructors were added to <code>kafka.api.FetchRequest</code> and <code>kafka.javaapi.FetchRequest</code> to allow the caller to specify the
         order of the partitions (since order is significant in v3). The previously existing constructors were deprecated and the partitions are shuffled before
         the request is sent to avoid starvation issues. </li>
</ul>

<h5><a id="upgrade_1010_new_protocols" href="#upgrade_1010_new_protocols">New Protocol Versions</a></h5>
<ul>
    <li> ListOffsetRequest v1 supports accurate offset search based on timestamps. </li>
    <li> MetadataResponse v2 introduces a new field: "cluster_id". </li>
    <li> FetchRequest v3 supports limiting the response size (in addition to the existing per partition limit), it returns messages
         bigger than the limits if required to make progress and the order of partitions in the request is now significant. </li>
    <li> JoinGroup v1 introduces a new field: "rebalance_timeout". </li>
</ul>

<h4><a id="upgrade_10" href="#upgrade_10">Upgrading from 0.8.x or 0.9.x to 0.10.0.0</a></h4>
<p>
0.10.0.0 has <a href="#upgrade_10_breaking">potential breaking changes</a> (please review before upgrading) and possible <a href="#upgrade_10_performance_impact">  performance impact following the upgrade</a>. By following the recommended rolling upgrade plan below, you guarantee no downtime and no performance impact during and following the upgrade.
<br>
Note: Because new protocols are introduced, it is important to upgrade your Kafka clusters before upgrading your clients.
</p>
<p>
<b>Notes to clients with version 0.9.0.0: </b>Due to a bug introduced in 0.9.0.0,
clients that depend on ZooKeeper (old Scala high-level Consumer and MirrorMaker if used with the old consumer) will not
work with 0.10.0.x brokers. Therefore, 0.9.0.0 clients should be upgraded to 0.9.0.1 <b>before</b> brokers are upgraded to
0.10.0.x. This step is not necessary for 0.8.X or 0.9.0.1 clients.
</p>

<p><b>For a rolling upgrade:</b></p>

<ol>
    <li> Update server.properties file on all brokers and add the following properties:
         <ul>
         <li>inter.broker.protocol.version=CURRENT_KAFKA_VERSION (e.g. 0.8.2 or 0.9.0.0).</li>
         <li>log.message.format.version=CURRENT_KAFKA_VERSION  (See <a href="#upgrade_10_performance_impact">potential performance impact following the upgrade</a> for the details on what this configuration does.)
         </ul>
    </li>
    <li> Upgrade the brokers. This can be done a broker at a time by simply bringing it down, updating the code, and restarting it. </li>
    <li> Once the entire cluster is upgraded, bump the protocol version by editing inter.broker.protocol.version and setting it to 0.10.0.0. NOTE: You shouldn't touch log.message.format.version yet - this parameter should only change once all consumers have been upgraded to 0.10.0.0 </li>
    <li> Restart the brokers one by one for the new protocol version to take effect. </li>
    <li> Once all consumers have been upgraded to 0.10.0, change log.message.format.version to 0.10.0 on each broker and restart them one by one.
    </li>
</ol>

<p><b>Note:</b> If you are willing to accept downtime, you can simply take all the brokers down, update the code and start all of them. They will start with the new protocol by default.

<p><b>Note:</b> Bumping the protocol version and restarting can be done any time after the brokers were upgraded. It does not have to be immediately after.

<h5><a id="upgrade_10_performance_impact" href="#upgrade_10_performance_impact">Potential performance impact following upgrade to 0.10.0.0</a></h5>
<p>
    The message format in 0.10.0 includes a new timestamp field and uses relative offsets for compressed messages.
    The on disk message format can be configured through log.message.format.version in the server.properties file.
    The default on-disk message format is 0.10.0. If a consumer client is on a version before 0.10.0.0, it only understands
    message formats before 0.10.0. In this case, the broker is able to convert messages from the 0.10.0 format to an earlier format
    before sending the response to the consumer on an older version. However, the broker can't use zero-copy transfer in this case.

    Reports from the Kafka community on the performance impact have shown CPU utilization going from 20% before to 100% after an upgrade, which forced an immediate upgrade of all clients to bring performance back to normal.

    To avoid such message conversion before consumers are upgraded to 0.10.0.0, one can set log.message.format.version to 0.8.2 or 0.9.0 when upgrading the broker to 0.10.0.0. This way, the broker can still use zero-copy transfer to send the data to the old consumers. Once consumers are upgraded, one can change the message format to 0.10.0 on the broker and enjoy the new message format that includes new timestamp and improved compression.

    The conversion is supported to ensure compatibility and can be useful to support a few apps that have not updated to newer clients yet, but is impractical to support all consumer traffic on even an overprovisioned cluster. Therefore, it is critical to avoid the message conversion as much as possible when brokers have been upgraded but the majority of clients have not.
</p>
<p>
    For clients that are upgraded to 0.10.0.0, there is no performance impact.
</p>
<p>
    <b>Note:</b> By setting the message format version, one certifies that all existing messages are on or below that
    message format version. Otherwise consumers before 0.10.0.0 might break. In particular, after the message format
    is set to 0.10.0, one should not change it back to an earlier format as it may break consumers on versions before 0.10.0.0.
</p>
<p>
    <b>Note:</b> Due to the additional timestamp introduced in each message, producers sending small messages may see a
    message throughput degradation because of the increased overhead.
    Likewise, replication now transmits an additional 8 bytes per message.
    If you're running close to the network capacity of your cluster, it's possible that you'll overwhelm the network cards
    and see failures and performance issues due to the overload.
</p>
    <b>Note:</b> If you have enabled compression on producers, you may notice reduced producer throughput and/or
    lower compression rate on the broker in some cases. When receiving compressed messages, 0.10.0
    brokers avoid recompressing the messages, which in general reduces the latency and improves the throughput. In
    certain cases, however, this may reduce the batching size on the producer, which could lead to worse throughput. If this
    happens, users can tune linger.ms and batch.size of the producer for better throughput. In addition, the producer buffer
    used for compressing messages with snappy is smaller than the one used by the broker, which may have a negative
    impact on the compression ratio for the messages on disk. We intend to make this configurable in a future Kafka
    release.
<p>

</p>

<h5><a id="upgrade_10_breaking" href="#upgrade_10_breaking">Potential breaking changes in 0.10.0.0</a></h5>
<ul>
    <li> Starting from Kafka 0.10.0.0, the message format version in Kafka is represented as the Kafka version. For example, message format 0.9.0 refers to the highest message version supported by Kafka 0.9.0. </li>
    <li> Message format 0.10.0 has been introduced and it is used by default. It includes a timestamp field in the messages and relative offsets are used for compressed messages. </li>
    <li> ProduceRequest/Response v2 has been introduced and it is used by default to support message format 0.10.0 </li>
    <li> FetchRequest/Response v2 has been introduced and it is used by default to support message format 0.10.0 </li>
    <li> MessageFormatter interface was changed from <code>def writeTo(key: Array[Byte], value: Array[Byte], output: PrintStream)</code> to
        <code>def writeTo(consumerRecord: ConsumerRecord[Array[Byte], Array[Byte]], output: PrintStream)</code> </li>
    <li> MessageReader interface was changed from <code>def readMessage(): KeyedMessage[Array[Byte], Array[Byte]]</code> to
        <code>def readMessage(): ProducerRecord[Array[Byte], Array[Byte]]</code> </li>
    <li> MessageFormatter's package was changed from <code>kafka.tools</code> to <code>kafka.common</code> </li>
    <li> MessageReader's package was changed from <code>kafka.tools</code> to <code>kafka.common</code> </li>
    <li> MirrorMakerMessageHandler no longer exposes the <code>handle(record: MessageAndMetadata[Array[Byte], Array[Byte]])</code> method as it was never called. </li>
    <li> The 0.7 KafkaMigrationTool is no longer packaged with Kafka. If you need to migrate from 0.7 to 0.10.0, please migrate to 0.8 first and then follow the documented upgrade process to upgrade from 0.8 to 0.10.0. </li>
    <li> The new consumer has standardized its APIs to accept <code>java.util.Collection</code> as the sequence type for method parameters. Existing code may have to be updated to work with the 0.10.0 client library. </li>
    <li> LZ4-compressed message handling was changed to use an interoperable framing specification (LZ4f v1.5.1).
         To maintain compatibility with old clients, this change only applies to Message format 0.10.0 and later.
         Clients that Produce/Fetch LZ4-compressed messages using v0/v1 (Message format 0.9.0) should continue
         to use the 0.9.0 framing implementation. Clients that use Produce/Fetch protocols v2 or later
         should use interoperable LZ4f framing. A list of interoperable LZ4 libraries is available at http://www.lz4.org/
</ul>

<h5><a id="upgrade_10_notable" href="#upgrade_10_notable">Notable changes in 0.10.0.0</a></h5>

<ul>
    <li> Starting from Kafka 0.10.0.0, a new client library named <b>Kafka Streams</b> is available for stream processing on data stored in Kafka topics. This new client library only works with 0.10.x and upward versioned brokers due to message format changes mentioned above. For more information please read <a href="/{{version}}/documentation/streams">Streams documentation</a>.</li>
    <li> The default value of the configuration parameter <code>receive.buffer.bytes</code> is now 64K for the new consumer.</li>
    <li> The new consumer now exposes the configuration parameter <code>exclude.internal.topics</code> to restrict internal topics (such as the consumer offsets topic) from accidentally being included in regular expression subscriptions. By default, it is enabled.</li>
    <li> The old Scala producer has been deprecated. Users should migrate their code to the Java producer included in the kafka-clients JAR as soon as possible. </li>
    <li> The new consumer API has been marked stable. </li>
</ul>

<h4><a id="upgrade_9" href="#upgrade_9">Upgrading from 0.8.0, 0.8.1.X, or 0.8.2.X to 0.9.0.0</a></h4>

0.9.0.0 has <a href="#upgrade_9_breaking">potential breaking changes</a> (please review before upgrading) and an inter-broker protocol change from previous versions. This means that upgraded brokers and clients may not be compatible with older versions. It is important that you upgrade your Kafka cluster before upgrading your clients. If you are using MirrorMaker downstream clusters should be upgraded first as well.

<p><b>For a rolling upgrade:</b></p>

<ol>
	<li> Update server.properties file on all brokers and add the following property: inter.broker.protocol.version=0.8.2.X </li>
	<li> Upgrade the brokers. This can be done a broker at a time by simply bringing it down, updating the code, and restarting it. </li>
	<li> Once the entire cluster is upgraded, bump the protocol version by editing inter.broker.protocol.version and setting it to 0.9.0.0.</li>
	<li> Restart the brokers one by one for the new protocol version to take effect </li>
</ol>

<p><b>Note:</b> If you are willing to accept downtime, you can simply take all the brokers down, update the code and start all of them. They will start with the new protocol by default.

<p><b>Note:</b> Bumping the protocol version and restarting can be done any time after the brokers were upgraded. It does not have to be immediately after.

<h5><a id="upgrade_9_breaking" href="#upgrade_9_breaking">Potential breaking changes in 0.9.0.0</a></h5>

<ul>
    <li> Java 1.6 is no longer supported. </li>
    <li> Scala 2.9 is no longer supported. </li>
    <li> Broker IDs above 1000 are now reserved by default to automatically assigned broker IDs. If your cluster has existing broker IDs above that threshold make sure to increase the reserved.broker.max.id broker configuration property accordingly. </li>
    <li> Configuration parameter replica.lag.max.messages was removed. Partition leaders will no longer consider the number of lagging messages when deciding which replicas are in sync. </li>
    <li> Configuration parameter replica.lag.time.max.ms now refers not just to the time passed since last fetch request from replica, but also to time since the replica last caught up. Replicas that are still fetching messages from leaders but did not catch up to the latest messages in replica.lag.time.max.ms will be considered out of sync. </li>
    <li> Compacted topics no longer accept messages without key and an exception is thrown by the producer if this is attempted. In 0.8.x, a message without key would cause the log compaction thread to subsequently complain and quit (and stop compacting all compacted topics). </li>
    <li> MirrorMaker no longer supports multiple target clusters. As a result it will only accept a single --consumer.config parameter. To mirror multiple source clusters, you will need at least one MirrorMaker instance per source cluster, each with its own consumer configuration. </li>
    <li> Tools packaged under <em>org.apache.kafka.clients.tools.*</em> have been moved to <em>org.apache.kafka.tools.*</em>. All included scripts will still function as usual, only custom code directly importing these classes will be affected. </li>
    <li> The default Kafka JVM performance options (KAFKA_JVM_PERFORMANCE_OPTS) have been changed in kafka-run-class.sh. </li>
    <li> The kafka-topics.sh script (kafka.admin.TopicCommand) now exits with non-zero exit code on failure. </li>
    <li> The kafka-topics.sh script (kafka.admin.TopicCommand) will now print a warning when topic names risk metric collisions due to the use of a '.' or '_' in the topic name, and error in the case of an actual collision. </li>
    <li> The kafka-console-producer.sh script (kafka.tools.ConsoleProducer) will use the Java producer instead of the old Scala producer be default, and users have to specify 'old-producer' to use the old producer. </li>
    <li> By default, all command line tools will print all logging messages to stderr instead of stdout. </li>
</ul>

<h5><a id="upgrade_901_notable" href="#upgrade_901_notable">Notable changes in 0.9.0.1</a></h5>

<ul>
    <li> The new broker id generation feature can be disabled by setting broker.id.generation.enable to false. </li>
    <li> Configuration parameter log.cleaner.enable is now true by default. This means topics with a cleanup.policy=compact will now be compacted by default, and 128 MB of heap will be allocated to the cleaner process via log.cleaner.dedupe.buffer.size. You may want to review log.cleaner.dedupe.buffer.size and the other log.cleaner configuration values based on your usage of compacted topics. </li>
    <li> Default value of configuration parameter fetch.min.bytes for the new consumer is now 1 by default. </li>
</ul>

<h5>Deprecations in 0.9.0.0</h5>

<ul>
    <li> Altering topic configuration from the kafka-topics.sh script (kafka.admin.TopicCommand) has been deprecated. Going forward, please use the kafka-configs.sh script (kafka.admin.ConfigCommand) for this functionality. </li>
    <li> The kafka-consumer-offset-checker.sh (kafka.tools.ConsumerOffsetChecker) has been deprecated. Going forward, please use kafka-consumer-groups.sh (kafka.admin.ConsumerGroupCommand) for this functionality. </li>
    <li> The kafka.tools.ProducerPerformance class has been deprecated. Going forward, please use org.apache.kafka.tools.ProducerPerformance for this functionality (kafka-producer-perf-test.sh will also be changed to use the new class). </li>
    <li> The producer config block.on.buffer.full has been deprecated and will be removed in future release. Currently its default value has been changed to false. The KafkaProducer will no longer throw BufferExhaustedException but instead will use max.block.ms value to block, after which it will throw a TimeoutException. If block.on.buffer.full property is set to true explicitly, it will set the max.block.ms to Long.MAX_VALUE and metadata.fetch.timeout.ms will not be honoured</li>
</ul>

<h4><a id="upgrade_82" href="#upgrade_82">Upgrading from 0.8.1 to 0.8.2</a></h4>

0.8.2 is fully compatible with 0.8.1. The upgrade can be done one broker at a time by simply bringing it down, updating the code, and restarting it.

<h4><a id="upgrade_81" href="#upgrade_81">Upgrading from 0.8.0 to 0.8.1</a></h4>

0.8.1 is fully compatible with 0.8. The upgrade can be done one broker at a time by simply bringing it down, updating the code, and restarting it.

<h4><a id="upgrade_7" href="#upgrade_7">Upgrading from 0.7</a></h4>

Release 0.7 is incompatible with newer releases. Major changes were made to the API, ZooKeeper data structures, and protocol, and configuration in order to add replication (Which was missing in 0.7). The upgrade from 0.7 to later versions requires a <a href="https://cwiki.apache.org/confluence/display/KAFKA/Migrating+from+0.7+to+0.8">special tool</a> for migration. This migration can be done without downtime.

</script>

<div class="p-upgrade"></div><|MERGE_RESOLUTION|>--- conflicted
+++ resolved
@@ -103,16 +103,13 @@
         will be removed in a future version.</li>
     <li>The internal method <code>kafka.admin.AdminClient.deleteRecordsBefore</code> has been removed. Users are encouraged to migrate to <code>org.apache.kafka.clients.admin.AdminClient.deleteRecords</code>.</li>
     <li>The tool kafka.tools.ReplayLogProducer has been removed.</li>
-<<<<<<< HEAD
-    <li><a href="https://cwiki.apache.org/confluence/display/KAFKA/KIP-290%3A+Support+for+Prefixed+ACLs">KIP-290</a> adds the ability
-    to define ACLs on prefixed resources, e.g. any topic starting with 'foo'.</li>
-=======
     <li>The AclCommand tool <code>--producer</code> convenience option uses the <a href="https://cwiki.apache.org/confluence/display/KAFKA/KIP-277+-+Fine+Grained+ACL+for+CreateTopics+API">KIP-277</a> finer grained ACL on the given topic. </li>
     <li><a href="https://cwiki.apache.org/confluence/display/KAFKA/KIP-176%3A+Remove+deprecated+new-consumer+option+for+tools">KIP-176</a> removes
         the <code>--new-consumer</code> option for all consumer based tools. This option is redundant since the new consumer is automatically
         used if --bootstrap-server is defined.
     </li>
->>>>>>> 0c035c46
+    <li><a href="https://cwiki.apache.org/confluence/display/KAFKA/KIP-290%3A+Support+for+Prefixed+ACLs">KIP-290</a> adds the ability
+        to define ACLs on prefixed resources, e.g. any topic starting with 'foo'.</li>
 </ul>
 
 <h5><a id="upgrade_200_new_protocols" href="#upgrade_200_new_protocols">New Protocol Versions</a></h5>
