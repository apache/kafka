/**
 * Licensed to the Apache Software Foundation (ASF) under one or more
 * contributor license agreements.  See the NOTICE file distributed with
 * this work for additional information regarding copyright ownership.
 * The ASF licenses this file to You under the Apache License, Version 2.0
 * (the "License"); you may not use this file except in compliance with
 * the License.  You may obtain a copy of the License at
 *
 *    http://www.apache.org/licenses/LICENSE-2.0
 *
 * Unless required by applicable law or agreed to in writing, software
 * distributed under the License is distributed on an "AS IS" BASIS,
 * WITHOUT WARRANTIES OR CONDITIONS OF ANY KIND, either express or implied.
 * See the License for the specific language governing permissions and
 * limitations under the License.
 */

package kafka.server

import java.net.InetSocketAddress
import java.util
import java.util.{Arrays, Collections, Properties}
import kafka.cluster.EndPoint
import kafka.utils.TestUtils.assertBadConfigContainingMessage
import kafka.utils.{CoreUtils, TestUtils}
import org.apache.kafka.common.Node
import org.apache.kafka.common.config.{ConfigException, SaslConfigs, SecurityConfig, SslConfigs, TopicConfig}
import org.apache.kafka.common.metrics.Sensor
import org.apache.kafka.common.network.ListenerName
import org.apache.kafka.common.record.{CompressionType, Records}
import org.apache.kafka.common.security.auth.SecurityProtocol
import org.apache.kafka.common.config.internals.BrokerSecurityConfigs
import org.apache.kafka.coordinator.group.ConsumerGroupMigrationPolicy
import org.apache.kafka.coordinator.group.Group.GroupType
import org.apache.kafka.coordinator.group.GroupCoordinatorConfig
import org.apache.kafka.coordinator.group.modern.share.ShareGroupConfig
import org.apache.kafka.coordinator.transaction.{TransactionLogConfig, TransactionStateManagerConfig}
import org.apache.kafka.network.SocketServerConfigs
import org.apache.kafka.raft.QuorumConfig
import org.apache.kafka.security.PasswordEncoderConfigs
import org.apache.kafka.server.common.MetadataVersion
import org.apache.kafka.server.common.MetadataVersion.{IBP_0_8_2, IBP_3_0_IV1}
import org.apache.kafka.server.config.{DelegationTokenManagerConfigs, KRaftConfigs, QuotaConfig, ReplicationConfigs, ServerConfigs, ServerLogConfigs, ServerTopicConfigSynonyms, ZkConfigs}
import org.apache.kafka.server.log.remote.storage.RemoteLogManagerConfig
import org.apache.kafka.server.metrics.MetricConfigs
import org.apache.kafka.storage.internals.log.CleanerConfig
import org.junit.jupiter.api.Assertions._
import org.junit.jupiter.api.Test
import org.junit.jupiter.api.function.Executable

import scala.annotation.nowarn
import scala.jdk.CollectionConverters._

class KafkaConfigTest {

  @Test
  def testLogRetentionTimeHoursProvided(): Unit = {
    val props = TestUtils.createBrokerConfig(0, TestUtils.MockZkConnect, port = 8181)
    props.setProperty(ServerLogConfigs.LOG_RETENTION_TIME_HOURS_CONFIG, "1")

    val cfg = KafkaConfig.fromProps(props)
    assertEquals(60L * 60L * 1000L, cfg.logRetentionTimeMillis)
  }

  @Test
  def testLogRetentionTimeMinutesProvided(): Unit = {
    val props = TestUtils.createBrokerConfig(0, TestUtils.MockZkConnect, port = 8181)
    props.setProperty(ServerLogConfigs.LOG_RETENTION_TIME_MINUTES_CONFIG, "30")

    val cfg = KafkaConfig.fromProps(props)
    assertEquals(30 * 60L * 1000L, cfg.logRetentionTimeMillis)
  }

  @Test
  def testLogRetentionTimeMsProvided(): Unit = {
    val props = TestUtils.createBrokerConfig(0, TestUtils.MockZkConnect, port = 8181)
    props.setProperty(ServerLogConfigs.LOG_RETENTION_TIME_MILLIS_CONFIG, "1800000")

    val cfg = KafkaConfig.fromProps(props)
    assertEquals(30 * 60L * 1000L, cfg.logRetentionTimeMillis)
  }

  @Test
  def testLogRetentionTimeNoConfigProvided(): Unit = {
    val props = TestUtils.createBrokerConfig(0, TestUtils.MockZkConnect, port = 8181)

    val cfg = KafkaConfig.fromProps(props)
    assertEquals(24 * 7 * 60L * 60L * 1000L, cfg.logRetentionTimeMillis)
  }

  @Test
  def testLogRetentionTimeBothMinutesAndHoursProvided(): Unit = {
    val props = TestUtils.createBrokerConfig(0, TestUtils.MockZkConnect, port = 8181)
    props.setProperty(ServerLogConfigs.LOG_RETENTION_TIME_MINUTES_CONFIG, "30")
    props.setProperty(ServerLogConfigs.LOG_RETENTION_TIME_HOURS_CONFIG, "1")

    val cfg = KafkaConfig.fromProps(props)
    assertEquals( 30 * 60L * 1000L, cfg.logRetentionTimeMillis)
  }

  @Test
  def testLogRetentionTimeBothMinutesAndMsProvided(): Unit = {
    val props = TestUtils.createBrokerConfig(0, TestUtils.MockZkConnect, port = 8181)
    props.setProperty(ServerLogConfigs.LOG_RETENTION_TIME_MILLIS_CONFIG, "1800000")
    props.setProperty(ServerLogConfigs.LOG_RETENTION_TIME_MINUTES_CONFIG, "10")

    val cfg = KafkaConfig.fromProps(props)
    assertEquals( 30 * 60L * 1000L, cfg.logRetentionTimeMillis)
  }

  @Test
  def testLogRetentionUnlimited(): Unit = {
    val props1 = TestUtils.createBrokerConfig(0,TestUtils.MockZkConnect, port = 8181)
    val props2 = TestUtils.createBrokerConfig(0,TestUtils.MockZkConnect, port = 8181)
    val props3 = TestUtils.createBrokerConfig(0,TestUtils.MockZkConnect, port = 8181)
    val props4 = TestUtils.createBrokerConfig(0,TestUtils.MockZkConnect, port = 8181)
    val props5 = TestUtils.createBrokerConfig(0,TestUtils.MockZkConnect, port = 8181)

    props1.setProperty("log.retention.ms", "-1")
    props2.setProperty("log.retention.minutes", "-1")
    props3.setProperty("log.retention.hours", "-1")

    val cfg1 = KafkaConfig.fromProps(props1)
    val cfg2 = KafkaConfig.fromProps(props2)
    val cfg3 = KafkaConfig.fromProps(props3)
    assertEquals(-1, cfg1.logRetentionTimeMillis, "Should be -1")
    assertEquals(-1, cfg2.logRetentionTimeMillis, "Should be -1")
    assertEquals(-1, cfg3.logRetentionTimeMillis, "Should be -1")

    props4.setProperty("log.retention.ms", "-1")
    props4.setProperty("log.retention.minutes", "30")

    val cfg4 = KafkaConfig.fromProps(props4)
    assertEquals(-1, cfg4.logRetentionTimeMillis, "Should be -1")

    props5.setProperty("log.retention.ms", "0")

    assertThrows(classOf[IllegalArgumentException], () => KafkaConfig.fromProps(props5))
  }

  @Test
  def testLogRetentionValid(): Unit = {
    val props1 = TestUtils.createBrokerConfig(0, TestUtils.MockZkConnect, port = 8181)
    val props2 = TestUtils.createBrokerConfig(0, TestUtils.MockZkConnect, port = 8181)
    val props3 = TestUtils.createBrokerConfig(0, TestUtils.MockZkConnect, port = 8181)

    props1.setProperty("log.retention.ms", "0")
    props2.setProperty("log.retention.minutes", "0")
    props3.setProperty("log.retention.hours", "0")

    assertThrows(classOf[IllegalArgumentException], () => KafkaConfig.fromProps(props1))
    assertThrows(classOf[IllegalArgumentException], () => KafkaConfig.fromProps(props2))
    assertThrows(classOf[IllegalArgumentException], () => KafkaConfig.fromProps(props3))

  }

  @Test
  def testAdvertiseDefaults(): Unit = {
    val port = 9999
    val hostName = "fake-host"
    val props = new Properties()
    props.setProperty(ServerConfigs.BROKER_ID_CONFIG, "1")
    props.setProperty(ZkConfigs.ZK_CONNECT_CONFIG, "localhost:2181")
    props.setProperty(SocketServerConfigs.LISTENERS_CONFIG, s"PLAINTEXT://$hostName:$port")
    val serverConfig = KafkaConfig.fromProps(props)

    val endpoints = serverConfig.effectiveAdvertisedBrokerListeners
    assertEquals(1, endpoints.size)
    val endpoint = endpoints.find(_.securityProtocol == SecurityProtocol.PLAINTEXT).get
    assertEquals(endpoint.host, hostName)
    assertEquals(endpoint.port, port)
  }

  @Test
  def testAdvertiseConfigured(): Unit = {
    val advertisedHostName = "routable-host"
    val advertisedPort = 1234

    val props = TestUtils.createBrokerConfig(0, TestUtils.MockZkConnect)
    props.setProperty(SocketServerConfigs.ADVERTISED_LISTENERS_CONFIG, s"PLAINTEXT://$advertisedHostName:$advertisedPort")

    val serverConfig = KafkaConfig.fromProps(props)
    val endpoints = serverConfig.effectiveAdvertisedBrokerListeners
    val endpoint = endpoints.find(_.securityProtocol == SecurityProtocol.PLAINTEXT).get

    assertEquals(endpoint.host, advertisedHostName)
    assertEquals(endpoint.port, advertisedPort)
  }

  @Test
  def testDuplicateListeners(): Unit = {
    val props = new Properties()
    props.setProperty(ServerConfigs.BROKER_ID_CONFIG, "1")
    props.setProperty(ZkConfigs.ZK_CONNECT_CONFIG, "localhost:2181")

    // listeners with duplicate port
    props.setProperty(SocketServerConfigs.LISTENERS_CONFIG, "PLAINTEXT://localhost:9091,SSL://localhost:9091")
    assertBadConfigContainingMessage(props, "Each listener must have a different port")

    // listeners with duplicate name
    props.setProperty(SocketServerConfigs.LISTENERS_CONFIG, "PLAINTEXT://localhost:9091,PLAINTEXT://localhost:9092")
    assertBadConfigContainingMessage(props, "Each listener must have a different name")

    // advertised listeners can have duplicate ports
    props.setProperty(SocketServerConfigs.LISTENER_SECURITY_PROTOCOL_MAP_CONFIG, "HOST:SASL_SSL,LB:SASL_SSL")
    props.setProperty(ReplicationConfigs.INTER_BROKER_LISTENER_NAME_CONFIG, "HOST")
    props.setProperty(SocketServerConfigs.LISTENERS_CONFIG, "HOST://localhost:9091,LB://localhost:9092")
    props.setProperty(SocketServerConfigs.ADVERTISED_LISTENERS_CONFIG, "HOST://localhost:9091,LB://localhost:9091")
    KafkaConfig.fromProps(props)

    // but not duplicate names
    props.setProperty(SocketServerConfigs.ADVERTISED_LISTENERS_CONFIG, "HOST://localhost:9091,HOST://localhost:9091")
    assertBadConfigContainingMessage(props, "Each listener must have a different name")
  }

  @Test
  def testIPv4AndIPv6SamePortListeners(): Unit = {
    val props = new Properties()
    props.put(ServerConfigs.BROKER_ID_CONFIG, "1")
    props.put(ZkConfigs.ZK_CONNECT_CONFIG, "localhost:2181")

    props.put(SocketServerConfigs.LISTENERS_CONFIG, "PLAINTEXT://[::1]:9092,SSL://[::1]:9092")
    var caught = assertThrows(classOf[IllegalArgumentException], () => KafkaConfig.fromProps(props))
    assertTrue(caught.getMessage.contains("If you have two listeners on the same port then one needs to be IPv4 and the other IPv6"))

    props.put(SocketServerConfigs.LISTENERS_CONFIG, "PLAINTEXT://127.0.0.1:9092,SSL://127.0.0.1:9092")
    caught = assertThrows(classOf[IllegalArgumentException], () => KafkaConfig.fromProps(props))
    assertTrue(caught.getMessage.contains("If you have two listeners on the same port then one needs to be IPv4 and the other IPv6"))

    props.put(SocketServerConfigs.LISTENERS_CONFIG, "SSL://[::1]:9096,PLAINTEXT://127.0.0.1:9096,SASL_SSL://:9096")
    caught = assertThrows(classOf[IllegalArgumentException], () => KafkaConfig.fromProps(props))
    assertTrue(caught.getMessage.contains("If you have two listeners on the same port then one needs to be IPv4 and the other IPv6"))

    props.put(SocketServerConfigs.LISTENERS_CONFIG, "PLAINTEXT://127.0.0.1:9092,PLAINTEXT://127.0.0.1:9092")
    caught = assertThrows(classOf[IllegalArgumentException], () => KafkaConfig.fromProps(props))
    assertTrue(caught.getMessage.contains("Each listener must have a different name"))

    props.put(SocketServerConfigs.LISTENERS_CONFIG, "PLAINTEXT://127.0.0.1:9092,SSL://127.0.0.1:9092,SASL_SSL://127.0.0.1:9092")
    caught = assertThrows(classOf[IllegalArgumentException], () => KafkaConfig.fromProps(props))
    assertTrue(caught.getMessage.contains("Each listener must have a different port"))

    props.put(SocketServerConfigs.LISTENERS_CONFIG, "PLAINTEXT://apache.org:9092,SSL://[::1]:9092")
    caught = assertThrows(classOf[IllegalArgumentException], () => KafkaConfig.fromProps(props))
    assertTrue(caught.getMessage.contains("Each listener must have a different port"))

    props.put(SocketServerConfigs.LISTENERS_CONFIG, "PLAINTEXT://apache.org:9092,SSL://127.0.0.1:9092")
    caught = assertThrows(classOf[IllegalArgumentException], () => KafkaConfig.fromProps(props))
    assertTrue(caught.getMessage.contains("Each listener must have a different port"))

    // Happy case
    props.put(SocketServerConfigs.LISTENERS_CONFIG, "PLAINTEXT://127.0.0.1:9092,SSL://[::1]:9092")
    assertTrue(isValidKafkaConfig(props))
    props.put(SocketServerConfigs.LISTENERS_CONFIG, "PLAINTEXT://[::1]:9093,SSL://127.0.0.1:9093")
    assertTrue(isValidKafkaConfig(props))
    props.put(SocketServerConfigs.LISTENERS_CONFIG, "PLAINTEXT://127.0.0.1:9094,SSL://[::1]:9094,SASL_SSL://127.0.0.1:9095,SASL_PLAINTEXT://[::1]:9095")
    assertTrue(isValidKafkaConfig(props))
    props.put(SocketServerConfigs.LISTENERS_CONFIG, "PLAINTEXT://[::1]:9096,SSL://127.0.0.1:9096,SASL_SSL://[::1]:9097,SASL_PLAINTEXT://127.0.0.1:9097")
    assertTrue(isValidKafkaConfig(props))
  }

  @Test
  def testControlPlaneListenerName(): Unit = {
    val props = TestUtils.createBrokerConfig(0, TestUtils.MockZkConnect)
    props.setProperty("listeners", "PLAINTEXT://localhost:0,CONTROLLER://localhost:5000")
    props.setProperty("listener.security.protocol.map", "PLAINTEXT:PLAINTEXT,CONTROLLER:SSL")
    props.setProperty("control.plane.listener.name", "CONTROLLER")
    KafkaConfig.fromProps(props)

    val serverConfig = KafkaConfig.fromProps(props)
    val controlEndpoint = serverConfig.controlPlaneListener.get
    assertEquals("localhost", controlEndpoint.host)
    assertEquals(5000, controlEndpoint.port)
    assertEquals(SecurityProtocol.SSL, controlEndpoint.securityProtocol)

    //advertised listener should contain control-plane listener
    val advertisedEndpoints = serverConfig.effectiveAdvertisedBrokerListeners
    assertTrue(advertisedEndpoints.exists { endpoint =>
      endpoint.securityProtocol == controlEndpoint.securityProtocol && endpoint.listenerName.value().equals(controlEndpoint.listenerName.value())
    })

    // interBrokerListener name should be different from control-plane listener name
    val interBrokerListenerName = serverConfig.interBrokerListenerName
    assertFalse(interBrokerListenerName.value().equals(controlEndpoint.listenerName.value()))
  }

  @Test
  def testControllerListenerNames(): Unit = {
    val props = new Properties()
    props.setProperty(KRaftConfigs.PROCESS_ROLES_CONFIG, "broker,controller")
    props.setProperty(SocketServerConfigs.LISTENERS_CONFIG, "PLAINTEXT://localhost:0,CONTROLLER://localhost:5000")
    props.setProperty(KRaftConfigs.CONTROLLER_LISTENER_NAMES_CONFIG, "CONTROLLER")
    props.setProperty(KRaftConfigs.NODE_ID_CONFIG, "2")
    props.setProperty(QuorumConfig.QUORUM_VOTERS_CONFIG, "2@localhost:5000")
    props.setProperty(SocketServerConfigs.LISTENER_SECURITY_PROTOCOL_MAP_CONFIG, "PLAINTEXT:PLAINTEXT,CONTROLLER:SASL_SSL")

    val serverConfig = KafkaConfig.fromProps(props)
    val controllerEndpoints = serverConfig.controllerListeners
    assertEquals(1, controllerEndpoints.size)
    val controllerEndpoint = controllerEndpoints.iterator.next()
    assertEquals("localhost", controllerEndpoint.host)
    assertEquals(5000, controllerEndpoint.port)
    assertEquals(SecurityProtocol.SASL_SSL, controllerEndpoint.securityProtocol)
  }

  @Test
  def testControlPlaneListenerNameNotAllowedWithKRaft(): Unit = {
    val props = new Properties()
    props.setProperty(KRaftConfigs.PROCESS_ROLES_CONFIG, "broker,controller")
    props.setProperty(SocketServerConfigs.LISTENERS_CONFIG, "PLAINTEXT://localhost:9092,SSL://localhost:9093")
    props.setProperty(KRaftConfigs.CONTROLLER_LISTENER_NAMES_CONFIG, "SSL")
    props.setProperty(KRaftConfigs.NODE_ID_CONFIG, "2")
    props.setProperty(QuorumConfig.QUORUM_VOTERS_CONFIG, "2@localhost:9093")
    props.setProperty(SocketServerConfigs.CONTROL_PLANE_LISTENER_NAME_CONFIG, "SSL")

    assertFalse(isValidKafkaConfig(props))
    assertBadConfigContainingMessage(props, "control.plane.listener.name is not supported in KRaft mode.")

    props.remove(SocketServerConfigs.CONTROL_PLANE_LISTENER_NAME_CONFIG)
    KafkaConfig.fromProps(props)
  }

  @Test
  def testControllerListenerDefinedForKRaftController(): Unit = {
    val props = new Properties()
    props.setProperty(KRaftConfigs.PROCESS_ROLES_CONFIG, "controller")
    props.setProperty(SocketServerConfigs.LISTENERS_CONFIG, "SSL://localhost:9093")
    props.setProperty(KRaftConfigs.NODE_ID_CONFIG, "2")
    props.setProperty(QuorumConfig.QUORUM_VOTERS_CONFIG, "2@localhost:9093")

    assertBadConfigContainingMessage(props, "The listeners config must only contain KRaft controller listeners from controller.listener.names when process.roles=controller")

    props.setProperty(KRaftConfigs.CONTROLLER_LISTENER_NAMES_CONFIG, "SSL")
    KafkaConfig.fromProps(props)

    // confirm that redirecting via listener.security.protocol.map is acceptable
    props.setProperty(SocketServerConfigs.LISTENER_SECURITY_PROTOCOL_MAP_CONFIG, "CONTROLLER:SSL")
    props.setProperty(SocketServerConfigs.LISTENERS_CONFIG, "CONTROLLER://localhost:9093")
    props.setProperty(KRaftConfigs.CONTROLLER_LISTENER_NAMES_CONFIG, "CONTROLLER")
    KafkaConfig.fromProps(props)
  }

  @Test
  def testControllerListenerDefinedForKRaftBroker(): Unit = {
    val props = new Properties()
    props.setProperty(KRaftConfigs.PROCESS_ROLES_CONFIG, "broker")
    props.setProperty(KRaftConfigs.NODE_ID_CONFIG, "1")
    props.setProperty(QuorumConfig.QUORUM_VOTERS_CONFIG, "2@localhost:9093")

    assertFalse(isValidKafkaConfig(props))
    assertBadConfigContainingMessage(props, "controller.listener.names must contain at least one value when running KRaft with just the broker role")

    props.setProperty(KRaftConfigs.CONTROLLER_LISTENER_NAMES_CONFIG, "SSL")
    KafkaConfig.fromProps(props)

    // confirm that redirecting via listener.security.protocol.map is acceptable
    props.setProperty(SocketServerConfigs.LISTENER_SECURITY_PROTOCOL_MAP_CONFIG, "PLAINTEXT:PLAINTEXT,CONTROLLER:SSL")
    props.setProperty(KRaftConfigs.CONTROLLER_LISTENER_NAMES_CONFIG, "CONTROLLER")
    KafkaConfig.fromProps(props)
  }

  @Test
  def testEffectAdvertiseControllerListenerForControllerWithAdvertisement(): Unit = {
    val props = new Properties()
    props.setProperty(KRaftConfigs.PROCESS_ROLES_CONFIG, "controller")
    props.setProperty(SocketServerConfigs.LISTENERS_CONFIG, "CONTROLLER://localhost:9093")
    props.setProperty(KRaftConfigs.NODE_ID_CONFIG, "2")
    props.setProperty(QuorumConfig.QUORUM_VOTERS_CONFIG, "2@localhost:9093")
    props.setProperty(KRaftConfigs.CONTROLLER_LISTENER_NAMES_CONFIG, "CONTROLLER")
    props.setProperty(SocketServerConfigs.ADVERTISED_LISTENERS_CONFIG, "CONTROLLER://lb1.example.com:9000")

    val config = KafkaConfig.fromProps(props)
    assertEquals(
      Seq(EndPoint("lb1.example.com", 9000, ListenerName.normalised("CONTROLLER"), SecurityProtocol.PLAINTEXT)),
      config.effectiveAdvertisedControllerListeners
    )
  }

  @Test
  def testEffectAdvertiseControllerListenerForControllerWithoutAdvertisement(): Unit = {
    val props = new Properties()
    props.setProperty(KRaftConfigs.PROCESS_ROLES_CONFIG, "controller")
    props.setProperty(SocketServerConfigs.LISTENERS_CONFIG, "CONTROLLER://localhost:9093")
    props.setProperty(KRaftConfigs.NODE_ID_CONFIG, "2")
    props.setProperty(QuorumConfig.QUORUM_VOTERS_CONFIG, "2@localhost:9093")
    props.setProperty(KRaftConfigs.CONTROLLER_LISTENER_NAMES_CONFIG, "CONTROLLER")

    val config = KafkaConfig.fromProps(props)
    assertEquals(
      Seq(EndPoint("localhost", 9093, ListenerName.normalised("CONTROLLER"), SecurityProtocol.PLAINTEXT)),
      config.effectiveAdvertisedControllerListeners
    )
  }

  @Test
  def testEffectAdvertiseControllerListenerForControllerWithMixedAdvertisement(): Unit = {
    val props = new Properties()
    props.setProperty(KRaftConfigs.PROCESS_ROLES_CONFIG, "controller")
    props.setProperty(SocketServerConfigs.LISTENERS_CONFIG, "CONTROLLER://localhost:9093,CONTROLLER_NEW://localhost:9094")
    props.setProperty(KRaftConfigs.NODE_ID_CONFIG, "2")
    props.setProperty(QuorumConfig.QUORUM_VOTERS_CONFIG, "2@localhost:9093")
    props.setProperty(KRaftConfigs.CONTROLLER_LISTENER_NAMES_CONFIG, "CONTROLLER,CONTROLLER_NEW")
    props.setProperty(SocketServerConfigs.ADVERTISED_LISTENERS_CONFIG, "CONTROLLER://lb1.example.com:9000")

    val config = KafkaConfig.fromProps(props)
    assertEquals(
      Seq(
        EndPoint("lb1.example.com", 9000, ListenerName.normalised("CONTROLLER"), SecurityProtocol.PLAINTEXT),
        EndPoint("localhost", 9094, ListenerName.normalised("CONTROLLER_NEW"), SecurityProtocol.PLAINTEXT)
      ),
      config.effectiveAdvertisedControllerListeners
    )
  }

  @Test
  def testPortInQuorumVotersNotRequiredToMatchFirstControllerListenerPortForThisKRaftController(): Unit = {
    val props = new Properties()
    props.setProperty(KRaftConfigs.PROCESS_ROLES_CONFIG, "controller,broker")
    props.setProperty(SocketServerConfigs.LISTENERS_CONFIG, "PLAINTEXT://localhost:9092,SSL://localhost:9093,SASL_SSL://localhost:9094")
    props.setProperty(KRaftConfigs.NODE_ID_CONFIG, "2")
    props.setProperty(QuorumConfig.QUORUM_VOTERS_CONFIG, "2@localhost:9093,3@anotherhost:9094")
    props.setProperty(KRaftConfigs.CONTROLLER_LISTENER_NAMES_CONFIG, "SSL,SASL_SSL")
    KafkaConfig.fromProps(props)

    // change each of the 4 ports to port 5555 -- should pass in all circumstances since we can't validate the
    // controller.quorum.voters ports (which are the ports that clients use and are semantically "advertised" ports
    // even though the controller configuration doesn't list them in advertised.listeners) against the
    // listener ports (which are semantically different then the ports that clients use).
    props.setProperty(SocketServerConfigs.LISTENERS_CONFIG, "PLAINTEXT://localhost:9092,SSL://localhost:5555,SASL_SSL://localhost:9094")
    KafkaConfig.fromProps(props)
    props.setProperty(SocketServerConfigs.LISTENERS_CONFIG, "PLAINTEXT://localhost:9092,SSL://localhost:9093,SASL_SSL://localhost:5555")
    KafkaConfig.fromProps(props)
    props.setProperty(SocketServerConfigs.LISTENERS_CONFIG, "PLAINTEXT://localhost:9092,SSL://localhost:9093,SASL_SSL://localhost:9094") // reset to original value
    props.setProperty(QuorumConfig.QUORUM_VOTERS_CONFIG, "2@localhost:5555,3@anotherhost:9094")
    KafkaConfig.fromProps(props)
    props.setProperty(QuorumConfig.QUORUM_VOTERS_CONFIG, "2@localhost:9093,3@anotherhost:5555")
    KafkaConfig.fromProps(props)
  }

  @Test
  def testSeparateControllerListenerDefinedForKRaftBrokerController(): Unit = {
    val props = new Properties()
    props.setProperty(KRaftConfigs.PROCESS_ROLES_CONFIG, "broker,controller")
    props.setProperty(SocketServerConfigs.LISTENERS_CONFIG, "SSL://localhost:9093")
    props.setProperty(KRaftConfigs.CONTROLLER_LISTENER_NAMES_CONFIG, "SSL")
    props.setProperty(KRaftConfigs.NODE_ID_CONFIG, "2")
    props.setProperty(QuorumConfig.QUORUM_VOTERS_CONFIG, "2@localhost:9093")

    assertFalse(isValidKafkaConfig(props))
    assertBadConfigContainingMessage(
      props,
      "There must be at least one broker advertised listener. Perhaps all listeners appear in controller.listener.names?"
    )

    props.setProperty(SocketServerConfigs.LISTENERS_CONFIG, "PLAINTEXT://localhost:9092,SSL://localhost:9093")
    KafkaConfig.fromProps(props)

    // confirm that redirecting via listener.security.protocol.map is acceptable
    props.setProperty(SocketServerConfigs.LISTENERS_CONFIG, "PLAINTEXT://localhost:9092,CONTROLLER://localhost:9093")
    props.setProperty(SocketServerConfigs.LISTENER_SECURITY_PROTOCOL_MAP_CONFIG, "PLAINTEXT:PLAINTEXT,CONTROLLER:SSL")
    props.setProperty(KRaftConfigs.CONTROLLER_LISTENER_NAMES_CONFIG, "CONTROLLER")
    KafkaConfig.fromProps(props)
  }

  @Test
  def testControllerListenerNameMapsToPlaintextByDefaultForKRaft(): Unit = {
    val props = new Properties()
    props.setProperty(KRaftConfigs.PROCESS_ROLES_CONFIG, "broker")
    props.setProperty(KRaftConfigs.CONTROLLER_LISTENER_NAMES_CONFIG, "CONTROLLER")
    props.setProperty(KRaftConfigs.NODE_ID_CONFIG, "1")
    props.setProperty(QuorumConfig.QUORUM_VOTERS_CONFIG, "2@localhost:9093")
    val controllerListenerName = new ListenerName("CONTROLLER")
    assertEquals(Some(SecurityProtocol.PLAINTEXT),
      KafkaConfig.fromProps(props).effectiveListenerSecurityProtocolMap.get(controllerListenerName))
    // ensure we don't map it to PLAINTEXT when there is a SSL or SASL controller listener
    props.setProperty(KRaftConfigs.CONTROLLER_LISTENER_NAMES_CONFIG, "CONTROLLER,SSL")
    val controllerNotFoundInMapMessage = "Controller listener with name CONTROLLER defined in controller.listener.names not found in listener.security.protocol.map"
    assertBadConfigContainingMessage(props, controllerNotFoundInMapMessage)
    // ensure we don't map it to PLAINTEXT when there is a SSL or SASL listener
    props.setProperty(KRaftConfigs.CONTROLLER_LISTENER_NAMES_CONFIG, "CONTROLLER")
    props.setProperty(SocketServerConfigs.LISTENERS_CONFIG, "SSL://localhost:9092")
    assertBadConfigContainingMessage(props, controllerNotFoundInMapMessage)
    props.remove(SocketServerConfigs.LISTENERS_CONFIG)
    // ensure we don't map it to PLAINTEXT when it is explicitly mapped otherwise
    props.setProperty(SocketServerConfigs.LISTENER_SECURITY_PROTOCOL_MAP_CONFIG, "PLAINTEXT:PLAINTEXT,CONTROLLER:SSL")
    assertEquals(Some(SecurityProtocol.SSL),
      KafkaConfig.fromProps(props).effectiveListenerSecurityProtocolMap.get(controllerListenerName))
    // ensure we don't map it to PLAINTEXT when anything is explicitly given
    // (i.e. it is only part of the default value, even with KRaft)
    props.setProperty(SocketServerConfigs.LISTENER_SECURITY_PROTOCOL_MAP_CONFIG, "PLAINTEXT:PLAINTEXT")
    assertBadConfigContainingMessage(props, controllerNotFoundInMapMessage)
    // ensure we can map it to a non-PLAINTEXT security protocol by default (i.e. when nothing is given)
    props.remove(SocketServerConfigs.LISTENER_SECURITY_PROTOCOL_MAP_CONFIG)
    props.setProperty(KRaftConfigs.CONTROLLER_LISTENER_NAMES_CONFIG, "SSL")
    assertEquals(Some(SecurityProtocol.SSL),
      KafkaConfig.fromProps(props).effectiveListenerSecurityProtocolMap.get(new ListenerName("SSL")))
  }

  @Test
  def testMultipleControllerListenerNamesMapToPlaintextByDefaultForKRaft(): Unit = {
    val props = new Properties()
    props.setProperty(KRaftConfigs.PROCESS_ROLES_CONFIG, "controller")
    props.setProperty(SocketServerConfigs.LISTENERS_CONFIG, "CONTROLLER1://localhost:9092,CONTROLLER2://localhost:9093")
    props.setProperty(KRaftConfigs.CONTROLLER_LISTENER_NAMES_CONFIG, "CONTROLLER1,CONTROLLER2")
    props.setProperty(KRaftConfigs.NODE_ID_CONFIG, "1")
    props.setProperty(QuorumConfig.QUORUM_VOTERS_CONFIG, "1@localhost:9092")
    assertEquals(Some(SecurityProtocol.PLAINTEXT),
      KafkaConfig.fromProps(props).effectiveListenerSecurityProtocolMap.get(new ListenerName("CONTROLLER1")))
    assertEquals(Some(SecurityProtocol.PLAINTEXT),
      KafkaConfig.fromProps(props).effectiveListenerSecurityProtocolMap.get(new ListenerName("CONTROLLER2")))
  }

  @Test
  def testControllerListenerNameDoesNotMapToPlaintextByDefaultForNonKRaft(): Unit = {
    val props = new Properties()
    props.setProperty(ServerConfigs.BROKER_ID_CONFIG, "1")
    props.setProperty(ZkConfigs.ZK_CONNECT_CONFIG, "localhost:2181")
    props.setProperty(SocketServerConfigs.LISTENERS_CONFIG, "CONTROLLER://localhost:9092")
    assertBadConfigContainingMessage(props,
      "Error creating broker listeners from 'CONTROLLER://localhost:9092': No security protocol defined for listener CONTROLLER")
    // Valid now
    props.setProperty(SocketServerConfigs.LISTENERS_CONFIG, "PLAINTEXT://localhost:9092")
    assertEquals(None, KafkaConfig.fromProps(props).effectiveListenerSecurityProtocolMap.get(new ListenerName("CONTROLLER")))
  }

  @Test
  def testBadListenerProtocol(): Unit = {
    val props = new Properties()
    props.setProperty(ServerConfigs.BROKER_ID_CONFIG, "1")
    props.setProperty(ZkConfigs.ZK_CONNECT_CONFIG, "localhost:2181")
    props.setProperty(SocketServerConfigs.LISTENERS_CONFIG, "BAD://localhost:9091")

    assertFalse(isValidKafkaConfig(props))
  }

  @Test
  def testListenerNamesWithAdvertisedListenerUnset(): Unit = {
    val props = new Properties()
    props.setProperty(ServerConfigs.BROKER_ID_CONFIG, "1")
    props.setProperty(ZkConfigs.ZK_CONNECT_CONFIG, "localhost:2181")

    props.setProperty(SocketServerConfigs.LISTENERS_CONFIG, "CLIENT://localhost:9091,REPLICATION://localhost:9092,INTERNAL://localhost:9093")
    props.setProperty(SocketServerConfigs.LISTENER_SECURITY_PROTOCOL_MAP_CONFIG, "CLIENT:SSL,REPLICATION:SSL,INTERNAL:PLAINTEXT")
    props.setProperty(ReplicationConfigs.INTER_BROKER_LISTENER_NAME_CONFIG, "REPLICATION")
    val config = KafkaConfig.fromProps(props)
    val expectedListeners = Seq(
      EndPoint("localhost", 9091, new ListenerName("CLIENT"), SecurityProtocol.SSL),
      EndPoint("localhost", 9092, new ListenerName("REPLICATION"), SecurityProtocol.SSL),
      EndPoint("localhost", 9093, new ListenerName("INTERNAL"), SecurityProtocol.PLAINTEXT))
    assertEquals(expectedListeners, config.listeners)
    assertEquals(expectedListeners, config.effectiveAdvertisedBrokerListeners)
    val expectedSecurityProtocolMap = Map(
      new ListenerName("CLIENT") -> SecurityProtocol.SSL,
      new ListenerName("REPLICATION") -> SecurityProtocol.SSL,
      new ListenerName("INTERNAL") -> SecurityProtocol.PLAINTEXT
    )
    assertEquals(expectedSecurityProtocolMap, config.effectiveListenerSecurityProtocolMap)
  }

  @Test
  def testListenerAndAdvertisedListenerNames(): Unit = {
    val props = new Properties()
    props.setProperty(ServerConfigs.BROKER_ID_CONFIG, "1")
    props.setProperty(ZkConfigs.ZK_CONNECT_CONFIG, "localhost:2181")

    props.setProperty(SocketServerConfigs.LISTENERS_CONFIG, "EXTERNAL://localhost:9091,INTERNAL://localhost:9093")
    props.setProperty(SocketServerConfigs.ADVERTISED_LISTENERS_CONFIG, "EXTERNAL://lb1.example.com:9000,INTERNAL://host1:9093")
    props.setProperty(SocketServerConfigs.LISTENER_SECURITY_PROTOCOL_MAP_CONFIG, "EXTERNAL:SSL,INTERNAL:PLAINTEXT")
    props.setProperty(ReplicationConfigs.INTER_BROKER_LISTENER_NAME_CONFIG, "INTERNAL")
    val config = KafkaConfig.fromProps(props)

    val expectedListeners = Seq(
      EndPoint("localhost", 9091, new ListenerName("EXTERNAL"), SecurityProtocol.SSL),
      EndPoint("localhost", 9093, new ListenerName("INTERNAL"), SecurityProtocol.PLAINTEXT)
    )
    assertEquals(expectedListeners, config.listeners)

    val expectedAdvertisedListeners = Seq(
      EndPoint("lb1.example.com", 9000, new ListenerName("EXTERNAL"), SecurityProtocol.SSL),
      EndPoint("host1", 9093, new ListenerName("INTERNAL"), SecurityProtocol.PLAINTEXT)
    )
    assertEquals(expectedAdvertisedListeners, config.effectiveAdvertisedBrokerListeners)

    val expectedSecurityProtocolMap = Map(
      new ListenerName("EXTERNAL") -> SecurityProtocol.SSL,
      new ListenerName("INTERNAL") -> SecurityProtocol.PLAINTEXT
    )
    assertEquals(expectedSecurityProtocolMap, config.effectiveListenerSecurityProtocolMap)
  }

  @Test
  def testListenerNameMissingFromListenerSecurityProtocolMap(): Unit = {
    val props = new Properties()
    props.setProperty(ServerConfigs.BROKER_ID_CONFIG, "1")
    props.setProperty(ZkConfigs.ZK_CONNECT_CONFIG, "localhost:2181")

    props.setProperty(SocketServerConfigs.LISTENERS_CONFIG, "SSL://localhost:9091,REPLICATION://localhost:9092")
    props.setProperty(ReplicationConfigs.INTER_BROKER_LISTENER_NAME_CONFIG, "SSL")
    assertFalse(isValidKafkaConfig(props))
  }

  @Test
  def testInterBrokerListenerNameMissingFromListenerSecurityProtocolMap(): Unit = {
    val props = new Properties()
    props.setProperty(ServerConfigs.BROKER_ID_CONFIG, "1")
    props.setProperty(ZkConfigs.ZK_CONNECT_CONFIG, "localhost:2181")

    props.setProperty(SocketServerConfigs.LISTENERS_CONFIG, "SSL://localhost:9091")
    props.setProperty(ReplicationConfigs.INTER_BROKER_LISTENER_NAME_CONFIG, "REPLICATION")
    assertFalse(isValidKafkaConfig(props))
  }

  @Test
  def testInterBrokerListenerNameAndSecurityProtocolSet(): Unit = {
    val props = new Properties()
    props.setProperty(ServerConfigs.BROKER_ID_CONFIG, "1")
    props.setProperty(ZkConfigs.ZK_CONNECT_CONFIG, "localhost:2181")

    props.setProperty(SocketServerConfigs.LISTENERS_CONFIG, "SSL://localhost:9091")
    props.setProperty(ReplicationConfigs.INTER_BROKER_LISTENER_NAME_CONFIG, "SSL")
    props.setProperty(ReplicationConfigs.INTER_BROKER_SECURITY_PROTOCOL_CONFIG, "SSL")
    assertFalse(isValidKafkaConfig(props))
  }

  @Test
  def testCaseInsensitiveListenerProtocol(): Unit = {
    val props = new Properties()
    props.setProperty(ServerConfigs.BROKER_ID_CONFIG, "1")
    props.setProperty(ZkConfigs.ZK_CONNECT_CONFIG, "localhost:2181")
    props.setProperty(SocketServerConfigs.LISTENERS_CONFIG, "plaintext://localhost:9091,SsL://localhost:9092")
    val config = KafkaConfig.fromProps(props)
    assertEquals(Some("SSL://localhost:9092"), config.listeners.find(_.listenerName.value == "SSL").map(_.connectionString))
    assertEquals(Some("PLAINTEXT://localhost:9091"), config.listeners.find(_.listenerName.value == "PLAINTEXT").map(_.connectionString))
  }

  private def listenerListToEndPoints(listenerList: String,
                              securityProtocolMap: collection.Map[ListenerName, SecurityProtocol] = SocketServerConfigs.DEFAULT_NAME_TO_SECURITY_PROTO.asScala) =
    CoreUtils.listenerListToEndPoints(listenerList, securityProtocolMap)

  @Test
  def testListenerDefaults(): Unit = {
    val props = new Properties()
    props.setProperty(ServerConfigs.BROKER_ID_CONFIG, "1")
    props.setProperty(ZkConfigs.ZK_CONNECT_CONFIG, "localhost:2181")

    // configuration with no listeners
    val conf = KafkaConfig.fromProps(props)
    assertEquals(listenerListToEndPoints("PLAINTEXT://:9092"), conf.listeners)
    assertNull(conf.listeners.find(_.securityProtocol == SecurityProtocol.PLAINTEXT).get.host)
    assertEquals(conf.effectiveAdvertisedBrokerListeners, listenerListToEndPoints("PLAINTEXT://:9092"))
  }

  @nowarn("cat=deprecation")
  @Test
  def testVersionConfiguration(): Unit = {
    val props = new Properties()
    props.setProperty(ServerConfigs.BROKER_ID_CONFIG, "1")
    props.setProperty(ZkConfigs.ZK_CONNECT_CONFIG, "localhost:2181")
    val conf = KafkaConfig.fromProps(props)
    assertEquals(MetadataVersion.latestProduction, conf.interBrokerProtocolVersion)

    props.setProperty(ReplicationConfigs.INTER_BROKER_PROTOCOL_VERSION_CONFIG, "0.8.2.0")
    // We need to set the message format version to make the configuration valid.
    props.setProperty(ServerLogConfigs.LOG_MESSAGE_FORMAT_VERSION_CONFIG, "0.8.2.0")
    val conf2 = KafkaConfig.fromProps(props)
    assertEquals(IBP_0_8_2, conf2.interBrokerProtocolVersion)

    // check that 0.8.2.0 is the same as 0.8.2.1
    props.setProperty(ReplicationConfigs.INTER_BROKER_PROTOCOL_VERSION_CONFIG, "0.8.2.1")
    // We need to set the message format version to make the configuration valid
    props.setProperty(ServerLogConfigs.LOG_MESSAGE_FORMAT_VERSION_CONFIG, "0.8.2.1")
    val conf3 = KafkaConfig.fromProps(props)
    assertEquals(IBP_0_8_2, conf3.interBrokerProtocolVersion)

    //check that latest is newer than 0.8.2
    assertTrue(MetadataVersion.latestTesting.isAtLeast(conf3.interBrokerProtocolVersion))
  }

  private def isValidKafkaConfig(props: Properties): Boolean = {
    try {
      KafkaConfig.fromProps(props)
      true
    } catch {
      case _: IllegalArgumentException | _: ConfigException => false
    }
  }

  @Test
  def testUncleanLeaderElectionDefault(): Unit = {
    val props = TestUtils.createBrokerConfig(0, TestUtils.MockZkConnect, port = 8181)
    val serverConfig = KafkaConfig.fromProps(props)

    assertEquals(serverConfig.uncleanLeaderElectionEnable, false)
  }

  @Test
  def testUncleanElectionDisabled(): Unit = {
    val props = TestUtils.createBrokerConfig(0, TestUtils.MockZkConnect, port = 8181)
    props.setProperty(ReplicationConfigs.UNCLEAN_LEADER_ELECTION_ENABLE_CONFIG, String.valueOf(false))
    val serverConfig = KafkaConfig.fromProps(props)

    assertEquals(serverConfig.uncleanLeaderElectionEnable, false)
  }

  @Test
  def testUncleanElectionEnabled(): Unit = {
    val props = TestUtils.createBrokerConfig(0, TestUtils.MockZkConnect, port = 8181)
    props.setProperty(ReplicationConfigs.UNCLEAN_LEADER_ELECTION_ENABLE_CONFIG, String.valueOf(true))
    val serverConfig = KafkaConfig.fromProps(props)

    assertEquals(serverConfig.uncleanLeaderElectionEnable, true)
  }

  @Test
  def testUncleanElectionInvalid(): Unit = {
    val props = TestUtils.createBrokerConfig(0, TestUtils.MockZkConnect, port = 8181)
    props.setProperty(ReplicationConfigs.UNCLEAN_LEADER_ELECTION_ENABLE_CONFIG, "invalid")

    assertThrows(classOf[ConfigException], () => KafkaConfig.fromProps(props))
  }

  @Test
  def testLogRollTimeMsProvided(): Unit = {
    val props = TestUtils.createBrokerConfig(0, TestUtils.MockZkConnect, port = 8181)
    props.setProperty(ServerLogConfigs.LOG_ROLL_TIME_MILLIS_CONFIG, "1800000")

    val cfg = KafkaConfig.fromProps(props)
    assertEquals(30 * 60L * 1000L, cfg.logRollTimeMillis)
  }

  @Test
  def testLogRollTimeBothMsAndHoursProvided(): Unit = {
    val props = TestUtils.createBrokerConfig(0, TestUtils.MockZkConnect, port = 8181)
    props.setProperty(ServerLogConfigs.LOG_ROLL_TIME_MILLIS_CONFIG, "1800000")
    props.setProperty(ServerLogConfigs.LOG_ROLL_TIME_HOURS_CONFIG, "1")

    val cfg = KafkaConfig.fromProps(props)
    assertEquals( 30 * 60L * 1000L, cfg.logRollTimeMillis)
  }

  @Test
  def testLogRollTimeNoConfigProvided(): Unit = {
    val props = TestUtils.createBrokerConfig(0, TestUtils.MockZkConnect, port = 8181)

    val cfg = KafkaConfig.fromProps(props)
    assertEquals(24 * 7 * 60L * 60L * 1000L, cfg.logRollTimeMillis																									)
  }

  @Test
  def testDefaultCompressionType(): Unit = {
    val props = TestUtils.createBrokerConfig(0, TestUtils.MockZkConnect, port = 8181)
    val serverConfig = KafkaConfig.fromProps(props)
    assertEquals(serverConfig.compressionType, "producer")
  }

  @Test
  def testValidCompressionType(): Unit = {
    val props = TestUtils.createBrokerConfig(0, TestUtils.MockZkConnect, port = 8181)
    props.setProperty("compression.type", "gzip")
    val serverConfig = KafkaConfig.fromProps(props)
    assertEquals(serverConfig.compressionType, "gzip")
  }

  @Test
  def testInvalidCompressionType(): Unit = {
    val props = TestUtils.createBrokerConfig(0, TestUtils.MockZkConnect, port = 8181)
    props.setProperty(ServerConfigs.COMPRESSION_TYPE_CONFIG, "abc")
    assertThrows(classOf[ConfigException], () => KafkaConfig.fromProps(props))
  }

  @Test
  def testInvalidGzipCompressionLevel(): Unit = {
    val props = TestUtils.createBrokerConfig(0, TestUtils.MockZkConnect, port = 8181)
    props.setProperty(ServerConfigs.COMPRESSION_TYPE_CONFIG, "gzip")
    props.setProperty(ServerConfigs.COMPRESSION_GZIP_LEVEL_CONFIG, (CompressionType.GZIP.maxLevel() + 1).toString)
    assertThrows(classOf[ConfigException], () => KafkaConfig.fromProps(props))
  }

  @Test
  def testInvalidLz4CompressionLevel(): Unit = {
    val props = TestUtils.createBrokerConfig(0, TestUtils.MockZkConnect, port = 8181)
    props.setProperty(ServerConfigs.COMPRESSION_TYPE_CONFIG, "lz4")
    props.setProperty(ServerConfigs.COMPRESSION_LZ4_LEVEL_CONFIG, (CompressionType.LZ4.maxLevel() + 1).toString)
    assertThrows(classOf[ConfigException], () => KafkaConfig.fromProps(props))
  }

  @Test
  def testInvalidZstdCompressionLevel(): Unit = {
    val props = TestUtils.createBrokerConfig(0, TestUtils.MockZkConnect, port = 8181)
    props.setProperty(ServerConfigs.COMPRESSION_TYPE_CONFIG, "zstd")
    props.setProperty(ServerConfigs.COMPRESSION_ZSTD_LEVEL_CONFIG, (CompressionType.ZSTD.maxLevel() + 1).toString)
    assertThrows(classOf[ConfigException], () => KafkaConfig.fromProps(props))
  }

  @Test
  def testInvalidInterBrokerSecurityProtocol(): Unit = {
    val props = TestUtils.createBrokerConfig(0, TestUtils.MockZkConnect, port = 8181)
    props.setProperty(SocketServerConfigs.LISTENERS_CONFIG, "SSL://localhost:0")
    props.setProperty(ReplicationConfigs.INTER_BROKER_SECURITY_PROTOCOL_CONFIG, SecurityProtocol.PLAINTEXT.toString)
    assertThrows(classOf[IllegalArgumentException], () => KafkaConfig.fromProps(props))
  }

  @Test
  def testEqualAdvertisedListenersProtocol(): Unit = {
    val props = TestUtils.createBrokerConfig(0, TestUtils.MockZkConnect, port = 8181)
    props.setProperty(SocketServerConfigs.LISTENERS_CONFIG, "PLAINTEXT://localhost:9092,SSL://localhost:9093")
    props.setProperty(SocketServerConfigs.ADVERTISED_LISTENERS_CONFIG, "PLAINTEXT://localhost:9092,SSL://localhost:9093")
    KafkaConfig.fromProps(props)
  }

  @Test
  def testInvalidAdvertisedListenersProtocol(): Unit = {
    val props = TestUtils.createBrokerConfig(0, TestUtils.MockZkConnect, port = 8181)
    props.setProperty(SocketServerConfigs.LISTENERS_CONFIG, "TRACE://localhost:9091,SSL://localhost:9093")
    props.setProperty(SocketServerConfigs.ADVERTISED_LISTENERS_CONFIG, "PLAINTEXT://localhost:9092")
    assertBadConfigContainingMessage(props, "No security protocol defined for listener TRACE")

    props.setProperty(SocketServerConfigs.LISTENER_SECURITY_PROTOCOL_MAP_CONFIG, "PLAINTEXT:PLAINTEXT,TRACE:PLAINTEXT,SSL:SSL")
    assertBadConfigContainingMessage(props, "advertised.listeners listener names must be equal to or a subset of the ones defined in listeners")
  }

  @nowarn("cat=deprecation")
  @Test
  def testInterBrokerVersionMessageFormatCompatibility(): Unit = {
    def buildConfig(interBrokerProtocol: MetadataVersion, messageFormat: MetadataVersion): KafkaConfig = {
      val props = TestUtils.createBrokerConfig(0, TestUtils.MockZkConnect, port = 8181)
      props.setProperty(ReplicationConfigs.INTER_BROKER_PROTOCOL_VERSION_CONFIG, interBrokerProtocol.version)
      props.setProperty(ServerLogConfigs.LOG_MESSAGE_FORMAT_VERSION_CONFIG, messageFormat.version)
      KafkaConfig.fromProps(props)
    }

    MetadataVersion.VERSIONS.foreach { interBrokerVersion =>
      MetadataVersion.VERSIONS.foreach { messageFormatVersion =>
        if (interBrokerVersion.highestSupportedRecordVersion.value >= messageFormatVersion.highestSupportedRecordVersion.value) {
          val config = buildConfig(interBrokerVersion, messageFormatVersion)
          assertEquals(interBrokerVersion, config.interBrokerProtocolVersion)
          if (interBrokerVersion.isAtLeast(IBP_3_0_IV1))
            assertEquals(IBP_3_0_IV1, config.logMessageFormatVersion)
          else
            assertEquals(messageFormatVersion, config.logMessageFormatVersion)
        } else {
          assertThrows(classOf[IllegalArgumentException], () => buildConfig(interBrokerVersion, messageFormatVersion))
        }
      }
    }
  }

  @Test
  @nowarn("cat=deprecation") // See `TopicConfig.MESSAGE_FORMAT_VERSION_CONFIG` for deprecation details
  def testFromPropsInvalid(): Unit = {
    def baseProperties: Properties = {
      val validRequiredProperties = new Properties()
      validRequiredProperties.setProperty(ZkConfigs.ZK_CONNECT_CONFIG, "127.0.0.1:2181")
      validRequiredProperties
    }
    // to ensure a basis is valid - bootstraps all needed validation
    KafkaConfig.fromProps(baseProperties)

    KafkaConfig.configNames.foreach { name =>
      name match {
        case ZkConfigs.ZK_CONNECT_CONFIG => // ignore string
        case ZkConfigs.ZK_SESSION_TIMEOUT_MS_CONFIG => assertPropertyInvalid(baseProperties, name, "not_a_number")
        case ZkConfigs.ZK_CONNECTION_TIMEOUT_MS_CONFIG => assertPropertyInvalid(baseProperties, name, "not_a_number")
        case ZkConfigs.ZK_ENABLE_SECURE_ACLS_CONFIG => assertPropertyInvalid(baseProperties, name, "not_a_boolean")
        case ZkConfigs.ZK_MAX_IN_FLIGHT_REQUESTS_CONFIG => assertPropertyInvalid(baseProperties, name, "not_a_number", "0")
        case ZkConfigs.ZK_SSL_CLIENT_ENABLE_CONFIG => assertPropertyInvalid(baseProperties, name, "not_a_boolean")
        case ZkConfigs.ZK_CLIENT_CNXN_SOCKET_CONFIG =>  //ignore string
        case ZkConfigs.ZK_SSL_KEY_STORE_LOCATION_CONFIG =>  //ignore string
        case ZkConfigs.ZK_SSL_KEY_STORE_PASSWORD_CONFIG =>  //ignore string
        case ZkConfigs.ZK_SSL_KEY_STORE_TYPE_CONFIG =>  //ignore string
        case ZkConfigs.ZK_SSL_TRUST_STORE_LOCATION_CONFIG =>  //ignore string
        case ZkConfigs.ZK_SSL_TRUST_STORE_PASSWORD_CONFIG =>  //ignore string
        case ZkConfigs.ZK_SSL_TRUST_STORE_TYPE_CONFIG =>  //ignore string
        case ZkConfigs.ZK_SSL_PROTOCOL_CONFIG =>  //ignore string
        case ZkConfigs.ZK_SSL_ENABLED_PROTOCOLS_CONFIG =>  //ignore string
        case ZkConfigs.ZK_SSL_CIPHER_SUITES_CONFIG =>  //ignore string
        case ZkConfigs.ZK_SSL_ENDPOINT_IDENTIFICATION_ALGORITHM_CONFIG => //ignore string
        case ZkConfigs.ZK_SSL_CRL_ENABLE_CONFIG => assertPropertyInvalid(baseProperties, name, "not_a_boolean")
        case ZkConfigs.ZK_SSL_OCSP_ENABLE_CONFIG => assertPropertyInvalid(baseProperties, name, "not_a_boolean")

        case ServerConfigs.BROKER_ID_CONFIG => assertPropertyInvalid(baseProperties, name, "not_a_number")
        case ServerConfigs.NUM_IO_THREADS_CONFIG => assertPropertyInvalid(baseProperties, name, "not_a_number", "0")
        case ServerConfigs.BACKGROUND_THREADS_CONFIG => assertPropertyInvalid(baseProperties, name, "not_a_number", "0")
        case ServerConfigs.NUM_REPLICA_ALTER_LOG_DIRS_THREADS_CONFIG => assertPropertyInvalid(baseProperties, name, "not_a_number")
        case ServerConfigs.REQUEST_TIMEOUT_MS_CONFIG => assertPropertyInvalid(baseProperties, name, "not_a_number")
        case ServerConfigs.SOCKET_CONNECTION_SETUP_TIMEOUT_MS_CONFIG => assertPropertyInvalid(baseProperties, name, "not_a_number")
        case ServerConfigs.SOCKET_CONNECTION_SETUP_TIMEOUT_MAX_MS_CONFIG => assertPropertyInvalid(baseProperties, name, "not_a_number")

        // KRaft mode configs
        case KRaftConfigs.PROCESS_ROLES_CONFIG => // ignore
        case KRaftConfigs.INITIAL_BROKER_REGISTRATION_TIMEOUT_MS_CONFIG => assertPropertyInvalid(baseProperties, name, "not_a_number")
        case KRaftConfigs.BROKER_HEARTBEAT_INTERVAL_MS_CONFIG => assertPropertyInvalid(baseProperties, name, "not_a_number")
        case KRaftConfigs.BROKER_SESSION_TIMEOUT_MS_CONFIG => assertPropertyInvalid(baseProperties, name, "not_a_number")
        case KRaftConfigs.NODE_ID_CONFIG => assertPropertyInvalid(baseProperties, name, "not_a_number")
        case KRaftConfigs.METADATA_LOG_DIR_CONFIG => // ignore string
        case KRaftConfigs.METADATA_LOG_SEGMENT_BYTES_CONFIG => assertPropertyInvalid(baseProperties, name, "not_a_number")
        case KRaftConfigs.METADATA_LOG_SEGMENT_MILLIS_CONFIG => assertPropertyInvalid(baseProperties, name, "not_a_number")
        case KRaftConfigs.METADATA_MAX_RETENTION_BYTES_CONFIG => assertPropertyInvalid(baseProperties, name, "not_a_number")
        case KRaftConfigs.METADATA_MAX_RETENTION_MILLIS_CONFIG => assertPropertyInvalid(baseProperties, name, "not_a_number")
        case KRaftConfigs.CONTROLLER_LISTENER_NAMES_CONFIG => // ignore string
        case KRaftConfigs.METADATA_MAX_IDLE_INTERVAL_MS_CONFIG  => assertPropertyInvalid(baseProperties, name, "not_a_number")

        case ServerConfigs.AUTHORIZER_CLASS_NAME_CONFIG => //ignore string
        case ServerLogConfigs.CREATE_TOPIC_POLICY_CLASS_NAME_CONFIG => //ignore string

        case SocketServerConfigs.SOCKET_SEND_BUFFER_BYTES_CONFIG => assertPropertyInvalid(baseProperties, name, "not_a_number")
        case SocketServerConfigs.SOCKET_RECEIVE_BUFFER_BYTES_CONFIG => assertPropertyInvalid(baseProperties, name, "not_a_number")
        case SocketServerConfigs.SOCKET_LISTEN_BACKLOG_SIZE_CONFIG => assertPropertyInvalid(baseProperties, name, "not_a_number")
        case SocketServerConfigs.MAX_CONNECTIONS_PER_IP_OVERRIDES_CONFIG =>
          assertPropertyInvalid(baseProperties, name, "127.0.0.1:not_a_number")
        case SocketServerConfigs.CONNECTIONS_MAX_IDLE_MS_CONFIG => assertPropertyInvalid(baseProperties, name, "not_a_number")
        case SocketServerConfigs.FAILED_AUTHENTICATION_DELAY_MS_CONFIG => assertPropertyInvalid(baseProperties, name, "not_a_number", "-1")
        case SocketServerConfigs.QUEUED_MAX_REQUESTS_CONFIG => assertPropertyInvalid(baseProperties, name, "not_a_number", "0")
        case SocketServerConfigs.QUEUED_MAX_BYTES_CONFIG => assertPropertyInvalid(baseProperties, name, "not_a_number")
        case SocketServerConfigs.NUM_NETWORK_THREADS_CONFIG => assertPropertyInvalid(baseProperties, name, "not_a_number", "0")

        case ServerLogConfigs.NUM_PARTITIONS_CONFIG => assertPropertyInvalid(baseProperties, name, "not_a_number", "0")
        case ServerLogConfigs.LOG_DIRS_CONFIG => // ignore string
        case ServerLogConfigs.LOG_DIR_CONFIG => // ignore string
        case ServerLogConfigs.LOG_SEGMENT_BYTES_CONFIG => assertPropertyInvalid(baseProperties, name, "not_a_number", Records.LOG_OVERHEAD - 1)

        case ServerLogConfigs.LOG_ROLL_TIME_MILLIS_CONFIG => assertPropertyInvalid(baseProperties, name, "not_a_number", "0")
        case ServerLogConfigs.LOG_ROLL_TIME_HOURS_CONFIG => assertPropertyInvalid(baseProperties, name, "not_a_number", "0")

        case ServerLogConfigs.LOG_RETENTION_TIME_MILLIS_CONFIG => assertPropertyInvalid(baseProperties, name, "not_a_number", "0")
        case ServerLogConfigs.LOG_RETENTION_TIME_MINUTES_CONFIG => assertPropertyInvalid(baseProperties, name, "not_a_number", "0")
        case ServerLogConfigs.LOG_RETENTION_TIME_HOURS_CONFIG => assertPropertyInvalid(baseProperties, name, "not_a_number", "0")

        case ServerLogConfigs.LOG_RETENTION_BYTES_CONFIG => assertPropertyInvalid(baseProperties, name, "not_a_number")
        case ServerLogConfigs.LOG_CLEANUP_INTERVAL_MS_CONFIG => assertPropertyInvalid(baseProperties, name, "not_a_number", "0")
        case ServerLogConfigs.LOG_CLEANUP_POLICY_CONFIG => assertPropertyInvalid(baseProperties, name, "unknown_policy", "0")
        case CleanerConfig.LOG_CLEANER_IO_MAX_BYTES_PER_SECOND_PROP => assertPropertyInvalid(baseProperties, name, "not_a_number")
        case CleanerConfig.LOG_CLEANER_DEDUPE_BUFFER_SIZE_PROP => assertPropertyInvalid(baseProperties, name, "not_a_number", "1024")
        case CleanerConfig.LOG_CLEANER_DEDUPE_BUFFER_LOAD_FACTOR_PROP => assertPropertyInvalid(baseProperties, name, "not_a_number")
        case CleanerConfig.LOG_CLEANER_ENABLE_PROP => assertPropertyInvalid(baseProperties, name, "not_a_boolean")
        case CleanerConfig.LOG_CLEANER_DELETE_RETENTION_MS_PROP => assertPropertyInvalid(baseProperties, name, "not_a_number")
        case CleanerConfig.LOG_CLEANER_MIN_COMPACTION_LAG_MS_PROP => assertPropertyInvalid(baseProperties, name, "not_a_number")
        case CleanerConfig.LOG_CLEANER_MAX_COMPACTION_LAG_MS_PROP => assertPropertyInvalid(baseProperties, name, "not_a_number")
        case CleanerConfig.LOG_CLEANER_MIN_CLEAN_RATIO_PROP => assertPropertyInvalid(baseProperties, name, "not_a_number")
        case ServerLogConfigs.LOG_INDEX_SIZE_MAX_BYTES_CONFIG => assertPropertyInvalid(baseProperties, name, "not_a_number", "3")
        case ServerLogConfigs.LOG_FLUSH_INTERVAL_MESSAGES_CONFIG => assertPropertyInvalid(baseProperties, name, "not_a_number", "0")
        case ServerLogConfigs.LOG_FLUSH_SCHEDULER_INTERVAL_MS_CONFIG => assertPropertyInvalid(baseProperties, name, "not_a_number")
        case ServerLogConfigs.LOG_FLUSH_INTERVAL_MS_CONFIG => assertPropertyInvalid(baseProperties, name, "not_a_number")
        case ServerLogConfigs.LOG_MESSAGE_TIMESTAMP_DIFFERENCE_MAX_MS_CONFIG => assertPropertyInvalid(baseProperties, name, "not_a_number")
        case ServerLogConfigs.LOG_MESSAGE_TIMESTAMP_BEFORE_MAX_MS_CONFIG => assertPropertyInvalid(baseProperties, name, "not_a_number")
        case ServerLogConfigs.LOG_MESSAGE_TIMESTAMP_AFTER_MAX_MS_CONFIG => assertPropertyInvalid(baseProperties, name, "not_a_number")
        case ServerLogConfigs.LOG_FLUSH_START_OFFSET_CHECKPOINT_INTERVAL_MS_CONFIG => assertPropertyInvalid(baseProperties, name, "not_a_number")
        case ServerLogConfigs.NUM_RECOVERY_THREADS_PER_DATA_DIR_CONFIG => assertPropertyInvalid(baseProperties, name, "not_a_number", "0")
        case ServerLogConfigs.AUTO_CREATE_TOPICS_ENABLE_CONFIG => assertPropertyInvalid(baseProperties, name, "not_a_boolean", "0")
        case ServerLogConfigs.MIN_IN_SYNC_REPLICAS_CONFIG => assertPropertyInvalid(baseProperties, name, "not_a_number", "0")
        case ReplicationConfigs.CONTROLLER_SOCKET_TIMEOUT_MS_CONFIG => assertPropertyInvalid(baseProperties, name, "not_a_number")
        case ReplicationConfigs.DEFAULT_REPLICATION_FACTOR_CONFIG => assertPropertyInvalid(baseProperties, name, "not_a_number")
        case ReplicationConfigs.REPLICA_LAG_TIME_MAX_MS_CONFIG => assertPropertyInvalid(baseProperties, name, "not_a_number")
        case ReplicationConfigs.REPLICA_SOCKET_TIMEOUT_MS_CONFIG => assertPropertyInvalid(baseProperties, name, "not_a_number", "-2")
        case ReplicationConfigs.REPLICA_SOCKET_RECEIVE_BUFFER_BYTES_CONFIG => assertPropertyInvalid(baseProperties, name, "not_a_number")
        case ReplicationConfigs.REPLICA_FETCH_MAX_BYTES_CONFIG => assertPropertyInvalid(baseProperties, name, "not_a_number")
        case ReplicationConfigs.REPLICA_FETCH_WAIT_MAX_MS_CONFIG => assertPropertyInvalid(baseProperties, name, "not_a_number")
        case ReplicationConfigs.REPLICA_FETCH_MIN_BYTES_CONFIG => assertPropertyInvalid(baseProperties, name, "not_a_number")
        case ReplicationConfigs.REPLICA_FETCH_RESPONSE_MAX_BYTES_CONFIG => assertPropertyInvalid(baseProperties, name, "not_a_number")
        case ReplicationConfigs.REPLICA_SELECTOR_CLASS_CONFIG => // Ignore string
        case ReplicationConfigs.NUM_REPLICA_FETCHERS_CONFIG => assertPropertyInvalid(baseProperties, name, "not_a_number")
        case ReplicationConfigs.REPLICA_HIGH_WATERMARK_CHECKPOINT_INTERVAL_MS_CONFIG => assertPropertyInvalid(baseProperties, name, "not_a_number")
        case ReplicationConfigs.FETCH_PURGATORY_PURGE_INTERVAL_REQUESTS_CONFIG => assertPropertyInvalid(baseProperties, name, "not_a_number")
        case ReplicationConfigs.PRODUCER_PURGATORY_PURGE_INTERVAL_REQUESTS_CONFIG => assertPropertyInvalid(baseProperties, name, "not_a_number")
        case ReplicationConfigs.DELETE_RECORDS_PURGATORY_PURGE_INTERVAL_REQUESTS_CONFIG => assertPropertyInvalid(baseProperties, name, "not_a_number")
        case ReplicationConfigs.AUTO_LEADER_REBALANCE_ENABLE_CONFIG => assertPropertyInvalid(baseProperties, name, "not_a_boolean", "0")
        case ReplicationConfigs.LEADER_IMBALANCE_PER_BROKER_PERCENTAGE_CONFIG => assertPropertyInvalid(baseProperties, name, "not_a_number")
        case ReplicationConfigs.LEADER_IMBALANCE_CHECK_INTERVAL_SECONDS_CONFIG => assertPropertyInvalid(baseProperties, name, "not_a_number")
        case ReplicationConfigs.UNCLEAN_LEADER_ELECTION_ENABLE_CONFIG => assertPropertyInvalid(baseProperties, name, "not_a_boolean", "0")
        case ServerConfigs.CONTROLLED_SHUTDOWN_MAX_RETRIES_CONFIG => assertPropertyInvalid(baseProperties, name, "not_a_number")
        case ServerConfigs.CONTROLLED_SHUTDOWN_RETRY_BACKOFF_MS_CONFIG => assertPropertyInvalid(baseProperties, name, "not_a_number")
        case ServerConfigs.CONTROLLED_SHUTDOWN_ENABLE_CONFIG => assertPropertyInvalid(baseProperties, name, "not_a_boolean", "0")
        case GroupCoordinatorConfig.GROUP_MIN_SESSION_TIMEOUT_MS_CONFIG => assertPropertyInvalid(baseProperties, name, "not_a_number")
        case GroupCoordinatorConfig.GROUP_MAX_SESSION_TIMEOUT_MS_CONFIG => assertPropertyInvalid(baseProperties, name, "not_a_number")
        case GroupCoordinatorConfig.GROUP_INITIAL_REBALANCE_DELAY_MS_CONFIG => assertPropertyInvalid(baseProperties, name, "not_a_number")
        case GroupCoordinatorConfig.GROUP_MAX_SIZE_CONFIG => assertPropertyInvalid(baseProperties, name, "not_a_number", "0", "-1")
        case GroupCoordinatorConfig.OFFSET_METADATA_MAX_SIZE_CONFIG => assertPropertyInvalid(baseProperties, name, "not_a_number")
        case GroupCoordinatorConfig.OFFSETS_LOAD_BUFFER_SIZE_CONFIG => assertPropertyInvalid(baseProperties, name, "not_a_number", "0")
        case GroupCoordinatorConfig.OFFSETS_TOPIC_REPLICATION_FACTOR_CONFIG => assertPropertyInvalid(baseProperties, name, "not_a_number", "0")
        case GroupCoordinatorConfig.OFFSETS_TOPIC_PARTITIONS_CONFIG => assertPropertyInvalid(baseProperties, name, "not_a_number", "0")
        case GroupCoordinatorConfig.OFFSETS_TOPIC_SEGMENT_BYTES_CONFIG => assertPropertyInvalid(baseProperties, name, "not_a_number", "0")
        case GroupCoordinatorConfig.OFFSETS_TOPIC_COMPRESSION_CODEC_CONFIG => assertPropertyInvalid(baseProperties, name, "not_a_number", "-1")
        case GroupCoordinatorConfig.OFFSETS_RETENTION_MINUTES_CONFIG => assertPropertyInvalid(baseProperties, name, "not_a_number", "0")
        case GroupCoordinatorConfig.OFFSETS_RETENTION_CHECK_INTERVAL_MS_CONFIG => assertPropertyInvalid(baseProperties, name, "not_a_number", "0")
        case GroupCoordinatorConfig.OFFSET_COMMIT_TIMEOUT_MS_CONFIG => assertPropertyInvalid(baseProperties, name, "not_a_number", "0")
        case TransactionStateManagerConfig.TRANSACTIONAL_ID_EXPIRATION_MS_CONFIG => assertPropertyInvalid(baseProperties, name, "not_a_number", "0", "-2")
        case TransactionStateManagerConfig.TRANSACTIONS_MAX_TIMEOUT_MS_CONFIG => assertPropertyInvalid(baseProperties, name, "not_a_number", "0", "-2")
        case TransactionLogConfig.TRANSACTIONS_TOPIC_MIN_ISR_CONFIG => assertPropertyInvalid(baseProperties, name, "not_a_number", "0", "-2")
        case TransactionLogConfig.TRANSACTIONS_LOAD_BUFFER_SIZE_CONFIG => assertPropertyInvalid(baseProperties, name, "not_a_number", "0", "-2")
        case TransactionLogConfig.TRANSACTIONS_TOPIC_PARTITIONS_CONFIG => assertPropertyInvalid(baseProperties, name, "not_a_number", "0", "-2")
        case TransactionLogConfig.TRANSACTIONS_TOPIC_SEGMENT_BYTES_CONFIG => assertPropertyInvalid(baseProperties, name, "not_a_number", "0", "-2")
        case TransactionLogConfig.TRANSACTIONS_TOPIC_REPLICATION_FACTOR_CONFIG => assertPropertyInvalid(baseProperties, name, "not_a_number", "0", "-2")
        case QuotaConfig.QUOTA_WINDOW_SIZE_SECONDS_CONFIG => assertPropertyInvalid(baseProperties, name, "not_a_number", "0")
        case ServerConfigs.DELETE_TOPIC_ENABLE_CONFIG => assertPropertyInvalid(baseProperties, name, "not_a_boolean", "0")

        case MetricConfigs.METRIC_NUM_SAMPLES_CONFIG => assertPropertyInvalid(baseProperties, name, "not_a_number", "-1", "0")
        case MetricConfigs.METRIC_SAMPLE_WINDOW_MS_CONFIG => assertPropertyInvalid(baseProperties, name, "not_a_number", "-1", "0")
        case MetricConfigs.METRIC_REPORTER_CLASSES_CONFIG => // ignore string
        case MetricConfigs.METRIC_RECORDING_LEVEL_CONFIG => // ignore string
        case ServerConfigs.BROKER_RACK_CONFIG => // ignore string

        case ServerConfigs.COMPRESSION_GZIP_LEVEL_CONFIG => assertPropertyInvalid(baseProperties, name, "not_a_number", "0")
        case ServerConfigs.COMPRESSION_LZ4_LEVEL_CONFIG => assertPropertyInvalid(baseProperties, name, "not_a_number", "0")
        case ServerConfigs.COMPRESSION_ZSTD_LEVEL_CONFIG => assertPropertyInvalid(baseProperties, name, "not_a_number", CompressionType.ZSTD.maxLevel() + 1)

        //SSL Configs
        case BrokerSecurityConfigs.PRINCIPAL_BUILDER_CLASS_CONFIG =>
        case BrokerSecurityConfigs.CONNECTIONS_MAX_REAUTH_MS_CONFIG =>
        case SslConfigs.SSL_PROTOCOL_CONFIG => // ignore string
        case SslConfigs.SSL_PROVIDER_CONFIG => // ignore string
        case SslConfigs.SSL_ENABLED_PROTOCOLS_CONFIG =>
        case SslConfigs.SSL_KEYSTORE_TYPE_CONFIG => // ignore string
        case SslConfigs.SSL_KEYSTORE_LOCATION_CONFIG => // ignore string
        case SslConfigs.SSL_KEYSTORE_PASSWORD_CONFIG => // ignore string
        case SslConfigs.SSL_KEY_PASSWORD_CONFIG => // ignore string
        case SslConfigs.SSL_KEYSTORE_CERTIFICATE_CHAIN_CONFIG => // ignore string
        case SslConfigs.SSL_KEYSTORE_KEY_CONFIG => // ignore string
        case SslConfigs.SSL_TRUSTSTORE_TYPE_CONFIG => // ignore string
        case SslConfigs.SSL_TRUSTSTORE_PASSWORD_CONFIG => // ignore string
        case SslConfigs.SSL_TRUSTSTORE_LOCATION_CONFIG => // ignore string
        case SslConfigs.SSL_TRUSTSTORE_CERTIFICATES_CONFIG => // ignore string
        case SslConfigs.SSL_KEYMANAGER_ALGORITHM_CONFIG =>
        case SslConfigs.SSL_TRUSTMANAGER_ALGORITHM_CONFIG =>
        case BrokerSecurityConfigs.SSL_CLIENT_AUTH_CONFIG => // ignore string
        case SslConfigs.SSL_ENDPOINT_IDENTIFICATION_ALGORITHM_CONFIG => // ignore string
        case SslConfigs.SSL_SECURE_RANDOM_IMPLEMENTATION_CONFIG => // ignore string
        case SslConfigs.SSL_CIPHER_SUITES_CONFIG => // ignore string
        case BrokerSecurityConfigs.SSL_PRINCIPAL_MAPPING_RULES_CONFIG => // ignore string

        //Sasl Configs
        case KRaftConfigs.SASL_MECHANISM_CONTROLLER_PROTOCOL_CONFIG => // ignore
        case BrokerSecurityConfigs.SASL_MECHANISM_INTER_BROKER_PROTOCOL_CONFIG => // ignore
        case BrokerSecurityConfigs.SASL_ENABLED_MECHANISMS_CONFIG =>
        case SaslConfigs.SASL_CLIENT_CALLBACK_HANDLER_CLASS =>
        case BrokerSecurityConfigs.SASL_SERVER_CALLBACK_HANDLER_CLASS_CONFIG =>
        case SaslConfigs.SASL_LOGIN_CLASS =>
        case SaslConfigs.SASL_LOGIN_CALLBACK_HANDLER_CLASS =>
        case SaslConfigs.SASL_KERBEROS_SERVICE_NAME => // ignore string
        case SaslConfigs.SASL_KERBEROS_KINIT_CMD =>
        case SaslConfigs.SASL_KERBEROS_TICKET_RENEW_WINDOW_FACTOR =>
        case SaslConfigs.SASL_KERBEROS_TICKET_RENEW_JITTER =>
        case SaslConfigs.SASL_KERBEROS_MIN_TIME_BEFORE_RELOGIN =>
        case BrokerSecurityConfigs.SASL_KERBEROS_PRINCIPAL_TO_LOCAL_RULES_CONFIG => // ignore string
        case SaslConfigs.SASL_JAAS_CONFIG =>
        case SaslConfigs.SASL_LOGIN_REFRESH_WINDOW_FACTOR =>
        case SaslConfigs.SASL_LOGIN_REFRESH_WINDOW_JITTER =>
        case SaslConfigs.SASL_LOGIN_REFRESH_MIN_PERIOD_SECONDS =>
        case SaslConfigs.SASL_LOGIN_REFRESH_BUFFER_SECONDS =>
        case SaslConfigs.SASL_LOGIN_CONNECT_TIMEOUT_MS =>
        case SaslConfigs.SASL_LOGIN_READ_TIMEOUT_MS =>
        case SaslConfigs.SASL_LOGIN_RETRY_BACKOFF_MAX_MS =>
        case SaslConfigs.SASL_LOGIN_RETRY_BACKOFF_MS =>
        case SaslConfigs.SASL_OAUTHBEARER_SCOPE_CLAIM_NAME =>
        case SaslConfigs.SASL_OAUTHBEARER_SUB_CLAIM_NAME =>
        case SaslConfigs.SASL_OAUTHBEARER_TOKEN_ENDPOINT_URL =>
        case SaslConfigs.SASL_OAUTHBEARER_JWKS_ENDPOINT_URL =>
        case SaslConfigs.SASL_OAUTHBEARER_JWKS_ENDPOINT_REFRESH_MS =>
        case SaslConfigs.SASL_OAUTHBEARER_JWKS_ENDPOINT_RETRY_BACKOFF_MAX_MS =>
        case SaslConfigs.SASL_OAUTHBEARER_JWKS_ENDPOINT_RETRY_BACKOFF_MS =>
        case SaslConfigs.SASL_OAUTHBEARER_CLOCK_SKEW_SECONDS =>
        case SaslConfigs.SASL_OAUTHBEARER_EXPECTED_AUDIENCE =>
        case SaslConfigs.SASL_OAUTHBEARER_EXPECTED_ISSUER =>

        // Security config
        case SecurityConfig.SECURITY_PROVIDERS_CONFIG =>

        // Password encoder configs
        case PasswordEncoderConfigs.PASSWORD_ENCODER_SECRET_CONFIG =>
        case PasswordEncoderConfigs.PASSWORD_ENCODER_OLD_SECRET_CONFIG =>
        case PasswordEncoderConfigs.PASSWORD_ENCODER_KEYFACTORY_ALGORITHM_CONFIG =>
        case PasswordEncoderConfigs.PASSWORD_ENCODER_CIPHER_ALGORITHM_CONFIG =>
        case PasswordEncoderConfigs.PASSWORD_ENCODER_KEY_LENGTH_CONFIG => assertPropertyInvalid(baseProperties, name, "not_a_number", "-1", "0")
        case PasswordEncoderConfigs.PASSWORD_ENCODER_ITERATIONS_CONFIG => assertPropertyInvalid(baseProperties, name, "not_a_number", "-1", "0")

        //delegation token configs
        case DelegationTokenManagerConfigs.DELEGATION_TOKEN_SECRET_KEY_CONFIG => // ignore
        case DelegationTokenManagerConfigs.DELEGATION_TOKEN_MAX_LIFETIME_CONFIG => assertPropertyInvalid(baseProperties, name, "not_a_number", "0")
        case DelegationTokenManagerConfigs.DELEGATION_TOKEN_EXPIRY_TIME_MS_CONFIG => assertPropertyInvalid(baseProperties, name, "not_a_number", "0")
        case DelegationTokenManagerConfigs.DELEGATION_TOKEN_EXPIRY_CHECK_INTERVAL_MS_CONFIG => assertPropertyInvalid(baseProperties, name, "not_a_number", "0")

        //Kafka Yammer metrics reporter configs
        case MetricConfigs.KAFKA_METRICS_REPORTER_CLASSES_CONFIG => // ignore
        case MetricConfigs.KAFKA_METRICS_POLLING_INTERVAL_SECONDS_CONFIG => //ignore

        case BrokerSecurityConfigs.SASL_SERVER_MAX_RECEIVE_SIZE_CONFIG => assertPropertyInvalid(baseProperties, name, "not_a_number")

        // Raft Quorum Configs
        case QuorumConfig.QUORUM_VOTERS_CONFIG => // ignore string
        case QuorumConfig.QUORUM_BOOTSTRAP_SERVERS_CONFIG => // ignore string
        case QuorumConfig.QUORUM_ELECTION_TIMEOUT_MS_CONFIG => assertPropertyInvalid(baseProperties, name, "not_a_number")
        case QuorumConfig.QUORUM_FETCH_TIMEOUT_MS_CONFIG => assertPropertyInvalid(baseProperties, name, "not_a_number")
        case QuorumConfig.QUORUM_ELECTION_BACKOFF_MAX_MS_CONFIG => assertPropertyInvalid(baseProperties, name, "not_a_number")
        case QuorumConfig.QUORUM_LINGER_MS_CONFIG => assertPropertyInvalid(baseProperties, name, "not_a_number")
        case QuorumConfig.QUORUM_REQUEST_TIMEOUT_MS_CONFIG => assertPropertyInvalid(baseProperties, name, "not_a_number")
        case QuorumConfig.QUORUM_RETRY_BACKOFF_MS_CONFIG => assertPropertyInvalid(baseProperties, name, "not_a_number")

        // Remote Log Manager Configs
        case RemoteLogManagerConfig.REMOTE_LOG_STORAGE_SYSTEM_ENABLE_PROP => assertPropertyInvalid(baseProperties, name, "not_a_boolean")
        case RemoteLogManagerConfig.REMOTE_STORAGE_MANAGER_CLASS_NAME_PROP => // ignore string
        case RemoteLogManagerConfig.REMOTE_STORAGE_MANAGER_CLASS_PATH_PROP => // ignore string
        case RemoteLogManagerConfig.REMOTE_STORAGE_MANAGER_CONFIG_PREFIX_PROP => // ignore string
        case RemoteLogManagerConfig.REMOTE_LOG_METADATA_MANAGER_CLASS_NAME_PROP => // ignore string
        case RemoteLogManagerConfig.REMOTE_LOG_METADATA_MANAGER_CLASS_PATH_PROP => // ignore string
        case RemoteLogManagerConfig.REMOTE_LOG_METADATA_MANAGER_CONFIG_PREFIX_PROP => // ignore string
        case RemoteLogManagerConfig.REMOTE_LOG_METADATA_MANAGER_LISTENER_NAME_PROP => // ignore string
        case RemoteLogManagerConfig.REMOTE_LOG_INDEX_FILE_CACHE_TOTAL_SIZE_BYTES_PROP => assertPropertyInvalid(baseProperties, name, "not_a_number", 0, -1)
        case RemoteLogManagerConfig.REMOTE_LOG_MANAGER_THREAD_POOL_SIZE_PROP => assertPropertyInvalid(baseProperties, name, "not_a_number", 0, -1)
        case RemoteLogManagerConfig.REMOTE_LOG_MANAGER_COPIER_THREAD_POOL_SIZE_PROP => assertPropertyInvalid(baseProperties, name, "not_a_number", 0, -2)
        case RemoteLogManagerConfig.REMOTE_LOG_MANAGER_EXPIRATION_THREAD_POOL_SIZE_PROP => assertPropertyInvalid(baseProperties, name, "not_a_number", 0, -2)
        case RemoteLogManagerConfig.REMOTE_LOG_MANAGER_TASK_INTERVAL_MS_PROP => assertPropertyInvalid(baseProperties, name, "not_a_number", 0, -1)
        case RemoteLogManagerConfig.REMOTE_LOG_MANAGER_TASK_RETRY_BACK_OFF_MS_PROP => assertPropertyInvalid(baseProperties, name, "not_a_number", 0, -1)
        case RemoteLogManagerConfig.REMOTE_LOG_MANAGER_TASK_RETRY_BACK_OFF_MAX_MS_PROP => assertPropertyInvalid(baseProperties, name, "not_a_number", 0, -1)
        case RemoteLogManagerConfig.REMOTE_LOG_MANAGER_TASK_RETRY_JITTER_PROP => assertPropertyInvalid(baseProperties, name, "not_a_number", -1, 0.51)
        case RemoteLogManagerConfig.REMOTE_LOG_READER_THREADS_PROP => assertPropertyInvalid(baseProperties, name, "not_a_number", 0, -1)
        case RemoteLogManagerConfig.REMOTE_LOG_READER_MAX_PENDING_TASKS_PROP => assertPropertyInvalid(baseProperties, name, "not_a_number", 0, -1)
        case RemoteLogManagerConfig.LOG_LOCAL_RETENTION_MS_PROP => assertPropertyInvalid(baseProperties, name, "not_a_number", -3)
        case RemoteLogManagerConfig.LOG_LOCAL_RETENTION_BYTES_PROP => assertPropertyInvalid(baseProperties, name, "not_a_number", -3)

        /** New group coordinator configs */
        case GroupCoordinatorConfig.NEW_GROUP_COORDINATOR_ENABLE_CONFIG => // ignore
        case GroupCoordinatorConfig.GROUP_COORDINATOR_NUM_THREADS_CONFIG => assertPropertyInvalid(baseProperties, name, "not_a_number", 0, -1)

        /** Consumer groups configs */
        case GroupCoordinatorConfig.CONSUMER_GROUP_SESSION_TIMEOUT_MS_CONFIG => assertPropertyInvalid(baseProperties, name, "not_a_number", 0, -1)
        case GroupCoordinatorConfig.CONSUMER_GROUP_MIN_SESSION_TIMEOUT_MS_CONFIG => assertPropertyInvalid(baseProperties, name, "not_a_number", 0, -1)
        case GroupCoordinatorConfig.CONSUMER_GROUP_MAX_SESSION_TIMEOUT_MS_CONFIG => assertPropertyInvalid(baseProperties, name, "not_a_number", 0, -1)
        case GroupCoordinatorConfig.CONSUMER_GROUP_HEARTBEAT_INTERVAL_MS_CONFIG => assertPropertyInvalid(baseProperties, name, "not_a_number", 0, -1)
        case GroupCoordinatorConfig.CONSUMER_GROUP_MIN_HEARTBEAT_INTERVAL_MS_CONFIG => assertPropertyInvalid(baseProperties, name, "not_a_number", 0, -1)
        case GroupCoordinatorConfig.CONSUMER_GROUP_MAX_HEARTBEAT_INTERVAL_MS_CONFIG => assertPropertyInvalid(baseProperties, name, "not_a_number", 0, -1)
        case GroupCoordinatorConfig.CONSUMER_GROUP_MAX_SIZE_CONFIG => assertPropertyInvalid(baseProperties, name, "not_a_number", 0, -1)
        case GroupCoordinatorConfig.CONSUMER_GROUP_ASSIGNORS_CONFIG => // ignore string

        /** Share groups configs */
        case GroupCoordinatorConfig.SHARE_GROUP_SESSION_TIMEOUT_MS_CONFIG => assertPropertyInvalid(baseProperties, name, "not_a_number", 0, -1)
        case GroupCoordinatorConfig.SHARE_GROUP_MIN_SESSION_TIMEOUT_MS_CONFIG => assertPropertyInvalid(baseProperties, name, "not_a_number", 0, -1)
        case GroupCoordinatorConfig.SHARE_GROUP_MAX_SESSION_TIMEOUT_MS_CONFIG => assertPropertyInvalid(baseProperties, name, "not_a_number", 0, -1)
        case GroupCoordinatorConfig.SHARE_GROUP_HEARTBEAT_INTERVAL_MS_CONFIG => assertPropertyInvalid(baseProperties, name, "not_a_number", 0, -1)
        case GroupCoordinatorConfig.SHARE_GROUP_MIN_HEARTBEAT_INTERVAL_MS_CONFIG => assertPropertyInvalid(baseProperties, name, "not_a_number", 0, -1)
        case GroupCoordinatorConfig.SHARE_GROUP_MAX_HEARTBEAT_INTERVAL_MS_CONFIG => assertPropertyInvalid(baseProperties, name, "not_a_number", 0, -1)
        case ShareGroupConfig.SHARE_GROUP_DELIVERY_COUNT_LIMIT_CONFIG => assertPropertyInvalid(baseProperties, name, "not_a_number", 0, -1)
        case ShareGroupConfig.SHARE_GROUP_RECORD_LOCK_DURATION_MS_CONFIG => assertPropertyInvalid(baseProperties, name, "not_a_number", 0, -1)
        case ShareGroupConfig.SHARE_GROUP_MIN_RECORD_LOCK_DURATION_MS_CONFIG => assertPropertyInvalid(baseProperties, name, "not_a_number", 0, -1)
        case ShareGroupConfig.SHARE_GROUP_MAX_RECORD_LOCK_DURATION_MS_CONFIG => assertPropertyInvalid(baseProperties, name, "not_a_number", 0, -1)
        case ShareGroupConfig.SHARE_GROUP_PARTITION_MAX_RECORD_LOCKS_CONFIG => assertPropertyInvalid(baseProperties, name, "not_a_number", 0, -1)
        case ShareGroupConfig.SHARE_GROUP_MAX_GROUPS_CONFIG => assertPropertyInvalid(baseProperties, name, "not_a_number", 0, -1)
        case GroupCoordinatorConfig.SHARE_GROUP_MAX_SIZE_CONFIG => assertPropertyInvalid(baseProperties, name, "not_a_number", 0, -1)
        case ShareGroupConfig.SHARE_FETCH_PURGATORY_PURGE_INTERVAL_REQUESTS_CONFIG => assertPropertyInvalid(baseProperties, name, "not_a_number")
<<<<<<< HEAD
        case ShareGroupConfig.SHARE_GROUP_PERSISTER_CLASS_NAME_CONFIG =>  //ignore string
=======
        case ShareGroupConfig.SHARE_FETCH_MAX_FETCH_RECORDS_CONFIG => assertPropertyInvalid(baseProperties, name, "not_a_number")
>>>>>>> 140d35c5


        case _ => assertPropertyInvalid(baseProperties, name, "not_a_number", "-1")
      }
    }
  }

  @nowarn("cat=deprecation")
  @Test
  def testDynamicLogConfigs(): Unit = {
    def baseProperties: Properties = {
      val validRequiredProperties = new Properties()
      validRequiredProperties.setProperty(ZkConfigs.ZK_CONNECT_CONFIG, "127.0.0.1:2181")
      validRequiredProperties
    }

    val props = baseProperties
    props.put(RemoteLogManagerConfig.REMOTE_LOG_STORAGE_SYSTEM_ENABLE_PROP, "true")
    val config = KafkaConfig.fromProps(props)

    def assertDynamic(property: String, value: Any, accessor: () => Any): Unit = {
      val initial = accessor()
      props.setProperty(property, value.toString)
      config.updateCurrentConfig(new KafkaConfig(props))
      assertNotEquals(initial, accessor())
    }

    // Test dynamic log config values can be correctly passed through via KafkaConfig to LogConfig
    // Every log config prop must be explicitly accounted for here.
    // A value other than the default value for this config should be set to ensure that we can check whether
    // the value is dynamically updatable.
    ServerTopicConfigSynonyms.TOPIC_CONFIG_SYNONYMS.forEach { case (logConfig, kafkaConfigProp) =>
      logConfig match {
        case TopicConfig.CLEANUP_POLICY_CONFIG =>
          assertDynamic(kafkaConfigProp, TopicConfig.CLEANUP_POLICY_COMPACT, () => config.logCleanupPolicy)
        case TopicConfig.COMPRESSION_TYPE_CONFIG =>
          assertDynamic(kafkaConfigProp, "lz4", () => config.compressionType)
        case TopicConfig.COMPRESSION_GZIP_LEVEL_CONFIG =>
          assertDynamic(kafkaConfigProp, "5", () => config.gzipCompressionLevel)
        case TopicConfig.COMPRESSION_LZ4_LEVEL_CONFIG =>
          assertDynamic(kafkaConfigProp, "5", () => config.lz4CompressionLevel)
        case TopicConfig.COMPRESSION_ZSTD_LEVEL_CONFIG =>
          assertDynamic(kafkaConfigProp, "5", () => config.zstdCompressionLevel)
        case TopicConfig.SEGMENT_BYTES_CONFIG =>
          assertDynamic(kafkaConfigProp, 10000, () => config.logSegmentBytes)
        case TopicConfig.SEGMENT_MS_CONFIG =>
          assertDynamic(kafkaConfigProp, 10001L, () => config.logRollTimeMillis)
        case TopicConfig.DELETE_RETENTION_MS_CONFIG =>
          assertDynamic(kafkaConfigProp, 10002L, () => config.logCleanerDeleteRetentionMs)
        case TopicConfig.FILE_DELETE_DELAY_MS_CONFIG =>
          assertDynamic(kafkaConfigProp, 10003L, () => config.logDeleteDelayMs)
        case TopicConfig.FLUSH_MESSAGES_INTERVAL_CONFIG =>
          assertDynamic(kafkaConfigProp, 10004L, () => config.logFlushIntervalMessages)
        case TopicConfig.FLUSH_MS_CONFIG =>
          assertDynamic(kafkaConfigProp, 10005L, () => config.logFlushIntervalMs)
        case TopicConfig.MAX_COMPACTION_LAG_MS_CONFIG =>
          assertDynamic(kafkaConfigProp, 10006L, () => config.logCleanerMaxCompactionLagMs)
        case TopicConfig.INDEX_INTERVAL_BYTES_CONFIG =>
          assertDynamic(kafkaConfigProp, 10007, () => config.logIndexIntervalBytes)
        case TopicConfig.MAX_MESSAGE_BYTES_CONFIG =>
          assertDynamic(kafkaConfigProp, 10008, () => config.messageMaxBytes)
        case TopicConfig.MESSAGE_DOWNCONVERSION_ENABLE_CONFIG =>
          assertDynamic(kafkaConfigProp, false, () => config.logMessageDownConversionEnable)
        case TopicConfig.MESSAGE_TIMESTAMP_DIFFERENCE_MAX_MS_CONFIG =>
          assertDynamic(kafkaConfigProp, 10009, () => config.logMessageTimestampDifferenceMaxMs)
        case TopicConfig.MESSAGE_TIMESTAMP_BEFORE_MAX_MS_CONFIG =>
          assertDynamic(kafkaConfigProp, 10015L, () => config.logMessageTimestampBeforeMaxMs)
        case TopicConfig.MESSAGE_TIMESTAMP_AFTER_MAX_MS_CONFIG =>
          assertDynamic(kafkaConfigProp, 10016L, () => config.logMessageTimestampAfterMaxMs)
        case TopicConfig.MESSAGE_TIMESTAMP_TYPE_CONFIG =>
          assertDynamic(kafkaConfigProp, "LogAppendTime", () => config.logMessageTimestampType.name)
        case TopicConfig.MIN_CLEANABLE_DIRTY_RATIO_CONFIG =>
          assertDynamic(kafkaConfigProp, 0.01, () => config.logCleanerMinCleanRatio)
        case TopicConfig.MIN_COMPACTION_LAG_MS_CONFIG =>
          assertDynamic(kafkaConfigProp, 10010L, () => config.logCleanerMinCompactionLagMs)
        case TopicConfig.MIN_IN_SYNC_REPLICAS_CONFIG =>
          assertDynamic(kafkaConfigProp, 4, () => config.minInSyncReplicas)
        case TopicConfig.PREALLOCATE_CONFIG =>
          assertDynamic(kafkaConfigProp, true, () => config.logPreAllocateEnable)
        case TopicConfig.RETENTION_BYTES_CONFIG =>
          assertDynamic(kafkaConfigProp, 10011L, () => config.logRetentionBytes)
        case TopicConfig.RETENTION_MS_CONFIG =>
          assertDynamic(kafkaConfigProp, 10012L, () => config.logRetentionTimeMillis)
        case TopicConfig.SEGMENT_INDEX_BYTES_CONFIG =>
          assertDynamic(kafkaConfigProp, 10013, () => config.logIndexSizeMaxBytes)
        case TopicConfig.SEGMENT_JITTER_MS_CONFIG =>
          assertDynamic(kafkaConfigProp, 10014L, () => config.logRollTimeJitterMillis)
        case TopicConfig.UNCLEAN_LEADER_ELECTION_ENABLE_CONFIG =>
          assertDynamic(kafkaConfigProp, true, () => config.uncleanLeaderElectionEnable)
        case TopicConfig.LOCAL_LOG_RETENTION_MS_CONFIG =>
          assertDynamic(kafkaConfigProp, 10015L, () => config.remoteLogManagerConfig.logLocalRetentionMs)
        case TopicConfig.LOCAL_LOG_RETENTION_BYTES_CONFIG =>
          assertDynamic(kafkaConfigProp, 10016L, () => config.remoteLogManagerConfig.logLocalRetentionBytes)
        case TopicConfig.MESSAGE_FORMAT_VERSION_CONFIG =>
        // not dynamically updatable
        case QuotaConfig.FOLLOWER_REPLICATION_THROTTLED_REPLICAS_CONFIG =>
        // topic only config
        case QuotaConfig.LEADER_REPLICATION_THROTTLED_REPLICAS_CONFIG =>
        // topic only config
        case prop =>
          fail(prop + " must be explicitly checked for dynamic updatability. Note that LogConfig(s) require that KafkaConfig value lookups are dynamic and not static values.")
      }
    }
  }

  @Test
  def testSpecificProperties(): Unit = {
    val defaults = new Properties()
    defaults.setProperty(ZkConfigs.ZK_CONNECT_CONFIG, "127.0.0.1:2181")
    // For ZkConnectionTimeoutMs
    defaults.setProperty(ZkConfigs.ZK_SESSION_TIMEOUT_MS_CONFIG, "1234")
    defaults.setProperty(ServerConfigs.BROKER_ID_GENERATION_ENABLE_CONFIG, "false")
    defaults.setProperty(ServerConfigs.RESERVED_BROKER_MAX_ID_CONFIG, "1")
    defaults.setProperty(ServerConfigs.BROKER_ID_CONFIG, "1")
    defaults.setProperty(SocketServerConfigs.LISTENERS_CONFIG, "PLAINTEXT://127.0.0.1:1122")
    defaults.setProperty(SocketServerConfigs.MAX_CONNECTIONS_PER_IP_OVERRIDES_CONFIG, "127.0.0.1:2, 127.0.0.2:3")
    defaults.setProperty(ServerLogConfigs.LOG_DIR_CONFIG, "/tmp1,/tmp2")
    defaults.setProperty(ServerLogConfigs.LOG_ROLL_TIME_HOURS_CONFIG, "12")
    defaults.setProperty(ServerLogConfigs.LOG_ROLL_TIME_JITTER_HOURS_CONFIG, "11")
    defaults.setProperty(ServerLogConfigs.LOG_RETENTION_TIME_HOURS_CONFIG, "10")
    //For LOG_FLUSH_INTERVAL_MS_CONFIG
    defaults.setProperty(ServerLogConfigs.LOG_FLUSH_SCHEDULER_INTERVAL_MS_CONFIG, "123")
    defaults.setProperty(GroupCoordinatorConfig.OFFSETS_TOPIC_COMPRESSION_CODEC_CONFIG, CompressionType.SNAPPY.id.toString)
    // For MetricRecordingLevelProp
    defaults.setProperty(MetricConfigs.METRIC_RECORDING_LEVEL_CONFIG, Sensor.RecordingLevel.DEBUG.toString)

    val config = KafkaConfig.fromProps(defaults)
    assertEquals("127.0.0.1:2181", config.zkConnect)
    assertEquals(1234, config.zkConnectionTimeoutMs)
    assertEquals(false, config.brokerIdGenerationEnable)
    assertEquals(1, config.maxReservedBrokerId)
    assertEquals(1, config.brokerId)
    assertEquals(Seq("PLAINTEXT://127.0.0.1:1122"), config.effectiveAdvertisedBrokerListeners.map(_.connectionString))
    assertEquals(Map("127.0.0.1" -> 2, "127.0.0.2" -> 3), config.maxConnectionsPerIpOverrides)
    assertEquals(List("/tmp1", "/tmp2"), config.logDirs)
    assertEquals(12 * 60L * 1000L * 60, config.logRollTimeMillis)
    assertEquals(11 * 60L * 1000L * 60, config.logRollTimeJitterMillis)
    assertEquals(10 * 60L * 1000L * 60, config.logRetentionTimeMillis)
    assertEquals(123L, config.logFlushIntervalMs)
    assertEquals(CompressionType.SNAPPY, config.groupCoordinatorConfig.offsetTopicCompressionType)
    assertEquals(Sensor.RecordingLevel.DEBUG.toString, config.metricRecordingLevel)
    assertEquals(false, config.tokenAuthEnabled)
    assertEquals(7 * 24 * 60L * 60L * 1000L, config.delegationTokenMaxLifeMs)
    assertEquals(24 * 60L * 60L * 1000L, config.delegationTokenExpiryTimeMs)
    assertEquals(1 * 60L * 1000L * 60, config.delegationTokenExpiryCheckIntervalMs)

    defaults.setProperty(DelegationTokenManagerConfigs.DELEGATION_TOKEN_SECRET_KEY_CONFIG, "1234567890")
    val config1 = KafkaConfig.fromProps(defaults)
    assertEquals(true, config1.tokenAuthEnabled)
  }

  @Test
  def testNonroutableAdvertisedListeners(): Unit = {
    val props = new Properties()
    props.setProperty(ZkConfigs.ZK_CONNECT_CONFIG, "127.0.0.1:2181")
    props.setProperty(SocketServerConfigs.LISTENERS_CONFIG, "PLAINTEXT://0.0.0.0:9092")
    assertFalse(isValidKafkaConfig(props))
  }

  @Test
  def testMaxConnectionsPerIpProp(): Unit = {
    val props = TestUtils.createBrokerConfig(0, TestUtils.MockZkConnect, port = 8181)
    props.setProperty(SocketServerConfigs.MAX_CONNECTIONS_PER_IP_CONFIG, "0")
    assertFalse(isValidKafkaConfig(props))
    props.setProperty(SocketServerConfigs.MAX_CONNECTIONS_PER_IP_OVERRIDES_CONFIG, "127.0.0.1:100")
    KafkaConfig.fromProps(props)
    props.setProperty(SocketServerConfigs.MAX_CONNECTIONS_PER_IP_OVERRIDES_CONFIG, "127.0.0.0#:100")
    assertFalse(isValidKafkaConfig(props))
  }

  private def assertPropertyInvalid(validRequiredProps: => Properties, name: String, values: Any*): Unit = {
    values.foreach { value =>
      val props = validRequiredProps
      props.setProperty(name, value.toString)

      val buildConfig: Executable = () => KafkaConfig.fromProps(props)
      assertThrows(classOf[Exception], buildConfig,
      s"Expected exception for property `$name` with invalid value `$value` was not thrown")
    }
  }

  @Test
  def testDistinctControllerAndAdvertisedListenersAllowedForKRaftBroker(): Unit = {
    val props = new Properties()
    props.setProperty(KRaftConfigs.PROCESS_ROLES_CONFIG, "broker")
    props.setProperty(SocketServerConfigs.LISTENERS_CONFIG, "PLAINTEXT://A:9092,SSL://B:9093,SASL_SSL://C:9094")
    props.setProperty(SocketServerConfigs.ADVERTISED_LISTENERS_CONFIG, "PLAINTEXT://A:9092,SSL://B:9093") // explicitly setting it in KRaft
    props.setProperty(KRaftConfigs.CONTROLLER_LISTENER_NAMES_CONFIG, "SASL_SSL")
    props.setProperty(KRaftConfigs.NODE_ID_CONFIG, "2")
    props.setProperty(QuorumConfig.QUORUM_VOTERS_CONFIG, "3@localhost:9094")

    // invalid due to extra listener also appearing in controller listeners
    assertBadConfigContainingMessage(props,
      "controller.listener.names must not contain a value appearing in the 'listeners' configuration when running KRaft with just the broker role")

    // Valid now
    props.setProperty(SocketServerConfigs.LISTENERS_CONFIG, "PLAINTEXT://A:9092,SSL://B:9093")
    KafkaConfig.fromProps(props)

    // Also valid if we let advertised listeners be derived from listeners/controller.listener.names
    // since listeners and advertised.listeners are explicitly identical at this point
    props.remove(SocketServerConfigs.ADVERTISED_LISTENERS_CONFIG)
    KafkaConfig.fromProps(props)
  }

  @Test
  def testControllerListenersCanBeAdvertisedForKRaftCombined(): Unit = {
    val props = new Properties()
    props.setProperty(KRaftConfigs.PROCESS_ROLES_CONFIG, "broker,controller")
    val listeners = "PLAINTEXT://A:9092,SSL://B:9093,SASL_SSL://C:9094"
    props.setProperty(SocketServerConfigs.LISTENERS_CONFIG, listeners)
    props.setProperty(SocketServerConfigs.ADVERTISED_LISTENERS_CONFIG, listeners) // explicitly setting it in KRaft
    props.setProperty(ReplicationConfigs.INTER_BROKER_LISTENER_NAME_CONFIG, "SASL_SSL")
    props.setProperty(KRaftConfigs.CONTROLLER_LISTENER_NAMES_CONFIG, "PLAINTEXT,SSL")
    props.setProperty(KRaftConfigs.NODE_ID_CONFIG, "2")
    props.setProperty(QuorumConfig.QUORUM_VOTERS_CONFIG, "2@localhost:9092")

    // Valid
    KafkaConfig.fromProps(props)

    // Also valid if we allow advertised listeners to derive from listeners/controller.listener.names
    props.remove(SocketServerConfigs.ADVERTISED_LISTENERS_CONFIG)
    KafkaConfig.fromProps(props)
  }

  @Test
  def testAdvertisedListenersAllowedForKRaftControllerOnlyRole(): Unit = {
    // Test that listeners must enumerate every controller listener
    // Test that controller listener must enumerate every listener
    val correctListeners = "PLAINTEXT://A:9092,SSL://B:9093"
    val incorrectListeners = "PLAINTEXT://A:9092,SSL://B:9093,SASL_SSL://C:9094"

    val correctControllerListenerNames = "PLAINTEXT,SSL"

    val props = new Properties()
    props.setProperty(KRaftConfigs.PROCESS_ROLES_CONFIG, "controller")
    props.setProperty(SocketServerConfigs.LISTENERS_CONFIG, correctListeners)
    props.setProperty(SocketServerConfigs.ADVERTISED_LISTENERS_CONFIG, correctListeners)
    props.setProperty(KRaftConfigs.CONTROLLER_LISTENER_NAMES_CONFIG, correctControllerListenerNames)
    props.setProperty(KRaftConfigs.NODE_ID_CONFIG, "2")
    props.setProperty(QuorumConfig.QUORUM_VOTERS_CONFIG, "2@localhost:9092")

    // Valid
    KafkaConfig.fromProps(props)

    // Invalid if listeners contains names not in controller.listener.names
    props.remove(SocketServerConfigs.ADVERTISED_LISTENERS_CONFIG)
    props.setProperty(SocketServerConfigs.LISTENERS_CONFIG, incorrectListeners)
    var expectedExceptionContainsText = """The listeners config must only contain KRaft controller listeners from
    |controller.listener.names when process.roles=controller""".stripMargin.replaceAll("\n", " ")
    assertBadConfigContainingMessage(props, expectedExceptionContainsText)

    // Invalid if listeners doesn't contain every name in controller.listener.names
    props.setProperty(SocketServerConfigs.LISTENERS_CONFIG, correctListeners)
    props.setProperty(KRaftConfigs.CONTROLLER_LISTENER_NAMES_CONFIG, correctControllerListenerNames + ",SASL_SSL")
    expectedExceptionContainsText = """controller.listener.names must only contain values appearing in the 'listeners'
    |configuration when running the KRaft controller role""".stripMargin.replaceAll("\n", " ")
    assertBadConfigContainingMessage(props, expectedExceptionContainsText)

    // Valid now
    props.setProperty(KRaftConfigs.CONTROLLER_LISTENER_NAMES_CONFIG, correctControllerListenerNames)
    KafkaConfig.fromProps(props)
  }

  @Test
  def testControllerQuorumVoterStringsToNodes(): Unit = {
    assertThrows(classOf[ConfigException], () => QuorumConfig.quorumVoterStringsToNodes(Collections.singletonList("")))
    assertEquals(Seq(new Node(3000, "example.com", 9093)),
      QuorumConfig.quorumVoterStringsToNodes(util.Arrays.asList("3000@example.com:9093")).asScala.toSeq)
    assertEquals(Seq(new Node(3000, "example.com", 9093),
      new Node(3001, "example.com", 9094)),
      QuorumConfig.quorumVoterStringsToNodes(util.Arrays.asList("3000@example.com:9093","3001@example.com:9094")).asScala.toSeq)
  }

  @Test
  def testInvalidQuorumVoterConfig(): Unit = {
    assertInvalidQuorumVoters("1")
    assertInvalidQuorumVoters("1@")
    assertInvalidQuorumVoters("1:")
    assertInvalidQuorumVoters("blah@")
    assertInvalidQuorumVoters("1@kafka1")
    assertInvalidQuorumVoters("1@kafka1:9092,")
    assertInvalidQuorumVoters("1@kafka1:9092,")
    assertInvalidQuorumVoters("1@kafka1:9092,2")
    assertInvalidQuorumVoters("1@kafka1:9092,2@")
    assertInvalidQuorumVoters("1@kafka1:9092,2@blah")
    assertInvalidQuorumVoters("1@kafka1:9092,2@blah,")
    assertInvalidQuorumVoters("1@kafka1:9092:1@kafka2:9092")
  }

  private def assertInvalidQuorumVoters(value: String): Unit = {
    val props = TestUtils.createBrokerConfig(0, TestUtils.MockZkConnect)
    props.setProperty(QuorumConfig.QUORUM_VOTERS_CONFIG, value)
    assertThrows(classOf[ConfigException], () => KafkaConfig.fromProps(props))
  }

  @Test
  def testValidEmptyQuorumVotersParsing(): Unit = {
    assertValidQuorumVoters(new util.HashMap[Integer, InetSocketAddress](), "")
  }

  @Test
  def testValidQuorumVotersParsingWithIpAddress(): Unit = {
    val expected = new util.HashMap[Integer, InetSocketAddress]()
    expected.put(1, new InetSocketAddress("127.0.0.1", 9092))
    assertValidQuorumVoters(expected, "1@127.0.0.1:9092")
  }

  @Test
  def testValidQuorumVotersParsingWithMultipleHost(): Unit = {
    val expected = new util.HashMap[Integer, InetSocketAddress]()
    expected.put(1, new InetSocketAddress("kafka1", 9092))
    expected.put(2, new InetSocketAddress("kafka2", 9092))
    expected.put(3, new InetSocketAddress("kafka3", 9092))
    assertValidQuorumVoters(expected, "1@kafka1:9092,2@kafka2:9092,3@kafka3:9092")
  }

  private def assertValidQuorumVoters(expectedVoters: util.Map[Integer, InetSocketAddress], value: String): Unit = {
    val props = TestUtils.createBrokerConfig(0, TestUtils.MockZkConnect)
    props.setProperty(QuorumConfig.QUORUM_VOTERS_CONFIG, value)
    val addresses = QuorumConfig.parseVoterConnections(KafkaConfig.fromProps(props).quorumConfig.voters)
    assertEquals(expectedVoters, addresses)
  }

  @Test
  def testParseQuorumBootstrapServers(): Unit = {
    val expected = Arrays.asList(
      InetSocketAddress.createUnresolved("kafka1", 9092),
      InetSocketAddress.createUnresolved("kafka2", 9092)
    )

    val props = TestUtils.createBrokerConfig(0, null)
    props.setProperty(QuorumConfig.QUORUM_BOOTSTRAP_SERVERS_CONFIG, "kafka1:9092,kafka2:9092")

    val addresses = QuorumConfig.parseBootstrapServers(
      KafkaConfig.fromProps(props).quorumConfig.bootstrapServers
    )

    assertEquals(expected, addresses)
  }

  @Test
  def testAcceptsLargeNodeIdForRaftBasedCase(): Unit = {
    // Generation of Broker IDs is not supported when using Raft-based controller quorums,
    // so pick a broker ID greater than reserved.broker.max.id, which defaults to 1000,
    // and make sure it is allowed despite broker.id.generation.enable=true (true is the default)
    val largeBrokerId = 2000
    val props = new Properties()
    props.setProperty(KRaftConfigs.PROCESS_ROLES_CONFIG, "broker")
    props.setProperty(SocketServerConfigs.LISTENERS_CONFIG, "PLAINTEXT://localhost:9092")
    props.setProperty(KRaftConfigs.CONTROLLER_LISTENER_NAMES_CONFIG, "SSL")
    props.setProperty(QuorumConfig.QUORUM_VOTERS_CONFIG, "2@localhost:9093")
    props.setProperty(KRaftConfigs.NODE_ID_CONFIG, largeBrokerId.toString)
    KafkaConfig.fromProps(props)
  }

  @Test
  def testRejectsNegativeNodeIdForRaftBasedBrokerCaseWithAutoGenEnabled(): Unit = {
    // -1 is the default for both node.id and broker.id
    val props = new Properties()
    props.setProperty(KRaftConfigs.PROCESS_ROLES_CONFIG, "broker")
    assertFalse(isValidKafkaConfig(props))
  }

  @Test
  def testRejectsNegativeNodeIdForRaftBasedControllerCaseWithAutoGenEnabled(): Unit = {
    // -1 is the default for both node.id and broker.id
    val props = new Properties()
    props.setProperty(KRaftConfigs.PROCESS_ROLES_CONFIG, "controller")
    assertFalse(isValidKafkaConfig(props))
  }

  @Test
  def testRejectsNegativeNodeIdForRaftBasedCaseWithAutoGenDisabled(): Unit = {
    // -1 is the default for both node.id and broker.id
    val props = new Properties()
    props.setProperty(KRaftConfigs.PROCESS_ROLES_CONFIG, "broker")
    props.setProperty(ServerConfigs.BROKER_ID_GENERATION_ENABLE_CONFIG, "false")
    props.setProperty(QuorumConfig.QUORUM_VOTERS_CONFIG, "2@localhost:9093")
    assertFalse(isValidKafkaConfig(props))
  }

  @Test
  def testRejectsLargeNodeIdForZkBasedCaseWithAutoGenEnabled(): Unit = {
    // Generation of Broker IDs is supported when using ZooKeeper-based controllers,
    // so pick a broker ID greater than reserved.broker.max.id, which defaults to 1000,
    // and make sure it is not allowed with broker.id.generation.enable=true (true is the default)
    val largeBrokerId = 2000
    val props = TestUtils.createBrokerConfig(largeBrokerId, TestUtils.MockZkConnect, port = TestUtils.MockZkPort)
    val listeners = "PLAINTEXT://A:9092,SSL://B:9093,SASL_SSL://C:9094"
    props.setProperty(SocketServerConfigs.LISTENERS_CONFIG, listeners)
    props.setProperty(SocketServerConfigs.ADVERTISED_LISTENERS_CONFIG, listeners)
    assertFalse(isValidKafkaConfig(props))
  }

  @Test
  def testAcceptsNegativeOneNodeIdForZkBasedCaseWithAutoGenEnabled(): Unit = {
    // -1 is the default for both node.id and broker.id; it implies "auto-generate" and should succeed
    val props = TestUtils.createBrokerConfig(-1, TestUtils.MockZkConnect, port = TestUtils.MockZkPort)
    val listeners = "PLAINTEXT://A:9092,SSL://B:9093,SASL_SSL://C:9094"
    props.setProperty(SocketServerConfigs.LISTENERS_CONFIG, listeners)
    props.setProperty(SocketServerConfigs.ADVERTISED_LISTENERS_CONFIG, listeners)
    KafkaConfig.fromProps(props)
  }

  @Test
  def testRejectsNegativeTwoNodeIdForZkBasedCaseWithAutoGenEnabled(): Unit = {
    // -1 implies "auto-generate" and should succeed, but -2 does not and should fail
    val negativeTwoNodeId = -2
    val props = TestUtils.createBrokerConfig(negativeTwoNodeId, TestUtils.MockZkConnect, port = TestUtils.MockZkPort)
    val listeners = "PLAINTEXT://A:9092,SSL://B:9093,SASL_SSL://C:9094"
    props.setProperty(SocketServerConfigs.LISTENERS_CONFIG, listeners)
    props.setProperty(SocketServerConfigs.ADVERTISED_LISTENERS_CONFIG, listeners)
    props.setProperty(KRaftConfigs.NODE_ID_CONFIG, negativeTwoNodeId.toString)
    props.setProperty(ServerConfigs.BROKER_ID_CONFIG, negativeTwoNodeId.toString)
    assertFalse(isValidKafkaConfig(props))
  }

  @Test
  def testAcceptsLargeNodeIdForZkBasedCaseWithAutoGenDisabled(): Unit = {
    // Ensure a broker ID greater than reserved.broker.max.id, which defaults to 1000,
    // is allowed with broker.id.generation.enable=false
    val largeBrokerId = 2000
    val props = TestUtils.createBrokerConfig(largeBrokerId, TestUtils.MockZkConnect, port = TestUtils.MockZkPort)
    val listeners = "PLAINTEXT://A:9092,SSL://B:9093,SASL_SSL://C:9094"
    props.setProperty(SocketServerConfigs.LISTENERS_CONFIG, listeners)
    props.setProperty(SocketServerConfigs.ADVERTISED_LISTENERS_CONFIG, listeners)
    props.setProperty(ServerConfigs.BROKER_ID_GENERATION_ENABLE_CONFIG, "false")
    KafkaConfig.fromProps(props)
  }

  @Test
  def testRejectsNegativeNodeIdForZkBasedCaseWithAutoGenDisabled(): Unit = {
    // -1 is the default for both node.id and broker.id
    val props = TestUtils.createBrokerConfig(-1, TestUtils.MockZkConnect, port = TestUtils.MockZkPort)
    val listeners = "PLAINTEXT://A:9092,SSL://B:9093,SASL_SSL://C:9094"
    props.setProperty(SocketServerConfigs.LISTENERS_CONFIG, listeners)
    props.setProperty(ServerConfigs.BROKER_ID_GENERATION_ENABLE_CONFIG, "false")
    assertFalse(isValidKafkaConfig(props))
  }

  @Test
  def testZookeeperConnectRequiredIfEmptyProcessRoles(): Unit = {
    val props = new Properties()
    props.setProperty(KRaftConfigs.PROCESS_ROLES_CONFIG, "")
    props.setProperty(SocketServerConfigs.LISTENERS_CONFIG, "PLAINTEXT://127.0.0.1:9092")
    assertFalse(isValidKafkaConfig(props))
  }

  @Test
  def testZookeeperConnectNotRequiredIfNonEmptyProcessRoles(): Unit = {
    val props = new Properties()
    props.setProperty(KRaftConfigs.PROCESS_ROLES_CONFIG, "broker")
    props.setProperty(SocketServerConfigs.LISTENERS_CONFIG, "PLAINTEXT://127.0.0.1:9092")
    props.setProperty(KRaftConfigs.CONTROLLER_LISTENER_NAMES_CONFIG, "SSL")
    props.setProperty(KRaftConfigs.NODE_ID_CONFIG, "1")
    props.setProperty(QuorumConfig.QUORUM_VOTERS_CONFIG, "2@localhost:9093")
    KafkaConfig.fromProps(props)
  }

  @Test
  def testCustomMetadataLogDir(): Unit = {
    val metadataDir = "/path/to/metadata/dir"
    val dataDir = "/path/to/data/dir"

    val props = new Properties()
    props.setProperty(KRaftConfigs.PROCESS_ROLES_CONFIG, "broker")
    props.setProperty(KRaftConfigs.CONTROLLER_LISTENER_NAMES_CONFIG, "SSL")
    props.setProperty(KRaftConfigs.METADATA_LOG_DIR_CONFIG, metadataDir)
    props.setProperty(ServerLogConfigs.LOG_DIR_CONFIG, dataDir)
    props.setProperty(KRaftConfigs.NODE_ID_CONFIG, "1")
    props.setProperty(QuorumConfig.QUORUM_VOTERS_CONFIG, "2@localhost:9093")
    KafkaConfig.fromProps(props)

    val config = KafkaConfig.fromProps(props)
    assertEquals(metadataDir, config.metadataLogDir)
    assertEquals(Seq(dataDir), config.logDirs)
  }

  @Test
  def testDefaultMetadataLogDir(): Unit = {
    val dataDir1 = "/path/to/data/dir/1"
    val dataDir2 = "/path/to/data/dir/2"

    val props = new Properties()
    props.setProperty(KRaftConfigs.PROCESS_ROLES_CONFIG, "broker")
    props.setProperty(KRaftConfigs.CONTROLLER_LISTENER_NAMES_CONFIG, "SSL")
    props.setProperty(ServerLogConfigs.LOG_DIR_CONFIG, s"$dataDir1,$dataDir2")
    props.setProperty(KRaftConfigs.NODE_ID_CONFIG, "1")
    props.setProperty(QuorumConfig.QUORUM_VOTERS_CONFIG, "2@localhost:9093")
    KafkaConfig.fromProps(props)

    val config = KafkaConfig.fromProps(props)
    assertEquals(dataDir1, config.metadataLogDir)
    assertEquals(Seq(dataDir1, dataDir2), config.logDirs)
  }

  @Test
  def testPopulateSynonymsOnEmptyMap(): Unit = {
    assertEquals(Collections.emptyMap(), KafkaConfig.populateSynonyms(Collections.emptyMap()))
  }

  @Test
  def testPopulateSynonymsOnMapWithoutNodeId(): Unit = {
    val input =  new util.HashMap[String, String]()
    input.put(ServerConfigs.BROKER_ID_CONFIG, "4")
    val expectedOutput = new util.HashMap[String, String]()
    expectedOutput.put(ServerConfigs.BROKER_ID_CONFIG, "4")
    expectedOutput.put(KRaftConfigs.NODE_ID_CONFIG, "4")
    assertEquals(expectedOutput, KafkaConfig.populateSynonyms(input))
  }

  @Test
  def testPopulateSynonymsOnMapWithoutBrokerId(): Unit = {
    val input =  new util.HashMap[String, String]()
    input.put(KRaftConfigs.NODE_ID_CONFIG, "4")
    val expectedOutput = new util.HashMap[String, String]()
    expectedOutput.put(ServerConfigs.BROKER_ID_CONFIG, "4")
    expectedOutput.put(KRaftConfigs.NODE_ID_CONFIG, "4")
    assertEquals(expectedOutput, KafkaConfig.populateSynonyms(input))
  }

  @Test
  def testNodeIdMustNotBeDifferentThanBrokerId(): Unit = {
    val props = new Properties()
    props.setProperty(ServerConfigs.BROKER_ID_CONFIG, "1")
    props.setProperty(KRaftConfigs.NODE_ID_CONFIG, "2")
    assertEquals("You must set `node.id` to the same value as `broker.id`.",
      assertThrows(classOf[ConfigException], () => KafkaConfig.fromProps(props)).getMessage())
  }

  @Test
  def testNodeIdOrBrokerIdMustBeSetWithKraft(): Unit = {
    val props = new Properties()
    props.setProperty(KRaftConfigs.PROCESS_ROLES_CONFIG, "broker")
    props.setProperty(QuorumConfig.QUORUM_VOTERS_CONFIG, "2@localhost:9093")
    assertEquals("Missing configuration `node.id` which is required when `process.roles` " +
      "is defined (i.e. when running in KRaft mode).",
      assertThrows(classOf[ConfigException], () => KafkaConfig.fromProps(props)).getMessage())
  }

  @Test
  def testNodeIdIsInferredByBrokerIdWithKraft(): Unit = {
    val props = new Properties()
    props.setProperty(KRaftConfigs.PROCESS_ROLES_CONFIG, "broker")
    props.setProperty(KRaftConfigs.CONTROLLER_LISTENER_NAMES_CONFIG, "SSL")
    props.setProperty(ServerConfigs.BROKER_ID_CONFIG, "3")
    props.setProperty(QuorumConfig.QUORUM_VOTERS_CONFIG, "2@localhost:9093")
    val config = KafkaConfig.fromProps(props)
    assertEquals(3, config.brokerId)
    assertEquals(3, config.nodeId)
    val originals = config.originals()
    assertEquals("3", originals.get(ServerConfigs.BROKER_ID_CONFIG))
    assertEquals("3", originals.get(KRaftConfigs.NODE_ID_CONFIG))
  }

  def kraftProps(): Properties = {
    val props = new Properties()
    props.setProperty(KRaftConfigs.PROCESS_ROLES_CONFIG, "broker")
    props.setProperty(KRaftConfigs.CONTROLLER_LISTENER_NAMES_CONFIG, "CONTROLLER")
    props.setProperty(KRaftConfigs.NODE_ID_CONFIG, "3")
    props.setProperty(QuorumConfig.QUORUM_VOTERS_CONFIG, "1@localhost:9093")
    props
  }

  @Test
  def testBrokerIdIsInferredByNodeIdWithKraft(): Unit = {
    val props = new Properties()
    props.putAll(kraftProps())
    val config = KafkaConfig.fromProps(props)
    assertEquals(3, config.brokerId)
    assertEquals(3, config.nodeId)
    val originals = config.originals()
    assertEquals("3", originals.get(ServerConfigs.BROKER_ID_CONFIG))
    assertEquals("3", originals.get(KRaftConfigs.NODE_ID_CONFIG))
  }

  @Test
  def testSaslJwksEndpointRetryDefaults(): Unit = {
    val props = new Properties()
    props.setProperty(ZkConfigs.ZK_CONNECT_CONFIG, "localhost:2181")
    val config = KafkaConfig.fromProps(props)
    assertNotNull(config.getLong(SaslConfigs.SASL_OAUTHBEARER_JWKS_ENDPOINT_RETRY_BACKOFF_MS))
    assertNotNull(config.getLong(SaslConfigs.SASL_OAUTHBEARER_JWKS_ENDPOINT_RETRY_BACKOFF_MAX_MS))
  }

  @Test
  def testInvalidAuthorizerClassName(): Unit = {
    val props = TestUtils.createBrokerConfig(0, TestUtils.MockZkConnect, port = 8181)
    val configs = new util.HashMap[Object, Object](props)
    configs.put(ServerConfigs.AUTHORIZER_CLASS_NAME_CONFIG, null)
    val ce = assertThrows(classOf[ConfigException], () => KafkaConfig.apply(configs))
    assertTrue(ce.getMessage.contains(ServerConfigs.AUTHORIZER_CLASS_NAME_CONFIG))
  }

  @Test
  def testInvalidSecurityInterBrokerProtocol(): Unit = {
    val props = TestUtils.createBrokerConfig(0, TestUtils.MockZkConnect, port = 8181)
    props.setProperty(ReplicationConfigs.INTER_BROKER_SECURITY_PROTOCOL_CONFIG, "abc")
    val ce = assertThrows(classOf[ConfigException], () => KafkaConfig.fromProps(props))
    assertTrue(ce.getMessage.contains(ReplicationConfigs.INTER_BROKER_SECURITY_PROTOCOL_CONFIG))
  }

  @Test
  def testEarlyStartListenersDefault(): Unit = {
    val props = new Properties()
    props.setProperty(KRaftConfigs.PROCESS_ROLES_CONFIG, "controller")
    props.setProperty(KRaftConfigs.CONTROLLER_LISTENER_NAMES_CONFIG, "CONTROLLER")
    props.setProperty(SocketServerConfigs.LISTENERS_CONFIG, "CONTROLLER://:8092")
    props.setProperty(KRaftConfigs.NODE_ID_CONFIG, "1")
    props.setProperty(QuorumConfig.QUORUM_VOTERS_CONFIG, "1@localhost:9093")
    val config = new KafkaConfig(props)
    assertEquals(Set("CONTROLLER"), config.earlyStartListeners.map(_.value()))
  }

  @Test
  def testEarlyStartListeners(): Unit = {
    val props = new Properties()
    props.putAll(kraftProps())
    props.setProperty(ServerConfigs.EARLY_START_LISTENERS_CONFIG, "INTERNAL,INTERNAL2")
    props.setProperty(ReplicationConfigs.INTER_BROKER_LISTENER_NAME_CONFIG, "INTERNAL")
    props.setProperty(SocketServerConfigs.LISTENER_SECURITY_PROTOCOL_MAP_CONFIG,
      "INTERNAL:PLAINTEXT,INTERNAL2:PLAINTEXT,CONTROLLER:PLAINTEXT")
    props.setProperty(SocketServerConfigs.LISTENERS_CONFIG,
      "INTERNAL://127.0.0.1:9092,INTERNAL2://127.0.0.1:9093")
    val config = new KafkaConfig(props)
    assertEquals(Set(new ListenerName("INTERNAL"), new ListenerName("INTERNAL2")),
      config.earlyStartListeners)
  }

  @Test
  def testEarlyStartListenersMustBeListeners(): Unit = {
    val props = new Properties()
    props.putAll(kraftProps())
    props.setProperty(ServerConfigs.EARLY_START_LISTENERS_CONFIG, "INTERNAL")
    assertEquals("early.start.listeners contains listener INTERNAL, but this is not " +
      "contained in listeners or controller.listener.names",
        assertThrows(classOf[ConfigException], () => new KafkaConfig(props)).getMessage)
  }

  @Test
  def testIgnoreUserInterBrokerProtocolVersionKRaft(): Unit = {
    for (ibp <- Seq("3.0", "3.1", "3.2")) {
      val props = new Properties()
      props.putAll(kraftProps())
      props.setProperty(ReplicationConfigs.INTER_BROKER_PROTOCOL_VERSION_CONFIG, ibp)
      val config = new KafkaConfig(props)
      assertEquals(config.interBrokerProtocolVersion, MetadataVersion.MINIMUM_KRAFT_VERSION)
    }
  }

  @Test
  def testInvalidInterBrokerProtocolVersionKRaft(): Unit = {
    val props = new Properties()
    props.putAll(kraftProps())
    props.setProperty(ReplicationConfigs.INTER_BROKER_PROTOCOL_VERSION_CONFIG, "2.8")
    assertEquals("A non-KRaft version 2.8 given for inter.broker.protocol.version. The minimum version is 3.0-IV1",
      assertThrows(classOf[ConfigException], () => new KafkaConfig(props)).getMessage)
  }

  @Test
  def testDefaultInterBrokerProtocolVersionKRaft(): Unit = {
    val props = new Properties()
    props.putAll(kraftProps())
    val config = KafkaConfig.fromProps(props)
    assertEquals(config.interBrokerProtocolVersion, MetadataVersion.MINIMUM_KRAFT_VERSION)
  }

  @Test
  def testMetadataMaxSnapshotInterval(): Unit = {
    val validValue = 100
    val props = new Properties()
    props.putAll(kraftProps())
    props.setProperty(KRaftConfigs.METADATA_SNAPSHOT_MAX_INTERVAL_MS_CONFIG, validValue.toString)

    val config = KafkaConfig.fromProps(props)
    assertEquals(validValue, config.metadataSnapshotMaxIntervalMs)

    props.setProperty(KRaftConfigs.METADATA_SNAPSHOT_MAX_INTERVAL_MS_CONFIG, "-1")
    val errorMessage = assertThrows(classOf[ConfigException], () => KafkaConfig.fromProps(props)).getMessage

    assertEquals(
      "Invalid value -1 for configuration metadata.log.max.snapshot.interval.ms: Value must be at least 0",
      errorMessage
    )
  }

  @Test
  def testMigrationCannotBeEnabledWithJBOD(): Unit = {
    val props = TestUtils.createBrokerConfig(1, TestUtils.MockZkConnect, port = TestUtils.MockZkPort, logDirCount = 2)
    props.setProperty(KRaftConfigs.MIGRATION_ENABLED_CONFIG, "true")
    props.setProperty(QuorumConfig.QUORUM_VOTERS_CONFIG, "3000@localhost:9093")
    props.setProperty(KRaftConfigs.CONTROLLER_LISTENER_NAMES_CONFIG, "CONTROLLER")
    props.setProperty(ReplicationConfigs.INTER_BROKER_PROTOCOL_VERSION_CONFIG, MetadataVersion.IBP_3_7_IV1.version())

    assertEquals(
      "requirement failed: Cannot enable ZooKeeper migration with multiple log directories " +
      "(aka JBOD) without setting 'inter.broker.protocol.version' to 3.7-IV2 or higher",
      assertThrows(classOf[IllegalArgumentException], () => KafkaConfig.fromProps(props)).getMessage)
  }

  @Test
  def testMigrationCannotBeEnabledWithBrokerIdGeneration(): Unit = {
    val props = TestUtils.createBrokerConfig(-1, TestUtils.MockZkConnect, port = TestUtils.MockZkPort, logDirCount = 2)
    props.setProperty(KRaftConfigs.MIGRATION_ENABLED_CONFIG, "true")
    props.setProperty(QuorumConfig.QUORUM_VOTERS_CONFIG, "3000@localhost:9093")
    props.setProperty(KRaftConfigs.CONTROLLER_LISTENER_NAMES_CONFIG, "CONTROLLER")
    assertEquals(
      "requirement failed: broker.id generation is incompatible with ZooKeeper migration. Please stop using it before enabling migration (set broker.id to a value greater or equal to 0).",
      assertThrows(classOf[IllegalArgumentException], () => KafkaConfig.fromProps(props)).getMessage)
  }

  @Test
  def testMigrationEnabledKRaftMode(): Unit = {
    val props = new Properties()
    props.putAll(kraftProps())
    props.setProperty(KRaftConfigs.MIGRATION_ENABLED_CONFIG, "true")

    assertEquals(
      "If using `zookeeper.metadata.migration.enable` in KRaft mode, `zookeeper.connect` must also be set.",
      assertThrows(classOf[ConfigException], () => KafkaConfig.fromProps(props)).getMessage)

    props.setProperty(ZkConfigs.ZK_CONNECT_CONFIG, "localhost:2181")
    KafkaConfig.fromProps(props)
  }

  @Test
  def testConsumerGroupSessionTimeoutValidation(): Unit = {
    val props = new Properties()
    props.putAll(kraftProps())

    // Max should be greater than or equals to min.
    props.put(GroupCoordinatorConfig.CONSUMER_GROUP_MIN_SESSION_TIMEOUT_MS_CONFIG, "20")
    props.put(GroupCoordinatorConfig.CONSUMER_GROUP_MAX_SESSION_TIMEOUT_MS_CONFIG, "10")
    assertThrows(classOf[IllegalArgumentException], () => KafkaConfig.fromProps(props))

    // The timeout should be within the min-max range.
    props.put(GroupCoordinatorConfig.CONSUMER_GROUP_MIN_SESSION_TIMEOUT_MS_CONFIG, "10")
    props.put(GroupCoordinatorConfig.CONSUMER_GROUP_MAX_SESSION_TIMEOUT_MS_CONFIG, "20")
    props.put(GroupCoordinatorConfig.CONSUMER_GROUP_SESSION_TIMEOUT_MS_CONFIG, "5")
    assertThrows(classOf[IllegalArgumentException], () => KafkaConfig.fromProps(props))
    props.put(GroupCoordinatorConfig.CONSUMER_GROUP_SESSION_TIMEOUT_MS_CONFIG, "25")
    assertThrows(classOf[IllegalArgumentException], () => KafkaConfig.fromProps(props))
  }

  @Test
  def testConsumerGroupHeartbeatIntervalValidation(): Unit = {
    val props = new Properties()
    props.putAll(kraftProps())

    // Max should be greater than or equals to min.
    props.put(GroupCoordinatorConfig.CONSUMER_GROUP_MIN_HEARTBEAT_INTERVAL_MS_CONFIG, "20")
    props.put(GroupCoordinatorConfig.CONSUMER_GROUP_MAX_HEARTBEAT_INTERVAL_MS_CONFIG, "10")
    assertThrows(classOf[IllegalArgumentException], () => KafkaConfig.fromProps(props))

    // The timeout should be within the min-max range.
    props.put(GroupCoordinatorConfig.CONSUMER_GROUP_MIN_HEARTBEAT_INTERVAL_MS_CONFIG, "10")
    props.put(GroupCoordinatorConfig.CONSUMER_GROUP_MAX_HEARTBEAT_INTERVAL_MS_CONFIG, "20")
    props.put(GroupCoordinatorConfig.CONSUMER_GROUP_HEARTBEAT_INTERVAL_MS_CONFIG, "5")
    assertThrows(classOf[IllegalArgumentException], () => KafkaConfig.fromProps(props))
    props.put(GroupCoordinatorConfig.CONSUMER_GROUP_HEARTBEAT_INTERVAL_MS_CONFIG, "25")
    assertThrows(classOf[IllegalArgumentException], () => KafkaConfig.fromProps(props))
  }

  @Test
  def testGroupCoordinatorRebalanceProtocols(): Unit = {
    val props = new Properties()

    // Setting KRaft's properties.
    props.putAll(kraftProps())

    // Only classic, consumer and share are supported.
    props.put(GroupCoordinatorConfig.GROUP_COORDINATOR_REBALANCE_PROTOCOLS_CONFIG, "foo")
    assertThrows(classOf[ConfigException], () => KafkaConfig.fromProps(props))

    // classic cannot be disabled.
    props.put(GroupCoordinatorConfig.GROUP_COORDINATOR_REBALANCE_PROTOCOLS_CONFIG, "consumer")
    assertThrows(classOf[ConfigException], () => KafkaConfig.fromProps(props))

    // This is OK.
    props.put(GroupCoordinatorConfig.GROUP_COORDINATOR_REBALANCE_PROTOCOLS_CONFIG, "classic,consumer")
    var config = KafkaConfig.fromProps(props)
    assertEquals(Set(GroupType.CLASSIC, GroupType.CONSUMER), config.groupCoordinatorRebalanceProtocols)
    assertTrue(config.isNewGroupCoordinatorEnabled)
    assertFalse(config.shareGroupConfig.isShareGroupEnabled)

    // This is OK.
    props.put(GroupCoordinatorConfig.GROUP_COORDINATOR_REBALANCE_PROTOCOLS_CONFIG, "classic,consumer,share")
    config = KafkaConfig.fromProps(props)
    assertEquals(Set(GroupType.CLASSIC, GroupType.CONSUMER, GroupType.SHARE), config.groupCoordinatorRebalanceProtocols)
    assertTrue(config.isNewGroupCoordinatorEnabled)
    assertTrue(config.shareGroupConfig.isShareGroupEnabled)
  }

  @Test
  def testConsumerGroupMigrationPolicy(): Unit = {
    val props = new Properties()
    props.putAll(kraftProps())

    // Invalid GroupProtocolMigrationPolicy name.
    props.put(GroupCoordinatorConfig.CONSUMER_GROUP_MIGRATION_POLICY_CONFIG, "foo")
    assertThrows(classOf[ConfigException], () => KafkaConfig.fromProps(props))

    ConsumerGroupMigrationPolicy.values.foreach { policy =>
      props.put(GroupCoordinatorConfig.CONSUMER_GROUP_MIGRATION_POLICY_CONFIG, policy.toString)
      val config = KafkaConfig.fromProps(props)
      assertEquals(policy, config.groupCoordinatorConfig.consumerGroupMigrationPolicy)
    }

    // The config is case-insensitive.
    ConsumerGroupMigrationPolicy.values.foreach { policy =>
      props.put(GroupCoordinatorConfig.CONSUMER_GROUP_MIGRATION_POLICY_CONFIG, policy.toString.toUpperCase())
      val config = KafkaConfig.fromProps(props)
      assertEquals(policy, config.groupCoordinatorConfig.consumerGroupMigrationPolicy)
    }
  }

  @Test
  def testSingleLogDirectoryWithRemoteLogStorage(): Unit = {
    val props = TestUtils.createBrokerConfig(0, TestUtils.MockZkConnect, port = 8181)
    props.put(RemoteLogManagerConfig.REMOTE_LOG_STORAGE_SYSTEM_ENABLE_PROP, String.valueOf(true))
    props.put(ServerLogConfigs.LOG_DIRS_CONFIG, "/tmp/a")
    assertDoesNotThrow(() => KafkaConfig.fromProps(props))

    props.put(ServerLogConfigs.LOG_DIRS_CONFIG, "/tmp/a,/tmp/b")
    assertDoesNotThrow(() => KafkaConfig.fromProps(props))
  }

  @Test
  def testShareGroupSessionTimeoutValidation(): Unit = {
    val props = new Properties()
    props.putAll(kraftProps())

    // Max should be greater than or equals to min.
    props.put(GroupCoordinatorConfig.SHARE_GROUP_MIN_SESSION_TIMEOUT_MS_CONFIG, "20")
    props.put(GroupCoordinatorConfig.SHARE_GROUP_MAX_SESSION_TIMEOUT_MS_CONFIG, "10")
    assertThrows(classOf[IllegalArgumentException], () => KafkaConfig.fromProps(props))

    // The timeout should be within the min-max range.
    props.put(GroupCoordinatorConfig.SHARE_GROUP_MIN_SESSION_TIMEOUT_MS_CONFIG, "10")
    props.put(GroupCoordinatorConfig.SHARE_GROUP_MAX_SESSION_TIMEOUT_MS_CONFIG, "20")
    props.put(GroupCoordinatorConfig.SHARE_GROUP_SESSION_TIMEOUT_MS_CONFIG, "5")
    assertThrows(classOf[IllegalArgumentException], () => KafkaConfig.fromProps(props))
    props.put(GroupCoordinatorConfig.SHARE_GROUP_SESSION_TIMEOUT_MS_CONFIG, "25")
    assertThrows(classOf[IllegalArgumentException], () => KafkaConfig.fromProps(props))
  }

  @Test
  def testShareGroupHeartbeatIntervalValidation(): Unit = {
    val props = new Properties()
    props.putAll(kraftProps())

    // Max should be greater than or equals to min.
    props.put(GroupCoordinatorConfig.SHARE_GROUP_MIN_HEARTBEAT_INTERVAL_MS_CONFIG, "20")
    props.put(GroupCoordinatorConfig.SHARE_GROUP_MAX_HEARTBEAT_INTERVAL_MS_CONFIG, "10")
    assertThrows(classOf[IllegalArgumentException], () => KafkaConfig.fromProps(props))

    // The timeout should be within the min-max range.
    props.put(GroupCoordinatorConfig.SHARE_GROUP_MIN_HEARTBEAT_INTERVAL_MS_CONFIG, "10")
    props.put(GroupCoordinatorConfig.SHARE_GROUP_MAX_HEARTBEAT_INTERVAL_MS_CONFIG, "20")
    props.put(GroupCoordinatorConfig.SHARE_GROUP_HEARTBEAT_INTERVAL_MS_CONFIG, "5")
    assertThrows(classOf[IllegalArgumentException], () => KafkaConfig.fromProps(props))
    props.put(GroupCoordinatorConfig.SHARE_GROUP_HEARTBEAT_INTERVAL_MS_CONFIG, "25")
    assertThrows(classOf[IllegalArgumentException], () => KafkaConfig.fromProps(props))
  }

  @Test
  def testShareGroupRecordLockDurationValidation(): Unit = {
    val props = new Properties()
    props.putAll(kraftProps())

    props.put(ShareGroupConfig.SHARE_GROUP_MIN_RECORD_LOCK_DURATION_MS_CONFIG, "10")
    assertThrows(classOf[ConfigException], () => KafkaConfig.fromProps(props))
    props.put(ShareGroupConfig.SHARE_GROUP_MAX_RECORD_LOCK_DURATION_MS_CONFIG, "10000000")
    assertThrows(classOf[ConfigException], () => KafkaConfig.fromProps(props))

    // The duration should be within the min-max range.
    props.put(ShareGroupConfig.SHARE_GROUP_MIN_RECORD_LOCK_DURATION_MS_CONFIG, "1000")
    props.put(ShareGroupConfig.SHARE_GROUP_MAX_RECORD_LOCK_DURATION_MS_CONFIG, "3600000")
    props.put(ShareGroupConfig.SHARE_GROUP_RECORD_LOCK_DURATION_MS_CONFIG, "999")
    assertThrows(classOf[ConfigException], () => KafkaConfig.fromProps(props))
    props.put(ShareGroupConfig.SHARE_GROUP_RECORD_LOCK_DURATION_MS_CONFIG, "3600001")
    assertThrows(classOf[ConfigException], () => KafkaConfig.fromProps(props))
    props.put(ShareGroupConfig.SHARE_GROUP_RECORD_LOCK_DURATION_MS_CONFIG, "30000")
    assertDoesNotThrow(() => KafkaConfig.fromProps(props))
  }
}<|MERGE_RESOLUTION|>--- conflicted
+++ resolved
@@ -1144,11 +1144,8 @@
         case ShareGroupConfig.SHARE_GROUP_MAX_GROUPS_CONFIG => assertPropertyInvalid(baseProperties, name, "not_a_number", 0, -1)
         case GroupCoordinatorConfig.SHARE_GROUP_MAX_SIZE_CONFIG => assertPropertyInvalid(baseProperties, name, "not_a_number", 0, -1)
         case ShareGroupConfig.SHARE_FETCH_PURGATORY_PURGE_INTERVAL_REQUESTS_CONFIG => assertPropertyInvalid(baseProperties, name, "not_a_number")
-<<<<<<< HEAD
         case ShareGroupConfig.SHARE_GROUP_PERSISTER_CLASS_NAME_CONFIG =>  //ignore string
-=======
         case ShareGroupConfig.SHARE_FETCH_MAX_FETCH_RECORDS_CONFIG => assertPropertyInvalid(baseProperties, name, "not_a_number")
->>>>>>> 140d35c5
 
 
         case _ => assertPropertyInvalid(baseProperties, name, "not_a_number", "-1")
