--- conflicted
+++ resolved
@@ -237,11 +237,8 @@
     @Override
     protected Map<String, Object> postProcessParsedConfig(final Map<String, Object> parsedValues) {
         CommonClientConfigs.warnIfDeprecatedDnsLookupValue(this);
-<<<<<<< HEAD
         CommonClientConfigs.warnInconsistentConfigs(this);
-=======
         CommonClientConfigs.warnIfDeprecatedRetriesValue(this);
->>>>>>> 7fed816f
         return CommonClientConfigs.postProcessReconnectBackoffConfigs(this, parsedValues);
     }
 
