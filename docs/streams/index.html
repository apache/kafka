<!--
 Licensed to the Apache Software Foundation (ASF) under one or more
 contributor license agreements.  See the NOTICE file distributed with
 this work for additional information regarding copyright ownership.
 The ASF licenses this file to You under the Apache License, Version 2.0
 (the "License"); you may not use this file except in compliance with
 the License.  You may obtain a copy of the License at

    http://www.apache.org/licenses/LICENSE-2.0

 Unless required by applicable law or agreed to in writing, software
 distributed under the License is distributed on an "AS IS" BASIS,
 WITHOUT WARRANTIES OR CONDITIONS OF ANY KIND, either express or implied.
 See the License for the specific language governing permissions and
 limitations under the License.
-->

<script><!--#include virtual="../js/templateData.js" --></script>

<script id="streams-template" type="text/x-handlebars-template">
    <h1>Kafka Streams</h1>

    <h3 style="max-width: 75rem;">The easiest way to write mission-critical real-time applications and microservices with all the benefits of Kafka's server-side cluster technology.</h3>

    <p>The Streams API of Apache Kafka, available through a Java library, can be used to build highly scalable, elastic, fault-tolerant, distributed applications and microservices. With the Kafka Streams API you can create real-time applications that power your core business. It is the easiest yet the most powerful technology to process data stored in Kafka. It builds upon important concepts for stream processing such as efficient management of application state, fast and efficient aggregations and joins, properly distinguishing between event-time and processing-time, and seamless handling of late-arriving and out-of-order data.</p>

    <p>A unique feature of the Kafka Streams API is that the applications you build with it are normal Java applications. These applications can be packaged, deployed, and monitored like any other Java application – there is no need to install separate processing clusters or similar special-purpose and expensive infrastructure!</p>

    <h2>Documentation</h2>

    <ul>
    <li><a href="/documentation/streams/quickstart">Quickstart</a></li>
    <li><a href="/documentation/streams/architecture">Architecture</a></li>
    <li><a href="/documentation/streams/core-concepts">Concepts</a></li>
    <li><a href="/documentation/streams/developer-guide">Developer Guide</a></li>
    <li><a href="/documentation/streams/upgrade-guide">Upgrade</a></li>
    </ul>

    <div class="hero">
        <div class="hero__diagram">
            <img src="/{{version}}/images/streams-welcome.png" />
        </div>
        <div class="hero__cta">
            <a href="/{{version}}/documentation/streams/tutorial" class="btn">Write your first app</a>
            <a href="/{{version}}/documentation/streams/quickstart" class="btn">Play with demo app</a>
        </div>
    </div>

    <ul class="feature-list">
        <li>Write standard Java applications</li>
        <li>Exactly-once processing semantics</li>
        <li>No separate processing cluster required</li>
        <li>Develop on Mac, Linux, Windows</li>
        <li>Elastic, highly scalable, fault-tolerant</li>
        <li>Deploy to containers, VMs, bare metal, cloud</li>
        <li>Equally viable for small, medium, and large use cases</li>
        <li>Fully integrated with Kafka security</li>
    </ul>

    <!-- <div class="cards">
        <a class="card" href="/{{version}}/documentation/streams/developer-guide">
            <img class="card__icon" src="/{{version}}/images/icons/documentation.png" />
            <img class="card__icon card__icon--hover" src="/{{version}}/images/icons/documentation--white.png" />
            <span class="card__label">Developer Guide</span>
        </a>
        <a class="card" href="/{{version}}/documentation/streams/tutorial">
            <img class="card__icon" src="/{{version}}/images/icons/tutorials.png" />
            <img class="card__icon card__icon--hover" src="/{{version}}/images/icons/tutorials--white.png" />
            <span class="card__label">Tutorials</span>
        </a>
        <a class="card" href="/{{version}}/documentation/streams/core-concepts">
            <img class="card__icon" src="/{{version}}/images/icons/architecture.png" />
            <img class="card__icon card__icon--hover" src="/{{version}}/images/icons/architecture--white.png" />
            <span class="card__label">Concepts</span>
        </a>
    </div>
    -->

    <h3>Hello Kafka Streams</h3>
    <p>The code example below implements a WordCount application that is elastic, highly scalable, fault-tolerant, stateful, and ready to run in production at large scale.</p>

    <div class="code-example">
        <div class="btn-group">
            <a class="selected b-java-8" data-section="java-8">Java 8+</a>
            <a class="b-java-7" data-section="java-7">Java 7</a>
            <a class="b-scala" data-section="scala">Scala</a>
        </div>

        <div class="code-example__snippet b-java-8 selected">
            <pre class="brush: java;">
                import org.apache.kafka.common.serialization.Serdes;
                import org.apache.kafka.streams.KafkaStreams;
                import org.apache.kafka.streams.StreamsBuilder;
                import org.apache.kafka.streams.StreamsConfig;
                import org.apache.kafka.streams.kstream.KStream;
                import org.apache.kafka.streams.kstream.KTable;

                import java.util.Arrays;
                import java.util.Properties;

                public class WordCountApplication {

                    public static void main(final String[] args) throws Exception {
                        Properties config = new Properties();
                        config.put(StreamsConfig.APPLICATION_ID_CONFIG, "wordcount-application");
                        config.put(StreamsConfig.BOOTSTRAP_SERVERS_CONFIG, "kafka-broker1:9092");
                        config.put(StreamsConfig.DEFAULT_KEY_SERDE_CLASS_CONFIG, Serdes.String().getClass());
                        config.put(StreamsConfig.DEFAULT_VALUE_SERDE_CLASS_CONFIG, Serdes.String().getClass());

                        KStreamBuilder builder = new KStreamBuilder();
                        KStream&lt;String, String&gt; textLines = builder.stream("TextLinesTopic");
                        KTable&lt;String, Long&gt; wordCounts = textLines
                            .flatMapValues(textLine -> Arrays.asList(textLine.toLowerCase().split("\\W+")))
                            .groupBy((key, word) -> word)
                            .count("Counts");
                        wordCounts.to(Serdes.String(), Serdes.Long(), "WordsWithCountsTopic");

                        KafkaStreams streams = new KafkaStreams(builder.build(), config);
                        streams.start();
                    }

                }
            </pre>
        </div>

        <div class="code-example__snippet b-java-7">
            <pre class="brush: java;">
                import org.apache.kafka.common.serialization.Serdes;
                import org.apache.kafka.streams.KafkaStreams;
                import org.apache.kafka.streams.StreamsBuilder;
                import org.apache.kafka.streams.StreamsConfig;
                import org.apache.kafka.streams.kstream.KStream;
                import org.apache.kafka.streams.kstream.KTable;
                import org.apache.kafka.streams.kstream.KeyValueMapper;
                import org.apache.kafka.streams.kstream.ValueMapper;

                import java.util.Arrays;
                import java.util.Properties;

                public class WordCountApplication {

                    public static void main(final String[] args) throws Exception {
                        Properties config = new Properties();
                        config.put(StreamsConfig.APPLICATION_ID_CONFIG, "wordcount-application");
                        config.put(StreamsConfig.BOOTSTRAP_SERVERS_CONFIG, "kafka-broker1:9092");
                        config.put(StreamsConfig.DEFAULT_KEY_SERDE_CLASS_CONFIG, Serdes.String().getClass());
                        config.put(StreamsConfig.DEFAULT_VALUE_SERDE_CLASS_CONFIG, Serdes.String().getClass());

                        KStreamBuilder builder = new KStreamBuilder();
                        KStream&lt;String, String&gt; textLines = builder.stream("TextLinesTopic");
                        KTable&lt;String, Long&gt; wordCounts = textLines
                            .flatMapValues(new ValueMapper&lt;String, Iterable&lt;String&gt;&gt;() {
                                @Override
                                public Iterable&lt;String&gt; apply(String textLine) {
                                    return Arrays.asList(textLine.toLowerCase().split("\\W+"));
                                }
                            })
                            .groupBy(new KeyValueMapper&lt;String, String, String&gt;() {
                                @Override
                                public String apply(String key, String word) {
                                    return word;
                                }
                            })
                            .count("Counts");
                        wordCounts.to(Serdes.String(), Serdes.Long(), "WordsWithCountsTopic");

                        KafkaStreams streams = new KafkaStreams(builder, config);
                        streams.start();
                    }

                }
            </pre>
        </div>

        <div class="code-example__snippet b-scala">
            <pre class="brush: scala;">
                import java.lang.Long
                import java.util.Properties
                import java.util.concurrent.TimeUnit

                import org.apache.kafka.common.serialization._
                import org.apache.kafka.streams._
                import org.apache.kafka.streams.kstream.{KStream, KStreamBuilder, KTable}

                import scala.collection.JavaConverters.asJavaIterableConverter

                object WordCountApplication {

                    def main(args: Array[String]) {
                        val config: Properties = {
                            val p = new Properties()
                            p.put(StreamsConfig.APPLICATION_ID_CONFIG, "wordcount-application")
                            p.put(StreamsConfig.BOOTSTRAP_SERVERS_CONFIG, "kafka-broker1:9092")
                            p.put(StreamsConfig.DEFAULT_KEY_SERDE_CLASS_CONFIG, Serdes.String().getClass)
                            p.put(StreamsConfig.DEFAULT_VALUE_SERDE_CLASS_CONFIG, Serdes.String().getClass)
                            p
                        }

                        val builder: KStreamBuilder = new KStreamBuilder()
                        val textLines: KStream[String, String] = builder.stream("TextLinesTopic")
                        val wordCounts: KTable[String, Long] = textLines
                            .flatMapValues(textLine => textLine.toLowerCase.split("\\W+").toIterable.asJava)
                            .groupBy((_, word) => word)
                            .count("Counts")
                        wordCounts.to(Serdes.String(), Serdes.Long(), "WordsWithCountsTopic")

                        val streams: KafkaStreams = new KafkaStreams(builder, config)
                        streams.start()

                        Runtime.getRuntime.addShutdownHook(new Thread(() => {
                            streams.close(10, TimeUnit.SECONDS)
                        }))
                    }

                }
            </pre>
        </div>
    </div>
<<<<<<< HEAD
=======
    <h3 class="customer-title">See how Kafka Streams is being used</h3>
    <div class="customer__cards">
         <div class="customer__card">
             <div class="customer__card__icon">
            <img src="/{{version}}/images/icons/NYT.jpg" style="max-width:35%">
          </div>  
          <span class="customer__card__label">The New York Times uses Apache Kafka and the Kafka Streams API to store and distribute, in real-time, published content to the various applications and systems that make it available to the readers.</span>
            <a href="https://www.confluent.io/blog/publishing-apache-kafka-new-york-times/">Learn More</a>
             
         </div>
         <div class="customer__card customer-right" >
            <div class="customer__card__icon">
                 <img style="max-width:60%" src="../../images/powered-by/rabobank.jpg">
             </div>  
             <span class="customer__card__label">Rabobank is one of the 3 largest banks in the Netherlands. Its digital nervous system, the Business Event Bus, is powered by Apache Kafka. It is used by an increasing amount of financial processes and services, one which is Rabo Alerts. This service alerts customers in real-time upon financial events and is built using Kafka Streams.
             </span>
             <a href="https://www.confluent.io/blog/real-time-financial-alerts-rabobank-apache-kafkas-streams-api/">Learn More</a> 
         </div>
     </div>
     <div class="customer_cards_2">
        <div class="customer__card customer_z">
           <div class="customer__card__icon" >
                 <img style="max-width:60%"  src="../../images/powered-by/zalando.jpg">
              </div>  
              <span class="customer__card__label">As the leading online fashion retailer in Europe, Zalando uses Apache Kafka as an ESB (Enterprise Service Bus), which helps us in transitioning from a monolithic to a micro services architecture. Using Kafka for processing event streams enables our technical team to do near-real time business intelligence.</span>
              <a href="https://kafka-summit.org/sessions/using-kstreams-ktables-calculate-real-time-domain-rankings/">Learn More</a>
        </div>
        <div class="customer__card">
          <div class="customer__card__icon green_card">
            <img src="/{{version}}/images/icons/line.png">
          </div>  
          <span class="customer__card__label">LINE uses Apache Kafka as a central datahub for our services to communicate to one another. Hundreds of billions of messages are produced daily and are used to execute various business logic, threat detection, search indexing and data analysis. LINE leverages Kafka Streams to reliably transform and filter topics enabling sub topics consumers can efficiently consume, meanwhile retaining easy maintainability thanks to its sophisticated yet minimal code base.</span>
          <a href="https://engineering.linecorp.com/en/blog/detail/80">Learn More</a>
        </div>
        
    </div> 
>>>>>>> 4f4f9953
    
    <div class="pagination">
        <a href="#" class="pagination__btn pagination__btn__prev pagination__btn--disabled">Previous</a>
        <a href="/{{version}}/documentation/streams/quickstart" class="pagination__btn pagination__btn__next">Next</a>
    </div>
</script>

<!--#include virtual="../../includes/_header.htm" -->
<!--#include virtual="../../includes/_top.htm" -->
<div class="content documentation documentation--current">
    <!--#include virtual="../../includes/_nav.htm" -->
    <div class="right">
        <!--#include virtual="../../includes/_docs_banner.htm" -->
        <ul class="breadcrumbs">
            <li><a href="/documentation">Documentation</a></li>
        </ul>
        <div class="p-streams"></div>
    </div>
</div>
<!--#include virtual="../../includes/_footer.htm" -->

<script>
$(function() {
  // Show selected style on nav item
  $('.b-nav__streams').addClass('selected');

  // Display docs subnav items
  $('.b-nav__docs').parent().toggleClass('nav__item__with__subs--expanded');

  // Show selected code example
  $('.btn-group a').click(function(){
      var targetClass = '.b-' + $(this).data().section;
      $('.code-example__snippet, .btn-group a').removeClass('selected');
      $(targetClass).addClass('selected');
  });
});
</script><|MERGE_RESOLUTION|>--- conflicted
+++ resolved
@@ -216,46 +216,6 @@
             </pre>
         </div>
     </div>
-<<<<<<< HEAD
-=======
-    <h3 class="customer-title">See how Kafka Streams is being used</h3>
-    <div class="customer__cards">
-         <div class="customer__card">
-             <div class="customer__card__icon">
-            <img src="/{{version}}/images/icons/NYT.jpg" style="max-width:35%">
-          </div>  
-          <span class="customer__card__label">The New York Times uses Apache Kafka and the Kafka Streams API to store and distribute, in real-time, published content to the various applications and systems that make it available to the readers.</span>
-            <a href="https://www.confluent.io/blog/publishing-apache-kafka-new-york-times/">Learn More</a>
-             
-         </div>
-         <div class="customer__card customer-right" >
-            <div class="customer__card__icon">
-                 <img style="max-width:60%" src="../../images/powered-by/rabobank.jpg">
-             </div>  
-             <span class="customer__card__label">Rabobank is one of the 3 largest banks in the Netherlands. Its digital nervous system, the Business Event Bus, is powered by Apache Kafka. It is used by an increasing amount of financial processes and services, one which is Rabo Alerts. This service alerts customers in real-time upon financial events and is built using Kafka Streams.
-             </span>
-             <a href="https://www.confluent.io/blog/real-time-financial-alerts-rabobank-apache-kafkas-streams-api/">Learn More</a> 
-         </div>
-     </div>
-     <div class="customer_cards_2">
-        <div class="customer__card customer_z">
-           <div class="customer__card__icon" >
-                 <img style="max-width:60%"  src="../../images/powered-by/zalando.jpg">
-              </div>  
-              <span class="customer__card__label">As the leading online fashion retailer in Europe, Zalando uses Apache Kafka as an ESB (Enterprise Service Bus), which helps us in transitioning from a monolithic to a micro services architecture. Using Kafka for processing event streams enables our technical team to do near-real time business intelligence.</span>
-              <a href="https://kafka-summit.org/sessions/using-kstreams-ktables-calculate-real-time-domain-rankings/">Learn More</a>
-        </div>
-        <div class="customer__card">
-          <div class="customer__card__icon green_card">
-            <img src="/{{version}}/images/icons/line.png">
-          </div>  
-          <span class="customer__card__label">LINE uses Apache Kafka as a central datahub for our services to communicate to one another. Hundreds of billions of messages are produced daily and are used to execute various business logic, threat detection, search indexing and data analysis. LINE leverages Kafka Streams to reliably transform and filter topics enabling sub topics consumers can efficiently consume, meanwhile retaining easy maintainability thanks to its sophisticated yet minimal code base.</span>
-          <a href="https://engineering.linecorp.com/en/blog/detail/80">Learn More</a>
-        </div>
-        
-    </div> 
->>>>>>> 4f4f9953
-    
     <div class="pagination">
         <a href="#" class="pagination__btn pagination__btn__prev pagination__btn--disabled">Previous</a>
         <a href="/{{version}}/documentation/streams/quickstart" class="pagination__btn pagination__btn__next">Next</a>
