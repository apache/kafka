--- conflicted
+++ resolved
@@ -53,11 +53,8 @@
 import static org.hamcrest.MatcherAssert.assertThat;
 import static org.junit.Assert.assertEquals;
 
-<<<<<<< HEAD
+
 @SuppressWarnings("deprecation") // Old PAPI. Needs to be migrated.
-=======
-@SuppressWarnings("deprecation")
->>>>>>> 675abbdb
 public class KStreamKStreamLeftJoinTest {
     private final static KeyValueTimestamp[] EMPTY = new KeyValueTimestamp[0];
 
