--- conflicted
+++ resolved
@@ -49,13 +49,8 @@
 import org.apache.kafka.security.PasswordEncoder
 import org.apache.kafka.server.ControllerRequestCompletionHandler
 import org.apache.kafka.server.common.{ApiMessageAndVersion, MetadataVersion, ProducerIdsBlock}
-<<<<<<< HEAD
 import org.apache.kafka.server.config.{ConfigType, KRaftConfigs, ServerLogConfigs, ZkConfigs}
-import org.junit.jupiter.api.Assertions.{assertEquals, assertFalse, assertNotEquals, assertNotNull, assertTrue, fail}
-=======
-import org.apache.kafka.server.config.{ConfigType, KRaftConfigs, ZkConfigs}
 import org.junit.jupiter.api.Assertions.{assertDoesNotThrow, assertEquals, assertFalse, assertNotEquals, assertNotNull, assertTrue, fail}
->>>>>>> 1fd39150
 import org.junit.jupiter.api.{Assumptions, Timeout}
 import org.junit.jupiter.api.extension.ExtendWith
 import org.junit.jupiter.api.function.Executable
@@ -619,7 +614,7 @@
 
       // Allocate a block of producer IDs while in ZK mode
       var nextProducerId = -1L
- 
+
       TestUtils.retry(60000) {
         assertDoesNotThrow((() => nextProducerId = sendAllocateProducerIds(zkCluster.asInstanceOf[ZkClusterInstance]).get(20, TimeUnit.SECONDS)): Executable)
       }
@@ -657,16 +652,12 @@
       log.info("Verifying metadata changes with ZK")
       verifyTopicConfigs(zkClient, shouldRetry = true)
       verifyClientQuotas(zkClient)
-<<<<<<< HEAD
       verifyBrokerConfigs(zkClient, shouldRetry = true)
-      val nextKRaftProducerId = sendAllocateProducerIds(zkCluster.asInstanceOf[ZkClusterInstance]).get(30, TimeUnit.SECONDS)
-=======
       var nextKRaftProducerId = -1L
 
       TestUtils.retry(60000) {
         assertDoesNotThrow((() => nextKRaftProducerId = sendAllocateProducerIds(zkCluster.asInstanceOf[ZkClusterInstance]).get(20, TimeUnit.SECONDS)): Executable)
       }
->>>>>>> 1fd39150
       assertNotEquals(nextProducerId, nextKRaftProducerId)
     } finally {
       shutdownInSequence(zkCluster, kraftCluster)
