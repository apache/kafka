--- conflicted
+++ resolved
@@ -39,12 +39,7 @@
         self.num_messages = 1000
         # This will produce to source kafka cluster
         self.producer = VerifiableProducer(test_context, num_nodes=1, kafka=self.kafka, topic=self.topic,
-<<<<<<< HEAD
-                                           max_messages=self.num_messages, throughput=self.num_messages // 5)
-
-=======
                                            max_messages=self.num_messages, throughput=self.num_messages // 10)
->>>>>>> 62e88657
     def setUp(self):
         if self.zk:
             self.zk.start()
