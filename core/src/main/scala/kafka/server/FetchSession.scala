--- conflicted
+++ resolved
@@ -17,20 +17,10 @@
 
 package kafka.server
 
-<<<<<<< HEAD
-import java.util
-import java.util.{Collections, Optional}
-import java.util.concurrent.{ThreadLocalRandom, TimeUnit}
-
 import kafka.metrics.KafkaMetricsGroup
 import kafka.utils.Logging
 import org.apache.kafka.common.{TopicPartition, Uuid}
-=======
-import kafka.metrics.KafkaMetricsGroup
-import kafka.utils.Logging
-import org.apache.kafka.common.TopicPartition
 import org.apache.kafka.common.message.FetchResponseData
->>>>>>> 8d6ae33a
 import org.apache.kafka.common.protocol.Errors
 import org.apache.kafka.common.requests.FetchMetadata.{FINAL_EPOCH, INITIAL_EPOCH, INVALID_SESSION_ID}
 import org.apache.kafka.common.requests.FetchRequest.{FetchDataAndError, ToForgetAndIds}
@@ -38,7 +28,7 @@
 import org.apache.kafka.common.utils.{ImplicitLinkedHashCollection, Time, Utils}
 
 import java.util
-import java.util.Optional
+import java.util.{Collections, Optional}
 import java.util.concurrent.{ThreadLocalRandom, TimeUnit}
 import scala.collection.{mutable, _}
 import scala.math.Ordered.orderingToOrdered
@@ -47,14 +37,10 @@
   type REQ_MAP = util.Map[TopicPartition, FetchRequest.PartitionData]
   type RESP_MAP = util.LinkedHashMap[TopicPartition, FetchResponseData.PartitionData]
   type CACHE_MAP = ImplicitLinkedHashCollection[CachedPartition]
-<<<<<<< HEAD
   type UNRESOLVED_CACHE = util.HashSet[CachedUnresolvedPartition]
-  type RESP_MAP_ITER = util.Iterator[util.Map.Entry[TopicPartition, FetchResponse.PartitionData[Records]]]
+  type RESP_MAP_ITER = util.Iterator[util.Map.Entry[TopicPartition, FetchResponseData.PartitionData]]
   type TOPIC_ID_MAP = util.Map[String, Uuid]
   type ID_ERRORS = util.List[FetchResponse.TopicIdError]
-=======
-  type RESP_MAP_ITER = util.Iterator[util.Map.Entry[TopicPartition, FetchResponseData.PartitionData]]
->>>>>>> 8d6ae33a
 
   val NUM_INCREMENTAL_FETCH_SESSISONS = "NumIncrementalFetchSessions"
   val NUM_INCREMENTAL_FETCH_PARTITIONS_CACHED = "NumIncrementalFetchPartitionsCached"
@@ -122,18 +108,13 @@
       reqData.currentLeaderEpoch, reqData.logStartOffset, -1, reqData.lastFetchedEpoch)
 
   def this(part: TopicPartition, reqData: FetchRequest.PartitionData,
-<<<<<<< HEAD
-           respData: FetchResponse.PartitionData[Records]) =
+           respData: FetchResponseData.PartitionData) =
     this(part.topic, Uuid.ZERO_UUID, part.partition, reqData.maxBytes, reqData.fetchOffset, respData.highWatermark,
       reqData.currentLeaderEpoch, reqData.logStartOffset, respData.logStartOffset, reqData.lastFetchedEpoch)
 
   def this(part: TopicPartition, id: Uuid, reqData: FetchRequest.PartitionData,
-           respData: FetchResponse.PartitionData[Records]) =
+           respData: FetchResponseData.PartitionData) =
     this(part.topic, id, part.partition, reqData.maxBytes, reqData.fetchOffset, respData.highWatermark,
-=======
-           respData: FetchResponseData.PartitionData) =
-    this(part.topic, part.partition, reqData.maxBytes, reqData.fetchOffset, respData.highWatermark,
->>>>>>> 8d6ae33a
       reqData.currentLeaderEpoch, reqData.logStartOffset, respData.logStartOffset, reqData.lastFetchedEpoch)
 
   def reqData = new FetchRequest.PartitionData(fetchOffset, fetcherLogStartOffset, maxBytes, leaderEpoch, lastFetchedEpoch)
@@ -438,15 +419,10 @@
   /**
     * Return an empty throttled response due to quota violation.
     */
-<<<<<<< HEAD
-  def getThrottledResponse(throttleTimeMs: Int): FetchResponse[Records] =
-    new FetchResponse(Errors.NONE, new FetchSession.RESP_MAP, Collections.emptyList(), Collections.emptyMap(), throttleTimeMs, INVALID_SESSION_ID)
-
-  def getIdErrors(): FetchSession.ID_ERRORS
-=======
   def getThrottledResponse(throttleTimeMs: Int): FetchResponse =
     FetchResponse.of(Errors.NONE, throttleTimeMs, INVALID_SESSION_ID, new FetchSession.RESP_MAP)
->>>>>>> 8d6ae33a
+
+  def getIdErrors(): FetchSession.ID_ERRORS
 }
 
 /**
@@ -465,11 +441,7 @@
   // Because of the fetch session error, we don't know what partitions were supposed to be in this request.
   override def updateAndGenerateResponseData(updates: FetchSession.RESP_MAP): FetchResponse = {
     debug(s"Session error fetch context returning $error")
-<<<<<<< HEAD
-    new FetchResponse(error, new FetchSession.RESP_MAP, Collections.emptyList(), Collections.emptyMap(), 0, INVALID_SESSION_ID)
-=======
     FetchResponse.of(error, 0, INVALID_SESSION_ID, new FetchSession.RESP_MAP)
->>>>>>> 8d6ae33a
   }
 
   override def getIdErrors(): FetchSession.ID_ERRORS = Collections.emptyList()
@@ -497,11 +469,7 @@
 
   override def updateAndGenerateResponseData(updates: FetchSession.RESP_MAP): FetchResponse = {
     debug(s"Sessionless fetch context returning ${partitionsToLogString(updates.keySet)}")
-<<<<<<< HEAD
-    new FetchResponse(Errors.NONE, updates, topicIdErrors, topicIds, 0, INVALID_SESSION_ID)
-=======
-    FetchResponse.of(Errors.NONE, 0, INVALID_SESSION_ID, updates)
->>>>>>> 8d6ae33a
+    FetchResponse.prepareResponse(Errors.NONE, updates, topicIdErrors, topicIds, 0, INVALID_SESSION_ID)
   }
 
   override def getIdErrors(): FetchSession.ID_ERRORS = topicIdErrors
@@ -535,13 +503,8 @@
     FetchResponse.sizeOf(versionId, updates.entrySet.iterator, topicIdErrors, topicIds)
   }
 
-<<<<<<< HEAD
-  override def updateAndGenerateResponseData(updates: FetchSession.RESP_MAP): FetchResponse[Records] = {
+  override def updateAndGenerateResponseData(updates: FetchSession.RESP_MAP): FetchResponse = {
     def generateResolvedPartitions: FetchSession.CACHE_MAP = {
-=======
-  override def updateAndGenerateResponseData(updates: FetchSession.RESP_MAP): FetchResponse = {
-    def createNewSession: FetchSession.CACHE_MAP = {
->>>>>>> 8d6ae33a
       val cachedPartitions = new FetchSession.CACHE_MAP(updates.size)
       updates.forEach { (part, respData) =>
         val reqData = fetchDataAndError.fetchData.get(part)
@@ -562,11 +525,7 @@
         updates.size + fetchDataAndError.unresolvedPartitions().size(), () => generateResolvedPartitions, () => generateUnresolvedPartitions)
     debug(s"Full fetch context with session id $responseSessionId returning " +
       s"${partitionsToLogString(updates.keySet)}")
-<<<<<<< HEAD
-    new FetchResponse(Errors.NONE, updates, topicIdErrors, topicIds, 0, responseSessionId)
-=======
-    FetchResponse.of(Errors.NONE, 0, responseSessionId, updates)
->>>>>>> 8d6ae33a
+    FetchResponse.prepareResponse(Errors.NONE, updates, topicIdErrors, topicIds, 0, responseSessionId)
   }
 
   override def getIdErrors(): FetchSession.ID_ERRORS = topicIdErrors
@@ -674,12 +633,7 @@
       if (session.epoch != expectedEpoch) {
         info(s"Incremental fetch session ${session.id} expected epoch $expectedEpoch, but " +
           s"got ${session.epoch}.  Possible duplicate request.")
-<<<<<<< HEAD
-        new FetchResponse(Errors.INVALID_FETCH_SESSION_EPOCH, new FetchSession.RESP_MAP,
-          Collections.emptyList(), Collections.emptyMap(), 0, session.id)
-=======
         FetchResponse.of(Errors.INVALID_FETCH_SESSION_EPOCH, 0, session.id, new FetchSession.RESP_MAP)
->>>>>>> 8d6ae33a
       } else {
         // Iterate over the update list using PartitionIterator. This will prune updates which don't need to be sent
         val partitionIter = new PartitionIterator(updates.entrySet.iterator, true)
@@ -688,11 +642,7 @@
         }
         debug(s"Incremental fetch context with session id ${session.id} returning " +
           s"${partitionsToLogString(updates.keySet)}")
-<<<<<<< HEAD
-        new FetchResponse(Errors.NONE, updates, topicIdErrors, topicIds, 0, session.id)
-=======
-        FetchResponse.of(Errors.NONE, 0, session.id, updates)
->>>>>>> 8d6ae33a
+        FetchResponse.prepareResponse(Errors.NONE, updates, topicIdErrors, topicIds, 0, session.id)
       }
     }
   }
@@ -705,17 +655,10 @@
       if (session.epoch != expectedEpoch) {
         info(s"Incremental fetch session ${session.id} expected epoch $expectedEpoch, but " +
           s"got ${session.epoch}.  Possible duplicate request.")
-<<<<<<< HEAD
-        new FetchResponse(Errors.INVALID_FETCH_SESSION_EPOCH, new FetchSession.RESP_MAP,
-          Collections.emptyList(), Collections.emptyMap(), throttleTimeMs, session.id)
-      } else {
-        new FetchResponse(Errors.NONE, new FetchSession.RESP_MAP, Collections.emptyList(), Collections.emptyMap(),
-          throttleTimeMs, session.id)
-=======
         FetchResponse.of(Errors.INVALID_FETCH_SESSION_EPOCH, throttleTimeMs, session.id, new FetchSession.RESP_MAP)
       } else {
-        FetchResponse.of(Errors.NONE, throttleTimeMs, session.id, new FetchSession.RESP_MAP)
->>>>>>> 8d6ae33a
+        FetchResponse.prepareResponse(Errors.NONE, new FetchSession.RESP_MAP, Collections.emptyList(), Collections.emptyMap(),
+          throttleTimeMs, session.id)
       }
     }
   }
