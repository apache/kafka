/**
 * Licensed to the Apache Software Foundation (ASF) under one or more
 * contributor license agreements.  See the NOTICE file distributed with
 * this work for additional information regarding copyright ownership.
 * The ASF licenses this file to You under the Apache License, Version 2.0
 * (the "License"); you may not use this file except in compliance with
 * the License.  You may obtain a copy of the License at
 *
 *    http://www.apache.org/licenses/LICENSE-2.0
 *
 * Unless required by applicable law or agreed to in writing, software
 * distributed under the License is distributed on an "AS IS" BASIS,
 * WITHOUT WARRANTIES OR CONDITIONS OF ANY KIND, either express or implied.
 * See the License for the specific language governing permissions and
 * limitations under the License.
 */

package kafka.log

import kafka.message._
import kafka.server.BrokerState
import kafka.utils._
import org.scalatest.junit.JUnitSuite
import org.junit._
import org.junit.Assert._
import org.junit.runner.RunWith
import org.junit.runners.Parameterized
import org.junit.runners.Parameterized.Parameters
import org.apache.kafka.common.record.{SimpleRecord, CompressionType, MemoryRecords}
import org.apache.kafka.common.utils.Utils
import java.util.{Collection, Properties}

import scala.collection.JavaConverters._

@RunWith(value = classOf[Parameterized])
class BrokerCompressionTest(messageCompression: String, brokerCompression: String) extends JUnitSuite {

  val tmpDir = TestUtils.tempDir()
  val logDir = TestUtils.randomPartitionLogDir(tmpDir)
  val time = new MockTime(0, 0)
  val logConfig = LogConfig()
  val brokerState = new BrokerState()

  @After
  def tearDown() {
    Utils.delete(tmpDir)
  }

  /**
   * Test broker-side compression configuration
   */
  @Test
  def testBrokerSideCompression() {
    val messageCompressionCode = CompressionCodec.getCompressionCodec(messageCompression)
    val logProps = new Properties()
    logProps.put(LogConfig.CompressionTypeProp, brokerCompression)
    /*configure broker-side compression  */
<<<<<<< HEAD
    val log = new Log(logDir, LogConfig(logProps), recoveryPoint = 0L, time.scheduler, time = time,
      brokerState = brokerState)
=======
    val log = new Log(logDir, LogConfig(logProps), logStartOffset = 0L, recoveryPoint = 0L, scheduler = time.scheduler, time = time)
>>>>>>> 020ca790

    /* append two messages */
    log.appendAsLeader(MemoryRecords.withRecords(CompressionType.forId(messageCompressionCode.codec), 0,
      new SimpleRecord("hello".getBytes), new SimpleRecord("there".getBytes)), leaderEpoch = 0)

    def readBatch(offset: Int) = log.read(offset, 4096).records.batches.iterator.next()

    if (!brokerCompression.equals("producer")) {
      val brokerCompressionCode = BrokerCompressionCodec.getCompressionCodec(brokerCompression)
      assertEquals("Compression at offset 0 should produce " + brokerCompressionCode.name, brokerCompressionCode.codec, readBatch(0).compressionType.id)
    }
    else
      assertEquals("Compression at offset 0 should produce " + messageCompressionCode.name, messageCompressionCode.codec, readBatch(0).compressionType.id)
  }

}

object BrokerCompressionTest {
  @Parameters
  def parameters: Collection[Array[String]] = {
    (for (brokerCompression <- BrokerCompressionCodec.brokerCompressionOptions;
         messageCompression <- CompressionType.values
    ) yield Array(messageCompression.name, brokerCompression)).asJava
  }
}<|MERGE_RESOLUTION|>--- conflicted
+++ resolved
@@ -54,13 +54,9 @@
     val messageCompressionCode = CompressionCodec.getCompressionCodec(messageCompression)
     val logProps = new Properties()
     logProps.put(LogConfig.CompressionTypeProp, brokerCompression)
-    /*configure broker-side compression  */
-<<<<<<< HEAD
-    val log = new Log(logDir, LogConfig(logProps), recoveryPoint = 0L, time.scheduler, time = time,
+    /* configure broker-side compression  */
+    val log = new Log(logDir, LogConfig(logProps), logStartOffset = 0L, recoveryPoint = 0L, scheduler = time.scheduler, time = time,
       brokerState = brokerState)
-=======
-    val log = new Log(logDir, LogConfig(logProps), logStartOffset = 0L, recoveryPoint = 0L, scheduler = time.scheduler, time = time)
->>>>>>> 020ca790
 
     /* append two messages */
     log.appendAsLeader(MemoryRecords.withRecords(CompressionType.forId(messageCompressionCode.codec), 0,
