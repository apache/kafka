/*
 * Licensed to the Apache Software Foundation (ASF) under one or more
 * contributor license agreements. See the NOTICE file distributed with
 * this work for additional information regarding copyright ownership.
 * The ASF licenses this file to You under the Apache License, Version 2.0
 * (the "License"); you may not use this file except in compliance with
 * the License. You may obtain a copy of the License at
 *
 *    http://www.apache.org/licenses/LICENSE-2.0
 *
 * Unless required by applicable law or agreed to in writing, software
 * distributed under the License is distributed on an "AS IS" BASIS,
 * WITHOUT WARRANTIES OR CONDITIONS OF ANY KIND, either express or implied.
 * See the License for the specific language governing permissions and
 * limitations under the License.
 */
package org.apache.kafka.common.requests;

import org.apache.kafka.common.message.EnvelopeResponseData;
import org.apache.kafka.common.message.FetchResponseData;
import org.apache.kafka.common.message.AlterIsrResponseData;
import org.apache.kafka.common.message.ProduceResponseData;
import org.apache.kafka.common.network.NetworkSend;
import org.apache.kafka.common.network.Send;
import org.apache.kafka.common.protocol.ApiKeys;
import org.apache.kafka.common.protocol.ByteBufferAccessor;
import org.apache.kafka.common.protocol.Errors;
import org.apache.kafka.common.protocol.Message;
import org.apache.kafka.common.protocol.ObjectSerializationCache;

import java.nio.ByteBuffer;
import java.util.Collection;
import java.util.Collections;
import java.util.HashMap;
import java.util.Map;
import java.util.Objects;
import java.util.stream.Collectors;
import java.util.stream.Stream;

public abstract class AbstractResponse implements AbstractRequestResponse {
    public static final int DEFAULT_THROTTLE_TIME = 0;

    private final ApiKeys apiKey;

    protected AbstractResponse(ApiKeys apiKey) {
        this.apiKey = apiKey;
    }

<<<<<<< HEAD
    protected Send toSend(String destination, ResponseHeader header, short version) {
        return new NetworkSend(destination, serializeWithHeader(header, version));
    }

    /**
     * Visible for testing, typically {@link #toSend(String, ResponseHeader, short)} should be used instead.
     */
    public ByteBuffer serializeWithHeader(short version, int correlationId) {
        return serializeWithHeader(new ResponseHeader(correlationId, apiKey.responseHeaderVersion(version)), version);
    }

    protected ByteBuffer serializeWithHeader(ResponseHeader header, short version) {
        Objects.requireNonNull(header, "header should not be null");
        return serialize(header, data(), version);
    }

    // Visible for testing
    ByteBuffer serializeBody(short version) {
        return serialize(null, data(), version);
    }

    private static ByteBuffer serialize(ResponseHeader header, Message data, short version) {
        ObjectSerializationCache serializationCache = new ObjectSerializationCache();
        int headerSize = header == null ? 0 : header.size(serializationCache);
        ByteBuffer buffer = ByteBuffer.allocate(headerSize + data.size(serializationCache, version));
        if (header != null)
            header.write(buffer, serializationCache);
        data.write(new ByteBufferAccessor(buffer), serializationCache, version);
        buffer.rewind();
        return buffer;
=======
    /**
     * Visible for testing, typically {@link #toSend(String, ResponseHeader, short)} should be used instead.
     */
    public ByteBuffer serialize(ApiKeys apiKey, short version, int correlationId) {
        ResponseHeader header =
            new ResponseHeader(correlationId, apiKey.responseHeaderVersion(version));
        return RequestUtils.serialize(header.toStruct(), toStruct(version));
>>>>>>> dc55be2d
    }

    /**
     * The number of each type of error in the response, including {@link Errors#NONE} and top-level errors as well as
     * more specifically scoped errors (such as topic or partition-level errors).
     * @return A count of errors.
     */
    public abstract Map<Errors, Integer> errorCounts();

    protected Map<Errors, Integer> errorCounts(Errors error) {
        return Collections.singletonMap(error, 1);
    }

    protected Map<Errors, Integer> errorCounts(Stream<Errors> errors) {
        return errors.collect(Collectors.groupingBy(e -> e, Collectors.summingInt(e -> 1)));
    }

    protected Map<Errors, Integer> errorCounts(Collection<Errors> errors) {
        Map<Errors, Integer> errorCounts = new HashMap<>();
        for (Errors error : errors)
            updateErrorCounts(errorCounts, error);
        return errorCounts;
    }

    protected Map<Errors, Integer> apiErrorCounts(Map<?, ApiError> errors) {
        Map<Errors, Integer> errorCounts = new HashMap<>();
        for (ApiError apiError : errors.values())
            updateErrorCounts(errorCounts, apiError.error());
        return errorCounts;
    }

    protected void updateErrorCounts(Map<Errors, Integer> errorCounts, Errors error) {
        Integer count = errorCounts.getOrDefault(error, 0);
        errorCounts.put(error, count + 1);
    }

    /**
     * Return the auto-generated `Message` instance if this request/response relies on one for
     * serialization/deserialization. If this class has not yet been updated to rely on the auto-generated protocol
     * classes, return `null`.
     */
    protected abstract Message data();

<<<<<<< HEAD
    public static AbstractResponse parseResponse(ApiKeys apiKey, ByteBuffer responseBuffer, short version) {
        switch (apiKey) {
            case PRODUCE:
                return ProduceResponse.parse(responseBuffer, version);
            case FETCH:
                return FetchResponse.parse(responseBuffer, version);
            case LIST_OFFSETS:
                return ListOffsetResponse.parse(responseBuffer, version);
=======
    /**
     * Parse a response from the provided buffer. The buffer is expected to hold both
     * the {@link ResponseHeader} as well as the response payload.
     */
    public static AbstractResponse parseResponse(ByteBuffer byteBuffer, RequestHeader requestHeader) {
        ApiKeys apiKey = requestHeader.apiKey();
        short apiVersion = requestHeader.apiVersion();

        ResponseHeader responseHeader = ResponseHeader.parse(byteBuffer, apiKey.responseHeaderVersion(apiVersion));
        if (requestHeader.correlationId() != responseHeader.correlationId()) {
            throw new CorrelationIdMismatchException("Correlation id for response ("
                + responseHeader.correlationId() + ") does not match request ("
                + requestHeader.correlationId() + "), request header: " + requestHeader,
                requestHeader.correlationId(), responseHeader.correlationId());
        }

        Struct struct = apiKey.parseResponse(apiVersion, byteBuffer);
        return AbstractResponse.parseResponse(apiKey, struct, apiVersion);
    }

    public static AbstractResponse parseResponse(ApiKeys apiKey, Struct struct, short version) {
        switch (apiKey) {
            case PRODUCE:
                return new ProduceResponse(new ProduceResponseData(struct, version));
            case FETCH:
                return new FetchResponse<>(new FetchResponseData(struct, version));
            case LIST_OFFSETS:
                return new ListOffsetResponse(struct, version);
>>>>>>> dc55be2d
            case METADATA:
                return MetadataResponse.parse(responseBuffer, version);
            case OFFSET_COMMIT:
                return OffsetCommitResponse.parse(responseBuffer, version);
            case OFFSET_FETCH:
                return OffsetFetchResponse.parse(responseBuffer, version);
            case FIND_COORDINATOR:
                return FindCoordinatorResponse.parse(responseBuffer, version);
            case JOIN_GROUP:
                return JoinGroupResponse.parse(responseBuffer, version);
            case HEARTBEAT:
                return HeartbeatResponse.parse(responseBuffer, version);
            case LEAVE_GROUP:
                return LeaveGroupResponse.parse(responseBuffer, version);
            case SYNC_GROUP:
                return SyncGroupResponse.parse(responseBuffer, version);
            case STOP_REPLICA:
                return StopReplicaResponse.parse(responseBuffer, version);
            case CONTROLLED_SHUTDOWN:
                return ControlledShutdownResponse.parse(responseBuffer, version);
            case UPDATE_METADATA:
                return UpdateMetadataResponse.parse(responseBuffer, version);
            case LEADER_AND_ISR:
                return LeaderAndIsrResponse.parse(responseBuffer, version);
            case DESCRIBE_GROUPS:
                return DescribeGroupsResponse.parse(responseBuffer, version);
            case LIST_GROUPS:
                return ListGroupsResponse.parse(responseBuffer, version);
            case SASL_HANDSHAKE:
                return SaslHandshakeResponse.parse(responseBuffer, version);
            case API_VERSIONS:
                return ApiVersionsResponse.parse(responseBuffer, version);
            case CREATE_TOPICS:
                return CreateTopicsResponse.parse(responseBuffer, version);
            case DELETE_TOPICS:
                return DeleteTopicsResponse.parse(responseBuffer, version);
            case DELETE_RECORDS:
                return DeleteRecordsResponse.parse(responseBuffer, version);
            case INIT_PRODUCER_ID:
                return InitProducerIdResponse.parse(responseBuffer, version);
            case OFFSET_FOR_LEADER_EPOCH:
<<<<<<< HEAD
                return OffsetsForLeaderEpochResponse.parse(responseBuffer, version);
=======
                return new OffsetsForLeaderEpochResponse(struct, version);
>>>>>>> dc55be2d
            case ADD_PARTITIONS_TO_TXN:
                return AddPartitionsToTxnResponse.parse(responseBuffer, version);
            case ADD_OFFSETS_TO_TXN:
                return AddOffsetsToTxnResponse.parse(responseBuffer, version);
            case END_TXN:
                return EndTxnResponse.parse(responseBuffer, version);
            case WRITE_TXN_MARKERS:
                return WriteTxnMarkersResponse.parse(responseBuffer, version);
            case TXN_OFFSET_COMMIT:
                return TxnOffsetCommitResponse.parse(responseBuffer, version);
            case DESCRIBE_ACLS:
                return DescribeAclsResponse.parse(responseBuffer, version);
            case CREATE_ACLS:
                return CreateAclsResponse.parse(responseBuffer, version);
            case DELETE_ACLS:
                return DeleteAclsResponse.parse(responseBuffer, version);
            case DESCRIBE_CONFIGS:
                return DescribeConfigsResponse.parse(responseBuffer, version);
            case ALTER_CONFIGS:
                return AlterConfigsResponse.parse(responseBuffer, version);
            case ALTER_REPLICA_LOG_DIRS:
                return AlterReplicaLogDirsResponse.parse(responseBuffer, version);
            case DESCRIBE_LOG_DIRS:
                return DescribeLogDirsResponse.parse(responseBuffer, version);
            case SASL_AUTHENTICATE:
                return SaslAuthenticateResponse.parse(responseBuffer, version);
            case CREATE_PARTITIONS:
                return CreatePartitionsResponse.parse(responseBuffer, version);
            case CREATE_DELEGATION_TOKEN:
                return CreateDelegationTokenResponse.parse(responseBuffer, version);
            case RENEW_DELEGATION_TOKEN:
                return RenewDelegationTokenResponse.parse(responseBuffer, version);
            case EXPIRE_DELEGATION_TOKEN:
                return ExpireDelegationTokenResponse.parse(responseBuffer, version);
            case DESCRIBE_DELEGATION_TOKEN:
                return DescribeDelegationTokenResponse.parse(responseBuffer, version);
            case DELETE_GROUPS:
                return DeleteGroupsResponse.parse(responseBuffer, version);
            case ELECT_LEADERS:
                return ElectLeadersResponse.parse(responseBuffer, version);
            case INCREMENTAL_ALTER_CONFIGS:
                return IncrementalAlterConfigsResponse.parse(responseBuffer, version);
            case ALTER_PARTITION_REASSIGNMENTS:
                return AlterPartitionReassignmentsResponse.parse(responseBuffer, version);
            case LIST_PARTITION_REASSIGNMENTS:
                return ListPartitionReassignmentsResponse.parse(responseBuffer, version);
            case OFFSET_DELETE:
                return OffsetDeleteResponse.parse(responseBuffer, version);
            case DESCRIBE_CLIENT_QUOTAS:
                return DescribeClientQuotasResponse.parse(responseBuffer, version);
            case ALTER_CLIENT_QUOTAS:
<<<<<<< HEAD
                return AlterClientQuotasResponse.parse(responseBuffer, version);
=======
                return new AlterClientQuotasResponse(struct, version);
            case DESCRIBE_USER_SCRAM_CREDENTIALS:
                return new DescribeUserScramCredentialsResponse(struct, version);
            case ALTER_USER_SCRAM_CREDENTIALS:
                return new AlterUserScramCredentialsResponse(struct, version);
            case VOTE:
                return new VoteResponse(struct, version);
            case BEGIN_QUORUM_EPOCH:
                return new BeginQuorumEpochResponse(struct, version);
            case END_QUORUM_EPOCH:
                return new EndQuorumEpochResponse(struct, version);
            case DESCRIBE_QUORUM:
                return new DescribeQuorumResponse(struct, version);
            case ALTER_ISR:
                return new AlterIsrResponse(new AlterIsrResponseData(struct, version));
            case UPDATE_FEATURES:
                return new UpdateFeaturesResponse(struct, version);
            case ENVELOPE:
                return new EnvelopeResponse(new EnvelopeResponseData(struct, version));
>>>>>>> dc55be2d
            default:
                throw new AssertionError(String.format("ApiKey %s is not currently handled in `parseResponse`, the " +
                        "code should be updated to do so.", apiKey));
        }
    }

    /**
     * Returns whether or not client should throttle upon receiving a response of the specified version with a non-zero
     * throttle time. Client-side throttling is needed when communicating with a newer version of broker which, on
     * quota violation, sends out responses before throttling.
     */
    public boolean shouldClientThrottle(short version) {
        return false;
    }

    public ApiKeys apiKey() {
        return apiKey;
    }

    public abstract int throttleTimeMs();

    public String toString(short version) {
        return data().toString();
    }
}<|MERGE_RESOLUTION|>--- conflicted
+++ resolved
@@ -16,10 +16,6 @@
  */
 package org.apache.kafka.common.requests;
 
-import org.apache.kafka.common.message.EnvelopeResponseData;
-import org.apache.kafka.common.message.FetchResponseData;
-import org.apache.kafka.common.message.AlterIsrResponseData;
-import org.apache.kafka.common.message.ProduceResponseData;
 import org.apache.kafka.common.network.NetworkSend;
 import org.apache.kafka.common.network.Send;
 import org.apache.kafka.common.protocol.ApiKeys;
@@ -46,7 +42,6 @@
         this.apiKey = apiKey;
     }
 
-<<<<<<< HEAD
     protected Send toSend(String destination, ResponseHeader header, short version) {
         return new NetworkSend(destination, serializeWithHeader(header, version));
     }
@@ -77,15 +72,6 @@
         data.write(new ByteBufferAccessor(buffer), serializationCache, version);
         buffer.rewind();
         return buffer;
-=======
-    /**
-     * Visible for testing, typically {@link #toSend(String, ResponseHeader, short)} should be used instead.
-     */
-    public ByteBuffer serialize(ApiKeys apiKey, short version, int correlationId) {
-        ResponseHeader header =
-            new ResponseHeader(correlationId, apiKey.responseHeaderVersion(version));
-        return RequestUtils.serialize(header.toStruct(), toStruct(version));
->>>>>>> dc55be2d
     }
 
     /**
@@ -129,7 +115,29 @@
      */
     protected abstract Message data();
 
-<<<<<<< HEAD
+    /**
+     * Parse a response from the provided buffer. The buffer is expected to hold both
+     * the {@link ResponseHeader} as well as the response payload.
+     */
+    public static AbstractResponse parseResponse(ByteBuffer buffer, RequestHeader requestHeader) {
+        ApiKeys apiKey = requestHeader.apiKey();
+        short apiVersion = requestHeader.apiVersion();
+
+        ResponseHeader responseHeader = ResponseHeader.parse(buffer, apiKey.responseHeaderVersion(apiVersion));
+        AbstractResponse response = AbstractResponse.parseResponse(apiKey, buffer, apiVersion);
+
+        // We correlate after parsing the response to avoid spurious correlation errors when receiving malformed
+        // responses
+        if (requestHeader.correlationId() != responseHeader.correlationId()) {
+            throw new CorrelationIdMismatchException("Correlation id for response ("
+                + responseHeader.correlationId() + ") does not match request ("
+                + requestHeader.correlationId() + "), request header: " + requestHeader,
+                requestHeader.correlationId(), responseHeader.correlationId());
+        }
+
+        return response;
+    }
+
     public static AbstractResponse parseResponse(ApiKeys apiKey, ByteBuffer responseBuffer, short version) {
         switch (apiKey) {
             case PRODUCE:
@@ -138,36 +146,6 @@
                 return FetchResponse.parse(responseBuffer, version);
             case LIST_OFFSETS:
                 return ListOffsetResponse.parse(responseBuffer, version);
-=======
-    /**
-     * Parse a response from the provided buffer. The buffer is expected to hold both
-     * the {@link ResponseHeader} as well as the response payload.
-     */
-    public static AbstractResponse parseResponse(ByteBuffer byteBuffer, RequestHeader requestHeader) {
-        ApiKeys apiKey = requestHeader.apiKey();
-        short apiVersion = requestHeader.apiVersion();
-
-        ResponseHeader responseHeader = ResponseHeader.parse(byteBuffer, apiKey.responseHeaderVersion(apiVersion));
-        if (requestHeader.correlationId() != responseHeader.correlationId()) {
-            throw new CorrelationIdMismatchException("Correlation id for response ("
-                + responseHeader.correlationId() + ") does not match request ("
-                + requestHeader.correlationId() + "), request header: " + requestHeader,
-                requestHeader.correlationId(), responseHeader.correlationId());
-        }
-
-        Struct struct = apiKey.parseResponse(apiVersion, byteBuffer);
-        return AbstractResponse.parseResponse(apiKey, struct, apiVersion);
-    }
-
-    public static AbstractResponse parseResponse(ApiKeys apiKey, Struct struct, short version) {
-        switch (apiKey) {
-            case PRODUCE:
-                return new ProduceResponse(new ProduceResponseData(struct, version));
-            case FETCH:
-                return new FetchResponse<>(new FetchResponseData(struct, version));
-            case LIST_OFFSETS:
-                return new ListOffsetResponse(struct, version);
->>>>>>> dc55be2d
             case METADATA:
                 return MetadataResponse.parse(responseBuffer, version);
             case OFFSET_COMMIT:
@@ -209,11 +187,7 @@
             case INIT_PRODUCER_ID:
                 return InitProducerIdResponse.parse(responseBuffer, version);
             case OFFSET_FOR_LEADER_EPOCH:
-<<<<<<< HEAD
                 return OffsetsForLeaderEpochResponse.parse(responseBuffer, version);
-=======
-                return new OffsetsForLeaderEpochResponse(struct, version);
->>>>>>> dc55be2d
             case ADD_PARTITIONS_TO_TXN:
                 return AddPartitionsToTxnResponse.parse(responseBuffer, version);
             case ADD_OFFSETS_TO_TXN:
@@ -265,29 +239,25 @@
             case DESCRIBE_CLIENT_QUOTAS:
                 return DescribeClientQuotasResponse.parse(responseBuffer, version);
             case ALTER_CLIENT_QUOTAS:
-<<<<<<< HEAD
                 return AlterClientQuotasResponse.parse(responseBuffer, version);
-=======
-                return new AlterClientQuotasResponse(struct, version);
             case DESCRIBE_USER_SCRAM_CREDENTIALS:
-                return new DescribeUserScramCredentialsResponse(struct, version);
+                return DescribeUserScramCredentialsResponse.parse(responseBuffer, version);
             case ALTER_USER_SCRAM_CREDENTIALS:
-                return new AlterUserScramCredentialsResponse(struct, version);
+                return AlterUserScramCredentialsResponse.parse(responseBuffer, version);
             case VOTE:
-                return new VoteResponse(struct, version);
+                return VoteResponse.parse(responseBuffer, version);
             case BEGIN_QUORUM_EPOCH:
-                return new BeginQuorumEpochResponse(struct, version);
+                return BeginQuorumEpochResponse.parse(responseBuffer, version);
             case END_QUORUM_EPOCH:
-                return new EndQuorumEpochResponse(struct, version);
+                return EndQuorumEpochResponse.parse(responseBuffer, version);
             case DESCRIBE_QUORUM:
-                return new DescribeQuorumResponse(struct, version);
+                return DescribeQuorumResponse.parse(responseBuffer, version);
             case ALTER_ISR:
-                return new AlterIsrResponse(new AlterIsrResponseData(struct, version));
+                return AlterIsrResponse.parse(responseBuffer, version);
             case UPDATE_FEATURES:
-                return new UpdateFeaturesResponse(struct, version);
+                return UpdateFeaturesResponse.parse(responseBuffer, version);
             case ENVELOPE:
-                return new EnvelopeResponse(new EnvelopeResponseData(struct, version));
->>>>>>> dc55be2d
+                return EnvelopeResponse.parse(responseBuffer, version);
             default:
                 throw new AssertionError(String.format("ApiKey %s is not currently handled in `parseResponse`, the " +
                         "code should be updated to do so.", apiKey));
