--- conflicted
+++ resolved
@@ -52,11 +52,7 @@
     val txnMarkerPurgatory = DelayedOperationPurgatory[DelayedTxnMarker]("txn-marker-purgatory", config.brokerId, reaperEnabled = false)
     val txnMarkerChannelManager = TransactionMarkerChannelManager(config, metrics, metadataCache, txnStateManager, txnMarkerPurgatory, time)
 
-<<<<<<< HEAD
-    new TransactionCoordinator(config.brokerId, pidManager, txnStateManager, txnMarkerChannelManager, txnMarkerPurgatory, time)
-=======
-    new TransactionCoordinator(config.brokerId, pidManager, logManager, transactionMarkerChannelManager, txnMarkerPurgatory, scheduler, time)
->>>>>>> 49518491
+    new TransactionCoordinator(config.brokerId, scheduler, pidManager, txnStateManager, txnMarkerChannelManager, txnMarkerPurgatory, time)
   }
 
   private def initTransactionError(error: Errors): InitPidResult = {
@@ -77,11 +73,11 @@
  * Producers with no specific transactional id may talk to a random broker as their coordinators.
  */
 class TransactionCoordinator(brokerId: Int,
+                             scheduler: Scheduler,
                              pidManager: ProducerIdManager,
                              txnManager: TransactionStateManager,
                              txnMarkerChannelManager: TransactionMarkerChannelManager,
                              txnMarkerPurgatory: DelayedOperationPurgatory[DelayedTxnMarker],
-                             scheduler: Scheduler,
                              time: Time) extends Logging {
   this.logIdent = "[Transaction Coordinator " + brokerId + "]: "
 
@@ -416,30 +412,15 @@
   def partitionFor(transactionalId: String): Int = txnManager.partitionFor(transactionalId)
 
   private def expireTransactions(): Unit = {
-
-    txnManager.transactionsToExpire().foreach{ idAndMetadata =>
-      idAndMetadata.metadata synchronized {
-        if (!txnManager.isCoordinatorLoadingInProgress(idAndMetadata.transactionalId)
-          && idAndMetadata.metadata.pendingState.isEmpty) {
-          // bump the producerEpoch so that any further requests for this transactionalId will be fenced
-          idAndMetadata.metadata.producerEpoch = (idAndMetadata.metadata.producerEpoch + 1).toShort
-          idAndMetadata.metadata.prepareTransitionTo(Ongoing)
-          txnManager.appendTransactionToLog(idAndMetadata.transactionalId, idAndMetadata.metadata, (errors: Errors) => {
-            if (errors != Errors.NONE)
-              warn(s"failed to append transactionalId ${idAndMetadata.transactionalId} to log during transaction expiry. errors:$errors")
-            else
-              handleEndTransaction(idAndMetadata.transactionalId,
-                idAndMetadata.metadata.pid,
-                idAndMetadata.metadata.producerEpoch,
-                TransactionResult.ABORT,
-                (errors: Errors) => {
-                  if (errors != Errors.NONE)
-                    warn(s"rollback of transactionalId: ${idAndMetadata.transactionalId} failed during transaction expiry. errors: $errors")
-                }
-              )
-          })
-        }
-      }
+    txnManager.transactionsToExpire().foreach { txnIdAndPidEpoch =>
+      handleEndTransaction(txnIdAndPidEpoch.transactionalId,
+        txnIdAndPidEpoch.producerId,
+        txnIdAndPidEpoch.producerEpoch,
+        TransactionResult.ABORT,
+        (error: Errors) => {
+          if (error != Errors.NONE)
+            warn(s"Rollback ongoing transaction of transactionalId: ${txnIdAndPidEpoch.transactionalId} aborted due to ${error.exceptionName()}")
+        })
     }
   }
 
@@ -451,8 +432,8 @@
     scheduler.startup()
     scheduler.schedule("transaction-expiration",
       expireTransactions,
-      TransactionManager.DefaultRemoveExpiredTransactionsIntervalMs,
-      TransactionManager.DefaultRemoveExpiredTransactionsIntervalMs
+      TransactionStateManager.DefaultRemoveExpiredTransactionsIntervalMs,
+      TransactionStateManager.DefaultRemoveExpiredTransactionsIntervalMs
     )
     if (enablePidExpiration)
       txnManager.enablePidExpiration()
