--- conflicted
+++ resolved
@@ -242,15 +242,9 @@
   }
 
   // Remove the relevant project name once it's converted to JUnit 5
-<<<<<<< HEAD
-  def shouldUseJUnit5 = !(["api", "basic-auth-extension", "connect", "file", "generator",
-    "json", "mirror", "mirror-client", "runtime", "transform", "examples", "streams-scala",
-     "streams"].contains(it.project.name) || it.project.name.startsWith("upgrade-system-tests-"))
-=======
-  def shouldUseJUnit5 = !(["api", "connect", "core", "file", "generator", "json", "mirror",
+  def shouldUseJUnit5 = !(["api", "connect", "file", "generator", "json", "mirror",
     "runtime", "transform", "examples", "streams-scala", "streams"].contains(it.project.name) ||
     it.project.name.startsWith("upgrade-system-tests-"))
->>>>>>> c9f3d5e7
 
   def testLoggingEvents = ["passed", "skipped", "failed"]
   def testShowStandardStreams = false
