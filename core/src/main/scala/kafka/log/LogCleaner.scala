/**
 * Licensed to the Apache Software Foundation (ASF) under one or more
 * contributor license agreements.  See the NOTICE file distributed with
 * this work for additional information regarding copyright ownership.
 * The ASF licenses this file to You under the Apache License, Version 2.0
 * (the "License"); you may not use this file except in compliance with
 * the License.  You may obtain a copy of the License at
 *
 *    http://www.apache.org/licenses/LICENSE-2.0
 *
 * Unless required by applicable law or agreed to in writing, software
 * distributed under the License is distributed on an "AS IS" BASIS,
 * WITHOUT WARRANTIES OR CONDITIONS OF ANY KIND, either express or implied.
 * See the License for the specific language governing permissions and
 * limitations under the License.
 */

package kafka.log

import java.io.{File, IOException}
import java.nio._
import java.util.Date
import java.util.concurrent.TimeUnit

import kafka.common._
import kafka.metrics.KafkaMetricsGroup
import kafka.server.{BrokerReconfigurable, KafkaConfig, LogDirFailureChannel}
import kafka.utils._
import org.apache.kafka.common.{KafkaException, TopicPartition}
import org.apache.kafka.common.config.ConfigException
import org.apache.kafka.common.errors.{CorruptRecordException, KafkaStorageException}
import org.apache.kafka.common.record.MemoryRecords.RecordFilter
import org.apache.kafka.common.record.MemoryRecords.RecordFilter.BatchRetention
import org.apache.kafka.common.record._
import org.apache.kafka.common.utils.Time

import scala.jdk.CollectionConverters._
import scala.collection.mutable.ListBuffer
import scala.collection.{Iterable, Seq, Set, mutable}
import scala.util.control.ControlThrowable

/**
 * The cleaner is responsible for removing obsolete records from logs which have the "compact" retention strategy.
 * A message with key K and offset O is obsolete if there exists a message with key K and offset O' such that O < O'.
 *
 * Each log can be thought of being split into two sections of segments: a "clean" section which has previously been cleaned followed by a
 * "dirty" section that has not yet been cleaned. The dirty section is further divided into the "cleanable" section followed by an "uncleanable" section.
 * The uncleanable section is excluded from cleaning. The active log segment is always uncleanable. If there is a
 * compaction lag time set, segments whose largest message timestamp is within the compaction lag time of the cleaning operation are also uncleanable.
 *
 * The cleaning is carried out by a pool of background threads. Each thread chooses the dirtiest log that has the "compact" retention policy
 * and cleans that. The dirtiness of the log is guessed by taking the ratio of bytes in the dirty section of the log to the total bytes in the log.
 *
 * To clean a log the cleaner first builds a mapping of key=>last_offset for the dirty section of the log. See kafka.log.OffsetMap for details of
 * the implementation of the mapping.
 *
 * Once the key=>last_offset map is built, the log is cleaned by recopying each log segment but omitting any key that appears in the offset map with a
 * higher offset than what is found in the segment (i.e. messages with a key that appears in the dirty section of the log).
 *
 * To avoid segments shrinking to very small sizes with repeated cleanings we implement a rule by which if we will merge successive segments when
 * doing a cleaning if their log and index size are less than the maximum log and index size prior to the clean beginning.
 *
 * Cleaned segments are swapped into the log as they become available.
 *
 * One nuance that the cleaner must handle is log truncation. If a log is truncated while it is being cleaned the cleaning of that log is aborted.
 *
 * Messages with null payload are treated as deletes for the purpose of log compaction. This means that they receive special treatment by the cleaner.
 * The cleaner will only retain delete records for a period of time to avoid accumulating space indefinitely. This period of time is configurable on a per-topic
 * basis and is measured from the time the segment enters the clean portion of the log (at which point any prior message with that key has been removed).
 * Delete markers in the clean section of the log that are older than this time will not be retained when log segments are being recopied as part of cleaning.
 *
 * Note that cleaning is more complicated with the idempotent/transactional producer capabilities. The following
 * are the key points:
 *
 * 1. In order to maintain sequence number continuity for active producers, we always retain the last batch
 *    from each producerId, even if all the records from the batch have been removed. The batch will be removed
 *    once the producer either writes a new batch or is expired due to inactivity.
 * 2. We do not clean beyond the last stable offset. This ensures that all records observed by the cleaner have
 *    been decided (i.e. committed or aborted). In particular, this allows us to use the transaction index to
 *    collect the aborted transactions ahead of time.
 * 3. Records from aborted transactions are removed by the cleaner immediately without regard to record keys.
 * 4. Transaction markers are retained until all record batches from the same transaction have been removed and
 *    a sufficient amount of time has passed to reasonably ensure that an active consumer wouldn't consume any
 *    data from the transaction prior to reaching the offset of the marker. This follows the same logic used for
 *    tombstone deletion.
 *
 * @param initialConfig Initial configuration parameters for the cleaner. Actual config may be dynamically updated.
 * @param logDirs The directories where offset checkpoints reside
 * @param logs The pool of logs
 * @param time A way to control the passage of time
 */
class LogCleaner(initialConfig: CleanerConfig,
                 val logDirs: Seq[File],
                 val logs: Pool[TopicPartition, Log],
                 val logDirFailureChannel: LogDirFailureChannel,
                 time: Time = Time.SYSTEM) extends Logging with KafkaMetricsGroup with BrokerReconfigurable
{

  /* Log cleaner configuration which may be dynamically updated */
  @volatile private var config = initialConfig

  /* for managing the state of partitions being cleaned. package-private to allow access in tests */
  private[log] val cleanerManager = new LogCleanerManager(logDirs, logs, logDirFailureChannel)

  /* a throttle used to limit the I/O of all the cleaner threads to a user-specified maximum rate */
  private val throttler = new Throttler(desiredRatePerSec = config.maxIoBytesPerSecond,
                                        checkIntervalMs = 300,
                                        throttleDown = true,
                                        "cleaner-io",
                                        "bytes",
                                        time = time)

  private[log] val cleaners = mutable.ArrayBuffer[CleanerThread]()

  /* a metric to track the maximum utilization of any thread's buffer in the last cleaning */
  newGauge("max-buffer-utilization-percent",
    () => cleaners.iterator.map(100 * _.lastStats.bufferUtilization).max.toInt)

  /* a metric to track the recopy rate of each thread's last cleaning */
  newGauge("cleaner-recopy-percent", () => {
    val stats = cleaners.map(_.lastStats)
    val recopyRate = stats.iterator.map(_.bytesWritten).sum.toDouble / math.max(stats.iterator.map(_.bytesRead).sum, 1)
    (100 * recopyRate).toInt
  })

  /* a metric to track the maximum cleaning time for the last cleaning from each thread */
  newGauge("max-clean-time-secs", () => cleaners.iterator.map(_.lastStats.elapsedSecs).max.toInt)

  // a metric to track delay between the time when a log is required to be compacted
  // as determined by max compaction lag and the time of last cleaner run.
  newGauge("max-compaction-delay-secs",
    () => Math.max(0, (cleaners.iterator.map(_.lastPreCleanStats.maxCompactionDelayMs).max / 1000).toInt))

  newGauge("DeadThreadCount", () => deadThreadCount)

  private[log] def deadThreadCount: Int = cleaners.count(_.isThreadFailed)

  /**
   * Start the background cleaning
   */
  def startup(): Unit = {
    info("Starting the log cleaner")
    (0 until config.numThreads).foreach { i =>
      val cleaner = new CleanerThread(i)
      cleaners += cleaner
      cleaner.start()
    }
  }

  /**
   * Stop the background cleaning
   */
  def shutdown(): Unit = {
    info("Shutting down the log cleaner.")
    cleaners.foreach(_.shutdown())
    cleaners.clear()
  }

  override def reconfigurableConfigs: Set[String] = {
    LogCleaner.ReconfigurableConfigs
  }

  override def validateReconfiguration(newConfig: KafkaConfig): Unit = {
    val newCleanerConfig = LogCleaner.cleanerConfig(newConfig)
    val numThreads = newCleanerConfig.numThreads
    val currentThreads = config.numThreads
    if (numThreads < 1)
      throw new ConfigException(s"Log cleaner threads should be at least 1")
    if (numThreads < currentThreads / 2)
      throw new ConfigException(s"Log cleaner threads cannot be reduced to less than half the current value $currentThreads")
    if (numThreads > currentThreads * 2)
      throw new ConfigException(s"Log cleaner threads cannot be increased to more than double the current value $currentThreads")

  }

  /**
    * Reconfigure log clean config. This simply stops current log cleaners and creates new ones.
    * That ensures that if any of the cleaners had failed, new cleaners are created to match the new config.
    */
  override def reconfigure(oldConfig: KafkaConfig, newConfig: KafkaConfig): Unit = {
    config = LogCleaner.cleanerConfig(newConfig)
    shutdown()
    startup()
  }

  /**
   *  Abort the cleaning of a particular partition, if it's in progress. This call blocks until the cleaning of
   *  the partition is aborted.
   */
  def abortCleaning(topicPartition: TopicPartition): Unit = {
    cleanerManager.abortCleaning(topicPartition)
  }

  /**
   * Update checkpoint file, removing topics and partitions that no longer exist
   */
  def updateCheckpoints(dataDir: File): Unit = {
    cleanerManager.updateCheckpoints(dataDir, update=None)
  }

  def alterCheckpointDir(topicPartition: TopicPartition, sourceLogDir: File, destLogDir: File): Unit = {
    cleanerManager.alterCheckpointDir(topicPartition, sourceLogDir, destLogDir)
  }

  def handleLogDirFailure(dir: String): Unit = {
    cleanerManager.handleLogDirFailure(dir)
  }

  /**
   * Truncate cleaner offset checkpoint for the given partition if its checkpointed offset is larger than the given offset
   */
  def maybeTruncateCheckpoint(dataDir: File, topicPartition: TopicPartition, offset: Long): Unit = {
    cleanerManager.maybeTruncateCheckpoint(dataDir, topicPartition, offset)
  }

  /**
   *  Abort the cleaning of a particular partition if it's in progress, and pause any future cleaning of this partition.
   *  This call blocks until the cleaning of the partition is aborted and paused.
   */
  def abortAndPauseCleaning(topicPartition: TopicPartition): Unit = {
    cleanerManager.abortAndPauseCleaning(topicPartition)
  }

  /**
    *  Resume the cleaning of paused partitions.
    */
  def resumeCleaning(topicPartitions: Iterable[TopicPartition]): Unit = {
    cleanerManager.resumeCleaning(topicPartitions)
  }

  /**
   * For testing, a way to know when work has completed. This method waits until the
   * cleaner has processed up to the given offset on the specified topic/partition
   *
   * @param topicPartition The topic and partition to be cleaned
   * @param offset The first dirty offset that the cleaner doesn't have to clean
   * @param maxWaitMs The maximum time in ms to wait for cleaner
   *
   * @return A boolean indicating whether the work has completed before timeout
   */
  def awaitCleaned(topicPartition: TopicPartition, offset: Long, maxWaitMs: Long = 60000L): Boolean = {
    def isCleaned = cleanerManager.allCleanerCheckpoints.get(topicPartition).fold(false)(_ >= offset)
    var remainingWaitMs = maxWaitMs
    while (!isCleaned && remainingWaitMs > 0) {
      val sleepTime = math.min(100, remainingWaitMs)
      Thread.sleep(sleepTime)
      remainingWaitMs -= sleepTime
    }
    isCleaned
  }

  /**
    * To prevent race between retention and compaction,
    * retention threads need to make this call to obtain:
    * @return A list of log partitions that retention threads can safely work on
    */
  def pauseCleaningForNonCompactedPartitions(): Iterable[(TopicPartition, Log)] = {
    cleanerManager.pauseCleaningForNonCompactedPartitions()
  }

  // Only for testing
  private[kafka] def currentConfig: CleanerConfig = config

  // Only for testing
  private[log] def cleanerCount: Int = cleaners.size

  /**
   * The cleaner threads do the actual log cleaning. Each thread processes does its cleaning repeatedly by
   * choosing the dirtiest log, cleaning it, and then swapping in the cleaned segments.
   */
  private[log] class CleanerThread(threadId: Int)
    extends ShutdownableThread(name = s"kafka-log-cleaner-thread-$threadId", isInterruptible = false) {

    protected override def loggerName = classOf[LogCleaner].getName

    if (config.dedupeBufferSize / config.numThreads > Int.MaxValue)
      warn("Cannot use more than 2G of cleaner buffer space per cleaner thread, ignoring excess buffer space...")

    val cleaner = new Cleaner(id = threadId,
                              offsetMap = new SkimpyOffsetMap(memory = math.min(config.dedupeBufferSize / config.numThreads, Int.MaxValue).toInt,
                                                              hashAlgorithm = config.hashAlgorithm),
                              ioBufferSize = config.ioBufferSize / config.numThreads / 2,
                              maxIoBufferSize = config.maxMessageSize,
                              dupBufferLoadFactor = config.dedupeBufferLoadFactor,
                              throttler = throttler,
                              time = time,
                              checkDone = checkDone)

    @volatile var lastStats: CleanerStats = new CleanerStats()
    @volatile var lastPreCleanStats: PreCleanStats = new PreCleanStats()

    private def checkDone(topicPartition: TopicPartition): Unit = {
      if (!isRunning)
        throw new ThreadShutdownException
      cleanerManager.checkCleaningAborted(topicPartition)
    }

    /**
     * The main loop for the cleaner thread
     * Clean a log if there is a dirty log available, otherwise sleep for a bit
     */
    override def doWork(): Unit = {
      val cleaned = tryCleanFilthiestLog()
      if (!cleaned)
        pause(config.backOffMs, TimeUnit.MILLISECONDS)
    }

    /**
     * Cleans a log if there is a dirty log available
     * @return whether a log was cleaned
     */
    private def tryCleanFilthiestLog(): Boolean = {
      try {
        cleanFilthiestLog()
      } catch {
        case e: LogCleaningException =>
          warn(s"Unexpected exception thrown when cleaning log ${e.log}. Marking its partition (${e.log.topicPartition}) as uncleanable", e)
          cleanerManager.markPartitionUncleanable(e.log.parentDir, e.log.topicPartition)

          false
      }
    }

    @throws(classOf[LogCleaningException])
    private def cleanFilthiestLog(): Boolean = {
      val preCleanStats = new PreCleanStats()
      val cleaned = cleanerManager.grabFilthiestCompactedLog(time, preCleanStats) match {
        case None =>
          false
        case Some(cleanable) =>
          // there's a log, clean it
          this.lastPreCleanStats = preCleanStats
          try {
            cleanLog(cleanable)
            true
          } catch {
            case e @ (_: ThreadShutdownException | _: ControlThrowable) => throw e
            case e: Exception => throw new LogCleaningException(cleanable.log, e.getMessage, e)
          }
      }
      val deletable: Iterable[(TopicPartition, Log)] = cleanerManager.deletableLogs()
      try {
        deletable.foreach { case (_, log) =>
          try {
            log.deleteOldSegments()
          } catch {
            case e @ (_: ThreadShutdownException | _: ControlThrowable) => throw e
            case e: Exception => throw new LogCleaningException(log, e.getMessage, e)
          }
        }
      } finally  {
        cleanerManager.doneDeleting(deletable.map(_._1))
      }

      cleaned
    }

    private def cleanLog(cleanable: LogToClean): Unit = {
      val startOffset = cleanable.firstDirtyOffset
      var endOffset = startOffset
      try {
        val (nextDirtyOffset, cleanerStats) = cleaner.clean(cleanable)
        endOffset = nextDirtyOffset
        recordStats(cleaner.id, cleanable.log.name, startOffset, endOffset, cleanerStats)
      } catch {
        case _: LogCleaningAbortedException => // task can be aborted, let it go.
        case _: KafkaStorageException => // partition is already offline. let it go.
        case e: IOException =>
          val logDirectory = cleanable.log.parentDir
          val msg = s"Failed to clean up log for ${cleanable.topicPartition} in dir $logDirectory due to IOException"
          logDirFailureChannel.maybeAddOfflineLogDir(logDirectory, msg, e)
      } finally {
        cleanerManager.doneCleaning(cleanable.topicPartition, cleanable.log.parentDirFile, endOffset)
      }
    }

    /**
     * Log out statistics on a single run of the cleaner.
     */
    def recordStats(id: Int, name: String, from: Long, to: Long, stats: CleanerStats): Unit = {
      this.lastStats = stats
      def mb(bytes: Double) = bytes / (1024*1024)
      val message =
        "%n\tLog cleaner thread %d cleaned log %s (dirty section = [%d, %d])%n".format(id, name, from, to) +
        "\t%,.1f MB of log processed in %,.1f seconds (%,.1f MB/sec).%n".format(mb(stats.bytesRead.toDouble),
                                                                                stats.elapsedSecs,
                                                                                mb(stats.bytesRead.toDouble / stats.elapsedSecs)) +
        "\tIndexed %,.1f MB in %.1f seconds (%,.1f Mb/sec, %.1f%% of total time)%n".format(mb(stats.mapBytesRead.toDouble),
                                                                                           stats.elapsedIndexSecs,
                                                                                           mb(stats.mapBytesRead.toDouble) / stats.elapsedIndexSecs,
                                                                                           100 * stats.elapsedIndexSecs / stats.elapsedSecs) +
        "\tBuffer utilization: %.1f%%%n".format(100 * stats.bufferUtilization) +
        "\tCleaned %,.1f MB in %.1f seconds (%,.1f Mb/sec, %.1f%% of total time)%n".format(mb(stats.bytesRead.toDouble),
                                                                                           stats.elapsedSecs - stats.elapsedIndexSecs,
                                                                                           mb(stats.bytesRead.toDouble) / (stats.elapsedSecs - stats.elapsedIndexSecs), 100 * (stats.elapsedSecs - stats.elapsedIndexSecs) / stats.elapsedSecs) +
        "\tStart size: %,.1f MB (%,d messages)%n".format(mb(stats.bytesRead.toDouble), stats.messagesRead) +
        "\tEnd size: %,.1f MB (%,d messages)%n".format(mb(stats.bytesWritten.toDouble), stats.messagesWritten) +
        "\t%.1f%% size reduction (%.1f%% fewer messages)%n".format(100.0 * (1.0 - stats.bytesWritten.toDouble/stats.bytesRead),
                                                                   100.0 * (1.0 - stats.messagesWritten.toDouble/stats.messagesRead))
      info(message)
      if (lastPreCleanStats.delayedPartitions > 0) {
        info("\tCleanable partitions: %d, Delayed partitions: %d, max delay: %d".format(lastPreCleanStats.cleanablePartitions, lastPreCleanStats.delayedPartitions, lastPreCleanStats.maxCompactionDelayMs))
      }
      if (stats.invalidMessagesRead > 0) {
        warn("\tFound %d invalid messages during compaction.".format(stats.invalidMessagesRead))
      }
    }

  }
}

object LogCleaner {
  val ReconfigurableConfigs = Set(
    KafkaConfig.LogCleanerThreadsProp,
    KafkaConfig.LogCleanerDedupeBufferSizeProp,
    KafkaConfig.LogCleanerDedupeBufferLoadFactorProp,
    KafkaConfig.LogCleanerIoBufferSizeProp,
    KafkaConfig.MessageMaxBytesProp,
    KafkaConfig.LogCleanerIoMaxBytesPerSecondProp,
    KafkaConfig.LogCleanerBackoffMsProp
  )

  def cleanerConfig(config: KafkaConfig): CleanerConfig = {
    CleanerConfig(numThreads = config.logCleanerThreads,
      dedupeBufferSize = config.logCleanerDedupeBufferSize,
      dedupeBufferLoadFactor = config.logCleanerDedupeBufferLoadFactor,
      ioBufferSize = config.logCleanerIoBufferSize,
      maxMessageSize = config.messageMaxBytes,
      maxIoBytesPerSecond = config.logCleanerIoMaxBytesPerSecond,
      backOffMs = config.logCleanerBackoffMs,
      enableCleaner = config.logCleanerEnable)

  }

  def createNewCleanedSegment(log: Log, baseOffset: Long): LogSegment = {
    LogSegment.deleteIfExists(log.dir, baseOffset, fileSuffix = Log.CleanedFileSuffix)
    LogSegment.open(log.dir, baseOffset, log.config, Time.SYSTEM, fileAlreadyExists = false,
      fileSuffix = Log.CleanedFileSuffix, initFileSize = log.initFileSize, preallocate = log.config.preallocate)
  }

}

/**
 * This class holds the actual logic for cleaning a log
 * @param id An identifier used for logging
 * @param offsetMap The map used for deduplication
 * @param ioBufferSize The size of the buffers to use. Memory usage will be 2x this number as there is a read and write buffer.
 * @param maxIoBufferSize The maximum size of a message that can appear in the log
 * @param dupBufferLoadFactor The maximum percent full for the deduplication buffer
 * @param throttler The throttler instance to use for limiting I/O rate.
 * @param time The time instance
 * @param checkDone Check if the cleaning for a partition is finished or aborted.
 */
private[log] class Cleaner(val id: Int,
                           val offsetMap: OffsetMap,
                           ioBufferSize: Int,
                           maxIoBufferSize: Int,
                           dupBufferLoadFactor: Double,
                           throttler: Throttler,
                           time: Time,
                           checkDone: TopicPartition => Unit) extends Logging {

  protected override def loggerName = classOf[LogCleaner].getName

  this.logIdent = s"[Cleaner $id]: "

  /* buffer used for read i/o */
  private var readBuffer = ByteBuffer.allocate(ioBufferSize)

  /* buffer used for write i/o */
  private var writeBuffer = ByteBuffer.allocate(ioBufferSize)

  private val decompressionBufferSupplier = BufferSupplier.create();

  require(offsetMap.slots * dupBufferLoadFactor > 1, "offset map is too small to fit in even a single message, so log cleaning will never make progress. You can increase log.cleaner.dedupe.buffer.size or decrease log.cleaner.threads")

  /**
   * Clean the given log
   *
   * @param cleanable The log to be cleaned
   *
   * @return The first offset not cleaned and the statistics for this round of cleaning
   */
  private[log] def clean(cleanable: LogToClean): (Long, CleanerStats) = {
    // figure out the timestamp below which it is safe to remove delete tombstones
    // this position is defined to be a configurable time beneath the last modified time of the last clean segment
    val deleteHorizonMs =
      cleanable.log.logSegments(0, cleanable.firstDirtyOffset).lastOption match {
        case None => 0L
        case Some(seg) => seg.lastModified - cleanable.log.config.deleteRetentionMs
    }

    doClean(cleanable, deleteHorizonMs)
  }

  private[log] def doClean(cleanable: LogToClean, deleteHorizonMs: Long): (Long, CleanerStats) = {
    info("Beginning cleaning of log %s.".format(cleanable.log.name))

    val log = cleanable.log
    val stats = new CleanerStats()

    // build the offset map
    info("Building offset map for %s...".format(cleanable.log.name))
    val upperBoundOffset = cleanable.firstUncleanableOffset
    buildOffsetMap(log, cleanable.firstDirtyOffset, upperBoundOffset, offsetMap, stats)
    val endOffset = offsetMap.latestOffset + 1
    stats.indexDone()

    // determine the timestamp up to which the log will be cleaned
    // this is the lower of the last active segment and the compaction lag
    val cleanableHorizonMs = log.logSegments(0, cleanable.firstUncleanableOffset).lastOption.map(_.lastModified).getOrElse(0L)

    // group the segments and clean the groups
    info("Cleaning log %s (cleaning prior to %s, discarding tombstones prior to %s)...".format(log.name, new Date(cleanableHorizonMs), new Date(deleteHorizonMs)))
    val transactionMetadata = new CleanedTransactionMetadata

    val groupedSegments = groupSegmentsBySize(log.logSegments(0, endOffset), log.config.segmentSize,
      log.config.maxIndexSize, cleanable.firstUncleanableOffset)
    for (group <- groupedSegments)
      cleanSegments(log, group, offsetMap, deleteHorizonMs, stats, transactionMetadata)

    // record buffer utilization
    stats.bufferUtilization = offsetMap.utilization

    stats.allDone()

    (endOffset, stats)
  }

  /**
   * Clean a group of segments into a single replacement segment
   *
   * @param log The log being cleaned
   * @param segments The group of segments being cleaned
   * @param map The offset map to use for cleaning segments
   * @param deleteHorizonMs The time to retain delete tombstones
   * @param stats Collector for cleaning statistics
   * @param transactionMetadata State of ongoing transactions which is carried between the cleaning
   *                            of the grouped segments
   */
  private[log] def cleanSegments(log: Log,
                                 segments: Seq[LogSegment],
                                 map: OffsetMap,
                                 deleteHorizonMs: Long,
                                 stats: CleanerStats,
                                 transactionMetadata: CleanedTransactionMetadata): Unit = {
    // create a new segment with a suffix appended to the name of the log and indexes
    val cleaned = LogCleaner.createNewCleanedSegment(log, segments.head.baseOffset)
    transactionMetadata.cleanedIndex = Some(cleaned.txnIndex)

    try {
      // clean segments into the new destination segment
      val iter = segments.iterator
      var currentSegmentOpt: Option[LogSegment] = Some(iter.next())
      val lastOffsetOfActiveProducers = log.lastRecordsOfActiveProducers

      while (currentSegmentOpt.isDefined) {
        val currentSegment = currentSegmentOpt.get
        val nextSegmentOpt = if (iter.hasNext) Some(iter.next()) else None

        val startOffset = currentSegment.baseOffset
        val upperBoundOffset = nextSegmentOpt.map(_.baseOffset).getOrElse(map.latestOffset + 1)
        val abortedTransactions = log.collectAbortedTransactions(startOffset, upperBoundOffset)
        transactionMetadata.addAbortedTransactions(abortedTransactions)

        val retainDeletesAndTxnMarkers = currentSegment.lastModified > deleteHorizonMs
        info(s"Cleaning $currentSegment in log ${log.name} into ${cleaned.baseOffset} " +
          s"with deletion horizon $deleteHorizonMs, " +
          s"${if(retainDeletesAndTxnMarkers) "retaining" else "discarding"} deletes.")

        try {
          cleanInto(log.topicPartition, currentSegment.log, cleaned, map, retainDeletesAndTxnMarkers, log.config.maxMessageSize,
            transactionMetadata, lastOffsetOfActiveProducers, stats)
        } catch {
          case e: LogSegmentOffsetOverflowException =>
            // Split the current segment. It's also safest to abort the current cleaning process, so that we retry from
            // scratch once the split is complete.
            info(s"Caught segment overflow error during cleaning: ${e.getMessage}")
            log.splitOverflowedSegment(currentSegment)
            throw new LogCleaningAbortedException()
        }
        currentSegmentOpt = nextSegmentOpt
      }

      cleaned.onBecomeInactiveSegment()
      // flush new segment to disk before swap
      cleaned.flush()

      // update the modification date to retain the last modified date of the original files
      val modified = segments.last.lastModified
      cleaned.lastModified = modified

      // swap in new segment
      info(s"Swapping in cleaned segment $cleaned for segment(s) $segments in log $log")
      log.replaceSegments(List(cleaned), segments)
    } catch {
      case e: LogCleaningAbortedException =>
        try cleaned.deleteIfExists()
        catch {
          case deleteException: Exception =>
            e.addSuppressed(deleteException)
        } finally throw e
    }
  }

  /**
   * Clean the given source log segment into the destination segment using the key=>offset mapping
   * provided
   *
   * @param topicPartition The topic and partition of the log segment to clean
   * @param sourceRecords The dirty log segment
   * @param dest The cleaned log segment
   * @param map The key=>offset mapping
   * @param retainDeletesAndTxnMarkers Should tombstones and markers be retained while cleaning this segment
   * @param maxLogMessageSize The maximum message size of the corresponding topic
   * @param stats Collector for cleaning statistics
   */
  private[log] def cleanInto(topicPartition: TopicPartition,
                             sourceRecords: FileRecords,
                             dest: LogSegment,
                             map: OffsetMap,
                             retainDeletesAndTxnMarkers: Boolean,
                             maxLogMessageSize: Int,
                             transactionMetadata: CleanedTransactionMetadata,
                             lastRecordsOfActiveProducers: Map[Long, LastRecord],
                             stats: CleanerStats): Unit = {
    val logCleanerFilter: RecordFilter = new RecordFilter {
      var discardBatchRecords: Boolean = _

      override def checkBatchRetention(batch: RecordBatch): BatchRetention = {
        // we piggy-back on the tombstone retention logic to delay deletion of transaction markers.
        // note that we will never delete a marker until all the records from that transaction are removed.
        discardBatchRecords = shouldDiscardBatch(batch, transactionMetadata, retainTxnMarkers = retainDeletesAndTxnMarkers)

        def isBatchLastRecordOfProducer: Boolean = {
          // We retain the batch in order to preserve the state of active producers. There are three cases:
          // 1) The producer is no longer active, which means we can delete all records for that producer.
          // 2) The producer is still active and has a last data offset. We retain the batch that contains
          //    this offset since it also contains the last sequence number for this producer.
          // 3) The last entry in the log is a transaction marker. We retain this marker since it has the
          //    last producer epoch, which is needed to ensure fencing.
          lastRecordsOfActiveProducers.get(batch.producerId).exists { lastRecord =>
            lastRecord.lastDataOffset match {
              case Some(offset) => batch.lastOffset == offset
              case None => batch.isControlBatch && batch.producerEpoch == lastRecord.producerEpoch
            }
          }
        }

        if (batch.hasProducerId && isBatchLastRecordOfProducer)
          BatchRetention.RETAIN_EMPTY
        else if (discardBatchRecords)
          BatchRetention.DELETE
        else
          BatchRetention.DELETE_EMPTY
      }

      override def shouldRetainRecord(batch: RecordBatch, record: Record): Boolean = {
        if (discardBatchRecords)
          // The batch is only retained to preserve producer sequence information; the records can be removed
          false
        else
          Cleaner.this.shouldRetainRecord(map, retainDeletesAndTxnMarkers, batch, record, stats)
      }
    }

    var position = 0
    while (position < sourceRecords.sizeInBytes) {
      checkDone(topicPartition)
      // read a chunk of messages and copy any that are to be retained to the write buffer to be written out
      readBuffer.clear()
      writeBuffer.clear()

      sourceRecords.readInto(readBuffer, position)
      val records = MemoryRecords.readableRecords(readBuffer)
      throttler.maybeThrottle(records.sizeInBytes)
      val result = records.filterTo(topicPartition, logCleanerFilter, writeBuffer, maxLogMessageSize, decompressionBufferSupplier)
      stats.readMessages(result.messagesRead, result.bytesRead)
      stats.recopyMessages(result.messagesRetained, result.bytesRetained)

      position += result.bytesRead

      // if any messages are to be retained, write them out
      val outputBuffer = result.outputBuffer
      if (outputBuffer.position() > 0) {
        outputBuffer.flip()
        val retained = MemoryRecords.readableRecords(outputBuffer)
        // it's OK not to hold the Log's lock in this case, because this segment is only accessed by other threads
        // after `Log.replaceSegments` (which acquires the lock) is called
        dest.append(largestOffset = result.maxOffset,
          largestTimestamp = result.maxTimestamp,
          shallowOffsetOfMaxTimestamp = result.shallowOffsetOfMaxTimestamp,
          records = retained)
        throttler.maybeThrottle(outputBuffer.limit())
      }

      // if we read bytes but didn't get even one complete batch, our I/O buffer is too small, grow it and try again
      // `result.bytesRead` contains bytes from `messagesRead` and any discarded batches.
      if (readBuffer.limit() > 0 && result.bytesRead == 0)
        growBuffersOrFail(sourceRecords, position, maxLogMessageSize, records)
    }
    restoreBuffers()
  }


  /**
   * Grow buffers to process next batch of records from `sourceRecords.` Buffers are doubled in size
   * up to a maximum of `maxLogMessageSize`. In some scenarios, a record could be bigger than the
   * current maximum size configured for the log. For example:
   *   1. A compacted topic using compression may contain a message set slightly larger than max.message.bytes
   *   2. max.message.bytes of a topic could have been reduced after writing larger messages
   * In these cases, grow the buffer to hold the next batch.
   */
  private def growBuffersOrFail(sourceRecords: FileRecords,
                                position: Int,
                                maxLogMessageSize: Int,
                                memoryRecords: MemoryRecords): Unit = {

    val maxSize = if (readBuffer.capacity >= maxLogMessageSize) {
      val nextBatchSize = memoryRecords.firstBatchSize
      val logDesc = s"log segment ${sourceRecords.file} at position $position"
      if (nextBatchSize == null)
        throw new IllegalStateException(s"Could not determine next batch size for $logDesc")
      if (nextBatchSize <= 0)
        throw new IllegalStateException(s"Invalid batch size $nextBatchSize for $logDesc")
      if (nextBatchSize <= readBuffer.capacity)
        throw new IllegalStateException(s"Batch size $nextBatchSize < buffer size ${readBuffer.capacity}, but not processed for $logDesc")
      val bytesLeft = sourceRecords.channel.size - position
      if (nextBatchSize > bytesLeft)
        throw new CorruptRecordException(s"Log segment may be corrupt, batch size $nextBatchSize > $bytesLeft bytes left in segment for $logDesc")
      nextBatchSize.intValue
    } else
      maxLogMessageSize

    growBuffers(maxSize)
  }

  private def shouldDiscardBatch(batch: RecordBatch,
                                 transactionMetadata: CleanedTransactionMetadata,
                                 retainTxnMarkers: Boolean): Boolean = {
    if (batch.isControlBatch) {
      val canDiscardControlBatch = transactionMetadata.onControlBatchRead(batch)
      canDiscardControlBatch && !retainTxnMarkers
    } else {
      val canDiscardBatch = transactionMetadata.onBatchRead(batch)
      canDiscardBatch
    }
  }

  private def shouldRetainRecord(map: kafka.log.OffsetMap,
                                 retainDeletes: Boolean,
                                 batch: RecordBatch,
                                 record: Record,
                                 stats: CleanerStats): Boolean = {
    // keep all records that are beyond the latest offset based on OffsetMap
    val pastLatestOffset = record.offset > map.latestOffset
    if (pastLatestOffset)
      return true

    if (record.hasKey) {
      /* First,the message must have the latest offset or version for the key
       * then there are two cases in which we can retain a message:
       *   1) The message has value
       *   2) The message doesn't has value but it can't be deleted now.
       */
      val isLatestRecordForKey = map.shouldRetainRecord(record)
      val isRetainedValue = record.hasValue || retainDeletes
      isLatestRecordForKey && isRetainedValue
    } else {
      stats.invalidMessage()
      false
    }
  }

  /**
   * Double the I/O buffer capacity
   */
  def growBuffers(maxLogMessageSize: Int): Unit = {
    val maxBufferSize = math.max(maxLogMessageSize, maxIoBufferSize)
    if(readBuffer.capacity >= maxBufferSize || writeBuffer.capacity >= maxBufferSize)
      throw new IllegalStateException("This log contains a message larger than maximum allowable size of %s.".format(maxBufferSize))
    val newSize = math.min(this.readBuffer.capacity * 2, maxBufferSize)
    info(s"Growing cleaner I/O buffers from ${readBuffer.capacity} bytes to $newSize bytes.")
    this.readBuffer = ByteBuffer.allocate(newSize)
    this.writeBuffer = ByteBuffer.allocate(newSize)
  }

  /**
   * Restore the I/O buffer capacity to its original size
   */
  def restoreBuffers(): Unit = {
    if(this.readBuffer.capacity > this.ioBufferSize)
      this.readBuffer = ByteBuffer.allocate(this.ioBufferSize)
    if(this.writeBuffer.capacity > this.ioBufferSize)
      this.writeBuffer = ByteBuffer.allocate(this.ioBufferSize)
  }

  /**
   * Group the segments in a log into groups totaling less than a given size. the size is enforced separately for the log data and the index data.
   * We collect a group of such segments together into a single
   * destination segment. This prevents segment sizes from shrinking too much.
   *
   * @param segments The log segments to group
   * @param maxSize the maximum size in bytes for the total of all log data in a group
   * @param maxIndexSize the maximum size in bytes for the total of all index data in a group
   *
   * @return A list of grouped segments
   */
  private[log] def groupSegmentsBySize(segments: Iterable[LogSegment], maxSize: Int, maxIndexSize: Int, firstUncleanableOffset: Long): List[Seq[LogSegment]] = {
    var grouped = List[List[LogSegment]]()
    var segs = segments.toList
    while(segs.nonEmpty) {
      var group = List(segs.head)
      var logSize = segs.head.size.toLong
      var indexSize = segs.head.offsetIndex.sizeInBytes.toLong
      var timeIndexSize = segs.head.timeIndex.sizeInBytes.toLong
      segs = segs.tail
      while(segs.nonEmpty &&
            logSize + segs.head.size <= maxSize &&
            indexSize + segs.head.offsetIndex.sizeInBytes <= maxIndexSize &&
            timeIndexSize + segs.head.timeIndex.sizeInBytes <= maxIndexSize &&
            lastOffsetForFirstSegment(segs, firstUncleanableOffset) - group.last.baseOffset <= Int.MaxValue) {
        group = segs.head :: group
        logSize += segs.head.size
        indexSize += segs.head.offsetIndex.sizeInBytes
        timeIndexSize += segs.head.timeIndex.sizeInBytes
        segs = segs.tail
      }
      grouped ::= group.reverse
    }
    grouped.reverse
  }

  /**
    * We want to get the last offset in the first log segment in segs.
    * LogSegment.nextOffset() gives the exact last offset in a segment, but can be expensive since it requires
    * scanning the segment from the last index entry.
    * Therefore, we estimate the last offset of the first log segment by using
    * the base offset of the next segment in the list.
    * If the next segment doesn't exist, first Uncleanable Offset will be used.
    *
    * @param segs - remaining segments to group.
    * @return The estimated last offset for the first segment in segs
    */
  private def lastOffsetForFirstSegment(segs: List[LogSegment], firstUncleanableOffset: Long): Long = {
    if (segs.size > 1) {
      /* if there is a next segment, use its base offset as the bounding offset to guarantee we know
       * the worst case offset */
      segs(1).baseOffset - 1
    } else {
      //for the last segment in the list, use the first uncleanable offset.
      firstUncleanableOffset - 1
    }
  }

  /**
   * Build a map of key_hash => offset for the keys in the cleanable dirty portion of the log to use in cleaning.
   * @param log The log to use
   * @param start The offset at which dirty messages begin
   * @param end The ending offset for the map that is being built
   * @param map The map in which to store the mappings
   * @param stats Collector for cleaning statistics
   */
  private[log] def buildOffsetMap(log: Log,
                                  start: Long,
                                  end: Long,
                                  map: OffsetMap,
                                  stats: CleanerStats): Unit = {
    // initialize the map for the topic partition
    map.init(log.config.compactionStrategy, log.config.compactionStrategyHeaderKey, this.id, log.topicPartition.toString)

    val dirty = log.logSegments(start, end).toBuffer
    val nextSegmentStartOffsets = new ListBuffer[Long]
    if (dirty.nonEmpty) {
      for (nextSegment <- dirty.tail) nextSegmentStartOffsets.append(nextSegment.baseOffset)
      nextSegmentStartOffsets.append(end)
    }
    info("Building offset map for log %s for %d segments in offset range [%d, %d).".format(log.name, dirty.size, start, end))

    val transactionMetadata = new CleanedTransactionMetadata
    val abortedTransactions = log.collectAbortedTransactions(start, end)
    transactionMetadata.addAbortedTransactions(abortedTransactions)

    // Add all the cleanable dirty segments. We must take at least map.slots * load_factor,
    // but we may be able to fit more (if there is lots of duplication in the dirty section of the log)
    var full = false
    for ( (segment, nextSegmentStartOffset) <- dirty.zip(nextSegmentStartOffsets) if !full) {
      checkDone(log.topicPartition)

      full = buildOffsetMapForSegment(log.topicPartition, segment, map, start, nextSegmentStartOffset, log.config.maxMessageSize,
        transactionMetadata, stats)
      if (full)
        debug("Offset map is full, %d segments fully mapped, segment with base offset %d is partially mapped".format(dirty.indexOf(segment), segment.baseOffset))
    }
    info("Offset map for log %s complete.".format(log.name))
  }

  /**
   * Add the messages in the given segment to the offset map
   *
   * @param segment The segment to index
   * @param map The map in which to store the key=>offset mapping
   * @param stats Collector for cleaning statistics
   *
   * @return If the map was filled whilst loading from this segment
   */
  private def buildOffsetMapForSegment(topicPartition: TopicPartition,
                                       segment: LogSegment,
                                       map: OffsetMap,
                                       startOffset: Long,
                                       nextSegmentStartOffset: Long,
                                       maxLogMessageSize: Int,
                                       transactionMetadata: CleanedTransactionMetadata,
                                       stats: CleanerStats): Boolean = {
    var position = segment.offsetIndex.lookup(startOffset).position
    val maxDesiredMapSize = (map.slots * this.dupBufferLoadFactor).toInt
    while (position < segment.log.sizeInBytes) {
      checkDone(topicPartition)
      readBuffer.clear()
      try {
        segment.log.readInto(readBuffer, position)
      } catch {
        case e: Exception =>
          throw new KafkaException(s"Failed to read from segment $segment of partition $topicPartition " +
            "while loading offset map", e)
      }
      val records = MemoryRecords.readableRecords(readBuffer)
      throttler.maybeThrottle(records.sizeInBytes)

      val startPosition = position
      for (batch <- records.batches.asScala) {
        if (batch.isControlBatch) {
          transactionMetadata.onControlBatchRead(batch)
          stats.indexMessagesRead(1)
        } else {
          val isAborted = transactionMetadata.onBatchRead(batch)
          if (isAborted) {
            // If the batch is aborted, do not bother populating the offset map.
            // Note that abort markers are supported in v2 and above, which means count is defined.
            stats.indexMessagesRead(batch.countOrNull)
          } else {
<<<<<<< HEAD
            for (record <- batch.asScala) {
              if (record.hasKey && record.offset >= startOffset) {
                if (map.size < maxDesiredMapSize)
                  map.put(record)
                else
                  return true
=======
            val recordsIterator = batch.streamingIterator(decompressionBufferSupplier)
            try {
              for (record <- recordsIterator.asScala) {
                if (record.hasKey && record.offset >= startOffset) {
                  if (map.size < maxDesiredMapSize)
                    map.put(record.key, record.offset)
                  else
                    return true
                }
                stats.indexMessagesRead(1)
>>>>>>> a0119aa8
              }
            } finally recordsIterator.close()
          }
        }

        if (batch.lastOffset >= startOffset)
          map.updateLatestOffset(batch.lastOffset)
      }
      val bytesRead = records.validBytes
      position += bytesRead
      stats.indexBytesRead(bytesRead)

      // if we didn't read even one complete message, our read buffer may be too small
      if(position == startPosition)
        growBuffersOrFail(segment.log, position, maxLogMessageSize, records)
    }

    // In the case of offsets gap, fast forward to latest expected offset in this segment.
    map.updateLatestOffset(nextSegmentStartOffset - 1L)

    restoreBuffers()
    false
  }
}

/**
  * A simple struct for collecting pre-clean stats
  */
private class PreCleanStats() {
  var maxCompactionDelayMs = 0L
  var delayedPartitions = 0
  var cleanablePartitions = 0

  def updateMaxCompactionDelay(delayMs: Long): Unit = {
    maxCompactionDelayMs = Math.max(maxCompactionDelayMs, delayMs)
    if (delayMs > 0) {
      delayedPartitions += 1
    }
  }
  def recordCleanablePartitions(numOfCleanables: Int): Unit = {
    cleanablePartitions = numOfCleanables
  }
}

/**
 * A simple struct for collecting stats about log cleaning
 */
private class CleanerStats(time: Time = Time.SYSTEM) {
  val startTime = time.milliseconds
  var mapCompleteTime = -1L
  var endTime = -1L
  var bytesRead = 0L
  var bytesWritten = 0L
  var mapBytesRead = 0L
  var mapMessagesRead = 0L
  var messagesRead = 0L
  var invalidMessagesRead = 0L
  var messagesWritten = 0L
  var bufferUtilization = 0.0d

  def readMessages(messagesRead: Int, bytesRead: Int): Unit = {
    this.messagesRead += messagesRead
    this.bytesRead += bytesRead
  }

  def invalidMessage(): Unit = {
    invalidMessagesRead += 1
  }

  def recopyMessages(messagesWritten: Int, bytesWritten: Int): Unit = {
    this.messagesWritten += messagesWritten
    this.bytesWritten += bytesWritten
  }

  def indexMessagesRead(size: Int): Unit = {
    mapMessagesRead += size
  }

  def indexBytesRead(size: Int): Unit = {
    mapBytesRead += size
  }

  def indexDone(): Unit = {
    mapCompleteTime = time.milliseconds
  }

  def allDone(): Unit = {
    endTime = time.milliseconds
  }

  def elapsedSecs: Double = (endTime - startTime) / 1000.0

  def elapsedIndexSecs: Double = (mapCompleteTime - startTime) / 1000.0

}

/**
  * Helper class for a log, its topic/partition, the first cleanable position, the first uncleanable dirty position,
  * and whether it needs compaction immediately.
  */
private case class LogToClean(topicPartition: TopicPartition,
                              log: Log,
                              firstDirtyOffset: Long,
                              uncleanableOffset: Long,
                              needCompactionNow: Boolean = false) extends Ordered[LogToClean] {
  val cleanBytes = log.logSegments(-1, firstDirtyOffset).map(_.size.toLong).sum
  val (firstUncleanableOffset, cleanableBytes) = LogCleanerManager.calculateCleanableBytes(log, firstDirtyOffset, uncleanableOffset)
  val totalBytes = cleanBytes + cleanableBytes
  val cleanableRatio = cleanableBytes / totalBytes.toDouble
  override def compare(that: LogToClean): Int = math.signum(this.cleanableRatio - that.cleanableRatio).toInt
}

/**
 * This is a helper class to facilitate tracking transaction state while cleaning the log. It maintains a set
 * of the ongoing aborted and committed transactions as the cleaner is working its way through the log. This
 * class is responsible for deciding when transaction markers can be removed and is therefore also responsible
 * for updating the cleaned transaction index accordingly.
 */
private[log] class CleanedTransactionMetadata {
  private val ongoingCommittedTxns = mutable.Set.empty[Long]
  private val ongoingAbortedTxns = mutable.Map.empty[Long, AbortedTransactionMetadata]
  // Minheap of aborted transactions sorted by the transaction first offset
  private val abortedTransactions = mutable.PriorityQueue.empty[AbortedTxn](new Ordering[AbortedTxn] {
    override def compare(x: AbortedTxn, y: AbortedTxn): Int = x.firstOffset compare y.firstOffset
  }.reverse)

  // Output cleaned index to write retained aborted transactions
  var cleanedIndex: Option[TransactionIndex] = None

  def addAbortedTransactions(abortedTransactions: List[AbortedTxn]): Unit = {
    this.abortedTransactions ++= abortedTransactions
  }

  /**
   * Update the cleaned transaction state with a control batch that has just been traversed by the cleaner.
   * Return true if the control batch can be discarded.
   */
  def onControlBatchRead(controlBatch: RecordBatch): Boolean = {
    consumeAbortedTxnsUpTo(controlBatch.lastOffset)

    val controlRecordIterator = controlBatch.iterator
    if (controlRecordIterator.hasNext) {
      val controlRecord = controlRecordIterator.next()
      val controlType = ControlRecordType.parse(controlRecord.key)
      val producerId = controlBatch.producerId
      controlType match {
        case ControlRecordType.ABORT =>
          ongoingAbortedTxns.remove(producerId) match {
            // Retain the marker until all batches from the transaction have been removed.
            // We may retain a record from an aborted transaction if it is the last entry
            // written by a given producerId.
            case Some(abortedTxnMetadata) if abortedTxnMetadata.lastObservedBatchOffset.isDefined =>
              cleanedIndex.foreach(_.append(abortedTxnMetadata.abortedTxn))
              false
            case _ => true
          }

        case ControlRecordType.COMMIT =>
          // This marker is eligible for deletion if we didn't traverse any batches from the transaction
          !ongoingCommittedTxns.remove(producerId)

        case _ => false
      }
    } else {
      // An empty control batch was already cleaned, so it's safe to discard
      true
    }
  }

  private def consumeAbortedTxnsUpTo(offset: Long): Unit = {
    while (abortedTransactions.headOption.exists(_.firstOffset <= offset)) {
      val abortedTxn = abortedTransactions.dequeue()
      ongoingAbortedTxns.getOrElseUpdate(abortedTxn.producerId, new AbortedTransactionMetadata(abortedTxn))
    }
  }

  /**
   * Update the transactional state for the incoming non-control batch. If the batch is part of
   * an aborted transaction, return true to indicate that it is safe to discard.
   */
  def onBatchRead(batch: RecordBatch): Boolean = {
    consumeAbortedTxnsUpTo(batch.lastOffset)
    if (batch.isTransactional) {
      ongoingAbortedTxns.get(batch.producerId) match {
        case Some(abortedTransactionMetadata) =>
          abortedTransactionMetadata.lastObservedBatchOffset = Some(batch.lastOffset)
          true
        case None =>
          ongoingCommittedTxns += batch.producerId
          false
      }
    } else {
      false
    }
  }

}

private class AbortedTransactionMetadata(val abortedTxn: AbortedTxn) {
  var lastObservedBatchOffset: Option[Long] = None

  override def toString: String = s"(txn: $abortedTxn, lastOffset: $lastObservedBatchOffset)"
}<|MERGE_RESOLUTION|>--- conflicted
+++ resolved
@@ -939,25 +939,16 @@
             // Note that abort markers are supported in v2 and above, which means count is defined.
             stats.indexMessagesRead(batch.countOrNull)
           } else {
-<<<<<<< HEAD
-            for (record <- batch.asScala) {
-              if (record.hasKey && record.offset >= startOffset) {
-                if (map.size < maxDesiredMapSize)
-                  map.put(record)
-                else
-                  return true
-=======
             val recordsIterator = batch.streamingIterator(decompressionBufferSupplier)
             try {
               for (record <- recordsIterator.asScala) {
                 if (record.hasKey && record.offset >= startOffset) {
                   if (map.size < maxDesiredMapSize)
-                    map.put(record.key, record.offset)
+                    map.put(record)
                   else
                     return true
                 }
                 stats.indexMessagesRead(1)
->>>>>>> a0119aa8
               }
             } finally recordsIterator.close()
           }
