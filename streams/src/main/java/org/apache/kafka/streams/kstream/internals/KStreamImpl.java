--- conflicted
+++ resolved
@@ -214,12 +214,7 @@
     public void print(KeyValueMapper<? super K, ? super V, String> mapper, Serde<K> keySerde, Serde<V> valSerde, String streamName) {
         String name = topology.newName(PRINTING_NAME);
         streamName = (streamName == null) ? this.name : streamName;
-<<<<<<< HEAD
-        
         topology.addProcessor(name, new KStreamPrint<>(new PrintForeachAction(null, mapper, streamName), keySerde, valSerde), this.name);
-=======
-        topology.addProcessor(name, new KStreamPrint<>(new PrintForeachAction(null, streamName), keySerde, valSerde), this.name);
->>>>>>> cca9ad42
     }
 
     @Override
