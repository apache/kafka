--- conflicted
+++ resolved
@@ -16,11 +16,6 @@
 */
 package kafka.server
 
-<<<<<<< HEAD
-=======
-import java.util
-import java.util.{Collections, Optional}
->>>>>>> f2ac0c62
 import kafka.utils.MockTime
 import org.apache.kafka.common.TopicPartition
 import org.apache.kafka.common.message.FetchResponseData
@@ -31,13 +26,10 @@
 import org.junit.jupiter.api.Assertions._
 import org.junit.jupiter.api.{Test, Timeout}
 
-<<<<<<< HEAD
 import java.util
 import java.util.{Collections, Optional}
 
-=======
 @Timeout(120)
->>>>>>> f2ac0c62
 class FetchSessionTest {
 
   @Test
@@ -631,8 +623,7 @@
     assertEquals(2, session3resp.dataByTopicPartition.size)
 
     assertTrue(cache.get(session1resp.sessionId()).isDefined)
-    assertFalse(cache.get(session2resp.sessionId()).isDefined,
-      "session 2 should have been evicted by latest session, as session 1 was used more recently")
+    assertFalse(cache.get(session2resp.sessionId()).isDefined, "session 2 should have been evicted by latest session, as session 1 was used more recently")
     assertTrue(cache.get(session3resp.sessionId()).isDefined)
   }
 
@@ -750,8 +741,7 @@
     assertTrue(cache.get(session1resp.sessionId()).isDefined)
     // even though session 2 is more recent than session 1, and has not reached expiry time, it is less
     // privileged than session 2, and thus session 3 should be entered and session 2 evicted.
-    assertFalse(cache.get(session2resp.sessionId()).isDefined,
-      "session 2 should have been evicted by session 3")
+    assertFalse(cache.get(session2resp.sessionId()).isDefined, "session 2 should have been evicted by session 3")
     assertTrue(cache.get(session3resp.sessionId()).isDefined)
     assertEquals(2, cache.size)
 
@@ -789,8 +779,7 @@
     assertTrue(session4resp.sessionId() != INVALID_SESSION_ID)
     assertEquals(2, session4resp.dataByTopicPartition.size)
 
-    assertFalse(cache.get(session1resp.sessionId()).isDefined,
-      "session 1 should have been evicted by session 4 even though it is privileged as it has hit eviction time")
+    assertFalse(cache.get(session1resp.sessionId()).isDefined, "session 1 should have been evicted by session 4 even though it is privileged as it has hit eviction time")
     assertTrue(cache.get(session3resp.sessionId()).isDefined)
     assertTrue(cache.get(session4resp.sessionId()).isDefined)
     assertEquals(2, cache.size)
