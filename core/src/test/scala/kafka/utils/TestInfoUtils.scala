--- conflicted
+++ resolved
@@ -52,19 +52,13 @@
       testInfo.getDisplayName().contains("quorum=zkMigration")
     }
   }
-<<<<<<< HEAD
-  final val TestWithParameterizedQuorumName = "{displayName}.quorum={0}"
-=======
   final val TestWithParameterizedQuorumName = "{displayName}.{argumentsWithNames}"
 
   final val TestWithParameterizedQuorumAndGroupProtocolNames = "{displayName}.quorum={0}.groupProtocol={1}"
->>>>>>> 32576f61
 
   def isNewGroupCoordinatorEnabled(testInfo: TestInfo): Boolean = {
     testInfo.getDisplayName().contains("kraft+kip848")
   }
-<<<<<<< HEAD
-=======
 
   def maybeGroupProtocolSpecified(testInfo: TestInfo): Option[GroupProtocol] = {
     if (testInfo.getDisplayName().contains("groupProtocol=generic"))
@@ -74,5 +68,4 @@
     else
       None
   }
->>>>>>> 32576f61
 }