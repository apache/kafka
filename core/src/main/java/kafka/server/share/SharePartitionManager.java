--- conflicted
+++ resolved
@@ -577,26 +577,6 @@
                     shareFetchPartitionData.groupId,
                     topicIdPartition
                 );
-<<<<<<< HEAD
-                partitionCacheMap.computeIfAbsent(sharePartitionKey,
-                    k -> {
-                        long start = time.hiResClockMs();
-                        SharePartition partition = new SharePartition(shareFetchPartitionData.groupId, topicIdPartition, maxInFlightMessages, maxDeliveryCount,
-                            recordLockDurationMs, timer, time, persister, delayedShareFetchPurgatory);
-                        this.shareGroupMetrics.partitionLoadTime(start);
-                        return partition;
-                    });
-            });
-
-            Set<Object> delayedShareFetchWatchKeys = new HashSet<>();
-            shareFetchPartitionData.partitionMaxBytes.keySet().forEach(
-                topicIdPartition -> delayedShareFetchWatchKeys.add(
-                    new DelayedShareFetchKey(shareFetchPartitionData.groupId, topicIdPartition)));
-
-            // Add the share fetch to the delayed share fetch purgatory to process the fetch request.
-            addDelayedShareFetch(new DelayedShareFetch(shareFetchPartitionData, replicaManager, partitionCacheMap, delayedShareFetchPurgatory),
-                delayedShareFetchWatchKeys);
-=======
                 SharePartition sharePartition = fetchSharePartition(sharePartitionKey);
 
                 // The share partition is initialized asynchronously, so we need to wait for it to be initialized.
@@ -608,53 +588,17 @@
                         maybeCompleteInitializationWithException(sharePartitionKey, shareFetchPartitionData.future, throwable);
                         return;
                     }
-                    // Fetch messages for the partition only if it is active.
-                    int partitionMaxBytes = shareFetchPartitionData.partitionMaxBytes.getOrDefault(topicIdPartition, 0);
-                    // Add the share partition to the list of partitions to be fetched only if we can
-                    // acquire the fetch lock on it.
-                    if (sharePartition.maybeAcquireFetchLock()) {
-                        // If the share partition is already at capacity, we should not attempt to fetch.
-                        if (sharePartition.canAcquireRecords()) {
-                            topicPartitionData.put(
-                                topicIdPartition,
-                                new FetchRequest.PartitionData(
-                                    topicIdPartition.topicId(),
-                                    sharePartition.nextFetchOffset(),
-                                    0,
-                                    partitionMaxBytes,
-                                    Optional.empty()
-                                )
-                            );
-                        } else {
-                            sharePartition.releaseFetchLock();
-                            log.info("Record lock partition limit exceeded for SharePartition with key {}, " +
-                                "cannot acquire more records", sharePartitionKey);
-                        }
-                    }
                 });
             });
 
-            if (topicPartitionData.isEmpty()) {
-                // No locks for share partitions could be acquired, so we complete the request if not
-                // already. The records shall be re-fetched in next poll by the client.
-                if (!shareFetchPartitionData.future.isDone()) {
-                    shareFetchPartitionData.future.complete(Collections.emptyMap());
-                }
-                // Though if no partitions can be locked then there must be some other request which
-                // is in-flight and should release the lock. But it's safe to release the lock as
-                // the lock on share partition already exists which facilitates correct behaviour
-                // with multiple requests from queue being processed.
-                releaseProcessFetchQueueLock();
-                if (!fetchQueue.isEmpty())
-                    maybeProcessFetchQueue();
-                return;
-            }
-
-            log.trace("Fetchable share partitions data: {} with groupId: {} fetch params: {}",
-                topicPartitionData, shareFetchPartitionData.groupId, shareFetchPartitionData.fetchParams);
-
-            processReplicaManagerFetch(shareFetchPartitionData, topicPartitionData);
->>>>>>> 4ac1dd4f
+            Set<Object> delayedShareFetchWatchKeys = new HashSet<>();
+            shareFetchPartitionData.partitionMaxBytes.keySet().forEach(
+                topicIdPartition -> delayedShareFetchWatchKeys.add(
+                    new DelayedShareFetchKey(shareFetchPartitionData.groupId, topicIdPartition)));
+
+            // Add the share fetch to the delayed share fetch purgatory to process the fetch request.
+            addDelayedShareFetch(new DelayedShareFetch(shareFetchPartitionData, replicaManager, partitionCacheMap, delayedShareFetchPurgatory),
+                delayedShareFetchWatchKeys);
 
             // Release the lock so that other threads can process the queue.
             releaseProcessFetchQueueLock();
@@ -674,27 +618,28 @@
 
     private SharePartition fetchSharePartition(SharePartitionKey sharePartitionKey) {
         return partitionCacheMap.computeIfAbsent(sharePartitionKey,
-            k -> {
-                long start = time.hiResClockMs();
-                SharePartition partition = new SharePartition(
-                    sharePartitionKey.groupId,
-                    sharePartitionKey.topicIdPartition,
-                    maxInFlightMessages,
-                    maxDeliveryCount,
-                    recordLockDurationMs,
-                    timer,
-                    time,
-                    persister
-                );
-                this.shareGroupMetrics.partitionLoadTime(start);
-                return partition;
-            });
+                k -> {
+                    long start = time.hiResClockMs();
+                    SharePartition partition = new SharePartition(
+                            sharePartitionKey.groupId,
+                            sharePartitionKey.topicIdPartition,
+                            maxInFlightMessages,
+                            maxDeliveryCount,
+                            recordLockDurationMs,
+                            timer,
+                            time,
+                            persister,
+                            delayedShareFetchPurgatory
+                    );
+                    this.shareGroupMetrics.partitionLoadTime(start);
+                    return partition;
+                });
     }
 
     private void maybeCompleteInitializationWithException(
-        SharePartitionKey sharePartitionKey,
-        CompletableFuture<Map<TopicIdPartition, PartitionData>> future,
-        Throwable throwable) {
+            SharePartitionKey sharePartitionKey,
+            CompletableFuture<Map<TopicIdPartition, PartitionData>> future,
+            Throwable throwable) {
         if (throwable instanceof LeaderNotAvailableException) {
             log.debug("The share partition with key {} is not initialized yet", sharePartitionKey);
             // Do not process the fetch request for this partition as the leader is not initialized yet.
@@ -719,36 +664,6 @@
         // investigate the root cause of the error.
         log.error("Error initializing share partition with key {}", sharePartitionKey, throwable);
         future.completeExceptionally(throwable);
-    }
-
-    private void processReplicaManagerFetch(
-        ShareFetchPartitionData shareFetchPartitionData,
-        Map<TopicIdPartition, FetchRequest.PartitionData> topicPartitionData
-    ) {
-        replicaManager.fetchMessages(
-            shareFetchPartitionData.fetchParams,
-            CollectionConverters.asScala(
-                topicPartitionData.entrySet().stream().map(entry ->
-                    new Tuple2<>(entry.getKey(), entry.getValue())).collect(Collectors.toList())
-            ),
-            QuotaFactory.UnboundedQuota$.MODULE$,
-            responsePartitionData -> {
-                log.trace("Data successfully retrieved by replica manager: {}", responsePartitionData);
-                List<Tuple2<TopicIdPartition, FetchPartitionData>> responseData = CollectionConverters.asJava(
-                    responsePartitionData);
-                processFetchResponse(shareFetchPartitionData, responseData).whenComplete(
-                    (result, throwable) -> {
-                        if (throwable != null) {
-                            log.error("Error processing fetch response for share partitions", throwable);
-                            shareFetchPartitionData.future.completeExceptionally(throwable);
-                        } else {
-                            shareFetchPartitionData.future.complete(result);
-                        }
-                        // Releasing the lock to move ahead with the next request in queue.
-                        releaseFetchQueueAndPartitionsLock(shareFetchPartitionData.groupId, topicPartitionData.keySet());
-                    });
-                return BoxedUnit.UNIT;
-            });
     }
 
     // Visible for testing.
