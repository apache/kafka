--- conflicted
+++ resolved
@@ -51,13 +51,9 @@
 
     private final Time time = new MockTime(1);
 
-<<<<<<< HEAD
-    private final RemoteLogMetadataManager remoteLogMetadataManager = new TopicBasedRemoteLogMetadataManagerWrapperWithHarness();
-=======
     RemoteLogMetadataManagerTest(ClusterInstance clusterInstance) {
         this.clusterInstance = clusterInstance;
     }
->>>>>>> 271c04bd
 
     private TopicBasedRemoteLogMetadataManager topicBasedRlmm() {
         return RemoteLogMetadataManagerTestUtils.builder()
