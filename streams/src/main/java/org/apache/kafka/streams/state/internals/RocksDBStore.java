/**
 * Licensed to the Apache Software Foundation (ASF) under one or more
 * contributor license agreements.  See the NOTICE file distributed with
 * this work for additional information regarding copyright ownership.
 * The ASF licenses this file to You under the Apache License, Version 2.0
 * (the "License"); you may not use this file except in compliance with
 * the License.  You may obtain a copy of the License at
 *
 *    http://www.apache.org/licenses/LICENSE-2.0
 *
 * Unless required by applicable law or agreed to in writing, software
 * distributed under the License is distributed on an "AS IS" BASIS,
 * WITHOUT WARRANTIES OR CONDITIONS OF ANY KIND, either express or implied.
 * See the License for the specific language governing permissions and
 * limitations under the License.
 */

package org.apache.kafka.streams.state.internals;

import org.apache.kafka.common.serialization.Serde;
import org.apache.kafka.streams.KeyValue;
import org.apache.kafka.streams.errors.ProcessorStateException;
import org.apache.kafka.streams.processor.ProcessorContext;
import org.apache.kafka.streams.processor.StateRestoreCallback;
import org.apache.kafka.streams.processor.StateStore;
import org.apache.kafka.streams.state.KeyValueIterator;
import org.apache.kafka.streams.state.KeyValueStore;
import org.apache.kafka.streams.state.StateSerdes;

import org.rocksdb.BlockBasedTableConfig;
import org.rocksdb.CompactionStyle;
import org.rocksdb.CompressionType;
import org.rocksdb.FlushOptions;
import org.rocksdb.Options;
import org.rocksdb.RocksDB;
import org.rocksdb.RocksDBException;
import org.rocksdb.RocksIterator;
import org.rocksdb.WriteBatch;
import org.rocksdb.WriteOptions;

import java.io.File;
import java.util.ArrayList;
import java.util.Comparator;
import java.util.HashSet;
import java.util.List;
import java.util.NoSuchElementException;
import java.util.Set;

public class RocksDBStore<K, V> implements KeyValueStore<K, V> {

    private static final int TTL_NOT_USED = -1;

    // TODO: these values should be configurable
    private static final int DEFAULT_UNENCODED_CACHE_SIZE = 1000;
    private static final CompressionType COMPRESSION_TYPE = CompressionType.NO_COMPRESSION;
    private static final CompactionStyle COMPACTION_STYLE = CompactionStyle.UNIVERSAL;
    private static final long WRITE_BUFFER_SIZE = 32 * 1024 * 1024L;
    private static final long BLOCK_CACHE_SIZE = 100 * 1024 * 1024L;
    private static final long BLOCK_SIZE = 4096L;
    private static final int TTL_SECONDS = TTL_NOT_USED;
    private static final int MAX_WRITE_BUFFERS = 3;
    private static final String DB_FILE_DIR = "rocksdb";

    private final String name;
    private final String parentDir;

    private final Options options;
    private final WriteOptions wOptions;
    private final FlushOptions fOptions;

    private final Serde<K> keySerde;
    private final Serde<V> valueSerde;

<<<<<<< HEAD
    private ProcessorContext context;
=======
>>>>>>> 5d0cd766
    private StateSerdes<K, V> serdes;
    protected File dbDir;
    private RocksDB db;

    private boolean loggingEnabled = false;
    private int cacheSize = DEFAULT_UNENCODED_CACHE_SIZE;

    private Set<K> cacheDirtyKeys;
    private MemoryLRUCache<K, RocksDBCacheEntry> cache;
    private StoreChangeLogger<byte[], byte[]> changeLogger;
    private StoreChangeLogger.ValueGetter<byte[], byte[]> getter;

    public KeyValueStore<K, V> enableLogging() {
        loggingEnabled = true;

        return this;
    }

    public RocksDBStore<K, V> withCacheSize(int cacheSize) {
        this.cacheSize = cacheSize;

        return this;
    }

    public RocksDBStore(String name, Serde<K> keySerde, Serde<V> valueSerde) {
        this(name, DB_FILE_DIR, keySerde, valueSerde);
    }

    public RocksDBStore(String name, String parentDir, Serde<K> keySerde, Serde<V> valueSerde) {
        this.name = name;
        this.parentDir = parentDir;
        this.keySerde = keySerde;
        this.valueSerde = valueSerde;

        // initialize the rocksdb options
        BlockBasedTableConfig tableConfig = new BlockBasedTableConfig();
        tableConfig.setBlockCacheSize(BLOCK_CACHE_SIZE);
        tableConfig.setBlockSize(BLOCK_SIZE);

        options = new Options();
        options.setTableFormatConfig(tableConfig);
        options.setWriteBufferSize(WRITE_BUFFER_SIZE);
        options.setCompressionType(COMPRESSION_TYPE);
        options.setCompactionStyle(COMPACTION_STYLE);
        options.setMaxWriteBufferNumber(MAX_WRITE_BUFFERS);
        options.setCreateIfMissing(true);
        options.setErrorIfExists(false);

        wOptions = new WriteOptions();
        wOptions.setDisableWAL(true);

        fOptions = new FlushOptions();
        fOptions.setWaitForFlush(true);
    }

    private class RocksDBCacheEntry {
        public V value;
        public boolean isDirty;

        public RocksDBCacheEntry(V value) {
            this(value, false);
        }

        public RocksDBCacheEntry(V value, boolean isDirty) {
            this.value = value;
            this.isDirty = isDirty;
        }
    }

    @SuppressWarnings("unchecked")
    public void openDB(ProcessorContext context) {
        // we need to construct the serde while opening DB since
        // it is also triggered by windowed DB segments without initialization
        this.serdes = new StateSerdes<>(name,
                keySerde == null ? (Serde<K>) context.keySerde() : keySerde,
                valueSerde == null ? (Serde<V>) context.valueSerde() : valueSerde);

        this.dbDir = new File(new File(context.stateDir(), parentDir), this.name);
        this.db = openDB(this.dbDir, this.options, TTL_SECONDS);
    }

    public void init(ProcessorContext context, StateStore root) {
<<<<<<< HEAD
        this.context = context;

=======
>>>>>>> 5d0cd766
        // open the DB dir
        openDB(context);

        this.changeLogger = this.loggingEnabled ? new RawStoreChangeLogger(name, context) : null;

        if (this.cacheSize > 0) {
            this.cache = new MemoryLRUCache<K, RocksDBCacheEntry>(name, cacheSize)
                    .whenEldestRemoved(new MemoryLRUCache.EldestEntryRemovalListener<K, RocksDBCacheEntry>() {
                        @Override
                        public void apply(K key, RocksDBCacheEntry entry) {
                            // flush all the dirty entries to RocksDB if this evicted entry is dirty
                            if (entry.isDirty) {
                                flush();
                            }
                        }
                    });


            this.cacheDirtyKeys = new HashSet<>();
        } else {
            this.cache = null;
            this.cacheDirtyKeys = null;
        }

        // value getter should always read directly from rocksDB
        // since it is only for values that are already flushed
        this.getter = new StoreChangeLogger.ValueGetter<byte[], byte[]>() {
            @Override
            public byte[] get(byte[] key) {
                return getInternal(key);
            }
        };

        context.register(root, loggingEnabled, new StateRestoreCallback() {

            @Override
            public void restore(byte[] key, byte[] value) {
                putInternal(key, value);
            }
        });
    }

    private RocksDB openDB(File dir, Options options, int ttl) {
        try {
            if (ttl == TTL_NOT_USED) {
                dir.getParentFile().mkdirs();
                return RocksDB.open(options, dir.toString());
            } else {
                throw new UnsupportedOperationException("Change log is not supported for store " + this.name + " since it is TTL based.");
                // TODO: support TTL with change log?
                // return TtlDB.open(options, dir.toString(), ttl, false);
            }
        } catch (RocksDBException e) {
            throw new ProcessorStateException("Error opening store " + this.name + " at location " + dir.toString(), e);
        }
    }

    @Override
    public String name() {
        return this.name;
    }

    @Override
    public boolean persistent() {
        return true;
    }

    @Override
    public V get(K key) {
        if (cache != null) {
            RocksDBCacheEntry entry = cache.get(key);

            if (entry == null) {
                byte[] rawKey = serdes.rawKey(key);
                V value = serdes.valueFrom(getInternal(serdes.rawKey(key)));
                cache.put(key, new RocksDBCacheEntry(value));

                return value;
            } else {
                return entry.value;
            }
        } else {
            return serdes.valueFrom(getInternal(serdes.rawKey(key)));
        }
    }

    private byte[] getInternal(byte[] rawKey) {
        try {
            return this.db.get(rawKey);
        } catch (RocksDBException e) {
            throw new ProcessorStateException("Error while getting value for key " + serdes.keyFrom(rawKey) +
                    " from store " + this.name, e);
        }
    }

    @Override
    public void put(K key, V value) {
        if (cache != null) {
            cache.put(key, new RocksDBCacheEntry(value, true));
            cacheDirtyKeys.add(key);
        } else {
            byte[] rawKey = serdes.rawKey(key);
            byte[] rawValue = serdes.rawValue(value);
            putInternal(rawKey, rawValue);

            if (loggingEnabled) {
                changeLogger.add(rawKey);
                changeLogger.maybeLogChange(this.getter);
            }
        }
    }

    @Override
    public V putIfAbsent(K key, V value) {
        V originalValue = get(key);
        if (originalValue == null) {
            put(key, value);
        }
        return originalValue;
    }

    private void putInternal(byte[] rawKey, byte[] rawValue) {
        if (rawValue == null) {
            try {
                db.remove(wOptions, rawKey);
            } catch (RocksDBException e) {
                throw new ProcessorStateException("Error while removing key " + serdes.keyFrom(rawKey) +
                        " from store " + this.name, e);
            }
        } else {
            try {
                db.put(wOptions, rawKey, rawValue);
            } catch (RocksDBException e) {
                throw new ProcessorStateException("Error while executing put key " + serdes.keyFrom(rawKey) +
                        " and value " + serdes.keyFrom(rawValue) + " from store " + this.name, e);
            }
        }
    }

    @Override
    public void putAll(List<KeyValue<K, V>> entries) {
        for (KeyValue<K, V> entry : entries)
            put(entry.key, entry.value);
    }

    // this function is only called in flush()
    private void putAllInternal(List<KeyValue<byte[], byte[]>> entries) {
        WriteBatch batch = new WriteBatch();

        for (KeyValue<byte[], byte[]> entry : entries) {
            batch.put(entry.key, entry.value);
        }

        try {
            db.write(wOptions, batch);
        } catch (RocksDBException e) {
            throw new ProcessorStateException("Error while batch writing to store " + this.name, e);
        }
    }

    @Override
    public V delete(K key) {
        V value = get(key);
        put(key, null);
        return value;
    }

    @Override
    public KeyValueIterator<K, V> range(K from, K to) {
        // we need to flush the cache if necessary before returning the iterator
        if (cache != null)
            flush();

        return new RocksDBRangeIterator<K, V>(db.newIterator(), serdes, from, to);
    }

    @Override
    public KeyValueIterator<K, V> all() {
        // we need to flush the cache if necessary before returning the iterator
        if (cache != null)
            flush();

        RocksIterator innerIter = db.newIterator();
        innerIter.seekToFirst();
        return new RocksDbIterator<K, V>(innerIter, serdes);
    }

    @Override
    public void flush() {
        // flush of the cache entries if necessary
        if (cache != null) {
            List<KeyValue<byte[], byte[]>> putBatch = new ArrayList<>(cache.keys.size());
            List<byte[]> deleteBatch = new ArrayList<>(cache.keys.size());

            for (K key : cacheDirtyKeys) {
                RocksDBCacheEntry entry = cache.get(key);

                assert entry.isDirty;

                byte[] rawKey = serdes.rawKey(key);

                if (entry.value != null) {
                    putBatch.add(new KeyValue<>(rawKey, serdes.rawValue(entry.value)));
                } else {
                    deleteBatch.add(rawKey);
                }
            }

            putAllInternal(putBatch);

            if (loggingEnabled) {
                for (KeyValue<byte[], byte[]> kv : putBatch)
                    changeLogger.add(kv.key);
            }

            // check all removed entries and remove them in rocksDB
            // TODO: can this be done in batch as well?
            for (byte[] removedKey : deleteBatch) {
                try {
                    db.remove(wOptions, removedKey);
                } catch (RocksDBException e) {
                    throw new ProcessorStateException("Error while deleting with key " + serdes.keyFrom(removedKey) + " from store " + this.name, e);
                }

                if (loggingEnabled) {
                    changeLogger.delete(removedKey);
                }
            }

            // reset dirty set
            cacheDirtyKeys.clear();
        }

        flushInternal();

        if (loggingEnabled)
            changeLogger.logChange(getter);
    }

    public void flushInternal() {
        try {
            db.flush(fOptions);
        } catch (RocksDBException e) {
            throw new ProcessorStateException("Error while executing flush from store " + this.name, e);
        }
    }

    @Override
    public void close() {
        flush();
        db.close();
    }

    private static class RocksDbIterator<K, V> implements KeyValueIterator<K, V> {
        private final RocksIterator iter;
        private final StateSerdes<K, V> serdes;

        public RocksDbIterator(RocksIterator iter, StateSerdes<K, V> serdes) {
            this.iter = iter;
            this.serdes = serdes;
        }

        protected byte[] peekRawKey() {
            return iter.key();
        }

        protected KeyValue<K, V> getKeyValue() {
            return new KeyValue<>(serdes.keyFrom(iter.key()), serdes.valueFrom(iter.value()));
        }

        @Override
        public boolean hasNext() {
            return iter.isValid();
        }

        @Override
        public KeyValue<K, V> next() {
            if (!hasNext())
                throw new NoSuchElementException();

            KeyValue<K, V> entry = this.getKeyValue();
            iter.next();
            return entry;
        }

        @Override
        public void remove() {
            throw new UnsupportedOperationException("RocksDB iterator does not support remove");
        }

        @Override
        public void close() {
            iter.dispose();
        }

    }

    private static class LexicographicComparator implements Comparator<byte[]> {

        @Override
        public int compare(byte[] left, byte[] right) {
            for (int i = 0, j = 0; i < left.length && j < right.length; i++, j++) {
                int leftByte = left[i] & 0xff;
                int rightByte = right[j] & 0xff;
                if (leftByte != rightByte) {
                    return leftByte - rightByte;
                }
            }
            return left.length - right.length;
        }
    }

    private static class RocksDBRangeIterator<K, V> extends RocksDbIterator<K, V> {
        // RocksDB's JNI interface does not expose getters/setters that allow the
        // comparator to be pluggable, and the default is lexicographic, so it's
        // safe to just force lexicographic comparator here for now.
        private final Comparator<byte[]> comparator = new LexicographicComparator();
        byte[] rawToKey;

        public RocksDBRangeIterator(RocksIterator iter, StateSerdes<K, V> serdes,
                                    K from, K to) {
            super(iter, serdes);
            iter.seek(serdes.rawKey(from));
            this.rawToKey = serdes.rawKey(to);
        }

        @Override
        public boolean hasNext() {
            return super.hasNext() && comparator.compare(super.peekRawKey(), this.rawToKey) <= 0;
        }
    }

}<|MERGE_RESOLUTION|>--- conflicted
+++ resolved
@@ -71,10 +71,6 @@
     private final Serde<K> keySerde;
     private final Serde<V> valueSerde;
 
-<<<<<<< HEAD
-    private ProcessorContext context;
-=======
->>>>>>> 5d0cd766
     private StateSerdes<K, V> serdes;
     protected File dbDir;
     private RocksDB db;
@@ -157,11 +153,6 @@
     }
 
     public void init(ProcessorContext context, StateStore root) {
-<<<<<<< HEAD
-        this.context = context;
-
-=======
->>>>>>> 5d0cd766
         // open the DB dir
         openDB(context);
 
