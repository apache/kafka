--- conflicted
+++ resolved
@@ -60,16 +60,12 @@
                   SecurityProtocol securityProtocol, String listenerName, File trustStoreFile,
                   MetadataVersion metadataVersion, Map<String, String> serverProperties, Map<String, String> producerProperties,
                   Map<String, String> consumerProperties, Map<String, String> adminClientProperties, Map<String, String> saslServerProperties,
-<<<<<<< HEAD
                   Map<String, String> saslClientProperties, Map<Integer, Map<String, String>> perServerProperties) {
-=======
-                  Map<String, String> saslClientProperties, Map<Integer, Map<String, String>> perBrokerOverrideProperties) {
         // do fail fast. the following values are invalid for both zk and kraft modes.
         if (brokers < 0) throw new IllegalArgumentException("Number of brokers must be greater or equal to zero.");
         if (controllers < 0) throw new IllegalArgumentException("Number of controller must be greater or equal to zero.");
         if (disksPerBroker <= 0) throw new IllegalArgumentException("Number of disks must be greater than zero.");
 
->>>>>>> 2c0b8b69
         this.type = Objects.requireNonNull(type);
         this.brokers = brokers;
         this.controllers = controllers;
