--- conflicted
+++ resolved
@@ -635,11 +635,8 @@
                 .withCoordinatorShardBuilderSupplier(supplier)
                 .withCoordinatorRuntimeMetrics(mock(GroupCoordinatorRuntimeMetrics.class))
                 .withCoordinatorMetrics(mock(GroupCoordinatorMetrics.class))
-<<<<<<< HEAD
+                .withSerializer(new StringSerializer())
                 .withGroupConfigManager(mock(GroupConfigManager.class))
-=======
-                .withSerializer(new StringSerializer())
->>>>>>> d239dde8
                 .build();
 
         when(builder.withSnapshotRegistry(any())).thenReturn(builder);
@@ -710,11 +707,8 @@
                 .withCoordinatorShardBuilderSupplier(supplier)
                 .withCoordinatorRuntimeMetrics(mock(GroupCoordinatorRuntimeMetrics.class))
                 .withCoordinatorMetrics(mock(GroupCoordinatorMetrics.class))
-<<<<<<< HEAD
+                .withSerializer(new StringSerializer())
                 .withGroupConfigManager(mock(GroupConfigManager.class))
-=======
-                .withSerializer(new StringSerializer())
->>>>>>> d239dde8
                 .build();
 
         when(builder.withSnapshotRegistry(any())).thenReturn(builder);
@@ -765,11 +759,8 @@
                 .withCoordinatorShardBuilderSupplier(supplier)
                 .withCoordinatorRuntimeMetrics(mock(GroupCoordinatorRuntimeMetrics.class))
                 .withCoordinatorMetrics(mock(GroupCoordinatorMetrics.class))
-<<<<<<< HEAD
+                .withSerializer(new StringSerializer())
                 .withGroupConfigManager(mock(GroupConfigManager.class))
-=======
-                .withSerializer(new StringSerializer())
->>>>>>> d239dde8
                 .build();
 
         when(builder.withSnapshotRegistry(any())).thenReturn(builder);
@@ -824,11 +815,8 @@
                 .withCoordinatorShardBuilderSupplier(supplier)
                 .withCoordinatorRuntimeMetrics(mock(GroupCoordinatorRuntimeMetrics.class))
                 .withCoordinatorMetrics(mock(GroupCoordinatorMetrics.class))
-<<<<<<< HEAD
+                .withSerializer(new StringSerializer())
                 .withGroupConfigManager(mock(GroupConfigManager.class))
-=======
-                .withSerializer(new StringSerializer())
->>>>>>> d239dde8
                 .build();
 
         when(builder.withSnapshotRegistry(any())).thenReturn(builder);
@@ -900,11 +888,8 @@
                 .withCoordinatorShardBuilderSupplier(supplier)
                 .withCoordinatorRuntimeMetrics(mock(GroupCoordinatorRuntimeMetrics.class))
                 .withCoordinatorMetrics(mock(GroupCoordinatorMetrics.class))
-<<<<<<< HEAD
+                .withSerializer(new StringSerializer())
                 .withGroupConfigManager(mock(GroupConfigManager.class))
-=======
-                .withSerializer(new StringSerializer())
->>>>>>> d239dde8
                 .build();
 
         when(builder.withSnapshotRegistry(any())).thenReturn(builder);
@@ -1013,11 +998,8 @@
                 .withCoordinatorShardBuilderSupplier(supplier)
                 .withCoordinatorRuntimeMetrics(mock(GroupCoordinatorRuntimeMetrics.class))
                 .withCoordinatorMetrics(mock(GroupCoordinatorMetrics.class))
-<<<<<<< HEAD
+                .withSerializer(new StringSerializer())
                 .withGroupConfigManager(mock(GroupConfigManager.class))
-=======
-                .withSerializer(new StringSerializer())
->>>>>>> d239dde8
                 .build();
 
         when(builder.withSnapshotRegistry(any())).thenReturn(builder);
@@ -1059,11 +1041,8 @@
                 .withCoordinatorShardBuilderSupplier(supplier)
                 .withCoordinatorRuntimeMetrics(mock(GroupCoordinatorRuntimeMetrics.class))
                 .withCoordinatorMetrics(mock(GroupCoordinatorMetrics.class))
-<<<<<<< HEAD
+                .withSerializer(new StringSerializer())
                 .withGroupConfigManager(mock(GroupConfigManager.class))
-=======
-                .withSerializer(new StringSerializer())
->>>>>>> d239dde8
                 .build();
 
         when(builder.withSnapshotRegistry(any())).thenReturn(builder);
@@ -1107,11 +1086,8 @@
                 .withCoordinatorShardBuilderSupplier(new MockCoordinatorShardBuilderSupplier())
                 .withCoordinatorRuntimeMetrics(mock(GroupCoordinatorRuntimeMetrics.class))
                 .withCoordinatorMetrics(mock(GroupCoordinatorMetrics.class))
-<<<<<<< HEAD
+                .withSerializer(new StringSerializer())
                 .withGroupConfigManager(mock(GroupConfigManager.class))
-=======
-                .withSerializer(new StringSerializer())
->>>>>>> d239dde8
                 .build();
 
         // Schedule the loading.
@@ -1232,11 +1208,8 @@
                 .withCoordinatorShardBuilderSupplier(new MockCoordinatorShardBuilderSupplier())
                 .withCoordinatorRuntimeMetrics(mock(GroupCoordinatorRuntimeMetrics.class))
                 .withCoordinatorMetrics(mock(GroupCoordinatorMetrics.class))
-<<<<<<< HEAD
+                .withSerializer(new StringSerializer())
                 .withGroupConfigManager(mock(GroupConfigManager.class))
-=======
-                .withSerializer(new StringSerializer())
->>>>>>> d239dde8
                 .build();
 
         // Scheduling a write fails with a NotCoordinatorException because the coordinator
@@ -1260,11 +1233,8 @@
                 .withCoordinatorShardBuilderSupplier(new MockCoordinatorShardBuilderSupplier())
                 .withCoordinatorRuntimeMetrics(mock(GroupCoordinatorRuntimeMetrics.class))
                 .withCoordinatorMetrics(mock(GroupCoordinatorMetrics.class))
-<<<<<<< HEAD
+                .withSerializer(new StringSerializer())
                 .withGroupConfigManager(mock(GroupConfigManager.class))
-=======
-                .withSerializer(new StringSerializer())
->>>>>>> d239dde8
                 .build();
 
         // Loads the coordinator.
@@ -1292,11 +1262,8 @@
                 .withCoordinatorShardBuilderSupplier(new MockCoordinatorShardBuilderSupplier())
                 .withCoordinatorRuntimeMetrics(mock(GroupCoordinatorRuntimeMetrics.class))
                 .withCoordinatorMetrics(mock(GroupCoordinatorMetrics.class))
-<<<<<<< HEAD
+                .withSerializer(new StringSerializer())
                 .withGroupConfigManager(mock(GroupConfigManager.class))
-=======
-                .withSerializer(new StringSerializer())
->>>>>>> d239dde8
                 .build();
 
         // Loads the coordinator.
@@ -1356,11 +1323,8 @@
                 .withCoordinatorShardBuilderSupplier(new MockCoordinatorShardBuilderSupplier())
                 .withCoordinatorRuntimeMetrics(mock(GroupCoordinatorRuntimeMetrics.class))
                 .withCoordinatorMetrics(mock(GroupCoordinatorMetrics.class))
-<<<<<<< HEAD
+                .withSerializer(new StringSerializer())
                 .withGroupConfigManager(mock(GroupConfigManager.class))
-=======
-                .withSerializer(new StringSerializer())
->>>>>>> d239dde8
                 .build();
 
         // Loads the coordinator.
@@ -1412,11 +1376,8 @@
                 .withCoordinatorShardBuilderSupplier(new MockCoordinatorShardBuilderSupplier())
                 .withCoordinatorRuntimeMetrics(mock(GroupCoordinatorRuntimeMetrics.class))
                 .withCoordinatorMetrics(mock(GroupCoordinatorMetrics.class))
-<<<<<<< HEAD
+                .withSerializer(new StringSerializer())
                 .withGroupConfigManager(mock(GroupConfigManager.class))
-=======
-                .withSerializer(new StringSerializer())
->>>>>>> d239dde8
                 .build();
 
         // Loads the coordinator.
@@ -1524,11 +1485,8 @@
                 .withCoordinatorShardBuilderSupplier(shardBuilderSupplier)
                 .withCoordinatorRuntimeMetrics(mock(GroupCoordinatorRuntimeMetrics.class))
                 .withCoordinatorMetrics(mock(GroupCoordinatorMetrics.class))
-<<<<<<< HEAD
+                .withSerializer(new StringSerializer())
                 .withGroupConfigManager(mock(GroupConfigManager.class))
-=======
-                .withSerializer(new StringSerializer())
->>>>>>> d239dde8
                 .build();
 
         // Schedule the loading.
@@ -1679,11 +1637,8 @@
                 .withCoordinatorShardBuilderSupplier(new MockCoordinatorShardBuilderSupplier())
                 .withCoordinatorRuntimeMetrics(mock(GroupCoordinatorRuntimeMetrics.class))
                 .withCoordinatorMetrics(mock(GroupCoordinatorMetrics.class))
-<<<<<<< HEAD
+                .withSerializer(new StringSerializer())
                 .withGroupConfigManager(mock(GroupConfigManager.class))
-=======
-                .withSerializer(new StringSerializer())
->>>>>>> d239dde8
                 .build();
 
         // Schedule the loading.
@@ -1795,11 +1750,8 @@
                 .withCoordinatorShardBuilderSupplier(new MockCoordinatorShardBuilderSupplier())
                 .withCoordinatorRuntimeMetrics(mock(GroupCoordinatorRuntimeMetrics.class))
                 .withCoordinatorMetrics(mock(GroupCoordinatorMetrics.class))
-<<<<<<< HEAD
+                .withSerializer(new StringSerializer())
                 .withGroupConfigManager(mock(GroupConfigManager.class))
-=======
-                .withSerializer(new StringSerializer())
->>>>>>> d239dde8
                 .build();
 
         // Loads the coordinator.
@@ -1856,11 +1808,8 @@
                 .withCoordinatorShardBuilderSupplier(new MockCoordinatorShardBuilderSupplier())
                 .withCoordinatorRuntimeMetrics(mock(GroupCoordinatorRuntimeMetrics.class))
                 .withCoordinatorMetrics(mock(GroupCoordinatorMetrics.class))
-<<<<<<< HEAD
+                .withSerializer(new StringSerializer())
                 .withGroupConfigManager(mock(GroupConfigManager.class))
-=======
-                .withSerializer(new StringSerializer())
->>>>>>> d239dde8
                 .build();
 
         // Loads the coordinator.
@@ -1926,11 +1875,8 @@
                 .withCoordinatorShardBuilderSupplier(new MockCoordinatorShardBuilderSupplier())
                 .withCoordinatorRuntimeMetrics(mock(GroupCoordinatorRuntimeMetrics.class))
                 .withCoordinatorMetrics(mock(GroupCoordinatorMetrics.class))
-<<<<<<< HEAD
+                .withSerializer(new StringSerializer())
                 .withGroupConfigManager(mock(GroupConfigManager.class))
-=======
-                .withSerializer(new StringSerializer())
->>>>>>> d239dde8
                 .build();
 
         // Loads the coordinator.
@@ -2022,11 +1968,8 @@
                 .withCoordinatorShardBuilderSupplier(new MockCoordinatorShardBuilderSupplier())
                 .withCoordinatorRuntimeMetrics(mock(GroupCoordinatorRuntimeMetrics.class))
                 .withCoordinatorMetrics(mock(GroupCoordinatorMetrics.class))
-<<<<<<< HEAD
+                .withSerializer(new StringSerializer())
                 .withGroupConfigManager(mock(GroupConfigManager.class))
-=======
-                .withSerializer(new StringSerializer())
->>>>>>> d239dde8
                 .build();
 
         // Loads the coordinator.
@@ -2084,11 +2027,8 @@
                 .withCoordinatorShardBuilderSupplier(new MockCoordinatorShardBuilderSupplier())
                 .withCoordinatorRuntimeMetrics(mock(GroupCoordinatorRuntimeMetrics.class))
                 .withCoordinatorMetrics(mock(GroupCoordinatorMetrics.class))
-<<<<<<< HEAD
+                .withSerializer(new StringSerializer())
                 .withGroupConfigManager(mock(GroupConfigManager.class))
-=======
-                .withSerializer(new StringSerializer())
->>>>>>> d239dde8
                 .build();
 
         // Schedule a read. It fails because the coordinator does not exist.
@@ -2113,11 +2053,8 @@
                 .withCoordinatorShardBuilderSupplier(new MockCoordinatorShardBuilderSupplier())
                 .withCoordinatorRuntimeMetrics(mock(GroupCoordinatorRuntimeMetrics.class))
                 .withCoordinatorMetrics(mock(GroupCoordinatorMetrics.class))
-<<<<<<< HEAD
+                .withSerializer(new StringSerializer())
                 .withGroupConfigManager(mock(GroupConfigManager.class))
-=======
-                .withSerializer(new StringSerializer())
->>>>>>> d239dde8
                 .build();
 
         // Loads the coordinator.
@@ -2215,11 +2152,8 @@
                 .withCoordinatorShardBuilderSupplier(new MockCoordinatorShardBuilderSupplier())
                 .withCoordinatorRuntimeMetrics(mock(GroupCoordinatorRuntimeMetrics.class))
                 .withCoordinatorMetrics(mock(GroupCoordinatorMetrics.class))
-<<<<<<< HEAD
+                .withSerializer(new StringSerializer())
                 .withGroupConfigManager(mock(GroupConfigManager.class))
-=======
-                .withSerializer(new StringSerializer())
->>>>>>> d239dde8
                 .build();
 
         // Loads the coordinator.
@@ -2288,11 +2222,8 @@
                 .withCoordinatorShardBuilderSupplier(supplier)
                 .withCoordinatorRuntimeMetrics(mock(GroupCoordinatorRuntimeMetrics.class))
                 .withCoordinatorMetrics(mock(GroupCoordinatorMetrics.class))
-<<<<<<< HEAD
+                .withSerializer(new StringSerializer())
                 .withGroupConfigManager(mock(GroupConfigManager.class))
-=======
-                .withSerializer(new StringSerializer())
->>>>>>> d239dde8
                 .build();
 
         MockCoordinatorShard coordinator0 = mock(MockCoordinatorShard.class);
@@ -2356,11 +2287,8 @@
                 .withCoordinatorShardBuilderSupplier(new MockCoordinatorShardBuilderSupplier())
                 .withCoordinatorRuntimeMetrics(mock(GroupCoordinatorRuntimeMetrics.class))
                 .withCoordinatorMetrics(mock(GroupCoordinatorMetrics.class))
-<<<<<<< HEAD
+                .withSerializer(new StringSerializer())
                 .withGroupConfigManager(mock(GroupConfigManager.class))
-=======
-                .withSerializer(new StringSerializer())
->>>>>>> d239dde8
                 .build();
 
         // Loads the coordinator.
@@ -2415,11 +2343,8 @@
                 .withCoordinatorShardBuilderSupplier(new MockCoordinatorShardBuilderSupplier())
                 .withCoordinatorRuntimeMetrics(mock(GroupCoordinatorRuntimeMetrics.class))
                 .withCoordinatorMetrics(mock(GroupCoordinatorMetrics.class))
-<<<<<<< HEAD
+                .withSerializer(new StringSerializer())
                 .withGroupConfigManager(mock(GroupConfigManager.class))
-=======
-                .withSerializer(new StringSerializer())
->>>>>>> d239dde8
                 .build();
 
         // Loads the coordinator.
@@ -2494,11 +2419,8 @@
                 .withCoordinatorShardBuilderSupplier(new MockCoordinatorShardBuilderSupplier())
                 .withCoordinatorRuntimeMetrics(mock(GroupCoordinatorRuntimeMetrics.class))
                 .withCoordinatorMetrics(mock(GroupCoordinatorMetrics.class))
-<<<<<<< HEAD
+                .withSerializer(new StringSerializer())
                 .withGroupConfigManager(mock(GroupConfigManager.class))
-=======
-                .withSerializer(new StringSerializer())
->>>>>>> d239dde8
                 .build();
 
         // Loads the coordinator.
@@ -2570,11 +2492,8 @@
                 .withCoordinatorShardBuilderSupplier(new MockCoordinatorShardBuilderSupplier())
                 .withCoordinatorRuntimeMetrics(mock(GroupCoordinatorRuntimeMetrics.class))
                 .withCoordinatorMetrics(mock(GroupCoordinatorMetrics.class))
-<<<<<<< HEAD
+                .withSerializer(new StringSerializer())
                 .withGroupConfigManager(mock(GroupConfigManager.class))
-=======
-                .withSerializer(new StringSerializer())
->>>>>>> d239dde8
                 .build();
 
         // Loads the coordinator.
@@ -2708,11 +2627,8 @@
                 .withCoordinatorShardBuilderSupplier(new MockCoordinatorShardBuilderSupplier())
                 .withCoordinatorRuntimeMetrics(mock(GroupCoordinatorRuntimeMetrics.class))
                 .withCoordinatorMetrics(mock(GroupCoordinatorMetrics.class))
-<<<<<<< HEAD
+                .withSerializer(new StringSerializer())
                 .withGroupConfigManager(mock(GroupConfigManager.class))
-=======
-                .withSerializer(new StringSerializer())
->>>>>>> d239dde8
                 .build();
 
         // Loads the coordinator.
@@ -2813,11 +2729,8 @@
                 .withCoordinatorShardBuilderSupplier(supplier)
                 .withCoordinatorRuntimeMetrics(runtimeMetrics)
                 .withCoordinatorMetrics(mock(GroupCoordinatorMetrics.class))
-<<<<<<< HEAD
+                .withSerializer(new StringSerializer())
                 .withGroupConfigManager(mock(GroupConfigManager.class))
-=======
-                .withSerializer(new StringSerializer())
->>>>>>> d239dde8
                 .build();
 
         when(builder.withSnapshotRegistry(any())).thenReturn(builder);
@@ -2896,11 +2809,8 @@
                 .withCoordinatorShardBuilderSupplier(supplier)
                 .withCoordinatorRuntimeMetrics(runtimeMetrics)
                 .withCoordinatorMetrics(mock(GroupCoordinatorMetrics.class))
-<<<<<<< HEAD
+                .withSerializer(new StringSerializer())
                 .withGroupConfigManager(mock(GroupConfigManager.class))
-=======
-                .withSerializer(new StringSerializer())
->>>>>>> d239dde8
                 .build();
 
         when(builder.withSnapshotRegistry(any())).thenReturn(builder);
@@ -2957,11 +2867,8 @@
                 .withCoordinatorShardBuilderSupplier(supplier)
                 .withCoordinatorRuntimeMetrics(runtimeMetrics)
                 .withCoordinatorMetrics(mock(GroupCoordinatorMetrics.class))
-<<<<<<< HEAD
+                .withSerializer(new StringSerializer())
                 .withGroupConfigManager(mock(GroupConfigManager.class))
-=======
-                .withSerializer(new StringSerializer())
->>>>>>> d239dde8
                 .build();
 
         when(builder.withSnapshotRegistry(any())).thenReturn(builder);
@@ -3019,11 +2926,8 @@
                 .withCoordinatorShardBuilderSupplier(supplier)
                 .withCoordinatorRuntimeMetrics(runtimeMetrics)
                 .withCoordinatorMetrics(mock(GroupCoordinatorMetrics.class))
-<<<<<<< HEAD
+                .withSerializer(new StringSerializer())
                 .withGroupConfigManager(mock(GroupConfigManager.class))
-=======
-                .withSerializer(new StringSerializer())
->>>>>>> d239dde8
                 .build();
 
         when(builder.withSnapshotRegistry(any())).thenReturn(builder);
