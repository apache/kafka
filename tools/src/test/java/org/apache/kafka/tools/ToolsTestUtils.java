--- conflicted
+++ resolved
@@ -204,7 +204,14 @@
             .collect(Collectors.joining(","));
     }
 
-<<<<<<< HEAD
+    public static File tempPropertiesFile(Map<String, String> properties) throws IOException {
+        StringBuilder sb = new StringBuilder();
+        for (Map.Entry<String, String> entry : properties.entrySet()) {
+            sb.append(entry.getKey() + "=" + entry.getValue() + System.lineSeparator());
+        }
+        return org.apache.kafka.test.TestUtils.tempFile(sb.toString());
+    }
+
     /**
      * Invoke `compute` until `predicate` is true or `waitTime` elapses.
      *
@@ -226,14 +233,6 @@
         } catch (InterruptedException e) {
             throw new RuntimeException(e);
         }
-=======
-    public static File tempPropertiesFile(Map<String, String> properties) throws IOException {
-        StringBuilder sb = new StringBuilder();
-        for (Map.Entry<String, String> entry : properties.entrySet()) {
-            sb.append(entry.getKey() + "=" + entry.getValue() + System.lineSeparator());
-        }
-        return org.apache.kafka.test.TestUtils.tempFile(sb.toString());
->>>>>>> 0bf830fc
     }
 
     public static class MockExitProcedure implements Exit.Procedure {
