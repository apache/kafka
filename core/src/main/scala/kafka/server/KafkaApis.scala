--- conflicted
+++ resolved
@@ -196,13 +196,8 @@
         case ApiKeys.HEARTBEAT => handleHeartbeatRequest(request).exceptionally(handleError)
         case ApiKeys.LEAVE_GROUP => handleLeaveGroupRequest(request).exceptionally(handleError)
         case ApiKeys.SYNC_GROUP => handleSyncGroupRequest(request, requestLocal).exceptionally(handleError)
-<<<<<<< HEAD
         case ApiKeys.DESCRIBE_GROUPS => handleDescribeGroupsRequest(request).exceptionally(handleError)
-        case ApiKeys.LIST_GROUPS => handleListGroupsRequest(request)
-=======
-        case ApiKeys.DESCRIBE_GROUPS => handleDescribeGroupRequest(request)
         case ApiKeys.LIST_GROUPS => handleListGroupsRequest(request).exceptionally(handleError)
->>>>>>> 854dfb5f
         case ApiKeys.SASL_HANDSHAKE => handleSaslHandshakeRequest(request)
         case ApiKeys.API_VERSIONS => handleApiVersionsRequest(request)
         case ApiKeys.CREATE_TOPICS => maybeForwardToController(request, handleCreateTopicsRequest)
