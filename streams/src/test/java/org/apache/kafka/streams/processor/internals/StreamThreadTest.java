/**
 * Licensed to the Apache Software Foundation (ASF) under one or more
 * contributor license agreements.  See the NOTICE file distributed with
 * this work for additional information regarding copyright ownership.
 * The ASF licenses this file to You under the Apache License, Version 2.0
 * (the "License"); you may not use this file except in compliance with
 * the License.  You may obtain a copy of the License at
 * <p>
 * http://www.apache.org/licenses/LICENSE-2.0
 * <p>
 * Unless required by applicable law or agreed to in writing, software
 * distributed under the License is distributed on an "AS IS" BASIS,
 * WITHOUT WARRANTIES OR CONDITIONS OF ANY KIND, either express or implied.
 * See the License for the specific language governing permissions and
 * limitations under the License.
 */

package org.apache.kafka.streams.processor.internals;

import java.io.File;
import java.nio.ByteBuffer;
import java.nio.file.Files;
import java.util.Arrays;
import java.util.Collection;
import java.util.Collections;
import java.util.HashMap;
import java.util.HashSet;
import java.util.List;
import java.util.Map;
import java.util.Properties;
import java.util.Set;
import java.util.UUID;
import org.apache.kafka.clients.consumer.Consumer;
import org.apache.kafka.clients.consumer.ConsumerRebalanceListener;
import org.apache.kafka.clients.consumer.internals.PartitionAssignor;
import org.apache.kafka.clients.producer.Producer;
import org.apache.kafka.common.Cluster;
import org.apache.kafka.common.Node;
import org.apache.kafka.common.PartitionInfo;
import org.apache.kafka.common.TopicPartition;
import org.apache.kafka.common.metrics.Metrics;
import org.apache.kafka.common.utils.MockTime;
import org.apache.kafka.common.utils.SystemTime;
import org.apache.kafka.common.utils.Utils;
import org.apache.kafka.streams.StreamsConfig;
import org.apache.kafka.streams.StreamsMetrics;
import org.apache.kafka.streams.processor.TaskId;
import org.apache.kafka.streams.processor.TopologyBuilder;
import org.apache.kafka.test.MockClientSupplier;
import org.apache.kafka.test.MockProcessorSupplier;
import org.apache.kafka.test.MockTimestampExtractor;
import org.junit.Before;
import org.junit.Test;

import static org.junit.Assert.assertEquals;
import static org.junit.Assert.assertFalse;
import static org.junit.Assert.assertSame;
import static org.junit.Assert.assertTrue;


public class StreamThreadTest {

    private final String clientId = "clientId";
    private final String applicationId = "stream-thread-test";
    private UUID processId = UUID.randomUUID();

    @Before
    public void setUp() throws Exception {
        processId = UUID.randomUUID();
    }

    private TopicPartition t1p1 = new TopicPartition("topic1", 1);
    private TopicPartition t1p2 = new TopicPartition("topic1", 2);
    private TopicPartition t2p1 = new TopicPartition("topic2", 1);
    private TopicPartition t2p2 = new TopicPartition("topic2", 2);
    private TopicPartition t3p1 = new TopicPartition("topic3", 1);
    private TopicPartition t3p2 = new TopicPartition("topic3", 2);

    private List<PartitionInfo> infos = Arrays.asList(
        new PartitionInfo("topic1", 0, Node.noNode(), new Node[0], new Node[0]),
        new PartitionInfo("topic1", 1, Node.noNode(), new Node[0], new Node[0]),
        new PartitionInfo("topic1", 2, Node.noNode(), new Node[0], new Node[0]),
        new PartitionInfo("topic2", 0, Node.noNode(), new Node[0], new Node[0]),
        new PartitionInfo("topic2", 1, Node.noNode(), new Node[0], new Node[0]),
        new PartitionInfo("topic2", 2, Node.noNode(), new Node[0], new Node[0]),
        new PartitionInfo("topic3", 0, Node.noNode(), new Node[0], new Node[0]),
        new PartitionInfo("topic3", 1, Node.noNode(), new Node[0], new Node[0]),
        new PartitionInfo("topic3", 2, Node.noNode(), new Node[0], new Node[0])
    );

    private Cluster metadata = new Cluster("cluster", Arrays.asList(Node.noNode()), infos, Collections.<String>emptySet(),
            Collections.<String>emptySet());

    private final PartitionAssignor.Subscription subscription =
        new PartitionAssignor.Subscription(Arrays.asList("topic1", "topic2", "topic3"), subscriptionUserData());

    private ByteBuffer subscriptionUserData() {
        UUID uuid = UUID.randomUUID();
        ByteBuffer buf = ByteBuffer.allocate(4 + 16 + 4 + 4);
        // version
        buf.putInt(1);
        // encode client processId
        buf.putLong(uuid.getMostSignificantBits());
        buf.putLong(uuid.getLeastSignificantBits());
        // previously running tasks
        buf.putInt(0);
        // cached tasks
        buf.putInt(0);
        buf.rewind();
        return buf;
    }

    // task0 is unused
    private final TaskId task1 = new TaskId(0, 1);
    private final TaskId task2 = new TaskId(0, 2);
    private final TaskId task3 = new TaskId(0, 3);
    private final TaskId task4 = new TaskId(1, 1);
    private final TaskId task5 = new TaskId(1, 2);

    private Properties configProps() {
        return new Properties() {
            {
                setProperty(StreamsConfig.APPLICATION_ID_CONFIG, applicationId);
                setProperty(StreamsConfig.BOOTSTRAP_SERVERS_CONFIG, "localhost:2171");
                setProperty(StreamsConfig.BUFFERED_RECORDS_PER_PARTITION_CONFIG, "3");
                setProperty(StreamsConfig.TIMESTAMP_EXTRACTOR_CLASS_CONFIG, MockTimestampExtractor.class.getName());
            }
        };
    }

    private static class TestStreamTask extends StreamTask {
        public boolean committed = false;

        public TestStreamTask(TaskId id,
                              String applicationId,
                              Collection<TopicPartition> partitions,
                              ProcessorTopology topology,
                              Consumer<byte[], byte[]> consumer,
                              Producer<byte[], byte[]> producer,
                              Consumer<byte[], byte[]> restoreConsumer,
                              StreamsConfig config,
<<<<<<< HEAD
                              StreamsMetrics metrics) {
            super(id, applicationId, partitions, topology, consumer, producer, restoreConsumer, config, metrics);
=======
                              StateDirectory stateDirectory) {
            super(id, applicationId, partitions, topology, consumer, producer, restoreConsumer, config, null, stateDirectory, null);
>>>>>>> 497e669d
        }

        @Override
        public void commit() {
            super.commit();
            committed = true;
        }

        @Override
        public void commitOffsets() {
            super.commitOffsets();
            committed = true;
        }

        @Override
        protected void initializeOffsetLimits() {
            // do nothing
        }
    }


    @SuppressWarnings("unchecked")
    @Test
    public void testPartitionAssignmentChange() throws Exception {
        StreamsConfig config = new StreamsConfig(configProps());

        TopologyBuilder builder = new TopologyBuilder().setApplicationId("X");
        builder.addSource("source1", "topic1");
        builder.addSource("source2", "topic2");
        builder.addSource("source3", "topic3");
        builder.addProcessor("processor", new MockProcessorSupplier(), "source2", "source3");

        StreamThread thread = new StreamThread(builder, config, new MockClientSupplier(), applicationId, clientId, processId, new Metrics(), new SystemTime(), new StreamsMetadataState(builder)) {
            @Override
            protected StreamTask createStreamTask(TaskId id, Collection<TopicPartition> partitionsForTask) {
<<<<<<< HEAD
                ProcessorTopology topology = builder.build("X", id.topicGroupId);
                return new TestStreamTask(id,
                    applicationId, partitionsForTask,
                    topology, consumer, producer,
                    restoreConsumer, config, new
                    StreamsMetricsImpl(new Metrics()));
=======
                ProcessorTopology topology = builder.build(id.topicGroupId);
                return new TestStreamTask(id, applicationId, partitionsForTask, topology, consumer, producer, restoreConsumer, config, stateDirectory);
>>>>>>> 497e669d
            }
        };

        initPartitionGrouper(config, thread);

        ConsumerRebalanceListener rebalanceListener = thread.rebalanceListener;

        assertTrue(thread.tasks().isEmpty());

        List<TopicPartition> revokedPartitions;
        List<TopicPartition> assignedPartitions;
        Set<TopicPartition> expectedGroup1;
        Set<TopicPartition> expectedGroup2;

        revokedPartitions = Collections.emptyList();
        assignedPartitions = Collections.singletonList(t1p1);
        expectedGroup1 = new HashSet<>(Arrays.asList(t1p1));

        rebalanceListener.onPartitionsRevoked(revokedPartitions);
        rebalanceListener.onPartitionsAssigned(assignedPartitions);

        assertTrue(thread.tasks().containsKey(task1));
        assertEquals(expectedGroup1, thread.tasks().get(task1).partitions());
        assertEquals(1, thread.tasks().size());

        revokedPartitions = assignedPartitions;
        assignedPartitions = Collections.singletonList(t1p2);
        expectedGroup2 = new HashSet<>(Arrays.asList(t1p2));

        rebalanceListener.onPartitionsRevoked(revokedPartitions);
        assertFalse(thread.tasks().containsKey(task1));
        assertEquals(0, thread.tasks().size());
        rebalanceListener.onPartitionsAssigned(assignedPartitions);

        assertTrue(thread.tasks().containsKey(task2));
        assertEquals(expectedGroup2, thread.tasks().get(task2).partitions());
        assertEquals(1, thread.tasks().size());

        revokedPartitions = assignedPartitions;
        assignedPartitions = Arrays.asList(t1p1, t1p2);
        expectedGroup1 = new HashSet<>(Collections.singleton(t1p1));
        expectedGroup2 = new HashSet<>(Collections.singleton(t1p2));

        rebalanceListener.onPartitionsRevoked(revokedPartitions);
        rebalanceListener.onPartitionsAssigned(assignedPartitions);

        assertTrue(thread.tasks().containsKey(task1));
        assertTrue(thread.tasks().containsKey(task2));
        assertEquals(expectedGroup1, thread.tasks().get(task1).partitions());
        assertEquals(expectedGroup2, thread.tasks().get(task2).partitions());
        assertEquals(2, thread.tasks().size());

        revokedPartitions = assignedPartitions;
        assignedPartitions = Arrays.asList(t2p1, t2p2, t3p1, t3p2);
        expectedGroup1 = new HashSet<>(Arrays.asList(t2p1, t3p1));
        expectedGroup2 = new HashSet<>(Arrays.asList(t2p2, t3p2));

        rebalanceListener.onPartitionsRevoked(revokedPartitions);
        rebalanceListener.onPartitionsAssigned(assignedPartitions);

        assertTrue(thread.tasks().containsKey(task4));
        assertTrue(thread.tasks().containsKey(task5));
        assertEquals(expectedGroup1, thread.tasks().get(task4).partitions());
        assertEquals(expectedGroup2, thread.tasks().get(task5).partitions());
        assertEquals(2, thread.tasks().size());

        revokedPartitions = assignedPartitions;
        assignedPartitions = Arrays.asList(t1p1, t2p1, t3p1);
        expectedGroup1 = new HashSet<>(Arrays.asList(t1p1));
        expectedGroup2 = new HashSet<>(Arrays.asList(t2p1, t3p1));

        rebalanceListener.onPartitionsRevoked(revokedPartitions);
        rebalanceListener.onPartitionsAssigned(assignedPartitions);

        assertTrue(thread.tasks().containsKey(task1));
        assertTrue(thread.tasks().containsKey(task4));
        assertEquals(expectedGroup1, thread.tasks().get(task1).partitions());
        assertEquals(expectedGroup2, thread.tasks().get(task4).partitions());
        assertEquals(2, thread.tasks().size());

        revokedPartitions = assignedPartitions;
        assignedPartitions = Arrays.asList(t1p1, t2p1, t3p1);
        expectedGroup1 = new HashSet<>(Arrays.asList(t1p1));
        expectedGroup2 = new HashSet<>(Arrays.asList(t2p1, t3p1));

        rebalanceListener.onPartitionsRevoked(revokedPartitions);
        rebalanceListener.onPartitionsAssigned(assignedPartitions);

        assertTrue(thread.tasks().containsKey(task1));
        assertTrue(thread.tasks().containsKey(task4));
        assertEquals(expectedGroup1, thread.tasks().get(task1).partitions());
        assertEquals(expectedGroup2, thread.tasks().get(task4).partitions());
        assertEquals(2, thread.tasks().size());

        revokedPartitions = assignedPartitions;
        assignedPartitions = Collections.emptyList();

        rebalanceListener.onPartitionsRevoked(revokedPartitions);
        rebalanceListener.onPartitionsAssigned(assignedPartitions);

        assertTrue(thread.tasks().isEmpty());
    }


    @Test
    public void testMaybeClean() throws Exception {
        File baseDir = Files.createTempDirectory("test").toFile();
        try {
            final long cleanupDelay = 1000L;
            Properties props = configProps();
            props.setProperty(StreamsConfig.STATE_CLEANUP_DELAY_MS_CONFIG, Long.toString(cleanupDelay));
            props.setProperty(StreamsConfig.STATE_DIR_CONFIG, baseDir.getCanonicalPath());

            StreamsConfig config = new StreamsConfig(props);

            File applicationDir = new File(baseDir, applicationId);
            applicationDir.mkdir();
            File stateDir1 = new File(applicationDir, task1.toString());
            File stateDir2 = new File(applicationDir, task2.toString());
            File stateDir3 = new File(applicationDir, task3.toString());
            File extraDir = new File(applicationDir, "X");
            stateDir1.mkdir();
            stateDir2.mkdir();
            stateDir3.mkdir();
            extraDir.mkdir();

            MockTime mockTime = new MockTime();

            TopologyBuilder builder = new TopologyBuilder().setApplicationId("X");
            builder.addSource("source1", "topic1");

<<<<<<< HEAD
            StreamThread thread = new StreamThread(builder, config, new MockClientSupplier(), applicationId, clientId, processId, new Metrics(), mockTime) {
=======
            StreamThread thread = new StreamThread(builder, config, new MockClientSupplier(), applicationId, clientId,  processId, new Metrics(), mockTime, new StreamsMetadataState(builder)) {
>>>>>>> 497e669d
                @Override
                public void maybeClean() {
                    super.maybeClean();
                }

                @Override
                protected StreamTask createStreamTask(TaskId id, Collection<TopicPartition> partitionsForTask) {
<<<<<<< HEAD
                    ProcessorTopology topology = builder.build("X", id.topicGroupId);
                    return new TestStreamTask(id,
                        applicationId, partitionsForTask,
                        topology, consumer, producer,
                        restoreConsumer, config, new
                        StreamsMetricsImpl(new Metrics()));
=======
                    ProcessorTopology topology = builder.build(id.topicGroupId);
                    return new TestStreamTask(id, applicationId, partitionsForTask, topology, consumer, producer, restoreConsumer, config, stateDirectory);
>>>>>>> 497e669d
                }
            };

            initPartitionGrouper(config, thread);

            ConsumerRebalanceListener rebalanceListener = thread.rebalanceListener;

            assertTrue(thread.tasks().isEmpty());
            mockTime.sleep(cleanupDelay);

            // all directories exist since an assignment didn't happen
            assertTrue(stateDir1.exists());
            assertTrue(stateDir2.exists());
            assertTrue(stateDir3.exists());
            assertTrue(extraDir.exists());

            List<TopicPartition> revokedPartitions;
            List<TopicPartition> assignedPartitions;
            Map<TaskId, StreamTask> prevTasks;

            //
            // Assign t1p1 and t1p2. This should create task1 & task2
            //
            revokedPartitions = Collections.emptyList();
            assignedPartitions = Arrays.asList(t1p1, t1p2);
            prevTasks = new HashMap<>(thread.tasks());

            rebalanceListener.onPartitionsRevoked(revokedPartitions);
            rebalanceListener.onPartitionsAssigned(assignedPartitions);

            // there shouldn't be any previous task
            assertTrue(prevTasks.isEmpty());

            // task 1 & 2 are created
            assertEquals(2, thread.tasks().size());

            // all directories should still exit before the cleanup delay time
            mockTime.sleep(cleanupDelay - 10L);
            thread.maybeClean();
            assertTrue(stateDir1.exists());
            assertTrue(stateDir2.exists());
            assertTrue(stateDir3.exists());
            assertTrue(extraDir.exists());

            // all state directories except for task task2 & task3 will be removed. the extra directory should still exists
            mockTime.sleep(11L);
            thread.maybeClean();
            assertTrue(stateDir1.exists());
            assertTrue(stateDir2.exists());
            assertFalse(stateDir3.exists());
            assertTrue(extraDir.exists());

            //
            // Revoke t1p1 and t1p2. This should remove task1 & task2
            //
            revokedPartitions = assignedPartitions;
            assignedPartitions = Collections.emptyList();
            prevTasks = new HashMap<>(thread.tasks());

            rebalanceListener.onPartitionsRevoked(revokedPartitions);
            rebalanceListener.onPartitionsAssigned(assignedPartitions);

            // previous tasks should be committed
            assertEquals(2, prevTasks.size());
            for (StreamTask task : prevTasks.values()) {
                assertTrue(((TestStreamTask) task).committed);
                ((TestStreamTask) task).committed = false;
            }

            // no task
            assertTrue(thread.tasks().isEmpty());

            // all state directories for task task1 & task2 still exist before the cleanup delay time
            mockTime.sleep(cleanupDelay - 10L);
            thread.maybeClean();
            assertTrue(stateDir1.exists());
            assertTrue(stateDir2.exists());
            assertFalse(stateDir3.exists());
            assertTrue(extraDir.exists());

            // all state directories for task task1 & task2 are removed
            mockTime.sleep(11L);
            thread.maybeClean();
            assertFalse(stateDir1.exists());
            assertFalse(stateDir2.exists());
            assertFalse(stateDir3.exists());
            assertTrue(extraDir.exists());

        } finally {
            Utils.delete(baseDir);
        }
    }

    @Test
    public void testMaybeCommit() throws Exception {
        File baseDir = Files.createTempDirectory("test").toFile();
        try {
            final long commitInterval = 1000L;
            Properties props = configProps();
            props.setProperty(StreamsConfig.STATE_DIR_CONFIG, baseDir.getCanonicalPath());
            props.setProperty(StreamsConfig.COMMIT_INTERVAL_MS_CONFIG, Long.toString(commitInterval));

            StreamsConfig config = new StreamsConfig(props);

            MockTime mockTime = new MockTime();

            TopologyBuilder builder = new TopologyBuilder().setApplicationId("X");
            builder.addSource("source1", "topic1");

<<<<<<< HEAD
            StreamThread thread = new StreamThread(builder, config, new MockClientSupplier(), applicationId, clientId, processId, new Metrics(), mockTime) {
=======
            StreamThread thread = new StreamThread(builder, config, new MockClientSupplier(), applicationId, clientId,  processId, new Metrics(), mockTime, new StreamsMetadataState(builder)) {
>>>>>>> 497e669d
                @Override
                public void maybeCommit() {
                    super.maybeCommit();
                }

                @Override
                protected StreamTask createStreamTask(TaskId id, Collection<TopicPartition> partitionsForTask) {
<<<<<<< HEAD
                    ProcessorTopology topology = builder.build("X", id.topicGroupId);
                    return new TestStreamTask(id,
                        applicationId, partitionsForTask,
                        topology, consumer, producer,
                        restoreConsumer, config, new
                        StreamsMetricsImpl(new Metrics()));
=======
                    ProcessorTopology topology = builder.build(id.topicGroupId);
                    return new TestStreamTask(id, applicationId, partitionsForTask, topology, consumer, producer, restoreConsumer, config, stateDirectory);
>>>>>>> 497e669d
                }
            };

            initPartitionGrouper(config, thread);

            ConsumerRebalanceListener rebalanceListener = thread.rebalanceListener;

            List<TopicPartition> revokedPartitions;
            List<TopicPartition> assignedPartitions;

            //
            // Assign t1p1 and t1p2. This should create Task 1 & 2
            //
            revokedPartitions = Collections.emptyList();
            assignedPartitions = Arrays.asList(t1p1, t1p2);

            rebalanceListener.onPartitionsRevoked(revokedPartitions);
            rebalanceListener.onPartitionsAssigned(assignedPartitions);

            assertEquals(2, thread.tasks().size());

            // no task is committed before the commit interval
            mockTime.sleep(commitInterval - 10L);
            thread.maybeCommit();
            for (StreamTask task : thread.tasks().values()) {
                assertFalse(((TestStreamTask) task).committed);
            }

            // all tasks are committed after the commit interval
            mockTime.sleep(11L);
            thread.maybeCommit();
            for (StreamTask task : thread.tasks().values()) {
                assertTrue(((TestStreamTask) task).committed);
                ((TestStreamTask) task).committed = false;
            }

            // no task is committed before the commit interval, again
            mockTime.sleep(commitInterval - 10L);
            thread.maybeCommit();
            for (StreamTask task : thread.tasks().values()) {
                assertFalse(((TestStreamTask) task).committed);
            }

            // all tasks are committed after the commit interval, again
            mockTime.sleep(11L);
            thread.maybeCommit();
            for (StreamTask task : thread.tasks().values()) {
                assertTrue(((TestStreamTask) task).committed);
                ((TestStreamTask) task).committed = false;
            }

        } finally {
            Utils.delete(baseDir);
        }
    }

    @Test
    public void testInjectClients() {
        TopologyBuilder builder = new TopologyBuilder().setApplicationId("X");
        StreamsConfig config = new StreamsConfig(configProps());
        MockClientSupplier clientSupplier = new MockClientSupplier();
        StreamThread thread = new StreamThread(builder, config, clientSupplier, applicationId,
<<<<<<< HEAD
            clientId, processId, new Metrics(), new MockTime());
=======
                                               clientId,  processId, new Metrics(), new MockTime(), new StreamsMetadataState(builder));
>>>>>>> 497e669d
        assertSame(clientSupplier.producer, thread.producer);
        assertSame(clientSupplier.consumer, thread.consumer);
        assertSame(clientSupplier.restoreConsumer, thread.restoreConsumer);
    }

    private void initPartitionGrouper(StreamsConfig config, StreamThread thread) {

        StreamPartitionAssignor partitionAssignor = new StreamPartitionAssignor();

        partitionAssignor.configure(config.getConsumerConfigs(thread, thread.applicationId, thread.clientId));

        Map<String, PartitionAssignor.Assignment> assignments =
            partitionAssignor.assign(metadata, Collections.singletonMap("client", subscription));

        partitionAssignor.onAssignment(assignments.get("client"));
    }
}<|MERGE_RESOLUTION|>--- conflicted
+++ resolved
@@ -139,13 +139,9 @@
                               Producer<byte[], byte[]> producer,
                               Consumer<byte[], byte[]> restoreConsumer,
                               StreamsConfig config,
-<<<<<<< HEAD
-                              StreamsMetrics metrics) {
-            super(id, applicationId, partitions, topology, consumer, producer, restoreConsumer, config, metrics);
-=======
+                              StreamsMetrics metrics,
                               StateDirectory stateDirectory) {
-            super(id, applicationId, partitions, topology, consumer, producer, restoreConsumer, config, null, stateDirectory, null);
->>>>>>> 497e669d
+            super(id, applicationId, partitions, topology, consumer, producer, restoreConsumer, config, metrics, stateDirectory, null);
         }
 
         @Override
@@ -181,17 +177,10 @@
         StreamThread thread = new StreamThread(builder, config, new MockClientSupplier(), applicationId, clientId, processId, new Metrics(), new SystemTime(), new StreamsMetadataState(builder)) {
             @Override
             protected StreamTask createStreamTask(TaskId id, Collection<TopicPartition> partitionsForTask) {
-<<<<<<< HEAD
-                ProcessorTopology topology = builder.build("X", id.topicGroupId);
-                return new TestStreamTask(id,
-                    applicationId, partitionsForTask,
-                    topology, consumer, producer,
-                    restoreConsumer, config, new
-                    StreamsMetricsImpl(new Metrics()));
-=======
+
                 ProcessorTopology topology = builder.build(id.topicGroupId);
-                return new TestStreamTask(id, applicationId, partitionsForTask, topology, consumer, producer, restoreConsumer, config, stateDirectory);
->>>>>>> 497e669d
+                return new TestStreamTask(id, applicationId, partitionsForTask, topology, consumer,
+                    producer, restoreConsumer, config, new StreamsMetricsForTests(new Metrics()), stateDirectory);
             }
         };
 
@@ -323,11 +312,7 @@
             TopologyBuilder builder = new TopologyBuilder().setApplicationId("X");
             builder.addSource("source1", "topic1");
 
-<<<<<<< HEAD
-            StreamThread thread = new StreamThread(builder, config, new MockClientSupplier(), applicationId, clientId, processId, new Metrics(), mockTime) {
-=======
             StreamThread thread = new StreamThread(builder, config, new MockClientSupplier(), applicationId, clientId,  processId, new Metrics(), mockTime, new StreamsMetadataState(builder)) {
->>>>>>> 497e669d
                 @Override
                 public void maybeClean() {
                     super.maybeClean();
@@ -335,17 +320,9 @@
 
                 @Override
                 protected StreamTask createStreamTask(TaskId id, Collection<TopicPartition> partitionsForTask) {
-<<<<<<< HEAD
-                    ProcessorTopology topology = builder.build("X", id.topicGroupId);
-                    return new TestStreamTask(id,
-                        applicationId, partitionsForTask,
-                        topology, consumer, producer,
-                        restoreConsumer, config, new
-                        StreamsMetricsImpl(new Metrics()));
-=======
                     ProcessorTopology topology = builder.build(id.topicGroupId);
-                    return new TestStreamTask(id, applicationId, partitionsForTask, topology, consumer, producer, restoreConsumer, config, stateDirectory);
->>>>>>> 497e669d
+                    return new TestStreamTask(id, applicationId, partitionsForTask, topology, consumer,
+                        producer, restoreConsumer, config, new StreamsMetricsForTests(new Metrics()), stateDirectory);
                 }
             };
 
@@ -455,11 +432,7 @@
             TopologyBuilder builder = new TopologyBuilder().setApplicationId("X");
             builder.addSource("source1", "topic1");
 
-<<<<<<< HEAD
-            StreamThread thread = new StreamThread(builder, config, new MockClientSupplier(), applicationId, clientId, processId, new Metrics(), mockTime) {
-=======
             StreamThread thread = new StreamThread(builder, config, new MockClientSupplier(), applicationId, clientId,  processId, new Metrics(), mockTime, new StreamsMetadataState(builder)) {
->>>>>>> 497e669d
                 @Override
                 public void maybeCommit() {
                     super.maybeCommit();
@@ -467,17 +440,9 @@
 
                 @Override
                 protected StreamTask createStreamTask(TaskId id, Collection<TopicPartition> partitionsForTask) {
-<<<<<<< HEAD
-                    ProcessorTopology topology = builder.build("X", id.topicGroupId);
-                    return new TestStreamTask(id,
-                        applicationId, partitionsForTask,
-                        topology, consumer, producer,
-                        restoreConsumer, config, new
-                        StreamsMetricsImpl(new Metrics()));
-=======
                     ProcessorTopology topology = builder.build(id.topicGroupId);
-                    return new TestStreamTask(id, applicationId, partitionsForTask, topology, consumer, producer, restoreConsumer, config, stateDirectory);
->>>>>>> 497e669d
+                    return new TestStreamTask(id, applicationId, partitionsForTask, topology, consumer,
+                        producer, restoreConsumer, config, new StreamsMetricsForTests(new Metrics()), stateDirectory);
                 }
             };
 
@@ -540,11 +505,7 @@
         StreamsConfig config = new StreamsConfig(configProps());
         MockClientSupplier clientSupplier = new MockClientSupplier();
         StreamThread thread = new StreamThread(builder, config, clientSupplier, applicationId,
-<<<<<<< HEAD
-            clientId, processId, new Metrics(), new MockTime());
-=======
                                                clientId,  processId, new Metrics(), new MockTime(), new StreamsMetadataState(builder));
->>>>>>> 497e669d
         assertSame(clientSupplier.producer, thread.producer);
         assertSame(clientSupplier.consumer, thread.consumer);
         assertSame(clientSupplier.restoreConsumer, thread.restoreConsumer);
