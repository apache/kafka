--- conflicted
+++ resolved
@@ -624,19 +624,6 @@
         short expectedGroupMetadataValueVersion
     ) {
         Time time = new MockTime();
-
-<<<<<<< HEAD
-    private List<ConsumerGroupPartitionMetadataValue.PartitionMetadata> mkListOfPartitionRacks(int numPartitions) {
-        List<ConsumerGroupPartitionMetadataValue.PartitionMetadata> partitionRacks = new ArrayList<>(numPartitions);
-        for(int i = 0; i < numPartitions ; i++) {
-            partitionRacks.add(
-                new ConsumerGroupPartitionMetadataValue.PartitionMetadata()
-                    .setPartition(i)
-                    .setRacks(new ArrayList<>())
-            );
-        }
-        return partitionRacks;
-=======
         List<GroupMetadataValue.MemberMetadata> expectedMembers = Collections.emptyList();
 
         Record expectedRecord = new Record(
@@ -772,18 +759,17 @@
         Record record = RecordHelpers.newOffsetCommitTombstoneRecord("group-id", "foo", 1);
         assertEquals(expectedRecord, record);
     }
-  
-    private List<ConsumerGroupPartitionMetadataValue.PartitionRacks> mkListOfPartitionRacks(int numPartitions) {
-      List<ConsumerGroupPartitionMetadataValue.PartitionRacks> partitionRacks = new ArrayList<>(numPartitions);
-      for(int i = 0; i < numPartitions ; i++) {
-          partitionRacks.add(
-              new ConsumerGroupPartitionMetadataValue.PartitionRacks()
-                  .setPartition(i)
-                  .setRacks(new ArrayList<>())
-          );
-      }
-      return partitionRacks;
->>>>>>> faafed25
+
+    private List<ConsumerGroupPartitionMetadataValue.PartitionMetadata> mkListOfPartitionRacks(int numPartitions){
+        List<ConsumerGroupPartitionMetadataValue.PartitionMetadata> partitionRacks = new ArrayList<>(numPartitions);
+        for (int i = 0; i < numPartitions; i++) {
+            partitionRacks.add(
+                new ConsumerGroupPartitionMetadataValue.PartitionMetadata()
+                    .setPartition(i)
+                    .setRacks(new ArrayList<>())
+            );
+        }
+        return partitionRacks;
     }
 
     private Map<Integer, Set<String>> mkMapOfPartitionRacks(int numPartitions) {
