--- conflicted
+++ resolved
@@ -21,11 +21,6 @@
 import org.apache.kafka.raft.RaftConfig;
 
 import java.util.List;
-<<<<<<< HEAD
-import java.util.stream.Collectors;
-=======
-import java.util.concurrent.TimeUnit;
->>>>>>> 1b301b30
 
 public class Defaults {
     /** ********* General Configuration *********/
@@ -38,8 +33,6 @@
     public static final int QUEUED_MAX_REQUESTS = 500;
     public static final int QUEUED_MAX_REQUEST_BYTES = -1;
     public static final boolean DELETE_TOPIC_ENABLE = true;
-<<<<<<< HEAD
-=======
     public static final int REQUEST_TIMEOUT_MS = 30000;
     public static final long CONNECTION_SETUP_TIMEOUT_MS = CommonClientConfigs.DEFAULT_SOCKET_CONNECTION_SETUP_TIMEOUT_MS;
     public static final long CONNECTION_SETUP_TIMEOUT_MAX_MS = CommonClientConfigs.DEFAULT_SOCKET_CONNECTION_SETUP_TIMEOUT_MAX_MS;
@@ -48,7 +41,6 @@
     public static final int EMPTY_NODE_ID = -1;
     public static final long SERVER_MAX_STARTUP_TIME_MS = Long.MAX_VALUE;
     public static final int MIGRATION_METADATA_MIN_BATCH_SIZE = 200;
->>>>>>> 1b301b30
 
     /** ********* Authorizer Configuration *********/
     public static final String AUTHORIZER_CLASS_NAME = "";
