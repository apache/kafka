/*
 * Licensed to the Apache Software Foundation (ASF) under one or more
 * contributor license agreements. See the NOTICE file distributed with
 * this work for additional information regarding copyright ownership.
 * The ASF licenses this file to You under the Apache License, Version 2.0
 * (the "License"); you may not use this file except in compliance with
 * the License. You may obtain a copy of the License at
 *
 *    http://www.apache.org/licenses/LICENSE-2.0
 *
 * Unless required by applicable law or agreed to in writing, software
 * distributed under the License is distributed on an "AS IS" BASIS,
 * WITHOUT WARRANTIES OR CONDITIONS OF ANY KIND, either express or implied.
 * See the License for the specific language governing permissions and
 * limitations under the License.
 */
package org.apache.kafka.streams.kstream.internals;

import org.apache.kafka.common.serialization.Serde;
import org.apache.kafka.common.serialization.Serdes;
import org.apache.kafka.common.utils.Utils;
import org.apache.kafka.streams.Consumed;
import org.apache.kafka.streams.StreamsBuilder;
import org.apache.kafka.streams.kstream.KStream;
import org.apache.kafka.streams.kstream.KTable;
import org.apache.kafka.streams.kstream.Serialized;
import org.apache.kafka.streams.kstream.TimeWindows;
import org.apache.kafka.streams.kstream.ValueJoiner;
import org.apache.kafka.streams.kstream.Windowed;
import org.apache.kafka.streams.processor.internals.ProcessorRecordContext;
import org.apache.kafka.test.KStreamTestDriver;
import org.apache.kafka.test.MockAggregator;
import org.apache.kafka.test.MockInitializer;
import org.apache.kafka.test.MockProcessorContext;
import org.apache.kafka.test.MockProcessorSupplier;
import org.apache.kafka.test.TestUtils;
import org.junit.Before;
import org.junit.Rule;
import org.junit.Test;

import java.io.File;
import java.io.IOException;

import static org.junit.Assert.assertEquals;

public class KStreamWindowAggregateTest {

    final private Serde<String> strSerde = Serdes.String();
    private File stateDir = null;
    @Rule
    public final KStreamTestDriver driver = new KStreamTestDriver();
    
    @Before
    public void setUp() throws IOException {
        stateDir = TestUtils.tempDirectory("kafka-test");
    }

<<<<<<< HEAD
    @After
    public void tearDown() throws IOException {
        if (driver != null) {
            driver.close();
            driver = null;
        }
        Utils.delete(stateDir);
    }

    @Test
    public void testAggBasic() {
        final KStreamBuilder builder = new KStreamBuilder();
=======
    @Test
    public void testAggBasic() throws Exception {
        final StreamsBuilder builder = new StreamsBuilder();
>>>>>>> ae4100f8
        String topic1 = "topic1";

        KStream<String, String> stream1 = builder.stream(topic1, Consumed.with(strSerde, strSerde));
        KTable<Windowed<String>, String> table2 =
            stream1.groupByKey(Serialized.with(strSerde, strSerde))
                .aggregate(MockInitializer.STRING_INIT,
                           MockAggregator.TOSTRING_ADDER,
                           TimeWindows.of(10).advanceBy(5),
                           strSerde, "topic1-Canonized");

        MockProcessorSupplier<Windowed<String>, String> proc2 = new MockProcessorSupplier<>();
        table2.toStream().process(proc2);

        driver.setUp(builder, stateDir);

        setRecordContext(0, topic1);
        driver.process(topic1, "A", "1");
        driver.flushState();
        setRecordContext(1, topic1);
        driver.process(topic1, "B", "2");
        driver.flushState();
        setRecordContext(2, topic1);
        driver.process(topic1, "C", "3");
        driver.flushState();
        setRecordContext(3, topic1);
        driver.process(topic1, "D", "4");
        driver.flushState();
        setRecordContext(4, topic1);
        driver.process(topic1, "A", "1");
        driver.flushState();

        setRecordContext(5, topic1);
        driver.process(topic1, "A", "1");
        driver.flushState();
        setRecordContext(6, topic1);
        driver.process(topic1, "B", "2");
        driver.flushState();
        setRecordContext(7, topic1);
        driver.process(topic1, "D", "4");
        driver.flushState();
        setRecordContext(8, topic1);
        driver.process(topic1, "B", "2");
        driver.flushState();
        setRecordContext(9, topic1);
        driver.process(topic1, "C", "3");
        driver.flushState();
        setRecordContext(10, topic1);
        driver.process(topic1, "A", "1");
        driver.flushState();
        setRecordContext(11, topic1);
        driver.process(topic1, "B", "2");
        driver.flushState();
        setRecordContext(12, topic1);
        driver.flushState();
        driver.process(topic1, "D", "4");
        driver.flushState();
        setRecordContext(13, topic1);
        driver.process(topic1, "B", "2");
        driver.flushState();
        setRecordContext(14, topic1);
        driver.process(topic1, "C", "3");
        driver.flushState();


        assertEquals(Utils.mkList(
                "[A@0/10]:0+1",
                "[B@0/10]:0+2",
                "[C@0/10]:0+3",
                "[D@0/10]:0+4",
                "[A@0/10]:0+1+1",

                "[A@0/10]:0+1+1+1", "[A@5/15]:0+1",
                "[B@0/10]:0+2+2",   "[B@5/15]:0+2",
                "[D@0/10]:0+4+4",   "[D@5/15]:0+4",
                "[B@0/10]:0+2+2+2", "[B@5/15]:0+2+2",
                "[C@0/10]:0+3+3",   "[C@5/15]:0+3",

                "[A@5/15]:0+1+1",     "[A@10/20]:0+1",
                "[B@5/15]:0+2+2+2",   "[B@10/20]:0+2",
                "[D@5/15]:0+4+4",     "[D@10/20]:0+4",
                "[B@5/15]:0+2+2+2+2", "[B@10/20]:0+2+2",
                "[C@5/15]:0+3+3",     "[C@10/20]:0+3"), proc2.processed);
    }

    private void setRecordContext(final long time, final String topic) {
        ((MockProcessorContext) driver.context()).setRecordContext(new ProcessorRecordContext(time, 0, 0, topic));
    }

    @Test
<<<<<<< HEAD
    public void testJoin() {
        final KStreamBuilder builder = new KStreamBuilder();
=======
    public void testJoin() throws Exception {
        final StreamsBuilder builder = new StreamsBuilder();
>>>>>>> ae4100f8
        String topic1 = "topic1";
        String topic2 = "topic2";

        KStream<String, String> stream1 = builder.stream(topic1, Consumed.with(strSerde, strSerde));
        KTable<Windowed<String>, String> table1 =
            stream1.groupByKey(Serialized.with(strSerde, strSerde))
                .aggregate(MockInitializer.STRING_INIT,
                           MockAggregator.TOSTRING_ADDER,
                           TimeWindows.of(10).advanceBy(5),
                           strSerde, "topic1-Canonized");

        MockProcessorSupplier<Windowed<String>, String> proc1 = new MockProcessorSupplier<>();
        table1.toStream().process(proc1);

        KStream<String, String> stream2 = builder.stream(topic2, Consumed.with(strSerde, strSerde));
        KTable<Windowed<String>, String> table2 =
            stream2.groupByKey(Serialized.with(strSerde, strSerde))
                .aggregate(MockInitializer.STRING_INIT,
                           MockAggregator.TOSTRING_ADDER,
                           TimeWindows.of(10).advanceBy(5),
                           strSerde, "topic2-Canonized");

        MockProcessorSupplier<Windowed<String>, String> proc2 = new MockProcessorSupplier<>();
        table2.toStream().process(proc2);


        MockProcessorSupplier<Windowed<String>, String> proc3 = new MockProcessorSupplier<>();
        table1.join(table2, new ValueJoiner<String, String, String>() {
            @Override
            public String apply(String p1, String p2) {
                return p1 + "%" + p2;
            }
        }).toStream().process(proc3);

        driver.setUp(builder, stateDir);

        setRecordContext(0, topic1);
        driver.process(topic1, "A", "1");
        driver.flushState();
        setRecordContext(1, topic1);
        driver.process(topic1, "B", "2");
        driver.flushState();
        setRecordContext(2, topic1);
        driver.process(topic1, "C", "3");
        driver.flushState();
        setRecordContext(3, topic1);
        driver.process(topic1, "D", "4");
        driver.flushState();
        setRecordContext(4, topic1);
        driver.process(topic1, "A", "1");
        driver.flushState();

        proc1.checkAndClearProcessResult(
                "[A@0/10]:0+1",
                "[B@0/10]:0+2",
                "[C@0/10]:0+3",
                "[D@0/10]:0+4",
                "[A@0/10]:0+1+1"
        );
        proc2.checkAndClearProcessResult();
        proc3.checkAndClearProcessResult();

        setRecordContext(5, topic1);
        driver.process(topic1, "A", "1");
        driver.flushState();
        setRecordContext(6, topic1);
        driver.process(topic1, "B", "2");
        driver.flushState();
        setRecordContext(7, topic1);
        driver.process(topic1, "D", "4");
        driver.flushState();
        setRecordContext(8, topic1);
        driver.process(topic1, "B", "2");
        driver.flushState();
        setRecordContext(9, topic1);
        driver.process(topic1, "C", "3");
        driver.flushState();

        proc1.checkAndClearProcessResult(
                "[A@0/10]:0+1+1+1", "[A@5/15]:0+1",
                "[B@0/10]:0+2+2",   "[B@5/15]:0+2",
                "[D@0/10]:0+4+4",   "[D@5/15]:0+4",
                "[B@0/10]:0+2+2+2", "[B@5/15]:0+2+2",
                "[C@0/10]:0+3+3",   "[C@5/15]:0+3"
        );
        proc2.checkAndClearProcessResult();
        proc3.checkAndClearProcessResult();

        setRecordContext(0, topic1);
        driver.process(topic2, "A", "a");
        driver.flushState();
        setRecordContext(1, topic1);
        driver.process(topic2, "B", "b");
        driver.flushState();
        setRecordContext(2, topic1);
        driver.process(topic2, "C", "c");
        driver.flushState();
        setRecordContext(3, topic1);
        driver.process(topic2, "D", "d");
        driver.flushState();
        setRecordContext(4, topic1);
        driver.process(topic2, "A", "a");
        driver.flushState();

        proc1.checkAndClearProcessResult();
        proc2.checkAndClearProcessResult(
                "[A@0/10]:0+a",
                "[B@0/10]:0+b",
                "[C@0/10]:0+c",
                "[D@0/10]:0+d",
                "[A@0/10]:0+a+a"
        );
        proc3.checkAndClearProcessResult(
                "[A@0/10]:0+1+1+1%0+a",
                "[B@0/10]:0+2+2+2%0+b",
                "[C@0/10]:0+3+3%0+c",
                "[D@0/10]:0+4+4%0+d",
                "[A@0/10]:0+1+1+1%0+a+a");

        setRecordContext(5, topic1);
        driver.process(topic2, "A", "a");
        driver.flushState();
        setRecordContext(6, topic1);
        driver.process(topic2, "B", "b");
        driver.flushState();
        setRecordContext(7, topic1);
        driver.process(topic2, "D", "d");
        driver.flushState();
        setRecordContext(8, topic1);
        driver.process(topic2, "B", "b");
        driver.flushState();
        setRecordContext(9, topic1);
        driver.process(topic2, "C", "c");
        driver.flushState();
        proc1.checkAndClearProcessResult();
        proc2.checkAndClearProcessResult(
                "[A@0/10]:0+a+a+a", "[A@5/15]:0+a",
                "[B@0/10]:0+b+b",   "[B@5/15]:0+b",
                "[D@0/10]:0+d+d",   "[D@5/15]:0+d",
                "[B@0/10]:0+b+b+b", "[B@5/15]:0+b+b",
                "[C@0/10]:0+c+c",   "[C@5/15]:0+c"
        );
        proc3.checkAndClearProcessResult(
                "[A@0/10]:0+1+1+1%0+a+a+a", "[A@5/15]:0+1%0+a",
                "[B@0/10]:0+2+2+2%0+b+b",   "[B@5/15]:0+2+2%0+b",
                "[D@0/10]:0+4+4%0+d+d",     "[D@5/15]:0+4%0+d",
                "[B@0/10]:0+2+2+2%0+b+b+b", "[B@5/15]:0+2+2%0+b+b",
                "[C@0/10]:0+3+3%0+c+c",     "[C@5/15]:0+3%0+c"
        );
    }

}<|MERGE_RESOLUTION|>--- conflicted
+++ resolved
@@ -49,30 +49,15 @@
     private File stateDir = null;
     @Rule
     public final KStreamTestDriver driver = new KStreamTestDriver();
-    
+
     @Before
     public void setUp() throws IOException {
         stateDir = TestUtils.tempDirectory("kafka-test");
     }
 
-<<<<<<< HEAD
-    @After
-    public void tearDown() throws IOException {
-        if (driver != null) {
-            driver.close();
-            driver = null;
-        }
-        Utils.delete(stateDir);
-    }
-
     @Test
     public void testAggBasic() {
-        final KStreamBuilder builder = new KStreamBuilder();
-=======
-    @Test
-    public void testAggBasic() throws Exception {
         final StreamsBuilder builder = new StreamsBuilder();
->>>>>>> ae4100f8
         String topic1 = "topic1";
 
         KStream<String, String> stream1 = builder.stream(topic1, Consumed.with(strSerde, strSerde));
@@ -162,13 +147,8 @@
     }
 
     @Test
-<<<<<<< HEAD
     public void testJoin() {
-        final KStreamBuilder builder = new KStreamBuilder();
-=======
-    public void testJoin() throws Exception {
         final StreamsBuilder builder = new StreamsBuilder();
->>>>>>> ae4100f8
         String topic1 = "topic1";
         String topic2 = "topic2";
 
