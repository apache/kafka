--- conflicted
+++ resolved
@@ -115,11 +115,7 @@
         return DEV_BRANCH
 
 DEV_BRANCH = KafkaVersion("dev")
-<<<<<<< HEAD
 DEV_VERSION = KafkaVersion("6.2.1-0")
-=======
-DEV_VERSION = KafkaVersion("2.8.2-SNAPSHOT")
->>>>>>> ede73113
 
 # 0.8.2.x versions
 V_0_8_2_1 = KafkaVersion("0.8.2.1")
