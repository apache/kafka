/**
 * Licensed to the Apache Software Foundation (ASF) under one or more
 * contributor license agreements.  See the NOTICE file distributed with
 * this work for additional information regarding copyright ownership.
 * The ASF licenses this file to You under the Apache License, Version 2.0
 * (the "License"); you may not use this file except in compliance with
 * the License.  You may obtain a copy of the License at
 *
 *    http://www.apache.org/licenses/LICENSE-2.0
 *
 * Unless required by applicable law or agreed to in writing, software
 * distributed under the License is distributed on an "AS IS" BASIS,
 * WITHOUT WARRANTIES OR CONDITIONS OF ANY KIND, either express or implied.
 * See the License for the specific language governing permissions and
 * limitations under the License.
 */

package kafka.log

import java.io._
import java.util.Properties

import org.apache.kafka.common.errors.{CorruptRecordException, OffsetOutOfRangeException, RecordBatchTooLargeException, RecordTooLargeException}
import kafka.api.ApiVersion
import kafka.common.LongRef
import org.junit.Assert._
import org.scalatest.junit.JUnitSuite
import org.junit.{After, Before, Test}
import kafka.message._
import kafka.utils._
import kafka.server.KafkaConfig
import org.apache.kafka.common.utils.Utils

class LogTest extends JUnitSuite {

  val tmpDir = TestUtils.tempDir()
  val logDir = TestUtils.randomPartitionLogDir(tmpDir)
<<<<<<< HEAD
  val time = new MockTime()
=======
  val time = new MockTime(100)
>>>>>>> 317c4fde
  var config: KafkaConfig = null
  val logConfig = LogConfig()

  @Before
  def setUp() {
    val props = TestUtils.createBrokerConfig(0, "127.0.0.1:1", port = -1)
    config = KafkaConfig.fromProps(props)
  }

  @After
  def tearDown() {
    Utils.delete(tmpDir)
  }

  def createEmptyLogs(dir: File, offsets: Int*) {
    for(offset <- offsets) {
      Log.logFilename(dir, offset).createNewFile()
      Log.indexFilename(dir, offset).createNewFile()
    }
  }

  /**
   * Tests for time based log roll. This test appends messages then changes the time
   * using the mock clock to force the log to roll and checks the number of segments.
   */
  @Test
  def testTimeBasedLogRoll() {
    val set = TestUtils.singleMessageSet("test".getBytes)

    val logProps = new Properties()
    logProps.put(LogConfig.SegmentMsProp, (1 * 60 * 60L): java.lang.Long)

    // create a log
    val log = new Log(logDir,
                      LogConfig(logProps),
                      recoveryPoint = 0L,
                      scheduler = time.scheduler,
                      time = time)
    assertEquals("Log begins with a single empty segment.", 1, log.numberOfSegments)
    time.sleep(log.config.segmentMs + 1)
    log.append(set)
    assertEquals("Log doesn't roll if doing so creates an empty segment.", 1, log.numberOfSegments)

    log.append(set)
    assertEquals("Log rolls on this append since time has expired.", 2, log.numberOfSegments)

    for(numSegments <- 3 until 5) {
      time.sleep(log.config.segmentMs + 1)
      log.append(set)
      assertEquals("Changing time beyond rollMs and appending should create a new segment.", numSegments, log.numberOfSegments)
    }

    time.sleep(log.config.segmentMs + 1)
    val setWithTimestamp =
      TestUtils.singleMessageSet(payload = "test".getBytes, timestamp = time.milliseconds + log.config.segmentMs + 1)
    log.append(setWithTimestamp)
    assertEquals("A new segment should have been rolled out", 5, log.numberOfSegments)

    time.sleep(log.config.segmentMs + 1)
    log.append(set)
    assertEquals("Log should not roll because the roll should depend on the index of the first time index entry.", 5, log.numberOfSegments)

    time.sleep(log.config.segmentMs + 1)
    log.append(set)
    assertEquals("Log should roll because the time since the timestamp of first time index entry has expired.", 6, log.numberOfSegments)

    val numSegments = log.numberOfSegments
    time.sleep(log.config.segmentMs + 1)
    log.append(new ByteBufferMessageSet())
    assertEquals("Appending an empty message set should not roll log even if succient time has passed.", numSegments, log.numberOfSegments)
  }

  /**
   * Test for jitter s for time based log roll. This test appends messages then changes the time
   * using the mock clock to force the log to roll and checks the number of segments.
   */
  @Test
  def testTimeBasedLogRollJitter() {
    val set = TestUtils.singleMessageSet("test".getBytes)
    val maxJitter = 20 * 60L

    val logProps = new Properties()
    logProps.put(LogConfig.SegmentMsProp, 1 * 60 * 60: java.lang.Long)
    logProps.put(LogConfig.SegmentJitterMsProp, maxJitter: java.lang.Long)
    // create a log
    val log = new Log(logDir,
      LogConfig(logProps),
      recoveryPoint = 0L,
      scheduler = time.scheduler,
      time = time)
    assertEquals("Log begins with a single empty segment.", 1, log.numberOfSegments)
    log.append(set)

    time.sleep(log.config.segmentMs - maxJitter)
    log.append(set)
    assertEquals("Log does not roll on this append because it occurs earlier than max jitter", 1, log.numberOfSegments)
    time.sleep(maxJitter - log.activeSegment.rollJitterMs + 1)
    log.append(set)
    assertEquals("Log should roll after segmentMs adjusted by random jitter", 2, log.numberOfSegments)
  }

  /**
   * Test that appending more than the maximum segment size rolls the log
   */
  @Test
  def testSizeBasedLogRoll() {
    val set = TestUtils.singleMessageSet("test".getBytes)
    val setSize = set.sizeInBytes
    val msgPerSeg = 10
    val segmentSize = msgPerSeg * (setSize - 1) // each segment will be 10 messages

    val logProps = new Properties()
    logProps.put(LogConfig.SegmentBytesProp, segmentSize: java.lang.Integer)
    // We use need to use magic value 1 here because the test is message size sensitive.
    logProps.put(LogConfig.MessageFormatVersionProp, ApiVersion.latestVersion.toString)
    // create a log
    val log = new Log(logDir, LogConfig(logProps), recoveryPoint = 0L, time.scheduler, time = time)
    assertEquals("There should be exactly 1 segment.", 1, log.numberOfSegments)

    // segments expire in size
    for (i<- 1 to (msgPerSeg + 1)) {
      log.append(set)
    }
    assertEquals("There should be exactly 2 segments.", 2, log.numberOfSegments)
  }

  /**
   * Test that we can open and append to an empty log
   */
  @Test
  def testLoadEmptyLog() {
    createEmptyLogs(logDir, 0)
    val log = new Log(logDir, logConfig, recoveryPoint = 0L, time.scheduler, time = time)
    log.append(TestUtils.singleMessageSet("test".getBytes))
  }

  /**
   * This test case appends a bunch of messages and checks that we can read them all back using sequential offsets.
   */
  @Test
  def testAppendAndReadWithSequentialOffsets() {
    val logProps = new Properties()
    logProps.put(LogConfig.SegmentBytesProp, 71: java.lang.Integer)
    // We use need to use magic value 1 here because the test is message size sensitive.
    logProps.put(LogConfig.MessageFormatVersionProp, ApiVersion.latestVersion.toString)
    val log = new Log(logDir, LogConfig(logProps), recoveryPoint = 0L, time.scheduler, time = time)
    val messages = (0 until 100 by 2).map(id => new Message(id.toString.getBytes)).toArray

    for(i <- 0 until messages.length)
      log.append(new ByteBufferMessageSet(NoCompressionCodec, messages = messages(i)))
    for(i <- 0 until messages.length) {
      val read = log.read(i, 100, Some(i+1)).messageSet.head
      assertEquals("Offset read should match order appended.", i, read.offset)
      assertEquals("Message should match appended.", messages(i), read.message)
    }
    assertEquals("Reading beyond the last message returns nothing.", 0, log.read(messages.length, 100, None).messageSet.size)
  }

  /**
   * This test appends a bunch of messages with non-sequential offsets and checks that we can read the correct message
   * from any offset less than the logEndOffset including offsets not appended.
   */
  @Test
  def testAppendAndReadWithNonSequentialOffsets() {
    val logProps = new Properties()
    logProps.put(LogConfig.SegmentBytesProp, 71: java.lang.Integer)
    val log = new Log(logDir,  LogConfig(logProps), recoveryPoint = 0L, time.scheduler, time = time)
    val messageIds = ((0 until 50) ++ (50 until 200 by 7)).toArray
    val messages = messageIds.map(id => new Message(id.toString.getBytes))

    // now test the case that we give the offsets and use non-sequential offsets
    for(i <- 0 until messages.length)
      log.append(new ByteBufferMessageSet(NoCompressionCodec, new LongRef(messageIds(i)), messages = messages(i)), assignOffsets = false)
    for(i <- 50 until messageIds.max) {
      val idx = messageIds.indexWhere(_ >= i)
      val read = log.read(i, 100, None).messageSet.head
      assertEquals("Offset read should match message id.", messageIds(idx), read.offset)
      assertEquals("Message should match appended.", messages(idx), read.message)
    }
  }

  /**
   * This test covers an odd case where we have a gap in the offsets that falls at the end of a log segment.
   * Specifically we create a log where the last message in the first segment has offset 0. If we
   * then read offset 1, we should expect this read to come from the second segment, even though the
   * first segment has the greatest lower bound on the offset.
   */
  @Test
  def testReadAtLogGap() {
    val logProps = new Properties()
    logProps.put(LogConfig.SegmentBytesProp, 300: java.lang.Integer)
    val log = new Log(logDir, LogConfig(logProps), recoveryPoint = 0L, time.scheduler, time = time)

    // keep appending until we have two segments with only a single message in the second segment
    while(log.numberOfSegments == 1)
      log.append(new ByteBufferMessageSet(NoCompressionCodec, messages = new Message("42".getBytes)))

    // now manually truncate off all but one message from the first segment to create a gap in the messages
    log.logSegments.head.truncateTo(1)

    assertEquals("A read should now return the last message in the log", log.logEndOffset - 1, log.read(1, 200, None).messageSet.head.offset)
  }

  /**
   * Test reading at the boundary of the log, specifically
   * - reading from the logEndOffset should give an empty message set
   * - reading from the maxOffset should give an empty message set
   * - reading beyond the log end offset should throw an OffsetOutOfRangeException
   */
  @Test
  def testReadOutOfRange() {
    createEmptyLogs(logDir, 1024)
    val logProps = new Properties()

    // set up replica log starting with offset 1024 and with one message (at offset 1024)
    logProps.put(LogConfig.SegmentBytesProp, 1024: java.lang.Integer)
    val log = new Log(logDir, LogConfig(logProps), recoveryPoint = 0L, time.scheduler, time = time)
    log.append(new ByteBufferMessageSet(NoCompressionCodec, messages = new Message("42".getBytes)))

    assertEquals("Reading at the log end offset should produce 0 byte read.", 0, log.read(1025, 1000).messageSet.sizeInBytes)

    try {
      log.read(0, 1000)
      fail("Reading below the log start offset should throw OffsetOutOfRangeException")
    } catch {
      case e: OffsetOutOfRangeException => // This is good.
    }

    try {
      log.read(1026, 1000)
      fail("Reading at beyond the log end offset should throw OffsetOutOfRangeException")
    } catch {
      case e: OffsetOutOfRangeException => // This is good.
    }

    assertEquals("Reading from below the specified maxOffset should produce 0 byte read.", 0, log.read(1025, 1000, Some(1024)).messageSet.sizeInBytes)
  }

  /**
   * Test that covers reads and writes on a multisegment log. This test appends a bunch of messages
   * and then reads them all back and checks that the message read and offset matches what was appended.
   */
  @Test
  def testLogRolls() {
    /* create a multipart log with 100 messages */
    val logProps = new Properties()
    logProps.put(LogConfig.SegmentBytesProp, 100: java.lang.Integer)
    val log = new Log(logDir, LogConfig(logProps), recoveryPoint = 0L, time.scheduler, time = time)
    val numMessages = 100
    val messageSets = (0 until numMessages).map(i => TestUtils.singleMessageSet(i.toString.getBytes))
    messageSets.foreach(log.append(_))
    log.flush

    /* do successive reads to ensure all our messages are there */
    var offset = 0L
    for(i <- 0 until numMessages) {
      val messages = log.read(offset, 1024*1024).messageSet
      assertEquals("Offsets not equal", offset, messages.head.offset)
      assertEquals("Messages not equal at offset " + offset, messageSets(i).head.message,
        messages.head.message.toFormatVersion(messageSets(i).head.message.magic))
      offset = messages.head.offset + 1
    }
    val lastRead = log.read(startOffset = numMessages, maxLength = 1024*1024, maxOffset = Some(numMessages + 1)).messageSet
    assertEquals("Should be no more messages", 0, lastRead.size)

    // check that rolling the log forced a flushed the log--the flush is asyn so retry in case of failure
    TestUtils.retry(1000L){
      assertTrue("Log role should have forced flush", log.recoveryPoint >= log.activeSegment.baseOffset)
    }
  }

  /**
   * Test reads at offsets that fall within compressed message set boundaries.
   */
  @Test
  def testCompressedMessages() {
    /* this log should roll after every messageset */
    val logProps = new Properties()
    logProps.put(LogConfig.SegmentBytesProp, 100: java.lang.Integer)
    val log = new Log(logDir, LogConfig(logProps), recoveryPoint = 0L, time.scheduler, time = time)

    /* append 2 compressed message sets, each with two messages giving offsets 0, 1, 2, 3 */
    log.append(new ByteBufferMessageSet(DefaultCompressionCodec, new Message("hello".getBytes), new Message("there".getBytes)))
    log.append(new ByteBufferMessageSet(DefaultCompressionCodec, new Message("alpha".getBytes), new Message("beta".getBytes)))

    def read(offset: Int) = ByteBufferMessageSet.deepIterator(log.read(offset, 4096).messageSet.head)

    /* we should always get the first message in the compressed set when reading any offset in the set */
    assertEquals("Read at offset 0 should produce 0", 0, read(0).next().offset)
    assertEquals("Read at offset 1 should produce 0", 0, read(1).next().offset)
    assertEquals("Read at offset 2 should produce 2", 2, read(2).next().offset)
    assertEquals("Read at offset 3 should produce 2", 2, read(3).next().offset)
  }

  /**
   * Test garbage collecting old segments
   */
  @Test
  def testThatGarbageCollectingSegmentsDoesntChangeOffset() {
    for(messagesToAppend <- List(0, 1, 25)) {
      logDir.mkdirs()
      // first test a log segment starting at 0
      val logProps = new Properties()
      logProps.put(LogConfig.SegmentBytesProp, 100: java.lang.Integer)
      logProps.put(LogConfig.RetentionMsProp, 0: java.lang.Integer)
      val log = new Log(logDir, LogConfig(logProps), recoveryPoint = 0L, time.scheduler, time = time)
      for(i <- 0 until messagesToAppend)
        log.append(TestUtils.singleMessageSet(i.toString.getBytes))

      val currOffset = log.logEndOffset
      assertEquals(currOffset, messagesToAppend)

      // time goes by; the log file is deleted
      log.deleteOldSegments()

      assertEquals("Deleting segments shouldn't have changed the logEndOffset", currOffset, log.logEndOffset)
      assertEquals("We should still have one segment left", 1, log.numberOfSegments)
      assertEquals("Further collection shouldn't delete anything", 0, log.deleteOldSegments())
      assertEquals("Still no change in the logEndOffset", currOffset, log.logEndOffset)
      assertEquals("Should still be able to append and should get the logEndOffset assigned to the new append",
                   currOffset,
                   log.append(TestUtils.singleMessageSet("hello".getBytes)).firstOffset)

      // cleanup the log
      log.delete()
    }
  }

  /**
   *  MessageSet size shouldn't exceed the config.segmentSize, check that it is properly enforced by
   * appending a message set larger than the config.segmentSize setting and checking that an exception is thrown.
   */
  @Test
  def testMessageSetSizeCheck() {
    val messageSet = new ByteBufferMessageSet(NoCompressionCodec, new Message ("You".getBytes), new Message("bethe".getBytes))
    // append messages to log
    val configSegmentSize = messageSet.sizeInBytes - 1
    val logProps = new Properties()
    logProps.put(LogConfig.SegmentBytesProp, configSegmentSize: java.lang.Integer)
    // We use need to use magic value 1 here because the test is message size sensitive.
    logProps.put(LogConfig.MessageFormatVersionProp, ApiVersion.latestVersion.toString)
    val log = new Log(logDir, LogConfig(logProps), recoveryPoint = 0L, time.scheduler, time = time)

    try {
      log.append(messageSet)
      fail("message set should throw RecordBatchTooLargeException.")
    } catch {
      case e: RecordBatchTooLargeException => // this is good
    }
  }

  @Test
  def testCompactedTopicConstraints() {
    val keyedMessage = new Message(bytes = "this message has a key".getBytes, key = "and here it is".getBytes, Message.NoTimestamp, Message.CurrentMagicValue)
    val anotherKeyedMessage = new Message(bytes = "this message also has a key".getBytes, key ="another key".getBytes, Message.NoTimestamp, Message.CurrentMagicValue)
    val unkeyedMessage = new Message(bytes = "this message does not have a key".getBytes)

    val messageSetWithUnkeyedMessage = new ByteBufferMessageSet(NoCompressionCodec, unkeyedMessage, keyedMessage)
    val messageSetWithOneUnkeyedMessage = new ByteBufferMessageSet(NoCompressionCodec, unkeyedMessage)
    val messageSetWithCompressedKeyedMessage = new ByteBufferMessageSet(GZIPCompressionCodec, keyedMessage)
    val messageSetWithCompressedUnkeyedMessage = new ByteBufferMessageSet(GZIPCompressionCodec, keyedMessage, unkeyedMessage)

    val messageSetWithKeyedMessage = new ByteBufferMessageSet(NoCompressionCodec, keyedMessage)
    val messageSetWithKeyedMessages = new ByteBufferMessageSet(NoCompressionCodec, keyedMessage, anotherKeyedMessage)

    val logProps = new Properties()
    logProps.put(LogConfig.CleanupPolicyProp, LogConfig.Compact)

    val log = new Log(logDir, LogConfig(logProps), recoveryPoint = 0L, time.scheduler, time)

    try {
      log.append(messageSetWithUnkeyedMessage)
      fail("Compacted topics cannot accept a message without a key.")
    } catch {
      case e: CorruptRecordException => // this is good
    }
    try {
      log.append(messageSetWithOneUnkeyedMessage)
      fail("Compacted topics cannot accept a message without a key.")
    } catch {
      case e: CorruptRecordException => // this is good
    }
    try {
      log.append(messageSetWithCompressedUnkeyedMessage)
      fail("Compacted topics cannot accept a message without a key.")
    } catch {
      case e: CorruptRecordException => // this is good
    }

    // the following should succeed without any InvalidMessageException
    log.append(messageSetWithKeyedMessage)
    log.append(messageSetWithKeyedMessages)
    log.append(messageSetWithCompressedKeyedMessage)
  }

  /**
   * We have a max size limit on message appends, check that it is properly enforced by appending a message larger than the
   * setting and checking that an exception is thrown.
   */
  @Test
  def testMessageSizeCheck() {
    val first = new ByteBufferMessageSet(NoCompressionCodec, new Message ("You".getBytes), new Message("bethe".getBytes))
    val second = new ByteBufferMessageSet(NoCompressionCodec, new Message("change (I need more bytes)".getBytes))

    // append messages to log
    val maxMessageSize = second.sizeInBytes - 1
    val logProps = new Properties()
    logProps.put(LogConfig.MaxMessageBytesProp, maxMessageSize: java.lang.Integer)
    val log = new Log(logDir, LogConfig(logProps), recoveryPoint = 0L, time.scheduler, time = time)

    // should be able to append the small message
    log.append(first)

    try {
      log.append(second)
      fail("Second message set should throw MessageSizeTooLargeException.")
    } catch {
      case e: RecordTooLargeException => // this is good
    }
  }
  /**
   * Append a bunch of messages to a log and then re-open it both with and without recovery and check that the log re-initializes correctly.
   */
  @Test
  def testLogRecoversToCorrectOffset() {
    val numMessages = 100
    val messageSize = 100
    val segmentSize = 7 * messageSize
    val indexInterval = 3 * messageSize
    val logProps = new Properties()
    logProps.put(LogConfig.SegmentBytesProp, segmentSize: java.lang.Integer)
    logProps.put(LogConfig.IndexIntervalBytesProp, indexInterval: java.lang.Integer)
    logProps.put(LogConfig.SegmentIndexBytesProp, 4096: java.lang.Integer)
    val config = LogConfig(logProps)
    var log = new Log(logDir, config, recoveryPoint = 0L, time.scheduler, time)
    for(i <- 0 until numMessages)
      log.append(TestUtils.singleMessageSet(payload = TestUtils.randomBytes(messageSize),
        timestamp = time.milliseconds + i * 10))
    assertEquals("After appending %d messages to an empty log, the log end offset should be %d".format(numMessages, numMessages), numMessages, log.logEndOffset)
    val lastIndexOffset = log.activeSegment.index.lastOffset
    val numIndexEntries = log.activeSegment.index.entries
    val lastOffset = log.logEndOffset
    // After segment is closed, the last entry in the time index should be (largest timestamp -> last offset).
    val lastTimeIndexOffset = log.logEndOffset - 1
    val lastTimeIndexTimestamp  = log.activeSegment.largestTimestamp
    // Depending on when the last time index entry is inserted, an entry may or may not be inserted into the time index.
    val numTimeIndexEntries = log.activeSegment.timeIndex.entries + {
      if (log.activeSegment.timeIndex.lastEntry.offset == log.logEndOffset - 1) 0 else 1
    }
    log.close()

    def verifyRecoveredLog(log: Log) {
      assertEquals(s"Should have $numMessages messages when log is reopened w/o recovery", numMessages, log.logEndOffset)
      assertEquals("Should have same last index offset as before.", lastIndexOffset, log.activeSegment.index.lastOffset)
      assertEquals("Should have same number of index entries as before.", numIndexEntries, log.activeSegment.index.entries)
      assertEquals("Should have same last time index timestamp", lastTimeIndexTimestamp, log.activeSegment.timeIndex.lastEntry.timestamp)
      assertEquals("Should have same last time index offset", lastTimeIndexOffset, log.activeSegment.timeIndex.lastEntry.offset)
      assertEquals("Should have same number of time index entries as before.", numTimeIndexEntries, log.activeSegment.timeIndex.entries)
    }

    log = new Log(logDir, config, recoveryPoint = lastOffset, time.scheduler, time)
    verifyRecoveredLog(log)
    log.close()

    // test recovery case
    log = new Log(logDir, config, recoveryPoint = 0L, time.scheduler, time)
    verifyRecoveredLog(log)
    log.close()
  }

  /**
   * Test building the time index on the follower by setting assignOffsets to false.
   */
  @Test
  def testBuildTimeIndexWhenNotAssigningOffsets() {
    val numMessages = 100
    val logProps = new Properties()
    logProps.put(LogConfig.SegmentBytesProp, 10000: java.lang.Integer)
    logProps.put(LogConfig.IndexIntervalBytesProp, 1: java.lang.Integer)

    val config = LogConfig(logProps)
    val log = new Log(logDir, config, recoveryPoint = 0L, time.scheduler, time)

    val messages = (0 until numMessages).map { i =>
      new ByteBufferMessageSet(NoCompressionCodec, new LongRef(100 + i), new Message(i.toString.getBytes(), time.milliseconds + i, Message.MagicValue_V1))
    }
    messages.foreach(log.append(_, assignOffsets = false))
    val timeIndexEntries = log.logSegments.foldLeft(0) { (entries, segment) => entries + segment.timeIndex.entries }
    assertEquals(s"There should be ${numMessages - 1} time index entries", numMessages - 1, timeIndexEntries)
    assertEquals(s"The last time index entry should have timestamp ${time.milliseconds + numMessages - 1}",
      time.milliseconds + numMessages - 1, log.activeSegment.timeIndex.lastEntry.timestamp)
  }

  /**
   * Test that if we manually delete an index segment it is rebuilt when the log is re-opened
   */
  @Test
  def testIndexRebuild() {
    // publish the messages and close the log
    val numMessages = 200
    val logProps = new Properties()
    logProps.put(LogConfig.SegmentBytesProp, 200: java.lang.Integer)
    logProps.put(LogConfig.IndexIntervalBytesProp, 1: java.lang.Integer)

    val config = LogConfig(logProps)
    var log = new Log(logDir, config, recoveryPoint = 0L, time.scheduler, time)
    for(i <- 0 until numMessages)
      log.append(TestUtils.singleMessageSet(payload = TestUtils.randomBytes(10), timestamp = time.milliseconds + i * 10))
    val indexFiles = log.logSegments.map(_.index.file)
    val timeIndexFiles = log.logSegments.map(_.timeIndex.file)
    log.close()

    // delete all the index files
    indexFiles.foreach(_.delete())
    timeIndexFiles.foreach(_.delete())

    // reopen the log
    log = new Log(logDir, config, recoveryPoint = 0L, time.scheduler, time)
    assertEquals("Should have %d messages when log is reopened".format(numMessages), numMessages, log.logEndOffset)
    assertTrue("The index should have been rebuilt", log.logSegments.head.index.entries > 0)
    assertTrue("The time index should have been rebuilt", log.logSegments.head.timeIndex.entries > 0)
    for(i <- 0 until numMessages) {
      assertEquals(i, log.read(i, 100, None).messageSet.head.offset)
      if (i == 0)
        assertEquals(log.logSegments.head.baseOffset, log.fetchOffsetsByTimestamp(time.milliseconds + i * 10))
      else
        assertEquals(i, log.fetchOffsetsByTimestamp(time.milliseconds + i * 10))
    }
    log.close()
  }

  /**
   * Test that if messages format version of the messages in a segment is before 0.10.0, the time index should be empty.
   */
  @Test
  def testRebuildTimeIndexForOldMessages() {
    val numMessages = 200
    val segmentSize = 200
    val logProps = new Properties()
    logProps.put(LogConfig.SegmentBytesProp, segmentSize: java.lang.Integer)
    logProps.put(LogConfig.IndexIntervalBytesProp, 1: java.lang.Integer)
    logProps.put(LogConfig.MessageFormatVersionProp, "0.9.0")

    val config = LogConfig(logProps)
    var log = new Log(logDir, config, recoveryPoint = 0L, time.scheduler, time)
    for(i <- 0 until numMessages)
      log.append(TestUtils.singleMessageSet(payload = TestUtils.randomBytes(10), timestamp = time.milliseconds + i * 10))
    val timeIndexFiles = log.logSegments.map(_.timeIndex.file)
    log.close()

    // Delete the time index.
    timeIndexFiles.foreach(_.delete())

    // The rebuilt time index should be empty
    log = new Log(logDir, config, recoveryPoint = numMessages + 1, time.scheduler, time)
    val segArray = log.logSegments.toArray
    for (i <- 0 until segArray.size - 1)
      assertEquals("The time index should be empty", 0, segArray(i).timeIndex.entries)

  }

  /**
   * Test that if we have corrupted an index segment it is rebuilt when the log is re-opened
   */
  @Test
  def testCorruptIndexRebuild() {
    // publish the messages and close the log
    val numMessages = 200
    val logProps = new Properties()
    logProps.put(LogConfig.SegmentBytesProp, 200: java.lang.Integer)
    logProps.put(LogConfig.IndexIntervalBytesProp, 1: java.lang.Integer)

    val config = LogConfig(logProps)
    var log = new Log(logDir, config, recoveryPoint = 0L, time.scheduler, time)
    for(i <- 0 until numMessages)
      log.append(TestUtils.singleMessageSet(payload = TestUtils.randomBytes(10), timestamp = time.milliseconds + i * 10))
    val indexFiles = log.logSegments.map(_.index.file)
    val timeIndexFiles = log.logSegments.map(_.timeIndex.file)
    log.close()

    // corrupt all the index files
    for( file <- indexFiles) {
      val bw = new BufferedWriter(new FileWriter(file))
      bw.write("  ")
      bw.close()
    }

    // corrupt all the index files
    for( file <- timeIndexFiles) {
      val bw = new BufferedWriter(new FileWriter(file))
      bw.write("  ")
      bw.close()
    }

    // reopen the log
    log = new Log(logDir, config, recoveryPoint = 200L, time.scheduler, time)
    assertEquals("Should have %d messages when log is reopened".format(numMessages), numMessages, log.logEndOffset)
    for(i <- 0 until numMessages) {
      assertEquals(i, log.read(i, 100, None).messageSet.head.offset)
      if (i == 0)
        assertEquals(log.logSegments.head.baseOffset, log.fetchOffsetsByTimestamp(time.milliseconds + i * 10))
      else
        assertEquals(i, log.fetchOffsetsByTimestamp(time.milliseconds + i * 10))
    }
    log.close()
  }

  /**
   * Test the Log truncate operations
   */
  @Test
  def testTruncateTo() {
    val set = TestUtils.singleMessageSet("test".getBytes)
    val setSize = set.sizeInBytes
    val msgPerSeg = 10
    val segmentSize = msgPerSeg * setSize  // each segment will be 10 messages

    val logProps = new Properties()
    logProps.put(LogConfig.SegmentBytesProp, segmentSize: java.lang.Integer)

    // create a log
    val log = new Log(logDir, LogConfig(logProps), recoveryPoint = 0L, scheduler = time.scheduler, time = time)
    assertEquals("There should be exactly 1 segment.", 1, log.numberOfSegments)

    for (i<- 1 to msgPerSeg)
      log.append(set)

    assertEquals("There should be exactly 1 segments.", 1, log.numberOfSegments)
    assertEquals("Log end offset should be equal to number of messages", msgPerSeg, log.logEndOffset)

    val lastOffset = log.logEndOffset
    val size = log.size
    log.truncateTo(log.logEndOffset) // keep the entire log
    assertEquals("Should not change offset", lastOffset, log.logEndOffset)
    assertEquals("Should not change log size", size, log.size)
    log.truncateTo(log.logEndOffset + 1) // try to truncate beyond lastOffset
    assertEquals("Should not change offset but should log error", lastOffset, log.logEndOffset)
    assertEquals("Should not change log size", size, log.size)
    log.truncateTo(msgPerSeg/2) // truncate somewhere in between
    assertEquals("Should change offset", log.logEndOffset, msgPerSeg/2)
    assertTrue("Should change log size", log.size < size)
    log.truncateTo(0) // truncate the entire log
    assertEquals("Should change offset", 0, log.logEndOffset)
    assertEquals("Should change log size", 0, log.size)

    for (i<- 1 to msgPerSeg)
      log.append(set)

    assertEquals("Should be back to original offset", log.logEndOffset, lastOffset)
    assertEquals("Should be back to original size", log.size, size)
    log.truncateFullyAndStartAt(log.logEndOffset - (msgPerSeg - 1))
    assertEquals("Should change offset", log.logEndOffset, lastOffset - (msgPerSeg - 1))
    assertEquals("Should change log size", log.size, 0)

    for (i<- 1 to msgPerSeg)
      log.append(set)

    assertTrue("Should be ahead of to original offset", log.logEndOffset > msgPerSeg)
    assertEquals("log size should be same as before", size, log.size)
    log.truncateTo(0) // truncate before first start offset in the log
    assertEquals("Should change offset", 0, log.logEndOffset)
    assertEquals("Should change log size", log.size, 0)
  }

  /**
   * Verify that when we truncate a log the index of the last segment is resized to the max index size to allow more appends
   */
  @Test
  def testIndexResizingAtTruncation() {
    val setSize = TestUtils.singleMessageSet(payload = "test".getBytes).sizeInBytes
    val msgPerSeg = 10
    val segmentSize = msgPerSeg * setSize  // each segment will be 10 messages
    val logProps = new Properties()
    logProps.put(LogConfig.SegmentBytesProp, segmentSize: java.lang.Integer)
    logProps.put(LogConfig.IndexIntervalBytesProp, (setSize - 1): java.lang.Integer)
    val config = LogConfig(logProps)
    val log = new Log(logDir, config, recoveryPoint = 0L, scheduler = time.scheduler, time = time)
    assertEquals("There should be exactly 1 segment.", 1, log.numberOfSegments)

    for (i<- 1 to msgPerSeg)
      log.append(TestUtils.singleMessageSet(payload = "test".getBytes, timestamp = time.milliseconds + i))
    assertEquals("There should be exactly 1 segment.", 1, log.numberOfSegments)

    time.sleep(msgPerSeg)
    for (i<- 1 to msgPerSeg)
      log.append(TestUtils.singleMessageSet(payload = "test".getBytes, timestamp = time.milliseconds + i))
    assertEquals("There should be exactly 2 segment.", 2, log.numberOfSegments)
    val expectedEntries = msgPerSeg - 1

    assertEquals(s"The index of the first segment should have $expectedEntries entries", expectedEntries, log.logSegments.toList.head.index.maxEntries)
    assertEquals(s"The time index of the first segment should have $expectedEntries entries", expectedEntries, log.logSegments.toList.head.timeIndex.maxEntries)

    log.truncateTo(0)
    assertEquals("There should be exactly 1 segment.", 1, log.numberOfSegments)
    assertEquals("The index of segment 1 should be resized to maxIndexSize", log.config.maxIndexSize/8, log.logSegments.toList.head.index.maxEntries)
    assertEquals("The time index of segment 1 should be resized to maxIndexSize", log.config.maxIndexSize/12, log.logSegments.toList.head.timeIndex.maxEntries)

    time.sleep(msgPerSeg)
    for (i<- 1 to msgPerSeg)
      log.append(TestUtils.singleMessageSet(payload = "test".getBytes, timestamp = time.milliseconds + i))
    assertEquals("There should be exactly 1 segment.", 1, log.numberOfSegments)
  }

  /**
   * When we open a log any index segments without an associated log segment should be deleted.
   */
  @Test
  def testBogusIndexSegmentsAreRemoved() {
    val bogusIndex1 = Log.indexFilename(logDir, 0)
    val bogusTimeIndex1 = Log.timeIndexFilename(logDir, 0)
    val bogusIndex2 = Log.indexFilename(logDir, 5)
    val bogusTimeIndex2 = Log.timeIndexFilename(logDir, 5)

    val set = TestUtils.singleMessageSet("test".getBytes)
    val logProps = new Properties()
    logProps.put(LogConfig.SegmentBytesProp, set.sizeInBytes * 5: java.lang.Integer)
    logProps.put(LogConfig.SegmentIndexBytesProp, 1000: java.lang.Integer)
    logProps.put(LogConfig.IndexIntervalBytesProp, 1: java.lang.Integer)
    val log = new Log(logDir,
                      LogConfig(logProps),
                      recoveryPoint = 0L,
                      time.scheduler,
                      time)

    assertTrue("The first index file should have been replaced with a larger file", bogusIndex1.length > 0)
    assertTrue("The first time index file should have been replaced with a larger file", bogusTimeIndex1.length > 0)
    assertFalse("The second index file should have been deleted.", bogusIndex2.exists)
    assertFalse("The second time index file should have been deleted.", bogusTimeIndex2.exists)

    // check that we can append to the log
    for(i <- 0 until 10)
      log.append(set)

    log.delete()
  }

  /**
   * Verify that truncation works correctly after re-opening the log
   */
  @Test
  def testReopenThenTruncate() {
    val set = TestUtils.singleMessageSet("test".getBytes)
    val logProps = new Properties()
    logProps.put(LogConfig.SegmentBytesProp, set.sizeInBytes * 5: java.lang.Integer)
    logProps.put(LogConfig.SegmentIndexBytesProp, 1000: java.lang.Integer)
    logProps.put(LogConfig.IndexIntervalBytesProp, 10000: java.lang.Integer)
    val config = LogConfig(logProps)

    // create a log
    var log = new Log(logDir,
                      config,
                      recoveryPoint = 0L,
                      time.scheduler,
                      time)

    // add enough messages to roll over several segments then close and re-open and attempt to truncate
    for(i <- 0 until 100)
      log.append(set)
    log.close()
    log = new Log(logDir,
                  config,
                  recoveryPoint = 0L,
                  time.scheduler,
                  time)
    log.truncateTo(3)
    assertEquals("All but one segment should be deleted.", 1, log.numberOfSegments)
    assertEquals("Log end offset should be 3.", 3, log.logEndOffset)
  }

  /**
   * Test that deleted files are deleted after the appropriate time.
   */
  @Test
  def testAsyncDelete() {
    val set = TestUtils.singleMessageSet("test".getBytes)
    val asyncDeleteMs = 1000
    val logProps = new Properties()
    logProps.put(LogConfig.SegmentBytesProp, set.sizeInBytes * 5: java.lang.Integer)
    logProps.put(LogConfig.SegmentIndexBytesProp, 1000: java.lang.Integer)
    logProps.put(LogConfig.IndexIntervalBytesProp, 10000: java.lang.Integer)
    logProps.put(LogConfig.FileDeleteDelayMsProp, asyncDeleteMs: java.lang.Integer)
    logProps.put(LogConfig.RetentionMsProp, 0: java.lang.Integer)
    val config = LogConfig(logProps)

    val log = new Log(logDir,
                      config,
                      recoveryPoint = 0L,
                      time.scheduler,
                      time)

    // append some messages to create some segments
    for(i <- 0 until 100)
      log.append(set)

    // files should be renamed
    val segments = log.logSegments.toArray
    val oldFiles = segments.map(_.log.file) ++ segments.map(_.index.file)
    // expire all segments
    log.logSegments.foreach(_.lastModified = time.milliseconds - 1000L)

    log.deleteOldSegments()

    assertEquals("Only one segment should remain.", 1, log.numberOfSegments)
    assertTrue("All log and index files should end in .deleted", segments.forall(_.log.file.getName.endsWith(Log.DeletedFileSuffix)) &&
                                                                 segments.forall(_.index.file.getName.endsWith(Log.DeletedFileSuffix)))
    assertTrue("The .deleted files should still be there.", segments.forall(_.log.file.exists) &&
                                                            segments.forall(_.index.file.exists))
    assertTrue("The original file should be gone.", oldFiles.forall(!_.exists))

    // when enough time passes the files should be deleted
    val deletedFiles = segments.map(_.log.file) ++ segments.map(_.index.file)
    time.sleep(asyncDeleteMs + 1)
    assertTrue("Files should all be gone.", deletedFiles.forall(!_.exists))
  }

  /**
   * Any files ending in .deleted should be removed when the log is re-opened.
   */
  @Test
  def testOpenDeletesObsoleteFiles() {
    val set = TestUtils.singleMessageSet("test".getBytes)
    val logProps = new Properties()
    logProps.put(LogConfig.SegmentBytesProp, set.sizeInBytes * 5: java.lang.Integer)
    logProps.put(LogConfig.SegmentIndexBytesProp, 1000: java.lang.Integer)
    logProps.put(LogConfig.RetentionMsProp, 0: java.lang.Integer)
    val config = LogConfig(logProps)
    var log = new Log(logDir,
                      config,
                      recoveryPoint = 0L,
                      time.scheduler,
                      time)

    // append some messages to create some segments
    for(i <- 0 until 100)
      log.append(set)

    // expire all segments
    log.logSegments.foreach(_.lastModified = time.milliseconds - 1000)
    log.deleteOldSegments()
    log.close()

    log = new Log(logDir,
                  config,
                  recoveryPoint = 0L,
                  time.scheduler,
                  time)
    assertEquals("The deleted segments should be gone.", 1, log.numberOfSegments)
  }

  @Test
  def testAppendMessageWithNullPayload() {
    val log = new Log(logDir,
                      LogConfig(),
                      recoveryPoint = 0L,
                      time.scheduler,
                      time)
    log.append(new ByteBufferMessageSet(new Message(bytes = null)))
    val messageSet = log.read(0, 4096, None).messageSet
    assertEquals(0, messageSet.head.offset)
    assertTrue("Message payload should be null.", messageSet.head.message.isNull)
  }

  @Test(expected = classOf[IllegalArgumentException])
  def testAppendWithOutOfOrderOffsetsThrowsException() {
    val log = new Log(logDir,
      LogConfig(),
      recoveryPoint = 0L,
      time.scheduler,
      time)
    val messages = (0 until 2).map(id => new Message(id.toString.getBytes)).toArray
    messages.foreach(message => log.append(new ByteBufferMessageSet(message)))
    val invalidMessage = new ByteBufferMessageSet(new Message(1.toString.getBytes))
    log.append(invalidMessage, assignOffsets = false)
  }

  @Test
  def testCorruptLog() {
    // append some messages to create some segments
    val logProps = new Properties()
    logProps.put(LogConfig.SegmentBytesProp, 1000: java.lang.Integer)
    logProps.put(LogConfig.IndexIntervalBytesProp, 1: java.lang.Integer)
    logProps.put(LogConfig.MaxMessageBytesProp, 64*1024: java.lang.Integer)
    val config = LogConfig(logProps)
    val set = TestUtils.singleMessageSet("test".getBytes)
    val recoveryPoint = 50L
    for(iteration <- 0 until 50) {
      // create a log and write some messages to it
      logDir.mkdirs()
      var log = new Log(logDir,
                        config,
                        recoveryPoint = 0L,
                        time.scheduler,
                        time)
      val numMessages = 50 + TestUtils.random.nextInt(50)
      for(i <- 0 until numMessages)
        log.append(set)
      val messages = log.logSegments.flatMap(_.log.iterator.toList)
      log.close()

      // corrupt index and log by appending random bytes
      TestUtils.appendNonsenseToFile(log.activeSegment.index.file, TestUtils.random.nextInt(1024) + 1)
      TestUtils.appendNonsenseToFile(log.activeSegment.log.file, TestUtils.random.nextInt(1024) + 1)

      // attempt recovery
      log = new Log(logDir, config, recoveryPoint, time.scheduler, time)
      assertEquals(numMessages, log.logEndOffset)
      assertEquals("Messages in the log after recovery should be the same.", messages, log.logSegments.flatMap(_.log.iterator.toList))
      Utils.delete(logDir)
    }
  }

  @Test
  def testCleanShutdownFile() {
    // append some messages to create some segments
    val logProps = new Properties()
    logProps.put(LogConfig.SegmentBytesProp, 1000: java.lang.Integer)
    logProps.put(LogConfig.MaxMessageBytesProp, 64*1024: java.lang.Integer)
    logProps.put(LogConfig.IndexIntervalBytesProp, 1: java.lang.Integer)
    val config = LogConfig(logProps)
    val set = TestUtils.singleMessageSet("test".getBytes)
    val parentLogDir = logDir.getParentFile
    assertTrue("Data directory %s must exist", parentLogDir.isDirectory)
    val cleanShutdownFile = new File(parentLogDir, Log.CleanShutdownFile)
    cleanShutdownFile.createNewFile()
    assertTrue(".kafka_cleanshutdown must exist", cleanShutdownFile.exists())
    var recoveryPoint = 0L
    // create a log and write some messages to it
    var log = new Log(logDir,
      config,
      recoveryPoint = 0L,
      time.scheduler,
      time)
    for(i <- 0 until 100)
      log.append(set)
    log.close()

    // check if recovery was attempted. Even if the recovery point is 0L, recovery should not be attempted as the
    // clean shutdown file exists.
    recoveryPoint = log.logEndOffset
    log = new Log(logDir, config, 0L, time.scheduler, time)
    assertEquals(recoveryPoint, log.logEndOffset)
    cleanShutdownFile.delete()
  }

  @Test
  def testParseTopicPartitionName() {
    val topic = "test_topic"
    val partition = "143"
    val dir = new File(logDir + topicPartitionName(topic, partition))
    val topicAndPartition = Log.parseTopicPartitionName(dir)
    assertEquals(topic, topicAndPartition.asTuple._1)
    assertEquals(partition.toInt, topicAndPartition.asTuple._2)
  }

  @Test
  def testParseTopicPartitionNameForEmptyName() {
    try {
      val dir = new File("")
      Log.parseTopicPartitionName(dir)
      fail("KafkaException should have been thrown for dir: " + dir.getCanonicalPath)
    } catch {
      case e: Exception => // its GOOD!
    }
  }

  @Test
  def testParseTopicPartitionNameForNull() {
    try {
      val dir: File = null
      Log.parseTopicPartitionName(dir)
      fail("KafkaException should have been thrown for dir: " + dir)
    } catch {
      case e: Exception => // its GOOD!
    }
  }

  @Test
  def testParseTopicPartitionNameForMissingSeparator() {
    val topic = "test_topic"
    val partition = "1999"
    val dir = new File(logDir + File.separator + topic + partition)
    try {
      Log.parseTopicPartitionName(dir)
      fail("KafkaException should have been thrown for dir: " + dir.getCanonicalPath)
    } catch {
      case e: Exception => // its GOOD!
    }
  }

  @Test
  def testParseTopicPartitionNameForMissingTopic() {
    val topic = ""
    val partition = "1999"
    val dir = new File(logDir + topicPartitionName(topic, partition))
    try {
      Log.parseTopicPartitionName(dir)
      fail("KafkaException should have been thrown for dir: " + dir.getCanonicalPath)
    } catch {
      case e: Exception => // its GOOD!
    }
  }

  @Test
  def testParseTopicPartitionNameForMissingPartition() {
    val topic = "test_topic"
    val partition = ""
    val dir = new File(logDir + topicPartitionName(topic, partition))
    try {
      Log.parseTopicPartitionName(dir)
      fail("KafkaException should have been thrown for dir: " + dir.getCanonicalPath)
    } catch {
      case e: Exception => // its GOOD!
    }
  }

  def topicPartitionName(topic: String, partition: String): String =
    File.separator + topic + "-" + partition

  @Test
  def testDeleteOldSegmentsMethod() {
    val set = TestUtils.singleMessageSet("test".getBytes)
    val logProps = new Properties()
    logProps.put(LogConfig.SegmentBytesProp, set.sizeInBytes * 5: java.lang.Integer)
    logProps.put(LogConfig.SegmentIndexBytesProp, 1000: java.lang.Integer)
    logProps.put(LogConfig.RetentionMsProp, 0: java.lang.Integer)
    val config = LogConfig(logProps)
    val log = new Log(logDir,
      config,
      recoveryPoint = 0L,
      time.scheduler,
      time)

    // append some messages to create some segments
    for (i <- 0 until 100)
      log.append(set)

    // expire all segments
    log.logSegments.foreach(_.lastModified = time.milliseconds - 1000)
    log.deleteOldSegments()
    assertEquals("The deleted segments should be gone.", 1, log.numberOfSegments)

    // append some messages to create some segments
    for (i <- 0 until 100)
      log.append(set)

    log.delete()
    assertEquals("The number of segments should be 0", 0, log.numberOfSegments)
    assertEquals("The number of deleted segments should be zero.", 0, log.deleteOldSegments())
  }

  @Test
  def shouldHaveSizeBasedSegmentsReadyToBeDeleted(): Unit = {
    val set = TestUtils.singleMessageSet("test".getBytes)
    val (_, log: Log) = createLog(set.sizeInBytes, retentionBytes = set.sizeInBytes * 10)

    // append some messages to create some segments
    for (i <- 0 until 15)
      log.append(set)

    assertTrue("There should be segments ready to be deleted", log.shouldDeleteSegments)
  }

  @Test
  def shouldDeleteSizeBasedSegments(): Unit = {
    val set = TestUtils.singleMessageSet("test".getBytes)
    val (_, log: Log) = createLog(set.sizeInBytes, retentionBytes = set.sizeInBytes * 10)

    // append some messages to create some segments
    for (i <- 0 until 15)
      log.append(set)

    log.deleteOldSegments
    assertEquals("should have 2 segments", 2,log.numberOfSegments)
  }

  @Test
  def shouldNotDeleteSizeBasedSegmentsWhenUnderRetentionSize(): Unit = {
    val set = TestUtils.singleMessageSet("test".getBytes)
    val (_, log: Log) = createLog(set.sizeInBytes, retentionBytes = set.sizeInBytes * 15)

    // append some messages to create some segments
    for (i <- 0 until 15)
      log.append(set)

    log.deleteOldSegments
    assertEquals("should have 3 segments", 3,log.numberOfSegments)
  }

  @Test
  def shouldNotHaveSizeBasedSegmentsReadyToBeDeleted(): Unit = {
    val set = TestUtils.singleMessageSet("test".getBytes)
    val (_, log) = createLog(set.sizeInBytes, retentionBytes = set.sizeInBytes * 10)

    // append some messages to create some segments
    for (i <- 0 until 8)
      log.append(set)

    assertFalse("There should be no segments ready to be deleted", log.shouldDeleteSegments)
  }


  @Test
  def shouldHaveTimeBasedSegmentsReadyToBeDeleted(): Unit = {
    val set = TestUtils.singleMessageSet("test".getBytes)
    val (myTime, log) = createLog(set.sizeInBytes, retentionMs = 10)

    // append some messages to create some segments
    for (i <- 0 until 15)
      log.append(set)

    log.logSegments.head.lastModified = myTime.milliseconds - 20L
    assertTrue("There should be segments ready to be deleted", log.shouldDeleteSegments)
  }

  @Test
  def shouldNotHaveTimeBasedSegmentsReadyToBeDeleted(): Unit = {
    val set = TestUtils.singleMessageSet("test".getBytes)
    val (_, log) = createLog(set.sizeInBytes, retentionMs = 10000)

    // append some messages to create some segments
    for (i <- 0 until 8)
      log.append(set)

    assertFalse("There should be no segments ready to be deleted", log.shouldDeleteSegments)
  }

  @Test
  def shouldDeleteTimeBasedSegmentsReadyToBeDeleted(): Unit = {
    val set = TestUtils.singleMessageSet("test".getBytes)
    val (myTime, log) = createLog(set.sizeInBytes, retentionMs = 10000)

    // append some messages to create some segments
    for (i <- 0 until 15)
      log.append(set)

    log.logSegments.head.lastModified = myTime.milliseconds - 20000

    log.deleteOldSegments()
    assertEquals("There should be 2 segments remaining", 2, log.numberOfSegments)
  }

  @Test
  def shouldNotDeleteTimeBasedSegmentsWhenNoneReadyToBeDeleted(): Unit = {
    val set = TestUtils.singleMessageSet("test".getBytes)
    val (_, log) = createLog(set.sizeInBytes, retentionMs = 10000)

    // append some messages to create some segments
    for (i <- 0 until 15)
      log.append(set)

    log.deleteOldSegments()
    assertEquals("There should be 3 segments remaining", 3, log.numberOfSegments)
  }

  @Test
  def shouldNotHaveReadySegmentsWhenCleanupPolicyDoesntIncludeDelete(): Unit = {
    val set = TestUtils.singleMessageSet("test".getBytes, key = "test".getBytes)
    val (_, log) = createLog(set.sizeInBytes, retentionMs = 10000, cleanupPolicy = "compact")

    // append some messages to create some segments
    for (i <- 0 until 15)
      log.append(set)

    assertFalse("cleanup.policy is compact so whe shouldn't have any segments ready for deletion"
      ,log.shouldDeleteSegments)
  }

  @Test
  def shouldNotDeleteSegmentsWhenPolicyDoesNotIncludeDelete(): Unit = {
    val set = TestUtils.singleMessageSet("test".getBytes, key = "test".getBytes())
    val (myTime, log) = createLog(set.sizeInBytes,
      retentionMs = 10000,
      cleanupPolicy = "compact")

    // append some messages to create some segments
    for (i <- 0 until 15)
      log.append(set)

    // mark oldest segment as older the retention.ms
    log.logSegments.head.lastModified = myTime.milliseconds - 20000

    val segments = log.numberOfSegments
    log.deleteOldSegments()
    assertEquals("There should be 3 segments remaining", segments, log.numberOfSegments)
  }

  @Test
  def shouldDeleteSegmentsReadyToBeDeletedWhenCleanupPolicyIsCompactAndDelete(): Unit = {
    val set = TestUtils.singleMessageSet("test".getBytes, key = "test".getBytes)
    val (myTime, log) = createLog(set.sizeInBytes,
      retentionMs = 10000,
      cleanupPolicy = "compact_and_delete")

    // append some messages to create some segments
    for (i <- 0 until 15)
      log.append(set)

    log.logSegments.head.lastModified = myTime.milliseconds - 20000

    log.deleteOldSegments()
    assertEquals("There should be 2 segments remaining", 2, log.numberOfSegments)
  }

  def createLog(messageSizeInBytes: Int, retentionMs: Int = -1,
                retentionBytes: Int = -1, cleanupPolicy: String = "delete"): (MockTime, Log) = {
    val logProps = new Properties()
    logProps.put(LogConfig.SegmentBytesProp, messageSizeInBytes * 5: Integer)
    logProps.put(LogConfig.RetentionMsProp, retentionMs: Integer)
    logProps.put(LogConfig.RetentionBytesProp, retentionBytes: Integer)
    logProps.put(LogConfig.CleanupPolicyProp, cleanupPolicy)
    val config = LogConfig(logProps)
    val myTime = new MockTime()
    val log = new Log(logDir,
      config,
      recoveryPoint = 0L,
      myTime.scheduler,
      myTime)
    (myTime, log)
  }
}<|MERGE_RESOLUTION|>--- conflicted
+++ resolved
@@ -35,11 +35,7 @@
 
   val tmpDir = TestUtils.tempDir()
   val logDir = TestUtils.randomPartitionLogDir(tmpDir)
-<<<<<<< HEAD
   val time = new MockTime()
-=======
-  val time = new MockTime(100)
->>>>>>> 317c4fde
   var config: KafkaConfig = null
   val logConfig = LogConfig()
 
