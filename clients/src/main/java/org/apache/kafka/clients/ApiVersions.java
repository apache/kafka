/*
 * Licensed to the Apache Software Foundation (ASF) under one or more
 * contributor license agreements. See the NOTICE file distributed with
 * this work for additional information regarding copyright ownership.
 * The ASF licenses this file to You under the Apache License, Version 2.0
 * (the "License"); you may not use this file except in compliance with
 * the License. You may obtain a copy of the License at
 *
 *    http://www.apache.org/licenses/LICENSE-2.0
 *
 * Unless required by applicable law or agreed to in writing, software
 * distributed under the License is distributed on an "AS IS" BASIS,
 * WITHOUT WARRANTIES OR CONDITIONS OF ANY KIND, either express or implied.
 * See the License for the specific language governing permissions and
 * limitations under the License.
 */
package org.apache.kafka.clients;

import org.apache.kafka.common.protocol.ApiKeys;
import org.apache.kafka.common.record.RecordBatch;
import org.apache.kafka.common.requests.ProduceRequest;

import java.util.HashMap;
import java.util.Map;
import java.util.Optional;

/**
 * Maintains node api versions for access outside of NetworkClient (which is where the information is derived).
 * The pattern is akin to the use of {@link Metadata} for topic metadata.
 *
 * NOTE: This class is intended for INTERNAL usage only within Kafka.
 */
public class ApiVersions {

    private final Map<String, NodeApiVersions> nodeApiVersions = new HashMap<>();
    private byte maxUsableProduceMagic = RecordBatch.CURRENT_MAGIC_VALUE;
    private short maxSupportedProduceVersion = ApiKeys.PRODUCE.latestVersion();

    // The maximum finalized feature epoch of all the node api versions.
    private long maxFinalizedFeaturesEpoch = -1;
    private Map<String, Short> finalizedFeatures;

    public static class FinalizedFeaturesInfo {
        public final long finalizedFeaturesEpoch;
        public final Map<String, Short> finalizedFeatures;
        FinalizedFeaturesInfo(long finalizedFeaturesEpoch, Map<String, Short> finalizedFeatures) {
            this.finalizedFeaturesEpoch = finalizedFeaturesEpoch;
            this.finalizedFeatures = finalizedFeatures;
        }
    }

    public synchronized void update(String nodeId, NodeApiVersions nodeApiVersions) {
        this.nodeApiVersions.put(nodeId, nodeApiVersions);
        this.maxUsableProduceMagic = computeMaxUsableProduceMagic();
<<<<<<< HEAD
        this.maxSupportedProduceVersion = computeMaxSupportedProduceVersion();
    }

    private short computeMaxSupportedProduceVersion() {
        Optional<Short> knownBrokerNodesMinSupportedVersionForProduce = this.nodeApiVersions.values().stream()
                .filter(versions -> versions.apiVersion(ApiKeys.PRODUCE) != null) // filter out Raft controller nodes
                .map(versions -> versions.latestUsableVersion(ApiKeys.PRODUCE))
                .min(Short::compare);
        return (short) Math.min(ApiKeys.PRODUCE.latestVersion(),
                knownBrokerNodesMinSupportedVersionForProduce.orElse(ApiKeys.PRODUCE.latestVersion()));
=======
        if (maxFinalizedFeaturesEpoch < nodeApiVersions.finalizedFeaturesEpoch()) {
            this.maxFinalizedFeaturesEpoch = nodeApiVersions.finalizedFeaturesEpoch();
            this.finalizedFeatures = nodeApiVersions.finalizedFeatures();
        }
>>>>>>> 800de133
    }

    public synchronized void remove(String nodeId) {
        this.nodeApiVersions.remove(nodeId);
        this.maxUsableProduceMagic = computeMaxUsableProduceMagic();
        this.maxSupportedProduceVersion = computeMaxSupportedProduceVersion();
    }

    public synchronized NodeApiVersions get(String nodeId) {
        return this.nodeApiVersions.get(nodeId);
    }

    public synchronized long getMaxFinalizedFeaturesEpoch() {
        return maxFinalizedFeaturesEpoch;
    }

    public synchronized FinalizedFeaturesInfo getFinalizedFeaturesInfo() {
        return new FinalizedFeaturesInfo(maxFinalizedFeaturesEpoch, finalizedFeatures);
    }

    private byte computeMaxUsableProduceMagic() {
        // use a magic version which is supported by all brokers to reduce the chance that
        // we will need to convert the messages when they are ready to be sent.
        Optional<Byte> knownBrokerNodesMinRequiredMagicForProduce = this.nodeApiVersions.values().stream()
            .filter(versions -> versions.apiVersion(ApiKeys.PRODUCE) != null) // filter out Raft controller nodes
            .map(versions -> ProduceRequest.requiredMagicForVersion(versions.latestUsableVersion(ApiKeys.PRODUCE)))
            .min(Byte::compare);
        return (byte) Math.min(RecordBatch.CURRENT_MAGIC_VALUE,
            knownBrokerNodesMinRequiredMagicForProduce.orElse(RecordBatch.CURRENT_MAGIC_VALUE));
    }

    public synchronized byte maxUsableProduceMagic() {
        return maxUsableProduceMagic;
    }
    public synchronized short maxSupportedProduceVersion() {
        return maxSupportedProduceVersion;
    }

}<|MERGE_RESOLUTION|>--- conflicted
+++ resolved
@@ -52,8 +52,11 @@
     public synchronized void update(String nodeId, NodeApiVersions nodeApiVersions) {
         this.nodeApiVersions.put(nodeId, nodeApiVersions);
         this.maxUsableProduceMagic = computeMaxUsableProduceMagic();
-<<<<<<< HEAD
         this.maxSupportedProduceVersion = computeMaxSupportedProduceVersion();
+        if (maxFinalizedFeaturesEpoch < nodeApiVersions.finalizedFeaturesEpoch()) {
+            this.maxFinalizedFeaturesEpoch = nodeApiVersions.finalizedFeaturesEpoch();
+            this.finalizedFeatures = nodeApiVersions.finalizedFeatures();
+        }
     }
 
     private short computeMaxSupportedProduceVersion() {
@@ -63,12 +66,6 @@
                 .min(Short::compare);
         return (short) Math.min(ApiKeys.PRODUCE.latestVersion(),
                 knownBrokerNodesMinSupportedVersionForProduce.orElse(ApiKeys.PRODUCE.latestVersion()));
-=======
-        if (maxFinalizedFeaturesEpoch < nodeApiVersions.finalizedFeaturesEpoch()) {
-            this.maxFinalizedFeaturesEpoch = nodeApiVersions.finalizedFeaturesEpoch();
-            this.finalizedFeatures = nodeApiVersions.finalizedFeatures();
-        }
->>>>>>> 800de133
     }
 
     public synchronized void remove(String nodeId) {
