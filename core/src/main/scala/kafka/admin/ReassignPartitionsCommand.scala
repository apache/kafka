--- conflicted
+++ resolved
@@ -194,11 +194,7 @@
     val interBrokerThrottle = opts.options.valueOf(opts.interBrokerThrottleOpt)
     val replicaAlterLogDirsThrottle = opts.options.valueOf(opts.replicaAlterLogDirsThrottleOpt)
     val timeoutMs = opts.options.valueOf(opts.timeoutOpt)
-<<<<<<< HEAD
-    executeAssignment(zkUtils, adminClientOpt, reassignmentJsonString, reassignmentJsonFile, Throttle(throttle), timeoutMs)
-=======
-    executeAssignment(zkUtils, adminClientOpt, reassignmentJsonString, Throttle(interBrokerThrottle, replicaAlterLogDirsThrottle), timeoutMs)
->>>>>>> d04daf57
+    executeAssignment(zkUtils, adminClientOpt, reassignmentJsonString, reassignmentJsonFile, Throttle(interBrokerThrottle, replicaAlterLogDirsThrottle), timeoutMs)
   }
 
   def executeAssignment(zkUtils: ZkUtils, adminClientOpt: Option[JAdminClient], reassignmentJsonString: String, reassignmentJsonFile: String, throttle: Throttle, timeoutMs: Long = 10000L) {
@@ -210,13 +206,8 @@
       println("There is an existing assignment running.")
       reassignPartitionsCommand.maybeLimit(throttle)
     } else {
-<<<<<<< HEAD
       printCurrentAssignment(zkUtils, reassignmentJsonFile, partitionAssignment.map(_._1.topic))
-      if (throttle.value >= 0)
-=======
-      printCurrentAssignment(zkUtils, partitionAssignment.map(_._1.topic))
       if (throttle.interBrokerLimit >= 0 || throttle.replicaAlterLogDirsLimit >= 0)
->>>>>>> d04daf57
         println(String.format("Warning: You must run Verify periodically, until the reassignment completes, to ensure the throttle is removed. You can also alter the throttle by rerunning the Execute command passing a new value."))
       if (reassignPartitionsCommand.reassignPartitions(throttle, timeoutMs)) {
         println("Successfully started reassignment of partitions.")
