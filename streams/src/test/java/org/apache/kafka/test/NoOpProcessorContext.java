/*
 * Licensed to the Apache Software Foundation (ASF) under one or more
 * contributor license agreements. See the NOTICE file distributed with
 * this work for additional information regarding copyright ownership.
 * The ASF licenses this file to You under the Apache License, Version 2.0
 * (the "License"); you may not use this file except in compliance with
 * the License. You may obtain a copy of the License at
 *
 *    http://www.apache.org/licenses/LICENSE-2.0
 *
 * Unless required by applicable law or agreed to in writing, software
 * distributed under the License is distributed on an "AS IS" BASIS,
 * WITHOUT WARRANTIES OR CONDITIONS OF ANY KIND, either express or implied.
 * See the License for the specific language governing permissions and
 * limitations under the License.
 */
package org.apache.kafka.test;

import org.apache.kafka.common.metrics.Metrics;
import org.apache.kafka.common.utils.Bytes;
import org.apache.kafka.streams.StreamsConfig;
import org.apache.kafka.streams.processor.Cancellable;
import org.apache.kafka.streams.processor.PunctuationType;
import org.apache.kafka.streams.processor.Punctuator;
import org.apache.kafka.streams.processor.StateRestoreCallback;
import org.apache.kafka.streams.processor.StateStore;
import org.apache.kafka.streams.processor.TaskId;
import org.apache.kafka.streams.processor.To;
import org.apache.kafka.streams.processor.api.Record;
import org.apache.kafka.streams.processor.internals.AbstractProcessorContext;
import org.apache.kafka.streams.processor.internals.MockStreamsMetrics;

import java.time.Duration;
import java.util.HashMap;
import java.util.Map;
import java.util.Properties;

import org.apache.kafka.streams.processor.internals.ProcessorStateManager;
import org.apache.kafka.streams.processor.internals.RecordCollector;
import org.apache.kafka.streams.processor.internals.StateManager;
import org.apache.kafka.streams.processor.internals.StateManagerStub;
import org.apache.kafka.streams.processor.internals.StreamTask;
import org.apache.kafka.streams.processor.internals.Task.TaskType;
import org.apache.kafka.streams.state.internals.ThreadCache;
import org.apache.kafka.streams.state.internals.ThreadCache.DirtyEntryFlushListener;

public class NoOpProcessorContext extends AbstractProcessorContext {
    public boolean initialized;
    @SuppressWarnings("WeakerAccess")
    public Map<Object, Object> forwardedValues = new HashMap<>();

    public NoOpProcessorContext() {
        super(new TaskId(1, 1), streamsConfig(), new MockStreamsMetrics(new Metrics()), null);
    }

    private static StreamsConfig streamsConfig() {
        final Properties props = new Properties();
        props.put(StreamsConfig.APPLICATION_ID_CONFIG, "appId");
        props.put(StreamsConfig.BOOTSTRAP_SERVERS_CONFIG, "boot");
        return new StreamsConfig(props);
    }

    @Override
    protected StateManager stateManager() {
        return new StateManagerStub();
    }

    @Override
    public <S extends StateStore> S getStateStore(final String name) {
        return null;
    }

    @Override
    @Deprecated
    public Cancellable schedule(final long interval,
                                final PunctuationType type,
                                final Punctuator callback) {
        return null;
    }

    @Override
    public Cancellable schedule(final Duration interval,
                                final PunctuationType type,
                                final Punctuator callback) throws IllegalArgumentException {
        return null;
    }

    @Override
    public <K, V> void forward(final Record<K, V> record) {
        forward(record.key(), record.value());
<<<<<<< HEAD
    }

    @Override
    public <K, V> void forward(final Record<K, V> record, final String childName) {
        forward(record.key(), record.value());
    }

    @Override
    public <K, V> void forward(final K key, final V value) {
        forwardedValues.put(key, value);
    }

    @Override
    public <K, V> void forward(final K key, final V value, final To to) {
        forward(key, value);
=======
    }

    @Override
    public <K, V> void forward(final Record<K, V> record, final String childName) {
        forward(record.key(), record.value());
>>>>>>> 62e88657
    }

    @Override
    public <K, V> void forward(final K key, final V value) {
        forwardedValues.put(key, value);
    }

    @Override
    public <K, V> void forward(final K key, final V value, final To to) {
        forward(key, value);
    }

    @Override
    public void commit() {}

    @Override
    public long currentSystemTimeMs() {
        throw new UnsupportedOperationException("Not implemented yet.");
    }

    @Override
    public long currentStreamTimeMs() {
        throw new UnsupportedOperationException("Not implemented yet.");
    }

    @Override
    public void initialize() {
        initialized = true;
    }

    @Override
    public void register(final StateStore store,
                         final StateRestoreCallback stateRestoreCallback) {
    }

    @Override
    public TaskType taskType() {
        return TaskType.ACTIVE;
    }

    @Override
    public void logChange(final String storeName,
                          final Bytes key,
                          final byte[] value,
                          final long timestamp) {
    }

    @Override
    public void transitionToActive(final StreamTask streamTask, final RecordCollector recordCollector, final ThreadCache newCache) {
    }

    @Override
    public void transitionToStandby(final ThreadCache newCache) {
    }

    @Override
    public void registerCacheFlushListener(final String namespace, final DirtyEntryFlushListener listener) {
        cache.addDirtyEntryFlushListener(namespace, listener);
    }

    @Override
    public String changelogFor(final String storeName) {
        return ProcessorStateManager.storeChangelogTopic(applicationId(), storeName);
    }
}<|MERGE_RESOLUTION|>--- conflicted
+++ resolved
@@ -88,29 +88,11 @@
     @Override
     public <K, V> void forward(final Record<K, V> record) {
         forward(record.key(), record.value());
-<<<<<<< HEAD
     }
 
     @Override
     public <K, V> void forward(final Record<K, V> record, final String childName) {
         forward(record.key(), record.value());
-    }
-
-    @Override
-    public <K, V> void forward(final K key, final V value) {
-        forwardedValues.put(key, value);
-    }
-
-    @Override
-    public <K, V> void forward(final K key, final V value, final To to) {
-        forward(key, value);
-=======
-    }
-
-    @Override
-    public <K, V> void forward(final Record<K, V> record, final String childName) {
-        forward(record.key(), record.value());
->>>>>>> 62e88657
     }
 
     @Override
