/**
 * Licensed to the Apache Software Foundation (ASF) under one or more
 * contributor license agreements.  See the NOTICE file distributed with
 * this work for additional information regarding copyright ownership.
 * The ASF licenses this file to You under the Apache License, Version 2.0
 * (the "License"); you may not use this file except in compliance with
 * the License.  You may obtain a copy of the License at
 *
 *    http://www.apache.org/licenses/LICENSE-2.0
 *
 * Unless required by applicable law or agreed to in writing, software
 * distributed under the License is distributed on an "AS IS" BASIS,
 * WITHOUT WARRANTIES OR CONDITIONS OF ANY KIND, either express or implied.
 * See the License for the specific language governing permissions and
 * limitations under the License.
 */

package kafka.server

import kafka.metrics.KafkaMetricsGroup
import kafka.utils.Logging
import org.apache.kafka.common.{TopicPartition, Uuid}
import org.apache.kafka.common.message.{FetchRequestData, FetchResponseData}
import org.apache.kafka.common.protocol.Errors
import org.apache.kafka.common.requests.FetchMetadata.{FINAL_EPOCH, INITIAL_EPOCH, INVALID_SESSION_ID}
import org.apache.kafka.common.requests.FetchRequest.FetchDataAndError
import org.apache.kafka.common.requests.{FetchRequest, FetchResponse, FetchMetadata => JFetchMetadata}
import org.apache.kafka.common.utils.{ImplicitLinkedHashCollection, Time, Utils}
import java.util
import java.util.{Collections, Optional}
import java.util.concurrent.{ThreadLocalRandom, TimeUnit}

import scala.collection.{mutable, _}
import scala.math.Ordered.orderingToOrdered

object FetchSession {
  type REQ_MAP = util.Map[TopicPartition, FetchRequest.PartitionData]
  type RESP_MAP = util.LinkedHashMap[TopicPartition, FetchResponseData.PartitionData]
  type CACHE_MAP = ImplicitLinkedHashCollection[CachedPartition]
  type UNRESOLVED_CACHE = util.HashSet[CachedUnresolvedPartition]
  type RESP_MAP_ITER = util.Iterator[util.Map.Entry[TopicPartition, FetchResponseData.PartitionData]]
  type TOPIC_ID_MAP = util.Map[String, Uuid]
  type UNRESOLVED_DATA = util.ArrayList[FetchResponseData.FetchableTopicResponse]

  val NUM_INCREMENTAL_FETCH_SESSISONS = "NumIncrementalFetchSessions"
  val NUM_INCREMENTAL_FETCH_PARTITIONS_CACHED = "NumIncrementalFetchPartitionsCached"
  val INCREMENTAL_FETCH_SESSIONS_EVICTIONS_PER_SEC = "IncrementalFetchSessionEvictionsPerSec"
  val EVICTIONS = "evictions"

  def partitionsToLogString(partitions: util.Collection[TopicPartition], traceEnabled: Boolean): String = {
    if (traceEnabled) {
      "(" + Utils.join(partitions, ", ") + ")"
    } else {
      s"${partitions.size} partition(s)"
    }
  }
}

/**
  * A cached partition.
  *
  * The broker maintains a set of these objects for each incremental fetch session.
  * When an incremental fetch request is made, any partitions which are not explicitly
  * enumerated in the fetch request are loaded from the cache.  Similarly, when an
  * incremental fetch response is being prepared, any partitions that have not changed and
  * do not have errors are left out of the response.
  *
  * We store many of these objects, so it is important for them to be memory-efficient.
  * That is why we store topic and partition separately rather than storing a TopicPartition
  * object.  The TP object takes up more memory because it is a separate JVM object, and
  * because it stores the cached hash code in memory.
  *
  * Note that fetcherLogStartOffset is the LSO of the follower performing the fetch, whereas
  * localLogStartOffset is the log start offset of the partition on this broker.
  */
class CachedPartition(val topic: String,
                      var topicId: Uuid,
                      val partition: Int,
                      var maxBytes: Int,
                      var fetchOffset: Long,
                      var highWatermark: Long,
                      var leaderEpoch: Optional[Integer],
                      var fetcherLogStartOffset: Long,
                      var localLogStartOffset: Long,
                      var lastFetchedEpoch: Optional[Integer])
    extends ImplicitLinkedHashCollection.Element {

  var cachedNext: Int = ImplicitLinkedHashCollection.INVALID_INDEX
  var cachedPrev: Int = ImplicitLinkedHashCollection.INVALID_INDEX

  override def next: Int = cachedNext
  override def setNext(next: Int): Unit = this.cachedNext = next
  override def prev: Int = cachedPrev
  override def setPrev(prev: Int): Unit = this.cachedPrev = prev

  def this(topic: String, partition: Int) =
    this(topic, Uuid.ZERO_UUID, partition, -1, -1, -1, Optional.empty(), -1, -1, Optional.empty[Integer])

  def this(part: TopicPartition) =
    this(part.topic, part.partition)

  def this(part: TopicPartition, reqData: FetchRequest.PartitionData) =
    this(part.topic, Uuid.ZERO_UUID, part.partition, reqData.maxBytes, reqData.fetchOffset, -1,
      reqData.currentLeaderEpoch, reqData.logStartOffset, -1, reqData.lastFetchedEpoch)

  def this(part: TopicPartition, id: Uuid, reqData: FetchRequest.PartitionData) =
    this(part.topic, id, part.partition, reqData.maxBytes, reqData.fetchOffset, -1,
      reqData.currentLeaderEpoch, reqData.logStartOffset, -1, reqData.lastFetchedEpoch)

  def this(part: TopicPartition, reqData: FetchRequest.PartitionData,
           respData: FetchResponseData.PartitionData) =
    this(part.topic, Uuid.ZERO_UUID, part.partition, reqData.maxBytes, reqData.fetchOffset, respData.highWatermark,
      reqData.currentLeaderEpoch, reqData.logStartOffset, respData.logStartOffset, reqData.lastFetchedEpoch)

  def this(part: TopicPartition, id: Uuid, reqData: FetchRequest.PartitionData,
           respData: FetchResponseData.PartitionData) =
    this(part.topic, id, part.partition, reqData.maxBytes, reqData.fetchOffset, respData.highWatermark,
      reqData.currentLeaderEpoch, reqData.logStartOffset, respData.logStartOffset, reqData.lastFetchedEpoch)

  def reqData = new FetchRequest.PartitionData(fetchOffset, fetcherLogStartOffset, maxBytes, leaderEpoch, lastFetchedEpoch)

  def updateRequestParams(reqData: FetchRequest.PartitionData): Unit = {
    // Update our cached request parameters.
    maxBytes = reqData.maxBytes
    fetchOffset = reqData.fetchOffset
    fetcherLogStartOffset = reqData.logStartOffset
    leaderEpoch = reqData.currentLeaderEpoch
    lastFetchedEpoch = reqData.lastFetchedEpoch
  }

  def addId(id: Uuid): Unit = {
    topicId = id
  }

  /**
    * Determine whether or not the specified cached partition should be included in the FetchResponse we send back to
    * the fetcher and update it if requested.
    *
    * This function should be called while holding the appropriate session lock.
    *
    * @param respData partition data
    * @param updateResponseData if set to true, update this CachedPartition with new request and response data.
    * @return True if this partition should be included in the response; false if it can be omitted.
    */
  def maybeUpdateResponseData(respData: FetchResponseData.PartitionData, updateResponseData: Boolean): Boolean = {
    // Check the response data.
    var mustRespond = false
    if (FetchResponse.recordsSize(respData) > 0) {
      // Partitions with new data are always included in the response.
      mustRespond = true
    }
    if (highWatermark != respData.highWatermark) {
      mustRespond = true
      if (updateResponseData)
        highWatermark = respData.highWatermark
    }
    if (localLogStartOffset != respData.logStartOffset) {
      mustRespond = true
      if (updateResponseData)
        localLogStartOffset = respData.logStartOffset
    }
    if (FetchResponse.isPreferredReplica(respData)) {
      // If the broker computed a preferred read replica, we need to include it in the response
      mustRespond = true
    }
    if (respData.errorCode != Errors.NONE.code) {
      // Partitions with errors are always included in the response.
      // We also set the cached highWatermark to an invalid offset, -1.
      // This ensures that when the error goes away, we re-send the partition.
      if (updateResponseData)
        highWatermark = -1
      mustRespond = true
    }

    if (FetchResponse.isDivergingEpoch(respData)) {
      // Partitions with diverging epoch are always included in response to trigger truncation.
      mustRespond = true
    }
    mustRespond
  }

  override def hashCode: Int = (31 * partition) + topic.hashCode

  def canEqual(that: Any): Boolean = that.isInstanceOf[CachedPartition]

  override def equals(that: Any): Boolean =
    that match {
      case that: CachedPartition =>
        this.eq(that) ||
          (that.canEqual(this) &&
            this.partition.equals(that.partition) &&
            this.topic.equals(that.topic))
      case _ => false
    }

  override def toString: String = synchronized {
    "CachedPartition(topic=" + topic +
      ", partition=" + partition +
      ", maxBytes=" + maxBytes +
      ", fetchOffset=" + fetchOffset +
      ", highWatermark=" + highWatermark +
      ", fetcherLogStartOffset=" + fetcherLogStartOffset +
      ", localLogStartOffset=" + localLogStartOffset  +
        ")"
  }
}

/**
 * Very similar to CachedPartition above, CachedUnresolvedPartition is used for incremental fetch requests.
 * These objects store partitions that had topic IDs that could not be resolved by the broker.
 *
 * Upon each incremental request in the session, these partitions will be loaded. They can either be removed
 * through resolving the partition with the broker's topicNames map or by receiving an unresolved toForget ID.
 *
 * Since these partitions signify an error, they will always be returned in the response.
 */

class CachedUnresolvedPartition(val topicId: Uuid,
                                val partition: Int,
                                var maxBytes: Int,
                                var fetchOffset: Long,
                                var leaderEpoch: Optional[Integer],
                                var fetcherLogStartOffset: Long,
                                var lastFetchedEpoch: Optional[Integer])
  extends ImplicitLinkedHashCollection.Element {

  var cachedNext: Int = ImplicitLinkedHashCollection.INVALID_INDEX
  var cachedPrev: Int = ImplicitLinkedHashCollection.INVALID_INDEX

  override def next: Int = cachedNext
  override def setNext(next: Int): Unit = this.cachedNext = next
  override def prev: Int = cachedPrev
  override def setPrev(prev: Int): Unit = this.cachedPrev = prev

  def this(id: Uuid, partition: Int) =
    this(id, partition, -1, -1, Optional.empty(), -1, Optional.empty[Integer])

  def this(id: Uuid, partition: Int, reqData: FetchRequest.PartitionData) =
    this(id, partition, reqData.maxBytes, reqData.fetchOffset,
      reqData.currentLeaderEpoch, reqData.logStartOffset, reqData.lastFetchedEpoch)

  def reqData = new FetchRequest.PartitionData(fetchOffset, fetcherLogStartOffset, maxBytes, leaderEpoch, lastFetchedEpoch)

  override def hashCode: Int = (31 * partition) + topicId.hashCode

  def canEqual(that: Any) = that.isInstanceOf[CachedUnresolvedPartition]

  override def equals(that: Any): Boolean =
    that match {
      case that: CachedUnresolvedPartition =>
        this.eq(that) ||
          (that.canEqual(this) &&
            this.partition.equals(that.partition) &&
            this.topicId.equals(that.topicId))
      case _ => false
    }

  override def toString: String = synchronized {
    "CachedPartition(Id=" + topicId +
      ", partition=" + partition +
      ", maxBytes=" + maxBytes +
      ", fetchOffset=" + fetchOffset +
      ", fetcherLogStartOffset=" + fetcherLogStartOffset +
      ")"
  }
}

/**
  * The fetch session.
  *
  * Each fetch session is protected by its own lock, which must be taken before mutable
  * fields are read or modified.  This includes modification of the session partition map.
  *
  * @param id                     The unique fetch session ID.
  * @param privileged             True if this session is privileged.  Sessions crated by followers
  *                               are privileged; sesssion created by consumers are not.
  * @param partitionMap           The CachedPartitionMap.
 *  @param unresolvedPartitions   The CachedUnresolvedPartitionMap
  * @param creationMs             The time in milliseconds when this session was created.
  * @param lastUsedMs             The last used time in milliseconds.  This should only be updated by
  *                               FetchSessionCache#touch.
  * @param epoch                  The fetch session sequence number.
  */
class FetchSession(val id: Int,
                   val privileged: Boolean,
                   val partitionMap: FetchSession.CACHE_MAP,
                   val unresolvedPartitions: FetchSession.UNRESOLVED_CACHE,
                   val creationMs: Long,
                   var lastUsedMs: Long,
                   var epoch: Int) {
  // This is used by the FetchSessionCache to store the last known size of this session.
  // If this is -1, the Session is not in the cache.
  var cachedSize = -1

  def size: Int = synchronized {
    partitionMap.size + unresolvedPartitions.size
  }

  def isEmpty: Boolean = synchronized {
    partitionMap.isEmpty && unresolvedPartitions.isEmpty
  }

  def lastUsedKey: LastUsedKey = synchronized {
    LastUsedKey(lastUsedMs, id)
  }

  def evictableKey: EvictableKey = synchronized {
    EvictableKey(privileged, cachedSize, id)
  }

  def metadata: JFetchMetadata = synchronized { new JFetchMetadata(id, epoch) }

  def getFetchOffset(topicPartition: TopicPartition): Option[Long] = synchronized {
    Option(partitionMap.find(new CachedPartition(topicPartition))).map(_.fetchOffset)
  }

  type TL = util.ArrayList[TopicPartition]

  // Update the cached partition data based on the request.
  def update(version: Short,
             fetchDataAndError: FetchDataAndError,
             toForget: util.List[FetchRequestData.ForgottenTopic],
             reqMetadata: JFetchMetadata,
             topicIds: util.Map[String, Uuid],
             topicNames: util.Map[Uuid, String]): (TL, TL, TL) = synchronized {
    val added = new TL
    val updated = new TL
    val removed = new TL

    // Only make changes to unresolvedPartitions if we have a new request version.
    // If we receive an old request version, ignore all topic ID code, keep IDs that are there.
    if (version >= 13) {
      val unresolvedIterator = unresolvedPartitions.iterator()
      while (unresolvedIterator.hasNext()) {
        val partition = unresolvedIterator.next()

        if (topicNames.get(partition.topicId) != null) {
          // Try to resolve ID, if there is a name for the given ID, add or update a CachedPartition in partitionMap
          // and remove from unresolvedPartitions.
          val newTp = new TopicPartition(topicNames.get(partition.topicId), partition.partition)
          val newCp = new CachedPartition(newTp, partition.topicId, partition.reqData)
          val cachedPart = partitionMap.find(newCp)
          if (cachedPart == null) {
            partitionMap.mustAdd(newCp)
            added.add(newTp)
          } else {
            cachedPart.updateRequestParams(partition.reqData)
            updated.add(newTp)
          }
          unresolvedIterator.remove()
        }
      }

      // Add new unresolved IDs.
      fetchDataAndError.unresolvedPartitions.forEach { idAndData =>
        idAndData.partitionData.forEach { (part, reqData) =>
          unresolvedPartitions.add(new CachedUnresolvedPartition(idAndData.id, part, reqData))
        }
      }
    }

    fetchDataAndError.fetchData.forEach { (topicPart, reqData) =>
      val newCachedPart = new CachedPartition(topicPart, topicIds.getOrDefault(topicPart.topic(), Uuid.ZERO_UUID), reqData)
      val cachedPart = partitionMap.find(newCachedPart)
      if (cachedPart == null) {
        partitionMap.mustAdd(newCachedPart)
        added.add(topicPart)
      } else {
        cachedPart.updateRequestParams(reqData)
        updated.add(topicPart)
      }
    }

    toForget.forEach { topicToForget =>
      if (topicToForget.topic() == "") {
        topicToForget.partitions().forEach { partitionToForget =>
          unresolvedPartitions.remove(new CachedUnresolvedPartition(topicToForget.topicId(), partitionToForget))
        }
      } else {
        topicToForget.partitions().forEach { partitionToForget =>
          if (partitionMap.remove(new CachedPartition(topicToForget.topic(), partitionToForget)))
            removed.add(new TopicPartition(topicToForget.topic(), partitionToForget))
        }
      }
    }
    (added, updated, removed)
  }

  override def toString: String = synchronized {
    "FetchSession(id=" + id +
      ", privileged=" + privileged +
      ", partitionMap.size=" + partitionMap.size +
      ", creationMs=" + creationMs +
      ", lastUsedMs=" + lastUsedMs +
      ", epoch=" + epoch + ")"
  }
}

trait FetchContext extends Logging {
  /**
    * Get the fetch offset for a given partition.
    */
  def getFetchOffset(part: TopicPartition): Option[Long]

  /**
    * Apply a function to each partition in the fetch request.
    */
  def foreachPartition(fun: (TopicPartition, FetchRequest.PartitionData) => Unit): Unit

  /**
    * Get the response size to be used for quota computation. Since we are returning an empty response in case of
    * throttling, we are not supposed to update the context until we know that we are not going to throttle.
    */
  def getResponseSize(updates: FetchSession.RESP_MAP, versionId: Short): Int

  /**
    * Updates the fetch context with new partition information.  Generates response data.
    * The response data may require subsequent down-conversion.
    */
  def updateAndGenerateResponseData(updates: FetchSession.RESP_MAP): FetchResponse

  def partitionsToLogString(partitions: util.Collection[TopicPartition]): String =
    FetchSession.partitionsToLogString(partitions, isTraceEnabled)

  /**
    * Return an empty throttled response due to quota violation.
    */
  def getThrottledResponse(throttleTimeMs: Int): FetchResponse =
    FetchResponse.of(Errors.NONE, throttleTimeMs, INVALID_SESSION_ID, new FetchSession.RESP_MAP)

  /**
   * Return unresolved partition data in the form of a list of FetchResponseData.FetchableTopicResponse
   */
  def getUnresolvedTopicData(): util.List[FetchResponseData.FetchableTopicResponse]
}

/**
  * The fetch context for a fetch request that had a session error.
  */
class SessionErrorContext(val error: Errors,
                          val reqMetadata: JFetchMetadata) extends FetchContext {
  override def getFetchOffset(part: TopicPartition): Option[Long] = None

  override def foreachPartition(fun: (TopicPartition, FetchRequest.PartitionData) => Unit): Unit = {}

  override def getResponseSize(updates: FetchSession.RESP_MAP, versionId: Short): Int = {
    FetchResponse.sizeOf(versionId, (new FetchSession.RESP_MAP).entrySet.iterator, Collections.emptyList(), Collections.emptyMap())
  }

  // Because of the fetch session error, we don't know what partitions were supposed to be in this request.
  override def updateAndGenerateResponseData(updates: FetchSession.RESP_MAP): FetchResponse = {
    debug(s"Session error fetch context returning $error")
    FetchResponse.of(error, 0, INVALID_SESSION_ID, new FetchSession.RESP_MAP)
  }

  override def getUnresolvedTopicData(): util.List[FetchResponseData.FetchableTopicResponse] = {
    new FetchSession.UNRESOLVED_DATA
  }

}

/**
  * The fetch context for a sessionless fetch request.
  *
  * @param fetchDataAndError          The partition data and ID errors from the fetch request.
  * @param topicIds                   The map from topic name to topic IDs
  */
class SessionlessFetchContext(val fetchDataAndError: FetchRequest.FetchDataAndError,
                              val topicIds: util.Map[String, Uuid]) extends FetchContext {
  val unresolvedTopicData = generateUnresolvedTopicData(topicIds)
  override def getFetchOffset(part: TopicPartition): Option[Long] =
    Option(fetchDataAndError.fetchData.get(part)).map(_.fetchOffset)

  override def foreachPartition(fun: (TopicPartition, FetchRequest.PartitionData) => Unit): Unit = {
    fetchDataAndError.fetchData.forEach(fun(_, _))
  }

  private def generateUnresolvedTopicData(topicIds: util.Map[String, Uuid]): util.List[FetchResponseData.FetchableTopicResponse] = {
    val topicResponses = new util.ArrayList[FetchResponseData.FetchableTopicResponse]()
    val error = if (topicIds.isEmpty) Errors.UNSUPPORTED_VERSION else Errors.UNKNOWN_TOPIC_ID

    def buildPartitionData(partition: Int): FetchResponseData.PartitionData = {
      new FetchResponseData.PartitionData()
        .setPartitionIndex(partition)
        .setErrorCode(error.code)
        .setHighWatermark(FetchResponse.INVALID_HIGH_WATERMARK)
        .setLastStableOffset(FetchResponse.INVALID_LAST_STABLE_OFFSET)
        .setLogStartOffset(FetchResponse.INVALID_LOG_START_OFFSET)
        .setAbortedTransactions(null)
        .setPreferredReadReplica(FetchResponse.INVALID_PREFERRED_REPLICA_ID)
    }

    fetchDataAndError.unresolvedPartitions.forEach(unresolvedTopic => {
      val partitionResponses = new util.ArrayList[FetchResponseData.PartitionData]
      unresolvedTopic.partitionData().forEach((partitionIdx, _) => partitionResponses.add(buildPartitionData(partitionIdx)))
      topicResponses.add(new FetchResponseData.FetchableTopicResponse()
        .setTopicId(unresolvedTopic.id())
        .setPartitions(partitionResponses)
      )
    })
    topicResponses
  }

  override def getResponseSize(updates: FetchSession.RESP_MAP, versionId: Short): Int = {
    FetchResponse.sizeOf(versionId, updates.entrySet.iterator, unresolvedTopicData, topicIds)
  }

  override def updateAndGenerateResponseData(updates: FetchSession.RESP_MAP): FetchResponse = {
    debug(s"Sessionless fetch context returning ${partitionsToLogString(updates.keySet)}")
    FetchResponse.prepareResponse(Errors.NONE, updates, unresolvedTopicData, topicIds, 0, INVALID_SESSION_ID)
  }

  override def getUnresolvedTopicData(): util.List[FetchResponseData.FetchableTopicResponse] = {
    unresolvedTopicData
  }
}

/**
  * The fetch context for a full fetch request.
  *
  * @param time               The clock to use.
  * @param cache              The fetch session cache.
  * @param reqMetadata        The request metadata.
  * @param fetchDataAndError  The partition data and topic ID errors from the fetch request.
  * @param topicIds           The map from topic name to topic IDs
  * @param isFromFollower     True if this fetch request came from a follower.
  */
class FullFetchContext(private val time: Time,
                       private val cache: FetchSessionCache,
                       private val reqMetadata: JFetchMetadata,
                       private val fetchDataAndError: FetchDataAndError,
                       private val topicIds: util.Map[String, Uuid],
                       private val isFromFollower: Boolean) extends FetchContext {
  val unresolvedTopicData = generateUnresolvedTopicData(topicIds)
  override def getFetchOffset(part: TopicPartition): Option[Long] =
    Option(fetchDataAndError.fetchData.get(part)).map(_.fetchOffset)

  override def foreachPartition(fun: (TopicPartition, FetchRequest.PartitionData) => Unit): Unit = {
    fetchDataAndError.fetchData.forEach(fun(_, _))
  }

  private def generateUnresolvedTopicData(topicIds: util.Map[String, Uuid]): util.List[FetchResponseData.FetchableTopicResponse] = {
    val topicResponses = new util.ArrayList[FetchResponseData.FetchableTopicResponse]()
    val error = if (topicIds.isEmpty) Errors.UNSUPPORTED_VERSION else Errors.UNKNOWN_TOPIC_ID

    def buildPartitionData(partition: Int): FetchResponseData.PartitionData = {
      new FetchResponseData.PartitionData()
        .setPartitionIndex(partition)
        .setErrorCode(error.code)
        .setHighWatermark(FetchResponse.INVALID_HIGH_WATERMARK)
        .setLastStableOffset(FetchResponse.INVALID_LAST_STABLE_OFFSET)
        .setLogStartOffset(FetchResponse.INVALID_LOG_START_OFFSET)
        .setAbortedTransactions(null)
        .setPreferredReadReplica(FetchResponse.INVALID_PREFERRED_REPLICA_ID)
    }

    fetchDataAndError.unresolvedPartitions.forEach(unresolvedTopic => {
      val partitionResponses = new util.ArrayList[FetchResponseData.PartitionData]
      unresolvedTopic.partitionData().forEach((partitionIdx, _) => partitionResponses.add(buildPartitionData(partitionIdx)))
      topicResponses.add(new FetchResponseData.FetchableTopicResponse()
        .setTopicId(unresolvedTopic.id())
        .setPartitions(partitionResponses)
      )
    })
    topicResponses
  }

  override def getResponseSize(updates: FetchSession.RESP_MAP, versionId: Short): Int = {
    FetchResponse.sizeOf(versionId, updates.entrySet.iterator, unresolvedTopicData, topicIds)
  }

  override def updateAndGenerateResponseData(updates: FetchSession.RESP_MAP): FetchResponse = {
    def generateResolvedPartitions: FetchSession.CACHE_MAP = {
      val cachedPartitions = new FetchSession.CACHE_MAP(updates.size)
      updates.forEach { (part, respData) =>
        val reqData = fetchDataAndError.fetchData.get(part)
        cachedPartitions.mustAdd(new CachedPartition(part, topicIds.getOrDefault(part.topic(), Uuid.ZERO_UUID), reqData, respData))
      }
      cachedPartitions
    }
    def generateUnresolvedPartitions: FetchSession.UNRESOLVED_CACHE = {
      val unresolvedPartitions = new FetchSession.UNRESOLVED_CACHE()
      fetchDataAndError.unresolvedPartitions.forEach { idAndData =>
        idAndData.partitionData.forEach { (part, reqData) =>
          unresolvedPartitions.add(new CachedUnresolvedPartition(idAndData.id, part, reqData))
        }
      }
      unresolvedPartitions
    }
    val responseSessionId = cache.maybeCreateSession(time.milliseconds(), isFromFollower,
        updates.size + fetchDataAndError.unresolvedPartitions().size(), () => generateResolvedPartitions, () => generateUnresolvedPartitions)
    debug(s"Full fetch context with session id $responseSessionId returning " +
      s"${partitionsToLogString(updates.keySet)}")
    FetchResponse.prepareResponse(Errors.NONE, updates, unresolvedTopicData, topicIds, 0, responseSessionId)
  }

  override def getUnresolvedTopicData(): util.List[FetchResponseData.FetchableTopicResponse] = {
    unresolvedTopicData
  }
}

/**
  * The fetch context for an incremental fetch request.
  *
  * @param time         The clock to use.
  * @param topicIds     The map from topic name to topic IDs
  * @param reqMetadata  The request metadata.
  * @param session      The incremental fetch request session.
  */
class IncrementalFetchContext(private val time: Time,
                              private val topicIds: util.Map[String, Uuid],
                              private val reqMetadata: JFetchMetadata,
                              private val session: FetchSession) extends FetchContext {
  private val unresolvedTopicData = generateUnresolvedTopicData(topicIds)
  override def getFetchOffset(tp: TopicPartition): Option[Long] = session.getFetchOffset(tp)

  override def foreachPartition(fun: (TopicPartition, FetchRequest.PartitionData) => Unit): Unit = {
    // Take the session lock and iterate over all the cached partitions.
    session.synchronized {
      session.partitionMap.forEach { part =>
        fun(new TopicPartition(part.topic, part.partition), part.reqData)
      }
    }
  }

  private def generateUnresolvedTopicData(topicIds: util.Map[String, Uuid]): util.List[FetchResponseData.FetchableTopicResponse] = {
    val topicResponses = new util.ArrayList[FetchResponseData.FetchableTopicResponse]()
    val error = if (topicIds.isEmpty) Errors.UNSUPPORTED_VERSION else Errors.UNKNOWN_TOPIC_ID

    session.unresolvedPartitions.forEach(unresolvedPartition => {

      def buildPartitionData(): FetchResponseData.PartitionData = {
        new FetchResponseData.PartitionData()
          .setPartitionIndex(unresolvedPartition.partition)
          .setErrorCode(error.code)
          .setHighWatermark(FetchResponse.INVALID_HIGH_WATERMARK)
          .setLastStableOffset(FetchResponse.INVALID_LAST_STABLE_OFFSET)
          .setLogStartOffset(FetchResponse.INVALID_LOG_START_OFFSET)
          .setAbortedTransactions(null)
          .setPreferredReadReplica(FetchResponse.INVALID_PREFERRED_REPLICA_ID)
      }

      val prevTopic = if (topicResponses.isEmpty) null else topicResponses.get(topicResponses.size - 1)
      if (prevTopic != null && prevTopic.topicId == unresolvedPartition.topicId)
        prevTopic.partitions.add(buildPartitionData())
      else {
        val partitionResponses = new util.ArrayList[FetchResponseData.PartitionData]
        partitionResponses.add(buildPartitionData())
        topicResponses.add(new FetchResponseData.FetchableTopicResponse()
          .setTopicId(unresolvedPartition.topicId)
          .setPartitions(partitionResponses))
      }
    })
    topicResponses
  }

  // Iterator that goes over the given partition map and selects partitions that need to be included in the response.
  // If updateFetchContextAndRemoveUnselected is set to true, the fetch context will be updated for the selected
  // partitions and also remove unselected ones as they are encountered.
  private class PartitionIterator(val iter: FetchSession.RESP_MAP_ITER,
                                  val updateFetchContextAndRemoveUnselected: Boolean)
    extends FetchSession.RESP_MAP_ITER {
    var nextElement: util.Map.Entry[TopicPartition, FetchResponseData.PartitionData] = null

    override def hasNext: Boolean = {
      while ((nextElement == null) && iter.hasNext) {
        val element = iter.next()
        val topicPart = element.getKey
        val respData = element.getValue
        val cachedPart = session.partitionMap.find(new CachedPartition(topicPart))

        // If the current ID in a cached partition is Uuid.ZERO_UUID, and we have a valid
        // ID in topic IDs, simply add the ID. If there is not a valid ID, keep as Uuid.ZERO_UUID.
        if (cachedPart.topicId == Uuid.ZERO_UUID)
          cachedPart.addId(topicIds.getOrDefault(topicPart.topic, Uuid.ZERO_UUID))

        // If we have an situation where there is a valid ID on the partition, but it does not match
        // the ID in topic IDs (likely due to topic deletion and re-creation) or there is no valid topic
        // ID on the broker (topic deleted or broker received a metadataResponse without IDs),
        // remove the cached partition from partitionMap and from the response.
        if (cachedPart.topicId != topicIds.getOrDefault(topicPart.topic, Uuid.ZERO_UUID)) {
          nextElement = element
<<<<<<< HEAD
          session.partitionMap.remove(cachedPart)
          iter.remove()
=======
          if (updateFetchContextAndRemoveUnselected && FetchResponse.recordsSize(respData) > 0) {
            session.partitionMap.remove(cachedPart)
            session.partitionMap.mustAdd(cachedPart)
          }
>>>>>>> 28ee6560
        } else {
          val mustRespond = cachedPart.maybeUpdateResponseData(respData, updateFetchContextAndRemoveUnselected)
          if (mustRespond) {
            nextElement = element
            if (updateFetchContextAndRemoveUnselected) {
              session.partitionMap.remove(cachedPart)
              session.partitionMap.mustAdd(cachedPart)
            }
          } else {
            if (updateFetchContextAndRemoveUnselected) {
              iter.remove()
            }
          }
        }
      }
      nextElement != null
    }

    override def next(): util.Map.Entry[TopicPartition, FetchResponseData.PartitionData] = {
      if (!hasNext) throw new NoSuchElementException
      val element = nextElement
      nextElement = null
      element
    }

    override def remove() = throw new UnsupportedOperationException
  }

  override def getResponseSize(updates: FetchSession.RESP_MAP, versionId: Short): Int = {
    session.synchronized {
      val expectedEpoch = JFetchMetadata.nextEpoch(reqMetadata.epoch)
      if (session.epoch != expectedEpoch) {
        FetchResponse.sizeOf(versionId, (new FetchSession.RESP_MAP).entrySet.iterator, Collections.emptyList(), Collections.emptyMap())
      } else {
        // Pass the partition iterator which updates neither the fetch context nor the partition map.
        FetchResponse.sizeOf(versionId, new PartitionIterator(updates.entrySet.iterator, false), unresolvedTopicData, topicIds)
      }
    }
  }

  override def updateAndGenerateResponseData(updates: FetchSession.RESP_MAP): FetchResponse = {
    session.synchronized {
      // Check to make sure that the session epoch didn't change in between
      // creating this fetch context and generating this response.
      val expectedEpoch = JFetchMetadata.nextEpoch(reqMetadata.epoch)
      if (session.epoch != expectedEpoch) {
        info(s"Incremental fetch session ${session.id} expected epoch $expectedEpoch, but " +
          s"got ${session.epoch}.  Possible duplicate request.")
        FetchResponse.of(Errors.INVALID_FETCH_SESSION_EPOCH, 0, session.id, new FetchSession.RESP_MAP)
      } else {
        // Iterate over the update list using PartitionIterator. This will prune updates which don't need to be sent
        val partitionIter = new PartitionIterator(updates.entrySet.iterator, true)
        while (partitionIter.hasNext) {
          partitionIter.next()
        }
        debug(s"Incremental fetch context with session id ${session.id} returning " +
          s"${partitionsToLogString(updates.keySet)}")
        FetchResponse.prepareResponse(Errors.NONE, updates, unresolvedTopicData, topicIds, 0, session.id)
      }
    }
  }

  override def getThrottledResponse(throttleTimeMs: Int): FetchResponse = {
    session.synchronized {
      // Check to make sure that the session epoch didn't change in between
      // creating this fetch context and generating this response.
      val expectedEpoch = JFetchMetadata.nextEpoch(reqMetadata.epoch)
      if (session.epoch != expectedEpoch) {
        info(s"Incremental fetch session ${session.id} expected epoch $expectedEpoch, but " +
          s"got ${session.epoch}.  Possible duplicate request.")
        FetchResponse.of(Errors.INVALID_FETCH_SESSION_EPOCH, throttleTimeMs, session.id, new FetchSession.RESP_MAP)
      } else {
        FetchResponse.prepareResponse(Errors.NONE, new FetchSession.RESP_MAP, Collections.emptyList(), Collections.emptyMap(),
          throttleTimeMs, session.id)
      }
    }
  }

  override def getUnresolvedTopicData(): util.List[FetchResponseData.FetchableTopicResponse] = {
    unresolvedTopicData
  }
}

case class LastUsedKey(lastUsedMs: Long, id: Int) extends Comparable[LastUsedKey] {
  override def compareTo(other: LastUsedKey): Int =
    (lastUsedMs, id) compare (other.lastUsedMs, other.id)
}

case class EvictableKey(privileged: Boolean, size: Int, id: Int) extends Comparable[EvictableKey] {
  override def compareTo(other: EvictableKey): Int =
    (privileged, size, id) compare (other.privileged, other.size, other.id)
}

/**
  * Caches fetch sessions.
  *
  * See tryEvict for an explanation of the cache eviction strategy.
  *
  * The FetchSessionCache is thread-safe because all of its methods are synchronized.
  * Note that individual fetch sessions have their own locks which are separate from the
  * FetchSessionCache lock.  In order to avoid deadlock, the FetchSessionCache lock
  * must never be acquired while an individual FetchSession lock is already held.
  *
  * @param maxEntries The maximum number of entries that can be in the cache.
  * @param evictionMs The minimum time that an entry must be unused in order to be evictable.
  */
class FetchSessionCache(private val maxEntries: Int,
                        private val evictionMs: Long) extends Logging with KafkaMetricsGroup {
  private var numPartitions: Long = 0

  // A map of session ID to FetchSession.
  private val sessions = new mutable.HashMap[Int, FetchSession]

  // Maps last used times to sessions.
  private val lastUsed = new util.TreeMap[LastUsedKey, FetchSession]

  // A map containing sessions which can be evicted by both privileged and
  // unprivileged sessions.
  private val evictableByAll = new util.TreeMap[EvictableKey, FetchSession]

  // A map containing sessions which can be evicted by privileged sessions.
  private val evictableByPrivileged = new util.TreeMap[EvictableKey, FetchSession]

  // Set up metrics.
  removeMetric(FetchSession.NUM_INCREMENTAL_FETCH_SESSISONS)
  newGauge(FetchSession.NUM_INCREMENTAL_FETCH_SESSISONS, () => FetchSessionCache.this.size)
  removeMetric(FetchSession.NUM_INCREMENTAL_FETCH_PARTITIONS_CACHED)
  newGauge(FetchSession.NUM_INCREMENTAL_FETCH_PARTITIONS_CACHED, () => FetchSessionCache.this.totalPartitions)
  removeMetric(FetchSession.INCREMENTAL_FETCH_SESSIONS_EVICTIONS_PER_SEC)
  private[server] val evictionsMeter = newMeter(FetchSession.INCREMENTAL_FETCH_SESSIONS_EVICTIONS_PER_SEC,
    FetchSession.EVICTIONS, TimeUnit.SECONDS, Map.empty)

  /**
    * Get a session by session ID.
    *
    * @param sessionId  The session ID.
    * @return           The session, or None if no such session was found.
    */
  def get(sessionId: Int): Option[FetchSession] = synchronized {
    sessions.get(sessionId)
  }

  /**
    * Get the number of entries currently in the fetch session cache.
    */
  def size: Int = synchronized {
    sessions.size
  }

  /**
    * Get the total number of cached partitions.
    */
  def totalPartitions: Long = synchronized {
    numPartitions
  }

  /**
    * Creates a new random session ID.  The new session ID will be positive and unique on this broker.
    *
    * @return   The new session ID.
    */
  def newSessionId(): Int = synchronized {
    var id = 0
    do {
      id = ThreadLocalRandom.current().nextInt(1, Int.MaxValue)
    } while (sessions.contains(id) || id == INVALID_SESSION_ID)
    id
  }

  /**
    * Try to create a new session.
    *
    * @param now                The current time in milliseconds.
    * @param privileged         True if the new entry we are trying to create is privileged.
    * @param size               The number of cached partitions in the new entry we are trying to create.
    * @param createPartitions   A callback function which creates the map of cached partitions.
    * @return                   If we created a session, the ID; INVALID_SESSION_ID otherwise.
    */
  def maybeCreateSession(now: Long,
                         privileged: Boolean,
                         size: Int,
                         createPartitions: () => FetchSession.CACHE_MAP,
                         createUnresolvedPartitions: () => FetchSession.UNRESOLVED_CACHE): Int =
  synchronized {
    // If there is room, create a new session entry.
    if ((sessions.size < maxEntries) ||
        tryEvict(privileged, EvictableKey(privileged, size, 0), now)) {
      val partitionMap = createPartitions()
      val unresolvedPartitions = createUnresolvedPartitions()
      val session = new FetchSession(newSessionId(), privileged, partitionMap, unresolvedPartitions,
          now, now, JFetchMetadata.nextEpoch(INITIAL_EPOCH))
      debug(s"Created fetch session ${session.toString}")
      sessions.put(session.id, session)
      touch(session, now)
      session.id
    } else {
      debug(s"No fetch session created for privileged=$privileged, size=$size.")
      INVALID_SESSION_ID
    }
  }

  /**
    * Try to evict an entry from the session cache.
    *
    * A proposed new element A may evict an existing element B if:
    * 1. A is privileged and B is not, or
    * 2. B is considered "stale" because it has been inactive for a long time, or
    * 3. A contains more partitions than B, and B is not recently created.
    *
    * @param privileged True if the new entry we would like to add is privileged.
    * @param key        The EvictableKey for the new entry we would like to add.
    * @param now        The current time in milliseconds.
    * @return           True if an entry was evicted; false otherwise.
    */
  def tryEvict(privileged: Boolean, key: EvictableKey, now: Long): Boolean = synchronized {
    // Try to evict an entry which is stale.
    val lastUsedEntry = lastUsed.firstEntry
    if (lastUsedEntry == null) {
      trace("There are no cache entries to evict.")
      false
    } else if (now - lastUsedEntry.getKey.lastUsedMs > evictionMs) {
      val session = lastUsedEntry.getValue
      trace(s"Evicting stale FetchSession ${session.id}.")
      remove(session)
      evictionsMeter.mark()
      true
    } else {
      // If there are no stale entries, check the first evictable entry.
      // If it is less valuable than our proposed entry, evict it.
      val map = if (privileged) evictableByPrivileged else evictableByAll
      val evictableEntry = map.firstEntry
      if (evictableEntry == null) {
        trace("No evictable entries found.")
        false
      } else if (key.compareTo(evictableEntry.getKey) < 0) {
        trace(s"Can't evict ${evictableEntry.getKey} with ${key.toString}")
        false
      } else {
        trace(s"Evicting ${evictableEntry.getKey} with ${key.toString}.")
        remove(evictableEntry.getValue)
        evictionsMeter.mark()
        true
      }
    }
  }

  def remove(sessionId: Int): Option[FetchSession] = synchronized {
    get(sessionId) match {
      case None => None
      case Some(session) => remove(session)
    }
  }

  /**
    * Remove an entry from the session cache.
    *
    * @param session  The session.
    *
    * @return         The removed session, or None if there was no such session.
    */
  def remove(session: FetchSession): Option[FetchSession] = synchronized {
    val evictableKey = session.synchronized {
      lastUsed.remove(session.lastUsedKey)
      session.evictableKey
    }
    evictableByAll.remove(evictableKey)
    evictableByPrivileged.remove(evictableKey)
    val removeResult = sessions.remove(session.id)
    if (removeResult.isDefined) {
      numPartitions = numPartitions - session.cachedSize
    }
    removeResult
  }

  /**
    * Update a session's position in the lastUsed and evictable trees.
    *
    * @param session  The session.
    * @param now      The current time in milliseconds.
    */
  def touch(session: FetchSession, now: Long): Unit = synchronized {
    session.synchronized {
      // Update the lastUsed map.
      lastUsed.remove(session.lastUsedKey)
      session.lastUsedMs = now
      lastUsed.put(session.lastUsedKey, session)

      val oldSize = session.cachedSize
      if (oldSize != -1) {
        val oldEvictableKey = session.evictableKey
        evictableByPrivileged.remove(oldEvictableKey)
        evictableByAll.remove(oldEvictableKey)
        numPartitions = numPartitions - oldSize
      }
      session.cachedSize = session.size
      val newEvictableKey = session.evictableKey
      if ((!session.privileged) || (now - session.creationMs > evictionMs)) {
        evictableByPrivileged.put(newEvictableKey, session)
      }
      if (now - session.creationMs > evictionMs) {
        evictableByAll.put(newEvictableKey, session)
      }
      numPartitions = numPartitions + session.cachedSize
    }
  }
}

class FetchManager(private val time: Time,
                   private val cache: FetchSessionCache) extends Logging {
  def newContext(reqVersion: Short,
                 reqMetadata: JFetchMetadata,
                 isFollower: Boolean,
                 fetchDataAndError: FetchDataAndError,
                 toForget: util.List[FetchRequestData.ForgottenTopic],
                 topicNames: util.Map[Uuid, String],
                 topicIds: util.Map[String, Uuid]): FetchContext = {
    val context = if (reqMetadata.isFull) {
      var removedFetchSessionStr = ""
      if (reqMetadata.sessionId != INVALID_SESSION_ID) {
        // Any session specified in a FULL fetch request will be closed.
        if (cache.remove(reqMetadata.sessionId).isDefined) {
          removedFetchSessionStr = s" Removed fetch session ${reqMetadata.sessionId}."
        }
      }
      var suffix = ""
      val context = if (reqMetadata.epoch == FINAL_EPOCH) {
        // If the epoch is FINAL_EPOCH, don't try to create a new session.
        suffix = " Will not try to create a new session."
        new SessionlessFetchContext(fetchDataAndError, topicIds)
      } else {
        new FullFetchContext(time, cache, reqMetadata, fetchDataAndError, topicIds, isFollower)
      }
      debug(s"Created a new full FetchContext with ${partitionsToLogString(fetchDataAndError.fetchData.keySet)}."+
        s"${removedFetchSessionStr}${suffix}")
      context
    } else {
      cache.synchronized {
        cache.get(reqMetadata.sessionId) match {
          case None => {
            debug(s"Session error for ${reqMetadata.sessionId}: no such session ID found.")
            new SessionErrorContext(Errors.FETCH_SESSION_ID_NOT_FOUND, reqMetadata)
          }
          case Some(session) => session.synchronized {
            if (session.epoch != reqMetadata.epoch) {
              debug(s"Session error for ${reqMetadata.sessionId}: expected epoch " +
                s"${session.epoch}, but got ${reqMetadata.epoch} instead.");
              new SessionErrorContext(Errors.INVALID_FETCH_SESSION_EPOCH, reqMetadata)
            } else {
              val (added, updated, removed) = session.update(reqVersion, fetchDataAndError, toForget, reqMetadata, topicIds, topicNames)
              if (session.isEmpty) {
                debug(s"Created a new sessionless FetchContext and closing session id ${session.id}, " +
                  s"epoch ${session.epoch}: after removing ${partitionsToLogString(removed)}, " +
                  s"there are no more partitions left.")
                cache.remove(session)
                new SessionlessFetchContext(fetchDataAndError, topicIds)
              } else {
                cache.touch(session, time.milliseconds())
                session.epoch = JFetchMetadata.nextEpoch(session.epoch)
                debug(s"Created a new incremental FetchContext for session id ${session.id}, " +
                  s"epoch ${session.epoch}: added ${partitionsToLogString(added)}, " +
                  s"updated ${partitionsToLogString(updated)}, " +
                  s"removed ${partitionsToLogString(removed)}")
                new IncrementalFetchContext(time, topicIds, reqMetadata, session)
              }
            }
          }
        }
      }
    }
    context
  }

  def partitionsToLogString(partitions: util.Collection[TopicPartition]): String =
    FetchSession.partitionsToLogString(partitions, isTraceEnabled)
}<|MERGE_RESOLUTION|>--- conflicted
+++ resolved
@@ -680,20 +680,13 @@
         // remove the cached partition from partitionMap and from the response.
         if (cachedPart.topicId != topicIds.getOrDefault(topicPart.topic, Uuid.ZERO_UUID)) {
           nextElement = element
-<<<<<<< HEAD
           session.partitionMap.remove(cachedPart)
           iter.remove()
-=======
-          if (updateFetchContextAndRemoveUnselected && FetchResponse.recordsSize(respData) > 0) {
-            session.partitionMap.remove(cachedPart)
-            session.partitionMap.mustAdd(cachedPart)
-          }
->>>>>>> 28ee6560
         } else {
           val mustRespond = cachedPart.maybeUpdateResponseData(respData, updateFetchContextAndRemoveUnselected)
           if (mustRespond) {
             nextElement = element
-            if (updateFetchContextAndRemoveUnselected) {
+            if (updateFetchContextAndRemoveUnselected && FetchResponse.recordsSize(respData) > 0) {
               session.partitionMap.remove(cachedPart)
               session.partitionMap.mustAdd(cachedPart)
             }
