/**
 * Licensed to the Apache Software Foundation (ASF) under one or more
 * contributor license agreements.  See the NOTICE file distributed with
 * this work for additional information regarding copyright ownership.
 * The ASF licenses this file to You under the Apache License, Version 2.0
 * (the "License"); you may not use this file except in compliance with
 * the License.  You may obtain a copy of the License at
 *
 *    http://www.apache.org/licenses/LICENSE-2.0
 *
 * Unless required by applicable law or agreed to in writing, software
 * distributed under the License is distributed on an "AS IS" BASIS,
 * WITHOUT WARRANTIES OR CONDITIONS OF ANY KIND, either express or implied.
 * See the License for the specific language governing permissions and
 * limitations under the License.
 */

package kafka.log

import java.io.File
import java.util.concurrent.TimeUnit
import java.util.concurrent.locks.ReentrantLock

import com.yammer.metrics.core.Gauge
import kafka.common.{LogCleaningAbortedException, TopicAndPartition}
import kafka.metrics.KafkaMetricsGroup
import kafka.server.OffsetCheckpoint
import kafka.utils.CoreUtils._
import kafka.utils.{Logging, Pool, Time}

import scala.collection.{immutable, mutable}

private[log] sealed trait LogCleaningState
private[log] case object LogCleaningInProgress extends LogCleaningState
private[log] case object LogCleaningAborted extends LogCleaningState
private[log] case object LogCleaningPaused extends LogCleaningState

/**
 *  Manage the state of each partition being cleaned.
 *  If a partition is to be cleaned, it enters the LogCleaningInProgress state.
 *  While a partition is being cleaned, it can be requested to be aborted and paused. Then the partition first enters
 *  the LogCleaningAborted state. Once the cleaning task is aborted, the partition enters the LogCleaningPaused state.
 *  While a partition is in the LogCleaningPaused state, it won't be scheduled for cleaning again, until cleaning is
 *  requested to be resumed.
 */
private[log] class LogCleanerManager(val logDirs: Array[File], val logs: Pool[TopicAndPartition, Log]) extends Logging with KafkaMetricsGroup {

  import LogCleanerManager._

  override val loggerName = classOf[LogCleaner].getName

  // package-private for testing
  private[log] val offsetCheckpointFile = "cleaner-offset-checkpoint"
  
  /* the offset checkpoints holding the last cleaned point for each log */
  private val checkpoints = logDirs.map(dir => (dir, new OffsetCheckpoint(new File(dir, offsetCheckpointFile)))).toMap

  /* the set of logs currently being cleaned */
  private val inProgress = mutable.HashMap[TopicAndPartition, LogCleaningState]()

  /* a global lock used to control all access to the in-progress set and the offset checkpoints */
  private val lock = new ReentrantLock
  
  /* for coordinating the pausing and the cleaning of a partition */
  private val pausedCleaningCond = lock.newCondition()
  
  /* a gauge for tracking the cleanable ratio of the dirtiest log */
  @volatile private var dirtiestLogCleanableRatio = 0.0
  newGauge("max-dirty-percent", new Gauge[Int] { def value = (100 * dirtiestLogCleanableRatio).toInt })

  /**
   * @return the position processed for all logs.
   */
  def allCleanerCheckpoints: Map[TopicAndPartition, Long] =
    checkpoints.values.flatMap(_.read()).toMap

   /**
    * Choose the log to clean next and add it to the in-progress set. We recompute this
    * each time from the full set of logs to allow logs to be dynamically added to the pool of logs
    * the log manager maintains.
    */
  def grabFilthiestCompactedLog(time: Time): Option[LogToClean] = {
    inLock(lock) {
      val now = time.milliseconds
      val lastClean = allCleanerCheckpoints
      val dirtyLogs = logs.filter {
        case (_, log) => log.config.compact  // match logs that are marked as compacted
      }.filterNot {
        case (topicAndPartition, _) => inProgress.contains(topicAndPartition) // skip any logs already in-progress
      }.map {
        case (topicAndPartition, log) => // create a LogToClean instance for each
          val (firstDirtyOffset, firstUncleanableDirtyOffset) = LogCleanerManager.cleanableOffsets(log, topicAndPartition,
            lastClean, now)
          LogToClean(topicAndPartition, log, firstDirtyOffset, firstUncleanableDirtyOffset)
      }.filter(ltc => ltc.totalBytes > 0) // skip any empty logs

      this.dirtiestLogCleanableRatio = if (dirtyLogs.nonEmpty) dirtyLogs.max.cleanableRatio else 0
      // and must meet the minimum threshold for dirty byte ratio
      val cleanableLogs = dirtyLogs.filter(ltc => ltc.cleanableRatio > ltc.log.config.minCleanableRatio)
      if(cleanableLogs.isEmpty) {
        None
      } else {
        val filthiest = cleanableLogs.max
        inProgress.put(filthiest.topicPartition, LogCleaningInProgress)
        Some(filthiest)
      }
    }
  }

  /**
    * Find any logs that have compact and delete enabled
    */
  def deletableLogs(): Iterable[(TopicAndPartition, Log)] = {
    inLock(lock) {
      val toClean = logs.filter { case (topicAndPartition, log) =>
        !inProgress.contains(topicAndPartition) && isCompactAndDelete(log)
      }
      toClean.foreach { case (tp, _) => inProgress.put(tp, LogCleaningInProgress) }
      toClean
    }

  }

  /**
   *  Abort the cleaning of a particular partition, if it's in progress. This call blocks until the cleaning of
   *  the partition is aborted.
   *  This is implemented by first abortAndPausing and then resuming the cleaning of the partition.
   */
  def abortCleaning(topicAndPartition: TopicAndPartition) {
    inLock(lock) {
      abortAndPauseCleaning(topicAndPartition)
      resumeCleaning(topicAndPartition)
    }
    info(s"The cleaning for partition $topicAndPartition is aborted")
  }

  /**
   *  Abort the cleaning of a particular partition if it's in progress, and pause any future cleaning of this partition.
   *  This call blocks until the cleaning of the partition is aborted and paused.
   *  1. If the partition is not in progress, mark it as paused.
   *  2. Otherwise, first mark the state of the partition as aborted.
   *  3. The cleaner thread checks the state periodically and if it sees the state of the partition is aborted, it
   *     throws a LogCleaningAbortedException to stop the cleaning task.
   *  4. When the cleaning task is stopped, doneCleaning() is called, which sets the state of the partition as paused.
   *  5. abortAndPauseCleaning() waits until the state of the partition is changed to paused.
   */
  def abortAndPauseCleaning(topicAndPartition: TopicAndPartition) {
    inLock(lock) {
      inProgress.get(topicAndPartition) match {
        case None =>
          inProgress.put(topicAndPartition, LogCleaningPaused)
        case Some(state) =>
          state match {
            case LogCleaningPaused => {}
            case LogCleaningInProgress =>
              inProgress.put(topicAndPartition, LogCleaningAborted)
            case s =>
<<<<<<< HEAD
              throw new IllegalStateException("Compaction for partition %s cannot be aborted since it is in %s state."
                                              .format(topicAndPartition, s))
=======
              throw new IllegalStateException(s"Compaction for partition $topicAndPartition cannot be aborted and paused since it is in $s state.")
>>>>>>> 3e3b7a01
          }
      }
      while (!isCleaningInState(topicAndPartition, LogCleaningPaused))
        pausedCleaningCond.await(100, TimeUnit.MILLISECONDS)
    }
    info(s"The cleaning for partition $topicAndPartition is aborted and paused")
  }

  /**
   *  Resume the cleaning of a paused partition. This call blocks until the cleaning of a partition is resumed.
   */
  def resumeCleaning(topicAndPartition: TopicAndPartition) {
    inLock(lock) {
      inProgress.get(topicAndPartition) match {
        case None =>
          throw new IllegalStateException(s"Compaction for partition $topicAndPartition cannot be resumed since it is not paused.")
        case Some(state) =>
          state match {
            case LogCleaningPaused =>
              inProgress.remove(topicAndPartition)
            case s =>
              throw new IllegalStateException(s"Compaction for partition $topicAndPartition cannot be resumed since it is in $s state.")
          }
      }
    }
    info(s"Compaction for partition $topicAndPartition is resumed")
  }

  /**
   *  Check if the cleaning for a partition is in a particular state. The caller is expected to hold lock while making the call.
   */
  private def isCleaningInState(topicAndPartition: TopicAndPartition, expectedState: LogCleaningState): Boolean = {
    inProgress.get(topicAndPartition) match {
      case None => false
      case Some(state) =>
        if (state == expectedState)
          true
        else
          false
    }
  }

  /**
   *  Check if the cleaning for a partition is aborted. If so, throw an exception.
   */
  def checkCleaningAborted(topicAndPartition: TopicAndPartition) {
    inLock(lock) {
      if (isCleaningInState(topicAndPartition, LogCleaningAborted))
        throw new LogCleaningAbortedException()
    }
  }

  def updateCheckpoints(dataDir: File, update: Option[(TopicAndPartition,Long)]) {
    inLock(lock) {
      val checkpoint = checkpoints(dataDir)
      val existing = checkpoint.read().filterKeys(logs.keys) ++ update
      checkpoint.write(existing)
    }
  }

  def maybeTruncateCheckpoint(dataDir: File, topicAndPartition: TopicAndPartition, offset: Long) {
    inLock(lock) {
      if (logs.get(topicAndPartition).config.compact) {
        val checkpoint = checkpoints(dataDir)
        val existing = checkpoint.read()

        if (existing.getOrElse(topicAndPartition, 0L) > offset)
          checkpoint.write(existing + (topicAndPartition -> offset))
      }
    }
  }

  /**
   * Save out the endOffset and remove the given log from the in-progress set, if not aborted.
   */
  def doneCleaning(topicAndPartition: TopicAndPartition, dataDir: File, endOffset: Long) {
    inLock(lock) {
      inProgress(topicAndPartition) match {
        case LogCleaningInProgress =>
          updateCheckpoints(dataDir,Option(topicAndPartition, endOffset))
          inProgress.remove(topicAndPartition)
        case LogCleaningAborted =>
          inProgress.put(topicAndPartition, LogCleaningPaused)
          pausedCleaningCond.signalAll()
        case s =>
          throw new IllegalStateException(s"In-progress partition $topicAndPartition cannot be in $s state.")
      }
    }
  }

  def doneDeleting(topicAndPartition: TopicAndPartition): Unit = {
    inLock(lock) {
      inProgress.remove(topicAndPartition)
    }
  }
}

private[log] object LogCleanerManager extends Logging {

  def isCompactAndDelete(log: Log): Boolean = {
    log.config.compact && log.config.delete
  }


  /**
    * Returns the range of dirty offsets that can be cleaned.
    *
    * @param log the log
    * @param lastClean the map of checkpointed offsets
    * @param now the current time in milliseconds of the cleaning operation
    * @return the lower (inclusive) and upper (exclusive) offsets
    */
  def cleanableOffsets(log: Log, topicAndPartition: TopicAndPartition, lastClean: immutable.Map[TopicAndPartition, Long], now: Long): (Long, Long) = {

    // the checkpointed offset, ie., the first offset of the next dirty segment
    val lastCleanOffset: Option[Long] = lastClean.get(topicAndPartition)

    // If the log segments are abnormally truncated and hence the checkpointed offset is no longer valid;
    // reset to the log starting offset and log the error
    val logStartOffset = log.logSegments.head.baseOffset
    val firstDirtyOffset = {
      val offset = lastCleanOffset.getOrElse(logStartOffset)
      if (offset < logStartOffset) {
        // don't bother with the warning if compact and delete are enabled.
        if (!isCompactAndDelete(log))
          warn(s"Resetting first dirty offset to log start offset $logStartOffset since the checkpointed offset $offset is invalid.")
        logStartOffset
      } else {
        offset
      }
    }

    // dirty log segments
    val dirtyNonActiveSegments = log.logSegments(firstDirtyOffset, log.activeSegment.baseOffset).toArray

    val compactionLagMs = math.max(log.config.compactionLagMs, 0L)

    // find first segment that cannot be cleaned
    // neither the active segment, nor segments with any messages closer to the head of the log than the minimum compaction lag time
    // may be cleaned
    val firstUncleanableDirtyOffset: Long = Seq (

        // the active segment is always uncleanable
        Option(log.activeSegment.baseOffset),

        // the first segment whose largest message timestamp is within a minimum time lag from now
        if (compactionLagMs > 0) {
          dirtyNonActiveSegments.find {
            s =>
              val isUncleanable = s.largestTimestamp > now - compactionLagMs
              debug(s"Checking if log segment may be cleaned: log='${log.name}' segment.baseOffset=${s.baseOffset} segment.largestTimestamp=${s.largestTimestamp}; now - compactionLag=${now - compactionLagMs}; is uncleanable=$isUncleanable")
              isUncleanable
          } map(_.baseOffset)
        } else None
      ).flatten.min

    debug(s"Finding range of cleanable offsets for log=${log.name} topicAndPartition=$topicAndPartition. Last clean offset=$lastCleanOffset now=$now => firstDirtyOffset=$firstDirtyOffset firstUncleanableOffset=$firstUncleanableDirtyOffset activeSegment.baseOffset=${log.activeSegment.baseOffset}")

    (firstDirtyOffset, firstUncleanableDirtyOffset)
  }
}<|MERGE_RESOLUTION|>--- conflicted
+++ resolved
@@ -155,12 +155,7 @@
             case LogCleaningInProgress =>
               inProgress.put(topicAndPartition, LogCleaningAborted)
             case s =>
-<<<<<<< HEAD
-              throw new IllegalStateException("Compaction for partition %s cannot be aborted since it is in %s state."
-                                              .format(topicAndPartition, s))
-=======
-              throw new IllegalStateException(s"Compaction for partition $topicAndPartition cannot be aborted and paused since it is in $s state.")
->>>>>>> 3e3b7a01
+              throw new IllegalStateException(s"Compaction for partition $topicAndPartition cannot be aborted since it is in $s state.")
           }
       }
       while (!isCleaningInState(topicAndPartition, LogCleaningPaused))
